# Worflow Status
[![Build-and-test](https://github.com/awslabs/monorepo-for-service-workbench/workflows/Build-and-test/badge.svg)](https://github.com/awslabs/monorepo-for-service-workbench/workflows/Build-and-test/badge.svg)
[![Deploy-and-integration-test-example](https://github.com/awslabs/monorepo-for-service-workbench/workflows/Deploy-and-integration-test-example/badge.svg)](https://github.com/awslabs/monorepo-for-service-workbench/workflows/Deploy-and-integration-test-example/badge.svg)
[![Deploy-and-integration-test-swb-reference](https://github.com/awslabs/monorepo-for-service-workbench/workflows/Deploy-and-integration-test-swb-reference/badge.svg)](https://github.com/awslabs/monorepo-for-service-workbench/workflows/Deploy-and-integration-test-swb-reference/badge.svg)
[![Merge-develop-to-main](https://github.com/awslabs/monorepo-for-service-workbench/workflows/Merge-develop-to-main/badge.svg)](https://github.com/awslabs/monorepo-for-service-workbench/workflows/Merge-develop-to-main/badge.svg)
[![Cfn-nag-scan](https://github.com/awslabs/monorepo-for-service-workbench/workflows/Cfn-nag-scan/badge.svg)](https://github.com/awslabs/monorepo-for-service-workbench/workflows/Cfn-nag-scan/badge.svg)
[![Secret-scan](https://github.com/awslabs/monorepo-for-service-workbench/workflows/Secret-scan/badge.svg)](https://github.com/awslabs/monorepo-for-service-workbench/workflows/Secret-scan/badge.svg)
[![Viperlight-scan](https://github.com/awslabs/monorepo-for-service-workbench/workflows/Viperlight-scan/badge.svg)](https://github.com/awslabs/monorepo-for-service-workbench/workflows/Viperlight-scan/badge.svg)
[![GitHub-release](https://github.com/awslabs/monorepo-for-service-workbench/workflows/GitHub-release/badge.svg)](https://github.com/awslabs/monorepo-for-service-workbench/workflows/GitHub-release/badge.svg)
[![Lint-PR](https://github.com/awslabs/monorepo-for-service-workbench/workflows/Lint-pr/badge.svg)](https://github.com/awslabs/monorepo-for-service-workbench/workflows/Lint-pr/badge.svg)
[![semantic-release: angular](https://img.shields.io/badge/semantic--release-angular-e10079?logo=semantic-release)](https://github.com/semantic-release/semantic-release)
[![Commitizen friendly](https://img.shields.io/badge/commitizen-friendly-brightgreen.svg)](http://commitizen.github.io/cz-cli/)

# Code Coverage
| Statements                  | Branches                | Functions                 | Lines             |
| --------------------------- | ----------------------- | ------------------------- | ----------------- |
<<<<<<< HEAD
| ![Statements](https://img.shields.io/badge/statements-87.35%25-yellow.svg?style=flat) | ![Branches](https://img.shields.io/badge/branches-78.94%25-red.svg?style=flat) | ![Functions](https://img.shields.io/badge/functions-90.57%25-brightgreen.svg?style=flat) | ![Lines](https://img.shields.io/badge/lines-88.26%25-yellow.svg?style=flat) |
=======
| ![Statements](https://img.shields.io/badge/statements-100%25-brightgreen.svg?style=flat) | ![Branches](https://img.shields.io/badge/branches-100%25-brightgreen.svg?style=flat) | ![Functions](https://img.shields.io/badge/functions-100%25-brightgreen.svg?style=flat) | ![Lines](https://img.shields.io/badge/lines-100%25-brightgreen.svg?style=flat) |
>>>>>>> d04e05ca
# Contributing Guidelines

Thank you for your interest in contributing to our project. Whether it's a bug report, new feature, correction, or additional documentation, we greatly value feedback and contributions from our community.

Please read through this document before submitting any issues or pull requests to ensure we have all the necessary information to effectively respond to your bug report or contribution.

## Code development and testing

In order to start developement please refer to [Development Instructions](./DEVELOPMENT.md#monorepo-for-service-workbench-development-instructions)


## Packages


| Folder | Package | README |
| ------ | ------- | ------ |
| [solutions/swb-app](./solutions/swb-app/) | [@amzn/swb-app] | [README](./solutions/swb-app/README.md)
| [solutions/swb-reference/](./solutions/swb-reference/) | [@amzn/swb-reference] | [README](./solutions/swb-reference/README.md)
| [solutions/example-ui-app](./solutions/example-ui-app/) | [@amzn/example-ui-app] | [README](./solutions/example-ui-app/README.md)
| [workbench-core/environments](./workbench-core/environments/) | [@amzn/environments] | [README](./workbench-core/environments/README.md)
| [workbench-core/logging](./workbench-core/logging/) | [@amzn/workbench-core-logging] | [README](./workbench-core/logging/README.md)
| [workbench-core/base](./workbench-core/base/) | [@amzn/workbench-core-base] | [README](./workbench-core/base/README.md)
| [workbench-core/eslint-custom](./workbench-core/eslint-custom/) | [@amzn/eslint-config-workbench-core-eslint-custom] | [README](./workbench-core/eslint-custom/README.md)
| [workbench-core/authorization](./workbench-core/authorization/) | [@amzn/workbench-core-authorization] | [README](./workbench-core/authorization/README.md)
| [workbench-core/authentication](./workbench-core/authentication/) | [@amzn/workbench-core-authentication] | [README](./workbench-core/authentication/README.md)
| [workbench-core/audit](./workbench-core/audit/) | [@amzn/workbench-core-audit] | [README](./workbench-core/audit/README.md)
| [workbench-core/example/express](./workbench-core/example/express/) | [@amzn/workbench-core-express] | [README](./workbench-core/example/express/README.md)
| [workbench-core/example/infrastructure](./workbench-core/example/infrastructure/) | [@amzn/workbench-core-infrastructure] | [README](./workbench-core/example/infrastructure/README.md)



## Finding contributions to work on

Looking at the existing issues is a great way to find something to contribute on. As our projects, by default, use the default GitHub issue labels (enhancement/bug/duplicate/help wanted/invalid/question/wontfix), looking at any 'help wanted' issues is a great place to start.

## Code of Conduct

This project has adopted the [Amazon Open Source Code of Conduct](https://aws.github.io/code-of-conduct).
For more information see the [Code of Conduct FAQ](https://aws.github.io/code-of-conduct-faq) or contact
opensource-codeofconduct@amazon.com with any additional questions or comments.

## Security issue notifications

If you discover a potential security issue in this project we ask that you notify AWS/Amazon Security via our [vulnerability reporting page](http://aws.amazon.com/security/vulnerability-reporting/). Please do **not** create a public github issue.

## Licensing

See the [LICENSE](LICENSE) file for our project's licensing. We will ask you to confirm the licensing of your contribution.<|MERGE_RESOLUTION|>--- conflicted
+++ resolved
@@ -14,11 +14,7 @@
 # Code Coverage
 | Statements                  | Branches                | Functions                 | Lines             |
 | --------------------------- | ----------------------- | ------------------------- | ----------------- |
-<<<<<<< HEAD
-| ![Statements](https://img.shields.io/badge/statements-87.35%25-yellow.svg?style=flat) | ![Branches](https://img.shields.io/badge/branches-78.94%25-red.svg?style=flat) | ![Functions](https://img.shields.io/badge/functions-90.57%25-brightgreen.svg?style=flat) | ![Lines](https://img.shields.io/badge/lines-88.26%25-yellow.svg?style=flat) |
-=======
 | ![Statements](https://img.shields.io/badge/statements-100%25-brightgreen.svg?style=flat) | ![Branches](https://img.shields.io/badge/branches-100%25-brightgreen.svg?style=flat) | ![Functions](https://img.shields.io/badge/functions-100%25-brightgreen.svg?style=flat) | ![Lines](https://img.shields.io/badge/lines-100%25-brightgreen.svg?style=flat) |
->>>>>>> d04e05ca
 # Contributing Guidelines
 
 Thank you for your interest in contributing to our project. Whether it's a bug report, new feature, correction, or additional documentation, we greatly value feedback and contributions from our community.
