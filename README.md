
⚠️ $\textcolor{red}{\text{Experimental}}$ ⚠️ : Not for use in any critical, production, or otherwise important deployments

# Workflow Status
[![Build Status](https://github.com/aws-solutions/solution-spark-on-aws/workflows/Build-and-test/badge.svg)](https://github.com/aws-solutions/solution-spark-on-aws/workflows/Build-and-test/badge.svg)
[![Merge-develop-to-stage](https://github.com/aws-solutions/solution-spark-on-aws/workflows/Merge-develop-to-stage/badge.svg)](https://github.com/aws-solutions/solution-spark-on-aws/workflows/Merge-develop-to-stage/badge.svg)
[![Publish-and-merge-to-develop](https://github.com/aws-solutions/solution-spark-on-aws/workflows/Publish-and-merge-to-develop/badge.svg)](https://github.com/aws-solutions/solution-spark-on-aws/workflows/Publish-and-merge-to-develop/badge.svg)
[![Cfn-nag-scan](https://github.com/aws-solutions/solution-spark-on-aws/workflows/Cfn-nag-scan/badge.svg)](https://github.com/aws-solutions/solution-spark-on-aws/workflows/Cfn-nag-scan/badge.svg)
[![Secret-scan](https://github.com/aws-solutions/solution-spark-on-aws/workflows/Secret-scan/badge.svg)](https://github.com/aws-solutions/solution-spark-on-aws/workflows/Secret-scan/badge.svg)
[![Lint-PR](https://github.com/aws-solutions/solution-spark-on-aws/workflows/Lint-pr/badge.svg)](https://github.com/aws-solutions/solution-spark-on-aws/workflows/Lint-pr/badge.svg)
[![semantic-release: angular](https://img.shields.io/badge/semantic--release-angular-e10079?logo=semantic-release)](https://github.com/semantic-release/semantic-release)
[![Commitizen friendly](https://img.shields.io/badge/commitizen-friendly-brightgreen.svg)](http://commitizen.github.io/cz-cli/)

# Code Coverage
| Statements                  | Branches                | Functions                 | Lines             |
| --------------------------- | ----------------------- | ------------------------- | ----------------- |
<<<<<<< HEAD
| ![Statements](https://img.shields.io/badge/statements-90.03%25-brightgreen.svg?style=flat) | ![Branches](https://img.shields.io/badge/branches-87.35%25-yellow.svg?style=flat) | ![Functions](https://img.shields.io/badge/functions-90.06%25-brightgreen.svg?style=flat) | ![Lines](https://img.shields.io/badge/lines-90.31%25-brightgreen.svg?style=flat) |
=======
| ![Statements](https://img.shields.io/badge/statements-89.88%25-yellow.svg?style=flat) | ![Branches](https://img.shields.io/badge/branches-88.03%25-yellow.svg?style=flat) | ![Functions](https://img.shields.io/badge/functions-88.3%25-yellow.svg?style=flat) | ![Lines](https://img.shields.io/badge/lines-90.23%25-brightgreen.svg?style=flat) |
>>>>>>> e30ed54d

# Contributing Guidelines

Thank you for your interest in contributing to our project. Whether it's a bug report, new feature, correction, or additional documentation, we greatly value feedback and contributions from our community.

Please read through this document before submitting any issues or pull requests to ensure we have all the necessary information to effectively respond to your bug report or contribution.

## Code development and testing

In order to start developement please refer to [Development Instructions](./DEVELOPMENT.md#solution-spark-on-aws-development-instructions)

<!-- GENERATED PROJECT SUMMARY START -->

## Packages

<!-- the table below was generated using the ./repo-scripts/repo-toolbox script -->

| Folder | Package | README |
| ------ | ------- | ------ |
| [solutions/swb-app](./solutions/swb-app/) | [@aws/swb-app] | [README](./solutions/swb-app/README.md)
| [workbench-core/accounts](./workbench-core/accounts/) | [@aws/workbench-core-accounts] | [README](./workbench-core/accounts/README.md)
| [workbench-core/accounts-ui](./workbench-core/accounts-ui/) | [@aws/workbench-core-accounts-ui] | [README](./workbench-core/accounts-ui/README.md)
| [workbench-core/audit](./workbench-core/audit/) | [@aws/workbench-core-audit] | [README](./workbench-core/audit/README.md)
| [workbench-core/authentication](./workbench-core/authentication/) | [@aws/workbench-core-authentication] | [README](./workbench-core/authentication/README.md)
| [workbench-core/authorization](./workbench-core/authorization/) | [@aws/workbench-core-authorization] | [README](./workbench-core/authorization/README.md)
| [workbench-core/base](./workbench-core/base/) | [@aws/workbench-core-base] | [README](./workbench-core/base/README.md)
| [workbench-core/datasets](./workbench-core/datasets/) | [@aws/workbench-core-datasets] | [README](./workbench-core/datasets/README.md)
| [workbench-core/datasets-ui](./workbench-core/datasets-ui/) | [@aws/workbench-core-datasets-ui] | [README](./workbench-core/datasets-ui/README.md)
| [workbench-core/environments](./workbench-core/environments/) | [@aws/workbench-core-environments] | [README](./workbench-core/environments/README.md)
| [workbench-core/environments-ui](./workbench-core/environments-ui/) | [@aws/workbench-core-environments-ui] | [README](./workbench-core/environments-ui/README.md)
| [workbench-core/infrastructure](./workbench-core/infrastructure/) | [@aws/workbench-core-infrastructure] | [README](./workbench-core/infrastructure/README.md)
| [workbench-core/logging](./workbench-core/logging/) | [@aws/workbench-core-logging] | [README](./workbench-core/logging/README.md)
| [workbench-core/swb-common-ui](./workbench-core/swb-common-ui/) | [@aws/workbench-core-swb-common-ui] | [README](./workbench-core/swb-common-ui/README.md)
| [workbench-core/user-management](./workbench-core/user-management/) | [@aws/workbench-core-user-management] | [README](./workbench-core/user-management/README.md)
<!-- GENERATED PROJECT SUMMARY END -->

## Finding contributions to work on

Looking at the existing issues is a great way to find something to contribute on. As our projects, by default, use the default GitHub issue labels (enhancement/bug/duplicate/help wanted/invalid/question/wontfix), looking at any 'help wanted' issues is a great place to start.

## Code of Conduct

This project has adopted the [Amazon Open Source Code of Conduct](https://aws.github.io/code-of-conduct).
For more information see the [Code of Conduct FAQ](https://aws.github.io/code-of-conduct-faq) or contact
opensource-codeofconduct@amazon.com with any additional questions or comments.

## Security issue notifications

If you discover a potential security issue in this project we ask that you notify AWS/Amazon Security via our [vulnerability reporting page](http://aws.amazon.com/security/vulnerability-reporting/). Please do **not** create a public github issue.

## Licensing

See the [LICENSE](LICENSE) file for our project's licensing. We will ask you to confirm the licensing of your contribution.<|MERGE_RESOLUTION|>--- conflicted
+++ resolved
@@ -14,11 +14,7 @@
 # Code Coverage
 | Statements                  | Branches                | Functions                 | Lines             |
 | --------------------------- | ----------------------- | ------------------------- | ----------------- |
-<<<<<<< HEAD
-| ![Statements](https://img.shields.io/badge/statements-90.03%25-brightgreen.svg?style=flat) | ![Branches](https://img.shields.io/badge/branches-87.35%25-yellow.svg?style=flat) | ![Functions](https://img.shields.io/badge/functions-90.06%25-brightgreen.svg?style=flat) | ![Lines](https://img.shields.io/badge/lines-90.31%25-brightgreen.svg?style=flat) |
-=======
 | ![Statements](https://img.shields.io/badge/statements-89.88%25-yellow.svg?style=flat) | ![Branches](https://img.shields.io/badge/branches-88.03%25-yellow.svg?style=flat) | ![Functions](https://img.shields.io/badge/functions-88.3%25-yellow.svg?style=flat) | ![Lines](https://img.shields.io/badge/lines-90.23%25-brightgreen.svg?style=flat) |
->>>>>>> e30ed54d
 
 # Contributing Guidelines
 
