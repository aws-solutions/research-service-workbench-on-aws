# Worflow Status
[![Build Status](https://github.com/awslabs/monorepo-for-service-workbench/workflows/Build-and-test/badge.svg)](https://github.com/awslabs/monorepo-for-service-workbench/workflows/Build-and-test/badge.svg)
[![Merge-develop-to-main](https://github.com/awslabs/monorepo-for-service-workbench/workflows/Merge-develop-to-main/badge.svg)](https://github.com/awslabs/monorepo-for-service-workbench/workflows/Merge-develop-to-main/badge.svg)
[![Cfn-nag-scan](https://github.com/awslabs/monorepo-for-service-workbench/workflows/Cfn-nag-scan/badge.svg)](https://github.com/awslabs/monorepo-for-service-workbench/workflows/Cfn-nag-scan/badge.svg)
[![Secret-scan](https://github.com/awslabs/monorepo-for-service-workbench/workflows/Secret-scan/badge.svg)](https://github.com/awslabs/monorepo-for-service-workbench/workflows/Secret-scan/badge.svg)
[![Viperlight-scan](https://github.com/awslabs/monorepo-for-service-workbench/workflows/Viperlight-scan/badge.svg)](https://github.com/awslabs/monorepo-for-service-workbench/workflows/Viperlight-scan/badge.svg)
[![GitHub-release](https://github.com/awslabs/monorepo-for-service-workbench/workflows/GitHub-release/badge.svg)](https://github.com/awslabs/monorepo-for-service-workbench/workflows/GitHub-release/badge.svg)
[![Lint-PR](https://github.com/awslabs/monorepo-for-service-workbench/workflows/Lint-pr/badge.svg)](https://github.com/awslabs/monorepo-for-service-workbench/workflows/Lint-pr/badge.svg)
[![semantic-release: angular](https://img.shields.io/badge/semantic--release-angular-e10079?logo=semantic-release)](https://github.com/semantic-release/semantic-release)
[![Commitizen friendly](https://img.shields.io/badge/commitizen-friendly-brightgreen.svg)](http://commitizen.github.io/cz-cli/)

# Code Coverage
| Statements                  | Branches                | Functions                 | Lines             |
| --------------------------- | ----------------------- | ------------------------- | ----------------- |
<<<<<<< HEAD
| ![Statements](https://img.shields.io/badge/statements-74.34%25-red.svg?style=flat) | ![Branches](https://img.shields.io/badge/branches-69.57%25-red.svg?style=flat) | ![Functions](https://img.shields.io/badge/functions-77.57%25-red.svg?style=flat) | ![Lines](https://img.shields.io/badge/lines-75.13%25-red.svg?style=flat) |
=======
| ![Statements](https://img.shields.io/badge/statements-91.39%25-brightgreen.svg?style=flat) | ![Branches](https://img.shields.io/badge/branches-85.76%25-yellow.svg?style=flat) | ![Functions](https://img.shields.io/badge/functions-93.73%25-brightgreen.svg?style=flat) | ![Lines](https://img.shields.io/badge/lines-91.95%25-brightgreen.svg?style=flat) |

>>>>>>> 4b1541bc
# Contributing Guidelines

Thank you for your interest in contributing to our project. Whether it's a bug report, new feature, correction, or additional documentation, we greatly value feedback and contributions from our community.

Please read through this document before submitting any issues or pull requests to ensure we have all the necessary information to effectively respond to your bug report or contribution.

## Code development and testing

In order to start developement please refer to [Development Instructions](./DEVELOPMENT.md#monorepo-for-service-workbench-development-instructions)

<<<<<<< HEAD

## Packages

=======
<!-- GENERATED PROJECT SUMMARY START -->

## Packages

<!-- the table below was generated using the ./repo-scripts/repo-toolbox script -->
>>>>>>> 4b1541bc

| Folder | Package | README |
| ------ | ------- | ------ |
| [solutions/swb-app](./solutions/swb-app/) | [@amzn/swb-app] | [README](./solutions/swb-app/README.md)
| [solutions/swb-reference](./solutions/swb-reference/) | [@amzn/swb-reference] | [README](./solutions/swb-reference/README.md)
| [solutions/swb-ui](./solutions/swb-ui/) | [@amzn/swb-ui] | [README](./solutions/swb-ui/README.md)
| [workbench-core/audit](./workbench-core/audit/) | [@amzn/workbench-core-audit] | [README](./workbench-core/audit/README.md)
| [workbench-core/authentication](./workbench-core/authentication/) | [@amzn/workbench-core-authentication] | [README](./workbench-core/authentication/README.md)
| [workbench-core/authorization](./workbench-core/authorization/) | [@amzn/workbench-core-authorization] | [README](./workbench-core/authorization/README.md)
| [workbench-core/base](./workbench-core/base/) | [@amzn/workbench-core-base] | [README](./workbench-core/base/README.md)
| [workbench-core/datasets](./workbench-core/datasets/) | [@amzn/workbench-core-datasets] | [README](./workbench-core/datasets/README.md)
| [workbench-core/environments](./workbench-core/environments/) | [@amzn/environments] | [README](./workbench-core/environments/README.md)
| [workbench-core/eslint-custom](./workbench-core/eslint-custom/) | [@amzn/eslint-config-workbench-core-eslint-custom] | [README](./workbench-core/eslint-custom/README.md)
| [workbench-core/infrastructure](./workbench-core/infrastructure/) | [@amzn/workbench-core-infrastructure] | [README](./workbench-core/infrastructure/README.md)
| [workbench-core/logging](./workbench-core/logging/) | [@amzn/workbench-core-logging] | [README](./workbench-core/logging/README.md)
| [workbench-core/repo-scripts/repo-toolbox](./workbench-core/repo-scripts/repo-toolbox/) | [@amzn/workbench-core-repo-toolbox] | [README](./workbench-core/repo-scripts/repo-toolbox/README.md)
<!-- GENERATED PROJECT SUMMARY END -->


## Finding contributions to work on

Looking at the existing issues is a great way to find something to contribute on. As our projects, by default, use the default GitHub issue labels (enhancement/bug/duplicate/help wanted/invalid/question/wontfix), looking at any 'help wanted' issues is a great place to start.

## Code of Conduct

This project has adopted the [Amazon Open Source Code of Conduct](https://aws.github.io/code-of-conduct).
For more information see the [Code of Conduct FAQ](https://aws.github.io/code-of-conduct-faq) or contact
opensource-codeofconduct@amazon.com with any additional questions or comments.

## Security issue notifications

If you discover a potential security issue in this project we ask that you notify AWS/Amazon Security via our [vulnerability reporting page](http://aws.amazon.com/security/vulnerability-reporting/). Please do **not** create a public github issue.

## Licensing

See the [LICENSE](LICENSE) file for our project's licensing. We will ask you to confirm the licensing of your contribution.<|MERGE_RESOLUTION|>--- conflicted
+++ resolved
@@ -12,12 +12,8 @@
 # Code Coverage
 | Statements                  | Branches                | Functions                 | Lines             |
 | --------------------------- | ----------------------- | ------------------------- | ----------------- |
-<<<<<<< HEAD
-| ![Statements](https://img.shields.io/badge/statements-74.34%25-red.svg?style=flat) | ![Branches](https://img.shields.io/badge/branches-69.57%25-red.svg?style=flat) | ![Functions](https://img.shields.io/badge/functions-77.57%25-red.svg?style=flat) | ![Lines](https://img.shields.io/badge/lines-75.13%25-red.svg?style=flat) |
-=======
 | ![Statements](https://img.shields.io/badge/statements-91.39%25-brightgreen.svg?style=flat) | ![Branches](https://img.shields.io/badge/branches-85.76%25-yellow.svg?style=flat) | ![Functions](https://img.shields.io/badge/functions-93.73%25-brightgreen.svg?style=flat) | ![Lines](https://img.shields.io/badge/lines-91.95%25-brightgreen.svg?style=flat) |
 
->>>>>>> 4b1541bc
 # Contributing Guidelines
 
 Thank you for your interest in contributing to our project. Whether it's a bug report, new feature, correction, or additional documentation, we greatly value feedback and contributions from our community.
@@ -28,17 +24,11 @@
 
 In order to start developement please refer to [Development Instructions](./DEVELOPMENT.md#monorepo-for-service-workbench-development-instructions)
 
-<<<<<<< HEAD
-
-## Packages
-
-=======
 <!-- GENERATED PROJECT SUMMARY START -->
 
 ## Packages
 
 <!-- the table below was generated using the ./repo-scripts/repo-toolbox script -->
->>>>>>> 4b1541bc
 
 | Folder | Package | README |
 | ------ | ------- | ------ |
