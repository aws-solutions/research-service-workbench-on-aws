--- conflicted
+++ resolved
@@ -14,11 +14,7 @@
 # Code Coverage
 | Statements                  | Branches                | Functions                 | Lines             |
 | --------------------------- | ----------------------- | ------------------------- | ----------------- |
-<<<<<<< HEAD
 | ![Statements](https://img.shields.io/badge/statements-88.87%25-yellow.svg?style=flat) | ![Branches](https://img.shields.io/badge/branches-80.18%25-yellow.svg?style=flat) | ![Functions](https://img.shields.io/badge/functions-91.38%25-brightgreen.svg?style=flat) | ![Lines](https://img.shields.io/badge/lines-89.68%25-yellow.svg?style=flat) |
-=======
-| ![Statements](https://img.shields.io/badge/statements-89.17%25-yellow.svg?style=flat) | ![Branches](https://img.shields.io/badge/branches-80.63%25-yellow.svg?style=flat) | ![Functions](https://img.shields.io/badge/functions-92%25-brightgreen.svg?style=flat) | ![Lines](https://img.shields.io/badge/lines-89.92%25-yellow.svg?style=flat) |
->>>>>>> 55c99b7d
 # Contributing Guidelines
 
 Thank you for your interest in contributing to our project. Whether it's a bug report, new feature, correction, or additional documentation, we greatly value feedback and contributions from our community.
