# Worflow Status
[![Build Status](https://github.com/awslabs/monorepo-for-service-workbench/workflows/Build-and-test/badge.svg)](https://github.com/awslabs/monorepo-for-service-workbench/workflows/Build-and-test/badge.svg)
[![Merge-develop-to-main](https://github.com/awslabs/monorepo-for-service-workbench/workflows/Merge-develop-to-main/badge.svg)](https://github.com/awslabs/monorepo-for-service-workbench/workflows/Merge-develop-to-main/badge.svg)
[![Cfn-nag-scan](https://github.com/awslabs/monorepo-for-service-workbench/workflows/Cfn-nag-scan/badge.svg)](https://github.com/awslabs/monorepo-for-service-workbench/workflows/Cfn-nag-scan/badge.svg)
[![Secret-scan](https://github.com/awslabs/monorepo-for-service-workbench/workflows/Secret-scan/badge.svg)](https://github.com/awslabs/monorepo-for-service-workbench/workflows/Secret-scan/badge.svg)
[![Viperlight-scan](https://github.com/awslabs/monorepo-for-service-workbench/workflows/Viperlight-scan/badge.svg)](https://github.com/awslabs/monorepo-for-service-workbench/workflows/Viperlight-scan/badge.svg)
[![GitHub-release](https://github.com/awslabs/monorepo-for-service-workbench/workflows/GitHub-release/badge.svg)](https://github.com/awslabs/monorepo-for-service-workbench/workflows/GitHub-release/badge.svg)
[![Lint-PR](https://github.com/awslabs/monorepo-for-service-workbench/workflows/Lint-pr/badge.svg)](https://github.com/awslabs/monorepo-for-service-workbench/workflows/Lint-pr/badge.svg)
[![semantic-release: angular](https://img.shields.io/badge/semantic--release-angular-e10079?logo=semantic-release)](https://github.com/semantic-release/semantic-release)
[![Commitizen friendly](https://img.shields.io/badge/commitizen-friendly-brightgreen.svg)](http://commitizen.github.io/cz-cli/)

# Code Coverage
| Statements                  | Branches                | Functions                 | Lines             |
| --------------------------- | ----------------------- | ------------------------- | ----------------- |
<<<<<<< HEAD
| ![Statements](https://img.shields.io/badge/statements-86.33%25-yellow.svg?style=flat) | ![Branches](https://img.shields.io/badge/branches-77.14%25-red.svg?style=flat) | ![Functions](https://img.shields.io/badge/functions-87.78%25-yellow.svg?style=flat) | ![Lines](https://img.shields.io/badge/lines-87.06%25-yellow.svg?style=flat) |
=======
| ![Statements](https://img.shields.io/badge/statements-91.39%25-brightgreen.svg?style=flat) | ![Branches](https://img.shields.io/badge/branches-85.76%25-yellow.svg?style=flat) | ![Functions](https://img.shields.io/badge/functions-93.73%25-brightgreen.svg?style=flat) | ![Lines](https://img.shields.io/badge/lines-91.95%25-brightgreen.svg?style=flat) |

>>>>>>> 5f162844
# Contributing Guidelines

Thank you for your interest in contributing to our project. Whether it's a bug report, new feature, correction, or additional documentation, we greatly value feedback and contributions from our community.

Please read through this document before submitting any issues or pull requests to ensure we have all the necessary information to effectively respond to your bug report or contribution.

## Code development and testing

In order to start developement please refer to [Development Instructions](./DEVELOPMENT.md#monorepo-for-service-workbench-development-instructions)

<!-- GENERATED PROJECT SUMMARY START -->

## Packages

<!-- the table below was generated using the ./repo-scripts/repo-toolbox script -->

| Folder | Package | README |
| ------ | ------- | ------ |
| [solutions/swb-app](./solutions/swb-app/) | [@amzn/swb-app] | [README](./solutions/swb-app/README.md)
| [solutions/swb-reference](./solutions/swb-reference/) | [@amzn/swb-reference] | [README](./solutions/swb-reference/README.md)
| [solutions/swb-ui](./solutions/swb-ui/) | [@amzn/swb-ui] | [README](./solutions/swb-ui/README.md)
| [workbench-core/audit](./workbench-core/audit/) | [@amzn/workbench-core-audit] | [README](./workbench-core/audit/README.md)
| [workbench-core/authentication](./workbench-core/authentication/) | [@amzn/workbench-core-authentication] | [README](./workbench-core/authentication/README.md)
| [workbench-core/authorization](./workbench-core/authorization/) | [@amzn/workbench-core-authorization] | [README](./workbench-core/authorization/README.md)
| [workbench-core/base](./workbench-core/base/) | [@amzn/workbench-core-base] | [README](./workbench-core/base/README.md)
| [workbench-core/datasets](./workbench-core/datasets/) | [@amzn/workbench-core-datasets] | [README](./workbench-core/datasets/README.md)
| [workbench-core/environments](./workbench-core/environments/) | [@amzn/environments] | [README](./workbench-core/environments/README.md)
| [workbench-core/eslint-custom](./workbench-core/eslint-custom/) | [@amzn/eslint-config-workbench-core-eslint-custom] | [README](./workbench-core/eslint-custom/README.md)
| [workbench-core/infrastructure](./workbench-core/infrastructure/) | [@amzn/workbench-core-infrastructure] | [README](./workbench-core/infrastructure/README.md)
| [workbench-core/logging](./workbench-core/logging/) | [@amzn/workbench-core-logging] | [README](./workbench-core/logging/README.md)
| [workbench-core/repo-scripts/repo-toolbox](./workbench-core/repo-scripts/repo-toolbox/) | [@amzn/workbench-core-repo-toolbox] | [README](./workbench-core/repo-scripts/repo-toolbox/README.md)
<!-- GENERATED PROJECT SUMMARY END -->


## Finding contributions to work on

Looking at the existing issues is a great way to find something to contribute on. As our projects, by default, use the default GitHub issue labels (enhancement/bug/duplicate/help wanted/invalid/question/wontfix), looking at any 'help wanted' issues is a great place to start.

## Code of Conduct

This project has adopted the [Amazon Open Source Code of Conduct](https://aws.github.io/code-of-conduct).
For more information see the [Code of Conduct FAQ](https://aws.github.io/code-of-conduct-faq) or contact
opensource-codeofconduct@amazon.com with any additional questions or comments.

## Security issue notifications

If you discover a potential security issue in this project we ask that you notify AWS/Amazon Security via our [vulnerability reporting page](http://aws.amazon.com/security/vulnerability-reporting/). Please do **not** create a public github issue.

## Licensing

See the [LICENSE](LICENSE) file for our project's licensing. We will ask you to confirm the licensing of your contribution.<|MERGE_RESOLUTION|>--- conflicted
+++ resolved
@@ -12,12 +12,7 @@
 # Code Coverage
 | Statements                  | Branches                | Functions                 | Lines             |
 | --------------------------- | ----------------------- | ------------------------- | ----------------- |
-<<<<<<< HEAD
 | ![Statements](https://img.shields.io/badge/statements-86.33%25-yellow.svg?style=flat) | ![Branches](https://img.shields.io/badge/branches-77.14%25-red.svg?style=flat) | ![Functions](https://img.shields.io/badge/functions-87.78%25-yellow.svg?style=flat) | ![Lines](https://img.shields.io/badge/lines-87.06%25-yellow.svg?style=flat) |
-=======
-| ![Statements](https://img.shields.io/badge/statements-91.39%25-brightgreen.svg?style=flat) | ![Branches](https://img.shields.io/badge/branches-85.76%25-yellow.svg?style=flat) | ![Functions](https://img.shields.io/badge/functions-93.73%25-brightgreen.svg?style=flat) | ![Lines](https://img.shields.io/badge/lines-91.95%25-brightgreen.svg?style=flat) |
-
->>>>>>> 5f162844
 # Contributing Guidelines
 
 Thank you for your interest in contributing to our project. Whether it's a bug report, new feature, correction, or additional documentation, we greatly value feedback and contributions from our community.
