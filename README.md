# Code Coverage
| Statements                  | Branches                | Functions                 | Lines             |
| --------------------------- | ----------------------- | ------------------------- | ----------------- |
<<<<<<< HEAD
| ![Statements](https://img.shields.io/badge/statements-83.13%25-yellow.svg?style=flat) | ![Branches](https://img.shields.io/badge/branches-96%25-brightgreen.svg?style=flat) | ![Functions](https://img.shields.io/badge/functions-82.61%25-yellow.svg?style=flat) | ![Lines](https://img.shields.io/badge/lines-84.42%25-yellow.svg?style=flat) |
=======
| ![Statements](https://img.shields.io/badge/statements-100%25-brightgreen.svg?style=flat) | ![Branches](https://img.shields.io/badge/branches-100%25-brightgreen.svg?style=flat) | ![Functions](https://img.shields.io/badge/functions-100%25-brightgreen.svg?style=flat) | ![Lines](https://img.shields.io/badge/lines-100%25-brightgreen.svg?style=flat) |
>>>>>>> 24367cf3
# Contributing Guidelines

Thank you for your interest in contributing to our project. Whether it's a bug report, new feature, correction, or additional documentation, we greatly value feedback and contributions from our community.

Please read through this document before submitting any issues or pull requests to ensure we have all the necessary information to effectively respond to your bug report or contribution.

## Code development and testing

### Prerequisites for development

Code for Ma-Mono is written in TypeScript. This requires your IDE to be able to handle and work with TypeScript. Make sure your IDE displays TS properly, [guide to help](https://medium.com/@netczuk/even-faster-code-formatting-using-eslint-22b80d061461)

This repository uses [Rush](https://rushjs.io/pages/intro/welcome/) as the monorepo manager and [pnpm](https://rushjs.io/pages/maintainer/package_managers/) as it's package manager. Please go through the [Developer tutorial](https://rushjs.io/pages/developer/new_developer/) for Rush usage details

[Ma-mono](https://gitlab.aws.dev/ma-foundation/ma-mono) is hosted on Gitlab ([Decision: Repository for Monorepo](https://quip-amazon.com/jBvNAvWbpq6V/Decision-Repository-for-Monorepo)). In order to start developement please follow the below steps:

1. Follow the instructions [here](https://w.amazon.com/bin/view/AWS/Teams/WWPS/TSD/GitLab/#HJoiningaTeamGroup) to join [MA-Foundation Group](https://gitlab.aws.dev/ma-foundation) in GitLab
2. [Setup git access](https://w.amazon.com/bin/view/AWS/Teams/WWPS/TSD/GitLab/#HSettingupgitAccess)
3. Clone the repo: `git clone git@ssh.gitlab.aws.dev:ma-foundation/ma-mono.git`
4. Move to the correct directory: `cd ma-mono`
5. Install rush: `npm install -g @microsoft/rush`
6. Run [`rush update`](https://rushjs.io/pages/commands/rush_update/) - This ensures rush is set-up and ready to go, which includes installing NPM packages as defined in package.json files
7. NOTE: to install new packages or dependencies: **DO NOT USE** `npm install`. Refer the [documentation](https://rushjs.io/pages/developer/modifying_package_json/) for more details. Packages can be updated in 2 ways:
   - `rush add -p <PACKAGE_NAME>`. See `rush add -h` for more options.
   - Update the package.json in your package and run `rush update`.

### Local Development Flow

1. Set up your repo ([Follow Prerequisites for development](#prerequisites-for-development)) on your local machine
2. Create a feature branch from main: `git pull; git checkout -b feature/<feature>`
3. Run: [`rush check`](https://rushjs.io/pages/commands/rush_check/) - Checks each project's package.json files and ensures that all dependenciesare of the same version throughout the repository.
4. Run either of the two:
   - [`rush build`](https://rushjs.io/pages/commands/rush_build/) - performs incremental build. See `rush build -h` for more options
   - [`rush rebuild`](https://rushjs.io/pages/commands/rush_rebuild/) - performs a full clean build. See `rush rebuild -h` for more options
5. `rush test` - runs test and updates code coverage summary in README file for each package. See `rush test -h` for more options
6. Alternatively you can use:
   - `rush build:test` - single command to perform `rush build && rush test` for each package. See `rush build:test -h` for more options
7. `rush common-coverage-report` - updates root README file with code coverage summary

### Staging a Merge Request

1. Make changes locally ([Follow Local Development Flow](#Local-Development-Flow))
2. Ensure you are on a feature branch; from `main` branch: `git pull; git checkout -b feature/<feature>`
3. If you are happy with your code and they are passing tests, you can push your changes to your feature branch: `git add -A; git commit -m "<Your commit message>"; git push`
    - Note: the commit must be in [conventional commits](https://www.conventionalcommits.org/en/v1.0.0/) format
4. We have pre-commit git-hooks. These are used to inspect the snapshot that's about to be committed, to see if you've forgotten something, to make sure tests run, or to examine whatever you need to inspect in the code. We currently support:
    - prettier is configured to automatically format your code on commit. If you want to format your code manually you can just do: `git add -A; rush prettier`
    - generate code coverage summary in the root README file
    - A check has been added for commit messages to ensure they are in [conventional commits](https://www.conventionalcommits.org/en/v1.0.0/) format.
5. Further checks are triggered on a Merge Request. Please refer the [Merge Requests Process](#merge-requests-process) section for how to manage the MR on GitLab

## Merge Requests Process

1. Open a Merge Request in GitLab:
    - Go to [create new MR](https://gitlab.aws.dev/ma-foundation/ma-mono/-/merge_requests/new)
    - For the source branch select your recently pushed feature branch
    - As your target branch choose `main`
    - Choose a proper title
        - Note: the title will appear as the commit message when the MR is merged, please make sure the title adheres to the [conventional commit](https://www.conventionalcommits.org/en/v1.0.0/) format, 
    - Choose a proper description
    - Assign yourself as the assignee
    - Add reviewers ([See limitations](https://quip-amazon.com/jBvNAvWbpq6V/Decision-Repository-for-Monorepo#temp:C:XHKd59c38e62a0c4e2c94800bcf7)).
    - Click `Create merge request`
2. Opening a Merge Request triggers build with 3 stages:
    - **build-and-test** ([Reference](https://rushjs.io/pages/maintainer/enabling_ci_builds/))
        - `Performs AWS CodeArtifact Login` we are using codeArtifact to download NPM packages
        - `rush install` (you will notice that we are using `rush install` instead of `rush update` here. The difference is that `rush install` won't update any files. Instead, it will fail your MR build if something is out of date, to let you know that you forgot to run `rush update` or forgot to commit the result)
        - `rush check`
        - `rush rebuild`
        - `rush test`
        - `rush make-badges --ci` (throws an error if the generated code coverage badges do not match what is already in each package README file)
        - `rush common-coverage-ci` (throws an error if the generated code coverage badges do not match what is already in the root README file)
    - **security-scan** - Performs security scanning:
        - [Container-Scanning](https://docs.gitlab.com/ee/user/application_security/container_scanning/)
        - [SAST](https://docs.gitlab.com/ee/user/application_security/sast/)
        - [Secret-Detection](https://docs.gitlab.com/ee/user/application_security/secret_detection/)
        - [SAST-IaC](https://docs.gitlab.com/ee/user/application_security/iac_scanning/)
        - [License-Scanning](https://docs.gitlab.com/ee/user/compliance/license_compliance/#include-the-license-scanning-template)
    - **security-scan-eval** - Evaluates report generated by: 
        - [Secret-Detection](https://docs.gitlab.com/ee/user/application_security/secret_detection/) template in the **security-scan** stage and fails the build when secrets are detected.
        - [Container-Scanning](https://docs.gitlab.com/ee/user/application_security/container_scanning/) template in the **security-scan** stage and fails the build when vulnerabilities are detected.
3. Once the build is successful and reviewers have approved your changes. Please contact a [Maintainer](https://quip-amazon.com/jBvNAvWbpq6V/Decision-Repository-for-Monorepo#temp:C:XHK259edb7d77b44c3a85de0c1a4) to Merge your code to the main branch (Apologies for the inconvenience but this is the process we are going to follow due to the [limitations](https://quip-amazon.com/jBvNAvWbpq6V/Decision-Repository-for-Monorepo#temp:C:XHKd59c38e62a0c4e2c94800bcf7))

## Finding contributions to work on

Looking at the existing issues is a great way to find something to contribute on. As our projects, by default, use the default GitHub issue labels (enhancement/bug/duplicate/help wanted/invalid/question/wontfix), looking at any 'help wanted' issues is a great place to start.

## Code of Conduct

This project has adopted the [Amazon Open Source Code of Conduct](https://aws.github.io/code-of-conduct).
For more information see the [Code of Conduct FAQ](https://aws.github.io/code-of-conduct-faq) or contact
opensource-codeofconduct@amazon.com with any additional questions or comments.

## Security issue notifications

If you discover a potential security issue in this project we ask that you notify AWS/Amazon Security via our [vulnerability reporting page](http://aws.amazon.com/security/vulnerability-reporting/). Please do **not** create a public github issue.

## Licensing

See the [LICENSE](LICENSE) file for our project's licensing. We will ask you to confirm the licensing of your contribution.<|MERGE_RESOLUTION|>--- conflicted
+++ resolved
@@ -1,11 +1,7 @@
 # Code Coverage
 | Statements                  | Branches                | Functions                 | Lines             |
 | --------------------------- | ----------------------- | ------------------------- | ----------------- |
-<<<<<<< HEAD
-| ![Statements](https://img.shields.io/badge/statements-83.13%25-yellow.svg?style=flat) | ![Branches](https://img.shields.io/badge/branches-96%25-brightgreen.svg?style=flat) | ![Functions](https://img.shields.io/badge/functions-82.61%25-yellow.svg?style=flat) | ![Lines](https://img.shields.io/badge/lines-84.42%25-yellow.svg?style=flat) |
-=======
 | ![Statements](https://img.shields.io/badge/statements-100%25-brightgreen.svg?style=flat) | ![Branches](https://img.shields.io/badge/branches-100%25-brightgreen.svg?style=flat) | ![Functions](https://img.shields.io/badge/functions-100%25-brightgreen.svg?style=flat) | ![Lines](https://img.shields.io/badge/lines-100%25-brightgreen.svg?style=flat) |
->>>>>>> 24367cf3
 # Contributing Guidelines
 
 Thank you for your interest in contributing to our project. Whether it's a bug report, new feature, correction, or additional documentation, we greatly value feedback and contributions from our community.
