--- conflicted
+++ resolved
@@ -12,12 +12,8 @@
 # Code Coverage
 | Statements                  | Branches                | Functions                 | Lines             |
 | --------------------------- | ----------------------- | ------------------------- | ----------------- |
-<<<<<<< HEAD
-| ![Statements](https://img.shields.io/badge/statements-100%25-brightgreen.svg?style=flat) | ![Branches](https://img.shields.io/badge/branches-100%25-brightgreen.svg?style=flat) | ![Functions](https://img.shields.io/badge/functions-100%25-brightgreen.svg?style=flat) | ![Lines](https://img.shields.io/badge/lines-100%25-brightgreen.svg?style=flat) |
-=======
 | ![Statements](https://img.shields.io/badge/statements-92.51%25-brightgreen.svg?style=flat) | ![Branches](https://img.shields.io/badge/branches-88.53%25-yellow.svg?style=flat) | ![Functions](https://img.shields.io/badge/functions-94.67%25-brightgreen.svg?style=flat) | ![Lines](https://img.shields.io/badge/lines-92.95%25-brightgreen.svg?style=flat) |
 
->>>>>>> 0c047734
 # Contributing Guidelines
 
 Thank you for your interest in contributing to our project. Whether it's a bug report, new feature, correction, or additional documentation, we greatly value feedback and contributions from our community.
