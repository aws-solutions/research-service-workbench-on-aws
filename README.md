--- conflicted
+++ resolved
@@ -14,12 +14,7 @@
 # Code Coverage
 | Statements                  | Branches                | Functions                 | Lines             |
 | --------------------------- | ----------------------- | ------------------------- | ----------------- |
-<<<<<<< HEAD
-| ![Statements](https://img.shields.io/badge/statements-90.11%25-brightgreen.svg?style=flat) | ![Branches](https://img.shields.io/badge/branches-87.29%25-yellow.svg?style=flat) | ![Functions](https://img.shields.io/badge/functions-90.67%25-brightgreen.svg?style=flat) | ![Lines](https://img.shields.io/badge/lines-90.55%25-brightgreen.svg?style=flat) |
-
-=======
 | ![Statements](https://img.shields.io/badge/statements-89.75%25-yellow.svg?style=flat) | ![Branches](https://img.shields.io/badge/branches-87.3%25-yellow.svg?style=flat) | ![Functions](https://img.shields.io/badge/functions-89.93%25-yellow.svg?style=flat) | ![Lines](https://img.shields.io/badge/lines-90.16%25-brightgreen.svg?style=flat) |
->>>>>>> 810e225a
 
 # Contributing Guidelines
 
