/*
 *  Copyright Amazon.com, Inc. or its affiliates. All Rights Reserved.
 *  SPDX-License-Identifier: Apache-2.0
 */

/* eslint-disable no-new */

import * as path from 'path';
import { CfnOutput, Duration, Fn, Stack, StackProps } from 'aws-cdk-lib';
import {
  Distribution,
  Function,
  FunctionCode,
  FunctionEventType,
  HeadersFrameOption,
  HeadersReferrerPolicy,
  OriginAccessIdentity,
  ResponseHeadersPolicy,
  ViewerProtocolPolicy
} from 'aws-cdk-lib/aws-cloudfront';
import { S3Origin } from 'aws-cdk-lib/aws-cloudfront-origins';
import { AnyPrincipal, Effect, PolicyStatement } from 'aws-cdk-lib/aws-iam';
import { BlockPublicAccess, Bucket, BucketAccessControl, BucketEncryption } from 'aws-cdk-lib/aws-s3';
import { BucketDeployment, Source } from 'aws-cdk-lib/aws-s3-deployment';
import { Construct } from 'constructs';
import { getConstants } from './constants';
import { createECSCluster } from './hosting-infra/ecs-cluster';

export class SWBUIStack extends Stack {
  public distributionEnvVars: {
    STAGE: string;
    STACK_NAME: string;
    API_BASE_URL: string;
    AWS_REGION: string;
    S3_ARTIFACT_BUCKET_ARN_OUTPUT_KEY: string;
<<<<<<< HEAD
=======
    MAIN_ACCT_ALB_ARN_OUTPUT_KEY: string;
>>>>>>> 5e75905d
    S3_ARTIFACT_BUCKET_NAME: string;
    S3_ARTIFACT_BUCKET_DEPLOYMENT_NAME: string;
    ACCESS_IDENTITY_ARTIFACT_NAME: string;
    DISTRIBUTION_ARTIFACT_NAME: string;
    DISTRIBUTION_ARTIFACT_DOMAIN: string;
    DISTRIBUTION_FUNCTION_ARTIFACT_NAME: string;
    DISTRIBUTION_FUNCTION_NAME: string;
    RESPONSE_HEADERS_ARTIFACT_NAME: string;
    RESPONSE_HEADERS_NAME: string;
    COGNITO_DOMAIN_NAME_OUTPUT_KEY: string;
    COGNITO_DOMAIN_NAME: string;
  };
  // eslint-disable-next-line @typescript-eslint/explicit-member-accessibility
  constructor(scope: Construct, id: string, props?: StackProps) {
    const {
      STAGE,
      STACK_NAME,
      API_BASE_URL,
      AWS_REGION,
      S3_ARTIFACT_BUCKET_ARN_OUTPUT_KEY,
<<<<<<< HEAD
      SWB_DOMAIN_NAME,
      MAIN_ACCT_ALB_LISTENER_ARN,
=======
      MAIN_ACCT_ALB_ARN_OUTPUT_KEY,
>>>>>>> 5e75905d
      S3_ARTIFACT_BUCKET_NAME,
      S3_ARTIFACT_BUCKET_DEPLOYMENT_NAME,
      ACCESS_IDENTITY_ARTIFACT_NAME,
      DISTRIBUTION_ARTIFACT_NAME,
      DISTRIBUTION_ARTIFACT_DOMAIN,
      DISTRIBUTION_FUNCTION_ARTIFACT_NAME,
      DISTRIBUTION_FUNCTION_NAME,
      RESPONSE_HEADERS_ARTIFACT_NAME,
      RESPONSE_HEADERS_NAME,
      COGNITO_DOMAIN_NAME_OUTPUT_KEY,
      COGNITO_DOMAIN_NAME,
      USE_CLOUD_FRONT,
      ECR_REPOSITORY_NAME,
      VPC_ID
    } = getConstants();
    super(scope, STACK_NAME, props);

    this.distributionEnvVars = {
      STAGE,
      STACK_NAME,
      API_BASE_URL,
      AWS_REGION,
      S3_ARTIFACT_BUCKET_ARN_OUTPUT_KEY,
<<<<<<< HEAD
=======
      MAIN_ACCT_ALB_ARN_OUTPUT_KEY,
>>>>>>> 5e75905d
      S3_ARTIFACT_BUCKET_NAME,
      S3_ARTIFACT_BUCKET_DEPLOYMENT_NAME,
      ACCESS_IDENTITY_ARTIFACT_NAME,
      DISTRIBUTION_ARTIFACT_NAME,
      DISTRIBUTION_ARTIFACT_DOMAIN,
      DISTRIBUTION_FUNCTION_ARTIFACT_NAME,
      DISTRIBUTION_FUNCTION_NAME,
      RESPONSE_HEADERS_ARTIFACT_NAME,
      RESPONSE_HEADERS_NAME,
      COGNITO_DOMAIN_NAME_OUTPUT_KEY,
      COGNITO_DOMAIN_NAME
    };
    if (USE_CLOUD_FRONT) {
      const bucket = this._createS3Bucket(S3_ARTIFACT_BUCKET_NAME, S3_ARTIFACT_BUCKET_ARN_OUTPUT_KEY);
      const distribution = this._createDistribution(bucket);
      this._deployS3BucketAndInvalidateDistribution(bucket, distribution);
    } else {
      new CfnOutput(this, this.distributionEnvVars.DISTRIBUTION_ARTIFACT_DOMAIN, {
        value: `https://${SWB_DOMAIN_NAME}`
      });
      createECSCluster(this, MAIN_ACCT_ALB_LISTENER_ARN, ECR_REPOSITORY_NAME, VPC_ID);
    }
    this._addCognitoURLOutput();
<<<<<<< HEAD
=======
    createECSCluster(this, API_BASE_URL, MAIN_ACCT_ALB_ARN_OUTPUT_KEY);
>>>>>>> 5e75905d
  }

  private _addS3TLSSigV4BucketPolicy(s3Bucket: Bucket): void {
    s3Bucket.addToResourcePolicy(
      new PolicyStatement({
        sid: 'Deny requests that do not use TLS/HTTPS',
        effect: Effect.DENY,
        principals: [new AnyPrincipal()],
        actions: ['s3:*'],
        resources: [s3Bucket.bucketArn, `${s3Bucket.bucketArn}/*`],
        conditions: {
          Bool: {
            'aws:SecureTransport': 'false'
          }
        }
      })
    );
    s3Bucket.addToResourcePolicy(
      new PolicyStatement({
        sid: 'Deny requests that do not use SigV4',
        effect: Effect.DENY,
        principals: [new AnyPrincipal()],
        actions: ['s3:*'],
        resources: [`${s3Bucket.bucketArn}/*`],
        conditions: {
          StringNotEquals: {
            's3:signatureversion': 'AWS4-HMAC-SHA256'
          }
        }
      })
    );
  }

  private _createS3Bucket(bucketName: string, outputKey: string): Bucket {
    const { S3_ACCESS_LOGS_BUCKET_PREFIX, S3_ACCESS_LOGS_BUCKET_NAME_OUTPUT_KEY } = getConstants();
    const accessLogsBucketName: string = Fn.importValue(S3_ACCESS_LOGS_BUCKET_NAME_OUTPUT_KEY);
    const accessLogsBucket = Bucket.fromBucketName(
      this,
      'imported-access-logs-bucket',
      accessLogsBucketName
    ) as Bucket;
    const s3Bucket = new Bucket(this, bucketName, {
      accessControl: BucketAccessControl.PRIVATE,
      blockPublicAccess: BlockPublicAccess.BLOCK_ALL,
      serverAccessLogsBucket: accessLogsBucket,
      serverAccessLogsPrefix: S3_ACCESS_LOGS_BUCKET_PREFIX,
      encryption: BucketEncryption.S3_MANAGED // CloudFront requires S3 managed key
    });

    this._addS3TLSSigV4BucketPolicy(s3Bucket);

    new CfnOutput(this, outputKey, {
      value: s3Bucket.bucketArn
    });
    return s3Bucket;
  }

  private _deployS3BucketAndInvalidateDistribution(bucket: Bucket, distribution: Distribution): void {
    new BucketDeployment(this, this.distributionEnvVars.S3_ARTIFACT_BUCKET_DEPLOYMENT_NAME, {
      destinationBucket: bucket,
      sources: [Source.asset(path.resolve(__dirname, '../../ui/out'))],
      distribution: distribution,
      distributionPaths: ['/*'] //invalidates cache for all routes so we can immediatly see updated code when deploying
    });
  }

  private _createOriginAccessIdentity(bucket: Bucket): OriginAccessIdentity {
    const originAccessIdentity = new OriginAccessIdentity(
      this,
      this.distributionEnvVars.ACCESS_IDENTITY_ARTIFACT_NAME
    );
    bucket.grantRead(originAccessIdentity);
    return originAccessIdentity;
  }

  private _createDistribution(bucket: Bucket): Distribution {
    const originAccessIdentity = this._createOriginAccessIdentity(bucket);
    const redirectFunction = this._createRedirectFunction();
    const securityPolicy = this._createSecurityPolicy(this.distributionEnvVars.API_BASE_URL);
    const distribution = new Distribution(this, this.distributionEnvVars.DISTRIBUTION_ARTIFACT_NAME, {
      defaultRootObject: 'index.html',
      enableLogging: true,
      defaultBehavior: {
        origin: new S3Origin(bucket, { originAccessIdentity }),
        responseHeadersPolicy: securityPolicy,
        functionAssociations: [
          {
            function: redirectFunction,
            eventType: FunctionEventType.VIEWER_REQUEST
          }
        ],
        viewerProtocolPolicy: ViewerProtocolPolicy.HTTPS_ONLY
      },
      additionalBehaviors: {}
    });
    new CfnOutput(this, this.distributionEnvVars.DISTRIBUTION_ARTIFACT_DOMAIN, {
      value: `https://${distribution.distributionDomainName}`
    });
    return distribution;
  }
  /*
  Cloudfront access files from S3 Bucket as file path directory.
  This function recieves the web routing format URL and transforms it into file path.
  e.g. /environments => /environments/index.html
*/
  // eslint-disable-next-line @typescript-eslint/ban-types
  private _createRedirectFunction(): Function {
    return new Function(this, this.distributionEnvVars.DISTRIBUTION_FUNCTION_ARTIFACT_NAME, {
      code: FunctionCode.fromFile({
        filePath: path.join(__dirname, '../src/redirectFunction.js')
      }),
      functionName: this.distributionEnvVars.DISTRIBUTION_FUNCTION_NAME
    });
  }

  private _createSecurityPolicy(apiBaseUrl: string): ResponseHeadersPolicy {
    return new ResponseHeadersPolicy(this, this.distributionEnvVars.RESPONSE_HEADERS_ARTIFACT_NAME, {
      responseHeadersPolicyName: this.distributionEnvVars.RESPONSE_HEADERS_NAME,
      comment: 'Security policy',
      securityHeadersBehavior: {
        contentSecurityPolicy: {
          contentSecurityPolicy: this._getContentSecurityPolicy(apiBaseUrl),
          override: false
        },
        contentTypeOptions: { override: true },
        frameOptions: { frameOption: HeadersFrameOption.SAMEORIGIN, override: false },
        referrerPolicy: {
          referrerPolicy: HeadersReferrerPolicy.STRICT_ORIGIN_WHEN_CROSS_ORIGIN,
          override: false
        },
        strictTransportSecurity: {
          accessControlMaxAge: Duration.seconds(31536000),
          includeSubdomains: false,
          override: false
        },
        xssProtection: { protection: true, modeBlock: true, override: false }
      }
    });
  }
  private _getContentSecurityPolicy(apiBaseUrl: string): string {
    return `default-src 'none'; connect-src ${apiBaseUrl}; img-src 'self' data:; script-src 'self'; style-src 'unsafe-inline' 'strict-dynamic' 'self'; font-src 'self' data:`;
  }

  private _addCognitoURLOutput(): void {
    new CfnOutput(this, this.distributionEnvVars.COGNITO_DOMAIN_NAME_OUTPUT_KEY, {
      value: this.distributionEnvVars.COGNITO_DOMAIN_NAME
    });
  }
}<|MERGE_RESOLUTION|>--- conflicted
+++ resolved
@@ -33,10 +33,6 @@
     API_BASE_URL: string;
     AWS_REGION: string;
     S3_ARTIFACT_BUCKET_ARN_OUTPUT_KEY: string;
-<<<<<<< HEAD
-=======
-    MAIN_ACCT_ALB_ARN_OUTPUT_KEY: string;
->>>>>>> 5e75905d
     S3_ARTIFACT_BUCKET_NAME: string;
     S3_ARTIFACT_BUCKET_DEPLOYMENT_NAME: string;
     ACCESS_IDENTITY_ARTIFACT_NAME: string;
@@ -57,12 +53,8 @@
       API_BASE_URL,
       AWS_REGION,
       S3_ARTIFACT_BUCKET_ARN_OUTPUT_KEY,
-<<<<<<< HEAD
       SWB_DOMAIN_NAME,
       MAIN_ACCT_ALB_LISTENER_ARN,
-=======
-      MAIN_ACCT_ALB_ARN_OUTPUT_KEY,
->>>>>>> 5e75905d
       S3_ARTIFACT_BUCKET_NAME,
       S3_ARTIFACT_BUCKET_DEPLOYMENT_NAME,
       ACCESS_IDENTITY_ARTIFACT_NAME,
@@ -86,10 +78,6 @@
       API_BASE_URL,
       AWS_REGION,
       S3_ARTIFACT_BUCKET_ARN_OUTPUT_KEY,
-<<<<<<< HEAD
-=======
-      MAIN_ACCT_ALB_ARN_OUTPUT_KEY,
->>>>>>> 5e75905d
       S3_ARTIFACT_BUCKET_NAME,
       S3_ARTIFACT_BUCKET_DEPLOYMENT_NAME,
       ACCESS_IDENTITY_ARTIFACT_NAME,
@@ -113,10 +101,6 @@
       createECSCluster(this, MAIN_ACCT_ALB_LISTENER_ARN, ECR_REPOSITORY_NAME, VPC_ID);
     }
     this._addCognitoURLOutput();
-<<<<<<< HEAD
-=======
-    createECSCluster(this, API_BASE_URL, MAIN_ACCT_ALB_ARN_OUTPUT_KEY);
->>>>>>> 5e75905d
   }
 
   private _addS3TLSSigV4BucketPolicy(s3Bucket: Bucket): void {
