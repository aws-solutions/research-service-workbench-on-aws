/*
 *  Copyright Amazon.com, Inc. or its affiliates. All Rights Reserved.
 *  SPDX-License-Identifier: Apache-2.0
 */

import * as path from 'path';
import { CfnOutput, Duration, Fn, Stack, StackProps } from 'aws-cdk-lib';
import {
  Distribution,
  Function,
  FunctionCode,
  FunctionEventType,
  HeadersFrameOption,
  HeadersReferrerPolicy,
  OriginAccessIdentity,
  ResponseHeadersPolicy,
  ViewerProtocolPolicy
} from 'aws-cdk-lib/aws-cloudfront';
import { S3Origin } from 'aws-cdk-lib/aws-cloudfront-origins';
import { AnyPrincipal, Effect, PolicyStatement } from 'aws-cdk-lib/aws-iam';
import { BlockPublicAccess, Bucket, BucketAccessControl, BucketEncryption } from 'aws-cdk-lib/aws-s3';
import { BucketDeployment, Source } from 'aws-cdk-lib/aws-s3-deployment';
import { Construct } from 'constructs';
import { getConstants } from './constants';
import { createECSCluster } from './hosting-infra/ecs-cluster';

export class SWBUIStack extends Stack {
  public distributionEnvVars: {
    STAGE: string;
    STACK_NAME: string;
    API_BASE_URL: string;
    AWS_REGION: string;
    S3_ARTIFACT_BUCKET_ARN_OUTPUT_KEY: string;
    S3_ARTIFACT_BUCKET_NAME: string;
    S3_ARTIFACT_BUCKET_DEPLOYMENT_NAME: string;
    ACCESS_IDENTITY_ARTIFACT_NAME: string;
    DISTRIBUTION_ARTIFACT_NAME: string;
    DISTRIBUTION_ARTIFACT_DOMAIN: string;
    DISTRIBUTION_FUNCTION_ARTIFACT_NAME: string;
    DISTRIBUTION_FUNCTION_NAME: string;
    RESPONSE_HEADERS_ARTIFACT_NAME: string;
    RESPONSE_HEADERS_NAME: string;
    COGNITO_DOMAIN_NAME_OUTPUT_KEY: string;
    COGNITO_DOMAIN_NAME: string;
  };
  // eslint-disable-next-line @typescript-eslint/explicit-member-accessibility
  constructor(scope: Construct, id: string, props?: StackProps) {
    const {
      STAGE,
      STACK_NAME,
      API_BASE_URL,
      AWS_REGION,
      S3_ARTIFACT_BUCKET_ARN_OUTPUT_KEY,
      S3_ARTIFACT_BUCKET_NAME,
      S3_ARTIFACT_BUCKET_DEPLOYMENT_NAME,
      ACCESS_IDENTITY_ARTIFACT_NAME,
      DISTRIBUTION_ARTIFACT_NAME,
      DISTRIBUTION_ARTIFACT_DOMAIN,
      DISTRIBUTION_FUNCTION_ARTIFACT_NAME,
      DISTRIBUTION_FUNCTION_NAME,
      RESPONSE_HEADERS_ARTIFACT_NAME,
      RESPONSE_HEADERS_NAME,
      COGNITO_DOMAIN_NAME_OUTPUT_KEY,
      COGNITO_DOMAIN_NAME
    } = getConstants();
    super(scope, STACK_NAME, {
      env: {
        region: AWS_REGION
      }
    });

    this.distributionEnvVars = {
      STAGE,
      STACK_NAME,
      API_BASE_URL,
      AWS_REGION,
      S3_ARTIFACT_BUCKET_ARN_OUTPUT_KEY,
      S3_ARTIFACT_BUCKET_NAME,
      S3_ARTIFACT_BUCKET_DEPLOYMENT_NAME,
      ACCESS_IDENTITY_ARTIFACT_NAME,
      DISTRIBUTION_ARTIFACT_NAME,
      DISTRIBUTION_ARTIFACT_DOMAIN,
      DISTRIBUTION_FUNCTION_ARTIFACT_NAME,
      DISTRIBUTION_FUNCTION_NAME,
      RESPONSE_HEADERS_ARTIFACT_NAME,
      RESPONSE_HEADERS_NAME,
      COGNITO_DOMAIN_NAME_OUTPUT_KEY,
      COGNITO_DOMAIN_NAME
    };
    const bucket = this._createS3Bucket(S3_ARTIFACT_BUCKET_NAME, S3_ARTIFACT_BUCKET_ARN_OUTPUT_KEY);
    const distribution = this._createDistribution(bucket);
    this._deployS3BucketAndInvalidateDistribution(bucket, distribution);
<<<<<<< HEAD
    this._addCognitoURLOutput();
=======
    createECSCluster(this);
>>>>>>> bc073a79
  }

  private _addS3TLSSigV4BucketPolicy(s3Bucket: Bucket): void {
    s3Bucket.addToResourcePolicy(
      new PolicyStatement({
        sid: 'Deny requests that do not use TLS/HTTPS',
        effect: Effect.DENY,
        principals: [new AnyPrincipal()],
        actions: ['s3:*'],
        resources: [s3Bucket.bucketArn, `${s3Bucket.bucketArn}/*`],
        conditions: {
          Bool: {
            'aws:SecureTransport': 'false'
          }
        }
      })
    );
    s3Bucket.addToResourcePolicy(
      new PolicyStatement({
        sid: 'Deny requests that do not use SigV4',
        effect: Effect.DENY,
        principals: [new AnyPrincipal()],
        actions: ['s3:*'],
        resources: [`${s3Bucket.bucketArn}/*`],
        conditions: {
          StringNotEquals: {
            's3:signatureversion': 'AWS4-HMAC-SHA256'
          }
        }
      })
    );
  }

  private _createS3Bucket(bucketName: string, outputKey: string): Bucket {
    const { S3_ACCESS_LOGS_BUCKET_PREFIX, S3_ACCESS_LOGS_BUCKET_NAME_OUTPUT_KEY } = getConstants();
    const accessLogsBucketName: string = Fn.importValue(S3_ACCESS_LOGS_BUCKET_NAME_OUTPUT_KEY);
    const accessLogsBucket = Bucket.fromBucketName(
      this,
      'imported-access-logs-bucket',
      accessLogsBucketName
    ) as Bucket;
    const s3Bucket = new Bucket(this, bucketName, {
      accessControl: BucketAccessControl.PRIVATE,
      blockPublicAccess: BlockPublicAccess.BLOCK_ALL,
      serverAccessLogsBucket: accessLogsBucket,
      serverAccessLogsPrefix: S3_ACCESS_LOGS_BUCKET_PREFIX,
      encryption: BucketEncryption.S3_MANAGED // CloudFront requires S3 managed key
    });

    this._addS3TLSSigV4BucketPolicy(s3Bucket);

    // eslint-disable-next-line no-new
    new CfnOutput(this, outputKey, {
      value: s3Bucket.bucketArn
    });
    return s3Bucket;
  }

  private _deployS3BucketAndInvalidateDistribution(bucket: Bucket, distribution: Distribution): void {
    // eslint-disable-next-line no-new
    new BucketDeployment(this, this.distributionEnvVars.S3_ARTIFACT_BUCKET_DEPLOYMENT_NAME, {
      destinationBucket: bucket,
      sources: [Source.asset(path.resolve(__dirname, '../../out'))],
      distribution: distribution,
      distributionPaths: ['/*'] //invalidates cache for all routes so we can immediatly see updated code when deploying
    });
  }

  private _createOriginAccessIdentity(bucket: Bucket): OriginAccessIdentity {
    const originAccessIdentity = new OriginAccessIdentity(
      this,
      this.distributionEnvVars.ACCESS_IDENTITY_ARTIFACT_NAME
    );
    bucket.grantRead(originAccessIdentity);
    return originAccessIdentity;
  }

  private _createDistribution(bucket: Bucket): Distribution {
    const originAccessIdentity = this._createOriginAccessIdentity(bucket);
    const redirectFunction = this._createRedirectFunction();
    const securityPolicy = this._createSecurityPolicy(this.distributionEnvVars.API_BASE_URL);
    const distribution = new Distribution(this, this.distributionEnvVars.DISTRIBUTION_ARTIFACT_NAME, {
      defaultRootObject: 'index.html',
      enableLogging: true,
      defaultBehavior: {
        origin: new S3Origin(bucket, { originAccessIdentity }),
        responseHeadersPolicy: securityPolicy,
        functionAssociations: [
          {
            function: redirectFunction,
            eventType: FunctionEventType.VIEWER_REQUEST
          }
        ],
        viewerProtocolPolicy: ViewerProtocolPolicy.HTTPS_ONLY
      },
      additionalBehaviors: {}
    });
    // eslint-disable-next-line no-new
    new CfnOutput(this, this.distributionEnvVars.DISTRIBUTION_ARTIFACT_DOMAIN, {
      value: `https://${distribution.distributionDomainName}`
    });
    return distribution;
  }
  /*
  Cloudfront access files from S3 Bucket as file path directory.
  This function recieves the web routing format URL and transforms it into file path.
  e.g. /environments => /environments/index.html
*/
  // eslint-disable-next-line @typescript-eslint/ban-types
  private _createRedirectFunction(): Function {
    return new Function(this, this.distributionEnvVars.DISTRIBUTION_FUNCTION_ARTIFACT_NAME, {
      code: FunctionCode.fromFile({
        filePath: path.join(__dirname, '../src/redirectFunction.js')
      }),
      functionName: this.distributionEnvVars.DISTRIBUTION_FUNCTION_NAME
    });
  }

  private _createSecurityPolicy(apiBaseUrl: string): ResponseHeadersPolicy {
    return new ResponseHeadersPolicy(this, this.distributionEnvVars.RESPONSE_HEADERS_ARTIFACT_NAME, {
      responseHeadersPolicyName: this.distributionEnvVars.RESPONSE_HEADERS_NAME,
      comment: 'Security policy',
      securityHeadersBehavior: {
        contentSecurityPolicy: {
          contentSecurityPolicy: this._getContentSecurityPolicy(apiBaseUrl),
          override: false
        },
        contentTypeOptions: { override: true },
        frameOptions: { frameOption: HeadersFrameOption.SAMEORIGIN, override: false },
        referrerPolicy: {
          referrerPolicy: HeadersReferrerPolicy.STRICT_ORIGIN_WHEN_CROSS_ORIGIN,
          override: false
        },
        strictTransportSecurity: {
          accessControlMaxAge: Duration.seconds(31536000),
          includeSubdomains: false,
          override: false
        },
        xssProtection: { protection: true, modeBlock: true, override: false }
      }
    });
  }
  private _getContentSecurityPolicy(apiBaseUrl: string): string {
    return `default-src 'none'; connect-src ${apiBaseUrl}; img-src 'self' data:; script-src 'self'; style-src 'unsafe-inline' 'strict-dynamic' 'self'; font-src 'self' data:`;
  }

  private _addCognitoURLOutput(): void {
    // eslint-disable-next-line no-new
    new CfnOutput(this, this.distributionEnvVars.COGNITO_DOMAIN_NAME_OUTPUT_KEY, {
      value: this.distributionEnvVars.COGNITO_DOMAIN_NAME
    });
  }
}<|MERGE_RESOLUTION|>--- conflicted
+++ resolved
@@ -90,11 +90,8 @@
     const bucket = this._createS3Bucket(S3_ARTIFACT_BUCKET_NAME, S3_ARTIFACT_BUCKET_ARN_OUTPUT_KEY);
     const distribution = this._createDistribution(bucket);
     this._deployS3BucketAndInvalidateDistribution(bucket, distribution);
-<<<<<<< HEAD
     this._addCognitoURLOutput();
-=======
     createECSCluster(this);
->>>>>>> bc073a79
   }
 
   private _addS3TLSSigV4BucketPolicy(s3Bucket: Bucket): void {
