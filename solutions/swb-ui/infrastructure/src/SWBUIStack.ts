--- conflicted
+++ resolved
@@ -65,16 +65,12 @@
       RESPONSE_HEADERS_ARTIFACT_NAME,
       RESPONSE_HEADERS_NAME,
       COGNITO_DOMAIN_NAME_OUTPUT_KEY,
-<<<<<<< HEAD
       COGNITO_DOMAIN_NAME,
       USE_CLOUD_FRONT,
       ECR_REPOSITORY_NAME,
       VPC_ID,
       ECS_SUBNET_IDS,
       ECS_AZS
-=======
-      COGNITO_DOMAIN_NAME
->>>>>>> 49105824
     } = getConstants();
     super(scope, STACK_NAME, props);
 
@@ -96,7 +92,6 @@
       COGNITO_DOMAIN_NAME_OUTPUT_KEY,
       COGNITO_DOMAIN_NAME
     };
-<<<<<<< HEAD
     if (USE_CLOUD_FRONT) {
       const bucket = this._createS3Bucket(S3_ARTIFACT_BUCKET_NAME, S3_ARTIFACT_BUCKET_ARN_OUTPUT_KEY);
       const distribution = this._createDistribution(bucket);
@@ -114,11 +109,6 @@
         ECS_AZS
       );
     }
-=======
-    const bucket = this._createS3Bucket(S3_ARTIFACT_BUCKET_NAME, S3_ARTIFACT_BUCKET_ARN_OUTPUT_KEY);
-    const distribution = this._createDistribution(bucket);
-    this._deployS3BucketAndInvalidateDistribution(bucket, distribution);
->>>>>>> 49105824
     this._addCognitoURLOutput();
   }
 
@@ -265,10 +255,6 @@
   }
 
   private _addCognitoURLOutput(): void {
-<<<<<<< HEAD
-=======
-    // eslint-disable-next-line no-new
->>>>>>> 49105824
     new CfnOutput(this, this.distributionEnvVars.COGNITO_DOMAIN_NAME_OUTPUT_KEY, {
       value: this.distributionEnvVars.COGNITO_DOMAIN_NAME
     });
