--- conflicted
+++ resolved
@@ -53,10 +53,6 @@
     "constructs": "^10.0.0",
     "depcheck": "^1.4.3",
     "eslint": "^8.7.0",
-<<<<<<< HEAD
-    "eslint-plugin-import": "^2.26.0",
-=======
->>>>>>> 1197bae1
     "eslint-plugin-security": "^1.4.0",
     "istanbul-badges-readme": "1.8.1",
     "license-check-and-add": "^4.0.5",
