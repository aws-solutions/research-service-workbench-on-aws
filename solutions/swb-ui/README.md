# swb-ui
## Code Coverage

| Statements | Branches | Functions | Lines |
| --------------------------- | ----------------------- | ------------------------- | ----------------- |
| ![Statements](https://img.shields.io/badge/statements-Unknown%25-brightgreen.svg?style=flat) | ![Branches](https://img.shields.io/badge/branches-Unknown%25-brightgreen.svg?style=flat) | ![Functions](https://img.shields.io/badge/functions-Unknown%25-brightgreen.svg?style=flat) | ![Lines](https://img.shields.io/badge/lines-Unknown%25-brightgreen.svg?style=flat) |

This is a [Next.js](https://nextjs.org/) project bootstrapped with [`create-next-app`](https://github.com/vercel/next.js/tree/canary/packages/create-next-app).

<<<<<<< HEAD

## Deploy UI to AWS

### Prerequisite:

1. Make sure to Follow instructions in [here](../swb-reference/SETUP_v2p1.md##installation) to setup installation of API.


### Deploy static website

Project swb-ui can be deployed as a static website using S3 Bucket and CloudFront by following the next steps:

1. Navigate to `solutions/swb-ui`

2. Run command `STAGE=<STAGE> rushx deploy-ui-and-api`
=======
## Deploy UI to AWS

### Prerequisite:

1. Make sure to Follow instructions in [here](../swb-reference/SETUP_v2p1.md##installation) to setup installation of API.

### Deploy static website

Project swb-ui can be deployed as a static website using S3 Bucket and CloudFront by following the next steps:

1. Open file `solutions/swb-reference/src/config/<STAGE>.js`
2. Copy API URL value from variable `apiUrlOutput`, the value has the format `https://{apiId}.execute-api.{region}.amazonaws.com/dev/`
>>>>>>> d9aea3b8

    API URL can also be found by logging AWS. Log into the main account and go to Cloudformation on the console. Find the Cloudformation stack for your main account. It should have the format `<swb>-<stage>-<awsRegionShortName>`. In the outputs you'll find `apiUrlOutput` 
3. Create a file in directory `solutions/swb-ui` with name `.env.local` if it does not exist.
4. Assign `apiUrlOutput` value to environment variable `NEXT_PUBLIC_API_BASE_URL` by updating `.env.local` file with the next format:
    ```
    NEXT_PUBLIC_API_BASE_URL="<apiUrlOutput>"
    ```
5. Navigate to `solutions/swb-ui`
6. Run command `STAGE=<STAGE> rushx deploy-ui-and-api`

After the deployment is completed you'll see the following output:

```
✨  Deployment time: 183.7s

Outputs:
swb-<STAGE>-<awsRegionShortName>.APIGatewayAPIEndpoint67A1C4AD = https://<apiId>.execute-<region>.amazonaws.com/dev/
swb-<STAGE>-<awsRegionShortName>.AccountHandlerLambdaRoleOutput = accountrole
swb-<STAGE>-<awsRegionShortName>.ApiLambdaRoleOutput = ApiLambdaRoleOutput
swb-<STAGE>-<awsRegionShortName>.LaunchConstraintIamRoleNameOutput = LaunchConstraintIamRoleNameOutput
swb-<STAGE>-<awsRegionShortName>.S3BucketArtifactsArnOutput = S3BucketArtifactsArnOutput
swb-<STAGE>-<awsRegionShortName>.S3BucketDatasetsArnOutput = S3BucketDatasetsArnOutput
swb-<STAGE>-<awsRegionShortName>.SagemakerNotebookLaunchSSMDocOutput = SagemakerNotebookLaunchSSMDocOutput
swb-<STAGE>-<awsRegionShortName>.SagemakerNotebookTerminateSSMDocOutput = SagemakerNotebookTerminateSSMDocOutput
swb-<STAGE>-<awsRegionShortName>.StatusHandlerLambdaArnOutput = StatusHandlerLambdaArnOutput
swb-<STAGE>-<awsRegionShortName>.StatusHandlerLambdaRoleOutput = StatusHandlerLambdaRoleOutput
swb-<STAGE>-<awsRegionShortName>.apiUrlOutput = https://<apiId>.execute-<region>.amazonaws.com/dev/
swb-<STAGE>-<awsRegionShortName>.awsRegion = awsRegion
swb-<STAGE>-<awsRegionShortName>.awsRegionShortName = awsRegionShortName
swb-<STAGE>-<awsRegionShortName>.dynamoDBTableOutput = dynamoDBTableOutput
swb-<STAGE>-<awsRegionShortName>.uiClientURL = https://<id>.cloudfront.net
Stack ARN: ARN

✨  Total time: 186.07s
<<<<<<< HEAD
=======
```
To navigate to the website, follow the link provided by `swb-<STAGE>-<awsRegionShortName>.uiClientURL`.

## Running UI App locally

### Prerequisite
Follow instructions [here](../swb-reference/SETUP_v2p1.md##installation) to setup installation of API.

### Start App
1. Open file `solutions/swb-reference/src/config/<STAGE>.js`
2. Copy the API URL value from variable `apiUrlOutput`, the value has the format `https://{apiId}.execute-api.{region}.amazonaws.com/dev/`

    API URL can also be found by logging AWS. Log into the main account and go to Cloudformation on the console. Find the Cloudformation stack for your main account. It should have the format `<swb>-<stage>-<awsRegionShortName>`. In the outputs you'll find `apiUrlOutput` 
3. Assign value to environment variable `NEXT_PUBLIC_API_BASE_URL` by creating a file with name `.env.local` in `swb-ui` directory containing the API URL with the format:
    ```
    NEXT_PUBLIC_API_BASE_URL="<API_URL>"
    ```
4. In the project directory, ensure all dependencies are installed. Run:
    ```
    rush update
    rush build
    ```
5. Run the server:
    ```
    rushx start
    ```

If you would like the UI to update as you edit code, you can run the code in development mode
```
rushx dev
>>>>>>> d9aea3b8
```
To navigate to the website, follow the link provided by `swb-<STAGE>-<awsRegionShortName>.uiClientURL`.

<<<<<<< HEAD


## Running UI App locally

### Prerequisite

1. Follow instructions [here](../swb-reference/SETUP_v2p1.md##installation) to setup installation of API.


### Start App

1. Navigate to `solutions/swb-ui`

2. In the project directory, ensure all dependencies are installed. Run:
    ```
    rush update
    rush build
    ```

3. Run the server:
    ```
    STAGE=<STAGE> rushx dev
    ```


## App

Open [http://localhost:3000](http://localhost:3000) in your browser to access the app.

The environments page is at [http://localhost:3000/environments](http://localhost:3000/environments).

## API

[API routes](https://nextjs.org/docs/api-routes/introduction) can be accessed on [http://localhost:3000/api/environments](http://localhost:3000/api/environments).



=======
## App
Open [http://localhost:3000](http://localhost:3000) in your browser to access the app.

>>>>>>> d9aea3b8
## Design system

For the design system we are using @awsui project. More information can be found on its [website](https://polaris.a2z.com) or [GitHub](https://github.com/aws/awsui-documentation).<|MERGE_RESOLUTION|>--- conflicted
+++ resolved
@@ -7,23 +7,6 @@
 
 This is a [Next.js](https://nextjs.org/) project bootstrapped with [`create-next-app`](https://github.com/vercel/next.js/tree/canary/packages/create-next-app).
 
-<<<<<<< HEAD
-
-## Deploy UI to AWS
-
-### Prerequisite:
-
-1. Make sure to Follow instructions in [here](../swb-reference/SETUP_v2p1.md##installation) to setup installation of API.
-
-
-### Deploy static website
-
-Project swb-ui can be deployed as a static website using S3 Bucket and CloudFront by following the next steps:
-
-1. Navigate to `solutions/swb-ui`
-
-2. Run command `STAGE=<STAGE> rushx deploy-ui-and-api`
-=======
 ## Deploy UI to AWS
 
 ### Prerequisite:
@@ -34,18 +17,10 @@
 
 Project swb-ui can be deployed as a static website using S3 Bucket and CloudFront by following the next steps:
 
-1. Open file `solutions/swb-reference/src/config/<STAGE>.js`
-2. Copy API URL value from variable `apiUrlOutput`, the value has the format `https://{apiId}.execute-api.{region}.amazonaws.com/dev/`
->>>>>>> d9aea3b8
+1. Navigate to `solutions/swb-ui`
 
-    API URL can also be found by logging AWS. Log into the main account and go to Cloudformation on the console. Find the Cloudformation stack for your main account. It should have the format `<swb>-<stage>-<awsRegionShortName>`. In the outputs you'll find `apiUrlOutput` 
-3. Create a file in directory `solutions/swb-ui` with name `.env.local` if it does not exist.
-4. Assign `apiUrlOutput` value to environment variable `NEXT_PUBLIC_API_BASE_URL` by updating `.env.local` file with the next format:
-    ```
-    NEXT_PUBLIC_API_BASE_URL="<apiUrlOutput>"
-    ```
-5. Navigate to `solutions/swb-ui`
-6. Run command `STAGE=<STAGE> rushx deploy-ui-and-api`
+2. Run command `STAGE=<STAGE> rushx deploy-ui-and-api`
+
 
 After the deployment is completed you'll see the following output:
 
@@ -71,43 +46,10 @@
 Stack ARN: ARN
 
 ✨  Total time: 186.07s
-<<<<<<< HEAD
-=======
+
 ```
 To navigate to the website, follow the link provided by `swb-<STAGE>-<awsRegionShortName>.uiClientURL`.
 
-## Running UI App locally
-
-### Prerequisite
-Follow instructions [here](../swb-reference/SETUP_v2p1.md##installation) to setup installation of API.
-
-### Start App
-1. Open file `solutions/swb-reference/src/config/<STAGE>.js`
-2. Copy the API URL value from variable `apiUrlOutput`, the value has the format `https://{apiId}.execute-api.{region}.amazonaws.com/dev/`
-
-    API URL can also be found by logging AWS. Log into the main account and go to Cloudformation on the console. Find the Cloudformation stack for your main account. It should have the format `<swb>-<stage>-<awsRegionShortName>`. In the outputs you'll find `apiUrlOutput` 
-3. Assign value to environment variable `NEXT_PUBLIC_API_BASE_URL` by creating a file with name `.env.local` in `swb-ui` directory containing the API URL with the format:
-    ```
-    NEXT_PUBLIC_API_BASE_URL="<API_URL>"
-    ```
-4. In the project directory, ensure all dependencies are installed. Run:
-    ```
-    rush update
-    rush build
-    ```
-5. Run the server:
-    ```
-    rushx start
-    ```
-
-If you would like the UI to update as you edit code, you can run the code in development mode
-```
-rushx dev
->>>>>>> d9aea3b8
-```
-To navigate to the website, follow the link provided by `swb-<STAGE>-<awsRegionShortName>.uiClientURL`.
-
-<<<<<<< HEAD
 
 
 ## Running UI App locally
@@ -134,22 +76,9 @@
 
 
 ## App
-
 Open [http://localhost:3000](http://localhost:3000) in your browser to access the app.
 
-The environments page is at [http://localhost:3000/environments](http://localhost:3000/environments).
 
-## API
-
-[API routes](https://nextjs.org/docs/api-routes/introduction) can be accessed on [http://localhost:3000/api/environments](http://localhost:3000/api/environments).
-
-
-
-=======
-## App
-Open [http://localhost:3000](http://localhost:3000) in your browser to access the app.
-
->>>>>>> d9aea3b8
 ## Design system
 
 For the design system we are using @awsui project. More information can be found on its [website](https://polaris.a2z.com) or [GitHub](https://github.com/aws/awsui-documentation).