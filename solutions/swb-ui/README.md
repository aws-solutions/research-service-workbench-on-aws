# swb-ui
## Code Coverage

| Statements | Branches | Functions | Lines |
| --------------------------- | ----------------------- | ------------------------- | ----------------- |
| ![Statements](https://img.shields.io/badge/statements-Unknown%25-brightgreen.svg?style=flat) | ![Branches](https://img.shields.io/badge/branches-Unknown%25-brightgreen.svg?style=flat) | ![Functions](https://img.shields.io/badge/functions-Unknown%25-brightgreen.svg?style=flat) | ![Lines](https://img.shields.io/badge/lines-Unknown%25-brightgreen.svg?style=flat) |

This is a [Next.js](https://nextjs.org/) project bootstrapped with [`create-next-app`](https://github.com/vercel/next.js/tree/canary/packages/create-next-app).


## Deploy UI to AWS

### Prerequisite:

1. Make sure to Follow instructions in [here](../swb-reference/SETUP_v2p1.md##installation) to setup installation of API.


<<<<<<< HEAD
In the project directory, ensure all dependencies are installed. Run:
```
rush update
rush build
```

Run the server:
```
rushx start
```
=======
### Deploy static website

Project swb-ui can be deployed as a static website using S3 Bucket and CloudFront by following the next steps:


1. Open file `solutions/swb-reference/src/config/<STAGE>.js`

2. Copy API URL value from variable `apiUrlOutput`, the value has the format `https://{apiId}.execute-api.{region}.amazonaws.com/dev/`
>>>>>>> e469790a

    API URL can also be found by logging AWS. Log into the main account and go to Cloudformation on the console. Find the Cloudformation stack for your main account. It should have the format `<swb>-<stage>-<awsRegionShortName>`. In the outputs you'll find `apiUrlOutput` 

<<<<<<< HEAD
## UI App
=======
3. Create a file in directory `solutions/swb-ui` with name `.env.local` if it does not exist.
>>>>>>> e469790a

4. Assign `apiUrlOutput` value to environment variable `NEXT_PUBLIC_API_BASE_URL` by updating `.env.local` file with the next format:
    ```
    NEXT_PUBLIC_API_BASE_URL="<apiUrlOutput>"
    ```

5. Navigate to `solutions/swb-ui`

6. Run command `STAGE=<STAGE> rushx deploy-ui-and-api`


After the deployment is completed you'll see the following output:

```
✨  Deployment time: 183.7s

Outputs:
swb-<STAGE>-<awsRegionShortName>.APIGatewayAPIEndpoint67A1C4AD = https://<apiId>.execute-<region>.amazonaws.com/dev/
swb-<STAGE>-<awsRegionShortName>.AccountHandlerLambdaRoleOutput = accountrole
swb-<STAGE>-<awsRegionShortName>.ApiLambdaRoleOutput = ApiLambdaRoleOutput
swb-<STAGE>-<awsRegionShortName>.LaunchConstraintIamRoleNameOutput = LaunchConstraintIamRoleNameOutput
swb-<STAGE>-<awsRegionShortName>.S3BucketArtifactsArnOutput = S3BucketArtifactsArnOutput
swb-<STAGE>-<awsRegionShortName>.S3BucketDatasetsArnOutput = S3BucketDatasetsArnOutput
swb-<STAGE>-<awsRegionShortName>.SagemakerNotebookLaunchSSMDocOutput = SagemakerNotebookLaunchSSMDocOutput
swb-<STAGE>-<awsRegionShortName>.SagemakerNotebookTerminateSSMDocOutput = SagemakerNotebookTerminateSSMDocOutput
swb-<STAGE>-<awsRegionShortName>.StatusHandlerLambdaArnOutput = StatusHandlerLambdaArnOutput
swb-<STAGE>-<awsRegionShortName>.StatusHandlerLambdaRoleOutput = StatusHandlerLambdaRoleOutput
swb-<STAGE>-<awsRegionShortName>.apiUrlOutput = https://<apiId>.execute-<region>.amazonaws.com/dev/
swb-<STAGE>-<awsRegionShortName>.awsRegion = awsRegion
swb-<STAGE>-<awsRegionShortName>.awsRegionShortName = awsRegionShortName
swb-<STAGE>-<awsRegionShortName>.dynamoDBTableOutput = dynamoDBTableOutput
swb-<STAGE>-<awsRegionShortName>.uiClientURL = https://<id>.cloudfront.net
Stack ARN: ARN

✨  Total time: 186.07s
```
To navigate to the website, follow the link provided by `swb-<STAGE>-<awsRegionShortName>.uiClientURL`.



## Running UI App locally

### Prerequisite

1. Follow instructions [here](../swb-reference/SETUP_v2p1.md##installation) to setup installation of API.


### Start App

1. Open file `solutions/swb-reference/src/config/<STAGE>.js`

2. Copy the API URL value from variable `apiUrlOutput`, the value has the format `https://{apiId}.execute-api.{region}.amazonaws.com/dev/`

    API URL can also be found by logging AWS. Log into the main account and go to Cloudformation on the console. Find the Cloudformation stack for your main account. It should have the format `<swb>-<stage>-<awsRegionShortName>`. In the outputs you'll find `apiUrlOutput` 

3. Assign value to environment variable `NEXT_PUBLIC_API_BASE_URL` by creating a file with name `.env.local` in `swb-ui` directory containing the API URL with the format:
    ```
    NEXT_PUBLIC_API_BASE_URL="<API_URL>"
    ```

4. In the project directory, ensure all dependencies are installed. Run:
    ```
    rush update
    rush build
    ```
5. Run the server:

    ```
    rushx start
    ```

If needed, run the development server with:
```
rushx dev
```

## App

Open [http://localhost:3000](http://localhost:3000) in your browser to access the app.

The environments page is at [http://localhost:3000/environments](http://localhost:3000/environments).

## API

[API routes](https://nextjs.org/docs/api-routes/introduction) can be accessed on [http://localhost:3000/api/environments](http://localhost:3000/api/environments).



## Design system

For the design system we are using @awsui project. More information can be found on its [website](https://polaris.a2z.com) or [GitHub](https://github.com/aws/awsui-documentation).<|MERGE_RESOLUTION|>--- conflicted
+++ resolved
@@ -1,4 +1,5 @@
 # swb-ui
+
 ## Code Coverage
 
 | Statements | Branches | Functions | Lines |
@@ -8,6 +9,7 @@
 This is a [Next.js](https://nextjs.org/) project bootstrapped with [`create-next-app`](https://github.com/vercel/next.js/tree/canary/packages/create-next-app).
 
 
+
 ## Deploy UI to AWS
 
 ### Prerequisite:
@@ -15,35 +17,22 @@
 1. Make sure to Follow instructions in [here](../swb-reference/SETUP_v2p1.md##installation) to setup installation of API.
 
 
-<<<<<<< HEAD
-In the project directory, ensure all dependencies are installed. Run:
-```
-rush update
-rush build
-```
 
-Run the server:
-```
-rushx start
-```
-=======
 ### Deploy static website
 
 Project swb-ui can be deployed as a static website using S3 Bucket and CloudFront by following the next steps:
 
 
+
 1. Open file `solutions/swb-reference/src/config/<STAGE>.js`
 
 2. Copy API URL value from variable `apiUrlOutput`, the value has the format `https://{apiId}.execute-api.{region}.amazonaws.com/dev/`
->>>>>>> e469790a
 
     API URL can also be found by logging AWS. Log into the main account and go to Cloudformation on the console. Find the Cloudformation stack for your main account. It should have the format `<swb>-<stage>-<awsRegionShortName>`. In the outputs you'll find `apiUrlOutput` 
 
-<<<<<<< HEAD
-## UI App
-=======
+
 3. Create a file in directory `solutions/swb-ui` with name `.env.local` if it does not exist.
->>>>>>> e469790a
+
 
 4. Assign `apiUrlOutput` value to environment variable `NEXT_PUBLIC_API_BASE_URL` by updating `.env.local` file with the next format:
     ```
@@ -52,7 +41,9 @@
 
 5. Navigate to `solutions/swb-ui`
 
+
 6. Run command `STAGE=<STAGE> rushx deploy-ui-and-api`
+
 
 
 After the deployment is completed you'll see the following output:
@@ -84,11 +75,14 @@
 
 
 
+
+
 ## Running UI App locally
 
 ### Prerequisite
 
 1. Follow instructions [here](../swb-reference/SETUP_v2p1.md##installation) to setup installation of API.
+
 
 
 ### Start App
@@ -124,6 +118,7 @@
 
 Open [http://localhost:3000](http://localhost:3000) in your browser to access the app.
 
+
 The environments page is at [http://localhost:3000/environments](http://localhost:3000/environments).
 
 ## API
@@ -132,6 +127,8 @@
 
 
 
+
+
 ## Design system
 
 For the design system we are using @awsui project. More information can be found on its [website](https://polaris.a2z.com) or [GitHub](https://github.com/aws/awsui-documentation).