export interface EnvironmentItem {
  workspaceName: string;
  workspaceStatus: EnvironmentStatus;
  createdAt: string;
  project: string;
  owner: string;
  workspaceCost: number;
  name: string;
  status: EnvironmentStatus;
  projectId: string;
}

export interface EnvironmentActionResponse {
  envId: string;
  status: EnvironmentStatus;
}

export interface EnvironmentConnectResponse {
<<<<<<< HEAD
  authCredResponse: any;
=======
  authCredResponse: { [key: string]: string };
>>>>>>> 567c1459
  instructionResponse: string;
}

export type EnvironmentStatus = 'STOPPED' | 'STOPPING' | 'FAILED' | 'COMPLETED' | 'PENDING' | 'TERMINATING';

export interface CreateEnvironmentForm {
  envTypeId?: string;
  name?: string;
  cidr?: string;
  projectId?: string;
  envTypeConfigId?: string;
  description?: string;
  envType?: string;
  datasetIds?: string[];
}

export interface CreateEnvironmentFormValidation {
  envTypeIdError?: string;
  nameError?: string;
  cidrError?: string;
  projectIdError?: string;
  envTypeConfigIdError?: string;
  descriptionError?: string;
}

export interface EnvironmentsTableFilter {
  ascending?: string;
  descending?: string;
  paginationToken?: string;
  pageSize?: number;
  createdAtFrom?: string;
  createdAtTo?: string;
  currentPageIndex: number;
  paginationTokens: Map<number, string>;
  hasOpenEndPagination: boolean;
  pageCount: number;
}

export interface EnvironmentsQueryParams {
  ascending?: string;
  descending?: string;
  paginationToken?: string;
  pageSize?: number;
  createdAtFrom?: string;
  createdAtTo?: string;
}<|MERGE_RESOLUTION|>--- conflicted
+++ resolved
@@ -16,11 +16,7 @@
 }
 
 export interface EnvironmentConnectResponse {
-<<<<<<< HEAD
-  authCredResponse: any;
-=======
   authCredResponse: { [key: string]: string };
->>>>>>> 567c1459
   instructionResponse: string;
 }
 
