--- conflicted
+++ resolved
@@ -308,52 +308,6 @@
     // eslint-disable-next-line react-hooks/exhaustive-deps
   }, [paginationToken]);
 
-<<<<<<< HEAD
-  return (
-    <AppLayout
-      id="environments-layout"
-      headerSelector="#header"
-      stickyNotifications
-      toolsHide
-      ariaLabels={layoutLabels}
-      navigationOpen={navigationOpen}
-      navigation={<Navigation activeHref="/environments" />}
-      breadcrumbs={
-        <BreadcrumbGroup items={breadcrumbs} expandAriaLabel="Show path" ariaLabel="Breadcrumbs" />
-      }
-      contentType="table"
-      onNavigationChange={({ detail }) => {
-        // eslint-disable-next-line security/detect-non-literal-fs-filename
-        setNavigationOpen(detail.open);
-        navigationOpen = true;
-      }}
-      content={
-        <Box margin={{ bottom: 'l' }}>
-          <Flashbar items={notifications} />
-          <Head>
-            <title>{settings.name}</title>
-            <link rel="icon" href={settings.favicon} />
-          </Head>
-          {!!error && <StatusIndicator type="error">{error}</StatusIndicator>}
-          <Table
-            {...collectionProps}
-            sortingDescending={!!filterParams.descending}
-            sortingColumn={{ sortingField: filterParams.descending || filterParams.ascending }}
-            onSortingChange={(event) =>
-              onSortingChange(event.detail.isDescending, event.detail.sortingColumn.sortingField)
-            }
-            loading={areEnvironmentsLoading}
-            selectionType="multi"
-            selectedItems={collectionProps.selectedItems}
-            ariaLabels={{
-              selectionGroupLabel: 'Items selection',
-              allItemsSelectionLabel: ({ selectedItems }) =>
-                `${selectedItems.length} ${selectedItems.length === 1 ? 'item' : 'items'} selected`,
-              itemSelectionLabel: ({ selectedItems }, item) => {
-                const isItemSelected = selectedItems.filter((i) => i.workspace === item.workspace).length;
-                return `${item.workspace} is ${isItemSelected ? '' : 'not'} selected`;
-              }
-=======
   const getContent = (): JSX.Element => {
     return (
       <Box>
@@ -361,7 +315,6 @@
           <EnvironmentConnectModal
             closeModal={() => {
               setShowConnectEnvironmentModal(false);
->>>>>>> cdb7f9a9
             }}
             instructions={envConnectResponse.instructionResponse}
             authCredResponse={envConnectResponse.authCredResponse}
