--- conflicted
+++ resolved
@@ -165,63 +165,6 @@
     );
     // eslint-disable-next-line react-hooks/exhaustive-deps
   }, [formData]);
-<<<<<<< HEAD
-  return (
-    <AppLayout
-      id="environment"
-      headerSelector="#header"
-      stickyNotifications
-      maxContentWidth={Number.MAX_VALUE}
-      toolsHide
-      ariaLabels={layoutLabels}
-      navigationOpen={navigationOpen}
-      navigation={<Navigation activeHref="/environments" />}
-      onNavigationChange={({ detail }) => {
-        // eslint-disable-next-line security/detect-non-literal-fs-filename
-        setNavigationOpen(detail.open);
-      }}
-      breadcrumbs={
-        <BreadcrumbGroup items={breadcrumbs} expandAriaLabel="Show path" ariaLabel="Breadcrumbs" />
-      }
-      content={
-        <Container id="environmentContainer">
-          <Box>
-            <form onSubmit={(e) => e.preventDefault()}>
-              <Form
-                id="createEnvironment"
-                errorText={error}
-                actions={
-                  <SpaceBetween direction="horizontal" size="xs">
-                    <Button formAction="none" variant="link" href="/environments">
-                      Cancel
-                    </Button>
-                    <Button
-                      variant="primary"
-                      disabled={disableSubmit || isSubmitLoading}
-                      loading={isSubmitLoading}
-                      onClick={async () => await submitForm()}
-                    >
-                      Create Workspace
-                    </Button>
-                  </SpaceBetween>
-                }
-                header={
-                  <Header variant="h1" description="Short Description of create workspaces">
-                    Create Research Workspace
-                  </Header>
-                }
-              >
-                <SpaceBetween direction="vertical" size="l">
-                  <ExpandableSection
-                    variant="container"
-                    header={
-                      <Header variant="h2">
-                        Select Compute Platform ({envTypes.length})
-                        <Box>Selected: {selectedEnvType?.name || 'None'} </Box>
-                      </Header>
-                    }
-                    defaultExpanded
-=======
 
   const getContent = (): JSX.Element => {
     return (
@@ -240,7 +183,6 @@
                     disabled={disableSubmit || isSubmitLoading}
                     loading={isSubmitLoading}
                     onClick={async () => await submitForm()}
->>>>>>> cdb7f9a9
                   >
                     Create Workspace
                   </Button>
