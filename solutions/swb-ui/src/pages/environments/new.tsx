--- conflicted
+++ resolved
@@ -11,24 +11,20 @@
   Container,
   Link,
   Textarea,
-  Select,
-  Multiselect
+  Select
+  // Multiselect
 } from '@awsui/components-react';
 import type { NextPage } from 'next';
 import { useRouter } from 'next/router';
 import React, { useEffect, useState } from 'react';
-import { useDatasets } from '../../api/datasets';
+// import { useDatasets } from '../../api/datasets';
 import { createEnvironment } from '../../api/environments';
 import { useEnvTypeConfigs } from '../../api/environmentTypeConfigs';
 import { useEnvironmentType } from '../../api/environmentTypes';
 import { useProjects } from '../../api/projects';
-<<<<<<< HEAD
-import { layoutLabels } from '../../common/labels';
-import { nameRegex } from '../../common/utils';
-=======
+// import { layoutLabels } from '../../common/labels';
 import { nameRegex } from '../../common/utils';
 import BaseLayout from '../../components/BaseLayout';
->>>>>>> 567c1459
 import EnvTypeCards from '../../components/EnvTypeCards';
 import EnvTypeConfigCards from '../../components/EnvTypeConfigCards';
 import { CreateEnvironmentForm, CreateEnvironmentFormValidation } from '../../models/Environment';
@@ -48,7 +44,7 @@
   const { envTypes, areEnvTypesLoading } = useEnvironmentType();
   const { envTypeConfigs, areEnvTypeConfigsLoading } = useEnvTypeConfigs(formData?.envTypeId || '');
   const { projects, areProjectsLoading } = useProjects();
-  const { datasets, areDatasetsLoading } = useDatasets();
+  // const { datasets, areDatasetsLoading } = useDatasets();
 
   const breadcrumbs: BreadcrumbGroupProps.Item[] = [
     {
@@ -256,101 +252,6 @@
                                 .filter((p) => p.value === formData?.projectId)
                                 .at(0) || null
                         }
-<<<<<<< HEAD
-                        errorText={formErrors?.nameError}
-                      >
-                        <Input
-                          value={formData?.name || ''}
-                          onChange={({ detail: { value } }) => {
-                            setFormData({ ...formData, name: value });
-                            validateField('name', value);
-                          }}
-                        />
-                      </FormField>
-                      <FormField label="Project ID" errorText={formErrors?.projectIdError}>
-                        <Select
-                          selectedOption={
-                            areProjectsLoading
-                              ? null
-                              : projects
-                                  .map((p) => ({ label: p.name, value: p.id }))
-                                  .filter((p) => p.value === formData?.projectId)
-                                  .at(0) || null
-                          }
-                          loadingText="Loading Projects"
-                          options={projects.map((p) => ({ label: p.name, value: p.id }))}
-                          selectedAriaLabel={formData?.projectId}
-                          onChange={({ detail: { selectedOption } }) => {
-                            setFormData({ ...formData, projectId: selectedOption.value });
-                            validateField('projectId', selectedOption.value);
-                          }}
-                          statusType={areProjectsLoading ? 'loading' : 'finished'}
-                        />
-                      </FormField>
-                      <FormField
-                        label="Dataset"
-                        description="Studies that you would like to mount to your workspace"
-                      >
-                        <Multiselect
-                          selectedOptions={
-                            areDatasetsLoading
-                              ? []
-                              : datasets
-                                  .map((ds) => ({ label: ds.name, value: ds.id }))
-                                  .filter((ds) => formData.datasetIds?.includes(ds.value))
-                          }
-                          options={datasets.map((ds) => ({ label: ds.name, value: ds.id }))}
-                          onChange={(changeDetails) => {
-                            const datasetIds = changeDetails.detail.selectedOptions.map((selectOption) => {
-                              return selectOption.value;
-                            }) as string[];
-                            setFormData({
-                              ...formData,
-                              datasetIds
-                            });
-                          }}
-                          placeholder="Choose options"
-                          selectedAriaLabel="Selected"
-                        />
-                      </FormField>
-                      <FormField errorText={formErrors?.envTypeConfigIdError}>
-                        <Header>
-                          Configuration ({envTypeConfigs.length}) <Link href="#">Info</Link>
-                        </Header>
-                        <EnvTypeConfigCards
-                          isLoading={areEnvTypeConfigsLoading}
-                          allItems={envTypeConfigs}
-                          onSelect={(selected) => {
-                            onSelectEnvTypeConfig(selected.selectedItems);
-                          }}
-                        />
-                      </FormField>
-                      <FormField
-                        label="Description - optional"
-                        constraintText="Description cannot be longer than 500 characters."
-                        errorText={formErrors?.descriptionError}
-                      >
-                        <Textarea
-                          onChange={({ detail: { value } }) => {
-                            setFormData({ ...formData, description: value });
-                            validateField('description', value);
-                          }}
-                          value={formData?.description || ''}
-                          placeholder="Description"
-                        />
-                      </FormField>
-                    </SpaceBetween>
-                  </ExpandableSection>
-                </SpaceBetween>
-              </Form>
-            </form>
-          </Box>
-        </Container>
-      }
-      contentType="form"
-    />
-  );
-=======
                         loadingText="Loading Projects"
                         options={projects.map((p) => ({ label: p.name, value: p.id }))}
                         selectedAriaLabel={formData?.projectId}
@@ -398,7 +299,6 @@
   };
 
   return <BaseLayout breadcrumbs={breadcrumbs}>{getContent()}</BaseLayout>;
->>>>>>> 567c1459
 };
 
 export default Environment;