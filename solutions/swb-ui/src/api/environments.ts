--- conflicted
+++ resolved
@@ -1,14 +1,8 @@
 import useSWR from 'swr';
+import { httpApiGet, httpApiPut, httpApiDelete } from './apiHelper';
 import { EnvironmentItem, EnvironmentConnectResponse } from '../models/Environment';
-<<<<<<< HEAD
 import { EnvTypeItem } from '../components/EnvTypeCards';
 import { EnvTypeConfigItem } from '../components/EnvTypeConfigCards';
-const useEnvironments = () => {
-  const { data, mutate } = useSWR('environments', httpApiGet, { refreshInterval: 5000 });
-
-  let environments = (data && data.data) || [];
-=======
-import { httpApiGet, httpApiPut, httpApiDelete } from './apiHelper';
 
 const useEnvironments = () => {
   const { data, mutate } = useSWR('environments', httpApiGet, { refreshInterval: 5000 });
@@ -17,7 +11,6 @@
   // { data: [], paginationToken: ''}
   // The paginationToken attribute is only provided if there are more than one page of result
   const environments = (data && data.data) || [];
->>>>>>> 11b62dd8
   environments.forEach((item: EnvironmentItem) => {
     item.workspaceName = item.name;
     item.workspaceStatus = item.status;
