--- conflicted
+++ resolved
@@ -1,21 +1,14 @@
 const withTM = require('next-transpile-modules')(['@awsui/components-react']);
-<<<<<<< HEAD
-const { i18n } = require('./next-i18next.config');
+
 const apps_menu = require('./scripts/apps_menu.js');
 
 /** @type {import('next').NextConfig} */
 const nextConfig = {
   reactStrictMode: true,
-  i18n,
+
   env: {
     apps_menu: apps_menu.get('./src/pages/apps/')
   }
-=======
-
-/** @type {import('next').NextConfig} */
-const nextConfig = {
-  reactStrictMode: true
->>>>>>> 585ccb00
 };
 
 module.exports = {
