--- conflicted
+++ resolved
@@ -1,14 +1,6 @@
 #!/bin/bash
-<<<<<<< HEAD
-
-=======
->>>>>>> faa7a881
 shortName=$(cat src/config/${STAGE}.yaml | grep awsRegionShortName: | awk '{print $NF}')
 region=$(cat src/config/${STAGE}.yaml | grep awsRegion: | awk '{print $NF}')
 stackName="swb-${STAGE}-${shortName}"
 
-<<<<<<< HEAD
-rush build && rushx compile && rushx cdk synth && sam local start-api -t cdk.out/${stackName}.template.json --region ${region}
-=======
-rush build && rushx compile && rushx cdk synth && sam local start-api -t cdk.out/${stackName}.template.json --region ${region} --log-file localRun.log
->>>>>>> faa7a881
+rush build && rushx compile && rushx cdk synth && sam local start-api -t cdk.out/${stackName}.template.json --region ${region} --log-file localRun.log