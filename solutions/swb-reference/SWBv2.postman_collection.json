--- conflicted
+++ resolved
@@ -1074,76 +1074,6 @@
             }
           },
           "response": []
-        },
-        {
-          "name": "Delete project",
-          "request": {
-            "method": "PUT",
-            "header": [
-              {
-                "key": "Cookie",
-                "value": "access_token={{ACCESS_TOKEN}};_csrf={{CSRF_COOKIE}}",
-                "type": "text"
-              },
-              {
-                "key": "csrf-token",
-                "value": "{{CSRF_TOKEN}}",
-                "type": "text"
-              }
-            ],
-            "url": {
-              "raw": "{{API_URL}}/projects/:projectId/softDelete",
-              "host": ["{{API_URL}}"],
-              "path": ["projects", ":projectId", "softDelete"],
-              "variable": [
-                {
-                  "key": "projectId",
-                  "value": null,
-                  "description": "ID of project to SOFT DELETE"
-                }
-              ]
-            }
-          },
-          "response": []
-        },
-        {
-          "name": "Update Project",
-          "request": {
-            "method": "PATCH",
-            "header": [
-              {
-                "key": "Cookie",
-                "value": "access_token={{ACCESS_TOKEN}};_csrf={{CSRF_COOKIE}}",
-                "type": "text"
-              },
-              {
-                "key": "csrf-token",
-                "value": "{{CSRF_TOKEN}}",
-                "type": "text"
-              }
-            ],
-            "body": {
-              "mode": "raw",
-              "raw": "{\n    \"name\": \"New name\",\n    \"description\": \"New description\"\n}",
-              "options": {
-                "raw": {
-                  "language": "json"
-                }
-              }
-            },
-            "url": {
-              "raw": "{{API_URL}}/projects/:projectId",
-              "host": ["{{API_URL}}"],
-              "path": ["projects", ":projectId"],
-              "variable": [
-                {
-                  "key": "projectId",
-                  "value": "proj-123"
-                }
-              ]
-            }
-          },
-          "response": []
         }
       ]
     },
@@ -1309,167 +1239,6 @@
       ]
     },
     {
-      "name": "users",
-      "item": [
-        {
-          "name": "List Users",
-          "request": {
-            "method": "GET",
-            "header": [
-              {
-                "key": "Cookie",
-                "value": "access_token={{ACCESS_TOKEN}};_csrf={{CSRF_COOKIE}}",
-                "type": "text"
-              },
-              {
-                "key": "csrf-token",
-                "value": "{{CSRF_TOKEN}}",
-                "type": "text"
-              }
-            ],
-            "url": {
-              "raw": "{{API_URL}}/users",
-              "host": ["{{API_URL}}"],
-              "path": ["users"]
-            }
-          },
-          "response": []
-        },
-        {
-          "name": "Get User",
-          "request": {
-            "method": "GET",
-            "header": [
-              {
-                "key": "Cookie",
-                "value": "access_token={{ACCESS_TOKEN}};_csrf={{CSRF_COOKIE}}",
-                "type": "text"
-              },
-              {
-                "key": "csrf-token",
-                "value": "{{CSRF_TOKEN}}",
-                "type": "text"
-              }
-            ],
-            "url": {
-              "raw": "{{API_URL}}/users/:userId",
-              "host": ["{{API_URL}}"],
-              "path": ["users", ":userId"],
-              "variable": [
-                {
-                  "key": "userId",
-                  "value": ""
-                }
-              ]
-            }
-          },
-          "response": []
-        },
-        {
-          "name": "Create User",
-          "request": {
-            "method": "POST",
-            "header": [
-              {
-                "key": "Cookie",
-                "value": "access_token={{ACCESS_TOKEN}};_csrf={{CSRF_COOKIE}}",
-                "type": "text"
-              },
-              {
-                "key": "csrf-token",
-                "value": "{{CSRF_TOKEN}}",
-                "type": "text"
-              }
-            ],
-            "body": {
-              "mode": "raw",
-              "raw": "{\n    \"firstName\": \"John\",\n    \"lastName\": \"Doe\",\n    \"email\": \"john.doe@example.com\"\n}",
-              "options": {
-                "raw": {
-                  "language": "json"
-                }
-              }
-            },
-            "url": {
-              "raw": "{{API_URL}}/users",
-              "host": ["{{API_URL}}"],
-              "path": ["users"]
-            }
-          },
-          "response": []
-        },
-        {
-          "name": "Update User",
-          "request": {
-            "method": "PATCH",
-            "header": [
-              {
-                "key": "Cookie",
-                "value": "access_token={{ACCESS_TOKEN}};_csrf={{CSRF_COOKIE}}",
-                "type": "text"
-              },
-              {
-                "key": "csrf-token",
-                "value": "{{CSRF_TOKEN}}",
-                "type": "text"
-              }
-            ],
-            "body": {
-              "mode": "raw",
-              "raw": "{\n    \"firstName\": \"John\",\n    \"lastName\": \"Doe\",\n    \"email\": \"john.doe@example.com\",\n    \"status\": \"ACTIVE\",\n    \"roles\": [\"Admin\"]\n}",
-              "options": {
-                "raw": {
-                  "language": "json"
-                }
-              }
-            },
-            "url": {
-              "raw": "{{API_URL}}/users/:userId",
-              "host": ["{{API_URL}}"],
-              "path": ["users", ":userId"],
-              "variable": [
-                {
-                  "key": "userId",
-                  "value": ""
-                }
-              ]
-            }
-          },
-          "response": []
-        },
-        {
-          "name": "Delete User",
-          "request": {
-            "method": "DELETE",
-            "header": [
-              {
-                "key": "Cookie",
-                "value": "access_token={{ACCESS_TOKEN}};_csrf={{CSRF_COOKIE}}",
-                "type": "text"
-              },
-              {
-                "key": "csrf-token",
-                "value": "{{CSRF_TOKEN}}",
-                "type": "text"
-              }
-            ],
-            "url": {
-              "raw": "{{API_URL}}/users/:userId",
-              "host": ["{{API_URL}}"],
-              "path": ["users", ":userId"],
-              "variable": [
-                {
-                  "key": "userId",
-                  "value": ""
-                }
-              ]
-            }
-          },
-          "response": []
-        }
-      ]
-    },
-    {
       "name": "hosting accounts",
       "items": [
         {
@@ -1535,12 +1304,6 @@
           },
           "response": []
         },
-<<<<<<< HEAD
-        "url": {
-          "raw": "{{API_URL}}/aws-accounts",
-          "host": ["{{API_URL}}"],
-          "path": ["aws-accounts"]
-=======
         {
           "name": "Update Hosting Account",
           "request": {
@@ -1644,7 +1407,6 @@
             "url": "{{API_URL}}/awsAccountTemplateUrls"
           },
           "response": []
->>>>>>> 38f89be3
         }
       ]
     }
