# Setup Instructions for SWBv2p1

Follow the instructions below to deploy SWBv2 with Sagemaker Notebook lifecycle support. You'll be able to 
launch/start/stop/terminate/connect to a Sagemaker Notebook instance.

The following instructions are for setting up SWBv2 Part 1. In this version of the code, we have not finished 
building all of the configuration APIs required for setting up SWBv2. Therefore, some of the steps will require manual edits to DDB. 
These manual steps will not be required in the final implementation of SWBv2.

## Prerequisite
* An AWS account for deploying SWBv2 API. This account will be called the `Main Account`.
   * On the command line, set your [credential file](https://docs.aws.amazon.com/cli/latest/userguide/cli-configure-profiles.html) to have your `Main Account` as the `default` profile 
* An AWS account for hosting environments. This account will be called the `Hosting Account`.
* Software
  * [Rush](https://rushjs.io/pages/developer/new_developer/) v5.62.1 or later. We'll be using this tool to manage the packages in our mono-repo
  * Node 14.x or 16.x [(compatible node versions)](https://github.com/awslabs/monorepo-for-service-workbench/blob/main/rush.json#L9)
  * [POSTMAN](https://www.postman.com/) (Optional) This is used for making API requests to the server. POSTMAN is not needed if you already have a preferred API client. 
* The requirements below are for running the lambda locally 
   * Install SAM CLI ([link](https://docs.aws.amazon.com/serverless-application-model/latest/developerguide/serverless-sam-cli-install.html))
   * Install Docker ([link](https://docs.docker.com/get-docker/))
  

## Installation
### Setup Config File
1. Navigate to `solutions/swb-reference`.
1. Copy `src/config/example.yaml` and create a new file in the format `<STAGE>.yaml` in the config folder. The stage value uniquely identifies this deployment. Some common values that can be used are `dev`, `beta`, and `gamma`.
1. Open your new `<STAGE>.yaml` file and uncomment the `stage` attribute. Provide the correct `<STAGE>` value for the attribute
1. Open your new `<STAGE>.yaml` file and uncomment `awsRegion` and `awsRegionShortName`. `aws-region` value can be one of the values on this [table](https://docs.aws.amazon.com/AmazonRDS/latest/UserGuide/Concepts.RegionsAndAvailabilityZones.html#Concepts.RegionsAndAvailabilityZones.Regions), under the `Region` column. `awsRegionName` can be a two or three letter abbreviation for that region, of your own choosing. The `awsRegion` value will determine which region SWBv2 is deployed in.
1. Uncomment `rootUserEmail` and provide the main account user's email address
1. Uncomment `cognitoDomain` and provide a unique string that will be used for the cognito domain. This should be an alphanumeric string (hyphens allowed) that does not conflict with any other existing cognito domains.
1. Uncomment `websiteUrl` and set it to the website url that will be used for the SWB UI.
1. If running your Lambda locally, `userPoolId`, `clientId`, and `clientSecret` will need to be set after the first execution of `cdk-deploy` as seen below under "Deploy the code". You will then need to re-run `STAGE=<STAGE> rushx cdk-deploy`.
1. Run `chmod 777 <STAGE>.yaml` to allow local script to read the file

### Setup CDK
We'll be using AWS CDK to deploy our code to AWS. Follow the steps below to onboard CDK onto your AWS `Main Account`.

In `swb-reference` root directory run the follow code
```
rush install
rush build
rushx compile
STAGE=<STAGE> rushx cdk bootstrap
```

After bootstrap is completed you'll see a message like this
```
Found configuration in /Users/thingut/workplace/ma-mono/rush.json

Rush Multi-Project Build Tool 5.62.1 - Node.js 14.17.0 (LTS)
> "cdk bootstrap"

 ⏳  Bootstrapping environment aws://123456789012/ap-northeast-3...
Trusted accounts for deployment: (none)
Trusted accounts for lookup: (none)
Using default execution policy of 'arn:aws:iam::aws:policy/AdministratorAccess'. Pass '--cloudformation-execution-policies' to customize.
CDKToolkit: creating CloudFormation changeset...
 ✅  Environment aws://123456789012/ap-northeast-3 bootstrapped.
```

### Deploy the code
In `swb-reference` root directory run the following code

```bash
STAGE=<STAGE> rushx cdk-deploy              # Deploy code to `Main Account` on AWS
```
Take note of the following Cloudformation outputs. We will be using them in future steps.
```
S3BucketArtifactsArnOutput
AccountHandlerLambdaRoleOutput
ApiLambdaRoleOutput
StatusHandlerLambdaRoleOutput
APIGatewayAPIEndpoint
```

Run the post deployment step
```
STAGE=<STAGE> rushx run-postDeployment      # Setup Service Catalog portfolio and products
```

## Deploy to the Hosting Account
After the deployment succeeds, we will need to set up the `Hosting account`
1. Log into your AWS `Hosting Account` and go to Cloudformation
1. Choose to create a new stack. On the prompt `Create Stack`, choose `Upload a template file`. Upload [onboard-account.cfn.yaml](./src/templates/onboard-account.cfn.yaml)
1. For the stack name, use the following value: `swb-<stage>-<awsRegionShortName>-hosting-account`, for example `swb-dev-va-hosting-account`
1. For the parameters provide the following values
```yaml
Namespace: swb-<stage>-<awsRegionShortName>      # These values should be the same as in your config file
MainAccountId: <12 digit Account ID of Main Account>
ExternalId: workbench
VpcCidr: 10.0.0.0/16
PublicSubnetCidr: 10.0.0.0/19
AccountHandlerRoleArn: <CFN_OUTPUT.AccountHandlerLambdaRoleOutput> 
ApiHandlerRoleArn: <CFN_OUTPUT.ApiLambdaRoleOutput> 
EnableFlowLogs: true
LaunchConstraintPolicyPrefix: *
LaunchConstraintRolePrefix: *
StatusHandlerRoleArn: <CFN_OUTPUT.StatusHandlerLambdaRoleOutput>
```

After the deployment is complete, take note of the following Cloudformation outputs. The outputs are on the `Outputs` tab. We will be using in future steps
```
HostingAccountHandlerRoleArn
EncryptionKeyArn
EnvMgmtRoleArn
VPC
VpcSubnet
```

## Setup UI and Get access token
Follow the instructions [here](../swb-ui/README.md#getting-started) to run the UI locally.

Go to `http://localhost:3000` in your web browser. From here, click `Login` and setup your admin user (a temporary password should have been sent to the rootUserEmail defined in your `<STAGE>.yaml` file). Once logged in, go to dev tools and grab the `accessToken` in localStorage. This will need to be added to all POSTMAN request headers as `Authorization`. Note: Be very careful not to share the accessToken with anyone else!!

## POSTMAN Setup
In POSTMAN create an environment using the instructions [here](https://learning.postman.com/docs/sending-requests/managing-environments/#creating-environments).
Your environment should have two variables. Name the first one `API_URL` and the value should be the `APIGatewayAPIEndpoint` value that you got when deploying the `Main Account`. Name the second one `ACCESS_TOKEN` and the value should be the `accessToken` you got from [Setup UI and Get Access Token](#setup-ui-and-get-access-token)

Import [SWBv2 Postman Collection](./SWBv2.postman_collection.json). Instructions for how to import a collection is [here](https://learning.postman.com/docs/getting-started/importing-and-exporting-data/#importing-data-into-postman)


### Setup project configurations, environmentType, and environmentTypeConfig

Since we have not built the API for Projects setup in DDB yet, you'll need to manually add these values to DDB. You can
do so, by logging into the DDB page on the AWS console for your `Main account`. There should be a table there with the following
name `swb-<stage>-<awsRegionShortName>`

**Store `PROJ` resource in DDB**

Remember to fill in the correct values for your account.
Custom values that needed to be provided by you will be `<INSIDE THIS>`

```json
{
    "pk": "PROJ#cf3019e3-88d5-4a64-9025-26a177e36f59",
    "sk": "PROJ#cf3019e3-88d5-4a64-9025-26a177e36f59",
    "id": "cf3019e3-88d5-4a64-9025-26a177e36f59",
    "accountId": "acc-123",
    "indexId": "index-123",
    "description": "Example project 1",
    "owner": "abc",
    "projectAdmins": [],
    "resourceType": "project",
    "name": "Project 1",
    "envMgmtRoleArn": "<CFN_OUTPUT.EnvMgmtRoleArn>",
    "hostingAccountHandlerRoleArn": "<CFN_OUTPUT.HostingAccountHandlerRoleArn>",
    "encryptionKeyArn": "<CFN_OUTPUT.EncryptionKeyArn>",
    "subnetId": "<CFN_OUTPUT.VpcSubnet>",
    "vpcId": "<CFN_OUTPUT.VPC>",
    "externalId": "workbench",
    "environmentInstanceFiles": "s3://<CFN_OUTPUT.S3BucketArtifactsArnOutput(Get just the bucketname of the arn)>/environment-files", 
    "awsAccountId": "<12 Digit AWS Account ID of hosting account>",
    "createdAt": "2022-01-28T22:42:20.296Z",
    "createdBy": "abc",
    "updatedAt": "2022-02-02T21:07:30.237Z",
    "updatedBy": "abc"
}
```

**Create Environment Type**

Log into AWS `Main Account`, and navigate to `Service Catalog`. Find the portfolio `swb-<stage>-<awsRegionShortName>`, and make note of the following values
* productId: `Product ID` of `sagemakerNotebook` product
* provisioningArtifactId: This value can be found by clicking on the `sagemakerNotebook` product. There should be one version of the
  `sagemakerNotebook` product. Copy that version's id. It should be in the format `pa-<random letter and numbers>`

In POSTMAN, uses the `envType` => `Create envType` request to make a request with the following `body`
```json
{
    "status": "APPROVED",
    "name": "Sagemaker Jupyter Notebook",
    "productId": "<productId>",
    "provisioningArtifactId": "<provisioningArtifactId>",
    "allowedRoleIds": [],
    "params": [
        {
            "DefaultValue": "ml.t3.xlarge",
            "IsNoEcho": false,
            "ParameterConstraints": {
                "AllowedValues": []
            },
            "ParameterType": "String",
            "Description": "EC2 instance type to launch",
            "ParameterKey": "InstanceType"
        },
        {
            "IsNoEcho": false,
            "ParameterConstraints": {
                "AllowedValues": []
            },
            "ParameterType": "Number",
            "Description": "Number of idle minutes for auto stop to shutdown the instance (0 to disable auto-stop)",
            "ParameterKey": "AutoStopIdleTimeInMinutes"
        },
        {
            "IsNoEcho": false,
            "ParameterConstraints": {
                "AllowedValues": []
            },
            "ParameterType": "String",
            "Description": "The IAM policy to be associated with the launched workstation",
            "ParameterKey": "IamPolicyDocument"
        },
        {
            "DefaultValue": "1.1.1.1/1",
            "IsNoEcho": false,
            "ParameterConstraints": {
                "AllowedValues": []
            },
            "ParameterType": "String",
            "Description": "CIDR to restrict IPs that can access the environment",
            "ParameterKey": "CIDR"
        }
    ],
    "description": "An Amazon SageMaker Jupyter Notebook",
    "type": "sagemakerNotebook"
}
```

In the response make note of the `id` that was returned. We'll need it for the next step. We'll call this `id` value as `ENV_TYPE_ID`.

**Create Environment Type Config**

In POSTMAN, uses the `envTypeConfig` => `Create envTypeConfig` request to make a request. For the path variable `envTypeId`, use `ENV_TYPE_ID` from the previous step. Make a request with the following `body`. 
```json
{
    "type": "sagemakerNotebook",
    "description": "Description for config 1",
    "name": "Config 1",
    "allowedRoleIds": [], 
    "params": [
     {
      "key": "IamPolicyDocument",
      "value": "${iamPolicyDocument}"
     },
     {
      "key": "InstanceType",
      "value": "ml.t3.medium"      
     },
     {
      "key": "AutoStopIdleTimeInMinutes",
      "value": "0"
     },
     {
       "key": "CIDR",
       "value": "0.0.0.0/0"
     }
    ]
}
```

<<<<<<< HEAD
If you would like to launch a sagemaker notebook instance with a different instance type than `ml.t3.medium`, you can replace that value
in the JSON above.

=======
If you would like to launch a sagemaker notebook instance with a different instance type than `ml.t3.medium`, you can replace that value in the JSON above.
>>>>>>> 49af0c11

### Setup Account Resources
#### Onboard hosting account
Start by going over to `solutions/swb-ui` and run `rushx start`. This will allow you to access the SWB UI by going to `http://localhost:3000` in your web browser. From here, click `Login` and setup your admin user (a temporary password should have been sent to the rootUserEmail defined in your `<STAGE>.yaml` file). Once logged in, go to dev tools and grab the accessToken in localStorage. This will need to be added to all POSTMAN request headers as `Authorization`. Note: Be very careful not to share the accessToken with anyone else!!

Use POSTMAN or your favorite API client to hit this API. Remember to replace `API_URL` with the `APIGatewayAPIEndpoint` when you deployed SWBv2 to your main account.

In POSTMAN this is the `Create Hosting Account` API

POST `{{API_URL}}/aws-accounts`
```json
{
    "awsAccountId": "<Hosting Account 12 Digit ID>",
    "envMgmtRoleArn": "<CFN_OUTPUT.EnvMgmtRoleArn>",
    "hostingAccountHandlerRoleArn": "<CFN_OUTPUT.HostingAccountHandlerRoleArn>",
    "externalId": "workbench",
    "encryptionKeyArn": "<CFN_OUTPUT.EncryptionKeyArn>",
    "environmentInstanceFiles": "s3://<CFN_OUTPUT.S3BucketArtifactsArnOutput(Get just the bucketname of the arn)>/environment-files"
}
```
Wait for account handler to run. It runs once every 5 minutes. You'll know that it's completed when the account status 
is listed as `CURRENT` in DDB. You can find cloudwatch logs for the account handler in the `Main account`. It's at `aws/lambda/swb-<stage>-<awsRegionShortName>-accountHandlerLambda`

# Test the API

**Create new DataSet**

In POSTMAN this is the `Create DataSet` API

During SWB deployment an S3 bucket for DataSets was created in your main account. Grab the name of that bucket from the CFN stack output (key named `DataSetsBucketName`) in the main account and construct the following API call

POST `{{API_URL}}/datasets`

```json
{
    "datasetName": "<Enter a unique DataSet name>",
    "storageName": "<Enter the main account DataSets bucket name>",
    "path": "<Folder name to be created for this in the bucket>",
    "awsAccountId": "<Main account ID>"
}
```

Note: You could also use the above request body for POST `{{API_URL}}/datasets/import` API if the folder already exists in the bucket.

At this point you'll receive a JSON response. That response will have an `id` value. You could use that `id` value in the `datasetIds` array while launching an environment.

Once registered a DataSet using this API, you could also upload files to its bucket folder directly so they're available at environment boot time.

**Launch Sagemaker Notebook Instance**

In POSTMAN this is the `Launch Environment` API

POST `{{API_URL}}/environments`

```json
{
    "description": "test 123",
    "name": "testEnv1",
    "envTypeId": "envType-123",
    "envTypeConfigId": "envTypeConfig-123",
    "projectId": "proj-123",
    "datasetIds": [],
    "envType": "sagemakerNotebook"
}
```

At this point you'll receive a JSON response. That response will have an `id` value. Use that `id` value to check the
status of the environment.

**Check Environment Status**

In POSTMAN this is the `Get Environment` API. Under the `Path Variable` section, update the `id` value.

GET `{{API_URL}}/environments/:id`

Replace `:id` with the `id` value from launching the environment. In the response you'll see the status of the environment.
`PENDING` means the environment is being provisioned. `COMPLETED` means the environment is ready to be used.

**Connect to Environment**

In POSTMAN this is the `Get Connection` API. Under the `Path Variable` section, update the `id` value.

GET `{{API_URL}}/environments/:id/connections`
Replace `:id` with the `id` value from launching the environment. In the response you'll find a `url`. Copy and paste that `url`
into the browser to view your Sagemaker Notebook instance.

**Stop an Environment**

In POSTMAN this is the `Stop Environment` API. Under the `Path Variable` section, update the `id` value.

PUT `{{API_URL}}/environments/:id/stop`
Replace `:id` with the `id` value from launching the environment.

**Start an Environment**

In POSTMAN this is the `Start Environment` API. Under the `Path Variable` section, update the `id` value.

PUT `{{API_URL}}/environments/:id/start`
Replace `:id` with the `id` value from launching the environment.


**Terminate the Environment**

In POSTMAN this is the `Terminate Environment` API. Under the `Path Variable` section, update the `id` value.

DELETE `{{API_URL}}/environments/:id`

Replace `:id` with the `id` value from launching the environment. You should receive a response with an HTTP status code of `200` for success.

# User Management
Going to the SWB UI `http:localhost:3000/users` (or your CloudFront distribution if you deployed swb-ui) allows you to see and create additional Researchers.
In order to create new Admins: 
1. You must go to the Cognito console in your AWS Console.
1. Under "User pools", look for and click on `swb-userpool-<stage>-<abbreviation>`.
1. Under the Users tab, click the "Create user" button to create a new user.
1. Once the user is created, click on the username and under "Group memberships", click on "Add user to group" to add the user to the Admin group.<|MERGE_RESOLUTION|>--- conflicted
+++ resolved
@@ -249,13 +249,7 @@
 }
 ```
 
-<<<<<<< HEAD
-If you would like to launch a sagemaker notebook instance with a different instance type than `ml.t3.medium`, you can replace that value
-in the JSON above.
-
-=======
 If you would like to launch a sagemaker notebook instance with a different instance type than `ml.t3.medium`, you can replace that value in the JSON above.
->>>>>>> 49af0c11
 
 ### Setup Account Resources
 #### Onboard hosting account
