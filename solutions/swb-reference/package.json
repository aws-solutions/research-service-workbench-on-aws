{
  "name": "@amzn/swb-reference",
  "version": "0.0.1",
  "description": "Example implementation of SWB. This package has a dependency on swb-app and workbench-core packages. No other package should depend on this package.",
  "homepage": "https://github.com/awslabs/monorepo-for-service-workbench",
  "repository": {
    "type": "git",
    "url": "https://github.com/awslabs/monorepo-for-service-workbench.git"
  },
  "license": "Apache-2.0",
  "author": {
    "name": "Amazon Web Services",
    "url": "http://aws.amazon.com"
  },
  "scripts": {
    "build": "heft build --clean && rushx pkg-json-lint",
    "build:test": "heft test --clean && rushx pkg-json-lint && rushx make-badges",
    "cdk": "cdk",
    "cdk-deploy": "rush build && rushx compile && cdk deploy --all",
    "cdk-deploy:noBuild": "rushx compile && cdk deploy --all",
    "compile": "scripts/buildLambda.js",
    "depcheck": "depcheck",
    "jest": "jest",
    "lint:fix": "eslint . --fix",
    "make-badges": "istanbul-badges-readme --coverageDir=./temp/coverage --exitCode=1",
    "pkg-json-lint": "npmPkgJsonLint -c ../../.npmpackagejsonlintrc.json .",
    "run-postDeployment": "rush build && node lib/postDeployment.js",
<<<<<<< HEAD
    "cdk-deploy": "rush build && rushx compile && cdk deploy --all --require-approval never",
    "jest": "jest"
=======
    "sort-package-json": "sort-package-json package.json",
    "test": "rushx test:only && rushx make-badges",
    "test:only": "heft test --clean --no-build"
  },
  "jest": {
    "moduleFileExtensions": [
      "ts",
      "js"
    ],
    "testRegex": ".test.ts",
    "transform": {
      "\\.(ts)$": "ts-jest"
    }
>>>>>>> 4b1541bc
  },
  "dependencies": {
    "@amzn/environments": "workspace:*",
    "@amzn/swb-app": "workspace:*",
    "@amzn/workbench-core-base": "workspace:*",
<<<<<<< HEAD
    "uuid": "^8.3.2",
    "lodash": "^4.17.21"
=======
    "@aws-sdk/client-cloudformation": "^3.58.0",
    "@aws-sdk/client-dynamodb": "^3.67.0",
    "@aws-sdk/client-s3": "^3.58.0",
    "@aws-sdk/client-service-catalog": "^3.58.0",
    "@aws-sdk/client-ssm": "^3.58.0",
    "@aws-sdk/client-sts": "^3.58.0",
    "@aws-sdk/types": "^3.55.0",
    "@vendia/serverless-express": "^4.5.4",
    "aws-sdk-client-mock": "^0.6.2",
    "express": "^4.17.3",
    "js-yaml": "^4.1.0",
    "uuid": "^8.3.2"
>>>>>>> 4b1541bc
  },
  "devDependencies": {
    "@amzn/eslint-config-workbench-core-eslint-custom": "workspace:*",
    "@rushstack/eslint-config": "^2.5.1",
    "@rushstack/heft": "^0.45.0",
    "@rushstack/heft-jest-plugin": "^0.2.3",
    "@rushstack/heft-node-rig": "^1.7.1",
    "@types/aws-lambda": "^8.10.92",
    "@types/express": "^4.17.13",
    "@types/heft-jest": "1.0.2",
    "@types/jest": "^27.4.1",
    "@types/js-yaml": "^4.0.5",
    "@types/node": "^14",
    "@types/uuid": "^8.3.4",
    "aws-cdk": "^2.12.0",
    "aws-cdk-lib": "^2.0.0",
    "aws-lambda": "^1.0.7",
    "cdk-ssm-document": "^3.1.1",
    "constructs": "^10.0.0",
    "depcheck": "^1.4.3",
    "esbuild": "^0.14.21",
    "eslint": "^8.7.0",
    "eslint-plugin-import": "^2.26.0",
    "istanbul-badges-readme": "1.8.1",
    "jest": "^27.5.1",
    "npm-package-json-lint": "^6.3.0",
    "npm-package-json-lint-config-default": "^5.0.0",
    "sort-package-json": "^1.57.0",
    "ts-jest": "^27.1.3",
<<<<<<< HEAD
    "@rushstack/eslint-config": "^2.5.1",
    "@types/lodash": "^4.14.181",
    "aws-sdk-client-mock": "^0.6.2",
    "@aws-sdk/client-sagemaker": "^3.58.0",
    "@aws-sdk/client-sts": "^3.58.0",
    "@aws-sdk/client-cloudformation": "^3.58.0",
    "@aws-sdk/client-ssm": "^3.58.0",
    "@aws-sdk/client-service-catalog": "^3.58.0",
    "@aws-sdk/client-s3": "^3.58.0",
    "@aws-sdk/types": "^3.55.0",
    "@types/uuid": "^8.3.4"
  },
  "jest": {
    "moduleFileExtensions": [
      "ts",
      "js"
    ],
    "transform": {
      "\\.(ts)$": "ts-jest"
    },
    "testRegex": ".test.ts"
=======
    "ts-node": "^10.4.0",
    "typescript": "^4.5.2"
>>>>>>> 4b1541bc
  }
}<|MERGE_RESOLUTION|>--- conflicted
+++ resolved
@@ -16,7 +16,7 @@
     "build": "heft build --clean && rushx pkg-json-lint",
     "build:test": "heft test --clean && rushx pkg-json-lint && rushx make-badges",
     "cdk": "cdk",
-    "cdk-deploy": "rush build && rushx compile && cdk deploy --all",
+    "cdk-deploy": "rush build && rushx compile && cdk deploy --all --require-approval never",
     "cdk-deploy:noBuild": "rushx compile && cdk deploy --all",
     "compile": "scripts/buildLambda.js",
     "depcheck": "depcheck",
@@ -25,10 +25,6 @@
     "make-badges": "istanbul-badges-readme --coverageDir=./temp/coverage --exitCode=1",
     "pkg-json-lint": "npmPkgJsonLint -c ../../.npmpackagejsonlintrc.json .",
     "run-postDeployment": "rush build && node lib/postDeployment.js",
-<<<<<<< HEAD
-    "cdk-deploy": "rush build && rushx compile && cdk deploy --all --require-approval never",
-    "jest": "jest"
-=======
     "sort-package-json": "sort-package-json package.json",
     "test": "rushx test:only && rushx make-badges",
     "test:only": "heft test --clean --no-build"
@@ -42,16 +38,11 @@
     "transform": {
       "\\.(ts)$": "ts-jest"
     }
->>>>>>> 4b1541bc
   },
   "dependencies": {
     "@amzn/environments": "workspace:*",
     "@amzn/swb-app": "workspace:*",
     "@amzn/workbench-core-base": "workspace:*",
-<<<<<<< HEAD
-    "uuid": "^8.3.2",
-    "lodash": "^4.17.21"
-=======
     "@aws-sdk/client-cloudformation": "^3.58.0",
     "@aws-sdk/client-dynamodb": "^3.67.0",
     "@aws-sdk/client-s3": "^3.58.0",
@@ -63,11 +54,18 @@
     "aws-sdk-client-mock": "^0.6.2",
     "express": "^4.17.3",
     "js-yaml": "^4.1.0",
+    "lodash": "^4.17.21",
     "uuid": "^8.3.2"
->>>>>>> 4b1541bc
   },
   "devDependencies": {
     "@amzn/eslint-config-workbench-core-eslint-custom": "workspace:*",
+    "@aws-sdk/client-cloudformation": "^3.58.0",
+    "@aws-sdk/client-s3": "^3.58.0",
+    "@aws-sdk/client-sagemaker": "^3.58.0",
+    "@aws-sdk/client-service-catalog": "^3.58.0",
+    "@aws-sdk/client-ssm": "^3.58.0",
+    "@aws-sdk/client-sts": "^3.58.0",
+    "@aws-sdk/types": "^3.55.0",
     "@rushstack/eslint-config": "^2.5.1",
     "@rushstack/heft": "^0.45.0",
     "@rushstack/heft-jest-plugin": "^0.2.3",
@@ -77,11 +75,13 @@
     "@types/heft-jest": "1.0.2",
     "@types/jest": "^27.4.1",
     "@types/js-yaml": "^4.0.5",
+    "@types/lodash": "^4.14.181",
     "@types/node": "^14",
     "@types/uuid": "^8.3.4",
     "aws-cdk": "^2.12.0",
     "aws-cdk-lib": "^2.0.0",
     "aws-lambda": "^1.0.7",
+    "aws-sdk-client-mock": "^0.6.2",
     "cdk-ssm-document": "^3.1.1",
     "constructs": "^10.0.0",
     "depcheck": "^1.4.3",
@@ -94,31 +94,7 @@
     "npm-package-json-lint-config-default": "^5.0.0",
     "sort-package-json": "^1.57.0",
     "ts-jest": "^27.1.3",
-<<<<<<< HEAD
-    "@rushstack/eslint-config": "^2.5.1",
-    "@types/lodash": "^4.14.181",
-    "aws-sdk-client-mock": "^0.6.2",
-    "@aws-sdk/client-sagemaker": "^3.58.0",
-    "@aws-sdk/client-sts": "^3.58.0",
-    "@aws-sdk/client-cloudformation": "^3.58.0",
-    "@aws-sdk/client-ssm": "^3.58.0",
-    "@aws-sdk/client-service-catalog": "^3.58.0",
-    "@aws-sdk/client-s3": "^3.58.0",
-    "@aws-sdk/types": "^3.55.0",
-    "@types/uuid": "^8.3.4"
-  },
-  "jest": {
-    "moduleFileExtensions": [
-      "ts",
-      "js"
-    ],
-    "transform": {
-      "\\.(ts)$": "ts-jest"
-    },
-    "testRegex": ".test.ts"
-=======
     "ts-node": "^10.4.0",
     "typescript": "^4.5.2"
->>>>>>> 4b1541bc
   }
 }