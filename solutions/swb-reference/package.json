{
  "name": "@amzn/swb-reference",
  "version": "0.0.1",
  "author": "rsmayda <smayda44@gmail.com>",
  "license": "Apache-2.0",
  "repository": "ssh://git.amazon.com/pkg/Ma-mono",
  "private": true,
  "scripts": {
    "make-badges": "istanbul-badges-readme --coverageDir=./temp/coverage",
    "test": "heft test --clean && rushx make-badges",
    "build:test": "rushx build && rushx test",
    "test:only": "heft test --clean",
    "cdk": "cdk",
    "compile": "scripts/buildLambda.js",
    "build": "heft build --clean",
    "run-postDeployment": "rush build && node lib/postDeployment.js",
    "cdk-deploy": "rush build && rushx compile && cdk deploy --all",
    "jest": "jest"
  },
  "dependencies": {
    "@amzn/swb-app": "workspace:*",
    "@amzn/environments": "workspace:*",
    "express": "^4.17.3",
    "@vendia/serverless-express": "^4.5.4",
    "js-yaml": "^4.1.0",
    "@amzn/workbench-core-base": "workspace:*",
<<<<<<< HEAD
    "@aws-sdk/types": "^3.55.0"
  },
  "devDependencies": {
    "aws-cdk-lib": "2.19.0",
    "constructs": "^10.0.0",
    "cdk-ssm-document": "3.1.0",
    "cdk-iam-floyd": "0.300.0",
=======
    "@aws-sdk/client-cloudformation": "^3.58.0",
    "@aws-sdk/client-ssm": "^3.58.0",
    "aws-sdk-client-mock": "^0.6.2",
    "@aws-sdk/client-s3": "^3.58.0",
    "@aws-sdk/types": "^3.55.0",
    "@aws-sdk/client-sts": "^3.58.0",
    "uuid": "^8.3.2"
  },
  "devDependencies": {
    "aws-cdk-lib": "^2.0.0",
    "constructs": "^10.0.0",
    "cdk-ssm-document": "^3.1.1",
>>>>>>> ca46c70e
    "aws-lambda": "^1.0.7",
    "@rushstack/heft": "^0.44.2",
    "@rushstack/heft-node-rig": "^1.7.1",
    "@types/heft-jest": "1.0.2",
    "@types/node": "^12",
    "typescript": "^4.5.2",
    "eslint": "^8.7.0",
    "aws-cdk": "^2.12.0",
    "esbuild": "^0.14.21",
    "ts-node": "^10.4.0",
    "@types/aws-lambda": "^8.10.92",
    "@rushstack/heft-jest-plugin": "^0.2.3",
    "@types/express": "^4.17.13",
    "istanbul-badges-readme": "1.8.1",
    "@amzn/eslint-config-workbench-core-eslint-custom": "workspace:*",
    "@types/jest": "^27.4.1",
    "jest": "^27.5.1",
    "@types/js-yaml": "^4.0.5",
    "ts-jest": "^27.1.3",
    "@rushstack/eslint-config": "^2.5.1",
    "@types/uuid": "^8.3.4"
  },
  "jest": {
    "moduleFileExtensions": [
      "ts",
      "js"
    ],
    "transform": {
      "\\.(ts)$": "ts-jest"
    },
    "testRegex": ".test.ts"
  }
}<|MERGE_RESOLUTION|>--- conflicted
+++ resolved
@@ -24,15 +24,6 @@
     "@vendia/serverless-express": "^4.5.4",
     "js-yaml": "^4.1.0",
     "@amzn/workbench-core-base": "workspace:*",
-<<<<<<< HEAD
-    "@aws-sdk/types": "^3.55.0"
-  },
-  "devDependencies": {
-    "aws-cdk-lib": "2.19.0",
-    "constructs": "^10.0.0",
-    "cdk-ssm-document": "3.1.0",
-    "cdk-iam-floyd": "0.300.0",
-=======
     "@aws-sdk/client-cloudformation": "^3.58.0",
     "@aws-sdk/client-ssm": "^3.58.0",
     "aws-sdk-client-mock": "^0.6.2",
@@ -45,7 +36,6 @@
     "aws-cdk-lib": "^2.0.0",
     "constructs": "^10.0.0",
     "cdk-ssm-document": "^3.1.1",
->>>>>>> ca46c70e
     "aws-lambda": "^1.0.7",
     "@rushstack/heft": "^0.44.2",
     "@rushstack/heft-node-rig": "^1.7.1",
