{
  "name": "@amzn/swb-reference",
  "version": "0.0.1",
  "author": "rsmayda <smayda44@gmail.com>",
  "license": "Apache-2.0",
  "repository": "ssh://git.amazon.com/pkg/Ma-mono",
  "private": true,
  "scripts": {
    "make-badges": "istanbul-badges-readme --coverageDir=./temp/coverage",
    "test": "heft test --clean && rushx make-badges",
    "build:test": "rushx build && rushx test",
    "test:only": "heft test --clean",
    "cdk": "cdk",
    "compile": "scripts/buildLambda.js",
    "build": "heft build --clean",
    "run-postDeployment": "rush build && node lib/postDeployment.js",
    "cdk-deploy": "rush build && rushx compile && cdk deploy --all",
    "jest": "jest"
  },
  "dependencies": {
    "@amzn/swb-app": "workspace:*",
    "@amzn/environments": "workspace:*",
    "express": "^4.17.3",
    "@vendia/serverless-express": "^4.5.4",
    "js-yaml": "^4.1.0",
    "@amzn/workbench-core-base": "workspace:*",
<<<<<<< HEAD
    "@aws-sdk/client-dynamodb": "^3.67.0"
=======
    "@aws-sdk/client-cloudformation": "^3.58.0",
    "@aws-sdk/client-ssm": "^3.58.0",
    "aws-sdk-client-mock": "^0.6.2",
    "@aws-sdk/client-s3": "^3.58.0",
    "@aws-sdk/types": "^3.55.0",
    "@aws-sdk/client-sts": "^3.58.0",
    "uuid": "^8.3.2"
>>>>>>> bc9e23b7
  },
  "devDependencies": {
    "aws-cdk-lib": "^2.0.0",
    "constructs": "^10.0.0",
    "cdk-ssm-document": "^3.1.1",
    "aws-lambda": "^1.0.7",
    "@rushstack/heft": "^0.44.2",
    "@rushstack/heft-node-rig": "^1.7.1",
    "@types/heft-jest": "1.0.2",
    "@types/node": "^12",
    "typescript": "^4.5.2",
    "eslint": "^8.7.0",
    "aws-cdk": "^2.12.0",
    "esbuild": "^0.14.21",
    "ts-node": "^10.4.0",
    "@types/aws-lambda": "^8.10.92",
    "@rushstack/heft-jest-plugin": "^0.2.3",
    "@types/express": "^4.17.13",
    "istanbul-badges-readme": "1.8.1",
    "@amzn/eslint-config-workbench-core-eslint-custom": "workspace:*",
    "@types/jest": "^27.4.1",
    "jest": "^27.5.1",
    "@types/js-yaml": "^4.0.5",
    "ts-jest": "^27.1.3",
    "@rushstack/eslint-config": "^2.5.1",
    "@types/uuid": "^8.3.4"
  },
  "jest": {
    "moduleFileExtensions": [
      "ts",
      "js"
    ],
    "transform": {
      "\\.(ts)$": "ts-jest"
    },
    "testRegex": ".test.ts"
  }
}<|MERGE_RESOLUTION|>--- conflicted
+++ resolved
@@ -24,9 +24,7 @@
     "@vendia/serverless-express": "^4.5.4",
     "js-yaml": "^4.1.0",
     "@amzn/workbench-core-base": "workspace:*",
-<<<<<<< HEAD
-    "@aws-sdk/client-dynamodb": "^3.67.0"
-=======
+    "@aws-sdk/client-dynamodb": "^3.67.0",
     "@aws-sdk/client-cloudformation": "^3.58.0",
     "@aws-sdk/client-ssm": "^3.58.0",
     "aws-sdk-client-mock": "^0.6.2",
@@ -34,7 +32,6 @@
     "@aws-sdk/types": "^3.55.0",
     "@aws-sdk/client-sts": "^3.58.0",
     "uuid": "^8.3.2"
->>>>>>> bc9e23b7
   },
   "devDependencies": {
     "aws-cdk-lib": "^2.0.0",
