--- conflicted
+++ resolved
@@ -17,15 +17,10 @@
     "<rootDir>/src/backendAPILambda.ts",
     "<rootDir>/src/constants.ts",
     "<rootDir>/src/postDeployment.ts",
-<<<<<<< HEAD
-    "<rootDir>/src/services/dataSetService.ts",
-    "<rootDir>/src/services/projectEnvTypeConfigService.ts",
     "<rootDir>/src/services/keyPairService.ts",
-    "<rootDir>/src/mocks/mockDatabaseService.ts"
-=======
+    "<rootDir>/src/mocks/mockDatabaseService.ts",
     "<rootDir>/src/services/databaseService.ts",
     "<rootDir>/src/services/projectEnvTypeConfigService.ts"
->>>>>>> 7516eade
   ],
   "coverageThreshold": {
     "global": {
