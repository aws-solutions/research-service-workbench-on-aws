--- conflicted
+++ resolved
@@ -24,14 +24,10 @@
 import SagemakerNotebookEnvironmentLifecycleService from './environment/sagemakerNotebook/sagemakerNotebookEnvironmentLifecycleService';
 
 const logger: LoggingService = new LoggingService();
-<<<<<<< HEAD
-const aws: AwsService = new AwsService({ region: 'us-east-1', ddbTableName: process.env.STACK_NAME! });
-=======
 const aws: AwsService = new AwsService({
   region: process.env.AWS_REGION!,
   ddbTableName: process.env.STACK_NAME!
 });
->>>>>>> c9f833d3
 
 const apiRouteConfig: ApiRouteConfig = {
   routes: [
