--- conflicted
+++ resolved
@@ -59,7 +59,6 @@
   environmentService: new EnvironmentService({
     TABLE_NAME: process.env.STACK_NAME!
   }),
-<<<<<<< HEAD
   dataSetService: new DataSetService(
     new AuditService(new BaseAuditPlugin(new AuditLogger(logger))),
     logger,
@@ -69,8 +68,7 @@
       'ENDPOINT'
     )
   ),
-  dataSetsStoragePlugin: new S3DataSetStoragePlugin({ region: 'us-east-1' })
-=======
+  dataSetsStoragePlugin: new S3DataSetStoragePlugin({ region: 'us-east-1' }),
   allowedOrigins: JSON.parse(process.env.ALLOWED_ORIGINS || '[]'),
   environmentTypeService: new EnvironmentTypeService({
     TABLE_NAME: process.env.STACK_NAME!
@@ -78,7 +76,6 @@
   environmentTypeConfigService: new EnvironmentTypeConfigService({
     TABLE_NAME: process.env.STACK_NAME!
   })
->>>>>>> 51816abb
 };
 
 const backendAPIApp: Express = generateRouter(apiRouteConfig);
