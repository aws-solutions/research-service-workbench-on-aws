/*
 *  Copyright Amazon.com, Inc. or its affiliates. All Rights Reserved.
 *  SPDX-License-Identifier: Apache-2.0
 */

import { generateRouter, ApiRouteConfig } from '@aws/swb-app';
import {
  AccountService,
  CostCenterService,
  HostingAccountLifecycleService,
  HostingAccountService,
  ProjectService
} from '@aws/workbench-core-accounts';
import { AuditService, AuditLogger, BaseAuditPlugin } from '@aws/workbench-core-audit';
import { DynamicAuthorizationService, WBCGroupManagementPlugin } from '@aws/workbench-core-authorization';
import { AwsService, MetadataService } from '@aws/workbench-core-base';
import { S3DataSetStoragePlugin, DdbDataSetMetadataPlugin } from '@aws/workbench-core-datasets';
import { DataSetsAuthorizationPlugin } from '@aws/workbench-core-datasets/lib/dataSetsAuthorizationPlugin';
import {
  EnvironmentService,
  EnvironmentTypeService,
  EnvironmentTypeConfigService
} from '@aws/workbench-core-environments';
import { LoggingService } from '@aws/workbench-core-logging';
import { CognitoUserManagementPlugin, UserManagementService } from '@aws/workbench-core-user-management';
import { Express } from 'express';
import { authorizationGroupPrefix, dataSetPrefix, endPointPrefix } from './constants';
import SagemakerNotebookEnvironmentConnectionService from './environment/sagemakerNotebook/sagemakerNotebookEnvironmentConnectionService';
import SagemakerNotebookEnvironmentLifecycleService from './environment/sagemakerNotebook/sagemakerNotebookEnvironmentLifecycleService';
import { DataSetService } from './services/dataSetService';
import { ProjectEnvTypeConfigService } from './services/projectEnvTypeConfigService';

const logger: LoggingService = new LoggingService();
const aws: AwsService = new AwsService({
  region: process.env.AWS_REGION!,
  ddbTableName: process.env.STACK_NAME!
});

// Dynamic Auth
const dynamicAuthAws: AwsService = new AwsService({
  region: process.env.AWS_REGION!,
  ddbTableName: process.env.DYNAMIC_AUTH_DDB_TABLE_NAME!
});

const wbcGroupManagementPlugin: WBCGroupManagementPlugin = new WBCGroupManagementPlugin({
  userManagementService: new UserManagementService(
    new CognitoUserManagementPlugin(process.env.USER_POOL_ID!, aws)
  ),
  ddbService: dynamicAuthAws.helpers.ddb,
  userGroupKeyType: authorizationGroupPrefix
});

// Commenting it for now, it will be integrated with SWB's definition of DynamicAuthorizationService
// eslint-disable-next-line @typescript-eslint/no-unused-vars
const dynamicAuthorizationService: DynamicAuthorizationService = new DynamicAuthorizationService({
  groupManagementPlugin: wbcGroupManagementPlugin
});

const accountService: AccountService = new AccountService(aws.helpers.ddb);
const envTypeService: EnvironmentTypeService = new EnvironmentTypeService(aws.helpers.ddb);
const envTypeConfigService: EnvironmentTypeConfigService = new EnvironmentTypeConfigService(
  envTypeService,
  aws.helpers.ddb
);
const metadataService: MetadataService = new MetadataService(aws.helpers.ddb);
const projectService: ProjectService = new ProjectService({
  TABLE_NAME: process.env.STACK_NAME!
});
const apiRouteConfig: ApiRouteConfig = {
  routes: [
    {
      path: '/foo',
      serviceAction: 'launch',
      httpMethod: 'post',
      service: new SagemakerNotebookEnvironmentLifecycleService()
    }
  ],
  environments: {
    sagemakerNotebook: {
      lifecycle: new SagemakerNotebookEnvironmentLifecycleService(),
      connection: new SagemakerNotebookEnvironmentConnectionService()
    }

    // Add your environment types here as follows:
    // <newEnvTypeName>: {
    //   lifecycle: new <newEnvTypeName>EnvironmentLifecycleService(),
    //   connection: new <newEnvTypeName>EnvironmentConnectionService()
    // }
  },
  account: new HostingAccountService(
    new HostingAccountLifecycleService(process.env.STACK_NAME!, aws, accountService)
  ),
  environmentService: new EnvironmentService(aws.helpers.ddb),
  dataSetService: new DataSetService(
    new S3DataSetStoragePlugin(aws),
    new AuditService(new BaseAuditPlugin(new AuditLogger(logger))),
    logger,
<<<<<<< HEAD
    new DdbDataSetMetadataPlugin(aws, dataSetPrefix, endPointPrefix)
=======
    new DdbDataSetMetadataPlugin(aws, 'DATASET', 'ENDPOINT'),
    {} as DataSetsAuthorizationPlugin //TODO: REPLACE WITH ACTUAL IMPLEMENTATION ONCE ITS AVAILABLE
>>>>>>> abacd435
  ),
  allowedOrigins: JSON.parse(process.env.ALLOWED_ORIGINS || '[]'),
  environmentTypeService: envTypeService,
  environmentTypeConfigService: envTypeConfigService,
  projectService: projectService,
  userManagementService: new UserManagementService(
    new CognitoUserManagementPlugin(process.env.USER_POOL_ID!, aws)
  ),
  costCenterService: new CostCenterService(aws.helpers.ddb),
  metadataService: metadataService,
  projectEnvTypeConfigPlugin: new ProjectEnvTypeConfigService(
    metadataService,
    projectService,
    envTypeConfigService,
    envTypeService
  )
};

const backendAPIApp: Express = generateRouter(apiRouteConfig);

export default backendAPIApp;<|MERGE_RESOLUTION|>--- conflicted
+++ resolved
@@ -95,12 +95,8 @@
     new S3DataSetStoragePlugin(aws),
     new AuditService(new BaseAuditPlugin(new AuditLogger(logger))),
     logger,
-<<<<<<< HEAD
-    new DdbDataSetMetadataPlugin(aws, dataSetPrefix, endPointPrefix)
-=======
-    new DdbDataSetMetadataPlugin(aws, 'DATASET', 'ENDPOINT'),
+    new DdbDataSetMetadataPlugin(aws, dataSetPrefix, endPointPrefix),
     {} as DataSetsAuthorizationPlugin //TODO: REPLACE WITH ACTUAL IMPLEMENTATION ONCE ITS AVAILABLE
->>>>>>> abacd435
   ),
   allowedOrigins: JSON.parse(process.env.ALLOWED_ORIGINS || '[]'),
   environmentTypeService: envTypeService,
