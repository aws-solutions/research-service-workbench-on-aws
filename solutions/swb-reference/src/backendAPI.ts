/*
 *  Copyright Amazon.com, Inc. or its affiliates. All Rights Reserved.
 *  SPDX-License-Identifier: Apache-2.0
 */

import { generateRouter, ApiRouteConfig } from '@aws/swb-app';
<<<<<<< HEAD
import {
  AccountService,
  CostCenterService,
  HostingAccountLifecycleService,
  HostingAccountService,
  ProjectService
} from '@aws/workbench-core-accounts';
import { AuditService, BaseAuditPlugin } from '@aws/workbench-core-audit';
=======
import { CostCenterService, HostingAccountService, ProjectService } from '@aws/workbench-core-accounts';
import { AuditService, BaseAuditPlugin, AuditLogger } from '@aws/workbench-core-audit';
>>>>>>> cbfdcde7
import { CognitoUserManagementPlugin, UserManagementService } from '@aws/workbench-core-authentication';
import { AwsService, MetadataService } from '@aws/workbench-core-base';
import {
  DataSetService,
  S3DataSetStoragePlugin,
  DdbDataSetMetadataPlugin
} from '@aws/workbench-core-datasets';
import {
  EnvironmentService,
  EnvironmentTypeService,
  EnvironmentTypeConfigService
} from '@aws/workbench-core-environments';
import { LoggingService } from '@aws/workbench-core-logging';
import { Express } from 'express';
import SagemakerNotebookEnvironmentConnectionService from './environment/sagemakerNotebook/sagemakerNotebookEnvironmentConnectionService';
import SagemakerNotebookEnvironmentLifecycleService from './environment/sagemakerNotebook/sagemakerNotebookEnvironmentLifecycleService';

const logger: LoggingService = new LoggingService();
const aws: AwsService = new AwsService({
  region: process.env.AWS_REGION!,
  ddbTableName: process.env.STACK_NAME!
});
const accountService: AccountService = new AccountService(aws.helpers.ddb);

const apiRouteConfig: ApiRouteConfig = {
  routes: [
    {
      path: '/foo',
      serviceAction: 'launch',
      httpMethod: 'post',
      service: new SagemakerNotebookEnvironmentLifecycleService()
    }
  ],
  environments: {
    sagemakerNotebook: {
      lifecycle: new SagemakerNotebookEnvironmentLifecycleService(),
      connection: new SagemakerNotebookEnvironmentConnectionService()
    }

    // Add your environment types here as follows:
    // <newEnvTypeName>: {
    //   lifecycle: new <newEnvTypeName>EnvironmentLifecycleService(),
    //   connection: new <newEnvTypeName>EnvironmentConnectionService()
    // }
  },
  account: new HostingAccountService(
    new HostingAccountLifecycleService(process.env.STACK_NAME!, aws, accountService)
  ),
  environmentService: new EnvironmentService({
    TABLE_NAME: process.env.STACK_NAME!
  }),
  dataSetService: new DataSetService(
    new AuditService(new BaseAuditPlugin(new AuditLogger(logger))),
    logger,
    new DdbDataSetMetadataPlugin(aws, 'DATASET', 'ENDPOINT')
  ),
  dataSetsStoragePlugin: new S3DataSetStoragePlugin(aws),
  allowedOrigins: JSON.parse(process.env.ALLOWED_ORIGINS || '[]'),
  environmentTypeService: new EnvironmentTypeService({
    TABLE_NAME: process.env.STACK_NAME!
  }),
  environmentTypeConfigService: new EnvironmentTypeConfigService({
    TABLE_NAME: process.env.STACK_NAME!
  }),
  projectService: new ProjectService({
    TABLE_NAME: process.env.STACK_NAME!
  }),
  userManagementService: new UserManagementService(
    new CognitoUserManagementPlugin(process.env.USER_POOL_ID!, aws)
  ),
  costCenterService: new CostCenterService(aws.helpers.ddb),
  metadataService: new MetadataService(aws.helpers.ddb)
};

const backendAPIApp: Express = generateRouter(apiRouteConfig);

export default backendAPIApp;<|MERGE_RESOLUTION|>--- conflicted
+++ resolved
@@ -4,7 +4,6 @@
  */
 
 import { generateRouter, ApiRouteConfig } from '@aws/swb-app';
-<<<<<<< HEAD
 import {
   AccountService,
   CostCenterService,
@@ -12,11 +11,7 @@
   HostingAccountService,
   ProjectService
 } from '@aws/workbench-core-accounts';
-import { AuditService, BaseAuditPlugin } from '@aws/workbench-core-audit';
-=======
-import { CostCenterService, HostingAccountService, ProjectService } from '@aws/workbench-core-accounts';
-import { AuditService, BaseAuditPlugin, AuditLogger } from '@aws/workbench-core-audit';
->>>>>>> cbfdcde7
+import { AuditService, AuditLogger, BaseAuditPlugin } from '@aws/workbench-core-audit';
 import { CognitoUserManagementPlugin, UserManagementService } from '@aws/workbench-core-authentication';
 import { AwsService, MetadataService } from '@aws/workbench-core-base';
 import {
