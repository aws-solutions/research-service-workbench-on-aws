/*
 *  Copyright Amazon.com, Inc. or its affiliates. All Rights Reserved.
 *  SPDX-License-Identifier: Apache-2.0
 */

import { generateRouter, ApiRouteConfig } from '@aws/swb-app';
import {
  AccountService,
  CostCenterService,
  HostingAccountLifecycleService,
  HostingAccountService,
  ProjectService
} from '@aws/workbench-core-accounts';
import { AuditService, BaseAuditPlugin } from '@aws/workbench-core-audit';
import { CognitoUserManagementPlugin, UserManagementService } from '@aws/workbench-core-authentication';
import { AwsService, AuditLogger, MetadataService } from '@aws/workbench-core-base';
import {
  DataSetService,
  S3DataSetStoragePlugin,
  DdbDataSetMetadataPlugin
} from '@aws/workbench-core-datasets';
import {
  EnvironmentService,
  EnvironmentTypeService,
  EnvironmentTypeConfigService
} from '@aws/workbench-core-environments';
import { LoggingService } from '@aws/workbench-core-logging';
import { Express } from 'express';
import SagemakerNotebookEnvironmentConnectionService from './environment/sagemakerNotebook/sagemakerNotebookEnvironmentConnectionService';
import SagemakerNotebookEnvironmentLifecycleService from './environment/sagemakerNotebook/sagemakerNotebookEnvironmentLifecycleService';

const logger: LoggingService = new LoggingService();
const aws: AwsService = new AwsService({
  region: process.env.AWS_REGION!,
  ddbTableName: process.env.STACK_NAME!
});
const accountService: AccountService = new AccountService(aws.helpers.ddb);

const apiRouteConfig: ApiRouteConfig = {
  routes: [
    {
      path: '/foo',
      serviceAction: 'launch',
      httpMethod: 'post',
      service: new SagemakerNotebookEnvironmentLifecycleService()
    }
  ],
  environments: {
    sagemakerNotebook: {
      lifecycle: new SagemakerNotebookEnvironmentLifecycleService(),
      connection: new SagemakerNotebookEnvironmentConnectionService()
    }

    // Add your environment types here as follows:
    // <newEnvTypeName>: {
    //   lifecycle: new <newEnvTypeName>EnvironmentLifecycleService(),
    //   connection: new <newEnvTypeName>EnvironmentConnectionService()
    // }
  },
  account: new HostingAccountService(
    new HostingAccountLifecycleService(process.env.STACK_NAME!, aws, accountService)
  ),
  environmentService: new EnvironmentService({
    TABLE_NAME: process.env.STACK_NAME!
  }),
  dataSetService: new DataSetService(
    new AuditService(new BaseAuditPlugin(new AuditLogger(logger))),
    logger,
    new DdbDataSetMetadataPlugin(aws, 'DATASET', 'ENDPOINT')
  ),
  dataSetsStoragePlugin: new S3DataSetStoragePlugin(aws),
  allowedOrigins: JSON.parse(process.env.ALLOWED_ORIGINS || '[]'),
  environmentTypeService: new EnvironmentTypeService({
    TABLE_NAME: process.env.STACK_NAME!
  }),
  environmentTypeConfigService: new EnvironmentTypeConfigService({
    TABLE_NAME: process.env.STACK_NAME!
  }),
  projectService: new ProjectService({
    TABLE_NAME: process.env.STACK_NAME!
  }),
  userManagementService: new UserManagementService(
    new CognitoUserManagementPlugin(process.env.USER_POOL_ID!, aws)
  ),
<<<<<<< HEAD
  costCenterService: new CostCenterService(
    {
      TABLE_NAME: process.env.STACK_NAME!
    },
    aws.helpers.ddb
  ),
=======
  costCenterService: new CostCenterService(aws.helpers.ddb),
>>>>>>> 63ec490a
  metadataService: new MetadataService(aws.helpers.ddb)
};

const backendAPIApp: Express = generateRouter(apiRouteConfig);

export default backendAPIApp;<|MERGE_RESOLUTION|>--- conflicted
+++ resolved
@@ -82,16 +82,7 @@
   userManagementService: new UserManagementService(
     new CognitoUserManagementPlugin(process.env.USER_POOL_ID!, aws)
   ),
-<<<<<<< HEAD
-  costCenterService: new CostCenterService(
-    {
-      TABLE_NAME: process.env.STACK_NAME!
-    },
-    aws.helpers.ddb
-  ),
-=======
   costCenterService: new CostCenterService(aws.helpers.ddb),
->>>>>>> 63ec490a
   metadataService: new MetadataService(aws.helpers.ddb)
 };
 
