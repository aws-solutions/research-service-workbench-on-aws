/*
 *  Copyright Amazon.com, Inc. or its affiliates. All Rights Reserved.
 *  SPDX-License-Identifier: Apache-2.0
 */

import { Express } from 'express';
import { generateRouter, ApiRouteConfig } from '@amzn/swb-app';
import { HostingAccountService, EnvironmentService } from '@amzn/environments';
import SagemakerEnvironmentLifecycleService from './environment/sagemaker/sagemakerEnvironmentLifecycleService';
import SagemakerEnvironmentConnectionService from './environment/sagemaker/sagemakerEnvironmentConnectionService';

const apiRouteConfig: ApiRouteConfig = {
  routes: [
    {
      path: '/foo',
      serviceAction: 'launch',
      httpMethod: 'post',
      service: new SagemakerEnvironmentLifecycleService()
    }
  ],
  environments: {
    sagemaker: {
      lifecycle: new SagemakerEnvironmentLifecycleService(),
      connection: new SagemakerEnvironmentConnectionService()
    }
  },
<<<<<<< HEAD
  account: new HostingAccountService()
=======
  account: new HostingAccountService({
    AWS_REGION: process.env.AWS_REGION!,
    STACK_NAME: process.env.STACK_NAME!,
    SSM_DOC_NAME_SUFFIX: process.env.SSM_DOC_NAME_SUFFIX!,
    MAIN_ACCOUNT_BUS_ARN_NAME: process.env.MAIN_ACCOUNT_BUS_ARN_NAME!,
    AMI_IDS_TO_SHARE: process.env.AMI_IDS_TO_SHARE!
  }),
  environmentService: new EnvironmentService({
    TABLE_NAME: process.env.STACK_NAME!
  })
>>>>>>> faa7a881
};

const backendAPIApp: Express = generateRouter(apiRouteConfig);

export default backendAPIApp;<|MERGE_RESOLUTION|>--- conflicted
+++ resolved
@@ -24,9 +24,6 @@
       connection: new SagemakerEnvironmentConnectionService()
     }
   },
-<<<<<<< HEAD
-  account: new HostingAccountService()
-=======
   account: new HostingAccountService({
     AWS_REGION: process.env.AWS_REGION!,
     STACK_NAME: process.env.STACK_NAME!,
@@ -37,7 +34,6 @@
   environmentService: new EnvironmentService({
     TABLE_NAME: process.env.STACK_NAME!
   })
->>>>>>> faa7a881
 };
 
 const backendAPIApp: Express = generateRouter(apiRouteConfig);
