--- conflicted
+++ resolved
@@ -84,7 +84,6 @@
   }
 
   public async provisionDataSet(request: CreateProvisionDatasetRequest): Promise<DataSet> {
-<<<<<<< HEAD
     //add permissions in AuthZ for user to read, write, update, delete, and update read/write permissions
     const dataset = await this._workbenchDataSetService.provisionDataSet(request);
     const projectId = dataset.owner!;
@@ -106,19 +105,15 @@
       ['READ', 'UPDATE']
     );
 
-    return dataset;
-=======
-    const response = await this._workbenchDataSetService.provisionDataSet(request);
-    // TODO: remove once addAccessPermissions on ProvisionDataSet is complete.
-    if (response.id && request.permissions && request.permissions.length) {
+    if (dataset.id && request.permissions && request.permissions.length) {
       await this._workbenchDataSetService.addDataSetAccessPermissions({
         authenticatedUser: request.authenticatedUser,
         permission: request.permissions[0],
-        dataSetId: response.id
+        dataSetId: dataset.id
       });
     }
-    return response;
->>>>>>> 1b01f4dd
+
+    return dataset;
   }
 
   public async addAccessPermission(params: AddRemoveAccessPermissionRequest): Promise<PermissionsResponse> {
