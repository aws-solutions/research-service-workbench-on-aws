/*
 *  Copyright Amazon.com, Inc. or its affiliates. All Rights Reserved.
 *  SPDX-License-Identifier: Apache-2.0
 */

import {
  AddRemoveAccessPermissionRequest,
  DataSet,
  DataSetAddExternalEndpointResponse,
  DataSetExternalEndpointRequest,
  DataSetPlugin,
  DataSetStoragePlugin,
  GetAccessPermissionRequest,
  PermissionsResponse,
  PermissionsResponseParser
} from '@aws/swb-app';
import { AuditService } from '@aws/workbench-core-audit';
import {
  CreateProvisionDatasetRequest,
  DataSetMetadataPlugin,
  DataSetsAuthorizationPlugin,
  DataSetService as WorkbenchDataSetService
} from '@aws/workbench-core-datasets';
import { LoggingService } from '@aws/workbench-core-logging';

export class DataSetService implements DataSetPlugin {
  public readonly storagePlugin: DataSetStoragePlugin;
  private _dataSetsAuthService: DataSetsAuthorizationPlugin;
  private _workbenchDataSetService: WorkbenchDataSetService;

  public constructor(
    dataSetStoragePlugin: DataSetStoragePlugin,
    auditService: AuditService,
    loggingService: LoggingService,
    dataSetMetadataPlugin: DataSetMetadataPlugin,
    dataSetAuthService: DataSetsAuthorizationPlugin
  ) {
    this._workbenchDataSetService = new WorkbenchDataSetService(
      auditService,
      loggingService,
      dataSetMetadataPlugin,
      dataSetAuthService
    );
    this.storagePlugin = dataSetStoragePlugin;
    this._dataSetsAuthService = dataSetAuthService;
  }

  public addDataSetExternalEndpoint(
    request: DataSetExternalEndpointRequest
<<<<<<< HEAD
  ): Promise<DataSetAddExternalEndpointResponse> {
    return this._workbenchDataSetService.addDataSetExternalEndpointForUser({
      ...request,
      userId: request.groupId,
      storageProvider: this.storagePlugin
    });
=======
  ): Promise<Record<string, string>> {
    return this._workbenchDataSetService.addDataSetExternalEndpoint(
      request.dataSetId,
      request.externalEndpointName,
      this.storagePlugin,
      { id: '', roles: [] },
      request.externalRoleName,
      request.kmsKeyArn,
      request.vpcId
    );
>>>>>>> e30ed54d
  }

  public getDataSet(dataSetId: string): Promise<DataSet> {
    return this._workbenchDataSetService.getDataSet(dataSetId, { id: '', roles: [] });
  }

  public importDataSet(request: CreateProvisionDatasetRequest): Promise<DataSet> {
    return this._workbenchDataSetService.importDataSet(request);
  }

  public listDataSets(): Promise<DataSet[]> {
    return this._workbenchDataSetService.listDataSets({ id: '', roles: [] });
  }

  public provisionDataSet(request: CreateProvisionDatasetRequest): Promise<DataSet> {
    return this._workbenchDataSetService.provisionDataSet(request);
  }

  public async addAccessPermission(params: AddRemoveAccessPermissionRequest): Promise<PermissionsResponse> {
    const response = await this._dataSetsAuthService.addAccessPermission(params);
    return PermissionsResponseParser.parse(response);
  }

  public async getAccessPermissions(params: GetAccessPermissionRequest): Promise<PermissionsResponse> {
    const response = await this._dataSetsAuthService.getAccessPermissions(params);
    return PermissionsResponseParser.parse(response);
  }

  public async getAllDataSetAccessPermissions(datasetId: string): Promise<PermissionsResponse> {
    const response = await this._dataSetsAuthService.getAllDataSetAccessPermissions(datasetId);
    return PermissionsResponseParser.parse(response);
  }

  public async removeAccessPermissions(
    params: AddRemoveAccessPermissionRequest
  ): Promise<PermissionsResponse> {
    const response = await this._dataSetsAuthService.removeAccessPermissions(params);
    return PermissionsResponseParser.parse(response);
  }

  public async removeAllAccessPermissions(datasetId: string): Promise<PermissionsResponse> {
    const response = await this._dataSetsAuthService.removeAllAccessPermissions(datasetId);
    return PermissionsResponseParser.parse(response);
  }
}<|MERGE_RESOLUTION|>--- conflicted
+++ resolved
@@ -47,25 +47,12 @@
 
   public addDataSetExternalEndpoint(
     request: DataSetExternalEndpointRequest
-<<<<<<< HEAD
   ): Promise<DataSetAddExternalEndpointResponse> {
     return this._workbenchDataSetService.addDataSetExternalEndpointForUser({
       ...request,
       userId: request.groupId,
       storageProvider: this.storagePlugin
     });
-=======
-  ): Promise<Record<string, string>> {
-    return this._workbenchDataSetService.addDataSetExternalEndpoint(
-      request.dataSetId,
-      request.externalEndpointName,
-      this.storagePlugin,
-      { id: '', roles: [] },
-      request.externalRoleName,
-      request.kmsKeyArn,
-      request.vpcId
-    );
->>>>>>> e30ed54d
   }
 
   public getDataSet(dataSetId: string): Promise<DataSet> {
