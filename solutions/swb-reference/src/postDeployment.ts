--- conflicted
+++ resolved
@@ -29,12 +29,9 @@
 
   const cfnFilePaths: string[] = scSetup.getCfnTemplate(join(__dirname, '../src/environment'));
   await scSetup.run(cfnFilePaths);
-<<<<<<< HEAD
+  await cognitoSetup.run();
 
   //TODO: Upload `onboard-account.cfn.yml` to S3
-=======
-  await cognitoSetup.run();
->>>>>>> ca46c70e
 }
 
 /* eslint-disable-next-line @typescript-eslint/no-floating-promises*/
