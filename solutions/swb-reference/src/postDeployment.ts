/*
 *  Copyright Amazon.com, Inc. or its affiliates. All Rights Reserved.
 *  SPDX-License-Identifier: Apache-2.0
 */

/* eslint-disable security/detect-non-literal-fs-filename */
import fs, { createWriteStream } from 'fs';
import { join } from 'path';
import * as stream from 'stream';
import { promisify } from 'util';
import { AwsService } from '@aws/workbench-core-base';
import { CognitoSetup, ServiceCatalogSetup } from '@aws/workbench-core-environments';
<<<<<<< HEAD
import Axios from 'axios';
=======
import axios from 'axios';
>>>>>>> 1197bae1
import { getConstants, getConstantsWithSecrets } from './constants';

async function run(): Promise<void> {
  const {
    AWS_REGION,
    S3_ARTIFACT_BUCKET_SC_PREFIX,
    SC_PORTFOLIO_NAME,
    S3_ARTIFACT_BUCKET_ARN_OUTPUT_KEY,
    LAUNCH_CONSTRAINT_ROLE_OUTPUT_KEY,
    STACK_NAME,
    ROOT_USER_EMAIL,
    USER_POOL_NAME
  } = await getConstantsWithSecrets();
  const scSetup = new ServiceCatalogSetup({
    AWS_REGION,
    S3_ARTIFACT_BUCKET_SC_PREFIX,
    SC_PORTFOLIO_NAME,
    S3_ARTIFACT_BUCKET_ARN_OUTPUT_KEY,
    LAUNCH_CONSTRAINT_ROLE_OUTPUT_KEY,
    STACK_NAME
  });
  const cognitoSetup = new CognitoSetup({
    AWS_REGION,
    ROOT_USER_EMAIL,
    USER_POOL_NAME
  });

  const cfnFilePaths: string[] = scSetup.getCfnTemplate(join(__dirname, '../../src/environment'));
  await scSetup.run(cfnFilePaths);
  await cognitoSetup.run();
  await uploadOnboardAccountCfnToS3();
  await uploadBootstrapScriptsToS3();
}

async function uploadOnboardAccountCfnToS3(): Promise<void> {
  console.log('Uploading onboard-account.cfn.yaml to S3');
  const { AWS_REGION } = getConstants();
  const awsService = new AwsService({ region: AWS_REGION });
  const onboardAccountFilePath = join(__dirname, '../../src/templates/onboard-account.cfn.yaml');
  const onboardAccountFile = fs.readFileSync(onboardAccountFilePath);
  const s3Service = awsService.helpers.s3;
  const s3ArtifactBucketArn = await getS3BucketArn(awsService);
  await s3Service.uploadFiles(s3ArtifactBucketArn, [
    { fileContent: onboardAccountFile, fileName: 'onboard-account.cfn.yaml', s3Prefix: '' }
  ]);
  console.log('Finished uploading onboard-account.cfn.yaml to S3');
}

async function downloadFile(fileUrl: string, outputLocationPath: string): Promise<void> {
  const finished = promisify(stream.finished);
  const writer = createWriteStream(outputLocationPath);
  return axios({
    method: 'get',
    url: fileUrl,
    responseType: 'stream'
  }).then((response) => {
    response.data.pipe(writer);
    return finished(writer); //this is a Promise
  });
}

async function uploadBootstrapScriptsToS3(): Promise<void> {
  const { AWS_REGION, S3_ARTIFACT_BUCKET_BOOTSTRAP_PREFIX } = getConstants();
  const awsService = new AwsService({ region: AWS_REGION });
  const s3ArtifactBucketArn = await getS3BucketArn(awsService);
  const s3BucketName = s3ArtifactBucketArn.split(':').pop() as string;

  // resolve full folder path
  const scriptsPath = join(__dirname, '../../src/environment-files');
  const binaryPath = join(__dirname, '../../src/environment-files/offline-packages');
  const sagemakerPath = join(__dirname, '../../src/environment-files/offline-packages/sagemaker');
  const fusePath = join(__dirname, '../../src/environment-files/offline-packages/sagemaker/fuse-2.9.4');

  if (!fs.existsSync(binaryPath)) fs.mkdirSync(binaryPath);
  if (!fs.existsSync(sagemakerPath)) fs.mkdirSync(sagemakerPath);
  if (!fs.existsSync(fusePath)) fs.mkdirSync(fusePath);

  console.log('Downloading offline file-system binary packages');

  await Promise.all([
    downloadFile(
      'https://raw.githubusercontent.com/aws-samples/amazon-sagemaker-notebook-instance-lifecycle-config-samples/master/scripts/auto-stop-idle/autostop.py',
      `${sagemakerPath}/autostop.py`
    ),

    downloadFile(
      'http://packages.eu-central-1.amazonaws.com/2018.03/main/c31535f74c6e/x86_64/Packages/basesystem-10.0-4.9.amzn1.noarch.rpm',
      `${fusePath}/basesystem-10.0-4.9.amzn1.noarch.rpm`
    ),
    downloadFile(
      'http://packages.eu-central-1.amazonaws.com/2018.03/updates/adeeb554baf5/x86_64/Packages/bash-4.2.46-34.43.amzn1.x86_64.rpm',
      `${fusePath}/bash-4.2.46-34.43.amzn1.x86_64.rpm`
    ),
    downloadFile(
      'http://packages.eu-central-1.amazonaws.com/2018.03/main/c31535f74c6e/x86_64/Packages/filesystem-2.4.30-3.8.amzn1.x86_64.rpm',
      `${fusePath}/filesystem-2.4.30-3.8.amzn1.x86_64.rpm`
    ),
    downloadFile(
      'http://packages.eu-central-1.amazonaws.com/2018.03/updates/adeeb554baf5/x86_64/Packages/fuse-2.9.4-1.18.amzn1.x86_64.rpm',
      `${fusePath}/fuse-2.9.4-1.18.amzn1.x86_64.rpm`
    ),
    downloadFile(
      'http://packages.eu-central-1.amazonaws.com/2018.03/updates/adeeb554baf5/x86_64/Packages/glibc-2.17-292.180.amzn1.x86_64.rpm',
      `${fusePath}/glibc-2.17-292.180.amzn1.x86_64.rpm`
    ),
    downloadFile(
      'http://packages.eu-central-1.amazonaws.com/2018.03/updates/adeeb554baf5/x86_64/Packages/glibc-common-2.17-292.180.amzn1.x86_64.rpm',
      `${fusePath}/glibc-common-2.17-292.180.amzn1.x86_64.rpm`
    ),
    downloadFile(
      'http://packages.eu-central-1.amazonaws.com/2018.03/main/c31535f74c6e/x86_64/Packages/info-5.1-4.10.amzn1.x86_64.rpm',
      `${fusePath}/info-5.1-4.10.amzn1.x86_64.rpm`
    ),
    downloadFile(
      'http://packages.eu-central-1.amazonaws.com/2018.03/main/c31535f74c6e/x86_64/Packages/libgcc72-7.2.1-2.59.amzn1.x86_64.rpm',
      `${fusePath}/libgcc72-7.2.1-2.59.amzn1.x86_64.rpm`
    ),
    downloadFile(
      'http://packages.eu-central-1.amazonaws.com/2018.03/main/c31535f74c6e/x86_64/Packages/libselinux-2.1.10-3.22.amzn1.x86_64.rpm',
      `${fusePath}/libselinux-2.1.10-3.22.amzn1.x86_64.rpm`
    ),
    downloadFile(
      'http://packages.eu-central-1.amazonaws.com/2018.03/main/c31535f74c6e/x86_64/Packages/libsepol-2.1.7-3.12.amzn1.x86_64.rpm',
      `${fusePath}/libsepol-2.1.7-3.12.amzn1.x86_64.rpm`
    ),
    downloadFile(
      'http://packages.eu-central-1.amazonaws.com/2018.03/main/c31535f74c6e/x86_64/Packages/ncurses-base-5.7-4.20090207.14.amzn1.x86_64.rpm',
      `${fusePath}/ncurses-base-5.7-4.20090207.14.amzn1.x86_64.rpm`
    ),
    downloadFile(
      'http://packages.eu-central-1.amazonaws.com/2018.03/main/c31535f74c6e/x86_64/Packages/ncurses-libs-5.7-4.20090207.14.amzn1.x86_64.rpm',
      `${fusePath}/ncurses-libs-5.7-4.20090207.14.amzn1.x86_64.rpm`
    ),
    downloadFile(
      'http://packages.eu-central-1.amazonaws.com/2018.03/updates/adeeb554baf5/x86_64/Packages/nspr-4.21.0-1.43.amzn1.x86_64.rpm',
      `${fusePath}/nspr-4.21.0-1.43.amzn1.x86_64.rpm`
    ),
    downloadFile(
      'http://packages.eu-central-1.amazonaws.com/2018.03/updates/adeeb554baf5/x86_64/Packages/nss-softokn-freebl-3.44.0-8.44.amzn1.x86_64.rpm',
      `${fusePath}/nss-softokn-freebl-3.44.0-8.44.amzn1.x86_64.rpm`
    ),
    downloadFile(
      'http://packages.eu-central-1.amazonaws.com/2018.03/updates/adeeb554baf5/x86_64/Packages/nss-util-3.44.0-4.56.amzn1.x86_64.rpm',
      `${fusePath}/nss-util-3.44.0-4.56.amzn1.x86_64.rpm`
    ),
    downloadFile(
      'http://packages.eu-central-1.amazonaws.com/2018.03/main/c31535f74c6e/x86_64/Packages/setup-2.8.14-20.12.amzn1.noarch.rpm',
      `${fusePath}/setup-2.8.14-20.12.amzn1.noarch.rpm`
    ),
    downloadFile(
      'http://packages.eu-central-1.amazonaws.com/2018.03/updates/adeeb554baf5/x86_64/Packages/tzdata-2020d-2.76.amzn1.noarch.rpm',
      `${fusePath}/tzdata-2020d-2.76.amzn1.noarch.rpm`
    ),
    downloadFile(
      'http://packages.eu-central-1.amazonaws.com/2018.03/main/c31535f74c6e/x86_64/Packages/which-2.19-6.10.amzn1.x86_64.rpm',
      `${fusePath}/which-2.19-6.10.amzn1.x86_64.rpm`
    ),

    downloadFile(
      'https://github.com/stedolan/jq/releases/download/jq-1.5/jq-linux64',
      `${binaryPath}/jq-1.5-linux64`
    ),
    downloadFile(
      'https://github.com/kahing/goofys/releases/download/v0.24.0/goofys',
      `${binaryPath}/goofys-0.24.0`
    )
  ]);

  const s3Service = awsService.helpers.s3;
  console.log(
    `Uploading offline environment bootstrap scripts to S3 bucket ${s3BucketName}, path: ${S3_ARTIFACT_BUCKET_BOOTSTRAP_PREFIX}`
  );
  await s3Service.uploadFolder(s3BucketName, S3_ARTIFACT_BUCKET_BOOTSTRAP_PREFIX, scriptsPath);
  console.log('Finished uploading offline environment bootstrap scripts to S3');
}

async function getS3BucketArn(awsService: AwsService): Promise<string> {
  const { S3_ARTIFACT_BUCKET_ARN_OUTPUT_KEY, STACK_NAME } = getConstants();
  const cfService = awsService.helpers.cloudformation;
  const { [S3_ARTIFACT_BUCKET_ARN_OUTPUT_KEY]: s3ArtifactBucketArn } = await cfService.getCfnOutput(
    STACK_NAME,
    [S3_ARTIFACT_BUCKET_ARN_OUTPUT_KEY]
  );
  return s3ArtifactBucketArn;
}

/* eslint-disable-next-line @typescript-eslint/no-floating-promises*/
(async (): Promise<void> => {
  await run();
})();<|MERGE_RESOLUTION|>--- conflicted
+++ resolved
@@ -10,11 +10,7 @@
 import { promisify } from 'util';
 import { AwsService } from '@aws/workbench-core-base';
 import { CognitoSetup, ServiceCatalogSetup } from '@aws/workbench-core-environments';
-<<<<<<< HEAD
-import Axios from 'axios';
-=======
 import axios from 'axios';
->>>>>>> 1197bae1
 import { getConstants, getConstantsWithSecrets } from './constants';
 
 async function run(): Promise<void> {
