import fs from 'fs';
import { join } from 'path';
import yaml from 'js-yaml';

function getConstants(): {
  STAGE: string;
  STACK_NAME: string;
  SC_PORTFOLIO_NAME: string;
  AWS_REGION: string;
  SSM_DOC_NAME_SUFFIX: string;
  S3_ARTIFACT_BUCKET_ARN_NAME: string;
  S3_ARTIFACT_BUCKET_SC_PREFIX: string;
  LAUNCH_CONSTRAINT_ROLE_NAME: string;
  AMI_IDS_TO_SHARE: string;
  ROOT_USER_EMAIL: string;
  USER_POOL_NAME: string;
  STATUS_HANDLER_ARN_NAME: string;
<<<<<<< HEAD
  PCLUSTER_API_URL: string;
=======
>>>>>>> 41f02a0b
} {
  // eslint-disable-next-line @typescript-eslint/no-explicit-any
  const config: any = yaml.load(
    // __dirname is a variable that reference the current directory. We use it so we can dynamically navigate to the
    // correct file
    // eslint-disable-next-line security/detect-non-literal-fs-filename
    fs.readFileSync(join(__dirname, `../../src/config/${process.env.STAGE}.yaml`), 'utf8') // nosemgrep
  );

  const STACK_NAME = `swb-${config.stage}-${config.awsRegionShortName}`;
  const SC_PORTFOLIO_NAME = `swb-${config.stage}-${config.awsRegionShortName}`; // Service Catalog Portfolio Name
  const AWS_REGION = config.awsRegion;
  const S3_ARTIFACT_BUCKET_SC_PREFIX = 'service-catalog-cfn-templates/';
  const ROOT_USER_EMAIL = config.rootUserEmail;
  const USER_POOL_NAME = `swb-${config.stage}-${config.awsRegionShortName}`;
  const PCLUSTER_API_URL = config.parallelClusterApiURL;

  const AMI_IDS: string[] = [];

  // These are the OutputKey for the SWB Main Account CFN stack
  const SSM_DOC_NAME_SUFFIX = 'SSMDocOutput';
  const S3_ARTIFACT_BUCKET_ARN_NAME = 'S3BucketArtifactsArnOutput';
  const LAUNCH_CONSTRAINT_ROLE_NAME = 'LaunchConstraintIamRoleNameOutput';
  const STATUS_HANDLER_ARN_NAME = 'StatusHandlerLambdaArnOutput';

  return {
    STAGE: config.stage,
    STACK_NAME,
    SC_PORTFOLIO_NAME,
    AWS_REGION,
    SSM_DOC_NAME_SUFFIX,
    S3_ARTIFACT_BUCKET_ARN_NAME,
    S3_ARTIFACT_BUCKET_SC_PREFIX,
    LAUNCH_CONSTRAINT_ROLE_NAME,
    AMI_IDS_TO_SHARE: JSON.stringify(AMI_IDS),
    ROOT_USER_EMAIL,
    USER_POOL_NAME,
<<<<<<< HEAD
    STATUS_HANDLER_ARN_NAME,
    PCLUSTER_API_URL
=======
    STATUS_HANDLER_ARN_NAME
>>>>>>> 41f02a0b
  };
}

export { getConstants };<|MERGE_RESOLUTION|>--- conflicted
+++ resolved
@@ -9,16 +9,14 @@
   AWS_REGION: string;
   SSM_DOC_NAME_SUFFIX: string;
   S3_ARTIFACT_BUCKET_ARN_NAME: string;
+
   S3_ARTIFACT_BUCKET_SC_PREFIX: string;
   LAUNCH_CONSTRAINT_ROLE_NAME: string;
   AMI_IDS_TO_SHARE: string;
   ROOT_USER_EMAIL: string;
   USER_POOL_NAME: string;
   STATUS_HANDLER_ARN_NAME: string;
-<<<<<<< HEAD
   PCLUSTER_API_URL: string;
-=======
->>>>>>> 41f02a0b
 } {
   // eslint-disable-next-line @typescript-eslint/no-explicit-any
   const config: any = yaml.load(
@@ -39,6 +37,7 @@
   const AMI_IDS: string[] = [];
 
   // These are the OutputKey for the SWB Main Account CFN stack
+
   const SSM_DOC_NAME_SUFFIX = 'SSMDocOutput';
   const S3_ARTIFACT_BUCKET_ARN_NAME = 'S3BucketArtifactsArnOutput';
   const LAUNCH_CONSTRAINT_ROLE_NAME = 'LaunchConstraintIamRoleNameOutput';
@@ -51,17 +50,14 @@
     AWS_REGION,
     SSM_DOC_NAME_SUFFIX,
     S3_ARTIFACT_BUCKET_ARN_NAME,
+
     S3_ARTIFACT_BUCKET_SC_PREFIX,
     LAUNCH_CONSTRAINT_ROLE_NAME,
     AMI_IDS_TO_SHARE: JSON.stringify(AMI_IDS),
     ROOT_USER_EMAIL,
     USER_POOL_NAME,
-<<<<<<< HEAD
     STATUS_HANDLER_ARN_NAME,
     PCLUSTER_API_URL
-=======
-    STATUS_HANDLER_ARN_NAME
->>>>>>> 41f02a0b
   };
 }
 
