--- conflicted
+++ resolved
@@ -19,12 +19,8 @@
   ROOT_USER_EMAIL: string;
   USER_POOL_CLIENT_NAME: string;
   USER_POOL_NAME: string;
-<<<<<<< HEAD
-  STATUS_HANDLER_ARN_NAME: string;
+  STATUS_HANDLER_ARN_OUTPUT_KEY: string;
   PCLUSTER_API_URL: string;
-=======
-  STATUS_HANDLER_ARN_OUTPUT_KEY: string;
->>>>>>> 7808bf80
   ALLOWED_ORIGINS: string;
   COGNITO_DOMAIN: string;
   WEBSITE_URL: string;
@@ -84,12 +80,8 @@
     ROOT_USER_EMAIL,
     USER_POOL_CLIENT_NAME,
     USER_POOL_NAME,
-<<<<<<< HEAD
-    STATUS_HANDLER_ARN_NAME,
+    STATUS_HANDLER_ARN_OUTPUT_KEY,
     PCLUSTER_API_URL,
-=======
-    STATUS_HANDLER_ARN_OUTPUT_KEY,
->>>>>>> 7808bf80
     ALLOWED_ORIGINS: JSON.stringify(config.allowedOrigins),
     COGNITO_DOMAIN,
     WEBSITE_URL,
