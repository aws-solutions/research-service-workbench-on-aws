import fs from 'fs';
import { join } from 'path';
import yaml from 'js-yaml';

function getConstants(): {
  STAGE: string;
  STACK_NAME: string;
  SC_PORTFOLIO_NAME: string;
  AWS_REGION: string;
  SSM_DOC_NAME_SUFFIX: string;
  S3_ARTIFACT_BUCKET_ARN_NAME: string;

  S3_ARTIFACT_BUCKET_SC_PREFIX: string;
  LAUNCH_CONSTRAINT_ROLE_NAME: string;
  AMI_IDS_TO_SHARE: string;
  ROOT_USER_EMAIL: string;
  USER_POOL_NAME: string;
  STATUS_HANDLER_ARN_NAME: string;
<<<<<<< HEAD
  PCLUSTER_API_URL: string;
=======
  ALLOWED_ORIGINS: string;
>>>>>>> 47edf64b
} {
  // eslint-disable-next-line @typescript-eslint/no-explicit-any
  const config: any = yaml.load(
    // __dirname is a variable that reference the current directory. We use it so we can dynamically navigate to the
    // correct file
    // eslint-disable-next-line security/detect-non-literal-fs-filename
    fs.readFileSync(join(__dirname, `../../src/config/${process.env.STAGE}.yaml`), 'utf8') // nosemgrep
  );

  const STACK_NAME = `swb-${config.stage}-${config.awsRegionShortName}`;
  const SC_PORTFOLIO_NAME = `swb-${config.stage}-${config.awsRegionShortName}`; // Service Catalog Portfolio Name
  const AWS_REGION = config.awsRegion;
  const S3_ARTIFACT_BUCKET_SC_PREFIX = 'service-catalog-cfn-templates/';
  const ROOT_USER_EMAIL = config.rootUserEmail;
  const USER_POOL_NAME = `swb-${config.stage}-${config.awsRegionShortName}`;
  const PCLUSTER_API_URL = config.parallelClusterApiURL;

  const AMI_IDS: string[] = [];

  // These are the OutputKey for the SWB Main Account CFN stack

  const SSM_DOC_NAME_SUFFIX = 'SSMDocOutput';
  const S3_ARTIFACT_BUCKET_ARN_NAME = 'S3BucketArtifactsArnOutput';
  const LAUNCH_CONSTRAINT_ROLE_NAME = 'LaunchConstraintIamRoleNameOutput';
  const STATUS_HANDLER_ARN_NAME = 'StatusHandlerLambdaArnOutput';

  return {
    STAGE: config.stage,
    STACK_NAME,
    SC_PORTFOLIO_NAME,
    AWS_REGION,
    SSM_DOC_NAME_SUFFIX,
    S3_ARTIFACT_BUCKET_ARN_NAME,

    S3_ARTIFACT_BUCKET_SC_PREFIX,
    LAUNCH_CONSTRAINT_ROLE_NAME,
    AMI_IDS_TO_SHARE: JSON.stringify(AMI_IDS),
    ROOT_USER_EMAIL,
    USER_POOL_NAME,
    STATUS_HANDLER_ARN_NAME,
<<<<<<< HEAD
    PCLUSTER_API_URL
=======
    ALLOWED_ORIGINS: JSON.stringify(config.allowedOrigins)
>>>>>>> 47edf64b
  };
}

export { getConstants };<|MERGE_RESOLUTION|>--- conflicted
+++ resolved
@@ -16,11 +16,8 @@
   ROOT_USER_EMAIL: string;
   USER_POOL_NAME: string;
   STATUS_HANDLER_ARN_NAME: string;
-<<<<<<< HEAD
   PCLUSTER_API_URL: string;
-=======
   ALLOWED_ORIGINS: string;
->>>>>>> 47edf64b
 } {
   // eslint-disable-next-line @typescript-eslint/no-explicit-any
   const config: any = yaml.load(
@@ -61,11 +58,8 @@
     ROOT_USER_EMAIL,
     USER_POOL_NAME,
     STATUS_HANDLER_ARN_NAME,
-<<<<<<< HEAD
     PCLUSTER_API_URL
-=======
     ALLOWED_ORIGINS: JSON.stringify(config.allowedOrigins)
->>>>>>> 47edf64b
   };
 }
 
