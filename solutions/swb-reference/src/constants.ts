--- conflicted
+++ resolved
@@ -15,10 +15,7 @@
   ROOT_USER_EMAIL: string;
   USER_POOL_NAME: string;
   STATUS_HANDLER_ARN_NAME: string;
-<<<<<<< HEAD
-=======
   ALLOWED_ORIGINS: string;
->>>>>>> 4dda55f5
   COGNITO_DOMAIN: string;
   USER_POOL_ID: string;
   CLIENT_ID: string;
@@ -66,10 +63,7 @@
     ROOT_USER_EMAIL,
     USER_POOL_NAME,
     STATUS_HANDLER_ARN_NAME,
-<<<<<<< HEAD
-=======
     ALLOWED_ORIGINS: JSON.stringify(config.allowedOrigins),
->>>>>>> 4dda55f5
     COGNITO_DOMAIN,
     USER_POOL_ID,
     CLIENT_ID,
