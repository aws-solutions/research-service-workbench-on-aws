--- conflicted
+++ resolved
@@ -15,15 +15,12 @@
   ROOT_USER_EMAIL: string;
   USER_POOL_NAME: string;
   STATUS_HANDLER_ARN_NAME: string;
-<<<<<<< HEAD
   ALLOWED_ORIGINS: string;
-=======
   COGNITO_DOMAIN: string;
   USER_POOL_ID: string;
   CLIENT_ID: string;
   CLIENT_SECRET: string;
   WEBSITE_URL: string;
->>>>>>> 2e1aabdf
 } {
   // eslint-disable-next-line @typescript-eslint/no-explicit-any
   const config: any = yaml.load(
@@ -66,15 +63,12 @@
     ROOT_USER_EMAIL,
     USER_POOL_NAME,
     STATUS_HANDLER_ARN_NAME,
-<<<<<<< HEAD
-    ALLOWED_ORIGINS: JSON.stringify(config.allowedOrigins)
-=======
+    ALLOWED_ORIGINS: JSON.stringify(config.allowedOrigins),
     COGNITO_DOMAIN,
     USER_POOL_ID,
     CLIENT_ID,
     CLIENT_SECRET,
     WEBSITE_URL
->>>>>>> 2e1aabdf
   };
 }
 
