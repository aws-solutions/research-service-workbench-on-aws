/*
 *  Copyright Amazon.com, Inc. or its affiliates. All Rights Reserved.
 *  SPDX-License-Identifier: Apache-2.0
 */

import fs from 'fs';
import { join } from 'path';
import { AwsService } from '@aws/workbench-core-base';
import yaml from 'js-yaml';

interface Constants {
  STAGE: string;
  STACK_NAME: string;
  SC_PORTFOLIO_NAME: string;
  ACCOUNT_ID: string;
  AWS_REGION: string;
  SSM_DOC_OUTPUT_KEY_SUFFIX: string;
  S3_ACCESS_LOGS_BUCKET_NAME_OUTPUT_KEY: string;
  S3_ACCESS_BUCKET_PREFIX: string;
  S3_ARTIFACT_BUCKET_ARN_OUTPUT_KEY: string;
  S3_DATASETS_BUCKET_ARN_OUTPUT_KEY: string;
  S3_ARTIFACT_BUCKET_SC_PREFIX: string;
  S3_ARTIFACT_BUCKET_BOOTSTRAP_PREFIX: string;
  LAUNCH_CONSTRAINT_ROLE_OUTPUT_KEY: string;
  AMI_IDS_TO_SHARE: string;
  USER_POOL_CLIENT_NAME: string;
  USER_POOL_NAME: string;
  STATUS_HANDLER_ARN_OUTPUT_KEY: string;
  ALLOWED_ORIGINS: string;
  AWS_REGION_SHORT_NAME: string;
  UI_CLIENT_URL: string;
  COGNITO_DOMAIN: string;
  WEBSITE_URLS: string[];
  USER_POOL_ID: string;
  CLIENT_ID: string;
  CLIENT_SECRET: string;
<<<<<<< HEAD
  VPC_ID: string;
  MAIN_ACCT_ENCRYPTION_KEY_ARN_OUTPUT_KEY: string;
  MAIN_ACCT_ALB_ARN_OUTPUT_KEY: string;
  SWB_DOMAIN_NAME_OUTPUT_KEY: string;
  MAIN_ACCT_ALB_LISTENER_ARN_OUTPUT_KEY: string;
  ECR_REPOSITORY_NAME_OUTPUT_KEY: string;
  VPC_ID_OUTPUT_KEY: string;
  SUBNET_IDS: string[];
  HOSTED_ZONE_ID: string;
  DOMAIN_NAME: string;
  CERTIFICATE_ID: string;
  USE_CLOUD_FRONT: string;
} {
  // eslint-disable-next-line @typescript-eslint/no-explicit-any
  const config: any = yaml.load(
    // __dirname is a variable that reference the current directory. We use it so we can dynamically navigate to the
    // correct file
    // eslint-disable-next-line security/detect-non-literal-fs-filename
    fs.readFileSync(join(__dirname, `../../src/config/${process.env.STAGE}.yaml`), 'utf8') // nosemgrep
  );
=======
  MAIN_ACCT_ENCRYPTION_KEY_ARN_OUTPUT_KEY: string;
  MAIN_ACCT_ALB_ARN_OUTPUT_KEY: string;
  MAIN_ACCT_ALB_DNS_OUTPUT_KEY: string;
  VPC_ID: string;
  ALB_SUBNET_IDS: string[];
  ECS_SUBNET_IDS: string[];
  ALB_INTERNET_FACING: boolean;
  HOST_ZONE_ID: string;
  DOMAIN_NAME: string;
  CERTIFICATE_ID: string;
}

interface SecretConstants {
  ROOT_USER_EMAIL: string;
}

//CDK Constructs doesn't support Promises https://github.com/aws/aws-cdk/issues/8273
function getConstants(): Constants {
  const config = getConfig();
>>>>>>> 5e75905d

  const STACK_NAME = `swb-${config.stage}-${config.awsRegionShortName}`;
  const SC_PORTFOLIO_NAME = `swb-${config.stage}-${config.awsRegionShortName}`; // Service Catalog Portfolio Name
  const ACCOUNT_ID = config.accountId;
  const AWS_REGION = config.awsRegion;
  const AWS_REGION_SHORT_NAME = config.awsRegionShortName;
  const S3_ACCESS_BUCKET_PREFIX = 'service-workbench-access-log';
  const S3_ARTIFACT_BUCKET_SC_PREFIX = 'service-catalog-cfn-templates/';
  const S3_ARTIFACT_BUCKET_BOOTSTRAP_PREFIX = 'environment-files/'; // Location of env bootstrap scripts in the artifacts bucket
  const allowedOrigins: string[] = config.allowedOrigins || [];
  const USE_CLOUD_FRONT = config.useCloudFront;
  const uiClientURL = getUiClientUrl();
  if (uiClientURL) allowedOrigins.push(uiClientURL);
  const USER_POOL_CLIENT_NAME = `swb-client-${config.stage}-${config.awsRegionShortName}`;
  const USER_POOL_NAME = `swb-userpool-${config.stage}-${config.awsRegionShortName}`;
  const COGNITO_DOMAIN = config.cognitoDomain;
  const WEBSITE_URLS = allowedOrigins;
<<<<<<< HEAD
  const USER_POOL_ID = config.userPoolId;
  const CLIENT_ID = config.clientId;
  const CLIENT_SECRET = config.clientSecret;
  const VPC_ID = config.vpcId;
  const SUBNET_IDS = config.subnetIds;

  const HOSTED_ZONE_ID = config.hostedZoneId;
  const DOMAIN_NAME = config.domainName;
  const CERTIFICATE_ID = config.tlsCertificateId;

=======
  const USER_POOL_ID = config.userPoolId || '';
  const CLIENT_ID = config.clientId || '';
  const CLIENT_SECRET = config.clientSecret || '';
  const VPC_ID = config.vpcId || '';
  const ALB_SUBNET_IDS = config.albSubnetIds || [''];
  const ECS_SUBNET_IDS = config.ecsSubnetIds || [''];
  const ALB_INTERNET_FACING = config.albInternetFacing || false;
  const HOST_ZONE_ID = config.hostZoneId || '';
  const DOMAIN_NAME = config.domainName || '';
  const CERTIFICATE_ID = config.tlsCertificateId || '';
>>>>>>> 5e75905d
  const AMI_IDS: string[] = [];

  // These are the OutputKey for the SWB Main Account CFN stack
  const SSM_DOC_OUTPUT_KEY_SUFFIX = 'SSMDocOutput';
  const S3_ACCESS_LOGS_BUCKET_NAME_OUTPUT_KEY = 'S3BucketAccessLogsNameOutput';
  const S3_ARTIFACT_BUCKET_ARN_OUTPUT_KEY = 'S3BucketArtifactsArnOutput';
  const S3_DATASETS_BUCKET_ARN_OUTPUT_KEY = 'S3BucketDatasetsArnOutput';
  const LAUNCH_CONSTRAINT_ROLE_OUTPUT_KEY = 'LaunchConstraintIamRoleNameOutput';
  const STATUS_HANDLER_ARN_OUTPUT_KEY = 'StatusHandlerLambdaArnOutput';
  const MAIN_ACCT_ENCRYPTION_KEY_ARN_OUTPUT_KEY = 'MainAccountEncryptionKeyOutput';
  const MAIN_ACCT_ALB_ARN_OUTPUT_KEY = 'MainAccountLoadBalancerArnOutput';
<<<<<<< HEAD
  const SWB_DOMAIN_NAME_OUTPUT_KEY = 'SwbDomainNameOutput';
  const MAIN_ACCT_ALB_LISTENER_ARN_OUTPUT_KEY = 'MainAccountLoadBalancerListenerArnOutput';
  const ECR_REPOSITORY_NAME_OUTPUT_KEY = 'SwbEcrRepositoryNameOutput';
  const VPC_ID_OUTPUT_KEY = 'SwbVpcIdOutput';
=======
  const MAIN_ACCT_ALB_DNS_OUTPUT_KEY = 'MainAccountLoadBalancerDnsNameOutput';
>>>>>>> 5e75905d

  return {
    STAGE: config.stage,
    STACK_NAME,
    SC_PORTFOLIO_NAME,
    ACCOUNT_ID,
    AWS_REGION,
    SSM_DOC_OUTPUT_KEY_SUFFIX,
    S3_ACCESS_LOGS_BUCKET_NAME_OUTPUT_KEY,
    S3_ACCESS_BUCKET_PREFIX,
    S3_ARTIFACT_BUCKET_ARN_OUTPUT_KEY,
    S3_DATASETS_BUCKET_ARN_OUTPUT_KEY,
    S3_ARTIFACT_BUCKET_SC_PREFIX,
    S3_ARTIFACT_BUCKET_BOOTSTRAP_PREFIX,
    LAUNCH_CONSTRAINT_ROLE_OUTPUT_KEY,
    AMI_IDS_TO_SHARE: JSON.stringify(AMI_IDS),
    USER_POOL_CLIENT_NAME,
    USER_POOL_NAME,
    ALLOWED_ORIGINS: JSON.stringify(allowedOrigins),
    AWS_REGION_SHORT_NAME: AWS_REGION_SHORT_NAME,
    UI_CLIENT_URL: uiClientURL,
    STATUS_HANDLER_ARN_OUTPUT_KEY,
    COGNITO_DOMAIN,
    WEBSITE_URLS,
    USER_POOL_ID,
    CLIENT_ID,
    CLIENT_SECRET,
<<<<<<< HEAD
    VPC_ID,
    MAIN_ACCT_ENCRYPTION_KEY_ARN_OUTPUT_KEY,
    MAIN_ACCT_ALB_ARN_OUTPUT_KEY,
    SWB_DOMAIN_NAME_OUTPUT_KEY,
    MAIN_ACCT_ALB_LISTENER_ARN_OUTPUT_KEY,
    ECR_REPOSITORY_NAME_OUTPUT_KEY,
    VPC_ID_OUTPUT_KEY,
    SUBNET_IDS,
    HOSTED_ZONE_ID,
    DOMAIN_NAME,
    CERTIFICATE_ID,
    USE_CLOUD_FRONT
=======
    MAIN_ACCT_ENCRYPTION_KEY_ARN_OUTPUT_KEY,
    MAIN_ACCT_ALB_ARN_OUTPUT_KEY,
    MAIN_ACCT_ALB_DNS_OUTPUT_KEY,
    VPC_ID,
    ALB_SUBNET_IDS,
    ECS_SUBNET_IDS,
    ALB_INTERNET_FACING,
    HOST_ZONE_ID,
    DOMAIN_NAME,
    CERTIFICATE_ID
>>>>>>> 5e75905d
  };
}

async function getConstantsWithSecrets(): Promise<Constants & SecretConstants> {
  const config = getConfig();
  const AWS_REGION = config.awsRegion;
  const awsService = new AwsService({ region: AWS_REGION });
  const rootUserParamStorePath = config.rootUserEmailParamStorePath;

  const ROOT_USER_EMAIL = await getSSMParamValue(awsService, rootUserParamStorePath);
  return { ...getConstants(), ROOT_USER_EMAIL };
}

interface Config {
  stage: string;
  awsRegion: string;
  awsRegionShortName: string;
  rootUserEmailParamStorePath: string;
  allowedOrigins: string[];
  cognitoDomain: string;
  userPoolId?: string;
  clientId?: string;
  clientSecret?: string;
  vpcId?: string;
  albSubnetIds?: string[];
  ecsSubnetIds?: string[];
  albInternetFacing?: boolean;
  hostZoneId?: string;
  domainName?: string;
  tlsCertificateId?: string;
}
// eslint-disable-next-line @typescript-eslint/no-explicit-any
function getConfig(): Config {
  return yaml.load(
    // __dirname is a variable that reference the current directory. We use it so we can dynamically navigate to the
    // correct file
    // eslint-disable-next-line security/detect-non-literal-fs-filename
    fs.readFileSync(join(__dirname, `../../src/config/${process.env.STAGE}.yaml`), 'utf8') // nosemgrep
  ) as unknown as Config;
}

async function getSSMParamValue(awsService: AwsService, ssmParamName: string): Promise<string> {
  const response = await awsService.clients.ssm.getParameter({
    Name: ssmParamName,
    WithDecryption: true
  });

  return response.Parameter!.Value!;
}

function getUiClientUrl(): string {
  //useCloudFront: string): string {
  // if (useCloudFront) {
  try {
    // eslint-disable-next-line @typescript-eslint/no-explicit-any
    const uiClientOutput: any = JSON.parse(
      // __dirname is a variable that reference the current directory. We use it so we can dynamically navigate to the
      // correct file
      // eslint-disable-next-line security/detect-non-literal-fs-filename
      fs.readFileSync(
        join(__dirname, `../../../swb-ui/infrastructure/src/config/${process.env.STAGE}.json`),
        'utf8'
      ) // nosemgrep
    );
    const uiClientStackName = Object.entries(uiClientOutput).map(([key, value]) => key)[0]; //output has a format { stackname: {...props} }
    // eslint-disable-next-line security/detect-object-injection
    return uiClientOutput[uiClientStackName].WebsiteURL;
  } catch {
    console.log(`No UI Client deployed found for ${process.env.STAGE}.`);
    return '';
  }
  // } else {
  //   console.log(`Using ALB and ECS for ${process.env.STAGE} UI Client.`);
  //   return '';
  // }
}

export { getConstants, getConstantsWithSecrets };<|MERGE_RESOLUTION|>--- conflicted
+++ resolved
@@ -34,7 +34,6 @@
   USER_POOL_ID: string;
   CLIENT_ID: string;
   CLIENT_SECRET: string;
-<<<<<<< HEAD
   VPC_ID: string;
   MAIN_ACCT_ENCRYPTION_KEY_ARN_OUTPUT_KEY: string;
   MAIN_ACCT_ALB_ARN_OUTPUT_KEY: string;
@@ -42,30 +41,12 @@
   MAIN_ACCT_ALB_LISTENER_ARN_OUTPUT_KEY: string;
   ECR_REPOSITORY_NAME_OUTPUT_KEY: string;
   VPC_ID_OUTPUT_KEY: string;
-  SUBNET_IDS: string[];
-  HOSTED_ZONE_ID: string;
-  DOMAIN_NAME: string;
-  CERTIFICATE_ID: string;
-  USE_CLOUD_FRONT: string;
-} {
-  // eslint-disable-next-line @typescript-eslint/no-explicit-any
-  const config: any = yaml.load(
-    // __dirname is a variable that reference the current directory. We use it so we can dynamically navigate to the
-    // correct file
-    // eslint-disable-next-line security/detect-non-literal-fs-filename
-    fs.readFileSync(join(__dirname, `../../src/config/${process.env.STAGE}.yaml`), 'utf8') // nosemgrep
-  );
-=======
-  MAIN_ACCT_ENCRYPTION_KEY_ARN_OUTPUT_KEY: string;
-  MAIN_ACCT_ALB_ARN_OUTPUT_KEY: string;
-  MAIN_ACCT_ALB_DNS_OUTPUT_KEY: string;
-  VPC_ID: string;
   ALB_SUBNET_IDS: string[];
   ECS_SUBNET_IDS: string[];
   ALB_INTERNET_FACING: boolean;
-  HOST_ZONE_ID: string;
+  HOSTED_ZONE_ID: string;
   DOMAIN_NAME: string;
-  CERTIFICATE_ID: string;
+  USE_CLOUD_FRONT: boolean;
 }
 
 interface SecretConstants {
@@ -75,7 +56,6 @@
 //CDK Constructs doesn't support Promises https://github.com/aws/aws-cdk/issues/8273
 function getConstants(): Constants {
   const config = getConfig();
->>>>>>> 5e75905d
 
   const STACK_NAME = `swb-${config.stage}-${config.awsRegionShortName}`;
   const SC_PORTFOLIO_NAME = `swb-${config.stage}-${config.awsRegionShortName}`; // Service Catalog Portfolio Name
@@ -86,25 +66,13 @@
   const S3_ARTIFACT_BUCKET_SC_PREFIX = 'service-catalog-cfn-templates/';
   const S3_ARTIFACT_BUCKET_BOOTSTRAP_PREFIX = 'environment-files/'; // Location of env bootstrap scripts in the artifacts bucket
   const allowedOrigins: string[] = config.allowedOrigins || [];
-  const USE_CLOUD_FRONT = config.useCloudFront;
-  const uiClientURL = getUiClientUrl();
+  const USE_CLOUD_FRONT = config.useCloudFront || false;
+  const uiClientURL = getUiClientUrl(USE_CLOUD_FRONT);
   if (uiClientURL) allowedOrigins.push(uiClientURL);
   const USER_POOL_CLIENT_NAME = `swb-client-${config.stage}-${config.awsRegionShortName}`;
   const USER_POOL_NAME = `swb-userpool-${config.stage}-${config.awsRegionShortName}`;
   const COGNITO_DOMAIN = config.cognitoDomain;
   const WEBSITE_URLS = allowedOrigins;
-<<<<<<< HEAD
-  const USER_POOL_ID = config.userPoolId;
-  const CLIENT_ID = config.clientId;
-  const CLIENT_SECRET = config.clientSecret;
-  const VPC_ID = config.vpcId;
-  const SUBNET_IDS = config.subnetIds;
-
-  const HOSTED_ZONE_ID = config.hostedZoneId;
-  const DOMAIN_NAME = config.domainName;
-  const CERTIFICATE_ID = config.tlsCertificateId;
-
-=======
   const USER_POOL_ID = config.userPoolId || '';
   const CLIENT_ID = config.clientId || '';
   const CLIENT_SECRET = config.clientSecret || '';
@@ -112,10 +80,8 @@
   const ALB_SUBNET_IDS = config.albSubnetIds || [''];
   const ECS_SUBNET_IDS = config.ecsSubnetIds || [''];
   const ALB_INTERNET_FACING = config.albInternetFacing || false;
-  const HOST_ZONE_ID = config.hostZoneId || '';
+  const HOSTED_ZONE_ID = config.hostedZoneId || '';
   const DOMAIN_NAME = config.domainName || '';
-  const CERTIFICATE_ID = config.tlsCertificateId || '';
->>>>>>> 5e75905d
   const AMI_IDS: string[] = [];
 
   // These are the OutputKey for the SWB Main Account CFN stack
@@ -127,14 +93,10 @@
   const STATUS_HANDLER_ARN_OUTPUT_KEY = 'StatusHandlerLambdaArnOutput';
   const MAIN_ACCT_ENCRYPTION_KEY_ARN_OUTPUT_KEY = 'MainAccountEncryptionKeyOutput';
   const MAIN_ACCT_ALB_ARN_OUTPUT_KEY = 'MainAccountLoadBalancerArnOutput';
-<<<<<<< HEAD
   const SWB_DOMAIN_NAME_OUTPUT_KEY = 'SwbDomainNameOutput';
   const MAIN_ACCT_ALB_LISTENER_ARN_OUTPUT_KEY = 'MainAccountLoadBalancerListenerArnOutput';
   const ECR_REPOSITORY_NAME_OUTPUT_KEY = 'SwbEcrRepositoryNameOutput';
   const VPC_ID_OUTPUT_KEY = 'SwbVpcIdOutput';
-=======
-  const MAIN_ACCT_ALB_DNS_OUTPUT_KEY = 'MainAccountLoadBalancerDnsNameOutput';
->>>>>>> 5e75905d
 
   return {
     STAGE: config.stage,
@@ -162,7 +124,6 @@
     USER_POOL_ID,
     CLIENT_ID,
     CLIENT_SECRET,
-<<<<<<< HEAD
     VPC_ID,
     MAIN_ACCT_ENCRYPTION_KEY_ARN_OUTPUT_KEY,
     MAIN_ACCT_ALB_ARN_OUTPUT_KEY,
@@ -170,23 +131,12 @@
     MAIN_ACCT_ALB_LISTENER_ARN_OUTPUT_KEY,
     ECR_REPOSITORY_NAME_OUTPUT_KEY,
     VPC_ID_OUTPUT_KEY,
-    SUBNET_IDS,
     HOSTED_ZONE_ID,
     DOMAIN_NAME,
-    CERTIFICATE_ID,
-    USE_CLOUD_FRONT
-=======
-    MAIN_ACCT_ENCRYPTION_KEY_ARN_OUTPUT_KEY,
-    MAIN_ACCT_ALB_ARN_OUTPUT_KEY,
-    MAIN_ACCT_ALB_DNS_OUTPUT_KEY,
-    VPC_ID,
+    USE_CLOUD_FRONT,
     ALB_SUBNET_IDS,
     ECS_SUBNET_IDS,
-    ALB_INTERNET_FACING,
-    HOST_ZONE_ID,
-    DOMAIN_NAME,
-    CERTIFICATE_ID
->>>>>>> 5e75905d
+    ALB_INTERNET_FACING
   };
 }
 
@@ -202,11 +152,13 @@
 
 interface Config {
   stage: string;
+  accountId: string;
   awsRegion: string;
   awsRegionShortName: string;
   rootUserEmailParamStorePath: string;
   allowedOrigins: string[];
   cognitoDomain: string;
+  useCloudFront?: boolean;
   userPoolId?: string;
   clientId?: string;
   clientSecret?: string;
@@ -214,9 +166,8 @@
   albSubnetIds?: string[];
   ecsSubnetIds?: string[];
   albInternetFacing?: boolean;
-  hostZoneId?: string;
+  hostedZoneId?: string;
   domainName?: string;
-  tlsCertificateId?: string;
 }
 // eslint-disable-next-line @typescript-eslint/no-explicit-any
 function getConfig(): Config {
@@ -237,31 +188,30 @@
   return response.Parameter!.Value!;
 }
 
-function getUiClientUrl(): string {
-  //useCloudFront: string): string {
-  // if (useCloudFront) {
-  try {
-    // eslint-disable-next-line @typescript-eslint/no-explicit-any
-    const uiClientOutput: any = JSON.parse(
-      // __dirname is a variable that reference the current directory. We use it so we can dynamically navigate to the
-      // correct file
-      // eslint-disable-next-line security/detect-non-literal-fs-filename
-      fs.readFileSync(
-        join(__dirname, `../../../swb-ui/infrastructure/src/config/${process.env.STAGE}.json`),
-        'utf8'
-      ) // nosemgrep
-    );
-    const uiClientStackName = Object.entries(uiClientOutput).map(([key, value]) => key)[0]; //output has a format { stackname: {...props} }
-    // eslint-disable-next-line security/detect-object-injection
-    return uiClientOutput[uiClientStackName].WebsiteURL;
-  } catch {
-    console.log(`No UI Client deployed found for ${process.env.STAGE}.`);
+function getUiClientUrl(useCloudFront: boolean): string {
+  if (useCloudFront) {
+    try {
+      // eslint-disable-next-line @typescript-eslint/no-explicit-any
+      const uiClientOutput: any = JSON.parse(
+        // __dirname is a variable that reference the current directory. We use it so we can dynamically navigate to the
+        // correct file
+        // eslint-disable-next-line security/detect-non-literal-fs-filename
+        fs.readFileSync(
+          join(__dirname, `../../../swb-ui/infrastructure/src/config/${process.env.STAGE}.json`),
+          'utf8'
+        ) // nosemgrep
+      );
+      const uiClientStackName = Object.entries(uiClientOutput).map(([key, value]) => key)[0]; //output has a format { stackname: {...props} }
+      // eslint-disable-next-line security/detect-object-injection
+      return uiClientOutput[uiClientStackName].WebsiteURL;
+    } catch {
+      console.log(`No UI Client deployed found for ${process.env.STAGE}.`);
+      return '';
+    }
+  } else {
+    console.log(`Using ALB and ECS for ${process.env.STAGE} UI Client.`);
     return '';
   }
-  // } else {
-  //   console.log(`Using ALB and ECS for ${process.env.STAGE} UI Client.`);
-  //   return '';
-  // }
 }
 
 export { getConstants, getConstantsWithSecrets };