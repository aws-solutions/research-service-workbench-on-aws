import fs from 'fs';
import { join } from 'path';
import yaml from 'js-yaml';

function getConstants(): {
  STAGE: string;
  STACK_NAME: string;
  SC_PORTFOLIO_NAME: string;
  AWS_REGION: string;
  SSM_DOC_NAME_SUFFIX: string;
  S3_ACCESS_BUCKET_ARN_NAME: string;
  S3_ACCESS_BUCKET_PREFIX: string;
  S3_ARTIFACT_BUCKET_ARN_NAME: string;
  S3_DATASETS_BUCKET_ARN_NAME: string;
  S3_ARTIFACT_BUCKET_SC_PREFIX: string;
  S3_ARTIFACT_BUCKET_BOOTSTRAP_PREFIX: string;
  LAUNCH_CONSTRAINT_ROLE_NAME: string;
  AMI_IDS_TO_SHARE: string;
  ROOT_USER_EMAIL: string;
  USER_POOL_CLIENT_NAME: string;
  USER_POOL_NAME: string;
  STATUS_HANDLER_ARN_NAME: string;
  ALLOWED_ORIGINS: string;
  AWS_REGION_SHORT_NAME: string;
  UI_CLIENT_URL: string;
  COGNITO_DOMAIN: string;
  WEBSITE_URL: string;
  USER_POOL_ID: string;
  CLIENT_ID: string;
  CLIENT_SECRET: string;
  MAIN_ACCT_ENCRYPTION_KEY_NAME: string;
} {
  // eslint-disable-next-line @typescript-eslint/no-explicit-any
  const config: any = yaml.load(
    // __dirname is a variable that reference the current directory. We use it so we can dynamically navigate to the
    // correct file
    // eslint-disable-next-line security/detect-non-literal-fs-filename
    fs.readFileSync(join(__dirname, `../../src/config/${process.env.STAGE}.yaml`), 'utf8') // nosemgrep
  );

  const STACK_NAME = `swb-${config.stage}-${config.awsRegionShortName}`;
  const SC_PORTFOLIO_NAME = `swb-${config.stage}-${config.awsRegionShortName}`; // Service Catalog Portfolio Name
  const AWS_REGION = config.awsRegion;
<<<<<<< HEAD
  const AWS_REGION_SHORT_NAME = config.awsRegionShortName;
=======
  const S3_ACCESS_BUCKET_PREFIX = 'service-workbench-access-log';
>>>>>>> 49af0c11
  const S3_ARTIFACT_BUCKET_SC_PREFIX = 'service-catalog-cfn-templates/';
  const S3_ARTIFACT_BUCKET_BOOTSTRAP_PREFIX = 'environment-files/'; // Location of env bootstrap scripts in the artifacts bucket
  const ROOT_USER_EMAIL = config.rootUserEmail;
  const allowedOrigins: string[] = config.allowedOrigins || [];
  const uiClientURL = getClientURL();
  if (uiClientURL) allowedOrigins.push(uiClientURL);
  const USER_POOL_CLIENT_NAME = `swb-client-${config.stage}-${config.awsRegionShortName}`;
  const USER_POOL_NAME = `swb-userpool-${config.stage}-${config.awsRegionShortName}`;
  const COGNITO_DOMAIN = config.cognitoDomain;
  const WEBSITE_URL = uiClientURL || config.websiteUrl;
  const USER_POOL_ID = config.userPoolId;
  const CLIENT_ID = config.clientId;
  const CLIENT_SECRET = config.clientSecret;

  const AMI_IDS: string[] = [];

  // These are the OutputKey for the SWB Main Account CFN stack
  const SSM_DOC_NAME_SUFFIX = 'SSMDocOutput';
  const S3_ACCESS_BUCKET_ARN_NAME = 'S3BucketAccessLogArnOutput';
  const S3_ARTIFACT_BUCKET_ARN_NAME = 'S3BucketArtifactsArnOutput';
  const S3_DATASETS_BUCKET_ARN_NAME = 'S3BucketDatasetsArnOutput';
  const LAUNCH_CONSTRAINT_ROLE_NAME = 'LaunchConstraintIamRoleNameOutput';
  const STATUS_HANDLER_ARN_NAME = 'StatusHandlerLambdaArnOutput';
  const MAIN_ACCT_ENCRYPTION_KEY_NAME = 'MainAccountEncryptionKeyOutput';

  return {
    STAGE: config.stage,
    STACK_NAME,
    SC_PORTFOLIO_NAME,
    AWS_REGION,
    SSM_DOC_NAME_SUFFIX,
    S3_ACCESS_BUCKET_ARN_NAME,
    S3_ACCESS_BUCKET_PREFIX,
    S3_ARTIFACT_BUCKET_ARN_NAME,
    S3_DATASETS_BUCKET_ARN_NAME,
    S3_ARTIFACT_BUCKET_SC_PREFIX,
    S3_ARTIFACT_BUCKET_BOOTSTRAP_PREFIX,
    LAUNCH_CONSTRAINT_ROLE_NAME,
    AMI_IDS_TO_SHARE: JSON.stringify(AMI_IDS),
    ROOT_USER_EMAIL,
    USER_POOL_CLIENT_NAME,
    USER_POOL_NAME,
    STATUS_HANDLER_ARN_NAME,
    ALLOWED_ORIGINS: JSON.stringify(allowedOrigins),
    AWS_REGION_SHORT_NAME: AWS_REGION_SHORT_NAME,
    UI_CLIENT_URL: uiClientURL,
    COGNITO_DOMAIN,
    WEBSITE_URL,
    USER_POOL_ID,
    CLIENT_ID,
    CLIENT_SECRET,
    MAIN_ACCT_ENCRYPTION_KEY_NAME
  };
}

function getClientURL(): string {
  try {
    // eslint-disable-next-line @typescript-eslint/no-explicit-any
    const uiClientOutput: any = JSON.parse(
      // __dirname is a variable that reference the current directory. We use it so we can dynamically navigate to the
      // correct file
      // eslint-disable-next-line security/detect-non-literal-fs-filename
      fs.readFileSync(
        join(__dirname, `../../../swb-ui/infrastructure/src/config/${process.env.STAGE}.js`),
        'utf8'
      ) // nosemgrep
    );
    const uiClientStackName = Object.entries(uiClientOutput).map(([key, value]) => key)[0]; //output has a format { stackname: {...props} }
    // eslint-disable-next-line security/detect-object-injection
    return uiClientOutput[uiClientStackName].WebsiteURL;
  } catch {
    console.log(`No UI Client deployed found for ${process.env.STAGE}.`);
    return '';
  }
}

export { getConstants };<|MERGE_RESOLUTION|>--- conflicted
+++ resolved
@@ -41,11 +41,8 @@
   const STACK_NAME = `swb-${config.stage}-${config.awsRegionShortName}`;
   const SC_PORTFOLIO_NAME = `swb-${config.stage}-${config.awsRegionShortName}`; // Service Catalog Portfolio Name
   const AWS_REGION = config.awsRegion;
-<<<<<<< HEAD
   const AWS_REGION_SHORT_NAME = config.awsRegionShortName;
-=======
   const S3_ACCESS_BUCKET_PREFIX = 'service-workbench-access-log';
->>>>>>> 49af0c11
   const S3_ARTIFACT_BUCKET_SC_PREFIX = 'service-catalog-cfn-templates/';
   const S3_ARTIFACT_BUCKET_BOOTSTRAP_PREFIX = 'environment-files/'; // Location of env bootstrap scripts in the artifacts bucket
   const ROOT_USER_EMAIL = config.rootUserEmail;
