--- conflicted
+++ resolved
@@ -55,12 +55,9 @@
     const {
       STAGE,
       AWS_REGION,
-<<<<<<< HEAD
       AWS_REGION_SHORT_NAME,
-=======
       S3_ACCESS_BUCKET_ARN_NAME,
       S3_ACCESS_BUCKET_PREFIX,
->>>>>>> 49af0c11
       S3_ARTIFACT_BUCKET_ARN_NAME,
       S3_DATASETS_BUCKET_ARN_NAME,
       LAUNCH_CONSTRAINT_ROLE_NAME,
@@ -131,13 +128,7 @@
       MAIN_ACCT_ENCRYPTION_KEY_NAME
     };
 
-<<<<<<< HEAD
     this._createInitialOutputs(AWS_REGION, AWS_REGION_SHORT_NAME, UI_CLIENT_URL);
-    const datasetBucket = this._createS3DatasetsBuckets(S3_DATASETS_BUCKET_ARN_NAME);
-    const artifactS3Bucket = this._createS3ArtifactsBuckets(S3_ARTIFACT_BUCKET_ARN_NAME);
-    const lcRole = this._createLaunchConstraintIAMRole(LAUNCH_CONSTRAINT_ROLE_NAME);
-    const createAccountHandler = this._createAccountHandlerLambda(lcRole, artifactS3Bucket);
-=======
     this._s3AccessLogsPrefix = S3_ACCESS_BUCKET_PREFIX;
     const mainAcctEncryptionKey = this._createEncryptionKey();
     this._accessLogsBucket = this._createAccessLogsBucket(S3_ACCESS_BUCKET_ARN_NAME, mainAcctEncryptionKey);
@@ -148,7 +139,6 @@
     );
     const lcRole = this._createLaunchConstraintIAMRole(LAUNCH_CONSTRAINT_ROLE_NAME, artifactS3Bucket);
     const createAccountHandler = this._createAccountHandlerLambda(lcRole, artifactS3Bucket, AMI_IDS_TO_SHARE);
->>>>>>> 49af0c11
     const statusHandler = this._createStatusHandlerLambda(datasetBucket);
     const apiLambda: Function = this._createAPILambda(datasetBucket, artifactS3Bucket);
     this._createDDBTable(apiLambda, statusHandler, createAccountHandler);
@@ -158,7 +148,6 @@
     workflow.createSSMDocuments();
   }
 
-<<<<<<< HEAD
   private _createInitialOutputs(awsRegion: string, awsRegionName: string, uiClientURL: string): void {
     new CfnOutput(this, 'awsRegion', {
       value: awsRegion
@@ -171,8 +160,6 @@
     });
   }
 
-  private _createLaunchConstraintIAMRole(launchConstraintRoleNameOutput: string): Role {
-=======
   private _createEncryptionKey(): Key {
     const { MAIN_ACCT_ENCRYPTION_KEY_NAME } = getConstants();
     const mainKeyPolicy = new PolicyDocument({
@@ -201,7 +188,6 @@
     launchConstraintRoleNameOutput: string,
     artifactS3Bucket: Bucket
   ): Role {
->>>>>>> 49af0c11
     const commonScManagement = new PolicyDocument({
       statements: [
         new PolicyStatement({
