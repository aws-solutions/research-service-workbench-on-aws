--- conflicted
+++ resolved
@@ -243,24 +243,17 @@
             new PolicyStatement({
               actions: ['dynamodb:*'],
               resources: ['*'],
-<<<<<<< HEAD
-              sid: 'DynamoDbAccess'
-=======
               sid: 'DynamoDBAccess'
->>>>>>> 4d6c24c6
             }),
             new PolicyStatement({
               actions: ['cloudformation:DescribeStacks', 'cloudformation:DescribeStackEvents'],
               resources: [`arn:aws:cloudformation:${AWS_REGION}:*:stack/${this.stackName}`],
               sid: 'CfnAccess'
-<<<<<<< HEAD
             }),
             new PolicyStatement({
               actions: ['servicecatalog:ListLaunchPaths'],
               resources: [`arn:aws:catalog:${AWS_REGION}:*:product/*`],
               sid: 'ScAccess'
-=======
->>>>>>> 4d6c24c6
             }),
             new PolicyStatement({
               actions: ['sts:AssumeRole'],
