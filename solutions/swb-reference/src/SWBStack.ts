--- conflicted
+++ resolved
@@ -66,12 +66,7 @@
     workflow.createSSMDocuments();
 
     this._createEventBridgeResources();
-<<<<<<< HEAD
-=======
-    this._createS3Buckets(S3_ARTIFACT_BUCKET_ARN_NAME);
-
     this._createDDBTable(apiLambda);
->>>>>>> 71a54546
   }
 
   private _createLaunchConstraintIAMRole(launchConstraintRoleNameOutput: string): Role {
