/*
 *  Copyright Amazon.com, Inc. or its affiliates. All Rights Reserved.
 *  SPDX-License-Identifier: Apache-2.0
 */

/* eslint-disable @typescript-eslint/ban-types */
/* eslint-disable no-new */

import { join } from 'path';
import { WorkbenchCognito, WorkbenchCognitoProps } from '@aws/workbench-core-infrastructure';

import { App, CfnOutput, Duration, Stack } from 'aws-cdk-lib';
import {
  AccessLogFormat,
  LambdaIntegration,
  LogGroupLogDestination,
  RestApi
} from 'aws-cdk-lib/aws-apigateway';
<<<<<<< HEAD
import { Certificate, CertificateValidation } from 'aws-cdk-lib/aws-certificatemanager';
=======
import { Certificate } from 'aws-cdk-lib/aws-certificatemanager';
>>>>>>> 5e75905d
import { AttributeType, BillingMode, Table } from 'aws-cdk-lib/aws-dynamodb';
import { Repository } from 'aws-cdk-lib/aws-ecr';
import {
  ApplicationTargetGroup,
  ListenerCondition,
  TargetType
} from 'aws-cdk-lib/aws-elasticloadbalancingv2';
import { LambdaTarget } from 'aws-cdk-lib/aws-elasticloadbalancingv2-targets';
import { Rule, Schedule } from 'aws-cdk-lib/aws-events';
import * as targets from 'aws-cdk-lib/aws-events-targets';
import {
  AccountPrincipal,
  AnyPrincipal,
  Effect,
  Policy,
  PolicyDocument,
  PolicyStatement,
  Role,
  ServicePrincipal
} from 'aws-cdk-lib/aws-iam';
import { Key } from 'aws-cdk-lib/aws-kms';
import { Alias, Code, Function, Runtime } from 'aws-cdk-lib/aws-lambda';
import { LogGroup } from 'aws-cdk-lib/aws-logs';
import { ARecord, HostedZone, RecordTarget } from 'aws-cdk-lib/aws-route53';
import { LoadBalancerTarget } from 'aws-cdk-lib/aws-route53-targets';
import { BlockPublicAccess, Bucket, BucketEncryption } from 'aws-cdk-lib/aws-s3';
import _ from 'lodash';
import { getConstants } from './constants';
import Workflow from './environment/workflow';
import { SWBApplicationLoadBalancer } from './infra/SWBApplicationLoadBalancer';
import { SWBVpc } from './infra/SWBVpc';

export class SWBStack extends Stack {
  // We extract a subset of constants required to be set on Lambda
  // Note: AWS_REGION cannot be set since it's a reserved env variable
  public lambdaEnvVars: {
    STAGE: string;
    STACK_NAME: string;
    SSM_DOC_OUTPUT_KEY_SUFFIX: string;
    AMI_IDS_TO_SHARE: string;
    LAUNCH_CONSTRAINT_ROLE_OUTPUT_KEY: string;
    S3_ARTIFACT_BUCKET_ARN_OUTPUT_KEY: string;
    S3_DATASETS_BUCKET_ARN_OUTPUT_KEY: string;
    STATUS_HANDLER_ARN_OUTPUT_KEY: string;
    SC_PORTFOLIO_NAME: string;
    ALLOWED_ORIGINS: string;
    COGNITO_DOMAIN: string;
    CLIENT_ID: string;
    CLIENT_SECRET: string;
    USER_POOL_ID: string;
    MAIN_ACCT_ENCRYPTION_KEY_ARN_OUTPUT_KEY: string;
    MAIN_ACCT_ALB_ARN_OUTPUT_KEY: string;
  };

  private _accessLogsBucket: Bucket;
  private _s3AccessLogsPrefix: string;
  private _swbDomainNameOutputKey: string;
  private _mainAccountLoadBalancerListenerArnOutputKey: string;

  public constructor(app: App) {
    const {
      STAGE,
      ACCOUNT_ID,
      AWS_REGION,
      AWS_REGION_SHORT_NAME,
      S3_ACCESS_LOGS_BUCKET_NAME_OUTPUT_KEY,
      S3_ACCESS_BUCKET_PREFIX,
      S3_ARTIFACT_BUCKET_ARN_OUTPUT_KEY,
      S3_DATASETS_BUCKET_ARN_OUTPUT_KEY,
      LAUNCH_CONSTRAINT_ROLE_OUTPUT_KEY,
      STACK_NAME,
      SSM_DOC_OUTPUT_KEY_SUFFIX,
      AMI_IDS_TO_SHARE,
      STATUS_HANDLER_ARN_OUTPUT_KEY,
      SC_PORTFOLIO_NAME,
      ALLOWED_ORIGINS,
      UI_CLIENT_URL,
      COGNITO_DOMAIN,
      USER_POOL_CLIENT_NAME,
      USER_POOL_NAME,
      WEBSITE_URLS,
      USER_POOL_ID,
      CLIENT_ID,
      CLIENT_SECRET,
<<<<<<< HEAD
      VPC_ID,
      MAIN_ACCT_ENCRYPTION_KEY_ARN_OUTPUT_KEY,
      MAIN_ACCT_ALB_ARN_OUTPUT_KEY,
      SWB_DOMAIN_NAME_OUTPUT_KEY,
      MAIN_ACCT_ALB_LISTENER_ARN_OUTPUT_KEY,
      ECR_REPOSITORY_NAME_OUTPUT_KEY,
      VPC_ID_OUTPUT_KEY,
      SUBNET_IDS,
      HOSTED_ZONE_ID,
      DOMAIN_NAME,
      USE_CLOUD_FRONT
=======
      MAIN_ACCT_ENCRYPTION_KEY_ARN_OUTPUT_KEY,
      MAIN_ACCT_ALB_ARN_OUTPUT_KEY,
      VPC_ID,
      ALB_SUBNET_IDS,
      ECS_SUBNET_IDS,
      HOST_ZONE_ID,
      CERTIFICATE_ID,
      DOMAIN_NAME,
      ALB_INTERNET_FACING
>>>>>>> 5e75905d
    } = getConstants();

    super(app, STACK_NAME, {
      env: {
        region: AWS_REGION
      }
    });

    const workbenchCognito = this._createCognitoResources(
      COGNITO_DOMAIN,
      WEBSITE_URLS,
      USER_POOL_NAME,
      USER_POOL_CLIENT_NAME
    );

    let cognitoDomain: string;
    let clientId: string;
    let clientSecret: string;
    let userPoolId: string;
    if (process.env.LOCAL_DEVELOPMENT === 'true') {
      cognitoDomain = `https://${COGNITO_DOMAIN}.auth.${AWS_REGION}.amazoncognito.com`;
      clientId = CLIENT_ID;
      clientSecret = CLIENT_SECRET;
      userPoolId = USER_POOL_ID;
    } else {
      cognitoDomain = workbenchCognito.cognitoDomain;
      clientId = workbenchCognito.userPoolClientId;
      clientSecret = workbenchCognito.userPoolClientSecret.unsafeUnwrap();
      userPoolId = workbenchCognito.userPoolId;
    }

    // We extract a subset of constants required to be set on Lambda
    // Note: AWS_REGION cannot be set since it's a reserved env variable
    this.lambdaEnvVars = {
      STAGE,
      STACK_NAME,
      SSM_DOC_OUTPUT_KEY_SUFFIX,
      AMI_IDS_TO_SHARE,
      LAUNCH_CONSTRAINT_ROLE_OUTPUT_KEY,
      S3_ARTIFACT_BUCKET_ARN_OUTPUT_KEY,
      S3_DATASETS_BUCKET_ARN_OUTPUT_KEY,
      STATUS_HANDLER_ARN_OUTPUT_KEY,
      SC_PORTFOLIO_NAME,
      ALLOWED_ORIGINS,
      COGNITO_DOMAIN: cognitoDomain,
      CLIENT_ID: clientId,
      CLIENT_SECRET: clientSecret,
      USER_POOL_ID: userPoolId,
      MAIN_ACCT_ENCRYPTION_KEY_ARN_OUTPUT_KEY,
      MAIN_ACCT_ALB_ARN_OUTPUT_KEY
    };

    this._createInitialOutputs(ACCOUNT_ID, AWS_REGION, AWS_REGION_SHORT_NAME, UI_CLIENT_URL);
    this._s3AccessLogsPrefix = S3_ACCESS_BUCKET_PREFIX;
    this._swbDomainNameOutputKey = SWB_DOMAIN_NAME_OUTPUT_KEY;
    this._mainAccountLoadBalancerListenerArnOutputKey = MAIN_ACCT_ALB_LISTENER_ARN_OUTPUT_KEY;
    const mainAcctEncryptionKey = this._createEncryptionKey();
    this._accessLogsBucket = this._createAccessLogsBucket(S3_ACCESS_LOGS_BUCKET_NAME_OUTPUT_KEY);
    const datasetBucket = this._createS3DatasetsBuckets(
      S3_DATASETS_BUCKET_ARN_OUTPUT_KEY,
      mainAcctEncryptionKey
    );
    const artifactS3Bucket = this._createS3ArtifactsBuckets(
      S3_ARTIFACT_BUCKET_ARN_OUTPUT_KEY,
      mainAcctEncryptionKey
    );
    const lcRole = this._createLaunchConstraintIAMRole(LAUNCH_CONSTRAINT_ROLE_OUTPUT_KEY, artifactS3Bucket);
    const createAccountHandler = this._createAccountHandlerLambda(lcRole, artifactS3Bucket, AMI_IDS_TO_SHARE);
    const statusHandler = this._createStatusHandlerLambda(datasetBucket);
    const apiLambda: Function = this._createAPILambda(datasetBucket, artifactS3Bucket);
    this._createDDBTable(apiLambda, statusHandler, createAccountHandler);
    const apiGwUrl = this._createRestApi(apiLambda);
    const workflow = new Workflow(this);
    workflow.createSSMDocuments();

<<<<<<< HEAD
    new CfnOutput(this, 'useCloudFront', {
      value: USE_CLOUD_FRONT
=======
    const swbVpc = this._createVpc(VPC_ID, ALB_SUBNET_IDS, ECS_SUBNET_IDS);

    this._createLoadBalancer(
      swbVpc,
      apiGwUrl,
      DOMAIN_NAME,
      HOST_ZONE_ID,
      CERTIFICATE_ID,
      ALB_INTERNET_FACING
    );
  }

  private _createVpc(vpcId: string, albSubnetIds: string[], ecsSubnetIds: string[]): SWBVpc {
    const swbVpc = new SWBVpc(this, 'SWBVpc', {
      vpcId,
      albSubnetIds,
      ecsSubnetIds
    });

    new CfnOutput(this, 'vpcId', {
      value: swbVpc.vpc.vpcId,
      exportName: 'SWB-vpcId'
    });

    new CfnOutput(this, 'ecsSubnetIds', {
      value: (swbVpc.ecsSubnetSelection.subnets?.map((subnet) => subnet.subnetId) ?? []).join(','),
      exportName: 'SWB-ecsSubnetIds'
>>>>>>> 5e75905d
    });
    if (!USE_CLOUD_FRONT) {
      const swbVpc = new SWBVpc(this, 'SWBVpc', {
        vpcId: VPC_ID,
        subnetIds: SUBNET_IDS
      });
      new CfnOutput(this, VPC_ID_OUTPUT_KEY, {
        value: swbVpc.vpc.vpcId,
        exportName: VPC_ID_OUTPUT_KEY
      });

<<<<<<< HEAD
      this._createLoadBalancer(swbVpc, apiGwUrl, DOMAIN_NAME, HOSTED_ZONE_ID);

      const repository = new Repository(this, 'Repository', {
        imageScanOnPush: true
      });
      new CfnOutput(this, ECR_REPOSITORY_NAME_OUTPUT_KEY, {
        value: repository.repositoryName,
        exportName: ECR_REPOSITORY_NAME_OUTPUT_KEY
      });
    } else {
      new CfnOutput(this, 'apiUrlOutput', {
        value: apiGwUrl
      });
    }
=======
    return swbVpc;
>>>>>>> 5e75905d
  }

  private _createLoadBalancer(
    swbVpc: SWBVpc,
    apiGwUrl: string,
    domainName: string,
<<<<<<< HEAD
    hostZoneId: string
=======
    hostZoneId: string,
    certificateId: string,
    internetFacing: boolean
>>>>>>> 5e75905d
  ): void {
    const alb = new SWBApplicationLoadBalancer(this, 'SWBApplicationLoadBalancer', {
      vpc: swbVpc.vpc,
      subnets: swbVpc.albSubnetSelection,
      internetFacing
    });

    const zone = HostedZone.fromHostedZoneAttributes(this, 'HostedZone', {
      zoneName: domainName,
      hostedZoneId: hostZoneId
    });

    // Add a Route 53 alias with the Load Balancer as the target
    new ARecord(this, 'AliasRecord', {
      zone,
      target: RecordTarget.fromAlias(new LoadBalancerTarget(alb.applicationLoadBalancer))
    });

    const zone = HostedZone.fromHostedZoneAttributes(this, 'HostedZone', {
      zoneName: domainName,
      hostedZoneId: hostZoneId
    });

    // Add a Route 53 alias with the Load Balancer as the target
    new ARecord(this, 'AliasRecord', {
      zone,
      target: RecordTarget.fromAlias(new LoadBalancerTarget(alb.applicationLoadBalancer))
    });

    const proxyLambda = new Function(this, 'LambdaProxy', {
      handler: 'proxyHandlerLambda.handler',
      code: Code.fromAsset(join(__dirname, '../../build/proxyHandler')),
      runtime: Runtime.NODEJS_16_X,
      environment: { ...this.lambdaEnvVars, API_GW_URL: apiGwUrl },
      timeout: Duration.seconds(60),
      memorySize: 256
    });

    new Alias(this, 'LiveProxyLambdaAlias', {
      aliasName: 'live',
      version: proxyLambda.currentVersion,
      provisionedConcurrentExecutions: 1
    });

    // Add a listener on port 443 for and use the certificate for HTTPS
    // const certificate = Certificate.fromCertificateArn(this, 'Certificate', certificateId);
    const certificate = new Certificate(this, 'SWBCertificate', {
      domainName: domainName,
      validation: CertificateValidation.fromDns(zone)
    });
    const httpsListener = alb.applicationLoadBalancer.addListener('HTTPSListener', {
      port: 443,
      certificates: [certificate]
    });

<<<<<<< HEAD
    const targetGroup = new ApplicationTargetGroup(this, 'proxyLambdaTargetGroup', {
      targetType: TargetType.LAMBDA,
      targets: [new LambdaTarget(proxyLambda)]
    });

    targetGroup.setAttribute('lambda.multi_value_headers.enabled', 'true');

    httpsListener.addTargetGroups('addProxyLambdaTargetGroup', {
      priority: 1,
      conditions: [ListenerCondition.pathPatterns(['/api/*'])],
      targetGroups: [targetGroup]
    });

    httpsListener.addTargetGroups('addDefaultTargetGroup', {
      targetGroups: [targetGroup]
    });

=======
    httpListener.addTargets('proxyLambda', {
      targets: [new LambdaTarget(proxyLambda)]
    });

    // Add a listener on port 443 for and use the certificate for HTTPS
    const certificate = Certificate.fromCertificateArn(this, 'Certificate', certificateId);
    const httpsListener = alb.applicationLoadBalancer.addListener('HTTPSListener', {
      port: 443,
      certificates: [certificate]
    });

    httpsListener.addTargets('proxyLambda', {
      targets: [new LambdaTarget(proxyLambda)],
      healthCheck: { enabled: true }
    });

>>>>>>> 5e75905d
    new CfnOutput(this, this.lambdaEnvVars.MAIN_ACCT_ALB_ARN_OUTPUT_KEY, {
      value: alb.applicationLoadBalancer.loadBalancerArn
    });

    new CfnOutput(this, this._swbDomainNameOutputKey, {
      value: domainName,
      exportName: this._swbDomainNameOutputKey
    });

    new CfnOutput(this, this._mainAccountLoadBalancerListenerArnOutputKey, {
      value: alb.applicationLoadBalancer.listeners[0].listenerArn,
      exportName: this._mainAccountLoadBalancerListenerArnOutputKey
    });

    new CfnOutput(this, 'apiUrlOutput', {
      value: `https://${domainName}/api/`
    });
  }

  private _createInitialOutputs(
    accountId: string,
    awsRegion: string,
    awsRegionName: string,
    uiClientURL: string
  ): void {
    new CfnOutput(this, 'accountId', {
      value: accountId
    });
    new CfnOutput(this, 'awsRegion', {
      value: awsRegion
    });
    new CfnOutput(this, 'awsRegionShortName', {
      value: awsRegionName
    });
    new CfnOutput(this, 'uiClientURL', {
      value: uiClientURL
    });
  }

  private _createEncryptionKey(): Key {
    const mainKeyPolicy = new PolicyDocument({
      statements: [
        new PolicyStatement({
          actions: ['kms:*'],
          principals: [new AccountPrincipal(this.account)],
          resources: ['*'],
          sid: 'main-key-share-statement'
        })
      ]
    });

    const key = new Key(this, 'mainAccountKey', {
      enableKeyRotation: true,
      policy: mainKeyPolicy
    });

    new CfnOutput(this, this.lambdaEnvVars.MAIN_ACCT_ENCRYPTION_KEY_ARN_OUTPUT_KEY, {
      value: key.keyArn
    });
    return key;
  }

  private _createLaunchConstraintIAMRole(
    launchConstraintRoleNameOutput: string,
    artifactS3Bucket: Bucket
  ): Role {
    const commonScManagement = new PolicyDocument({
      statements: [
        new PolicyStatement({
          actions: [
            'iam:GetRole',
            'iam:GetRolePolicy',
            'iam:*TagRole*',
            'iam:PassRole',
            'iam:DeleteRole',
            'iam:PutRolePolicy',
            'iam:DeleteRolePolicy',
            'iam:DetachRolePolicy',
            'iam:AttachRolePolicy',
            'iam:CreateRole'
          ],
          resources: [
            'arn:aws:iam::*:role/analysis-*',
            'arn:aws:iam::*:role/SC-*-ServiceRole-*',
            'arn:aws:iam::*:role/*-sagemaker-notebook-role'
          ]
        }),
        new PolicyStatement({
          actions: [
            'iam:AddRoleToInstanceProfile',
            'iam:CreateInstanceProfile',
            'iam:GetInstanceProfile',
            'iam:DeleteInstanceProfile',
            'iam:RemoveRoleFromInstanceProfile'
          ],
          resources: [
            'arn:aws:iam::*:instance-profile/analysis-*',
            'arn:aws:iam::*:instance-profile/SC-*-InstanceProfile-*'
          ]
        }),
        new PolicyStatement({
          actions: ['iam:GetPolicy', 'iam:CreatePolicy', 'iam:ListPolicyVersions', 'iam:DeletePolicy'],
          resources: ['arn:aws:iam::*:policy/*-permission-boundary']
        }),
        new PolicyStatement({
          actions: [
            'cloudformation:CreateStack',
            'cloudformation:DescribeStacks',
            'cloudformation:DescribeStackEvents',
            'cloudformation:DeleteStack'
          ],
          resources: ['arn:aws:cloudformation:*:*:stack/SC-*/*']
        }),
        new PolicyStatement({
          actions: ['cloudformation:GetTemplateSummary'],
          resources: ['*'] // Needed to update SC Product. Must be wildcard to cover all possible templates teh product can deploy in different accounts, which we don't know at time of creation
        }),
        new PolicyStatement({
          actions: ['s3:GetObject'],
          resources: ['arn:aws:s3:::sc-*']
        }),
        new PolicyStatement({
          actions: [
            'ec2:AuthorizeSecurityGroupIngress',
            'ec2:AuthorizeSecurityGroupEgress',
            'ec2:RevokeSecurityGroupEgress',
            'ec2:CreateSecurityGroup',
            'ec2:DeleteSecurityGroup',
            'ec2:CreateTags',
            'ec2:DescribeTags',
            'ec2:DescribeKeyPairs',
            'ec2:DescribeSecurityGroups',
            'ec2:DescribeSubnets',
            'ec2:DescribeVpcs'
          ],
          resources: ['*'] // DescribeTags, DescrbeKeyPairs, DescribeSecurityGroups, DescribeSubnets, DescribeVpcs do not allow for resource-based permissions
        }),
        new PolicyStatement({
          actions: ['kms:CreateGrant'],
          resources: ['*'] // Must be wildcard because we do not know the keys at the time of creation of this policy
        })
      ]
    });
    const sagemakerNotebookPolicy = new PolicyDocument({
      statements: [
        new PolicyStatement({
          actions: [
            'sagemaker:DescribeNotebookInstanceLifecycleConfig',
            'sagemaker:CreateNotebookInstanceLifecycleConfig',
            'sagemaker:DeleteNotebookInstanceLifecycleConfig'
          ],
          resources: [
            'arn:aws:sagemaker:*:*:notebook-instance-lifecycle-config/basicnotebookinstancelifecycleconfig-*'
          ]
        }),
        new PolicyStatement({
          actions: [
            'sagemaker:DescribeNotebookInstance',
            'sagemaker:CreateNotebookInstance',
            'sagemaker:AddTags',
            'sagemaker:StopNotebookInstance',
            'sagemaker:StopNotebookInstance',
            'sagemaker:DeleteNotebookInstance'
          ],
          resources: ['arn:aws:sagemaker:*:*:notebook-instance/basicnotebookinstance-*']
        }),
        new PolicyStatement({
          actions: ['s3:GetObject'],
          resources: [`${artifactS3Bucket.bucketArn}/*`]
        }),
        new PolicyStatement({
          actions: [
            'cloudformation:CreateStack',
            'cloudformation:DeleteStack',
            'cloudformation:DescribeStackEvents',
            'cloudformation:DescribeStacks',
            'cloudformation:GetTemplateSummary',
            'cloudformation:SetStackPolicy',
            'cloudformation:ValidateTemplate',
            'cloudformation:UpdateStack'
          ],
          resources: ['arn:aws:cloudformation:*:*:stack/SC-*']
        }),
        new PolicyStatement({
          actions: [
            'ec2:DescribeNetworkInterfaces',
            'ec2:CreateNetworkInterface',
            'ec2:DeleteNetworkInterface'
          ],
          resources: ['*'] // DescribeNetworkInterfaces does not allow resource-level permissions
        })
      ]
    });

    const iamRole = new Role(this, 'LaunchConstraint', {
      assumedBy: new ServicePrincipal('servicecatalog.amazonaws.com'),
      roleName: `${this.stackName}-LaunchConstraint`,
      description: 'Launch constraint role for Service Catalog products',
      inlinePolicies: {
        sagemakerNotebookLaunchPermissions: sagemakerNotebookPolicy,
        commonScManagement
      }
    });

    new CfnOutput(this, launchConstraintRoleNameOutput, {
      value: iamRole.roleName
    });
    return iamRole;
  }

  /**
   * Create bucket for S3 access logs.
   * Note this bucket does not have sigv4/https policies because these restrict access log delivery.
   * Note this bucket uses S3 Managed encryption as a requirement for access logging.
   * @param bucketName - Name of Access Logs Bucket.
   * @returns S3Bucket
   */
  private _createAccessLogsBucket(bucketNameOutput: string): Bucket {
    const s3Bucket = new Bucket(this, 's3-access-logs', {
      blockPublicAccess: BlockPublicAccess.BLOCK_ALL,
      encryption: BucketEncryption.S3_MANAGED
    });

    s3Bucket.addToResourcePolicy(
      new PolicyStatement({
        effect: Effect.ALLOW,
        principals: [new ServicePrincipal('logging.s3.amazonaws.com')],
        actions: ['s3:PutObject'],
        resources: [`${s3Bucket.bucketArn}/${this._s3AccessLogsPrefix}*`],
        conditions: {
          StringEquals: {
            'aws:SourceAccount': process.env.CDK_DEFAULT_ACCOUNT
          }
        }
      })
    );

    new CfnOutput(this, bucketNameOutput, {
      value: s3Bucket.bucketName,
      exportName: bucketNameOutput
    });

    return s3Bucket;
  }

  private _addS3TLSSigV4BucketPolicy(s3Bucket: Bucket): void {
    s3Bucket.addToResourcePolicy(
      new PolicyStatement({
        sid: 'Deny requests that do not use TLS/HTTPS',
        effect: Effect.DENY,
        principals: [new AnyPrincipal()],
        actions: ['s3:*'],
        resources: [s3Bucket.bucketArn, s3Bucket.arnForObjects('*')],
        conditions: {
          Bool: {
            'aws:SecureTransport': 'false'
          }
        }
      })
    );
    s3Bucket.addToResourcePolicy(
      new PolicyStatement({
        sid: 'Deny requests that do not use SigV4',
        effect: Effect.DENY,
        principals: [new AnyPrincipal()],
        actions: ['s3:*'],
        resources: [s3Bucket.arnForObjects('*')],
        conditions: {
          StringNotEquals: {
            's3:signatureversion': 'AWS4-HMAC-SHA256'
          }
        }
      })
    );
  }

  private _addAccessPointDelegationStatement(s3Bucket: Bucket): void {
    s3Bucket.addToResourcePolicy(
      new PolicyStatement({
        effect: Effect.ALLOW,
        principals: [new AnyPrincipal()],
        actions: ['s3:*'],
        resources: [s3Bucket.bucketArn, s3Bucket.arnForObjects('*')],
        conditions: {
          StringEquals: {
            's3:DataAccessPointAccount': this.account
          }
        }
      })
    );
  }

  private _createS3ArtifactsBuckets(s3ArtifactName: string, mainAcctEncryptionKey: Key): Bucket {
    return this._createSecureS3Bucket('s3-artifacts', s3ArtifactName, mainAcctEncryptionKey);
  }

  private _createS3DatasetsBuckets(s3DatasetsName: string, mainAcctEncryptionKey: Key): Bucket {
    const bucket: Bucket = this._createSecureS3Bucket('s3-datasets', s3DatasetsName, mainAcctEncryptionKey);
    this._addAccessPointDelegationStatement(bucket);

    new CfnOutput(this, 'DataSetsBucketName', {
      value: bucket.bucketName
    });
    return bucket;
  }

  private _createSecureS3Bucket(s3BucketId: string, s3OutputId: string, mainAcctEncryptionKey: Key): Bucket {
    const s3Bucket = new Bucket(this, s3BucketId, {
      blockPublicAccess: BlockPublicAccess.BLOCK_ALL,
      serverAccessLogsBucket: this._accessLogsBucket,
      serverAccessLogsPrefix: this._s3AccessLogsPrefix,
      encryption: BucketEncryption.KMS,
      encryptionKey: mainAcctEncryptionKey
    });
    this._addS3TLSSigV4BucketPolicy(s3Bucket);

    new CfnOutput(this, s3OutputId, {
      value: s3Bucket.bucketArn
    });
    return s3Bucket;
  }

  private _createStatusHandlerLambda(datasetBucket: Bucket): Function {
    const statusHandlerLambda = new Function(this, 'statusHandlerLambda', {
      code: Code.fromAsset(join(__dirname, '../../build/statusHandler')),
      handler: 'statusHandlerLambda.handler',
      runtime: Runtime.NODEJS_14_X,
      environment: this.lambdaEnvVars,
      timeout: Duration.seconds(60),
      memorySize: 256
    });

    statusHandlerLambda.addPermission('RouteHostEvents', {
      action: 'lambda:InvokeFunction',
      principal: new ServicePrincipal('events.amazonaws.com')
    });

    statusHandlerLambda.role?.attachInlinePolicy(
      new Policy(this, 'statusHandlerLambdaPolicy', {
        statements: [
          new PolicyStatement({
            actions: ['sts:AssumeRole'],
            resources: ['arn:aws:iam::*:role/*env-mgmt'],
            sid: 'AssumeRole'
          }),
          new PolicyStatement({
            sid: 'datasetS3Access',
            actions: [
              's3:GetObject',
              's3:GetObjectVersion',
              's3:GetObjectTagging',
              's3:AbortMultipartUpload',
              's3:ListMultipartUploadParts',
              's3:PutObject',
              's3:PutObjectAcl',
              's3:PutObjectTagging',
              's3:ListBucket',
              's3:PutAccessPointPolicy',
              's3:GetAccessPointPolicy'
            ],
            resources: [
              datasetBucket.bucketArn,
              `${datasetBucket.bucketArn}/*`,
              `arn:aws:s3:${this.region}:${this.account}:accesspoint/*`
            ]
          })
        ]
      })
    );

    new CfnOutput(this, 'StatusHandlerLambdaRoleOutput', {
      value: statusHandlerLambda.role!.roleArn
    });

    new CfnOutput(this, 'StatusHandlerLambdaArnOutput', {
      value: statusHandlerLambda.functionArn
    });

    return statusHandlerLambda;
  }

  private _createAccountHandlerLambda(
    launchConstraintRole: Role,
    artifactS3Bucket: Bucket,
    amiIdsToShare: string
  ): Function {
    const lambda = new Function(this, 'accountHandlerLambda', {
      code: Code.fromAsset(join(__dirname, '../../build/accountHandler')),
      handler: 'accountHandlerLambda.handler',
      runtime: Runtime.NODEJS_14_X,
      environment: this.lambdaEnvVars,
      memorySize: 256,
      timeout: Duration.minutes(4)
    });

    const amiIdsList: string[] = JSON.parse(amiIdsToShare);

    const lambdaPolicy = new Policy(this, 'accountHandlerPolicy', {
      statements: [
        new PolicyStatement({
          sid: 'CreatePortfolioShare',
          actions: ['servicecatalog:CreatePortfolioShare'],
          resources: [`arn:aws:catalog:${this.region}:${this.account}:portfolio/*`]
        }),
        // Allows accountHandler to get portfolioId based on portfolioName
        // '*/*' is the minimum permission required because ListPortfolios API does not allow filtering
        new PolicyStatement({
          sid: 'ListPortfolios',
          actions: ['servicecatalog:ListPortfolios'],
          resources: [`arn:aws:servicecatalog:${this.region}:${this.account}:*/*`]
        }),
        new PolicyStatement({
          actions: ['kms:Decrypt', 'kms:GenerateDataKey', 'kms:GetKeyPolicy', 'kms:PutKeyPolicy'],
          resources: [`arn:aws:kms:${this.region}:${this.account}:key/*`],
          sid: 'KMSAccess'
        }),
        new PolicyStatement({
          sid: 'AssumeRole',
          actions: ['sts:AssumeRole'],
          // Confirm the suffix `hosting-account-role` matches with the suffix in `onboard-account.cfn.yaml`
          resources: ['arn:aws:iam::*:role/*hosting-account-role']
        }),
        new PolicyStatement({
          sid: 'GetLaunchConstraint',
          actions: [
            'iam:GetRole',
            'iam:GetRolePolicy',
            'iam:ListRolePolicies',
            'iam:ListAttachedRolePolicies'
          ],
          resources: [launchConstraintRole.roleArn]
        }),
        new PolicyStatement({
          sid: 'ShareSSM',
          actions: ['ssm:ModifyDocumentPermission'],
          resources: [
            this.formatArn({ service: 'ssm', resource: 'document', resourceName: `${this.stackName}-*` })
          ]
        }),
        new PolicyStatement({
          sid: 'Cloudformation',
          actions: ['cloudformation:DescribeStacks'],
          resources: [this.stackId]
        }),
        new PolicyStatement({
          sid: 'S3Bucket',
          actions: ['s3:GetObject'],
          resources: [`${artifactS3Bucket.bucketArn}/*`]
        })
      ]
    });

    if (!_.isEmpty(amiIdsList)) {
      lambdaPolicy.addStatements(
        new PolicyStatement({
          sid: 'ShareAmi',
          actions: ['ec2:ModifyImageAttribute'],
          resources: amiIdsList
        })
      );
    }

    lambda.role?.attachInlinePolicy(lambdaPolicy);

    new CfnOutput(this, 'AccountHandlerLambdaRoleOutput', {
      value: lambda.role!.roleArn
    });

    // Run lambda function every 5 minutes
    const eventRule = new Rule(this, 'scheduleRule', {
      schedule: Schedule.cron({ minute: '0/5' })
    });
    eventRule.addTarget(new targets.LambdaFunction(lambda));

    return lambda;
  }

  private _createAPILambda(datasetBucket: Bucket, artifactS3Bucket: Bucket): Function {
    const { AWS_REGION } = getConstants();

    const apiLambda = new Function(this, 'apiLambda', {
      code: Code.fromAsset(join(__dirname, '../../build/backendAPI')),
      handler: 'backendAPILambda.handler',
      runtime: Runtime.NODEJS_14_X,
      environment: this.lambdaEnvVars,
      timeout: Duration.seconds(29), // Integration timeout should be 29 seconds https://docs.aws.amazon.com/apigateway/latest/developerguide/limits.html
      memorySize: 832
    });
    apiLambda.role?.attachInlinePolicy(
      new Policy(this, 'apiLambdaPolicy', {
        statements: [
          new PolicyStatement({
            actions: ['events:DescribeRule', 'events:Put*'],
            resources: [`arn:aws:events:${AWS_REGION}:${this.account}:event-bus/default`],
            sid: 'EventBridgeAccess'
          }),
          new PolicyStatement({
            actions: ['cloudformation:DescribeStacks', 'cloudformation:DescribeStackEvents'],
            resources: [`arn:aws:cloudformation:${AWS_REGION}:*:stack/${this.stackName}*`],
            sid: 'CfnAccess'
          }),
          new PolicyStatement({
            actions: ['servicecatalog:ListLaunchPaths'],
            resources: [`arn:aws:catalog:${AWS_REGION}:*:product/*`],
            sid: 'ScAccess'
          }),
          new PolicyStatement({
            actions: ['cognito-idp:DescribeUserPoolClient'],
            resources: [`arn:aws:cognito-idp:${AWS_REGION}:${this.account}:userpool/*`],
            sid: 'CognitoAccess'
          }),
          new PolicyStatement({
            actions: ['sts:AssumeRole'],
            resources: ['arn:aws:iam::*:role/*env-mgmt', 'arn:aws:iam::*:role/*hosting-account-role'],
            sid: 'AssumeRole'
          }),
          new PolicyStatement({
            actions: ['kms:GetKeyPolicy', 'kms:PutKeyPolicy', 'kms:GenerateDataKey'], //GenerateDataKey is required when creating a DS through the API
            resources: [`arn:aws:kms:${AWS_REGION}:${this.account}:key/*`],
            sid: 'KMSAccess'
          }),
          new PolicyStatement({
            actions: ['events:DescribeRule', 'events:Put*', 'events:RemovePermission'],
            resources: ['*'],
            sid: 'EventbridgeAccess'
          }),
          new PolicyStatement({
            actions: ['logs:CreateLogGroup', 'logs:CreateLogStream', 'logs:PutLogEvents'],
            resources: ['*']
          }),
          new PolicyStatement({
            sid: 'datasetS3Access',
            actions: [
              's3:GetObject',
              's3:GetObjectVersion',
              's3:GetObjectTagging',
              's3:AbortMultipartUpload',
              's3:ListMultipartUploadParts',
              's3:GetBucketPolicy',
              's3:PutBucketPolicy',
              's3:PutObject',
              's3:PutObjectAcl',
              's3:PutObjectTagging',
              's3:ListBucket',
              's3:PutAccessPointPolicy',
              's3:GetAccessPointPolicy',
              's3:CreateAccessPoint',
              's3:DeleteAccessPoint'
            ],
            resources: [
              datasetBucket.bucketArn,
              `${datasetBucket.bucketArn}/*`,
              `arn:aws:s3:${this.region}:${this.account}:accesspoint/*`
            ]
          }),
          new PolicyStatement({
            sid: 'environmentBootstrapS3Access',
            actions: ['s3:GetObject', 's3:GetBucketPolicy', 's3:PutBucketPolicy'],
            resources: [artifactS3Bucket.bucketArn, `${artifactS3Bucket.bucketArn}/*`]
          }),
          new PolicyStatement({
            sid: 'cognitoAccess',
            actions: [
              'cognito-idp:AdminAddUserToGroup',
              'cognito-idp:AdminCreateUser',
              'cognito-idp:AdminDeleteUser',
              'cognito-idp:AdminGetUser',
              'cognito-idp:AdminListGroupsForUser',
              'cognito-idp:AdminRemoveUserFromGroup',
              'cognito-idp:AdminUpdateUserAttributes',
              'cognito-idp:CreateGroup',
              'cognito-idp:DeleteGroup',
              'cognito-idp:ListGroups',
              'cognito-idp:ListUsers',
              'cognito-idp:ListUsersInGroup'
            ],
            resources: ['*']
          })
        ]
      })
    );

    new CfnOutput(this, 'ApiLambdaRoleOutput', {
      value: apiLambda.role!.roleArn
    });

    return apiLambda;
  }

  // API Gateway
  private _createRestApi(apiLambda: Function): string {
    const logGroup = new LogGroup(this, 'APIGatewayAccessLogs');
    const API: RestApi = new RestApi(this, `API-Gateway API`, {
      restApiName: 'Backend API Name',
      description: 'Backend API',
      deployOptions: {
        stageName: 'dev',
        accessLogDestination: new LogGroupLogDestination(logGroup),
        accessLogFormat: AccessLogFormat.custom(
          JSON.stringify({
            stage: '$context.stage',
            requestId: '$context.requestId',
            integrationRequestId: '$context.integration.requestId',
            status: '$context.status',
            apiId: '$context.apiId',
            resourcePath: '$context.resourcePath',
            path: '$context.path',
            resourceId: '$context.resourceId',
            httpMethod: '$context.httpMethod',
            sourceIp: '$context.identity.sourceIp',
            userAgent: '$context.identity.userAgent'
          })
        )
      },
      defaultCorsPreflightOptions: {
        allowHeaders: ['Content-Type', 'X-Amz-Date', 'Authorization', 'X-Api-Key', 'CSRF-Token'],
        allowMethods: ['OPTIONS', 'GET', 'POST', 'PUT', 'PATCH', 'DELETE'],
        allowCredentials: true,
        allowOrigins: JSON.parse(this.lambdaEnvVars.ALLOWED_ORIGINS || '[]')
      }
    });

    if (process.env.LOCAL_DEVELOPMENT === 'true') {
      // SAM local start-api doesn't work with ALIAS so this is the workaround to allow us to run the code locally
      // https://github.com/aws/aws-sam-cli/issues/2227
      API.root.addProxy({
        defaultIntegration: new LambdaIntegration(apiLambda)
      });
    } else {
      const alias = new Alias(this, 'LiveAlias', {
        aliasName: 'live',
        version: apiLambda.currentVersion,
        provisionedConcurrentExecutions: 1
      });
      API.root.addProxy({
        defaultIntegration: new LambdaIntegration(alias)
      });
    }

    return API.url;
  }

  // DynamoDB Table
  private _createDDBTable(
    apiLambda: Function,
    statusHandler: Function,
    createAccountHandler: Function
  ): Table {
    const tableName: string = `${this.stackName}`;
    const table = new Table(this, tableName, {
      partitionKey: { name: 'pk', type: AttributeType.STRING },
      sortKey: { name: 'sk', type: AttributeType.STRING },
      tableName: tableName,
      billingMode: BillingMode.PAY_PER_REQUEST
    });
    // Add GSI for get resource by name
    table.addGlobalSecondaryIndex({
      indexName: 'getResourceByName',
      partitionKey: { name: 'resourceType', type: AttributeType.STRING },
      sortKey: { name: 'name', type: AttributeType.STRING }
    });
    // Add GSI for get resource by status
    table.addGlobalSecondaryIndex({
      indexName: 'getResourceByStatus',
      partitionKey: { name: 'resourceType', type: AttributeType.STRING },
      sortKey: { name: 'status', type: AttributeType.STRING }
    });
    // Add GSI for get resource by createdAt
    table.addGlobalSecondaryIndex({
      indexName: 'getResourceByCreatedAt',
      partitionKey: { name: 'resourceType', type: AttributeType.STRING },
      sortKey: { name: 'createdAt', type: AttributeType.STRING }
    });
    // Add GSI for get resource by dependency
    table.addGlobalSecondaryIndex({
      indexName: 'getResourceByDependency',
      partitionKey: { name: 'resourceType', type: AttributeType.STRING },
      sortKey: { name: 'dependency', type: AttributeType.STRING }
    });
    // Add GSI for get resource by owner
    table.addGlobalSecondaryIndex({
      indexName: 'getResourceByOwner',
      partitionKey: { name: 'resourceType', type: AttributeType.STRING },
      sortKey: { name: 'owner', type: AttributeType.STRING }
    });
    // TODO Add GSI for get resource by cost
    // Add GSI for get resource by type
    table.addGlobalSecondaryIndex({
      indexName: 'getResourceByType',
      partitionKey: { name: 'resourceType', type: AttributeType.STRING },
      sortKey: { name: 'type', type: AttributeType.STRING }
    });
    // Grant the Lambda Functions read access to the DynamoDB table
    table.grantReadWriteData(apiLambda);
    table.grantReadWriteData(statusHandler);
    table.grantReadWriteData(createAccountHandler);
    new CfnOutput(this, 'dynamoDBTableOutput', { value: table.tableArn });
    return table;
  }

  private _createCognitoResources(
    domainPrefix: string,
    websiteUrls: string[],
    userPoolName: string,
    userPoolClientName: string
  ): WorkbenchCognito {
    const props: WorkbenchCognitoProps = {
      domainPrefix: domainPrefix,
      websiteUrls: websiteUrls,
      userPoolName: userPoolName,
      userPoolClientName: userPoolClientName,
      oidcIdentityProviders: [],
      accessTokenValidity: Duration.minutes(60) // Extend access token expiration to 60 minutes to allow integration tests to run successfully. Once MAFoundation-310 has been implemented to allow multiple clientIds, we'll create a separate client for integration tests and the 'main' client access token expiration time can be return to 15 minutes
    };

    const workbenchCognito = new WorkbenchCognito(this, 'ServiceWorkbenchCognito', props);

    new CfnOutput(this, 'cognitoUserPoolId', {
      value: workbenchCognito.userPoolId
    });

    new CfnOutput(this, 'cognitoUserPoolClientId', {
      value: workbenchCognito.userPoolClientId
    });

    new CfnOutput(this, 'cognitoDomainName', {
      value: workbenchCognito.cognitoDomain
    });

    return workbenchCognito;
  }
}<|MERGE_RESOLUTION|>--- conflicted
+++ resolved
@@ -16,11 +16,7 @@
   LogGroupLogDestination,
   RestApi
 } from 'aws-cdk-lib/aws-apigateway';
-<<<<<<< HEAD
 import { Certificate, CertificateValidation } from 'aws-cdk-lib/aws-certificatemanager';
-=======
-import { Certificate } from 'aws-cdk-lib/aws-certificatemanager';
->>>>>>> 5e75905d
 import { AttributeType, BillingMode, Table } from 'aws-cdk-lib/aws-dynamodb';
 import { Repository } from 'aws-cdk-lib/aws-ecr';
 import {
@@ -105,7 +101,6 @@
       USER_POOL_ID,
       CLIENT_ID,
       CLIENT_SECRET,
-<<<<<<< HEAD
       VPC_ID,
       MAIN_ACCT_ENCRYPTION_KEY_ARN_OUTPUT_KEY,
       MAIN_ACCT_ALB_ARN_OUTPUT_KEY,
@@ -113,21 +108,12 @@
       MAIN_ACCT_ALB_LISTENER_ARN_OUTPUT_KEY,
       ECR_REPOSITORY_NAME_OUTPUT_KEY,
       VPC_ID_OUTPUT_KEY,
-      SUBNET_IDS,
+      ALB_SUBNET_IDS,
+      ECS_SUBNET_IDS,
       HOSTED_ZONE_ID,
       DOMAIN_NAME,
-      USE_CLOUD_FRONT
-=======
-      MAIN_ACCT_ENCRYPTION_KEY_ARN_OUTPUT_KEY,
-      MAIN_ACCT_ALB_ARN_OUTPUT_KEY,
-      VPC_ID,
-      ALB_SUBNET_IDS,
-      ECS_SUBNET_IDS,
-      HOST_ZONE_ID,
-      CERTIFICATE_ID,
-      DOMAIN_NAME,
+      USE_CLOUD_FRONT,
       ALB_INTERNET_FACING
->>>>>>> 5e75905d
     } = getConstants();
 
     super(app, STACK_NAME, {
@@ -203,51 +189,18 @@
     const workflow = new Workflow(this);
     workflow.createSSMDocuments();
 
-<<<<<<< HEAD
     new CfnOutput(this, 'useCloudFront', {
-      value: USE_CLOUD_FRONT
-=======
-    const swbVpc = this._createVpc(VPC_ID, ALB_SUBNET_IDS, ECS_SUBNET_IDS);
-
-    this._createLoadBalancer(
-      swbVpc,
-      apiGwUrl,
-      DOMAIN_NAME,
-      HOST_ZONE_ID,
-      CERTIFICATE_ID,
-      ALB_INTERNET_FACING
-    );
-  }
-
-  private _createVpc(vpcId: string, albSubnetIds: string[], ecsSubnetIds: string[]): SWBVpc {
-    const swbVpc = new SWBVpc(this, 'SWBVpc', {
-      vpcId,
-      albSubnetIds,
-      ecsSubnetIds
-    });
-
-    new CfnOutput(this, 'vpcId', {
-      value: swbVpc.vpc.vpcId,
-      exportName: 'SWB-vpcId'
-    });
-
-    new CfnOutput(this, 'ecsSubnetIds', {
-      value: (swbVpc.ecsSubnetSelection.subnets?.map((subnet) => subnet.subnetId) ?? []).join(','),
-      exportName: 'SWB-ecsSubnetIds'
->>>>>>> 5e75905d
-    });
+      value: String(USE_CLOUD_FRONT)
+    });
+
     if (!USE_CLOUD_FRONT) {
-      const swbVpc = new SWBVpc(this, 'SWBVpc', {
-        vpcId: VPC_ID,
-        subnetIds: SUBNET_IDS
-      });
+      const swbVpc = this._createVpc(VPC_ID, ALB_SUBNET_IDS, ECS_SUBNET_IDS);
       new CfnOutput(this, VPC_ID_OUTPUT_KEY, {
         value: swbVpc.vpc.vpcId,
         exportName: VPC_ID_OUTPUT_KEY
       });
 
-<<<<<<< HEAD
-      this._createLoadBalancer(swbVpc, apiGwUrl, DOMAIN_NAME, HOSTED_ZONE_ID);
+      this._createLoadBalancer(swbVpc, apiGwUrl, DOMAIN_NAME, HOSTED_ZONE_ID, ALB_INTERNET_FACING);
 
       const repository = new Repository(this, 'Repository', {
         imageScanOnPush: true
@@ -261,22 +214,34 @@
         value: apiGwUrl
       });
     }
-=======
+  }
+
+  private _createVpc(vpcId: string, albSubnetIds: string[], ecsSubnetIds: string[]): SWBVpc {
+    const swbVpc = new SWBVpc(this, 'SWBVpc', {
+      vpcId,
+      albSubnetIds,
+      ecsSubnetIds
+    });
+
+    new CfnOutput(this, 'vpcId', {
+      value: swbVpc.vpc.vpcId,
+      exportName: 'SWB-vpcId'
+    });
+
+    new CfnOutput(this, 'ecsSubnetIds', {
+      value: (swbVpc.ecsSubnetSelection.subnets?.map((subnet) => subnet.subnetId) ?? []).join(','),
+      exportName: 'SWB-ecsSubnetIds'
+    });
+
     return swbVpc;
->>>>>>> 5e75905d
   }
 
   private _createLoadBalancer(
     swbVpc: SWBVpc,
     apiGwUrl: string,
     domainName: string,
-<<<<<<< HEAD
-    hostZoneId: string
-=======
-    hostZoneId: string,
-    certificateId: string,
+    hostedZoneId: string,
     internetFacing: boolean
->>>>>>> 5e75905d
   ): void {
     const alb = new SWBApplicationLoadBalancer(this, 'SWBApplicationLoadBalancer', {
       vpc: swbVpc.vpc,
@@ -286,18 +251,7 @@
 
     const zone = HostedZone.fromHostedZoneAttributes(this, 'HostedZone', {
       zoneName: domainName,
-      hostedZoneId: hostZoneId
-    });
-
-    // Add a Route 53 alias with the Load Balancer as the target
-    new ARecord(this, 'AliasRecord', {
-      zone,
-      target: RecordTarget.fromAlias(new LoadBalancerTarget(alb.applicationLoadBalancer))
-    });
-
-    const zone = HostedZone.fromHostedZoneAttributes(this, 'HostedZone', {
-      zoneName: domainName,
-      hostedZoneId: hostZoneId
+      hostedZoneId: hostedZoneId
     });
 
     // Add a Route 53 alias with the Load Balancer as the target
@@ -332,7 +286,6 @@
       certificates: [certificate]
     });
 
-<<<<<<< HEAD
     const targetGroup = new ApplicationTargetGroup(this, 'proxyLambdaTargetGroup', {
       targetType: TargetType.LAMBDA,
       targets: [new LambdaTarget(proxyLambda)]
@@ -350,24 +303,6 @@
       targetGroups: [targetGroup]
     });
 
-=======
-    httpListener.addTargets('proxyLambda', {
-      targets: [new LambdaTarget(proxyLambda)]
-    });
-
-    // Add a listener on port 443 for and use the certificate for HTTPS
-    const certificate = Certificate.fromCertificateArn(this, 'Certificate', certificateId);
-    const httpsListener = alb.applicationLoadBalancer.addListener('HTTPSListener', {
-      port: 443,
-      certificates: [certificate]
-    });
-
-    httpsListener.addTargets('proxyLambda', {
-      targets: [new LambdaTarget(proxyLambda)],
-      healthCheck: { enabled: true }
-    });
-
->>>>>>> 5e75905d
     new CfnOutput(this, this.lambdaEnvVars.MAIN_ACCT_ALB_ARN_OUTPUT_KEY, {
       value: alb.applicationLoadBalancer.loadBalancerArn
     });
