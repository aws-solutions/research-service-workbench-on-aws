/*
 *  Copyright Amazon.com, Inc. or its affiliates. All Rights Reserved.
 *  SPDX-License-Identifier: Apache-2.0
 */

/* eslint-disable @typescript-eslint/ban-types */
/* eslint-disable no-new */
import { join } from 'path';
import { WorkbenchCognito, WorkbenchCognitoProps } from '@amzn/workbench-core-infrastructure';

import { App, CfnOutput, Duration, Stack } from 'aws-cdk-lib';
import {
  AccessLogFormat,
  LambdaIntegration,
  LogGroupLogDestination,
  RestApi
} from 'aws-cdk-lib/aws-apigateway';
import { AttributeType, BillingMode, Table } from 'aws-cdk-lib/aws-dynamodb';
import { Rule, Schedule } from 'aws-cdk-lib/aws-events';

import * as targets from 'aws-cdk-lib/aws-events-targets';
import {
  AccountPrincipal,
  AnyPrincipal,
  Effect,
  Policy,
  PolicyDocument,
  PolicyStatement,
  Role,
  ServicePrincipal
} from 'aws-cdk-lib/aws-iam';
import { Key } from 'aws-cdk-lib/aws-kms';
import { Alias, Code, Function, Runtime } from 'aws-cdk-lib/aws-lambda';
import { LogGroup } from 'aws-cdk-lib/aws-logs';
import { BlockPublicAccess, Bucket, BucketEncryption } from 'aws-cdk-lib/aws-s3';
import _ from 'lodash';
import { getConstants } from './constants';
import Workflow from './environment/workflow';

export class SWBStack extends Stack {
  // We extract a subset of constants required to be set on Lambda
  // Note: AWS_REGION cannot be set since it's a reserved env variable
  public lambdaEnvVars: {
    STAGE: string;
    STACK_NAME: string;
    SSM_DOC_OUTPUT_KEY_SUFFIX: string;
    AMI_IDS_TO_SHARE: string;
    LAUNCH_CONSTRAINT_ROLE_OUTPUT_KEY: string;
    S3_ARTIFACT_BUCKET_ARN_OUTPUT_KEY: string;
    S3_DATASETS_BUCKET_ARN_OUTPUT_KEY: string;
    STATUS_HANDLER_ARN_OUTPUT_KEY: string;
    SC_PORTFOLIO_NAME: string;
    PCLUSTER_API_URL: string;
    ALLOWED_ORIGINS: string;
    COGNITO_DOMAIN: string;
    CLIENT_ID: string;
    CLIENT_SECRET: string;
    USER_POOL_ID: string;
    WEBSITE_URL: string;
    MAIN_ACCT_ENCRYPTION_KEY_ARN_OUTPUT_KEY: string;
  };

  private _accessLogsBucket: Bucket;
  private _s3AccessLogsPrefix: string;

  public constructor(app: App) {
    const {
      STAGE,
      AWS_REGION,
      AWS_REGION_SHORT_NAME,
      S3_ACCESS_LOGS_BUCKET_NAME_OUTPUT_KEY,
      S3_ACCESS_BUCKET_PREFIX,
      S3_ARTIFACT_BUCKET_ARN_OUTPUT_KEY,
      S3_DATASETS_BUCKET_ARN_OUTPUT_KEY,
      LAUNCH_CONSTRAINT_ROLE_OUTPUT_KEY,
      STACK_NAME,
      SSM_DOC_OUTPUT_KEY_SUFFIX,
      AMI_IDS_TO_SHARE,
      STATUS_HANDLER_ARN_OUTPUT_KEY,
      SC_PORTFOLIO_NAME,
      ALLOWED_ORIGINS,
      PCLUSTER_API_URL,
<<<<<<< HEAD
      ALLOWED_ORIGINS,
=======
      UI_CLIENT_URL,
>>>>>>> eadaad28
      COGNITO_DOMAIN,
      USER_POOL_CLIENT_NAME,
      USER_POOL_NAME,
      WEBSITE_URL,
      USER_POOL_ID,
      CLIENT_ID,
      CLIENT_SECRET,
      MAIN_ACCT_ENCRYPTION_KEY_ARN_OUTPUT_KEY
    } = getConstants();

    super(app, STACK_NAME, {
      env: {
        region: AWS_REGION
      }
    });

    const workbenchCognito = this._createCognitoResources(
      COGNITO_DOMAIN,
      WEBSITE_URL,
      USER_POOL_NAME,
      USER_POOL_CLIENT_NAME
    );

    let cognitoDomain: string;
    let clientId: string;
    let clientSecret: string;
    let userPoolId: string;
    if (process.env.LOCAL_DEVELOPMENT === 'true') {
      cognitoDomain = `https://${COGNITO_DOMAIN}.auth.${AWS_REGION}.amazoncognito.com`;
      clientId = CLIENT_ID;
      clientSecret = CLIENT_SECRET;
      userPoolId = USER_POOL_ID;
    } else {
      cognitoDomain = workbenchCognito.cognitoDomain;
      clientId = workbenchCognito.userPoolClientId;
      clientSecret = workbenchCognito.userPoolClientSecret.unsafeUnwrap();
      userPoolId = workbenchCognito.userPoolId;
    }

    // We extract a subset of constants required to be set on Lambda
    // Note: AWS_REGION cannot be set since it's a reserved env variable
    this.lambdaEnvVars = {
      STAGE,
      STACK_NAME,
      SSM_DOC_OUTPUT_KEY_SUFFIX,
      AMI_IDS_TO_SHARE,
      LAUNCH_CONSTRAINT_ROLE_OUTPUT_KEY,
      S3_ARTIFACT_BUCKET_ARN_OUTPUT_KEY,
      S3_DATASETS_BUCKET_ARN_OUTPUT_KEY,
      STATUS_HANDLER_ARN_OUTPUT_KEY,
      SC_PORTFOLIO_NAME,
      PCLUSTER_API_URL,
      ALLOWED_ORIGINS,
      COGNITO_DOMAIN: cognitoDomain,
      CLIENT_ID: clientId,
      CLIENT_SECRET: clientSecret,
      USER_POOL_ID: userPoolId,
      WEBSITE_URL,
      MAIN_ACCT_ENCRYPTION_KEY_ARN_OUTPUT_KEY
    };

    this._createInitialOutputs(AWS_REGION, AWS_REGION_SHORT_NAME, UI_CLIENT_URL);
    this._s3AccessLogsPrefix = S3_ACCESS_BUCKET_PREFIX;
    const mainAcctEncryptionKey = this._createEncryptionKey();
    this._accessLogsBucket = this._createAccessLogsBucket(S3_ACCESS_LOGS_BUCKET_NAME_OUTPUT_KEY);
    const datasetBucket = this._createS3DatasetsBuckets(
      S3_DATASETS_BUCKET_ARN_OUTPUT_KEY,
      mainAcctEncryptionKey
    );
    const artifactS3Bucket = this._createS3ArtifactsBuckets(
      S3_ARTIFACT_BUCKET_ARN_OUTPUT_KEY,
      mainAcctEncryptionKey
    );
    const lcRole = this._createLaunchConstraintIAMRole(LAUNCH_CONSTRAINT_ROLE_OUTPUT_KEY, artifactS3Bucket);
    const createAccountHandler = this._createAccountHandlerLambda(lcRole, artifactS3Bucket, AMI_IDS_TO_SHARE);
    const statusHandler = this._createStatusHandlerLambda(datasetBucket);
    const apiLambda: Function = this._createAPILambda(datasetBucket, artifactS3Bucket);
    this._createDDBTable(apiLambda, statusHandler, createAccountHandler);
    this._createRestApi(apiLambda);

    const workflow = new Workflow(this);
    workflow.createSSMDocuments();
  }

  private _createInitialOutputs(awsRegion: string, awsRegionName: string, uiClientURL: string): void {
    new CfnOutput(this, 'awsRegion', {
      value: awsRegion
    });
    new CfnOutput(this, 'awsRegionShortName', {
      value: awsRegionName
    });
    new CfnOutput(this, 'uiClientURL', {
      value: uiClientURL
    });
  }

  private _createEncryptionKey(): Key {
    const mainKeyPolicy = new PolicyDocument({
      statements: [
        new PolicyStatement({
          actions: ['kms:*'],
          principals: [new AccountPrincipal(this.account)],
          resources: ['*'],
          sid: 'main-key-share-statement'
        })
      ]
    });

    const key = new Key(this, 'mainAccountKey', {
      enableKeyRotation: true,
      policy: mainKeyPolicy
    });

    new CfnOutput(this, this.lambdaEnvVars.MAIN_ACCT_ENCRYPTION_KEY_ARN_OUTPUT_KEY, {
      value: key.keyArn
    });
    return key;
  }

  private _createLaunchConstraintIAMRole(
    launchConstraintRoleNameOutput: string,
    artifactS3Bucket: Bucket
  ): Role {
    const commonScManagement = new PolicyDocument({
      statements: [
        new PolicyStatement({
          actions: [
            'iam:GetRole',
            'iam:GetRolePolicy',
            'iam:*TagRole*',
            'iam:PassRole',
            'iam:DeleteRole',
            'iam:PutRolePolicy',
            'iam:DeleteRolePolicy',
            'iam:DetachRolePolicy',
            'iam:AttachRolePolicy',
            'iam:CreateRole'
          ],
          resources: [
            'arn:aws:iam::*:role/analysis-*',
            'arn:aws:iam::*:role/SC-*-ServiceRole-*',
            'arn:aws:iam::*:role/*-sagemaker-notebook-role'
          ]
        }),
        new PolicyStatement({
          actions: [
            'iam:AddRoleToInstanceProfile',
            'iam:CreateInstanceProfile',
            'iam:GetInstanceProfile',
            'iam:DeleteInstanceProfile',
            'iam:RemoveRoleFromInstanceProfile'
          ],
          resources: [
            'arn:aws:iam::*:instance-profile/analysis-*',
            'arn:aws:iam::*:instance-profile/SC-*-InstanceProfile-*'
          ]
        }),
        new PolicyStatement({
          actions: ['iam:GetPolicy', 'iam:CreatePolicy', 'iam:ListPolicyVersions', 'iam:DeletePolicy'],
          resources: ['arn:aws:iam::*:policy/*-permission-boundary']
        }),
        new PolicyStatement({
          actions: [
            'cloudformation:CreateStack',
            'cloudformation:DescribeStacks',
            'cloudformation:DescribeStackEvents',
            'cloudformation:DeleteStack'
          ],
          resources: ['arn:aws:cloudformation:*:*:stack/SC-*/*']
        }),
        new PolicyStatement({
          actions: ['cloudformation:GetTemplateSummary'],
          resources: ['*'] // Needed to update SC Product. Must be wildcard to cover all possible templates teh product can deploy in different accounts, which we don't know at time of creation
        }),
        new PolicyStatement({
          actions: ['s3:GetObject'],
          resources: ['arn:aws:s3:::sc-*']
        }),
        new PolicyStatement({
          actions: [
            'ec2:AuthorizeSecurityGroupIngress',
            'ec2:AuthorizeSecurityGroupEgress',
            'ec2:RevokeSecurityGroupEgress',
            'ec2:CreateSecurityGroup',
            'ec2:DeleteSecurityGroup',
            'ec2:CreateTags',
            'ec2:DescribeTags',
            'ec2:DescribeKeyPairs',
            'ec2:DescribeSecurityGroups',
            'ec2:DescribeSubnets',
            'ec2:DescribeVpcs'
          ],
          resources: ['*'] // DescribeTags, DescrbeKeyPairs, DescribeSecurityGroups, DescribeSubnets, DescribeVpcs do not allow for resource-based permissions
        }),
        new PolicyStatement({
          actions: ['kms:CreateGrant'],
          resources: ['*'] // Must be wildcard because we do not know the keys at the time of creation of this policy
        })
      ]
    });
    const sagemakerNotebookPolicy = new PolicyDocument({
      statements: [
        new PolicyStatement({
          actions: [
            'sagemaker:DescribeNotebookInstanceLifecycleConfig',
            'sagemaker:CreateNotebookInstanceLifecycleConfig',
            'sagemaker:DeleteNotebookInstanceLifecycleConfig'
          ],
          resources: [
            'arn:aws:sagemaker:*:*:notebook-instance-lifecycle-config/basicnotebookinstancelifecycleconfig-*'
          ]
        }),
        new PolicyStatement({
          actions: [
            'sagemaker:DescribeNotebookInstance',
            'sagemaker:CreateNotebookInstance',
            'sagemaker:StopNotebookInstance',
            'sagemaker:StopNotebookInstance',
            'sagemaker:DeleteNotebookInstance'
          ],
          resources: ['arn:aws:sagemaker:*:*:notebook-instance/basicnotebookinstance-*']
        }),
        new PolicyStatement({
          actions: ['s3:GetObject'],
          resources: [`${artifactS3Bucket.bucketArn}/*`]
        }),
        new PolicyStatement({
          actions: [
            'cloudformation:CreateStack',
            'cloudformation:DeleteStack',
            'cloudformation:DescribeStackEvents',
            'cloudformation:DescribeStacks',
            'cloudformation:GetTemplateSummary',
            'cloudformation:SetStackPolicy',
            'cloudformation:ValidateTemplate',
            'cloudformation:UpdateStack'
          ],
          resources: ['arn:aws:cloudformation:*:*:stack/SC-*']
        }),
        new PolicyStatement({
          actions: [
            'ec2:DescribeNetworkInterfaces',
            'ec2:CreateNetworkInterface',
            'ec2:DeleteNetworkInterface'
          ],
          resources: ['*'] // DescribeNetworkInterfaces does not allow resource-level permissions
        })
      ]
    });

    const iamRole = new Role(this, 'LaunchConstraint', {
      assumedBy: new ServicePrincipal('servicecatalog.amazonaws.com'),
      roleName: `${this.stackName}-LaunchConstraint`,
      description: 'Launch constraint role for Service Catalog products',
      inlinePolicies: {
        sagemakerNotebookLaunchPermissions: sagemakerNotebookPolicy,
        commonScManagement
      }
    });

    new CfnOutput(this, launchConstraintRoleNameOutput, {
      value: iamRole.roleName
    });
    return iamRole;
  }

  /**
   * Create bucket for S3 access logs.
   * Note this bucket does not have sigv4/https policies because these restrict access log delivery.
   * Note this bucket uses S3 Managed encryption as a requirement for access logging.
   * @param bucketName - Name of Access Logs Bucket.
   * @returns S3Bucket
   */
  private _createAccessLogsBucket(bucketNameOutput: string): Bucket {
    const s3Bucket = new Bucket(this, 's3-access-logs', {
      blockPublicAccess: BlockPublicAccess.BLOCK_ALL,
      encryption: BucketEncryption.S3_MANAGED
    });

    s3Bucket.addToResourcePolicy(
      new PolicyStatement({
        effect: Effect.ALLOW,
        principals: [new ServicePrincipal('logging.s3.amazonaws.com')],
        actions: ['s3:PutObject'],
        resources: [`${s3Bucket.bucketArn}/${this._s3AccessLogsPrefix}*`],
        conditions: {
          StringEquals: {
            'aws:SourceAccount': process.env.CDK_DEFAULT_ACCOUNT
          }
        }
      })
    );

    new CfnOutput(this, bucketNameOutput, {
      value: s3Bucket.bucketName,
      exportName: bucketNameOutput
    });

    return s3Bucket;
  }

  private _addS3TLSSigV4BucketPolicy(s3Bucket: Bucket): void {
    s3Bucket.addToResourcePolicy(
      new PolicyStatement({
        sid: 'Deny requests that do not use TLS/HTTPS',
        effect: Effect.DENY,
        principals: [new AnyPrincipal()],
        actions: ['s3:*'],
        resources: [s3Bucket.bucketArn, s3Bucket.arnForObjects('*')],
        conditions: {
          Bool: {
            'aws:SecureTransport': 'false'
          }
        }
      })
    );
    s3Bucket.addToResourcePolicy(
      new PolicyStatement({
        sid: 'Deny requests that do not use SigV4',
        effect: Effect.DENY,
        principals: [new AnyPrincipal()],
        actions: ['s3:*'],
        resources: [s3Bucket.arnForObjects('*')],
        conditions: {
          StringNotEquals: {
            's3:signatureversion': 'AWS4-HMAC-SHA256'
          }
        }
      })
    );
  }

  private _addAccessPointDelegationStatement(s3Bucket: Bucket): void {
    s3Bucket.addToResourcePolicy(
      new PolicyStatement({
        effect: Effect.ALLOW,
        principals: [new AnyPrincipal()],
        actions: ['s3:*'],
        resources: [s3Bucket.bucketArn, s3Bucket.arnForObjects('*')],
        conditions: {
          StringEquals: {
            's3:DataAccessPointAccount': this.account
          }
        }
      })
    );
  }

  private _createS3ArtifactsBuckets(s3ArtifactName: string, mainAcctEncryptionKey: Key): Bucket {
    return this._createSecureS3Bucket('s3-artifacts', s3ArtifactName, mainAcctEncryptionKey);
  }

  private _createS3DatasetsBuckets(s3DatasetsName: string, mainAcctEncryptionKey: Key): Bucket {
    const bucket: Bucket = this._createSecureS3Bucket('s3-datasets', s3DatasetsName, mainAcctEncryptionKey);
    this._addAccessPointDelegationStatement(bucket);

    new CfnOutput(this, 'DataSetsBucketName', {
      value: bucket.bucketName
    });
    return bucket;
  }

  private _createSecureS3Bucket(s3BucketId: string, s3OutputId: string, mainAcctEncryptionKey: Key): Bucket {
    const s3Bucket = new Bucket(this, s3BucketId, {
      blockPublicAccess: BlockPublicAccess.BLOCK_ALL,
      serverAccessLogsBucket: this._accessLogsBucket,
      serverAccessLogsPrefix: this._s3AccessLogsPrefix,
      encryption: BucketEncryption.KMS,
      encryptionKey: mainAcctEncryptionKey
    });
    this._addS3TLSSigV4BucketPolicy(s3Bucket);

    new CfnOutput(this, s3OutputId, {
      value: s3Bucket.bucketArn
    });
    return s3Bucket;
  }

  private _createStatusHandlerLambda(datasetBucket: Bucket): Function {
    const statusHandlerLambda = new Function(this, 'statusHandlerLambda', {
      code: Code.fromAsset(join(__dirname, '../../build/statusHandler')),
      handler: 'statusHandlerLambda.handler',
      runtime: Runtime.NODEJS_14_X,
      environment: this.lambdaEnvVars,
      timeout: Duration.seconds(60),
      memorySize: 256
    });

    statusHandlerLambda.addPermission('RouteHostEvents', {
      action: 'lambda:InvokeFunction',
      principal: new ServicePrincipal('events.amazonaws.com')
    });

    statusHandlerLambda.role?.attachInlinePolicy(
      new Policy(this, 'statusHandlerLambdaPolicy', {
        statements: [
          new PolicyStatement({
            actions: ['sts:AssumeRole'],
            resources: ['arn:aws:iam::*:role/*env-mgmt'],
            sid: 'AssumeRole'
          }),
          new PolicyStatement({
            sid: 'datasetS3Access',
            actions: [
              's3:GetObject',
              's3:GetObjectVersion',
              's3:GetObjectTagging',
              's3:AbortMultipartUpload',
              's3:ListMultipartUploadParts',
              's3:PutObject',
              's3:PutObjectAcl',
              's3:PutObjectTagging',
              's3:ListBucket',
              's3:PutAccessPointPolicy',
              's3:GetAccessPointPolicy'
            ],
            resources: [
              datasetBucket.bucketArn,
              `${datasetBucket.bucketArn}/*`,
              `arn:aws:s3:${this.region}:${this.account}:accesspoint/*`
            ]
          })
        ]
      })
    );

    new CfnOutput(this, 'StatusHandlerLambdaRoleOutput', {
      value: statusHandlerLambda.role!.roleArn
    });

    new CfnOutput(this, 'StatusHandlerLambdaArnOutput', {
      value: statusHandlerLambda.functionArn
    });

    return statusHandlerLambda;
  }

  private _createAccountHandlerLambda(
    launchConstraintRole: Role,
    artifactS3Bucket: Bucket,
    amiIdsToShare: string
  ): Function {
    const lambda = new Function(this, 'accountHandlerLambda', {
      code: Code.fromAsset(join(__dirname, '../../build/accountHandler')),
      handler: 'accountHandlerLambda.handler',
      runtime: Runtime.NODEJS_14_X,
      environment: this.lambdaEnvVars,
      memorySize: 256,
      timeout: Duration.minutes(4)
    });

    const amiIdsList: string[] = JSON.parse(amiIdsToShare);

    const lambdaPolicy = new Policy(this, 'accountHandlerPolicy', {
      statements: [
        new PolicyStatement({
          sid: 'CreatePortfolioShare',
          actions: ['servicecatalog:CreatePortfolioShare'],
          resources: [`arn:aws:catalog:${this.region}:${this.account}:portfolio/*`]
        }),
        // Allows accountHandler to get portfolioId based on portfolioName
        // '*/*' is the minimum permission required because ListPortfolios API does not allow filtering
        new PolicyStatement({
          sid: 'ListPortfolios',
          actions: ['servicecatalog:ListPortfolios'],
          resources: [`arn:aws:servicecatalog:${this.region}:${this.account}:*/*`]
        }),
        new PolicyStatement({
          actions: ['kms:Decrypt', 'kms:GenerateDataKey', 'kms:GetKeyPolicy', 'kms:PutKeyPolicy'],
          resources: [`arn:aws:kms:${this.region}:${this.account}:key/*`],
          sid: 'KMSAccess'
        }),
        new PolicyStatement({
          sid: 'AssumeRole',
          actions: ['sts:AssumeRole'],
          // Confirm the suffix `hosting-account-role` matches with the suffix in `onboard-account.cfn.yaml`
          resources: ['arn:aws:iam::*:role/*hosting-account-role']
        }),
        new PolicyStatement({
          sid: 'GetLaunchConstraint',
          actions: [
            'iam:GetRole',
            'iam:GetRolePolicy',
            'iam:ListRolePolicies',
            'iam:ListAttachedRolePolicies'
          ],
          resources: [launchConstraintRole.roleArn]
        }),
        new PolicyStatement({
          sid: 'ShareSSM',
          actions: ['ssm:ModifyDocumentPermission'],
          resources: [
            this.formatArn({ service: 'ssm', resource: 'document', resourceName: `${this.stackName}-*` })
          ]
        }),
        new PolicyStatement({
          sid: 'Cloudformation',
          actions: ['cloudformation:DescribeStacks'],
          resources: [this.stackId]
        }),
        new PolicyStatement({
          sid: 'S3Bucket',
          actions: ['s3:GetObject'],
          resources: [`${artifactS3Bucket.bucketArn}/*`]
        })
      ]
    });

    if (!_.isEmpty(amiIdsList)) {
      lambdaPolicy.addStatements(
        new PolicyStatement({
          sid: 'ShareAmi',
          actions: ['ec2:ModifyImageAttribute'],
          resources: amiIdsList
        })
      );
    }

    lambda.role?.attachInlinePolicy(lambdaPolicy);

    new CfnOutput(this, 'AccountHandlerLambdaRoleOutput', {
      value: lambda.role!.roleArn
    });

    // Run lambda function every 5 minutes
    const eventRule = new Rule(this, 'scheduleRule', {
      schedule: Schedule.cron({ minute: '0/5' })
    });
    eventRule.addTarget(new targets.LambdaFunction(lambda));

    return lambda;
  }

  private _createAPILambda(datasetBucket: Bucket, artifactS3Bucket: Bucket): Function {
    const { AWS_REGION } = getConstants();

    const apiLambda = new Function(this, 'apiLambda', {
      code: Code.fromAsset(join(__dirname, '../../build/backendAPI')),
      handler: 'backendAPILambda.handler',
      runtime: Runtime.NODEJS_14_X,
      environment: this.lambdaEnvVars,
      timeout: Duration.seconds(29), // Integration timeout should be 29 seconds https://docs.aws.amazon.com/apigateway/latest/developerguide/limits.html
      memorySize: 832
    });
    apiLambda.role?.attachInlinePolicy(
      new Policy(this, 'apiLambdaPolicy', {
        statements: [
          new PolicyStatement({
            actions: ['events:DescribeRule', 'events:Put*'],
            resources: [`arn:aws:events:${AWS_REGION}:${this.account}:event-bus/default`],
            sid: 'EventBridgeAccess'
          }),
          new PolicyStatement({
            actions: ['cloudformation:DescribeStacks', 'cloudformation:DescribeStackEvents'],
            resources: [`arn:aws:cloudformation:${AWS_REGION}:*:stack/${this.stackName}*`],
            sid: 'CfnAccess'
          }),
          new PolicyStatement({
            actions: ['servicecatalog:ListLaunchPaths'],
            resources: [`arn:aws:catalog:${AWS_REGION}:*:product/*`],
            sid: 'ScAccess'
          }),
          new PolicyStatement({
            actions: ['cognito-idp:DescribeUserPoolClient'],
            resources: [`arn:aws:cognito-idp:${AWS_REGION}:${this.account}:userpool/*`],
            sid: 'CognitoAccess'
          }),
          new PolicyStatement({
            actions: ['sts:AssumeRole'],
            resources: ['arn:aws:iam::*:role/*env-mgmt', 'arn:aws:iam::*:role/*hosting-account-role'],
            sid: 'AssumeRole'
          }),
          new PolicyStatement({
            actions: ['kms:GetKeyPolicy', 'kms:PutKeyPolicy', 'kms:GenerateDataKey'], //GenerateDataKey is required when creating a DS through the API
            resources: [`arn:aws:kms:${AWS_REGION}:${this.account}:key/*`],
            sid: 'KMSAccess'
          }),
          new PolicyStatement({
            actions: ['events:DescribeRule', 'events:Put*'],
            resources: ['*'],
            sid: 'EventbridgeAccess'
          }),
          new PolicyStatement({
            actions: ['logs:CreateLogGroup', 'logs:CreateLogStream', 'logs:PutLogEvents'],
            resources: ['*']
          }),
          new PolicyStatement({
            sid: 'datasetS3Access',
            actions: [
              's3:GetObject',
              's3:GetObjectVersion',
              's3:GetObjectTagging',
              's3:AbortMultipartUpload',
              's3:ListMultipartUploadParts',
              's3:GetBucketPolicy',
              's3:PutBucketPolicy',
              's3:PutObject',
              's3:PutObjectAcl',
              's3:PutObjectTagging',
              's3:ListBucket',
              's3:PutAccessPointPolicy',
              's3:GetAccessPointPolicy',
              's3:CreateAccessPoint',
              's3:DeleteAccessPoint'
            ],
            resources: [
              datasetBucket.bucketArn,
              `${datasetBucket.bucketArn}/*`,
              `arn:aws:s3:${this.region}:${this.account}:accesspoint/*`
            ]
          }),
          new PolicyStatement({
            sid: 'environmentBootstrapS3Access',
            actions: ['s3:GetObject', 's3:GetBucketPolicy', 's3:PutBucketPolicy'],
            resources: [artifactS3Bucket.bucketArn, `${artifactS3Bucket.bucketArn}/*`]
          }),
          new PolicyStatement({
            sid: 'cognitoAccess',
            actions: [
              'cognito-idp:AdminAddUserToGroup',
              'cognito-idp:AdminCreateUser',
              'cognito-idp:AdminDeleteUser',
              'cognito-idp:AdminGetUser',
              'cognito-idp:AdminListGroupsForUser',
              'cognito-idp:AdminRemoveUserFromGroup',
              'cognito-idp:AdminUpdateUserAttributes',
              'cognito-idp:CreateGroup',
              'cognito-idp:DeleteGroup',
              'cognito-idp:ListGroups',
              'cognito-idp:ListUsers',
              'cognito-idp:ListUsersInGroup'
            ],
            resources: ['*']
          })
        ]
      })
    );

    new CfnOutput(this, 'ApiLambdaRoleOutput', {
      value: apiLambda.role!.roleArn
    });

    return apiLambda;
  }

  // API Gateway
  private _createRestApi(apiLambda: Function): void {
    const logGroup = new LogGroup(this, 'APIGatewayAccessLogs');
    const API: RestApi = new RestApi(this, `API-Gateway API`, {
      restApiName: 'Backend API Name',
      description: 'Backend API',
      deployOptions: {
        stageName: 'dev',
        accessLogDestination: new LogGroupLogDestination(logGroup),
        accessLogFormat: AccessLogFormat.custom(
          JSON.stringify({
            stage: '$context.stage',
            requestId: '$context.requestId',
            integrationRequestId: '$context.integration.requestId',
            status: '$context.status',
            apiId: '$context.apiId',
            resourcePath: '$context.resourcePath',
            path: '$context.path',
            resourceId: '$context.resourceId',
            httpMethod: '$context.httpMethod',
            sourceIp: '$context.identity.sourceIp',
            userAgent: '$context.identity.userAgent'
          })
        )
      },
      defaultCorsPreflightOptions: {
        allowHeaders: ['Content-Type', 'X-Amz-Date', 'Authorization', 'X-Api-Key'],
        allowMethods: ['OPTIONS', 'GET', 'POST', 'PUT', 'PATCH', 'DELETE'],
        allowCredentials: true,
        allowOrigins: JSON.parse(this.lambdaEnvVars.ALLOWED_ORIGINS || '[]')
      }
    });

    new CfnOutput(this, 'apiUrlOutput', {
      value: API.url
    });

    if (process.env.LOCAL_DEVELOPMENT === 'true') {
      // SAM local start-api doesn't work with ALIAS so this is the workaround to allow us to run the code locally
      // https://github.com/aws/aws-sam-cli/issues/2227
      API.root.addProxy({
        defaultIntegration: new LambdaIntegration(apiLambda)
      });
    } else {
      const alias = new Alias(this, 'LiveAlias', {
        aliasName: 'live',
        version: apiLambda.currentVersion,
        provisionedConcurrentExecutions: 1
      });
      API.root.addProxy({
        defaultIntegration: new LambdaIntegration(alias)
      });
    }
  }

  // DynamoDB Table
  private _createDDBTable(
    apiLambda: Function,
    statusHandler: Function,
    createAccountHandler: Function
  ): Table {
    const tableName: string = `${this.stackName}`;
    const table = new Table(this, tableName, {
      partitionKey: { name: 'pk', type: AttributeType.STRING },
      sortKey: { name: 'sk', type: AttributeType.STRING },
      tableName: tableName,
      billingMode: BillingMode.PAY_PER_REQUEST
    });
    // Add GSI for get resource by name
    table.addGlobalSecondaryIndex({
      indexName: 'getResourceByName',
      partitionKey: { name: 'resourceType', type: AttributeType.STRING },
      sortKey: { name: 'name', type: AttributeType.STRING }
    });
    // Add GSI for get resource by status
    table.addGlobalSecondaryIndex({
      indexName: 'getResourceByStatus',
      partitionKey: { name: 'resourceType', type: AttributeType.STRING },
      sortKey: { name: 'status', type: AttributeType.STRING }
    });
    // Add GSI for get resource by createdAt
    table.addGlobalSecondaryIndex({
      indexName: 'getResourceByCreatedAt',
      partitionKey: { name: 'resourceType', type: AttributeType.STRING },
      sortKey: { name: 'createdAt', type: AttributeType.STRING }
    });
    // Add GSI for get resource by dependency
    table.addGlobalSecondaryIndex({
      indexName: 'getResourceByDependency',
      partitionKey: { name: 'resourceType', type: AttributeType.STRING },
      sortKey: { name: 'dependency', type: AttributeType.STRING }
    });
    // Add GSI for get resource by owner
    table.addGlobalSecondaryIndex({
      indexName: 'getResourceByOwner',
      partitionKey: { name: 'resourceType', type: AttributeType.STRING },
      sortKey: { name: 'owner', type: AttributeType.STRING }
    });
    // TODO Add GSI for get resource by cost
    // Add GSI for get resource by type
    table.addGlobalSecondaryIndex({
      indexName: 'getResourceByType',
      partitionKey: { name: 'resourceType', type: AttributeType.STRING },
      sortKey: { name: 'type', type: AttributeType.STRING }
    });
    // Grant the Lambda Functions read access to the DynamoDB table
    table.grantReadWriteData(apiLambda);
    table.grantReadWriteData(statusHandler);
    table.grantReadWriteData(createAccountHandler);
    new CfnOutput(this, 'dynamoDBTableOutput', { value: table.tableArn });
    return table;
  }

  private _createCognitoResources(
    domainPrefix: string,
    websiteUrl: string,
    userPoolName: string,
    userPoolClientName: string
  ): WorkbenchCognito {
    const props: WorkbenchCognitoProps = {
      domainPrefix: domainPrefix,
      websiteUrl: websiteUrl,
      userPoolName: userPoolName,
      userPoolClientName: userPoolClientName,
      oidcIdentityProviders: []
    };

    const workbenchCognito = new WorkbenchCognito(this, 'ServiceWorkbenchCognito', props);

    new CfnOutput(this, 'cognitoUserPoolId', {
      value: workbenchCognito.userPoolId
    });

    new CfnOutput(this, 'cognitoUserPoolClientId', {
      value: workbenchCognito.userPoolClientId
    });

    new CfnOutput(this, 'cognitoDomainName', {
      value: workbenchCognito.cognitoDomain
    });

    return workbenchCognito;
  }
}<|MERGE_RESOLUTION|>--- conflicted
+++ resolved
@@ -78,13 +78,9 @@
       AMI_IDS_TO_SHARE,
       STATUS_HANDLER_ARN_OUTPUT_KEY,
       SC_PORTFOLIO_NAME,
+      PCLUSTER_API_URL,
       ALLOWED_ORIGINS,
-      PCLUSTER_API_URL,
-<<<<<<< HEAD
-      ALLOWED_ORIGINS,
-=======
       UI_CLIENT_URL,
->>>>>>> eadaad28
       COGNITO_DOMAIN,
       USER_POOL_CLIENT_NAME,
       USER_POOL_NAME,
