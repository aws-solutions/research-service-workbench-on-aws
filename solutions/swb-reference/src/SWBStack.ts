--- conflicted
+++ resolved
@@ -58,9 +58,7 @@
       STATUS_HANDLER_ARN_NAME,
       SC_PORTFOLIO_NAME,
       ALLOWED_ORIGINS,
-<<<<<<< HEAD
-      UI_CLIENT_URL
-=======
+      UI_CLIENT_URL,
       COGNITO_DOMAIN,
       USER_POOL_CLIENT_NAME,
       USER_POOL_NAME,
@@ -68,7 +66,6 @@
       USER_POOL_ID,
       CLIENT_ID,
       CLIENT_SECRET
->>>>>>> c54ab137
     } = getConstants();
 
     super(app, STACK_NAME, {
@@ -120,12 +117,8 @@
       WEBSITE_URL
     };
 
-<<<<<<< HEAD
     this._createInitialOutputs(AWS_REGION, AWS_REGION_SHORT_NAME, UI_CLIENT_URL);
-    this._createS3DatasetsBuckets(S3_DATASETS_BUCKET_ARN_NAME);
-=======
     const datasetBucket = this._createS3DatasetsBuckets(S3_DATASETS_BUCKET_ARN_NAME);
->>>>>>> c54ab137
     const artifactS3Bucket = this._createS3ArtifactsBuckets(S3_ARTIFACT_BUCKET_ARN_NAME);
     const lcRole = this._createLaunchConstraintIAMRole(LAUNCH_CONSTRAINT_ROLE_NAME);
     const createAccountHandler = this._createAccountHandlerLambda(lcRole, artifactS3Bucket);
