--- conflicted
+++ resolved
@@ -1501,11 +1501,7 @@
       oidcIdentityProviders: [],
       // Extend access token expiration to 60 minutes to allow integration tests to run successfully. Once MAFoundation-310 has been implemented to allow multiple clientIds, we'll create a separate client for integration tests and the "main" client access token expiration time can be return to 15 minutes
       webUiUserPoolTokenValidity: {
-<<<<<<< HEAD
-        accessTokenValidity: Duration.minutes(60)
-=======
         accessTokenValidity: Duration.minutes(15)
->>>>>>> 0b68cd5c
       },
       programmaticAccessUserPoolTokenValidity: {
         accessTokenValidity: Duration.minutes(60)
