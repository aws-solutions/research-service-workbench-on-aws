--- conflicted
+++ resolved
@@ -11,21 +11,14 @@
 import * as targets from 'aws-cdk-lib/aws-events-targets';
 
 import {
-<<<<<<< HEAD
+  AnyPrincipal
   Effect,
-=======
->>>>>>> ade30656
   Policy,
   PolicyDocument,
   PolicyStatement,
   Role,
   ServicePrincipal,
-<<<<<<< HEAD
   StarPrincipal
-=======
-  Effect,
-  AnyPrincipal
->>>>>>> ade30656
 } from 'aws-cdk-lib/aws-iam';
 import { Alias, Code, Function, Runtime } from 'aws-cdk-lib/aws-lambda';
 import { BlockPublicAccess, Bucket } from 'aws-cdk-lib/aws-s3';
@@ -280,21 +273,12 @@
     return iamRole;
   }
 
-<<<<<<< HEAD
   private _addS3TLSSigV4BucketPolicy(s3Bucket: Bucket): void {
-=======
-  private _createS3ArtifactsBuckets(s3ArtifactName: string): Bucket {
-    const s3Bucket = new Bucket(this, 's3-artifacts', {
-      blockPublicAccess: BlockPublicAccess.BLOCK_ALL
-    });
-
->>>>>>> ade30656
     s3Bucket.addToResourcePolicy(
       new PolicyStatement({
         sid: 'Deny requests that do not use TLS/HTTPS',
         effect: Effect.DENY,
-<<<<<<< HEAD
-        principals: [new StarPrincipal()],
+        principals: [new AnyPrincipal()],
         actions: ['s3:*'],
         resources: [s3Bucket.bucketArn, s3Bucket.arnForObjects('*')],
         conditions: {
@@ -304,21 +288,11 @@
         }
       })
     );
-=======
-        resources: [s3Bucket.bucketArn, `${s3Bucket.bucketArn}/*`],
-        actions: ['s3:*'],
-        principals: [new AnyPrincipal()],
-        conditions: { Bool: { 'aws:SecureTransport': 'false' } }
-      })
-    );
-
->>>>>>> ade30656
     s3Bucket.addToResourcePolicy(
       new PolicyStatement({
         sid: 'Deny requests that do not use SigV4',
         effect: Effect.DENY,
-<<<<<<< HEAD
-        principals: [new StarPrincipal()],
+        principals: [new AnyPrincipal()],
         actions: ['s3:*'],
         resources: [s3Bucket.arnForObjects('*')],
         conditions: {
@@ -329,32 +303,20 @@
       })
     );
   }
-=======
-        resources: [`${s3Bucket.bucketArn}/*`],
-        actions: ['s3:*'],
-        principals: [new AnyPrincipal()],
-        conditions: { StringNotEquals: { 's3:signatureversion': 'AWS4-HMAC-SHA256' } }
-      })
-    );
->>>>>>> ade30656
 
   private _createS3ArtifactsBuckets(s3ArtifactName: string): Bucket {
     return this._createSecureS3Bucket('s3-artifacts', s3ArtifactName);
   }
 
   private _createS3DatasetsBuckets(s3DatasetsName: string): Bucket {
-<<<<<<< HEAD
     return this._createSecureS3Bucket('s3-datasets', s3DatasetsName);
   }
 
   private _createSecureS3Bucket(s3BucketId: string, s3OutputId: string): Bucket {
-    const s3Bucket = new Bucket(this, s3BucketId, {});
+    const s3Bucket = new Bucket(this, s3BucketId, {
+      blockPublicAccess: BlockPublicAccess.BLOCK_ALL
+    });
     this._addS3TLSSigV4BucketPolicy(s3Bucket);
-=======
-    const s3Bucket = new Bucket(this, 's3-datasets', {
-      blockPublicAccess: BlockPublicAccess.BLOCK_ALL
-    });
->>>>>>> ade30656
 
     new CfnOutput(this, s3OutputId, {
       value: s3Bucket.bucketArn
