/* eslint-disable @typescript-eslint/ban-types */
/* eslint-disable no-new */
/* eslint-disable */
import { LambdaIntegration, RestApi } from 'aws-cdk-lib/aws-apigateway';
import { Code, Function, Runtime } from 'aws-cdk-lib/aws-lambda';
import { EventBus, Rule, Schedule } from 'aws-cdk-lib/aws-events';
import { Bucket } from 'aws-cdk-lib/aws-s3';
import { App, CfnOutput, Stack } from 'aws-cdk-lib';
import * as targets from 'aws-cdk-lib/aws-events-targets';
import { join } from 'path';
import Workflow from './environment/workflow';
import { Policy, PolicyDocument, PolicyStatement, Role, ServicePrincipal } from 'aws-cdk-lib/aws-iam';
import { getConstants } from './constants';

export class SWBStack extends Stack {
  // We extract a subset of constants required to be set on Lambda
  // Note: AWS_REGION cannot be set since it's a reserved env variable
  public lambdaEnvVars: {
    STAGE: string;
    STACK_NAME: string;
    SSM_DOC_NAME_SUFFIX: string;
    MAIN_ACCOUNT_BUS_ARN_NAME: string;
    AMI_IDS_TO_SHARE: string;
  };
  public constructor(app: App) {
    const {
      STAGE,
      AWS_REGION,
      S3_ARTIFACT_BUCKET_ARN_NAME,
      LAUNCH_CONSTRAINT_ROLE_NAME,
      STACK_NAME,
      SSM_DOC_NAME_SUFFIX,
      MAIN_ACCOUNT_BUS_ARN_NAME,
      AMI_IDS_TO_SHARE
    } = getConstants();

    super(app, STACK_NAME, {
      env: {
        region: AWS_REGION
      }
    });

    // We extract a subset of constants required to be set on Lambda
    // Note: AWS_REGION cannot be set since it's a reserved env variable
    this.lambdaEnvVars = {
      STAGE,
      STACK_NAME,
      SSM_DOC_NAME_SUFFIX,
      MAIN_ACCOUNT_BUS_ARN_NAME,
      AMI_IDS_TO_SHARE
    };

    const apiLambdaRole: Role = this._createAPILambdaRole();
    const apiLambda: Function = this._createAPILambda(apiLambdaRole);
    this._createRestApi(apiLambda);

    this._createStatusHandlerLambda();
    const lcRole = this._createLaunchConstraintIAMRole(LAUNCH_CONSTRAINT_ROLE_NAME);
    this._createAccountHandlerLambda(lcRole);

    const workflow = new Workflow(this);
    workflow.createSSMDocuments();

    this._createEventBridgeResources();
    this._createS3Buckets(S3_ARTIFACT_BUCKET_ARN_NAME);
  }

  private _createLaunchConstraintIAMRole(launchConstraintRoleNameOutput: string): Role {
    const sagemakerPolicy = new PolicyDocument({
      statements: [
        new PolicyStatement({
          actions: [
            'sagemaker:DescribeNotebookInstanceLifecycleConfig',
            'sagemaker:CreateNotebookInstanceLifecycleConfig',
            'sagemaker:DeleteNotebookInstanceLifecycleConfig'
          ],
          resources: [
            'arn:aws:sagemaker:*:*:notebook-instance-lifecycle-config/basicnotebookinstancelifecycleconfig-*'
          ]
        }),
        new PolicyStatement({
          actions: [
            'sagemaker:DescribeNotebookInstance',
            'sagemaker:CreateNotebookInstance',
            'sagemaker:StopNotebookInstance',
            'sagemaker:StopNotebookInstance',
            'sagemaker:DeleteNotebookInstance'
          ],
          resources: ['arn:aws:sagemaker:*:*:notebook-instance/basicnotebookinstance-*']
        }),
        new PolicyStatement({
          actions: ['s3:GetObject'],
          resources: ['*']
        }),
        new PolicyStatement({
          actions: ['servicecatalog:*'],
          resources: ['*']
        }),
        new PolicyStatement({
          actions: [
            'cloudformation:CreateStack',
            'cloudformation:DeleteStack',
            'cloudformation:DescribeStackEvents',
            'cloudformation:DescribeStacks',
            'cloudformation:GetTemplateSummary',
            'cloudformation:SetStackPolicy',
            'cloudformation:ValidateTemplate',
            'cloudformation:UpdateStack'
          ],
          resources: ['arn:aws:cloudformation:*:*:stack/SC-*']
        }),
        new PolicyStatement({
          actions: [
            'ec2:DescribeNetworkInterfaces',
            'ec2:CreateNetworkInterface',
            'ec2:DeleteNetworkInterface'
          ],
          resources: ['*']
        })
      ]
    });

    const iamRole = new Role(this, 'LaunchConstraint', {
      assumedBy: new ServicePrincipal('servicecatalog.amazonaws.com'),
      roleName: `${this.stackName}-LaunchConstraint`,
      description: 'Launch constraint role for Service Catalog products',
      inlinePolicies: {
        sagemakerLaunchPermissions: sagemakerPolicy
      }
    });

    new CfnOutput(this, launchConstraintRoleNameOutput, {
      value: iamRole.roleName
    });
    return iamRole;
  }

  private _createS3Buckets(s3ArtifactName: string): void {
    const s3Bucket = new Bucket(this, 's3-artifacts', {});

    new CfnOutput(this, s3ArtifactName, {
      value: s3Bucket.bucketArn
    });
  }

  private _createEventBridgeResources(): void {
    const bus = new EventBus(this, 'bus', {
      eventBusName: this.stackName
    });

    new CfnOutput(this, 'EventBusOutput', {
      value: bus.eventBusArn
    });
  }

  private _createStatusHandlerLambda(): void {
    const statusHandlerLambda = new Function(this, 'statusHandlerLambda', {
      code: Code.fromAsset(join(__dirname, '../build/statusHandler')),
      handler: 'statusHandlerLambda.handler',
      runtime: Runtime.NODEJS_14_X,
      environment: this.lambdaEnvVars
    });

    new CfnOutput(this, 'statusHandlerLambdaRoleOutput', {
      value: statusHandlerLambda.role!.roleArn
    });
  }

<<<<<<< HEAD
  private _createAccountHandlerLambda(launchConstraintRole: Role): void {
    const {
      STACK_NAME,
      LAUNCH_CONSTRAINT_ROLE_NAME,
      SSM_DOC_NAME_SUFFIX,
      AMI_IDS_TO_SHARE,
      S3_ARTIFACT_BUCKET_ARN_NAME
    } = getConstants();
    const lambda = new Function(this, 'accountHandlerLambda', {
      code: Code.fromAsset(join(__dirname, '../build/accountHandler')),
      handler: 'accountHandlerLambda.handler',
      runtime: Runtime.NODEJS_14_X,
      memorySize: 256,
      environment: {
        STACK_NAME,
        LAUNCH_CONSTRAINT_ROLE_NAME,
        SSM_DOC_NAME_SUFFIX,
        AMI_IDS_TO_SHARE,
        S3_ARTIFACT_BUCKET_ARN_NAME
      }
=======
  private _createAccountHandlerLambda(): void {
    const accountHandlerLambda = new Function(this, 'accountHandlerLambda', {
      code: Code.fromAsset(join(__dirname, '../build/accountHandler')),
      handler: 'accountHandlerLambda.handler',
      runtime: Runtime.NODEJS_14_X,
      environment: this.lambdaEnvVars
    });

    new CfnOutput(this, 'accountHandlerLambdaRoleOutput', {
      value: accountHandlerLambda.role!.roleArn
>>>>>>> ca46c70e
    });

    const createPortfolioSharePolicy = new PolicyStatement({
      actions: ['servicecatalog:CreatePortfolioShare'],
      resources: [`arn:aws:catalog:${this.region}:${this.account}:portfolio/*`]
    });

    const assumeRolePolicy = new PolicyStatement({
      actions: ['sts:AssumeRole'],
      // Confirm the suffix `cross-account-role` matches with the suffix in `onboard-account.cfn.yaml`
      resources: [`arn:aws:iam::*:role/${this.stackName}-cross-account-role`]
    });

    const getLaunchConstraintPolicy = new PolicyStatement({
      actions: ['iam:GetRole', 'iam:GetRolePolicy', 'iam:ListRolePolicies', 'iam:ListAttachedRolePolicies'],
      resources: [launchConstraintRole.roleArn]
    });

    const shareAmiPolicy = new PolicyStatement({
      actions: ['ec2:ModifyImageAttribute'],
      resources: ['*']
    });
<<<<<<< HEAD

    const shareSSMPolicy = new PolicyStatement({
      actions: ['ssm:ModifyDocumentPermission'],
      resources: [
        this.formatArn({ service: 'ssm', resource: 'document', resourceName: `${this.stackName}-*` })
      ]
    });

    const cloudformationPolicy = new PolicyStatement({
      actions: ['cloudformation:DescribeStacks'],
      resources: [this.stackId]
    });
    lambda.role?.attachInlinePolicy(
      new Policy(this, 'accountHandlerPolicy', {
        statements: [
          createPortfolioSharePolicy,
          assumeRolePolicy,
          getLaunchConstraintPolicy,
          shareAmiPolicy,
          shareSSMPolicy,
          cloudformationPolicy
        ]
      })
    );
    // Run lambda function every 5 minutes
    // const eventRule = new Rule(this, 'scheduleRule', {
    //   schedule: Schedule.cron({ minute: '0/5' })
    // });
    // eventRule.addTarget(new targets.LambdaFunction(lambda));
=======
    eventRule.addTarget(new targets.LambdaFunction(accountHandlerLambda));
>>>>>>> ca46c70e
  }

  private _createAPILambdaRole(): Role {
    const { AWS_REGION } = getConstants();
    const apiLambdaRole = new Role(this, 'ApiLambdaRole', {
      assumedBy: new ServicePrincipal('lambda.amazonaws.com'),
      roleName: `${this.stackName}-ApiLambdaRole`,
      description: 'Role assumed by API routes',
      inlinePolicies: {
        adminPerms: new PolicyDocument({
          statements: [
            // TODO: Restrict policy permissions
            new PolicyStatement({
              actions: ['dynamodb:*'],
              resources: ['*'],
              sid: 'DynamoDB-Access'
            }),
            new PolicyStatement({
              actions: ['cloudformation:DescribeStacks', 'cloudformation:DescribeStackEvents'],
              resources: [`arn:aws:cloudformation:${AWS_REGION}:*:stack/${this.stackName}`],
              sid: 'CfN-Access'
            }),
            new PolicyStatement({
              actions: ['sts:AssumeRole'],
              resources: ['arn:aws:iam::*:role/*env-mgmt', 'arn:aws:iam::*:role/*cross-account-role'],
              sid: 'AssumeRole'
            })
          ]
        })
      }
    });
    return apiLambdaRole;
  }

  private _createAPILambda(apiLambdaRole: Role): Function {
    const apiLambda = new Function(this, 'apiLambda', {
      code: Code.fromAsset(join(__dirname, '../build/backendAPI')),
      handler: 'backendAPILambda.handler',
      runtime: Runtime.NODEJS_14_X,
      environment: this.lambdaEnvVars,
      role: apiLambdaRole
    });

    new CfnOutput(this, 'apiLambdaRoleOutput', {
      value: apiLambda.role!.roleArn
    });

    return apiLambda;
  }

  // API Gateway
  private _createRestApi(apiLambda: Function): void {
    const API: RestApi = new RestApi(this, `API-Gateway API`, {
      restApiName: 'Backend API Name',
      description: 'Backend API',
      deployOptions: {
        stageName: 'dev'
      },
      defaultCorsPreflightOptions: {
        allowHeaders: ['Content-Type', 'X-Amz-Date', 'Authorization', 'X-Api-Key'],
        allowMethods: ['OPTIONS', 'GET', 'POST', 'PUT', 'PATCH', 'DELETE'],
        allowCredentials: true,
        allowOrigins: ['http://localhost:3000']
      }
    });

    new CfnOutput(this, 'apiUrlOutput', {
      value: API.url
    });

    API.root.addProxy({
      defaultIntegration: new LambdaIntegration(apiLambda)
    });
  }
}<|MERGE_RESOLUTION|>--- conflicted
+++ resolved
@@ -166,39 +166,12 @@
     });
   }
 
-<<<<<<< HEAD
   private _createAccountHandlerLambda(launchConstraintRole: Role): void {
-    const {
-      STACK_NAME,
-      LAUNCH_CONSTRAINT_ROLE_NAME,
-      SSM_DOC_NAME_SUFFIX,
-      AMI_IDS_TO_SHARE,
-      S3_ARTIFACT_BUCKET_ARN_NAME
-    } = getConstants();
     const lambda = new Function(this, 'accountHandlerLambda', {
       code: Code.fromAsset(join(__dirname, '../build/accountHandler')),
       handler: 'accountHandlerLambda.handler',
       runtime: Runtime.NODEJS_14_X,
-      memorySize: 256,
-      environment: {
-        STACK_NAME,
-        LAUNCH_CONSTRAINT_ROLE_NAME,
-        SSM_DOC_NAME_SUFFIX,
-        AMI_IDS_TO_SHARE,
-        S3_ARTIFACT_BUCKET_ARN_NAME
-      }
-=======
-  private _createAccountHandlerLambda(): void {
-    const accountHandlerLambda = new Function(this, 'accountHandlerLambda', {
-      code: Code.fromAsset(join(__dirname, '../build/accountHandler')),
-      handler: 'accountHandlerLambda.handler',
-      runtime: Runtime.NODEJS_14_X,
       environment: this.lambdaEnvVars
-    });
-
-    new CfnOutput(this, 'accountHandlerLambdaRoleOutput', {
-      value: accountHandlerLambda.role!.roleArn
->>>>>>> ca46c70e
     });
 
     const createPortfolioSharePolicy = new PolicyStatement({
@@ -221,7 +194,6 @@
       actions: ['ec2:ModifyImageAttribute'],
       resources: ['*']
     });
-<<<<<<< HEAD
 
     const shareSSMPolicy = new PolicyStatement({
       actions: ['ssm:ModifyDocumentPermission'],
@@ -246,14 +218,16 @@
         ]
       })
     );
+
+    new CfnOutput(this, 'accountHandlerLambdaRoleOutput', {
+      value: lambda.role!.roleArn
+    });
+
     // Run lambda function every 5 minutes
     // const eventRule = new Rule(this, 'scheduleRule', {
     //   schedule: Schedule.cron({ minute: '0/5' })
     // });
     // eventRule.addTarget(new targets.LambdaFunction(lambda));
-=======
-    eventRule.addTarget(new targets.LambdaFunction(accountHandlerLambda));
->>>>>>> ca46c70e
   }
 
   private _createAPILambdaRole(): Role {
