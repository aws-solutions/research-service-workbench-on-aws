/* eslint-disable @typescript-eslint/ban-types */
/* eslint-disable no-new */
import { LambdaIntegration, RestApi } from 'aws-cdk-lib/aws-apigateway';
import { Code, Function, Runtime } from 'aws-cdk-lib/aws-lambda';
import { Rule, Schedule } from 'aws-cdk-lib/aws-events';
import { Bucket } from 'aws-cdk-lib/aws-s3';
import { App, CfnOutput, Duration, Stack } from 'aws-cdk-lib';
import * as targets from 'aws-cdk-lib/aws-events-targets';
import { join } from 'path';
import Workflow from './environment/workflow';
import { Policy, PolicyDocument, PolicyStatement, Role, ServicePrincipal } from 'aws-cdk-lib/aws-iam';
import { getConstants } from './constants';
import { AttributeType, Table } from 'aws-cdk-lib/aws-dynamodb';

export class SWBStack extends Stack {
  // We extract a subset of constants required to be set on Lambda
  // Note: AWS_REGION cannot be set since it's a reserved env variable
  public lambdaEnvVars: {
    STAGE: string;
    STACK_NAME: string;
    SSM_DOC_NAME_SUFFIX: string;
    AMI_IDS_TO_SHARE: string;
    LAUNCH_CONSTRAINT_ROLE_NAME: string;
    S3_ARTIFACT_BUCKET_ARN_NAME: string;
    STATUS_HANDLER_ARN_NAME: string;
<<<<<<< HEAD
=======
    EB_EVENT_TYPE_STATUS_UPDATE: string;
    SC_PORTFOLIO_NAME: string;
>>>>>>> 37ee1f3a
  };
  public constructor(app: App) {
    const {
      STAGE,
      AWS_REGION,
      S3_ARTIFACT_BUCKET_ARN_NAME,
      LAUNCH_CONSTRAINT_ROLE_NAME,
      STACK_NAME,
      SSM_DOC_NAME_SUFFIX,
      AMI_IDS_TO_SHARE,
<<<<<<< HEAD
      STATUS_HANDLER_ARN_NAME
=======
      STATUS_HANDLER_ARN_NAME,
      EB_EVENT_TYPE_STATUS_UPDATE,
      SC_PORTFOLIO_NAME
>>>>>>> 37ee1f3a
    } = getConstants();

    super(app, STACK_NAME, {
      env: {
        region: AWS_REGION
      }
    });

    // We extract a subset of constants required to be set on Lambda
    // Note: AWS_REGION cannot be set since it's a reserved env variable
    this.lambdaEnvVars = {
      STAGE,
      STACK_NAME,
      SSM_DOC_NAME_SUFFIX,
      AMI_IDS_TO_SHARE,
      LAUNCH_CONSTRAINT_ROLE_NAME,
      S3_ARTIFACT_BUCKET_ARN_NAME,
<<<<<<< HEAD
      STATUS_HANDLER_ARN_NAME
=======
      STATUS_HANDLER_ARN_NAME,
      EB_EVENT_TYPE_STATUS_UPDATE,
      SC_PORTFOLIO_NAME
>>>>>>> 37ee1f3a
    };

    const statusHandler = this._createStatusHandlerLambda();
    const apiLambda: Function = this._createAPILambda(statusHandler.functionArn);
    const table = this._createDDBTable(apiLambda);
    this._createRestApi(apiLambda);

    const artifactS3Bucket = this._createS3Buckets(S3_ARTIFACT_BUCKET_ARN_NAME);
    const lcRole = this._createLaunchConstraintIAMRole(LAUNCH_CONSTRAINT_ROLE_NAME);
    this._createAccountHandlerLambda(lcRole, artifactS3Bucket, table.tableArn);

    const workflow = new Workflow(this);
    workflow.createSSMDocuments();

<<<<<<< HEAD
    this._createDDBTable(apiLambda);
=======
    this._createEventBridgeResources();
>>>>>>> 37ee1f3a
  }

  private _createLaunchConstraintIAMRole(launchConstraintRoleNameOutput: string): Role {
    const commonScManagement = new PolicyDocument({
      statements: [
        new PolicyStatement({
          actions: [
            'iam:GetRole',
            'iam:GetRolePolicy',
            'iam:*TagRole*',
            'iam:PassRole',
            'iam:DeleteRole',
            'iam:PutRolePolicy',
            'iam:DeleteRolePolicy',
            'iam:DetachRolePolicy',
            'iam:AttachRolePolicy',
            'iam:CreateRole'
          ],
          resources: [
            'arn:aws:iam::*:role/analysis-*',
            'arn:aws:iam::*:role/SC-*-ServiceRole-*',
            'arn:aws:iam::*:role/*-sagemaker-notebook-role'
          ]
        }),
        new PolicyStatement({
          actions: [
            'iam:AddRoleToInstanceProfile',
            'iam:CreateInstanceProfile',
            'iam:GetInstanceProfile',
            'iam:DeleteInstanceProfile',
            'iam:RemoveRoleFromInstanceProfile'
          ],
          resources: [
            'arn:aws:iam::*:instance-profile/analysis-*',
            'arn:aws:iam::*:instance-profile/SC-*-InstanceProfile-*'
          ]
        }),
        new PolicyStatement({
          actions: ['iam:GetPolicy', 'iam:CreatePolicy', 'iam:ListPolicyVersions', 'iam:DeletePolicy'],
          resources: ['arn:aws:iam::*:policy/*-permission-boundary']
        }),
        new PolicyStatement({
          actions: [
            'cloudformation:CreateStack',
            'cloudformation:DescribeStacks',
            'cloudformation:DescribeStackEvents',
            'cloudformation:DeleteStack'
          ],
          resources: ['arn:aws:cloudformation:*:*:stack/SC-*/*']
        }),
        new PolicyStatement({
          actions: ['cloudformation:GetTemplateSummary'],
          resources: ['*']
        }),
        new PolicyStatement({
          actions: ['s3:GetObject'],
          resources: ['arn:aws:s3:::sc-*']
        }),
        new PolicyStatement({
          actions: [
            'ec2:AuthorizeSecurityGroupIngress',
            'ec2:RevokeSecurityGroupEgress',
            'ec2:CreateSecurityGroup',
            'ec2:DeleteSecurityGroup',
            'ec2:CreateTags',
            'ec2:DescribeTags',
            'ec2:DescribeKeyPairs',
            'ec2:DescribeSecurityGroups',
            'ec2:DescribeSubnets',
            'ec2:DescribeVpcs'
          ],
          resources: ['*']
        }),
        new PolicyStatement({
          actions: ['kms:CreateGrant'],
          resources: ['*']
        })
      ]
    });
    const sagemakerPolicy = new PolicyDocument({
      statements: [
        new PolicyStatement({
          actions: [
            'sagemaker:DescribeNotebookInstanceLifecycleConfig',
            'sagemaker:CreateNotebookInstanceLifecycleConfig',
            'sagemaker:DeleteNotebookInstanceLifecycleConfig'
          ],
          resources: [
            'arn:aws:sagemaker:*:*:notebook-instance-lifecycle-config/basicnotebookinstancelifecycleconfig-*'
          ]
        }),
        new PolicyStatement({
          actions: [
            'sagemaker:DescribeNotebookInstance',
            'sagemaker:CreateNotebookInstance',
            'sagemaker:StopNotebookInstance',
            'sagemaker:StopNotebookInstance',
            'sagemaker:DeleteNotebookInstance'
          ],
          resources: ['arn:aws:sagemaker:*:*:notebook-instance/basicnotebookinstance-*']
        }),
        new PolicyStatement({
          actions: ['s3:GetObject'],
          resources: ['*']
        }),
        new PolicyStatement({
          actions: ['servicecatalog:*'],
          resources: ['*']
        }),
        new PolicyStatement({
          actions: [
            'cloudformation:CreateStack',
            'cloudformation:DeleteStack',
            'cloudformation:DescribeStackEvents',
            'cloudformation:DescribeStacks',
            'cloudformation:GetTemplateSummary',
            'cloudformation:SetStackPolicy',
            'cloudformation:ValidateTemplate',
            'cloudformation:UpdateStack'
          ],
          resources: ['arn:aws:cloudformation:*:*:stack/SC-*']
        }),
        new PolicyStatement({
          actions: [
            'ec2:DescribeNetworkInterfaces',
            'ec2:CreateNetworkInterface',
            'ec2:DeleteNetworkInterface'
          ],
          resources: ['*']
        })
      ]
    });

    const iamRole = new Role(this, 'LaunchConstraint', {
      assumedBy: new ServicePrincipal('servicecatalog.amazonaws.com'),
      roleName: `${this.stackName}-LaunchConstraint`,
      description: 'Launch constraint role for Service Catalog products',
      inlinePolicies: {
        sagemakerLaunchPermissions: sagemakerPolicy,
        commonScManagement
      }
    });

    new CfnOutput(this, launchConstraintRoleNameOutput, {
      value: iamRole.roleName
    });
    return iamRole;
  }

  private _createS3Buckets(s3ArtifactName: string): Bucket {
    const s3Bucket = new Bucket(this, 's3-artifacts', {});

    new CfnOutput(this, s3ArtifactName, {
      value: s3Bucket.bucketArn
    });
    return s3Bucket;
  }

  private _createStatusHandlerLambda(): Function {
    const statusHandlerLambda = new Function(this, 'statusHandlerLambda', {
      code: Code.fromAsset(join(__dirname, '../build/statusHandler')),
      handler: 'statusHandlerLambda.handler',
      runtime: Runtime.NODEJS_14_X,
      environment: this.lambdaEnvVars,
      timeout: Duration.seconds(60)
    });

    statusHandlerLambda.role?.attachInlinePolicy(
      new Policy(this, 'statusHandlerLambdaPolicy', {
        statements: [
          // TODO: Restrict policy permissions
          new PolicyStatement({
            actions: ['dynamodb:*'],
            resources: ['*'],
            sid: 'DynamoDBAccess'
          }),
          new PolicyStatement({
            actions: ['sts:AssumeRole'],
            resources: ['arn:aws:iam::*:role/*env-mgmt'],
            sid: 'AssumeRole'
          })
        ]
      })
    );

    new CfnOutput(this, 'StatusHandlerLambdaRoleOutput', {
      value: statusHandlerLambda.role!.roleArn
    });

    new CfnOutput(this, 'StatusHandlerLambdaArnOutput', {
      value: statusHandlerLambda.functionArn
    });

    return statusHandlerLambda;
  }

  private _createAccountHandlerLambda(
    launchConstraintRole: Role,
    artifactS3Bucket: Bucket,
    ddbTableArn: string
  ): void {
    const lambda = new Function(this, 'accountHandlerLambda', {
      code: Code.fromAsset(join(__dirname, '../build/accountHandler')),
      handler: 'accountHandlerLambda.handler',
      runtime: Runtime.NODEJS_14_X,
      environment: this.lambdaEnvVars,
      memorySize: 256,
      timeout: Duration.minutes(4)
    });

    lambda.role?.attachInlinePolicy(
      new Policy(this, 'accountHandlerPolicy', {
        statements: [
          new PolicyStatement({
            sid: 'CreatePortfolioShare',
            actions: ['servicecatalog:CreatePortfolioShare'],
            resources: [`arn:aws:catalog:${this.region}:${this.account}:portfolio/*`]
          }),
          // Allows accountHandler to get portfolioId based on portfolioName
          // '*/*' is the minimum permission required because ListPortfolios API does not allow filtering
          new PolicyStatement({
            sid: 'ListPortfolios',
            actions: ['servicecatalog:ListPortfolios'],
            resources: [`arn:aws:servicecatalog:${this.region}:${this.account}:*/*`]
          }),
          new PolicyStatement({
            sid: 'AssumeRole',
            actions: ['sts:AssumeRole'],
            // Confirm the suffix `cross-account-role` matches with the suffix in `onboard-account.cfn.yaml`
            resources: ['arn:aws:iam::*:role/*cross-account-role']
          }),
          new PolicyStatement({
            sid: 'GetLaunchConstraint',
            actions: [
              'iam:GetRole',
              'iam:GetRolePolicy',
              'iam:ListRolePolicies',
              'iam:ListAttachedRolePolicies'
            ],
            resources: [launchConstraintRole.roleArn]
          }),
          new PolicyStatement({
            sid: 'ShareAmi',
            actions: ['ec2:ModifyImageAttribute'],
            resources: ['*']
          }),
          new PolicyStatement({
            sid: 'ShareSSM',
            actions: ['ssm:ModifyDocumentPermission'],
            resources: [
              this.formatArn({ service: 'ssm', resource: 'document', resourceName: `${this.stackName}-*` })
            ]
          }),
          new PolicyStatement({
            sid: 'Cloudformation',
            actions: ['cloudformation:DescribeStacks'],
            resources: [this.stackId]
          }),
          new PolicyStatement({
            sid: 'S3Bucket',
            actions: ['s3:GetObject'],
            resources: [`${artifactS3Bucket.bucketArn}/*`]
          }),
          new PolicyStatement({
            actions: ['dynamodb:*'],
            resources: [ddbTableArn, `${ddbTableArn}/index/*`],
            sid: 'DynamoDBAccess'
          })
        ]
      })
    );

    new CfnOutput(this, 'accountHandlerLambdaRoleOutput', {
      value: lambda.role!.roleArn
    });

    // Run lambda function every 5 minutes
    const eventRule = new Rule(this, 'scheduleRule', {
      schedule: Schedule.cron({ minute: '0/5' })
    });
    eventRule.addTarget(new targets.LambdaFunction(lambda));
  }

  private _createAPILambda(statusHandlerLambdaArn: string): Function {
    const { AWS_REGION } = getConstants();

    const apiLambda = new Function(this, 'apiLambda', {
      code: Code.fromAsset(join(__dirname, '../build/backendAPI')),
      handler: 'backendAPILambda.handler',
      runtime: Runtime.NODEJS_14_X,
      environment: this.lambdaEnvVars,
      timeout: Duration.seconds(30)
    });
    apiLambda.role?.attachInlinePolicy(
      new Policy(this, 'apiLambdaPolicy', {
        statements: [
          // TODO: Restrict policy permissions
          new PolicyStatement({
            actions: ['dynamodb:*'],
            resources: ['*'],
            sid: 'DynamoDBAccess'
          }),
          new PolicyStatement({
            actions: ['events:PutPermission'],
            resources: [
              `arn:aws:events:${AWS_REGION}:${this.account}:event-bus/${this.stackName}`,
              `arn:aws:events:${AWS_REGION}:${this.account}:event-bus/default`
            ],
            sid: 'EventBridgeAccess'
          }),
          new PolicyStatement({
            actions: ['cloudformation:DescribeStacks', 'cloudformation:DescribeStackEvents'],
            resources: [`arn:aws:cloudformation:${AWS_REGION}:*:stack/${this.stackName}*`],
            sid: 'CfnAccess'
          }),
          new PolicyStatement({
            actions: ['servicecatalog:ListLaunchPaths'],
            resources: [`arn:aws:catalog:${AWS_REGION}:*:product/*`],
            sid: 'ScAccess'
          }),
          new PolicyStatement({
            actions: ['sts:AssumeRole'],
            resources: ['arn:aws:iam::*:role/*env-mgmt', 'arn:aws:iam::*:role/*cross-account-role'],
            sid: 'AssumeRole'
          }),
          new PolicyStatement({
            actions: ['events:DescribeRule', 'events:Put*'],
            resources: ['*'],
            sid: 'EventbridgeAccess'
          }),
          new PolicyStatement({
            actions: ['logs:CreateLogGroup', 'logs:CreateLogStream', 'logs:PutLogEvents'],
            resources: ['*']
          }),
          new PolicyStatement({
            actions: ['lambda:AddPermission', 'lambda:GetPolicy'],
            resources: [statusHandlerLambdaArn]
          })
        ]
      })
    );

    new CfnOutput(this, 'apiLambdaRoleOutput', {
      value: apiLambda.role!.roleArn
    });

    return apiLambda;
  }

  // API Gateway
  private _createRestApi(apiLambda: Function): void {
    const API: RestApi = new RestApi(this, `API-Gateway API`, {
      restApiName: 'Backend API Name',
      description: 'Backend API',
      deployOptions: {
        stageName: 'dev'
      },
      defaultCorsPreflightOptions: {
        allowHeaders: ['Content-Type', 'X-Amz-Date', 'Authorization', 'X-Api-Key'],
        allowMethods: ['OPTIONS', 'GET', 'POST', 'PUT', 'PATCH', 'DELETE'],
        allowCredentials: true,
        allowOrigins: ['http://localhost:3000']
      }
    });

    new CfnOutput(this, 'apiUrlOutput', {
      value: API.url
    });

    API.root.addProxy({
      defaultIntegration: new LambdaIntegration(apiLambda)
    });
  }

  // DynamoDB Table
  private _createDDBTable(apiLambda: Function): Table {
    // Ideally, this needs to involve the solution name
    const tableName: string = `${this.stackName}`;
    const table = new Table(this, tableName, {
      partitionKey: { name: 'pk', type: AttributeType.STRING },
      sortKey: { name: 'sk', type: AttributeType.STRING },
      tableName: tableName
    });
    // Add GSI for get resource by status
    table.addGlobalSecondaryIndex({
      indexName: 'getResourceByStatus',
      partitionKey: { name: 'resourceType', type: AttributeType.STRING },
      sortKey: { name: 'status', type: AttributeType.STRING }
    });
    // Add GSI for get resource by owner
    table.addGlobalSecondaryIndex({
      indexName: 'getResourceByOwner',
      partitionKey: { name: 'resourceType', type: AttributeType.STRING },
      sortKey: { name: 'owner', type: AttributeType.STRING }
    });
    // Add GSI for get resource by updatedAt
    table.addGlobalSecondaryIndex({
      indexName: 'getResourceByUpdatedAt',
      partitionKey: { name: 'resourceType', type: AttributeType.STRING },
      sortKey: { name: 'updatedAt', type: AttributeType.STRING }
    });
    // Grant the Lambda Function read access to the DynamoDB table
    table.grantReadWriteData(apiLambda);
    new CfnOutput(this, 'dynamoDBTableOutput', { value: table.tableArn });
    return table;
  }
}<|MERGE_RESOLUTION|>--- conflicted
+++ resolved
@@ -23,11 +23,7 @@
     LAUNCH_CONSTRAINT_ROLE_NAME: string;
     S3_ARTIFACT_BUCKET_ARN_NAME: string;
     STATUS_HANDLER_ARN_NAME: string;
-<<<<<<< HEAD
-=======
-    EB_EVENT_TYPE_STATUS_UPDATE: string;
     SC_PORTFOLIO_NAME: string;
->>>>>>> 37ee1f3a
   };
   public constructor(app: App) {
     const {
@@ -38,13 +34,8 @@
       STACK_NAME,
       SSM_DOC_NAME_SUFFIX,
       AMI_IDS_TO_SHARE,
-<<<<<<< HEAD
-      STATUS_HANDLER_ARN_NAME
-=======
       STATUS_HANDLER_ARN_NAME,
-      EB_EVENT_TYPE_STATUS_UPDATE,
       SC_PORTFOLIO_NAME
->>>>>>> 37ee1f3a
     } = getConstants();
 
     super(app, STACK_NAME, {
@@ -62,13 +53,8 @@
       AMI_IDS_TO_SHARE,
       LAUNCH_CONSTRAINT_ROLE_NAME,
       S3_ARTIFACT_BUCKET_ARN_NAME,
-<<<<<<< HEAD
-      STATUS_HANDLER_ARN_NAME
-=======
       STATUS_HANDLER_ARN_NAME,
-      EB_EVENT_TYPE_STATUS_UPDATE,
       SC_PORTFOLIO_NAME
->>>>>>> 37ee1f3a
     };
 
     const statusHandler = this._createStatusHandlerLambda();
@@ -83,11 +69,7 @@
     const workflow = new Workflow(this);
     workflow.createSSMDocuments();
 
-<<<<<<< HEAD
     this._createDDBTable(apiLambda);
-=======
-    this._createEventBridgeResources();
->>>>>>> 37ee1f3a
   }
 
   private _createLaunchConstraintIAMRole(launchConstraintRoleNameOutput: string): Role {
