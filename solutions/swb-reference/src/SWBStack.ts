/* eslint-disable @typescript-eslint/ban-types */
/* eslint-disable no-new */
import { LambdaIntegration, RestApi } from 'aws-cdk-lib/aws-apigateway';
import { Code, Function, Runtime } from 'aws-cdk-lib/aws-lambda';
import { EventBus, Rule, Schedule } from 'aws-cdk-lib/aws-events';
import { Bucket } from 'aws-cdk-lib/aws-s3';
import { App, CfnOutput, Stack } from 'aws-cdk-lib';
import * as targets from 'aws-cdk-lib/aws-events-targets';
import { join } from 'path';
import Workflow from './environment/workflow';
import { Policy, PolicyDocument, PolicyStatement, Role, ServicePrincipal } from 'aws-cdk-lib/aws-iam';
import { getConstants } from './constants';
import { AttributeType, Table } from 'aws-cdk-lib/aws-dynamodb';

export class SWBStack extends Stack {
  // We extract a subset of constants required to be set on Lambda
  // Note: AWS_REGION cannot be set since it's a reserved env variable
  public lambdaEnvVars: {
    STAGE: string;
    STACK_NAME: string;
    SSM_DOC_NAME_SUFFIX: string;
    MAIN_ACCOUNT_BUS_ARN_NAME: string;
    AMI_IDS_TO_SHARE: string;
  };
  public constructor(app: App) {
    const {
      STAGE,
      AWS_REGION,
      S3_ARTIFACT_BUCKET_ARN_NAME,
      LAUNCH_CONSTRAINT_ROLE_NAME,
      STACK_NAME,
      SSM_DOC_NAME_SUFFIX,
      MAIN_ACCOUNT_BUS_ARN_NAME,
      AMI_IDS_TO_SHARE
    } = getConstants();

    super(app, STACK_NAME, {
      env: {
        region: AWS_REGION
      }
    });

    // We extract a subset of constants required to be set on Lambda
    // Note: AWS_REGION cannot be set since it's a reserved env variable
    this.lambdaEnvVars = {
      STAGE,
      STACK_NAME,
      SSM_DOC_NAME_SUFFIX,
      MAIN_ACCOUNT_BUS_ARN_NAME,
      AMI_IDS_TO_SHARE
    };

    const apiLambdaRole: Role = this._createAPILambdaRole();
    const apiLambda: Function = this._createAPILambda(apiLambdaRole);
    this._createRestApi(apiLambda);

    this._createStatusHandlerLambda();
    const lcRole = this._createLaunchConstraintIAMRole(LAUNCH_CONSTRAINT_ROLE_NAME);
    this._createAccountHandlerLambda(lcRole);

    const workflow = new Workflow(this);
    workflow.createSSMDocuments();

    this._createEventBridgeResources();
    this._createS3Buckets(S3_ARTIFACT_BUCKET_ARN_NAME);
<<<<<<< HEAD
    this._createLaunchConstraintIAMRole(LAUNCH_CONSTRAINT_ROLE_NAME);

    this._createDDBTable(apiLambda);
=======
>>>>>>> dbc4ff45
  }

  private _createLaunchConstraintIAMRole(launchConstraintRoleNameOutput: string): Role {
    const sagemakerPolicy = new PolicyDocument({
      statements: [
        new PolicyStatement({
          actions: [
            'sagemaker:DescribeNotebookInstanceLifecycleConfig',
            'sagemaker:CreateNotebookInstanceLifecycleConfig',
            'sagemaker:DeleteNotebookInstanceLifecycleConfig'
          ],
          resources: [
            'arn:aws:sagemaker:*:*:notebook-instance-lifecycle-config/basicnotebookinstancelifecycleconfig-*'
          ]
        }),
        new PolicyStatement({
          actions: [
            'sagemaker:DescribeNotebookInstance',
            'sagemaker:CreateNotebookInstance',
            'sagemaker:StopNotebookInstance',
            'sagemaker:StopNotebookInstance',
            'sagemaker:DeleteNotebookInstance'
          ],
          resources: ['arn:aws:sagemaker:*:*:notebook-instance/basicnotebookinstance-*']
        }),
        new PolicyStatement({
          actions: ['s3:GetObject'],
          resources: ['*']
        }),
        new PolicyStatement({
          actions: ['servicecatalog:*'],
          resources: ['*']
        }),
        new PolicyStatement({
          actions: [
            'cloudformation:CreateStack',
            'cloudformation:DeleteStack',
            'cloudformation:DescribeStackEvents',
            'cloudformation:DescribeStacks',
            'cloudformation:GetTemplateSummary',
            'cloudformation:SetStackPolicy',
            'cloudformation:ValidateTemplate',
            'cloudformation:UpdateStack'
          ],
          resources: ['arn:aws:cloudformation:*:*:stack/SC-*']
        }),
        new PolicyStatement({
          actions: [
            'ec2:DescribeNetworkInterfaces',
            'ec2:CreateNetworkInterface',
            'ec2:DeleteNetworkInterface'
          ],
          resources: ['*']
        })
      ]
    });

    const iamRole = new Role(this, 'LaunchConstraint', {
      assumedBy: new ServicePrincipal('servicecatalog.amazonaws.com'),
      roleName: `${this.stackName}-LaunchConstraint`,
      description: 'Launch constraint role for Service Catalog products',
      inlinePolicies: {
        sagemakerLaunchPermissions: sagemakerPolicy
      }
    });

    new CfnOutput(this, launchConstraintRoleNameOutput, {
      value: iamRole.roleName
    });
    return iamRole;
  }

  private _createS3Buckets(s3ArtifactName: string): void {
    const s3Bucket = new Bucket(this, 's3-artifacts', {});

    new CfnOutput(this, s3ArtifactName, {
      value: s3Bucket.bucketArn
    });
  }

  private _createEventBridgeResources(): void {
    const bus = new EventBus(this, 'bus', {
      eventBusName: this.stackName
    });

    new CfnOutput(this, 'EventBusOutput', {
      value: bus.eventBusArn
    });
  }

  private _createStatusHandlerLambda(): void {
    const statusHandlerLambda = new Function(this, 'statusHandlerLambda', {
      code: Code.fromAsset(join(__dirname, '../build/statusHandler')),
      handler: 'statusHandlerLambda.handler',
      runtime: Runtime.NODEJS_14_X,
      environment: this.lambdaEnvVars
    });

    new CfnOutput(this, 'statusHandlerLambdaRoleOutput', {
      value: statusHandlerLambda.role!.roleArn
    });
  }

  private _createAccountHandlerLambda(launchConstraintRole: Role): void {
    const lambda = new Function(this, 'accountHandlerLambda', {
      code: Code.fromAsset(join(__dirname, '../build/accountHandler')),
      handler: 'accountHandlerLambda.handler',
      runtime: Runtime.NODEJS_14_X,
      environment: this.lambdaEnvVars
    });

    const createPortfolioSharePolicy = new PolicyStatement({
      actions: ['servicecatalog:CreatePortfolioShare'],
      resources: [`arn:aws:catalog:${this.region}:${this.account}:portfolio/*`]
    });

    const assumeRolePolicy = new PolicyStatement({
      actions: ['sts:AssumeRole'],
      // Confirm the suffix `cross-account-role` matches with the suffix in `onboard-account.cfn.yaml`
      resources: [`arn:aws:iam::*:role/${this.stackName}-cross-account-role`]
    });

    const getLaunchConstraintPolicy = new PolicyStatement({
      actions: ['iam:GetRole', 'iam:GetRolePolicy', 'iam:ListRolePolicies', 'iam:ListAttachedRolePolicies'],
      resources: [launchConstraintRole.roleArn]
    });

    const shareAmiPolicy = new PolicyStatement({
      actions: ['ec2:ModifyImageAttribute'],
      resources: ['*']
    });

    const shareSSMPolicy = new PolicyStatement({
      actions: ['ssm:ModifyDocumentPermission'],
      resources: [
        this.formatArn({ service: 'ssm', resource: 'document', resourceName: `${this.stackName}-*` })
      ]
    });

    const cloudformationPolicy = new PolicyStatement({
      actions: ['cloudformation:DescribeStacks'],
      resources: [this.stackId]
    });
    lambda.role?.attachInlinePolicy(
      new Policy(this, 'accountHandlerPolicy', {
        statements: [
          createPortfolioSharePolicy,
          assumeRolePolicy,
          getLaunchConstraintPolicy,
          shareAmiPolicy,
          shareSSMPolicy,
          cloudformationPolicy
        ]
      })
    );

    new CfnOutput(this, 'accountHandlerLambdaRoleOutput', {
      value: lambda.role!.roleArn
    });

    // Run lambda function every 5 minutes
    const eventRule = new Rule(this, 'scheduleRule', {
      schedule: Schedule.cron({ minute: '0/5' })
    });
    eventRule.addTarget(new targets.LambdaFunction(lambda));
  }

  private _createAPILambdaRole(): Role {
    const { AWS_REGION } = getConstants();
    const apiLambdaRole = new Role(this, 'ApiLambdaRole', {
      assumedBy: new ServicePrincipal('lambda.amazonaws.com'),
      roleName: `${this.stackName}-ApiLambdaRole`,
      description: 'Role assumed by API routes',
      inlinePolicies: {
        adminPerms: new PolicyDocument({
          statements: [
            // TODO: Restrict policy permissions
            new PolicyStatement({
              actions: ['dynamodb:*'],
              resources: ['*'],
              sid: 'DynamoDBAccess'
            }),
            new PolicyStatement({
              actions: ['cloudformation:DescribeStacks', 'cloudformation:DescribeStackEvents'],
              resources: [`arn:aws:cloudformation:${AWS_REGION}:*:stack/${this.stackName}`],
              sid: 'CfnAccess'
            }),
            new PolicyStatement({
              actions: ['servicecatalog:ListLaunchPaths'],
              resources: [`arn:aws:catalog:${AWS_REGION}:*:product/*`],
              sid: 'ScAccess'
            }),
            new PolicyStatement({
              actions: ['sts:AssumeRole'],
              resources: ['arn:aws:iam::*:role/*env-mgmt', 'arn:aws:iam::*:role/*cross-account-role'],
              sid: 'AssumeRole'
            })
          ]
        })
      }
    });
    return apiLambdaRole;
  }

  private _createAPILambda(apiLambdaRole: Role): Function {
    const apiLambda = new Function(this, 'apiLambda', {
      code: Code.fromAsset(join(__dirname, '../build/backendAPI')),
      handler: 'backendAPILambda.handler',
      runtime: Runtime.NODEJS_14_X,
      environment: this.lambdaEnvVars,
      role: apiLambdaRole
    });

    new CfnOutput(this, 'apiLambdaRoleOutput', {
      value: apiLambda.role!.roleArn
    });

    return apiLambda;
  }

  // API Gateway
  private _createRestApi(apiLambda: Function): void {
    const API: RestApi = new RestApi(this, `API-Gateway API`, {
      restApiName: 'Backend API Name',
      description: 'Backend API',
      deployOptions: {
        stageName: 'dev'
      },
      defaultCorsPreflightOptions: {
        allowHeaders: ['Content-Type', 'X-Amz-Date', 'Authorization', 'X-Api-Key'],
        allowMethods: ['OPTIONS', 'GET', 'POST', 'PUT', 'PATCH', 'DELETE'],
        allowCredentials: true,
        allowOrigins: ['http://localhost:3000']
      }
    });

    new CfnOutput(this, 'apiUrlOutput', {
      value: API.url
    });

    API.root.addProxy({
      defaultIntegration: new LambdaIntegration(apiLambda)
    });
  }

  // DynamoDB Table
  private _createDDBTable(apiLambda: Function): void {
    // Ideally, this needs to involve the solution name
    const tableName: string = `${this.stackName}`;
    const table = new Table(this, tableName, {
      partitionKey: { name: 'pk', type: AttributeType.STRING },
      sortKey: { name: 'sk', type: AttributeType.STRING },
      tableName: tableName
    });
    // Add GSI for get resource by status
    table.addGlobalSecondaryIndex({
      indexName: 'getResourceByStatus',
      partitionKey: { name: 'resourceType', type: AttributeType.STRING },
      sortKey: { name: 'status', type: AttributeType.NUMBER }
    });
    // Add GSI for get resource by owner
    table.addGlobalSecondaryIndex({
      indexName: 'getResourceByOwner',
      partitionKey: { name: 'resourceType', type: AttributeType.STRING },
      sortKey: { name: 'owner', type: AttributeType.NUMBER }
    });
    // Grant the Lambda Function read access to the DynamoDB table
    table.grantReadWriteData(apiLambda);
    new CfnOutput(this, 'dynamoDBTableOutput', { value: table.tableArn });
  }
}<|MERGE_RESOLUTION|>--- conflicted
+++ resolved
@@ -63,12 +63,8 @@
 
     this._createEventBridgeResources();
     this._createS3Buckets(S3_ARTIFACT_BUCKET_ARN_NAME);
-<<<<<<< HEAD
-    this._createLaunchConstraintIAMRole(LAUNCH_CONSTRAINT_ROLE_NAME);
 
     this._createDDBTable(apiLambda);
-=======
->>>>>>> dbc4ff45
   }
 
   private _createLaunchConstraintIAMRole(launchConstraintRoleNameOutput: string): Role {
