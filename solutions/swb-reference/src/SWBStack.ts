/* eslint-disable @typescript-eslint/ban-types */
/* eslint-disable no-new */
import { join } from 'path';
import { WorkbenchCognito, WorkbenchCognitoProps } from '@amzn/workbench-core-infrastructure';

import { App, CfnOutput, Duration, Stack } from 'aws-cdk-lib';
import { LambdaIntegration, RestApi } from 'aws-cdk-lib/aws-apigateway';
import { AttributeType, BillingMode, Table } from 'aws-cdk-lib/aws-dynamodb';
import { Rule, Schedule } from 'aws-cdk-lib/aws-events';
import * as targets from 'aws-cdk-lib/aws-events-targets';

import {
  AnyPrincipal,
  Effect,
  Policy,
  PolicyDocument,
  PolicyStatement,
  Role,
  ServicePrincipal
} from 'aws-cdk-lib/aws-iam';
import { Key } from 'aws-cdk-lib/aws-kms';
import { Alias, Code, Function, Runtime } from 'aws-cdk-lib/aws-lambda';
import { BlockPublicAccess, Bucket, BucketEncryption } from 'aws-cdk-lib/aws-s3';
import { getConstants } from './constants';
import Workflow from './environment/workflow';

export class SWBStack extends Stack {
  // We extract a subset of constants required to be set on Lambda
  // Note: AWS_REGION cannot be set since it's a reserved env variable
  public lambdaEnvVars: {
    STAGE: string;
    STACK_NAME: string;
    SSM_DOC_NAME_SUFFIX: string;
    AMI_IDS_TO_SHARE: string;
    LAUNCH_CONSTRAINT_ROLE_NAME: string;
    S3_ARTIFACT_BUCKET_ARN_NAME: string;
    S3_DATASETS_BUCKET_ARN_NAME: string;
    STATUS_HANDLER_ARN_NAME: string;
    SC_PORTFOLIO_NAME: string;
    ALLOWED_ORIGINS: string;
    COGNITO_DOMAIN: string;
    CLIENT_ID: string;
    CLIENT_SECRET: string;
    USER_POOL_ID: string;
    WEBSITE_URL: string;
  };
  public constructor(app: App) {
    const {
      STAGE,
      AWS_REGION,
      S3_ARTIFACT_BUCKET_ARN_NAME,
      S3_DATASETS_BUCKET_ARN_NAME,
      LAUNCH_CONSTRAINT_ROLE_NAME,
      STACK_NAME,
      SSM_DOC_NAME_SUFFIX,
      AMI_IDS_TO_SHARE,
      STATUS_HANDLER_ARN_NAME,
      SC_PORTFOLIO_NAME,
      ALLOWED_ORIGINS,
      COGNITO_DOMAIN,
      USER_POOL_CLIENT_NAME,
      USER_POOL_NAME,
      WEBSITE_URL,
      USER_POOL_ID,
      CLIENT_ID,
      CLIENT_SECRET
    } = getConstants();

    super(app, STACK_NAME, {
      env: {
        region: AWS_REGION
      }
    });

    const workbenchCognito = this._createCognitoResources(
      COGNITO_DOMAIN,
      WEBSITE_URL,
      USER_POOL_NAME,
      USER_POOL_CLIENT_NAME
    );

    let cognitoDomain: string;
    let clientId: string;
    let clientSecret: string;
    let userPoolId: string;
    if (process.env.LOCAL_DEVELOPMENT === 'true') {
      cognitoDomain = `https://${COGNITO_DOMAIN}.auth.${AWS_REGION}.amazoncognito.com`;
      clientId = CLIENT_ID;
      clientSecret = CLIENT_SECRET;
      userPoolId = USER_POOL_ID;
    } else {
      cognitoDomain = workbenchCognito.cognitoDomain;
      clientId = workbenchCognito.userPoolClientId;
      clientSecret = workbenchCognito.userPoolClientSecret.unsafeUnwrap();
      userPoolId = workbenchCognito.userPoolId;
    }

    // We extract a subset of constants required to be set on Lambda
    // Note: AWS_REGION cannot be set since it's a reserved env variable
    this.lambdaEnvVars = {
      STAGE,
      STACK_NAME,
      SSM_DOC_NAME_SUFFIX,
      AMI_IDS_TO_SHARE,
      LAUNCH_CONSTRAINT_ROLE_NAME,
      S3_ARTIFACT_BUCKET_ARN_NAME,
      S3_DATASETS_BUCKET_ARN_NAME,
      STATUS_HANDLER_ARN_NAME,
      SC_PORTFOLIO_NAME,
      ALLOWED_ORIGINS,
      COGNITO_DOMAIN: cognitoDomain,
      CLIENT_ID: clientId,
      CLIENT_SECRET: clientSecret,
      USER_POOL_ID: userPoolId,
      WEBSITE_URL
    };

    const mainAcctEncryptionKey = this._createEncryptionKey();
    const datasetBucket = this._createS3DatasetsBuckets(S3_DATASETS_BUCKET_ARN_NAME, mainAcctEncryptionKey);
    const artifactS3Bucket = this._createS3ArtifactsBuckets(
      S3_ARTIFACT_BUCKET_ARN_NAME,
      mainAcctEncryptionKey
    );
    const lcRole = this._createLaunchConstraintIAMRole(LAUNCH_CONSTRAINT_ROLE_NAME);
    const createAccountHandler = this._createAccountHandlerLambda(lcRole, artifactS3Bucket);
    const statusHandler = this._createStatusHandlerLambda(datasetBucket);
    const apiLambda: Function = this._createAPILambda(datasetBucket, artifactS3Bucket);
    this._createDDBTable(apiLambda, statusHandler, createAccountHandler);
    this._createRestApi(apiLambda);

    const workflow = new Workflow(this);
    workflow.createSSMDocuments();
  }

  private _createEncryptionKey(): Key {
    const key = new Key(this, 'mainAccountKey', {
      enableKeyRotation: true
    });

    new CfnOutput(this, 'mainAccountKey', {
      value: key.keyArn
    });
    return key;
  }

  private _createLaunchConstraintIAMRole(launchConstraintRoleNameOutput: string): Role {
    const commonScManagement = new PolicyDocument({
      statements: [
        new PolicyStatement({
          actions: [
            'iam:GetRole',
            'iam:GetRolePolicy',
            'iam:*TagRole*',
            'iam:PassRole',
            'iam:DeleteRole',
            'iam:PutRolePolicy',
            'iam:DeleteRolePolicy',
            'iam:DetachRolePolicy',
            'iam:AttachRolePolicy',
            'iam:CreateRole'
          ],
          resources: [
            'arn:aws:iam::*:role/analysis-*',
            'arn:aws:iam::*:role/SC-*-ServiceRole-*',
            'arn:aws:iam::*:role/*-sagemaker-notebook-role'
          ]
        }),
        new PolicyStatement({
          actions: [
            'iam:AddRoleToInstanceProfile',
            'iam:CreateInstanceProfile',
            'iam:GetInstanceProfile',
            'iam:DeleteInstanceProfile',
            'iam:RemoveRoleFromInstanceProfile'
          ],
          resources: [
            'arn:aws:iam::*:instance-profile/analysis-*',
            'arn:aws:iam::*:instance-profile/SC-*-InstanceProfile-*'
          ]
        }),
        new PolicyStatement({
          actions: ['iam:GetPolicy', 'iam:CreatePolicy', 'iam:ListPolicyVersions', 'iam:DeletePolicy'],
          resources: ['arn:aws:iam::*:policy/*-permission-boundary']
        }),
        new PolicyStatement({
          actions: [
            'cloudformation:CreateStack',
            'cloudformation:DescribeStacks',
            'cloudformation:DescribeStackEvents',
            'cloudformation:DeleteStack'
          ],
          resources: ['arn:aws:cloudformation:*:*:stack/SC-*/*']
        }),
        new PolicyStatement({
          actions: ['cloudformation:GetTemplateSummary'],
          resources: ['*']
        }),
        new PolicyStatement({
          actions: ['s3:GetObject'],
          resources: ['arn:aws:s3:::sc-*']
        }),
        new PolicyStatement({
          actions: [
            'ec2:AuthorizeSecurityGroupIngress',
            'ec2:AuthorizeSecurityGroupEgress',
            'ec2:RevokeSecurityGroupEgress',
            'ec2:CreateSecurityGroup',
            'ec2:DeleteSecurityGroup',
            'ec2:CreateTags',
            'ec2:DescribeTags',
            'ec2:DescribeKeyPairs',
            'ec2:DescribeSecurityGroups',
            'ec2:DescribeSubnets',
            'ec2:DescribeVpcs'
          ],
          resources: ['*']
        }),
        new PolicyStatement({
          actions: ['kms:CreateGrant'],
          resources: ['*']
        })
      ]
    });
    const sagemakerNotebookPolicy = new PolicyDocument({
      statements: [
        new PolicyStatement({
          actions: [
            'sagemaker:DescribeNotebookInstanceLifecycleConfig',
            'sagemaker:CreateNotebookInstanceLifecycleConfig',
            'sagemaker:DeleteNotebookInstanceLifecycleConfig'
          ],
          resources: [
            'arn:aws:sagemaker:*:*:notebook-instance-lifecycle-config/basicnotebookinstancelifecycleconfig-*'
          ]
        }),
        new PolicyStatement({
          actions: [
            'sagemaker:DescribeNotebookInstance',
            'sagemaker:CreateNotebookInstance',
            'sagemaker:StopNotebookInstance',
            'sagemaker:StopNotebookInstance',
            'sagemaker:DeleteNotebookInstance'
          ],
          resources: ['arn:aws:sagemaker:*:*:notebook-instance/basicnotebookinstance-*']
        }),
        new PolicyStatement({
          actions: ['s3:GetObject'],
          resources: ['*']
        }),
        new PolicyStatement({
          actions: [
            'cloudformation:CreateStack',
            'cloudformation:DeleteStack',
            'cloudformation:DescribeStackEvents',
            'cloudformation:DescribeStacks',
            'cloudformation:GetTemplateSummary',
            'cloudformation:SetStackPolicy',
            'cloudformation:ValidateTemplate',
            'cloudformation:UpdateStack'
          ],
          resources: ['arn:aws:cloudformation:*:*:stack/SC-*']
        }),
        new PolicyStatement({
          actions: [
            'ec2:DescribeNetworkInterfaces',
            'ec2:CreateNetworkInterface',
            'ec2:DeleteNetworkInterface'
          ],
          resources: ['*']
        })
      ]
    });

    const iamRole = new Role(this, 'LaunchConstraint', {
      assumedBy: new ServicePrincipal('servicecatalog.amazonaws.com'),
      roleName: `${this.stackName}-LaunchConstraint`,
      description: 'Launch constraint role for Service Catalog products',
      inlinePolicies: {
        sagemakerNotebookLaunchPermissions: sagemakerNotebookPolicy,
        commonScManagement
      }
    });

    new CfnOutput(this, launchConstraintRoleNameOutput, {
      value: iamRole.roleName
    });
    return iamRole;
  }

<<<<<<< HEAD
  private _createS3ArtifactsBuckets(s3ArtifactName: string, mainAcctEncryptionKey: Key): Bucket {
    const s3Bucket = new Bucket(this, 's3-artifacts', {
      blockPublicAccess: BlockPublicAccess.BLOCK_ALL,
      encryption: BucketEncryption.KMS,
      encryptionKey: mainAcctEncryptionKey
    });

=======
  private _addS3TLSSigV4BucketPolicy(s3Bucket: Bucket): void {
>>>>>>> 9b9f1613
    s3Bucket.addToResourcePolicy(
      new PolicyStatement({
        sid: 'Deny requests that do not use TLS/HTTPS',
        effect: Effect.DENY,
        principals: [new AnyPrincipal()],
        actions: ['s3:*'],
        resources: [s3Bucket.bucketArn, s3Bucket.arnForObjects('*')],
        conditions: {
          Bool: {
            'aws:SecureTransport': 'false'
          }
        }
      })
    );
    s3Bucket.addToResourcePolicy(
      new PolicyStatement({
        sid: 'Deny requests that do not use SigV4',
        effect: Effect.DENY,
        principals: [new AnyPrincipal()],
        actions: ['s3:*'],
        resources: [s3Bucket.arnForObjects('*')],
        conditions: {
          StringNotEquals: {
            's3:signatureversion': 'AWS4-HMAC-SHA256'
          }
        }
      })
    );
  }

  private _addAccessPointDelegationStatement(s3Bucket: Bucket): void {
    s3Bucket.addToResourcePolicy(
      new PolicyStatement({
        effect: Effect.ALLOW,
        principals: [new AnyPrincipal()],
        actions: ['s3:*'],
        resources: [s3Bucket.bucketArn, s3Bucket.arnForObjects('*')],
        conditions: {
          StringEquals: {
            's3:DataAccessPointAccount': this.account
          }
        }
      })
    );
  }

  private _createS3ArtifactsBuckets(s3ArtifactName: string): Bucket {
    return this._createSecureS3Bucket('s3-artifacts', s3ArtifactName);
  }

<<<<<<< HEAD
  private _createS3DatasetsBuckets(s3DatasetsName: string, mainAcctEncryptionKey: Key): Bucket {
    const s3Bucket = new Bucket(this, 's3-datasets', {
      blockPublicAccess: BlockPublicAccess.BLOCK_ALL,
      encryption: BucketEncryption.KMS,
      encryptionKey: mainAcctEncryptionKey
=======
  private _createS3DatasetsBuckets(s3DatasetsName: string): Bucket {
    return this._createSecureS3Bucket('s3-datasets', s3DatasetsName);
  }

  private _createSecureS3Bucket(s3BucketId: string, s3OutputId: string): Bucket {
    const s3Bucket = new Bucket(this, s3BucketId, {
      blockPublicAccess: BlockPublicAccess.BLOCK_ALL
>>>>>>> 9b9f1613
    });
    this._addS3TLSSigV4BucketPolicy(s3Bucket);
    if (s3BucketId === 's3-datasets') this._addAccessPointDelegationStatement(s3Bucket);

    new CfnOutput(this, s3OutputId, {
      value: s3Bucket.bucketArn
    });
    return s3Bucket;
  }

  private _createStatusHandlerLambda(datasetBucket: Bucket): Function {
    const statusHandlerLambda = new Function(this, 'statusHandlerLambda', {
      code: Code.fromAsset(join(__dirname, '../../build/statusHandler')),
      handler: 'statusHandlerLambda.handler',
      runtime: Runtime.NODEJS_14_X,
      environment: this.lambdaEnvVars,
      timeout: Duration.seconds(60),
      memorySize: 256
    });

    statusHandlerLambda.addPermission('RouteHostEvents', {
      action: 'lambda:InvokeFunction',
      principal: new ServicePrincipal('events.amazonaws.com')
    });

    statusHandlerLambda.role?.attachInlinePolicy(
      new Policy(this, 'statusHandlerLambdaPolicy', {
        statements: [
          new PolicyStatement({
            actions: ['sts:AssumeRole'],
            resources: ['arn:aws:iam::*:role/*env-mgmt'],
            sid: 'AssumeRole'
          }),
          new PolicyStatement({
            sid: 'datasetS3Access',
            actions: [
              's3:GetObject',
              's3:GetObjectVersion',
              's3:GetObjectTagging',
              's3:AbortMultipartUpload',
              's3:ListMultipartUploadParts',
              's3:PutObject',
              's3:PutObjectAcl',
              's3:PutObjectTagging',
              's3:ListBucket',
              's3:PutAccessPointPolicy',
              's3:GetAccessPointPolicy'
            ],
            resources: [
              datasetBucket.bucketArn,
              `${datasetBucket.bucketArn}/*`,
              `arn:aws:s3:${this.region}:${this.account}:accesspoint/*`
            ]
          })
        ]
      })
    );

    new CfnOutput(this, 'StatusHandlerLambdaRoleOutput', {
      value: statusHandlerLambda.role!.roleArn
    });

    new CfnOutput(this, 'StatusHandlerLambdaArnOutput', {
      value: statusHandlerLambda.functionArn
    });

    return statusHandlerLambda;
  }

  private _createAccountHandlerLambda(launchConstraintRole: Role, artifactS3Bucket: Bucket): Function {
    const lambda = new Function(this, 'accountHandlerLambda', {
      code: Code.fromAsset(join(__dirname, '../../build/accountHandler')),
      handler: 'accountHandlerLambda.handler',
      runtime: Runtime.NODEJS_14_X,
      environment: this.lambdaEnvVars,
      memorySize: 256,
      timeout: Duration.minutes(4)
    });

    lambda.role?.attachInlinePolicy(
      new Policy(this, 'accountHandlerPolicy', {
        statements: [
          new PolicyStatement({
            sid: 'CreatePortfolioShare',
            actions: ['servicecatalog:CreatePortfolioShare'],
            resources: [`arn:aws:catalog:${this.region}:${this.account}:portfolio/*`]
          }),
          // Allows accountHandler to get portfolioId based on portfolioName
          // '*/*' is the minimum permission required because ListPortfolios API does not allow filtering
          new PolicyStatement({
            sid: 'ListPortfolios',
            actions: ['servicecatalog:ListPortfolios'],
            resources: [`arn:aws:servicecatalog:${this.region}:${this.account}:*/*`]
          }),
          new PolicyStatement({
            sid: 'AssumeRole',
            actions: ['sts:AssumeRole'],
            // Confirm the suffix `hosting-account-role` matches with the suffix in `onboard-account.cfn.yaml`
            resources: ['arn:aws:iam::*:role/*hosting-account-role']
          }),
          new PolicyStatement({
            sid: 'GetLaunchConstraint',
            actions: [
              'iam:GetRole',
              'iam:GetRolePolicy',
              'iam:ListRolePolicies',
              'iam:ListAttachedRolePolicies'
            ],
            resources: [launchConstraintRole.roleArn]
          }),
          new PolicyStatement({
            sid: 'ShareAmi',
            actions: ['ec2:ModifyImageAttribute'],
            resources: ['*']
          }),
          new PolicyStatement({
            sid: 'ShareSSM',
            actions: ['ssm:ModifyDocumentPermission'],
            resources: [
              this.formatArn({ service: 'ssm', resource: 'document', resourceName: `${this.stackName}-*` })
            ]
          }),
          new PolicyStatement({
            sid: 'Cloudformation',
            actions: ['cloudformation:DescribeStacks'],
            resources: [this.stackId]
          }),
          new PolicyStatement({
            sid: 'S3Bucket',
            actions: ['s3:GetObject'],
            resources: [`${artifactS3Bucket.bucketArn}/*`]
          })
        ]
      })
    );

    new CfnOutput(this, 'AccountHandlerLambdaRoleOutput', {
      value: lambda.role!.roleArn
    });

    // Run lambda function every 5 minutes
    const eventRule = new Rule(this, 'scheduleRule', {
      schedule: Schedule.cron({ minute: '0/5' })
    });
    eventRule.addTarget(new targets.LambdaFunction(lambda));

    return lambda;
  }

  private _createAPILambda(datasetBucket: Bucket, artifactS3Bucket: Bucket): Function {
    const { AWS_REGION } = getConstants();

    const apiLambda = new Function(this, 'apiLambda', {
      code: Code.fromAsset(join(__dirname, '../../build/backendAPI')),
      handler: 'backendAPILambda.handler',
      runtime: Runtime.NODEJS_14_X,
      environment: this.lambdaEnvVars,
      timeout: Duration.seconds(29), // Integration timeout should be 29 seconds https://docs.aws.amazon.com/apigateway/latest/developerguide/limits.html
      memorySize: 832
    });
    apiLambda.role?.attachInlinePolicy(
      new Policy(this, 'apiLambdaPolicy', {
        statements: [
          new PolicyStatement({
            actions: ['events:PutPermission'],
            resources: [`arn:aws:events:${AWS_REGION}:${this.account}:event-bus/default`],
            sid: 'EventBridgeAccess'
          }),
          new PolicyStatement({
            actions: ['cloudformation:DescribeStacks', 'cloudformation:DescribeStackEvents'],
            resources: [`arn:aws:cloudformation:${AWS_REGION}:*:stack/${this.stackName}*`],
            sid: 'CfnAccess'
          }),
          new PolicyStatement({
            actions: ['servicecatalog:ListLaunchPaths'],
            resources: [`arn:aws:catalog:${AWS_REGION}:*:product/*`],
            sid: 'ScAccess'
          }),
          new PolicyStatement({
            actions: ['cognito-idp:DescribeUserPoolClient'],
            resources: [`arn:aws:cognito-idp:${AWS_REGION}:${this.account}:userpool/*`],
            sid: 'CognitoAccess'
          }),
          new PolicyStatement({
            actions: ['sts:AssumeRole'],
            resources: ['arn:aws:iam::*:role/*env-mgmt', 'arn:aws:iam::*:role/*hosting-account-role'],
            sid: 'AssumeRole'
          }),
          new PolicyStatement({
            actions: ['events:DescribeRule', 'events:Put*'],
            resources: ['*'],
            sid: 'EventbridgeAccess'
          }),
          new PolicyStatement({
            actions: ['logs:CreateLogGroup', 'logs:CreateLogStream', 'logs:PutLogEvents'],
            resources: ['*']
          }),
          new PolicyStatement({
            sid: 'datasetS3Access',
            actions: [
              's3:GetObject',
              's3:GetObjectVersion',
              's3:GetObjectTagging',
              's3:AbortMultipartUpload',
              's3:ListMultipartUploadParts',
              's3:GetBucketPolicy',
              's3:PutBucketPolicy',
              's3:PutObject',
              's3:PutObjectAcl',
              's3:PutObjectTagging',
              's3:ListBucket',
              's3:PutAccessPointPolicy',
              's3:GetAccessPointPolicy',
              's3:CreateAccessPoint',
              's3:DeleteAccessPoint'
            ],
            resources: [
              datasetBucket.bucketArn,
              `${datasetBucket.bucketArn}/*`,
              `arn:aws:s3:${this.region}:${this.account}:accesspoint/*`
            ]
          }),
          new PolicyStatement({
            sid: 'environmentBootstrapS3Access',
            actions: ['s3:GetObject', 's3:GetBucketPolicy', 's3:PutBucketPolicy'],
            resources: [artifactS3Bucket.bucketArn, `${artifactS3Bucket.bucketArn}/*`]
          }),
          new PolicyStatement({
            sid: 'cognitoAccess',
            actions: [
              'cognito-idp:AdminAddUserToGroup',
              'cognito-idp:AdminCreateUser',
              'cognito-idp:AdminDeleteUser',
              'cognito-idp:AdminGetUser',
              'cognito-idp:AdminListGroupsForUser',
              'cognito-idp:AdminRemoveUserFromGroup',
              'cognito-idp:AdminUpdateUserAttributes',
              'cognito-idp:CreateGroup',
              'cognito-idp:DeleteGroup',
              'cognito-idp:ListGroups',
              'cognito-idp:ListUsers',
              'cognito-idp:ListUsersInGroup'
            ],
            resources: ['*']
          })
        ]
      })
    );

    new CfnOutput(this, 'ApiLambdaRoleOutput', {
      value: apiLambda.role!.roleArn
    });

    return apiLambda;
  }

  // API Gateway
  private _createRestApi(apiLambda: Function): void {
    const API: RestApi = new RestApi(this, `API-Gateway API`, {
      restApiName: 'Backend API Name',
      description: 'Backend API',
      deployOptions: {
        stageName: 'dev'
      },
      defaultCorsPreflightOptions: {
        allowHeaders: ['Content-Type', 'X-Amz-Date', 'Authorization', 'X-Api-Key'],
        allowMethods: ['OPTIONS', 'GET', 'POST', 'PUT', 'PATCH', 'DELETE'],
        allowCredentials: true,
        allowOrigins: JSON.parse(this.lambdaEnvVars.ALLOWED_ORIGINS || '[]')
      }
    });

    new CfnOutput(this, 'apiUrlOutput', {
      value: API.url
    });

    if (process.env.LOCAL_DEVELOPMENT === 'true') {
      // SAM local start-api doesn't work with ALIAS so this is the workaround to allow us to run the code locally
      // https://github.com/aws/aws-sam-cli/issues/2227
      API.root.addProxy({
        defaultIntegration: new LambdaIntegration(apiLambda)
      });
    } else {
      const alias = new Alias(this, 'LiveAlias', {
        aliasName: 'live',
        version: apiLambda.currentVersion,
        provisionedConcurrentExecutions: 1
      });
      API.root.addProxy({
        defaultIntegration: new LambdaIntegration(alias)
      });
    }
  }

  // DynamoDB Table
  private _createDDBTable(
    apiLambda: Function,
    statusHandler: Function,
    createAccountHandler: Function
  ): Table {
    const tableName: string = `${this.stackName}`;
    const table = new Table(this, tableName, {
      partitionKey: { name: 'pk', type: AttributeType.STRING },
      sortKey: { name: 'sk', type: AttributeType.STRING },
      tableName: tableName,
      billingMode: BillingMode.PAY_PER_REQUEST
    });
    // Add GSI for get resource by name
    table.addGlobalSecondaryIndex({
      indexName: 'getResourceByName',
      partitionKey: { name: 'resourceType', type: AttributeType.STRING },
      sortKey: { name: 'name', type: AttributeType.STRING }
    });
    // Add GSI for get resource by status
    table.addGlobalSecondaryIndex({
      indexName: 'getResourceByStatus',
      partitionKey: { name: 'resourceType', type: AttributeType.STRING },
      sortKey: { name: 'status', type: AttributeType.STRING }
    });
    // Add GSI for get resource by createdAt
    table.addGlobalSecondaryIndex({
      indexName: 'getResourceByCreatedAt',
      partitionKey: { name: 'resourceType', type: AttributeType.STRING },
      sortKey: { name: 'createdAt', type: AttributeType.STRING }
    });
    // Add GSI for get resource by dependency
    table.addGlobalSecondaryIndex({
      indexName: 'getResourceByDependency',
      partitionKey: { name: 'resourceType', type: AttributeType.STRING },
      sortKey: { name: 'dependency', type: AttributeType.STRING }
    });
    // Add GSI for get resource by owner
    table.addGlobalSecondaryIndex({
      indexName: 'getResourceByOwner',
      partitionKey: { name: 'resourceType', type: AttributeType.STRING },
      sortKey: { name: 'owner', type: AttributeType.STRING }
    });
    // TODO Add GSI for get resource by cost
    // Add GSI for get resource by type
    table.addGlobalSecondaryIndex({
      indexName: 'getResourceByType',
      partitionKey: { name: 'resourceType', type: AttributeType.STRING },
      sortKey: { name: 'type', type: AttributeType.STRING }
    });
    // Grant the Lambda Functions read access to the DynamoDB table
    table.grantReadWriteData(apiLambda);
    table.grantReadWriteData(statusHandler);
    table.grantReadWriteData(createAccountHandler);
    new CfnOutput(this, 'dynamoDBTableOutput', { value: table.tableArn });
    return table;
  }

  private _createCognitoResources(
    domainPrefix: string,
    websiteUrl: string,
    userPoolName: string,
    userPoolClientName: string
  ): WorkbenchCognito {
    const props: WorkbenchCognitoProps = {
      domainPrefix: domainPrefix,
      websiteUrl: websiteUrl,
      userPoolName: userPoolName,
      userPoolClientName: userPoolClientName,
      oidcIdentityProviders: []
    };

    const workbenchCognito = new WorkbenchCognito(this, 'ServiceWorkbenchCognito', props);

    new CfnOutput(this, 'cognitoUserPoolId', {
      value: workbenchCognito.userPoolId
    });

    new CfnOutput(this, 'cognitoUserPoolClientId', {
      value: workbenchCognito.userPoolClientId
    });

    new CfnOutput(this, 'cognitoDomainName', {
      value: workbenchCognito.cognitoDomain
    });

    return workbenchCognito;
  }
}<|MERGE_RESOLUTION|>--- conflicted
+++ resolved
@@ -287,17 +287,7 @@
     return iamRole;
   }
 
-<<<<<<< HEAD
-  private _createS3ArtifactsBuckets(s3ArtifactName: string, mainAcctEncryptionKey: Key): Bucket {
-    const s3Bucket = new Bucket(this, 's3-artifacts', {
-      blockPublicAccess: BlockPublicAccess.BLOCK_ALL,
-      encryption: BucketEncryption.KMS,
-      encryptionKey: mainAcctEncryptionKey
-    });
-
-=======
   private _addS3TLSSigV4BucketPolicy(s3Bucket: Bucket): void {
->>>>>>> 9b9f1613
     s3Bucket.addToResourcePolicy(
       new PolicyStatement({
         sid: 'Deny requests that do not use TLS/HTTPS',
@@ -348,13 +338,6 @@
     return this._createSecureS3Bucket('s3-artifacts', s3ArtifactName);
   }
 
-<<<<<<< HEAD
-  private _createS3DatasetsBuckets(s3DatasetsName: string, mainAcctEncryptionKey: Key): Bucket {
-    const s3Bucket = new Bucket(this, 's3-datasets', {
-      blockPublicAccess: BlockPublicAccess.BLOCK_ALL,
-      encryption: BucketEncryption.KMS,
-      encryptionKey: mainAcctEncryptionKey
-=======
   private _createS3DatasetsBuckets(s3DatasetsName: string): Bucket {
     return this._createSecureS3Bucket('s3-datasets', s3DatasetsName);
   }
@@ -362,7 +345,6 @@
   private _createSecureS3Bucket(s3BucketId: string, s3OutputId: string): Bucket {
     const s3Bucket = new Bucket(this, s3BucketId, {
       blockPublicAccess: BlockPublicAccess.BLOCK_ALL
->>>>>>> 9b9f1613
     });
     this._addS3TLSSigV4BucketPolicy(s3Bucket);
     if (s3BucketId === 's3-datasets') this._addAccessPointDelegationStatement(s3Bucket);
