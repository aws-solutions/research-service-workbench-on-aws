--- conflicted
+++ resolved
@@ -184,32 +184,18 @@
     const proxyLambda = new Function(this, 'LambdaProxy', {
       handler: 'proxyHandlerLambda.handler',
       code: Code.fromAsset(join(__dirname, '../../build/proxyHandler')),
-<<<<<<< HEAD
-      runtime: Runtime.NODEJS_14_X,
-      environment: { ...this.lambdaEnvVars, API_GW_URL: apiGwUrl.replace('//', '/') },
-=======
       runtime: Runtime.NODEJS_16_X,
       environment: { ...this.lambdaEnvVars, API_GW_URL: apiGwUrl },
->>>>>>> 69678b2c
       timeout: Duration.seconds(60),
       memorySize: 256
     });
 
-<<<<<<< HEAD
-    // Add a listener on port 80 for and use the certificate for HTTP
-    const httpsListener = alb.applicationLoadBalancer.addListener('HTTPListener', {
-      port: 80
-    });
-
-    httpsListener.addTargets('proxyLambda', {
-=======
     // Add a listener for HTTP calls
     const httpListener = alb.applicationLoadBalancer.addListener('HTTPListener', {
       port: 80
     });
 
     httpListener.addTargets('proxyLambda', {
->>>>>>> 69678b2c
       targets: [new LambdaTarget(proxyLambda)],
       healthCheck: { enabled: true }
     });
