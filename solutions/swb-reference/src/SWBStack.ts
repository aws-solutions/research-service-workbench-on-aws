/* eslint-disable @typescript-eslint/ban-types */
/* eslint-disable no-new */
import { join } from 'path';
<<<<<<< HEAD
import { App, CfnOutput, Duration, Stack } from 'aws-cdk-lib';
import { LambdaIntegration, RestApi } from 'aws-cdk-lib/aws-apigateway';
import { AttributeType, Table } from 'aws-cdk-lib/aws-dynamodb';
import { Rule, Schedule } from 'aws-cdk-lib/aws-events';
import * as targets from 'aws-cdk-lib/aws-events-targets';
import { Policy, PolicyDocument, PolicyStatement, Role, ServicePrincipal } from 'aws-cdk-lib/aws-iam';
import { Alias, Code, Function, Runtime } from 'aws-cdk-lib/aws-lambda';
=======
import { App, CfnOutput, Stack } from 'aws-cdk-lib';
import { LambdaIntegration, RestApi } from 'aws-cdk-lib/aws-apigateway';
import { AttributeType, Table } from 'aws-cdk-lib/aws-dynamodb';
import { EventBus, Rule, Schedule } from 'aws-cdk-lib/aws-events';
import * as targets from 'aws-cdk-lib/aws-events-targets';
import { Policy, PolicyDocument, PolicyStatement, Role, ServicePrincipal } from 'aws-cdk-lib/aws-iam';
import { Code, Function, Runtime } from 'aws-cdk-lib/aws-lambda';
>>>>>>> 14fec28e
import { Bucket } from 'aws-cdk-lib/aws-s3';
import { getConstants } from './constants';
import Workflow from './environment/workflow';

export class SWBStack extends Stack {
  // We extract a subset of constants required to be set on Lambda
  // Note: AWS_REGION cannot be set since it's a reserved env variable
  public lambdaEnvVars: {
    STAGE: string;
    STACK_NAME: string;
    SSM_DOC_NAME_SUFFIX: string;
    AMI_IDS_TO_SHARE: string;
    LAUNCH_CONSTRAINT_ROLE_NAME: string;
    S3_ARTIFACT_BUCKET_ARN_NAME: string;
    STATUS_HANDLER_ARN_NAME: string;
    SC_PORTFOLIO_NAME: string;
  };
  public constructor(app: App) {
    const {
      STAGE,
      AWS_REGION,
      S3_ARTIFACT_BUCKET_ARN_NAME,
      LAUNCH_CONSTRAINT_ROLE_NAME,
      STACK_NAME,
      SSM_DOC_NAME_SUFFIX,
      AMI_IDS_TO_SHARE,
      STATUS_HANDLER_ARN_NAME,
      SC_PORTFOLIO_NAME
    } = getConstants();

    super(app, STACK_NAME, {
      env: {
        region: AWS_REGION
      }
    });

    // We extract a subset of constants required to be set on Lambda
    // Note: AWS_REGION cannot be set since it's a reserved env variable
    this.lambdaEnvVars = {
      STAGE,
      STACK_NAME,
      SSM_DOC_NAME_SUFFIX,
      AMI_IDS_TO_SHARE,
      LAUNCH_CONSTRAINT_ROLE_NAME,
      S3_ARTIFACT_BUCKET_ARN_NAME,
      STATUS_HANDLER_ARN_NAME,
      SC_PORTFOLIO_NAME
    };

    const statusHandler = this._createStatusHandlerLambda();
    const apiLambda: Function = this._createAPILambda(statusHandler.functionArn);
    const table = this._createDDBTable(apiLambda);
    this._createRestApi(apiLambda);

    const artifactS3Bucket = this._createS3Buckets(S3_ARTIFACT_BUCKET_ARN_NAME);
    const lcRole = this._createLaunchConstraintIAMRole(LAUNCH_CONSTRAINT_ROLE_NAME);
    this._createAccountHandlerLambda(lcRole, artifactS3Bucket, table.tableArn);

    const workflow = new Workflow(this);
    workflow.createSSMDocuments();
  }

  private _createLaunchConstraintIAMRole(launchConstraintRoleNameOutput: string): Role {
    const commonScManagement = new PolicyDocument({
      statements: [
        new PolicyStatement({
          actions: [
            'iam:GetRole',
            'iam:GetRolePolicy',
            'iam:*TagRole*',
            'iam:PassRole',
            'iam:DeleteRole',
            'iam:PutRolePolicy',
            'iam:DeleteRolePolicy',
            'iam:DetachRolePolicy',
            'iam:AttachRolePolicy',
            'iam:CreateRole'
          ],
          resources: [
            'arn:aws:iam::*:role/analysis-*',
            'arn:aws:iam::*:role/SC-*-ServiceRole-*',
            'arn:aws:iam::*:role/*-sagemaker-notebook-role'
          ]
        }),
        new PolicyStatement({
          actions: [
            'iam:AddRoleToInstanceProfile',
            'iam:CreateInstanceProfile',
            'iam:GetInstanceProfile',
            'iam:DeleteInstanceProfile',
            'iam:RemoveRoleFromInstanceProfile'
          ],
          resources: [
            'arn:aws:iam::*:instance-profile/analysis-*',
            'arn:aws:iam::*:instance-profile/SC-*-InstanceProfile-*'
          ]
        }),
        new PolicyStatement({
          actions: ['iam:GetPolicy', 'iam:CreatePolicy', 'iam:ListPolicyVersions', 'iam:DeletePolicy'],
          resources: ['arn:aws:iam::*:policy/*-permission-boundary']
        }),
        new PolicyStatement({
          actions: [
            'cloudformation:CreateStack',
            'cloudformation:DescribeStacks',
            'cloudformation:DescribeStackEvents',
            'cloudformation:DeleteStack'
          ],
          resources: ['arn:aws:cloudformation:*:*:stack/SC-*/*']
        }),
        new PolicyStatement({
          actions: ['cloudformation:GetTemplateSummary'],
          resources: ['*']
        }),
        new PolicyStatement({
          actions: ['s3:GetObject'],
          resources: ['arn:aws:s3:::sc-*']
        }),
        new PolicyStatement({
          actions: [
            'ec2:AuthorizeSecurityGroupIngress',
            'ec2:RevokeSecurityGroupEgress',
            'ec2:CreateSecurityGroup',
            'ec2:DeleteSecurityGroup',
            'ec2:CreateTags',
            'ec2:DescribeTags',
            'ec2:DescribeKeyPairs',
            'ec2:DescribeSecurityGroups',
            'ec2:DescribeSubnets',
            'ec2:DescribeVpcs'
          ],
          resources: ['*']
        }),
        new PolicyStatement({
          actions: ['kms:CreateGrant'],
          resources: ['*']
        })
      ]
    });
    const sagemakerPolicy = new PolicyDocument({
      statements: [
        new PolicyStatement({
          actions: [
            'sagemaker:DescribeNotebookInstanceLifecycleConfig',
            'sagemaker:CreateNotebookInstanceLifecycleConfig',
            'sagemaker:DeleteNotebookInstanceLifecycleConfig'
          ],
          resources: [
            'arn:aws:sagemaker:*:*:notebook-instance-lifecycle-config/basicnotebookinstancelifecycleconfig-*'
          ]
        }),
        new PolicyStatement({
          actions: [
            'sagemaker:DescribeNotebookInstance',
            'sagemaker:CreateNotebookInstance',
            'sagemaker:StopNotebookInstance',
            'sagemaker:StopNotebookInstance',
            'sagemaker:DeleteNotebookInstance'
          ],
          resources: ['arn:aws:sagemaker:*:*:notebook-instance/basicnotebookinstance-*']
        }),
        new PolicyStatement({
          actions: ['s3:GetObject'],
          resources: ['*']
        }),
        new PolicyStatement({
          actions: ['servicecatalog:*'],
          resources: ['*']
        }),
        new PolicyStatement({
          actions: [
            'cloudformation:CreateStack',
            'cloudformation:DeleteStack',
            'cloudformation:DescribeStackEvents',
            'cloudformation:DescribeStacks',
            'cloudformation:GetTemplateSummary',
            'cloudformation:SetStackPolicy',
            'cloudformation:ValidateTemplate',
            'cloudformation:UpdateStack'
          ],
          resources: ['arn:aws:cloudformation:*:*:stack/SC-*']
        }),
        new PolicyStatement({
          actions: [
            'ec2:DescribeNetworkInterfaces',
            'ec2:CreateNetworkInterface',
            'ec2:DeleteNetworkInterface'
          ],
          resources: ['*']
        })
      ]
    });

    const iamRole = new Role(this, 'LaunchConstraint', {
      assumedBy: new ServicePrincipal('servicecatalog.amazonaws.com'),
      roleName: `${this.stackName}-LaunchConstraint`,
      description: 'Launch constraint role for Service Catalog products',
      inlinePolicies: {
        sagemakerLaunchPermissions: sagemakerPolicy,
        commonScManagement
      }
    });

    new CfnOutput(this, launchConstraintRoleNameOutput, {
      value: iamRole.roleName
    });
    return iamRole;
  }

  private _createS3Buckets(s3ArtifactName: string): Bucket {
    const s3Bucket = new Bucket(this, 's3-artifacts', {});

    new CfnOutput(this, s3ArtifactName, {
      value: s3Bucket.bucketArn
    });
    return s3Bucket;
  }

  private _createStatusHandlerLambda(): Function {
    const statusHandlerLambda = new Function(this, 'statusHandlerLambda', {
      code: Code.fromAsset(join(__dirname, '../build/statusHandler')),
      handler: 'statusHandlerLambda.handler',
      runtime: Runtime.NODEJS_14_X,
      environment: this.lambdaEnvVars,
      timeout: Duration.seconds(60)
    });

    statusHandlerLambda.addPermission('RouteHostEvents', {
      action: 'lambda:InvokeFunction',
      principal: new ServicePrincipal('events.amazonaws.com')
    });

    statusHandlerLambda.role?.attachInlinePolicy(
      new Policy(this, 'statusHandlerLambdaPolicy', {
        statements: [
          // TODO: Restrict policy permissions
          new PolicyStatement({
            actions: ['dynamodb:*'],
            resources: ['*'],
            sid: 'DynamoDBAccess'
          }),
          new PolicyStatement({
            actions: ['sts:AssumeRole'],
            resources: ['arn:aws:iam::*:role/*env-mgmt'],
            sid: 'AssumeRole'
          })
        ]
      })
    );

    new CfnOutput(this, 'StatusHandlerLambdaRoleOutput', {
      value: statusHandlerLambda.role!.roleArn
    });

    new CfnOutput(this, 'StatusHandlerLambdaArnOutput', {
      value: statusHandlerLambda.functionArn
    });

    return statusHandlerLambda;
  }

  private _createAccountHandlerLambda(
    launchConstraintRole: Role,
    artifactS3Bucket: Bucket,
    ddbTableArn: string
  ): void {
    const lambda = new Function(this, 'accountHandlerLambda', {
      code: Code.fromAsset(join(__dirname, '../build/accountHandler')),
      handler: 'accountHandlerLambda.handler',
      runtime: Runtime.NODEJS_14_X,
      environment: this.lambdaEnvVars,
      memorySize: 256,
      timeout: Duration.minutes(4)
    });

    lambda.role?.attachInlinePolicy(
      new Policy(this, 'accountHandlerPolicy', {
        statements: [
          new PolicyStatement({
            sid: 'CreatePortfolioShare',
            actions: ['servicecatalog:CreatePortfolioShare'],
            resources: [`arn:aws:catalog:${this.region}:${this.account}:portfolio/*`]
          }),
          // Allows accountHandler to get portfolioId based on portfolioName
          // '*/*' is the minimum permission required because ListPortfolios API does not allow filtering
          new PolicyStatement({
            sid: 'ListPortfolios',
            actions: ['servicecatalog:ListPortfolios'],
            resources: [`arn:aws:servicecatalog:${this.region}:${this.account}:*/*`]
          }),
          new PolicyStatement({
            sid: 'AssumeRole',
            actions: ['sts:AssumeRole'],
            // Confirm the suffix `hosting-account-role` matches with the suffix in `onboard-account.cfn.yaml`
            resources: ['arn:aws:iam::*:role/*hosting-account-role']
          }),
          new PolicyStatement({
            sid: 'GetLaunchConstraint',
            actions: [
              'iam:GetRole',
              'iam:GetRolePolicy',
              'iam:ListRolePolicies',
              'iam:ListAttachedRolePolicies'
            ],
            resources: [launchConstraintRole.roleArn]
          }),
          new PolicyStatement({
            sid: 'ShareAmi',
            actions: ['ec2:ModifyImageAttribute'],
            resources: ['*']
          }),
          new PolicyStatement({
            sid: 'ShareSSM',
            actions: ['ssm:ModifyDocumentPermission'],
            resources: [
              this.formatArn({ service: 'ssm', resource: 'document', resourceName: `${this.stackName}-*` })
            ]
          }),
          new PolicyStatement({
            sid: 'Cloudformation',
            actions: ['cloudformation:DescribeStacks'],
            resources: [this.stackId]
          }),
          new PolicyStatement({
            sid: 'S3Bucket',
            actions: ['s3:GetObject'],
            resources: [`${artifactS3Bucket.bucketArn}/*`]
          }),
          new PolicyStatement({
            actions: ['dynamodb:*'],
            resources: [ddbTableArn, `${ddbTableArn}/index/*`],
            sid: 'DynamoDBAccess'
          })
        ]
      })
    );

    new CfnOutput(this, 'AccountHandlerLambdaRoleOutput', {
      value: lambda.role!.roleArn
    });

    // Run lambda function every 5 minutes
    const eventRule = new Rule(this, 'scheduleRule', {
      schedule: Schedule.cron({ minute: '0/5' })
    });
    eventRule.addTarget(new targets.LambdaFunction(lambda));
  }

  private _createAPILambda(statusHandlerLambdaArn: string): Function {
    const { AWS_REGION } = getConstants();

    const apiLambda = new Function(this, 'apiLambda', {
      code: Code.fromAsset(join(__dirname, '../build/backendAPI')),
      handler: 'backendAPILambda.handler',
      runtime: Runtime.NODEJS_14_X,
      environment: this.lambdaEnvVars,
      timeout: Duration.seconds(30),
      memorySize: 832
    });
    apiLambda.role?.attachInlinePolicy(
      new Policy(this, 'apiLambdaPolicy', {
        statements: [
          // TODO: Restrict policy permissions
          new PolicyStatement({
            actions: ['dynamodb:*'],
            resources: ['*'],
            sid: 'DynamoDBAccess'
          }),
          new PolicyStatement({
            actions: ['events:PutPermission'],
            resources: [`arn:aws:events:${AWS_REGION}:${this.account}:event-bus/default`],
            sid: 'EventBridgeAccess'
          }),
          new PolicyStatement({
            actions: ['cloudformation:DescribeStacks', 'cloudformation:DescribeStackEvents'],
            resources: [`arn:aws:cloudformation:${AWS_REGION}:*:stack/${this.stackName}*`],
            sid: 'CfnAccess'
          }),
          new PolicyStatement({
            actions: ['servicecatalog:ListLaunchPaths'],
            resources: [`arn:aws:catalog:${AWS_REGION}:*:product/*`],
            sid: 'ScAccess'
          }),
          new PolicyStatement({
            actions: ['sts:AssumeRole'],
            resources: ['arn:aws:iam::*:role/*env-mgmt', 'arn:aws:iam::*:role/*hosting-account-role'],
            sid: 'AssumeRole'
          }),
          new PolicyStatement({
            actions: ['events:DescribeRule', 'events:Put*'],
            resources: ['*'],
            sid: 'EventbridgeAccess'
          }),
          new PolicyStatement({
            actions: ['logs:CreateLogGroup', 'logs:CreateLogStream', 'logs:PutLogEvents'],
            resources: ['*']
          })
        ]
      })
    );

    new CfnOutput(this, 'ApiLambdaRoleOutput', {
      value: apiLambda.role!.roleArn
    });

    return apiLambda;
  }

  // API Gateway
  private _createRestApi(apiLambda: Function): void {
    const API: RestApi = new RestApi(this, `API-Gateway API`, {
      restApiName: 'Backend API Name',
      description: 'Backend API',
      deployOptions: {
        stageName: 'dev'
      },
      defaultCorsPreflightOptions: {
        allowHeaders: ['Content-Type', 'X-Amz-Date', 'Authorization', 'X-Api-Key'],
        allowMethods: ['OPTIONS', 'GET', 'POST', 'PUT', 'PATCH', 'DELETE'],
        allowCredentials: true,
        allowOrigins: ['http://localhost:3000']
      }
    });

    new CfnOutput(this, 'apiUrlOutput', {
      value: API.url
    });

    const alias = new Alias(this, 'LiveAlias', {
      aliasName: 'live',
      version: apiLambda.currentVersion,
      provisionedConcurrentExecutions: 1
    });

    API.root.addProxy({
      defaultIntegration: new LambdaIntegration(alias)
    });
  }

  // DynamoDB Table
  private _createDDBTable(apiLambda: Function): Table {
    // Ideally, this needs to involve the solution name
    const tableName: string = `${this.stackName}`;
    const table = new Table(this, tableName, {
      partitionKey: { name: 'pk', type: AttributeType.STRING },
      sortKey: { name: 'sk', type: AttributeType.STRING },
      tableName: tableName
    });
    // Add GSI for get resource by status
    table.addGlobalSecondaryIndex({
      indexName: 'getResourceByStatus',
      partitionKey: { name: 'resourceType', type: AttributeType.STRING },
      sortKey: { name: 'status', type: AttributeType.STRING }
    });
    // Add GSI for get resource by owner
    table.addGlobalSecondaryIndex({
      indexName: 'getResourceByOwner',
      partitionKey: { name: 'resourceType', type: AttributeType.STRING },
      sortKey: { name: 'owner', type: AttributeType.STRING }
    });
    // Add GSI for get resource by updatedAt
    table.addGlobalSecondaryIndex({
      indexName: 'getResourceByUpdatedAt',
      partitionKey: { name: 'resourceType', type: AttributeType.STRING },
      sortKey: { name: 'updatedAt', type: AttributeType.STRING }
    });
    // Grant the Lambda Function read access to the DynamoDB table
    table.grantReadWriteData(apiLambda);
    new CfnOutput(this, 'dynamoDBTableOutput', { value: table.tableArn });
    return table;
  }
}<|MERGE_RESOLUTION|>--- conflicted
+++ resolved
@@ -1,23 +1,15 @@
 /* eslint-disable @typescript-eslint/ban-types */
 /* eslint-disable no-new */
 import { join } from 'path';
-<<<<<<< HEAD
 import { App, CfnOutput, Duration, Stack } from 'aws-cdk-lib';
 import { LambdaIntegration, RestApi } from 'aws-cdk-lib/aws-apigateway';
 import { AttributeType, Table } from 'aws-cdk-lib/aws-dynamodb';
 import { Rule, Schedule } from 'aws-cdk-lib/aws-events';
+
 import * as targets from 'aws-cdk-lib/aws-events-targets';
+
 import { Policy, PolicyDocument, PolicyStatement, Role, ServicePrincipal } from 'aws-cdk-lib/aws-iam';
 import { Alias, Code, Function, Runtime } from 'aws-cdk-lib/aws-lambda';
-=======
-import { App, CfnOutput, Stack } from 'aws-cdk-lib';
-import { LambdaIntegration, RestApi } from 'aws-cdk-lib/aws-apigateway';
-import { AttributeType, Table } from 'aws-cdk-lib/aws-dynamodb';
-import { EventBus, Rule, Schedule } from 'aws-cdk-lib/aws-events';
-import * as targets from 'aws-cdk-lib/aws-events-targets';
-import { Policy, PolicyDocument, PolicyStatement, Role, ServicePrincipal } from 'aws-cdk-lib/aws-iam';
-import { Code, Function, Runtime } from 'aws-cdk-lib/aws-lambda';
->>>>>>> 14fec28e
 import { Bucket } from 'aws-cdk-lib/aws-s3';
 import { getConstants } from './constants';
 import Workflow from './environment/workflow';
@@ -29,6 +21,7 @@
     STAGE: string;
     STACK_NAME: string;
     SSM_DOC_NAME_SUFFIX: string;
+
     AMI_IDS_TO_SHARE: string;
     LAUNCH_CONSTRAINT_ROLE_NAME: string;
     S3_ARTIFACT_BUCKET_ARN_NAME: string;
