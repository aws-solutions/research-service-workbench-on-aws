--- conflicted
+++ resolved
@@ -79,11 +79,8 @@
       STATUS_HANDLER_ARN_OUTPUT_KEY,
       SC_PORTFOLIO_NAME,
       ALLOWED_ORIGINS,
-<<<<<<< HEAD
       PCLUSTER_API_URL,
-=======
       UI_CLIENT_URL,
->>>>>>> 12f8e0c6
       COGNITO_DOMAIN,
       USER_POOL_CLIENT_NAME,
       USER_POOL_NAME,
