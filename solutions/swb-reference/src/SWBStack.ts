--- conflicted
+++ resolved
@@ -124,24 +124,19 @@
       WEBSITE_URL,
       MAIN_ACCT_ENCRYPTION_KEY_NAME
     };
-<<<<<<< HEAD
+
     this._s3AccessLogsPrefix = S3_ACCESS_BUCKET_PREFIX;
-    this._accessLogsBucket = this._createAccessLogsBucket(S3_ACCESS_BUCKET_ARN_NAME);
-    const datasetsBucket = this._createS3DatasetsBuckets(S3_DATASETS_BUCKET_ARN_NAME);
-    const artifactS3Bucket = this._createS3ArtifactsBuckets(S3_ARTIFACT_BUCKET_ARN_NAME);
-=======
-
     const mainAcctEncryptionKey = this._createEncryptionKey();
+    this._accessLogsBucket = this._createAccessLogsBucket(S3_ACCESS_BUCKET_ARN_NAME, mainAcctEncryptionKey);
     const datasetBucket = this._createS3DatasetsBuckets(S3_DATASETS_BUCKET_ARN_NAME, mainAcctEncryptionKey);
     const artifactS3Bucket = this._createS3ArtifactsBuckets(
       S3_ARTIFACT_BUCKET_ARN_NAME,
       mainAcctEncryptionKey
     );
->>>>>>> 26e4bf90
     const lcRole = this._createLaunchConstraintIAMRole(LAUNCH_CONSTRAINT_ROLE_NAME);
     const createAccountHandler = this._createAccountHandlerLambda(lcRole, artifactS3Bucket);
-    const statusHandler = this._createStatusHandlerLambda(datasetsBucket);
-    const apiLambda: Function = this._createAPILambda(datasetsBucket, artifactS3Bucket);
+    const statusHandler = this._createStatusHandlerLambda(datasetBucket);
+    const apiLambda: Function = this._createAPILambda(datasetBucket, artifactS3Bucket);
     this._createDDBTable(apiLambda, statusHandler, createAccountHandler);
     this._createRestApi(apiLambda);
 
@@ -323,9 +318,11 @@
    * @param bucketName Name of Access Logs Bucket.
    * @returns S3Bucket
    */
-  private _createAccessLogsBucket(bucketName: string): Bucket {
+  private _createAccessLogsBucket(bucketName: string, mainAcctEncryptionKey: Key): Bucket {
     const s3Bucket = new Bucket(this, 's3-access-logs', {
-      blockPublicAccess: BlockPublicAccess.BLOCK_ALL
+      blockPublicAccess: BlockPublicAccess.BLOCK_ALL,
+      encryption: BucketEncryption.KMS,
+      encryptionKey: mainAcctEncryptionKey
     });
 
     return s3Bucket;
@@ -395,13 +392,10 @@
   private _createSecureS3Bucket(s3BucketId: string, s3OutputId: string, mainAcctEncryptionKey: Key): Bucket {
     const s3Bucket = new Bucket(this, s3BucketId, {
       blockPublicAccess: BlockPublicAccess.BLOCK_ALL,
-<<<<<<< HEAD
       serverAccessLogsBucket: this._accessLogsBucket,
-      serverAccessLogsPrefix: this._s3AccessLogsPrefix
-=======
+      serverAccessLogsPrefix: this._s3AccessLogsPrefix,
       encryption: BucketEncryption.KMS,
       encryptionKey: mainAcctEncryptionKey
->>>>>>> 26e4bf90
     });
     this._addS3TLSSigV4BucketPolicy(s3Bucket);
     this._setupAccessLogsBucketPolicy(s3Bucket);
