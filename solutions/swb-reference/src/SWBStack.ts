/* eslint-disable @typescript-eslint/ban-types */
/* eslint-disable no-new */
import { join } from 'path';
import { WorkbenchCognito, WorkbenchCognitoProps } from '@amzn/workbench-core-infrastructure';

import { App, CfnOutput, Duration, Stack } from 'aws-cdk-lib';
import { LambdaIntegration, RestApi } from 'aws-cdk-lib/aws-apigateway';
import { AttributeType, BillingMode, Table } from 'aws-cdk-lib/aws-dynamodb';
import { Rule, Schedule } from 'aws-cdk-lib/aws-events';

import * as targets from 'aws-cdk-lib/aws-events-targets';

import {
  Policy,
  PolicyDocument,
  PolicyStatement,
  Role,
  ServicePrincipal,
  Effect,
  AnyPrincipal
} from 'aws-cdk-lib/aws-iam';
import { Alias, Code, Function, Runtime } from 'aws-cdk-lib/aws-lambda';
import { BlockPublicAccess, Bucket } from 'aws-cdk-lib/aws-s3';
import { getConstants } from './constants';
import Workflow from './environment/workflow';

export class SWBStack extends Stack {
  // We extract a subset of constants required to be set on Lambda
  // Note: AWS_REGION cannot be set since it's a reserved env variable
  public lambdaEnvVars: {
    STAGE: string;
    STACK_NAME: string;
    SSM_DOC_NAME_SUFFIX: string;
    AMI_IDS_TO_SHARE: string;
    LAUNCH_CONSTRAINT_ROLE_NAME: string;
    S3_ARTIFACT_BUCKET_ARN_NAME: string;
    S3_DATASETS_BUCKET_ARN_NAME: string;
    STATUS_HANDLER_ARN_NAME: string;
    SC_PORTFOLIO_NAME: string;
    ALLOWED_ORIGINS: string;
    COGNITO_DOMAIN: string;
    CLIENT_ID: string;
    CLIENT_SECRET: string;
    USER_POOL_ID: string;
    WEBSITE_URL: string;
  };
  public constructor(app: App) {
    const {
      STAGE,
      AWS_REGION,
      S3_ARTIFACT_BUCKET_ARN_NAME,
      S3_DATASETS_BUCKET_ARN_NAME,
      LAUNCH_CONSTRAINT_ROLE_NAME,
      STACK_NAME,
      SSM_DOC_NAME_SUFFIX,
      AMI_IDS_TO_SHARE,
      STATUS_HANDLER_ARN_NAME,
      SC_PORTFOLIO_NAME,
      ALLOWED_ORIGINS,
      COGNITO_DOMAIN,
      USER_POOL_CLIENT_NAME,
      USER_POOL_NAME,
      WEBSITE_URL,
      USER_POOL_ID,
      CLIENT_ID,
      CLIENT_SECRET
    } = getConstants();

    super(app, STACK_NAME, {
      env: {
        region: AWS_REGION
      }
    });

    const workbenchCognito = this._createCognitoResources(
      COGNITO_DOMAIN,
      WEBSITE_URL,
      USER_POOL_NAME,
      USER_POOL_CLIENT_NAME
    );

    let cognitoDomain: string;
    let clientId: string;
    let clientSecret: string;
    let userPoolId: string;
    if (process.env.LOCAL_DEVELOPMENT === 'true') {
      cognitoDomain = `https://${COGNITO_DOMAIN}.auth.${AWS_REGION}.amazoncognito.com`;
      clientId = CLIENT_ID;
      clientSecret = CLIENT_SECRET;
      userPoolId = USER_POOL_ID;
    } else {
      cognitoDomain = workbenchCognito.cognitoDomain;
      clientId = workbenchCognito.userPoolClientId;
      clientSecret = workbenchCognito.userPoolClientSecret.unsafeUnwrap();
      userPoolId = workbenchCognito.userPoolId;
    }

    // We extract a subset of constants required to be set on Lambda
    // Note: AWS_REGION cannot be set since it's a reserved env variable
    this.lambdaEnvVars = {
      STAGE,
      STACK_NAME,
      SSM_DOC_NAME_SUFFIX,
      AMI_IDS_TO_SHARE,
      LAUNCH_CONSTRAINT_ROLE_NAME,
      S3_ARTIFACT_BUCKET_ARN_NAME,
      S3_DATASETS_BUCKET_ARN_NAME,
      STATUS_HANDLER_ARN_NAME,
      SC_PORTFOLIO_NAME,
      ALLOWED_ORIGINS,
      COGNITO_DOMAIN: cognitoDomain,
      CLIENT_ID: clientId,
      CLIENT_SECRET: clientSecret,
      USER_POOL_ID: userPoolId,
      WEBSITE_URL
    };

    const datasetBucket = this._createS3DatasetsBuckets(S3_DATASETS_BUCKET_ARN_NAME);
    const artifactS3Bucket = this._createS3ArtifactsBuckets(S3_ARTIFACT_BUCKET_ARN_NAME);
    const lcRole = this._createLaunchConstraintIAMRole(LAUNCH_CONSTRAINT_ROLE_NAME);
    const createAccountHandler = this._createAccountHandlerLambda(lcRole, artifactS3Bucket);
    const statusHandler = this._createStatusHandlerLambda(datasetBucket);
    const apiLambda: Function = this._createAPILambda(datasetBucket, artifactS3Bucket);
    this._createDDBTable(apiLambda, statusHandler, createAccountHandler);
    this._createRestApi(apiLambda);

    const workflow = new Workflow(this);
    workflow.createSSMDocuments();
  }

  private _createLaunchConstraintIAMRole(launchConstraintRoleNameOutput: string): Role {
    const commonScManagement = new PolicyDocument({
      statements: [
        new PolicyStatement({
          actions: [
            'iam:GetRole',
            'iam:GetRolePolicy',
            'iam:*TagRole*',
            'iam:PassRole',
            'iam:DeleteRole',
            'iam:PutRolePolicy',
            'iam:DeleteRolePolicy',
            'iam:DetachRolePolicy',
            'iam:AttachRolePolicy',
            'iam:CreateRole'
          ],
          resources: [
            'arn:aws:iam::*:role/analysis-*',
            'arn:aws:iam::*:role/SC-*-ServiceRole-*',
            'arn:aws:iam::*:role/*-sagemaker-notebook-role'
          ]
        }),
        new PolicyStatement({
          actions: [
            'iam:AddRoleToInstanceProfile',
            'iam:CreateInstanceProfile',
            'iam:GetInstanceProfile',
            'iam:DeleteInstanceProfile',
            'iam:RemoveRoleFromInstanceProfile'
          ],
          resources: [
            'arn:aws:iam::*:instance-profile/analysis-*',
            'arn:aws:iam::*:instance-profile/SC-*-InstanceProfile-*'
          ]
        }),
        new PolicyStatement({
          actions: ['iam:GetPolicy', 'iam:CreatePolicy', 'iam:ListPolicyVersions', 'iam:DeletePolicy'],
          resources: ['arn:aws:iam::*:policy/*-permission-boundary']
        }),
        new PolicyStatement({
          actions: [
            'cloudformation:CreateStack',
            'cloudformation:DescribeStacks',
            'cloudformation:DescribeStackEvents',
            'cloudformation:DeleteStack'
          ],
          resources: ['arn:aws:cloudformation:*:*:stack/SC-*/*']
        }),
        new PolicyStatement({
          actions: ['cloudformation:GetTemplateSummary'],
          resources: ['*']
        }),
        new PolicyStatement({
          actions: ['s3:GetObject'],
          resources: ['arn:aws:s3:::sc-*']
        }),
        new PolicyStatement({
          actions: [
            'ec2:AuthorizeSecurityGroupIngress',
            'ec2:AuthorizeSecurityGroupEgress',
            'ec2:RevokeSecurityGroupEgress',
            'ec2:CreateSecurityGroup',
            'ec2:DeleteSecurityGroup',
            'ec2:CreateTags',
            'ec2:DescribeTags',
            'ec2:DescribeKeyPairs',
            'ec2:DescribeSecurityGroups',
            'ec2:DescribeSubnets',
            'ec2:DescribeVpcs'
          ],
          resources: ['*']
        }),
        new PolicyStatement({
          actions: ['kms:CreateGrant'],
          resources: ['*']
        })
      ]
    });
    const sagemakerNotebookPolicy = new PolicyDocument({
      statements: [
        new PolicyStatement({
          actions: [
            'sagemaker:DescribeNotebookInstanceLifecycleConfig',
            'sagemaker:CreateNotebookInstanceLifecycleConfig',
            'sagemaker:DeleteNotebookInstanceLifecycleConfig'
          ],
          resources: [
            'arn:aws:sagemaker:*:*:notebook-instance-lifecycle-config/basicnotebookinstancelifecycleconfig-*'
          ]
        }),
        new PolicyStatement({
          actions: [
            'sagemaker:DescribeNotebookInstance',
            'sagemaker:CreateNotebookInstance',
            'sagemaker:StopNotebookInstance',
            'sagemaker:StopNotebookInstance',
            'sagemaker:DeleteNotebookInstance'
          ],
          resources: ['arn:aws:sagemaker:*:*:notebook-instance/basicnotebookinstance-*']
        }),
        new PolicyStatement({
          actions: ['s3:GetObject'],
          resources: ['*']
        }),
        new PolicyStatement({
          actions: [
            'cloudformation:CreateStack',
            'cloudformation:DeleteStack',
            'cloudformation:DescribeStackEvents',
            'cloudformation:DescribeStacks',
            'cloudformation:GetTemplateSummary',
            'cloudformation:SetStackPolicy',
            'cloudformation:ValidateTemplate',
            'cloudformation:UpdateStack'
          ],
          resources: ['arn:aws:cloudformation:*:*:stack/SC-*']
        }),
        new PolicyStatement({
          actions: [
            'ec2:DescribeNetworkInterfaces',
            'ec2:CreateNetworkInterface',
            'ec2:DeleteNetworkInterface'
          ],
          resources: ['*']
        })
      ]
    });

    const iamRole = new Role(this, 'LaunchConstraint', {
      assumedBy: new ServicePrincipal('servicecatalog.amazonaws.com'),
      roleName: `${this.stackName}-LaunchConstraint`,
      description: 'Launch constraint role for Service Catalog products',
      inlinePolicies: {
        sagemakerNotebookLaunchPermissions: sagemakerNotebookPolicy,
        commonScManagement
      }
    });

    new CfnOutput(this, launchConstraintRoleNameOutput, {
      value: iamRole.roleName
    });
    return iamRole;
  }

  private _createS3ArtifactsBuckets(s3ArtifactName: string): Bucket {
    const s3Bucket = new Bucket(this, 's3-artifacts', {
      blockPublicAccess: BlockPublicAccess.BLOCK_ALL
    });

    s3Bucket.addToResourcePolicy(
      new PolicyStatement({
        sid: 'Deny requests that do not use TLS/HTTPS',
        effect: Effect.DENY,
        resources: [s3Bucket.bucketArn, `${s3Bucket.bucketArn}/*`],
        actions: ['s3:*'],
        principals: [new AnyPrincipal()],
        conditions: { Bool: { 'aws:SecureTransport': 'false' } }
      })
    );

    s3Bucket.addToResourcePolicy(
      new PolicyStatement({
        sid: 'Deny requests that do not use SigV4',
        effect: Effect.DENY,
        resources: [`${s3Bucket.bucketArn}/*`],
        actions: ['s3:*'],
        principals: [new AnyPrincipal()],
        conditions: { StringNotEquals: { 's3:signatureversion': 'AWS4-HMAC-SHA256' } }
      })
    );

    new CfnOutput(this, s3ArtifactName, {
      value: s3Bucket.bucketArn
    });
    return s3Bucket;
  }

  private _createS3DatasetsBuckets(s3DatasetsName: string): Bucket {
    const s3Bucket = new Bucket(this, 's3-datasets', {
      blockPublicAccess: BlockPublicAccess.BLOCK_ALL
    });

    new CfnOutput(this, s3DatasetsName, {
      value: s3Bucket.bucketArn
    });
    return s3Bucket;
  }

  private _createStatusHandlerLambda(datasetBucket: Bucket): Function {
    const statusHandlerLambda = new Function(this, 'statusHandlerLambda', {
      code: Code.fromAsset(join(__dirname, '../../build/statusHandler')),
      handler: 'statusHandlerLambda.handler',
      runtime: Runtime.NODEJS_14_X,
      environment: this.lambdaEnvVars,
      timeout: Duration.seconds(60),
      memorySize: 256
    });

    statusHandlerLambda.addPermission('RouteHostEvents', {
      action: 'lambda:InvokeFunction',
      principal: new ServicePrincipal('events.amazonaws.com')
    });

    statusHandlerLambda.role?.attachInlinePolicy(
      new Policy(this, 'statusHandlerLambdaPolicy', {
        statements: [
          new PolicyStatement({
            actions: ['sts:AssumeRole'],
            resources: ['arn:aws:iam::*:role/*env-mgmt'],
            sid: 'AssumeRole'
          }),
          new PolicyStatement({
            sid: 'datasetS3Access',
            actions: [
              's3:GetObject',
              's3:GetObjectVersion',
              's3:GetObjectTagging',
              's3:AbortMultipartUpload',
              's3:ListMultipartUploadParts',
              's3:PutObject',
              's3:PutObjectAcl',
              's3:PutObjectTagging',
              's3:ListBucket',
              's3:PutAccessPointPolicy',
              's3:GetAccessPointPolicy'
            ],
            resources: [
              datasetBucket.bucketArn,
              `${datasetBucket.bucketArn}/*`,
              `arn:aws:s3:${this.region}:${this.account}:accesspoint/*`
            ]
          })
        ]
      })
    );

    new CfnOutput(this, 'StatusHandlerLambdaRoleOutput', {
      value: statusHandlerLambda.role!.roleArn
    });

    new CfnOutput(this, 'StatusHandlerLambdaArnOutput', {
      value: statusHandlerLambda.functionArn
    });

    return statusHandlerLambda;
  }

  private _createAccountHandlerLambda(launchConstraintRole: Role, artifactS3Bucket: Bucket): Function {
    const lambda = new Function(this, 'accountHandlerLambda', {
      code: Code.fromAsset(join(__dirname, '../../build/accountHandler')),
      handler: 'accountHandlerLambda.handler',
      runtime: Runtime.NODEJS_14_X,
      environment: this.lambdaEnvVars,
      memorySize: 256,
      timeout: Duration.minutes(4)
    });

    lambda.role?.attachInlinePolicy(
      new Policy(this, 'accountHandlerPolicy', {
        statements: [
          new PolicyStatement({
            sid: 'CreatePortfolioShare',
            actions: ['servicecatalog:CreatePortfolioShare'],
            resources: [`arn:aws:catalog:${this.region}:${this.account}:portfolio/*`]
          }),
          // Allows accountHandler to get portfolioId based on portfolioName
          // '*/*' is the minimum permission required because ListPortfolios API does not allow filtering
          new PolicyStatement({
            sid: 'ListPortfolios',
            actions: ['servicecatalog:ListPortfolios'],
            resources: [`arn:aws:servicecatalog:${this.region}:${this.account}:*/*`]
          }),
          new PolicyStatement({
            sid: 'AssumeRole',
            actions: ['sts:AssumeRole'],
            // Confirm the suffix `hosting-account-role` matches with the suffix in `onboard-account.cfn.yaml`
            resources: ['arn:aws:iam::*:role/*hosting-account-role']
          }),
          new PolicyStatement({
            sid: 'GetLaunchConstraint',
            actions: [
              'iam:GetRole',
              'iam:GetRolePolicy',
              'iam:ListRolePolicies',
              'iam:ListAttachedRolePolicies'
            ],
            resources: [launchConstraintRole.roleArn]
          }),
          new PolicyStatement({
            sid: 'ShareAmi',
            actions: ['ec2:ModifyImageAttribute'],
            resources: ['*']
          }),
          new PolicyStatement({
            sid: 'ShareSSM',
            actions: ['ssm:ModifyDocumentPermission'],
            resources: [
              this.formatArn({ service: 'ssm', resource: 'document', resourceName: `${this.stackName}-*` })
            ]
          }),
          new PolicyStatement({
            sid: 'Cloudformation',
            actions: ['cloudformation:DescribeStacks'],
            resources: [this.stackId]
          }),
          new PolicyStatement({
            sid: 'S3Bucket',
            actions: ['s3:GetObject'],
            resources: [`${artifactS3Bucket.bucketArn}/*`]
          })
        ]
      })
    );

    new CfnOutput(this, 'AccountHandlerLambdaRoleOutput', {
      value: lambda.role!.roleArn
    });

    // Run lambda function every 5 minutes
    const eventRule = new Rule(this, 'scheduleRule', {
      schedule: Schedule.cron({ minute: '0/5' })
    });
    eventRule.addTarget(new targets.LambdaFunction(lambda));

    return lambda;
  }

  private _createAPILambda(datasetBucket: Bucket, artifactS3Bucket: Bucket): Function {
    const { AWS_REGION } = getConstants();

    const apiLambda = new Function(this, 'apiLambda', {
      code: Code.fromAsset(join(__dirname, '../../build/backendAPI')),
      handler: 'backendAPILambda.handler',
      runtime: Runtime.NODEJS_14_X,
      environment: this.lambdaEnvVars,
      timeout: Duration.seconds(29), // Integration timeout should be 29 seconds https://docs.aws.amazon.com/apigateway/latest/developerguide/limits.html
      memorySize: 832
    });
    apiLambda.role?.attachInlinePolicy(
      new Policy(this, 'apiLambdaPolicy', {
        statements: [
          new PolicyStatement({
            actions: ['events:PutPermission'],
            resources: [`arn:aws:events:${AWS_REGION}:${this.account}:event-bus/default`],
            sid: 'EventBridgeAccess'
          }),
          new PolicyStatement({
            actions: ['cloudformation:DescribeStacks', 'cloudformation:DescribeStackEvents'],
            resources: [`arn:aws:cloudformation:${AWS_REGION}:*:stack/${this.stackName}*`],
            sid: 'CfnAccess'
          }),
          new PolicyStatement({
            actions: ['servicecatalog:ListLaunchPaths'],
            resources: [`arn:aws:catalog:${AWS_REGION}:*:product/*`],
            sid: 'ScAccess'
          }),
          new PolicyStatement({
            actions: ['cognito-idp:DescribeUserPoolClient'],
            resources: [`arn:aws:cognito-idp:${AWS_REGION}:${this.account}:userpool/*`],
            sid: 'CognitoAccess'
          }),
          new PolicyStatement({
            actions: ['sts:AssumeRole'],
            resources: ['arn:aws:iam::*:role/*env-mgmt', 'arn:aws:iam::*:role/*hosting-account-role'],
            sid: 'AssumeRole'
          }),
          new PolicyStatement({
            actions: ['events:DescribeRule', 'events:Put*'],
            resources: ['*'],
            sid: 'EventbridgeAccess'
          }),
          new PolicyStatement({
            actions: ['logs:CreateLogGroup', 'logs:CreateLogStream', 'logs:PutLogEvents'],
            resources: ['*']
          }),
          new PolicyStatement({
<<<<<<< HEAD
            sid: 'datasetS3Access',
            actions: [
              's3:GetObject',
              's3:GetObjectVersion',
              's3:GetObjectTagging',
              's3:AbortMultipartUpload',
              's3:ListMultipartUploadParts',
              's3:GetBucketPolicy',
              's3:PutBucketPolicy',
              's3:PutObject',
              's3:PutObjectAcl',
              's3:PutObjectTagging',
              's3:ListBucket',
              's3:PutAccessPointPolicy',
              's3:GetAccessPointPolicy',
              's3:CreateAccessPoint',
              's3:DeleteAccessPoint'
            ],
            resources: [
              datasetBucket.bucketArn,
              `${datasetBucket.bucketArn}/*`,
              `arn:aws:s3:${this.region}:${this.account}:accesspoint/*`
            ]
          }),
          new PolicyStatement({
            sid: 'environmentBootstrapS3Access',
            actions: ['s3:GetObject', 's3:GetBucketPolicy', 's3:PutBucketPolicy'],
            resources: [artifactS3Bucket.bucketArn, `${artifactS3Bucket.bucketArn}/*`]
=======
            actions: [
              'cognito-idp:AdminAddUserToGroup',
              'cognito-idp:AdminCreateUser',
              'cognito-idp:AdminDeleteUser',
              'cognito-idp:AdminGetUser',
              'cognito-idp:AdminListGroupsForUser',
              'cognito-idp:AdminRemoveUserFromGroup',
              'cognito-idp:AdminUpdateUserAttributes',
              'cognito-idp:CreateGroup',
              'cognito-idp:DeleteGroup',
              'cognito-idp:ListGroups',
              'cognito-idp:ListUsers',
              'cognito-idp:ListUsersInGroup'
            ],
            resources: ['*']
>>>>>>> 567c1459
          })
        ]
      })
    );

    new CfnOutput(this, 'ApiLambdaRoleOutput', {
      value: apiLambda.role!.roleArn
    });

    return apiLambda;
  }

  // API Gateway
  private _createRestApi(apiLambda: Function): void {
    const API: RestApi = new RestApi(this, `API-Gateway API`, {
      restApiName: 'Backend API Name',
      description: 'Backend API',
      deployOptions: {
        stageName: 'dev'
      },
      defaultCorsPreflightOptions: {
        allowHeaders: ['Content-Type', 'X-Amz-Date', 'Authorization', 'X-Api-Key'],
        allowMethods: ['OPTIONS', 'GET', 'POST', 'PUT', 'PATCH', 'DELETE'],
        allowCredentials: true,
        allowOrigins: JSON.parse(this.lambdaEnvVars.ALLOWED_ORIGINS || '[]')
      }
    });

    new CfnOutput(this, 'apiUrlOutput', {
      value: API.url
    });

    if (process.env.LOCAL_DEVELOPMENT === 'true') {
      // SAM local start-api doesn't work with ALIAS so this is the workaround to allow us to run the code locally
      // https://github.com/aws/aws-sam-cli/issues/2227
      API.root.addProxy({
        defaultIntegration: new LambdaIntegration(apiLambda)
      });
    } else {
      const alias = new Alias(this, 'LiveAlias', {
        aliasName: 'live',
        version: apiLambda.currentVersion,
        provisionedConcurrentExecutions: 1
      });
      API.root.addProxy({
        defaultIntegration: new LambdaIntegration(alias)
      });
    }
  }

  // DynamoDB Table
  private _createDDBTable(
    apiLambda: Function,
    statusHandler: Function,
    createAccountHandler: Function
  ): Table {
    const tableName: string = `${this.stackName}`;
    const table = new Table(this, tableName, {
      partitionKey: { name: 'pk', type: AttributeType.STRING },
      sortKey: { name: 'sk', type: AttributeType.STRING },
      tableName: tableName,
      billingMode: BillingMode.PAY_PER_REQUEST
    });
    // Add GSI for get resource by name
    table.addGlobalSecondaryIndex({
      indexName: 'getResourceByName',
      partitionKey: { name: 'resourceType', type: AttributeType.STRING },
      sortKey: { name: 'name', type: AttributeType.STRING }
    });
    // Add GSI for get resource by status
    table.addGlobalSecondaryIndex({
      indexName: 'getResourceByStatus',
      partitionKey: { name: 'resourceType', type: AttributeType.STRING },
      sortKey: { name: 'status', type: AttributeType.STRING }
    });
    // Add GSI for get resource by createdAt
    table.addGlobalSecondaryIndex({
      indexName: 'getResourceByCreatedAt',
      partitionKey: { name: 'resourceType', type: AttributeType.STRING },
      sortKey: { name: 'createdAt', type: AttributeType.STRING }
    });
    // Add GSI for get resource by dependency
    table.addGlobalSecondaryIndex({
      indexName: 'getResourceByDependency',
      partitionKey: { name: 'resourceType', type: AttributeType.STRING },
      sortKey: { name: 'dependency', type: AttributeType.STRING }
    });
    // Add GSI for get resource by owner
    table.addGlobalSecondaryIndex({
      indexName: 'getResourceByOwner',
      partitionKey: { name: 'resourceType', type: AttributeType.STRING },
      sortKey: { name: 'owner', type: AttributeType.STRING }
    });
    // TODO Add GSI for get resource by cost
    // Add GSI for get resource by type
    table.addGlobalSecondaryIndex({
      indexName: 'getResourceByType',
      partitionKey: { name: 'resourceType', type: AttributeType.STRING },
      sortKey: { name: 'type', type: AttributeType.STRING }
    });
    // Grant the Lambda Functions read access to the DynamoDB table
    table.grantReadWriteData(apiLambda);
    table.grantReadWriteData(statusHandler);
    table.grantReadWriteData(createAccountHandler);
    new CfnOutput(this, 'dynamoDBTableOutput', { value: table.tableArn });
    return table;
  }

  private _createCognitoResources(
    domainPrefix: string,
    websiteUrl: string,
    userPoolName: string,
    userPoolClientName: string
  ): WorkbenchCognito {
    const props: WorkbenchCognitoProps = {
      domainPrefix: domainPrefix,
      websiteUrl: websiteUrl,
      userPoolName: userPoolName,
      userPoolClientName: userPoolClientName,
      oidcIdentityProviders: []
    };

    const workbenchCognito = new WorkbenchCognito(this, 'ServiceWorkbenchCognito', props);

    new CfnOutput(this, 'cognitoUserPoolId', {
      value: workbenchCognito.userPoolId
    });

    new CfnOutput(this, 'cognitoUserPoolClientId', {
      value: workbenchCognito.userPoolClientId
    });

    new CfnOutput(this, 'cognitoDomainName', {
      value: workbenchCognito.cognitoDomain
    });

    return workbenchCognito;
  }
}<|MERGE_RESOLUTION|>--- conflicted
+++ resolved
@@ -504,7 +504,6 @@
             resources: ['*']
           }),
           new PolicyStatement({
-<<<<<<< HEAD
             sid: 'datasetS3Access',
             actions: [
               's3:GetObject',
@@ -533,7 +532,9 @@
             sid: 'environmentBootstrapS3Access',
             actions: ['s3:GetObject', 's3:GetBucketPolicy', 's3:PutBucketPolicy'],
             resources: [artifactS3Bucket.bucketArn, `${artifactS3Bucket.bucketArn}/*`]
-=======
+          }),
+          new PolicyStatement({
+            sid: 'cognitoAccess',
             actions: [
               'cognito-idp:AdminAddUserToGroup',
               'cognito-idp:AdminCreateUser',
@@ -549,7 +550,6 @@
               'cognito-idp:ListUsersInGroup'
             ],
             resources: ['*']
->>>>>>> 567c1459
           })
         ]
       })
