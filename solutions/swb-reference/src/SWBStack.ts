--- conflicted
+++ resolved
@@ -21,12 +21,8 @@
 } from 'aws-cdk-lib/aws-iam';
 import { Key } from 'aws-cdk-lib/aws-kms';
 import { Alias, Code, Function, Runtime } from 'aws-cdk-lib/aws-lambda';
-<<<<<<< HEAD
-import { Bucket } from 'aws-cdk-lib/aws-s3';
+import { BlockPublicAccess, Bucket, BucketEncryption } from 'aws-cdk-lib/aws-s3';
 import _ from 'lodash';
-=======
-import { BlockPublicAccess, Bucket, BucketEncryption } from 'aws-cdk-lib/aws-s3';
->>>>>>> aea15572
 import { getConstants } from './constants';
 import Workflow from './environment/workflow';
 
@@ -123,26 +119,16 @@
       WEBSITE_URL,
       MAIN_ACCT_ENCRYPTION_KEY_NAME
     };
-
-<<<<<<< HEAD
-    this._createS3DatasetsBuckets(S3_DATASETS_BUCKET_ARN_NAME);
-    const artifactS3Bucket = this._createS3ArtifactsBuckets(S3_ARTIFACT_BUCKET_ARN_NAME);
-    const lcRole = this._createLaunchConstraintIAMRole(LAUNCH_CONSTRAINT_ROLE_NAME, artifactS3Bucket);
-    const createAccountHandler = this._createAccountHandlerLambda(lcRole, artifactS3Bucket, AMI_IDS_TO_SHARE);
-    const statusHandler = this._createStatusHandlerLambda();
-    const apiLambda: Function = this._createAPILambda(statusHandler.functionArn);
-=======
     const mainAcctEncryptionKey = this._createEncryptionKey();
     const datasetBucket = this._createS3DatasetsBuckets(S3_DATASETS_BUCKET_ARN_NAME, mainAcctEncryptionKey);
     const artifactS3Bucket = this._createS3ArtifactsBuckets(
       S3_ARTIFACT_BUCKET_ARN_NAME,
       mainAcctEncryptionKey
     );
-    const lcRole = this._createLaunchConstraintIAMRole(LAUNCH_CONSTRAINT_ROLE_NAME);
-    const createAccountHandler = this._createAccountHandlerLambda(lcRole, artifactS3Bucket);
+    const lcRole = this._createLaunchConstraintIAMRole(LAUNCH_CONSTRAINT_ROLE_NAME, artifactS3Bucket);
+    const createAccountHandler = this._createAccountHandlerLambda(lcRole, artifactS3Bucket, AMI_IDS_TO_SHARE);
     const statusHandler = this._createStatusHandlerLambda(datasetBucket);
     const apiLambda: Function = this._createAPILambda(datasetBucket, artifactS3Bucket);
->>>>>>> aea15572
     this._createDDBTable(apiLambda, statusHandler, createAccountHandler);
     this._createRestApi(apiLambda);
 
@@ -150,12 +136,6 @@
     workflow.createSSMDocuments();
   }
 
-<<<<<<< HEAD
-  private _createLaunchConstraintIAMRole(
-    launchConstraintRoleNameOutput: string,
-    artifactS3Bucket: Bucket
-  ): Role {
-=======
   private _createEncryptionKey(): Key {
     const { MAIN_ACCT_ENCRYPTION_KEY_NAME } = getConstants();
     const mainKeyPolicy = new PolicyDocument({
@@ -180,8 +160,10 @@
     return key;
   }
 
-  private _createLaunchConstraintIAMRole(launchConstraintRoleNameOutput: string): Role {
->>>>>>> aea15572
+private _createLaunchConstraintIAMRole(
+    launchConstraintRoleNameOutput: string,
+    artifactS3Bucket: Bucket
+  ): Role {
     const commonScManagement = new PolicyDocument({
       statements: [
         new PolicyStatement({
@@ -473,73 +455,9 @@
       timeout: Duration.minutes(4)
     });
 
-<<<<<<< HEAD
     const amiIdsList: string[] = JSON.parse(amiIdsToShare);
 
     const lambdaPolicy = new Policy(this, 'accountHandlerPolicy', {
-      statements: [
-        new PolicyStatement({
-          sid: 'CreatePortfolioShare',
-          actions: ['servicecatalog:CreatePortfolioShare'],
-          resources: [`arn:aws:catalog:${this.region}:${this.account}:portfolio/*`]
-        }),
-        // Allows accountHandler to get portfolioId based on portfolioName
-        // '*/*' is the minimum permission required because ListPortfolios API does not allow filtering
-        new PolicyStatement({
-          sid: 'ListPortfolios',
-          actions: ['servicecatalog:ListPortfolios'],
-          resources: [`arn:aws:servicecatalog:${this.region}:${this.account}:*/*`]
-        }),
-        new PolicyStatement({
-          sid: 'AssumeRole',
-          actions: ['sts:AssumeRole'],
-          // Confirm the suffix `hosting-account-role` matches with the suffix in `onboard-account.cfn.yaml`
-          resources: ['arn:aws:iam::*:role/*hosting-account-role']
-        }),
-        new PolicyStatement({
-          sid: 'GetLaunchConstraint',
-          actions: [
-            'iam:GetRole',
-            'iam:GetRolePolicy',
-            'iam:ListRolePolicies',
-            'iam:ListAttachedRolePolicies'
-          ],
-          resources: [launchConstraintRole.roleArn]
-        }),
-        new PolicyStatement({
-          sid: 'ShareSSM',
-          actions: ['ssm:ModifyDocumentPermission'],
-          resources: [
-            this.formatArn({ service: 'ssm', resource: 'document', resourceName: `${this.stackName}-*` })
-          ]
-        }),
-        new PolicyStatement({
-          sid: 'Cloudformation',
-          actions: ['cloudformation:DescribeStacks'],
-          resources: [this.stackId]
-        }),
-        new PolicyStatement({
-          sid: 'S3Bucket',
-          actions: ['s3:GetObject'],
-          resources: [`${artifactS3Bucket.bucketArn}/*`]
-        })
-      ]
-    });
-
-    if (!_.isEmpty(amiIdsList)) {
-      lambdaPolicy.addStatements(
-        new PolicyStatement({
-          sid: 'ShareAmi',
-          actions: ['ec2:ModifyImageAttribute'],
-          resources: amiIdsList
-        })
-      );
-    }
-
-    lambda.role?.attachInlinePolicy(lambdaPolicy);
-=======
-    lambda.role?.attachInlinePolicy(
-      new Policy(this, 'accountHandlerPolicy', {
         statements: [
           new PolicyStatement({
             sid: 'CreatePortfolioShare',
@@ -575,11 +493,6 @@
             resources: [launchConstraintRole.roleArn]
           }),
           new PolicyStatement({
-            sid: 'ShareAmi',
-            actions: ['ec2:ModifyImageAttribute'],
-            resources: ['*']
-          }),
-          new PolicyStatement({
             sid: 'ShareSSM',
             actions: ['ssm:ModifyDocumentPermission'],
             resources: [
@@ -598,8 +511,18 @@
           })
         ]
       })
-    );
->>>>>>> aea15572
+
+    if (!_.isEmpty(amiIdsList)) {
+      lambdaPolicy.addStatements(
+        new PolicyStatement({
+          sid: 'ShareAmi',
+          actions: ['ec2:ModifyImageAttribute'],
+          resources: amiIdsList
+        })
+      );
+    }
+
+    lambda.role?.attachInlinePolicy(lambdaPolicy);
 
     new CfnOutput(this, 'AccountHandlerLambdaRoleOutput', {
       value: lambda.role!.roleArn
@@ -652,8 +575,6 @@
             actions: ['sts:AssumeRole'],
             resources: ['arn:aws:iam::*:role/*env-mgmt', 'arn:aws:iam::*:role/*hosting-account-role'],
             sid: 'AssumeRole'
-<<<<<<< HEAD
-=======
           }),
           new PolicyStatement({
             actions: ['kms:GetKeyPolicy', 'kms:PutKeyPolicy'],
@@ -716,7 +637,6 @@
               'cognito-idp:ListUsersInGroup'
             ],
             resources: ['*']
->>>>>>> aea15572
           })
         ]
       })
