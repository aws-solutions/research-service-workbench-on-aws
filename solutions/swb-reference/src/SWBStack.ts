--- conflicted
+++ resolved
@@ -55,12 +55,8 @@
     const {
       STAGE,
       AWS_REGION,
-<<<<<<< HEAD
       AWS_REGION_SHORT_NAME,
-      S3_ACCESS_BUCKET_ARN_NAME,
-=======
       S3_ACCESS_LOGS_BUCKET_NAME_OUTPUT_KEY,
->>>>>>> c08c7fb4
       S3_ACCESS_BUCKET_PREFIX,
       S3_ARTIFACT_BUCKET_ARN_OUTPUT_KEY,
       S3_DATASETS_BUCKET_ARN_OUTPUT_KEY,
