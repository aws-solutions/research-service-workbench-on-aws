/* eslint-disable @typescript-eslint/ban-types */
/* eslint-disable no-new */
import { join } from 'path';
import { WorkbenchCognito, WorkbenchCognitoProps } from '@amzn/workbench-core-infrastructure';

import { App, CfnOutput, Duration, Stack } from 'aws-cdk-lib';
import { LambdaIntegration, RestApi } from 'aws-cdk-lib/aws-apigateway';
import { AttributeType, BillingMode, Table } from 'aws-cdk-lib/aws-dynamodb';
import { Rule, Schedule } from 'aws-cdk-lib/aws-events';
import * as targets from 'aws-cdk-lib/aws-events-targets';

import {
  AccountPrincipal,
  AnyPrincipal,
  Effect,
  Policy,
  PolicyDocument,
  PolicyStatement,
  Role,
  ServicePrincipal
} from 'aws-cdk-lib/aws-iam';
import { Key } from 'aws-cdk-lib/aws-kms';
import { Alias, Code, Function, Runtime } from 'aws-cdk-lib/aws-lambda';
import { BlockPublicAccess, Bucket, BucketEncryption } from 'aws-cdk-lib/aws-s3';
import _ from 'lodash';
import { getConstants } from './constants';
import Workflow from './environment/workflow';

export class SWBStack extends Stack {
  // We extract a subset of constants required to be set on Lambda
  // Note: AWS_REGION cannot be set since it's a reserved env variable
  public lambdaEnvVars: {
    STAGE: string;
    STACK_NAME: string;
    SSM_DOC_NAME_SUFFIX: string;
    AMI_IDS_TO_SHARE: string;
    LAUNCH_CONSTRAINT_ROLE_NAME: string;
    S3_ARTIFACT_BUCKET_ARN_NAME: string;
    S3_DATASETS_BUCKET_ARN_NAME: string;
    STATUS_HANDLER_ARN_NAME: string;
    SC_PORTFOLIO_NAME: string;
    PCLUSTER_API_URL: string;
    ALLOWED_ORIGINS: string;
    COGNITO_DOMAIN: string;
    CLIENT_ID: string;
    CLIENT_SECRET: string;
    USER_POOL_ID: string;
    WEBSITE_URL: string;
    MAIN_ACCT_ENCRYPTION_KEY_NAME: string;
  };

  private _accessLogsBucket: Bucket;
  private _s3AccessLogsPrefix: string;

  public constructor(app: App) {
    const {
      STAGE,
      AWS_REGION,
      S3_ACCESS_BUCKET_ARN_NAME,
      S3_ACCESS_BUCKET_PREFIX,
      S3_ARTIFACT_BUCKET_ARN_NAME,
      S3_DATASETS_BUCKET_ARN_NAME,
      LAUNCH_CONSTRAINT_ROLE_NAME,
      STACK_NAME,
      SSM_DOC_NAME_SUFFIX,
      AMI_IDS_TO_SHARE,
      STATUS_HANDLER_ARN_NAME,
      SC_PORTFOLIO_NAME,
<<<<<<< HEAD
      PCLUSTER_API_URL,
      ALLOWED_ORIGINS
=======
      ALLOWED_ORIGINS,
      COGNITO_DOMAIN,
      USER_POOL_CLIENT_NAME,
      USER_POOL_NAME,
      WEBSITE_URL,
      USER_POOL_ID,
      CLIENT_ID,
      CLIENT_SECRET,
      MAIN_ACCT_ENCRYPTION_KEY_NAME
>>>>>>> 2aca7c64
    } = getConstants();

    super(app, STACK_NAME, {
      env: {
        region: AWS_REGION
      }
    });

    const workbenchCognito = this._createCognitoResources(
      COGNITO_DOMAIN,
      WEBSITE_URL,
      USER_POOL_NAME,
      USER_POOL_CLIENT_NAME
    );

    let cognitoDomain: string;
    let clientId: string;
    let clientSecret: string;
    let userPoolId: string;
    if (process.env.LOCAL_DEVELOPMENT === 'true') {
      cognitoDomain = `https://${COGNITO_DOMAIN}.auth.${AWS_REGION}.amazoncognito.com`;
      clientId = CLIENT_ID;
      clientSecret = CLIENT_SECRET;
      userPoolId = USER_POOL_ID;
    } else {
      cognitoDomain = workbenchCognito.cognitoDomain;
      clientId = workbenchCognito.userPoolClientId;
      clientSecret = workbenchCognito.userPoolClientSecret.unsafeUnwrap();
      userPoolId = workbenchCognito.userPoolId;
    }

    // We extract a subset of constants required to be set on Lambda
    // Note: AWS_REGION cannot be set since it's a reserved env variable
    this.lambdaEnvVars = {
      STAGE,
      STACK_NAME,
      SSM_DOC_NAME_SUFFIX,
      AMI_IDS_TO_SHARE,
      LAUNCH_CONSTRAINT_ROLE_NAME,
      S3_ARTIFACT_BUCKET_ARN_NAME,
      S3_DATASETS_BUCKET_ARN_NAME,
      STATUS_HANDLER_ARN_NAME,
      SC_PORTFOLIO_NAME,
<<<<<<< HEAD
      PCLUSTER_API_URL,
      ALLOWED_ORIGINS
=======
      ALLOWED_ORIGINS,
      COGNITO_DOMAIN: cognitoDomain,
      CLIENT_ID: clientId,
      CLIENT_SECRET: clientSecret,
      USER_POOL_ID: userPoolId,
      WEBSITE_URL,
      MAIN_ACCT_ENCRYPTION_KEY_NAME
>>>>>>> 2aca7c64
    };

    this._s3AccessLogsPrefix = S3_ACCESS_BUCKET_PREFIX;
    const mainAcctEncryptionKey = this._createEncryptionKey();
    this._accessLogsBucket = this._createAccessLogsBucket(S3_ACCESS_BUCKET_ARN_NAME, mainAcctEncryptionKey);
    const datasetBucket = this._createS3DatasetsBuckets(S3_DATASETS_BUCKET_ARN_NAME, mainAcctEncryptionKey);
    const artifactS3Bucket = this._createS3ArtifactsBuckets(
      S3_ARTIFACT_BUCKET_ARN_NAME,
      mainAcctEncryptionKey
    );
    const lcRole = this._createLaunchConstraintIAMRole(LAUNCH_CONSTRAINT_ROLE_NAME, artifactS3Bucket);
    const createAccountHandler = this._createAccountHandlerLambda(lcRole, artifactS3Bucket, AMI_IDS_TO_SHARE);
    const statusHandler = this._createStatusHandlerLambda(datasetBucket);
    const apiLambda: Function = this._createAPILambda(datasetBucket, artifactS3Bucket);
    this._createDDBTable(apiLambda, statusHandler, createAccountHandler);
    this._createRestApi(apiLambda);

    const workflow = new Workflow(this);
    workflow.createSSMDocuments();
  }

  private _createEncryptionKey(): Key {
    const { MAIN_ACCT_ENCRYPTION_KEY_NAME } = getConstants();
    const mainKeyPolicy = new PolicyDocument({
      statements: [
        new PolicyStatement({
          actions: ['kms:*'],
          principals: [new AccountPrincipal(this.account)],
          resources: ['*'],
          sid: 'main-key-share-statement'
        })
      ]
    });

    const key = new Key(this, 'mainAccountKey', {
      enableKeyRotation: true,
      policy: mainKeyPolicy
    });

    new CfnOutput(this, MAIN_ACCT_ENCRYPTION_KEY_NAME, {
      value: key.keyArn
    });
    return key;
  }

  private _createLaunchConstraintIAMRole(
    launchConstraintRoleNameOutput: string,
    artifactS3Bucket: Bucket
  ): Role {
    const commonScManagement = new PolicyDocument({
      statements: [
        new PolicyStatement({
          actions: [
            'iam:GetRole',
            'iam:GetRolePolicy',
            'iam:*TagRole*',
            'iam:PassRole',
            'iam:DeleteRole',
            'iam:PutRolePolicy',
            'iam:DeleteRolePolicy',
            'iam:DetachRolePolicy',
            'iam:AttachRolePolicy',
            'iam:CreateRole'
          ],
          resources: [
            'arn:aws:iam::*:role/analysis-*',
            'arn:aws:iam::*:role/SC-*-ServiceRole-*',
            'arn:aws:iam::*:role/*-sagemaker-notebook-role'
          ]
        }),
        new PolicyStatement({
          actions: [
            'iam:AddRoleToInstanceProfile',
            'iam:CreateInstanceProfile',
            'iam:GetInstanceProfile',
            'iam:DeleteInstanceProfile',
            'iam:RemoveRoleFromInstanceProfile'
          ],
          resources: [
            'arn:aws:iam::*:instance-profile/analysis-*',
            'arn:aws:iam::*:instance-profile/SC-*-InstanceProfile-*'
          ]
        }),
        new PolicyStatement({
          actions: ['iam:GetPolicy', 'iam:CreatePolicy', 'iam:ListPolicyVersions', 'iam:DeletePolicy'],
          resources: ['arn:aws:iam::*:policy/*-permission-boundary']
        }),
        new PolicyStatement({
          actions: [
            'cloudformation:CreateStack',
            'cloudformation:DescribeStacks',
            'cloudformation:DescribeStackEvents',
            'cloudformation:DeleteStack'
          ],
          resources: ['arn:aws:cloudformation:*:*:stack/SC-*/*']
        }),
        new PolicyStatement({
          actions: ['cloudformation:GetTemplateSummary'],
          resources: ['*'] // Needed to update SC Product. Must be wildcard to cover all possible templates teh product can deploy in different accounts, which we don't know at time of creation
        }),
        new PolicyStatement({
          actions: ['s3:GetObject'],
          resources: ['arn:aws:s3:::sc-*']
        }),
        new PolicyStatement({
          actions: [
            'ec2:AuthorizeSecurityGroupIngress',
            'ec2:AuthorizeSecurityGroupEgress',
            'ec2:RevokeSecurityGroupEgress',
            'ec2:CreateSecurityGroup',
            'ec2:DeleteSecurityGroup',
            'ec2:CreateTags',
            'ec2:DescribeTags',
            'ec2:DescribeKeyPairs',
            'ec2:DescribeSecurityGroups',
            'ec2:DescribeSubnets',
            'ec2:DescribeVpcs'
          ],
          resources: ['*'] // DescribeTags, DescrbeKeyPairs, DescribeSecurityGroups, DescribeSubnets, DescribeVpcs do not allow for resource-based permissions
        }),
        new PolicyStatement({
          actions: ['kms:CreateGrant'],
          resources: ['*'] // Must be wildcard because we do not know the keys at the time of creation of this policy
        })
      ]
    });
    const sagemakerNotebookPolicy = new PolicyDocument({
      statements: [
        new PolicyStatement({
          actions: [
            'sagemaker:DescribeNotebookInstanceLifecycleConfig',
            'sagemaker:CreateNotebookInstanceLifecycleConfig',
            'sagemaker:DeleteNotebookInstanceLifecycleConfig'
          ],
          resources: [
            'arn:aws:sagemaker:*:*:notebook-instance-lifecycle-config/basicnotebookinstancelifecycleconfig-*'
          ]
        }),
        new PolicyStatement({
          actions: [
            'sagemaker:DescribeNotebookInstance',
            'sagemaker:CreateNotebookInstance',
            'sagemaker:StopNotebookInstance',
            'sagemaker:StopNotebookInstance',
            'sagemaker:DeleteNotebookInstance'
          ],
          resources: ['arn:aws:sagemaker:*:*:notebook-instance/basicnotebookinstance-*']
        }),
        new PolicyStatement({
          actions: ['s3:GetObject'],
          resources: [`${artifactS3Bucket.bucketArn}/*`]
        }),
        new PolicyStatement({
          actions: [
            'cloudformation:CreateStack',
            'cloudformation:DeleteStack',
            'cloudformation:DescribeStackEvents',
            'cloudformation:DescribeStacks',
            'cloudformation:GetTemplateSummary',
            'cloudformation:SetStackPolicy',
            'cloudformation:ValidateTemplate',
            'cloudformation:UpdateStack'
          ],
          resources: ['arn:aws:cloudformation:*:*:stack/SC-*']
        }),
        new PolicyStatement({
          actions: [
            'ec2:DescribeNetworkInterfaces',
            'ec2:CreateNetworkInterface',
            'ec2:DeleteNetworkInterface'
          ],
          resources: ['*'] // DescribeNetworkInterfaces does not allow resource-level permissions
        })
      ]
    });

    const iamRole = new Role(this, 'LaunchConstraint', {
      assumedBy: new ServicePrincipal('servicecatalog.amazonaws.com'),
      roleName: `${this.stackName}-LaunchConstraint`,
      description: 'Launch constraint role for Service Catalog products',
      inlinePolicies: {
        sagemakerNotebookLaunchPermissions: sagemakerNotebookPolicy,
        commonScManagement
      }
    });

    new CfnOutput(this, launchConstraintRoleNameOutput, {
      value: iamRole.roleName
    });
    return iamRole;
  }

  /**
   * Create bucket for S3 access logs.
   * Note this bucket does not have sigv4/https policies because these restrict access log delivery.
   * Note this bucket uses S3 Managed encryption as a requirement for access logging.
   * @param bucketName - Name of Access Logs Bucket.
   * @returns S3Bucket
   */
  private _createAccessLogsBucket(bucketName: string, mainAcctEncryptionKey: Key): Bucket {
    const s3Bucket = new Bucket(this, 's3-access-logs', {
      blockPublicAccess: BlockPublicAccess.BLOCK_ALL,
      encryption: BucketEncryption.S3_MANAGED,
      encryptionKey: undefined
    });

    return s3Bucket;
  }

  private _addS3TLSSigV4BucketPolicy(s3Bucket: Bucket): void {
    s3Bucket.addToResourcePolicy(
      new PolicyStatement({
        sid: 'Deny requests that do not use TLS/HTTPS',
        effect: Effect.DENY,
        principals: [new AnyPrincipal()],
        actions: ['s3:*'],
        resources: [s3Bucket.bucketArn, s3Bucket.arnForObjects('*')],
        conditions: {
          Bool: {
            'aws:SecureTransport': 'false'
          }
        }
      })
    );
    s3Bucket.addToResourcePolicy(
      new PolicyStatement({
        sid: 'Deny requests that do not use SigV4',
        effect: Effect.DENY,
        principals: [new AnyPrincipal()],
        actions: ['s3:*'],
        resources: [s3Bucket.arnForObjects('*')],
        conditions: {
          StringNotEquals: {
            's3:signatureversion': 'AWS4-HMAC-SHA256'
          }
        }
      })
    );
  }

  private _addAccessPointDelegationStatement(s3Bucket: Bucket): void {
    s3Bucket.addToResourcePolicy(
      new PolicyStatement({
        effect: Effect.ALLOW,
        principals: [new AnyPrincipal()],
        actions: ['s3:*'],
        resources: [s3Bucket.bucketArn, s3Bucket.arnForObjects('*')],
        conditions: {
          StringEquals: {
            's3:DataAccessPointAccount': this.account
          }
        }
      })
    );
  }

  private _createS3ArtifactsBuckets(s3ArtifactName: string, mainAcctEncryptionKey: Key): Bucket {
    return this._createSecureS3Bucket('s3-artifacts', s3ArtifactName, mainAcctEncryptionKey);
  }

  private _createS3DatasetsBuckets(s3DatasetsName: string, mainAcctEncryptionKey: Key): Bucket {
    const bucket: Bucket = this._createSecureS3Bucket('s3-datasets', s3DatasetsName, mainAcctEncryptionKey);
    this._addAccessPointDelegationStatement(bucket);

    new CfnOutput(this, 'DataSetsBucketName', {
      value: bucket.bucketName
    });
    return bucket;
  }

  private _createSecureS3Bucket(s3BucketId: string, s3OutputId: string, mainAcctEncryptionKey: Key): Bucket {
    const s3Bucket = new Bucket(this, s3BucketId, {
      blockPublicAccess: BlockPublicAccess.BLOCK_ALL,
      serverAccessLogsBucket: this._accessLogsBucket,
      serverAccessLogsPrefix: this._s3AccessLogsPrefix,
      encryption: BucketEncryption.KMS,
      encryptionKey: mainAcctEncryptionKey
    });
    this._addS3TLSSigV4BucketPolicy(s3Bucket);
    this._setupAccessLogsBucketPolicy(s3Bucket);

    new CfnOutput(this, s3OutputId, {
      value: s3Bucket.bucketArn
    });
    return s3Bucket;
  }

  private _setupAccessLogsBucketPolicy(sourceBucket: Bucket): void {
    this._accessLogsBucket.addToResourcePolicy(
      new PolicyStatement({
        effect: Effect.ALLOW,
        principals: [new ServicePrincipal('logging.s3.amazonaws.com')],
        actions: ['s3:PutObject'],
        resources: [`${this._accessLogsBucket.bucketArn}/${this._s3AccessLogsPrefix}*`],
        conditions: {
          ArnLike: {
            'aws:SourceArn': sourceBucket.bucketArn
          },
          StringEquals: {
            'aws:SourceAccount': process.env.CDK_DEFAULT_ACCOUNT
          }
        }
      })
    );
  }

  private _createStatusHandlerLambda(datasetBucket: Bucket): Function {
    const statusHandlerLambda = new Function(this, 'statusHandlerLambda', {
      code: Code.fromAsset(join(__dirname, '../../build/statusHandler')),
      handler: 'statusHandlerLambda.handler',
      runtime: Runtime.NODEJS_14_X,
      environment: this.lambdaEnvVars,
      timeout: Duration.seconds(60),
      memorySize: 256
    });

    statusHandlerLambda.addPermission('RouteHostEvents', {
      action: 'lambda:InvokeFunction',
      principal: new ServicePrincipal('events.amazonaws.com')
    });

    statusHandlerLambda.role?.attachInlinePolicy(
      new Policy(this, 'statusHandlerLambdaPolicy', {
        statements: [
          new PolicyStatement({
            actions: ['sts:AssumeRole'],
            resources: ['arn:aws:iam::*:role/*env-mgmt'],
            sid: 'AssumeRole'
          }),
          new PolicyStatement({
            sid: 'datasetS3Access',
            actions: [
              's3:GetObject',
              's3:GetObjectVersion',
              's3:GetObjectTagging',
              's3:AbortMultipartUpload',
              's3:ListMultipartUploadParts',
              's3:PutObject',
              's3:PutObjectAcl',
              's3:PutObjectTagging',
              's3:ListBucket',
              's3:PutAccessPointPolicy',
              's3:GetAccessPointPolicy'
            ],
            resources: [
              datasetBucket.bucketArn,
              `${datasetBucket.bucketArn}/*`,
              `arn:aws:s3:${this.region}:${this.account}:accesspoint/*`
            ]
          })
        ]
      })
    );

    new CfnOutput(this, 'StatusHandlerLambdaRoleOutput', {
      value: statusHandlerLambda.role!.roleArn
    });

    new CfnOutput(this, 'StatusHandlerLambdaArnOutput', {
      value: statusHandlerLambda.functionArn
    });

    return statusHandlerLambda;
  }

  private _createAccountHandlerLambda(
    launchConstraintRole: Role,
    artifactS3Bucket: Bucket,
    amiIdsToShare: string
  ): Function {
    const lambda = new Function(this, 'accountHandlerLambda', {
      code: Code.fromAsset(join(__dirname, '../../build/accountHandler')),
      handler: 'accountHandlerLambda.handler',
      runtime: Runtime.NODEJS_14_X,
      environment: this.lambdaEnvVars,
      memorySize: 256,
      timeout: Duration.minutes(4)
    });

    const amiIdsList: string[] = JSON.parse(amiIdsToShare);

    const lambdaPolicy = new Policy(this, 'accountHandlerPolicy', {
      statements: [
        new PolicyStatement({
          sid: 'CreatePortfolioShare',
          actions: ['servicecatalog:CreatePortfolioShare'],
          resources: [`arn:aws:catalog:${this.region}:${this.account}:portfolio/*`]
        }),
        // Allows accountHandler to get portfolioId based on portfolioName
        // '*/*' is the minimum permission required because ListPortfolios API does not allow filtering
        new PolicyStatement({
          sid: 'ListPortfolios',
          actions: ['servicecatalog:ListPortfolios'],
          resources: [`arn:aws:servicecatalog:${this.region}:${this.account}:*/*`]
        }),
        new PolicyStatement({
          actions: ['kms:Decrypt', 'kms:GenerateDataKey', 'kms:GetKeyPolicy', 'kms:PutKeyPolicy'],
          resources: [`arn:aws:kms:${this.region}:${this.account}:key/*`],
          sid: 'KMSAccess'
        }),
        new PolicyStatement({
          sid: 'AssumeRole',
          actions: ['sts:AssumeRole'],
          // Confirm the suffix `hosting-account-role` matches with the suffix in `onboard-account.cfn.yaml`
          resources: ['arn:aws:iam::*:role/*hosting-account-role']
        }),
        new PolicyStatement({
          sid: 'GetLaunchConstraint',
          actions: [
            'iam:GetRole',
            'iam:GetRolePolicy',
            'iam:ListRolePolicies',
            'iam:ListAttachedRolePolicies'
          ],
          resources: [launchConstraintRole.roleArn]
        }),
        new PolicyStatement({
          sid: 'ShareSSM',
          actions: ['ssm:ModifyDocumentPermission'],
          resources: [
            this.formatArn({ service: 'ssm', resource: 'document', resourceName: `${this.stackName}-*` })
          ]
        }),
        new PolicyStatement({
          sid: 'Cloudformation',
          actions: ['cloudformation:DescribeStacks'],
          resources: [this.stackId]
        }),
        new PolicyStatement({
          sid: 'S3Bucket',
          actions: ['s3:GetObject'],
          resources: [`${artifactS3Bucket.bucketArn}/*`]
        })
      ]
    });

    if (!_.isEmpty(amiIdsList)) {
      lambdaPolicy.addStatements(
        new PolicyStatement({
          sid: 'ShareAmi',
          actions: ['ec2:ModifyImageAttribute'],
          resources: amiIdsList
        })
      );
    }

    lambda.role?.attachInlinePolicy(lambdaPolicy);

    new CfnOutput(this, 'AccountHandlerLambdaRoleOutput', {
      value: lambda.role!.roleArn
    });

    // Run lambda function every 5 minutes
    const eventRule = new Rule(this, 'scheduleRule', {
      schedule: Schedule.cron({ minute: '0/5' })
    });
    eventRule.addTarget(new targets.LambdaFunction(lambda));

    return lambda;
  }

  private _createAPILambda(datasetBucket: Bucket, artifactS3Bucket: Bucket): Function {
    const { AWS_REGION } = getConstants();

    const apiLambda = new Function(this, 'apiLambda', {
      code: Code.fromAsset(join(__dirname, '../../build/backendAPI')),
      handler: 'backendAPILambda.handler',
      runtime: Runtime.NODEJS_14_X,
      environment: this.lambdaEnvVars,
      timeout: Duration.seconds(29), // Integration timeout should be 29 seconds https://docs.aws.amazon.com/apigateway/latest/developerguide/limits.html
      memorySize: 832
    });
    apiLambda.role?.attachInlinePolicy(
      new Policy(this, 'apiLambdaPolicy', {
        statements: [
          new PolicyStatement({
            actions: ['events:DescribeRule', 'events:Put*'],
            resources: [`arn:aws:events:${AWS_REGION}:${this.account}:event-bus/default`],
            sid: 'EventBridgeAccess'
          }),
          new PolicyStatement({
            actions: ['cloudformation:DescribeStacks', 'cloudformation:DescribeStackEvents'],
            resources: [`arn:aws:cloudformation:${AWS_REGION}:*:stack/${this.stackName}*`],
            sid: 'CfnAccess'
          }),
          new PolicyStatement({
            actions: ['servicecatalog:ListLaunchPaths'],
            resources: [`arn:aws:catalog:${AWS_REGION}:*:product/*`],
            sid: 'ScAccess'
          }),
          new PolicyStatement({
            actions: ['cognito-idp:DescribeUserPoolClient'],
            resources: [`arn:aws:cognito-idp:${AWS_REGION}:${this.account}:userpool/*`],
            sid: 'CognitoAccess'
          }),
          new PolicyStatement({
            actions: ['sts:AssumeRole'],
            resources: ['arn:aws:iam::*:role/*env-mgmt', 'arn:aws:iam::*:role/*hosting-account-role'],
            sid: 'AssumeRole'
          }),
          new PolicyStatement({
            actions: ['kms:GetKeyPolicy', 'kms:PutKeyPolicy'],
            resources: [`arn:aws:kms:${AWS_REGION}:${this.account}:key/*`],
            sid: 'KMSAccess'
          }),
          new PolicyStatement({
            actions: ['events:DescribeRule', 'events:Put*'],
            resources: ['*'],
            sid: 'EventbridgeAccess'
          }),
          new PolicyStatement({
            actions: ['logs:CreateLogGroup', 'logs:CreateLogStream', 'logs:PutLogEvents'],
            resources: ['*']
          }),
          new PolicyStatement({
            sid: 'datasetS3Access',
            actions: [
              's3:GetObject',
              's3:GetObjectVersion',
              's3:GetObjectTagging',
              's3:AbortMultipartUpload',
              's3:ListMultipartUploadParts',
              's3:GetBucketPolicy',
              's3:PutBucketPolicy',
              's3:PutObject',
              's3:PutObjectAcl',
              's3:PutObjectTagging',
              's3:ListBucket',
              's3:PutAccessPointPolicy',
              's3:GetAccessPointPolicy',
              's3:CreateAccessPoint',
              's3:DeleteAccessPoint'
            ],
            resources: [
              datasetBucket.bucketArn,
              `${datasetBucket.bucketArn}/*`,
              `arn:aws:s3:${this.region}:${this.account}:accesspoint/*`
            ]
          }),
          new PolicyStatement({
            sid: 'environmentBootstrapS3Access',
            actions: ['s3:GetObject', 's3:GetBucketPolicy', 's3:PutBucketPolicy'],
            resources: [artifactS3Bucket.bucketArn, `${artifactS3Bucket.bucketArn}/*`]
          }),
          new PolicyStatement({
            sid: 'cognitoAccess',
            actions: [
              'cognito-idp:AdminAddUserToGroup',
              'cognito-idp:AdminCreateUser',
              'cognito-idp:AdminDeleteUser',
              'cognito-idp:AdminGetUser',
              'cognito-idp:AdminListGroupsForUser',
              'cognito-idp:AdminRemoveUserFromGroup',
              'cognito-idp:AdminUpdateUserAttributes',
              'cognito-idp:CreateGroup',
              'cognito-idp:DeleteGroup',
              'cognito-idp:ListGroups',
              'cognito-idp:ListUsers',
              'cognito-idp:ListUsersInGroup'
            ],
            resources: ['*']
          })
        ]
      })
    );

    new CfnOutput(this, 'ApiLambdaRoleOutput', {
      value: apiLambda.role!.roleArn
    });

    return apiLambda;
  }

  // API Gateway
  private _createRestApi(apiLambda: Function): void {
    const API: RestApi = new RestApi(this, `API-Gateway API`, {
      restApiName: 'Backend API Name',
      description: 'Backend API',
      deployOptions: {
        stageName: 'dev'
      },
      defaultCorsPreflightOptions: {
        allowHeaders: ['Content-Type', 'X-Amz-Date', 'Authorization', 'X-Api-Key'],
        allowMethods: ['OPTIONS', 'GET', 'POST', 'PUT', 'PATCH', 'DELETE'],
        allowCredentials: true,
        allowOrigins: JSON.parse(this.lambdaEnvVars.ALLOWED_ORIGINS || '[]')
      }
    });

    new CfnOutput(this, 'apiUrlOutput', {
      value: API.url
    });

    if (process.env.LOCAL_DEVELOPMENT === 'true') {
      // SAM local start-api doesn't work with ALIAS so this is the workaround to allow us to run the code locally
      // https://github.com/aws/aws-sam-cli/issues/2227
      API.root.addProxy({
        defaultIntegration: new LambdaIntegration(apiLambda)
      });
    } else {
      const alias = new Alias(this, 'LiveAlias', {
        aliasName: 'live',
        version: apiLambda.currentVersion,
        provisionedConcurrentExecutions: 1
      });
      API.root.addProxy({
        defaultIntegration: new LambdaIntegration(alias)
      });
    }
  }

  // DynamoDB Table
  private _createDDBTable(
    apiLambda: Function,
    statusHandler: Function,
    createAccountHandler: Function
  ): Table {
    const tableName: string = `${this.stackName}`;
    const table = new Table(this, tableName, {
      partitionKey: { name: 'pk', type: AttributeType.STRING },
      sortKey: { name: 'sk', type: AttributeType.STRING },
      tableName: tableName,
      billingMode: BillingMode.PAY_PER_REQUEST
    });
    // Add GSI for get resource by name
    table.addGlobalSecondaryIndex({
      indexName: 'getResourceByName',
      partitionKey: { name: 'resourceType', type: AttributeType.STRING },
      sortKey: { name: 'name', type: AttributeType.STRING }
    });
    // Add GSI for get resource by status
    table.addGlobalSecondaryIndex({
      indexName: 'getResourceByStatus',
      partitionKey: { name: 'resourceType', type: AttributeType.STRING },
      sortKey: { name: 'status', type: AttributeType.STRING }
    });
    // Add GSI for get resource by createdAt
    table.addGlobalSecondaryIndex({
      indexName: 'getResourceByCreatedAt',
      partitionKey: { name: 'resourceType', type: AttributeType.STRING },
      sortKey: { name: 'createdAt', type: AttributeType.STRING }
    });
    // Add GSI for get resource by dependency
    table.addGlobalSecondaryIndex({
      indexName: 'getResourceByDependency',
      partitionKey: { name: 'resourceType', type: AttributeType.STRING },
      sortKey: { name: 'dependency', type: AttributeType.STRING }
    });
    // Add GSI for get resource by owner
    table.addGlobalSecondaryIndex({
      indexName: 'getResourceByOwner',
      partitionKey: { name: 'resourceType', type: AttributeType.STRING },
      sortKey: { name: 'owner', type: AttributeType.STRING }
    });
    // TODO Add GSI for get resource by cost
    // Add GSI for get resource by type
    table.addGlobalSecondaryIndex({
      indexName: 'getResourceByType',
      partitionKey: { name: 'resourceType', type: AttributeType.STRING },
      sortKey: { name: 'type', type: AttributeType.STRING }
    });
    // Grant the Lambda Functions read access to the DynamoDB table
    table.grantReadWriteData(apiLambda);
    table.grantReadWriteData(statusHandler);
    table.grantReadWriteData(createAccountHandler);
    new CfnOutput(this, 'dynamoDBTableOutput', { value: table.tableArn });
    return table;
  }

  private _createCognitoResources(
    domainPrefix: string,
    websiteUrl: string,
    userPoolName: string,
    userPoolClientName: string
  ): WorkbenchCognito {
    const props: WorkbenchCognitoProps = {
      domainPrefix: domainPrefix,
      websiteUrl: websiteUrl,
      userPoolName: userPoolName,
      userPoolClientName: userPoolClientName,
      oidcIdentityProviders: []
    };

    const workbenchCognito = new WorkbenchCognito(this, 'ServiceWorkbenchCognito', props);

    new CfnOutput(this, 'cognitoUserPoolId', {
      value: workbenchCognito.userPoolId
    });

    new CfnOutput(this, 'cognitoUserPoolClientId', {
      value: workbenchCognito.userPoolClientId
    });

    new CfnOutput(this, 'cognitoDomainName', {
      value: workbenchCognito.cognitoDomain
    });

    return workbenchCognito;
  }
}<|MERGE_RESOLUTION|>--- conflicted
+++ resolved
@@ -7,6 +7,7 @@
 import { LambdaIntegration, RestApi } from 'aws-cdk-lib/aws-apigateway';
 import { AttributeType, BillingMode, Table } from 'aws-cdk-lib/aws-dynamodb';
 import { Rule, Schedule } from 'aws-cdk-lib/aws-events';
+
 import * as targets from 'aws-cdk-lib/aws-events-targets';
 
 import {
@@ -66,11 +67,7 @@
       AMI_IDS_TO_SHARE,
       STATUS_HANDLER_ARN_NAME,
       SC_PORTFOLIO_NAME,
-<<<<<<< HEAD
       PCLUSTER_API_URL,
-      ALLOWED_ORIGINS
-=======
-      ALLOWED_ORIGINS,
       COGNITO_DOMAIN,
       USER_POOL_CLIENT_NAME,
       USER_POOL_NAME,
@@ -79,7 +76,6 @@
       CLIENT_ID,
       CLIENT_SECRET,
       MAIN_ACCT_ENCRYPTION_KEY_NAME
->>>>>>> 2aca7c64
     } = getConstants();
 
     super(app, STACK_NAME, {
@@ -123,10 +119,7 @@
       S3_DATASETS_BUCKET_ARN_NAME,
       STATUS_HANDLER_ARN_NAME,
       SC_PORTFOLIO_NAME,
-<<<<<<< HEAD
       PCLUSTER_API_URL,
-      ALLOWED_ORIGINS
-=======
       ALLOWED_ORIGINS,
       COGNITO_DOMAIN: cognitoDomain,
       CLIENT_ID: clientId,
@@ -134,7 +127,6 @@
       USER_POOL_ID: userPoolId,
       WEBSITE_URL,
       MAIN_ACCT_ENCRYPTION_KEY_NAME
->>>>>>> 2aca7c64
     };
 
     this._s3AccessLogsPrefix = S3_ACCESS_BUCKET_PREFIX;
@@ -151,6 +143,7 @@
     const apiLambda: Function = this._createAPILambda(datasetBucket, artifactS3Bucket);
     this._createDDBTable(apiLambda, statusHandler, createAccountHandler);
     this._createRestApi(apiLambda);
+
 
     const workflow = new Workflow(this);
     workflow.createSSMDocuments();
@@ -288,6 +281,7 @@
           resources: [`${artifactS3Bucket.bucketArn}/*`]
         }),
         new PolicyStatement({
+
           actions: [
             'cloudformation:CreateStack',
             'cloudformation:DeleteStack',
@@ -459,6 +453,7 @@
     statusHandlerLambda.role?.attachInlinePolicy(
       new Policy(this, 'statusHandlerLambdaPolicy', {
         statements: [
+
           new PolicyStatement({
             actions: ['sts:AssumeRole'],
             resources: ['arn:aws:iam::*:role/*env-mgmt'],
@@ -552,6 +547,7 @@
           resources: [launchConstraintRole.roleArn]
         }),
         new PolicyStatement({
+
           sid: 'ShareSSM',
           actions: ['ssm:ModifyDocumentPermission'],
           resources: [
@@ -567,6 +563,7 @@
           sid: 'S3Bucket',
           actions: ['s3:GetObject'],
           resources: [`${artifactS3Bucket.bucketArn}/*`]
+
         })
       ]
     });
@@ -610,6 +607,7 @@
     apiLambda.role?.attachInlinePolicy(
       new Policy(this, 'apiLambdaPolicy', {
         statements: [
+
           new PolicyStatement({
             actions: ['events:DescribeRule', 'events:Put*'],
             resources: [`arn:aws:events:${AWS_REGION}:${this.account}:event-bus/default`],
