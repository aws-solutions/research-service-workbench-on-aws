/* eslint-disable @typescript-eslint/ban-types */
/* eslint-disable no-new */
import { join } from 'path';
import { App, CfnOutput, Duration, Stack } from 'aws-cdk-lib';
import { LambdaIntegration, RestApi } from 'aws-cdk-lib/aws-apigateway';
import { AttributeType, Table } from 'aws-cdk-lib/aws-dynamodb';
import { Rule, Schedule } from 'aws-cdk-lib/aws-events';

import * as targets from 'aws-cdk-lib/aws-events-targets';

import { Policy, PolicyDocument, PolicyStatement, Role, ServicePrincipal } from 'aws-cdk-lib/aws-iam';
import { Alias, Code, Function, Runtime } from 'aws-cdk-lib/aws-lambda';
import { Bucket } from 'aws-cdk-lib/aws-s3';
import { getConstants } from './constants';
import Workflow from './environment/workflow';

export class SWBStack extends Stack {
  // We extract a subset of constants required to be set on Lambda
  // Note: AWS_REGION cannot be set since it's a reserved env variable
  public lambdaEnvVars: {
    STAGE: string;
    STACK_NAME: string;
    SSM_DOC_NAME_SUFFIX: string;

    AMI_IDS_TO_SHARE: string;
    LAUNCH_CONSTRAINT_ROLE_NAME: string;
    S3_ARTIFACT_BUCKET_ARN_NAME: string;
    STATUS_HANDLER_ARN_NAME: string;
    SC_PORTFOLIO_NAME: string;
  };
  public constructor(app: App) {
    const {
      STAGE,
      AWS_REGION,
      S3_ARTIFACT_BUCKET_ARN_NAME,
      LAUNCH_CONSTRAINT_ROLE_NAME,
      STACK_NAME,
      SSM_DOC_NAME_SUFFIX,
      AMI_IDS_TO_SHARE,
      STATUS_HANDLER_ARN_NAME,
      SC_PORTFOLIO_NAME
    } = getConstants();

    super(app, STACK_NAME, {
      env: {
        region: AWS_REGION
      }
    });

    // We extract a subset of constants required to be set on Lambda
    // Note: AWS_REGION cannot be set since it's a reserved env variable
    this.lambdaEnvVars = {
      STAGE,
      STACK_NAME,
      SSM_DOC_NAME_SUFFIX,
      AMI_IDS_TO_SHARE,
      LAUNCH_CONSTRAINT_ROLE_NAME,
      S3_ARTIFACT_BUCKET_ARN_NAME,
      STATUS_HANDLER_ARN_NAME,
      SC_PORTFOLIO_NAME
    };

    const statusHandler = this._createStatusHandlerLambda();
    const apiLambda: Function = this._createAPILambda(statusHandler.functionArn);
    const table = this._createDDBTable(apiLambda);
    this._createRestApi(apiLambda);

    const artifactS3Bucket = this._createS3Buckets(S3_ARTIFACT_BUCKET_ARN_NAME);
    const lcRole = this._createLaunchConstraintIAMRole(LAUNCH_CONSTRAINT_ROLE_NAME);
    this._createAccountHandlerLambda(lcRole, artifactS3Bucket, table.tableArn);

    const workflow = new Workflow(this);
    workflow.createSSMDocuments();
  }

  private _createLaunchConstraintIAMRole(launchConstraintRoleNameOutput: string): Role {
    const commonScManagement = new PolicyDocument({
      statements: [
        new PolicyStatement({
          actions: [
            'iam:GetRole',
            'iam:GetRolePolicy',
            'iam:*TagRole*',
            'iam:PassRole',
            'iam:DeleteRole',
            'iam:PutRolePolicy',
            'iam:DeleteRolePolicy',
            'iam:DetachRolePolicy',
            'iam:AttachRolePolicy',
            'iam:CreateRole'
          ],
          resources: [
            'arn:aws:iam::*:role/analysis-*',
            'arn:aws:iam::*:role/SC-*-ServiceRole-*',
            'arn:aws:iam::*:role/*-sagemaker-notebook-role'
          ]
        }),
        new PolicyStatement({
          actions: [
            'iam:AddRoleToInstanceProfile',
            'iam:CreateInstanceProfile',
            'iam:GetInstanceProfile',
            'iam:DeleteInstanceProfile',
            'iam:RemoveRoleFromInstanceProfile'
          ],
          resources: [
            'arn:aws:iam::*:instance-profile/analysis-*',
            'arn:aws:iam::*:instance-profile/SC-*-InstanceProfile-*'
          ]
        }),
        new PolicyStatement({
          actions: ['iam:GetPolicy', 'iam:CreatePolicy', 'iam:ListPolicyVersions', 'iam:DeletePolicy'],
          resources: ['arn:aws:iam::*:policy/*-permission-boundary']
        }),
        new PolicyStatement({
          actions: [
            'cloudformation:CreateStack',
            'cloudformation:DescribeStacks',
            'cloudformation:DescribeStackEvents',
            'cloudformation:DeleteStack'
          ],
          resources: ['arn:aws:cloudformation:*:*:stack/SC-*/*']
        }),
        new PolicyStatement({
          actions: ['cloudformation:GetTemplateSummary'],
          resources: ['*']
        }),
        new PolicyStatement({
          actions: ['s3:GetObject'],
          resources: ['arn:aws:s3:::sc-*']
        }),
        new PolicyStatement({
          actions: [
            'ec2:AuthorizeSecurityGroupIngress',
            'ec2:RevokeSecurityGroupEgress',
            'ec2:CreateSecurityGroup',
            'ec2:DeleteSecurityGroup',
            'ec2:CreateTags',
            'ec2:DescribeTags',
            'ec2:DescribeKeyPairs',
            'ec2:DescribeSecurityGroups',
            'ec2:DescribeSubnets',
            'ec2:DescribeVpcs'
          ],
          resources: ['*']
        }),
        new PolicyStatement({
          actions: ['kms:CreateGrant'],
          resources: ['*']
        })
      ]
    });
    const sagemakerPolicy = new PolicyDocument({
      statements: [
        new PolicyStatement({
          actions: [
            'sagemaker:DescribeNotebookInstanceLifecycleConfig',
            'sagemaker:CreateNotebookInstanceLifecycleConfig',
            'sagemaker:DeleteNotebookInstanceLifecycleConfig'
          ],
          resources: [
            'arn:aws:sagemaker:*:*:notebook-instance-lifecycle-config/basicnotebookinstancelifecycleconfig-*'
          ]
        }),
        new PolicyStatement({
          actions: [
            'sagemaker:DescribeNotebookInstance',
            'sagemaker:CreateNotebookInstance',
            'sagemaker:StopNotebookInstance',
            'sagemaker:StopNotebookInstance',
            'sagemaker:DeleteNotebookInstance'
          ],
          resources: ['arn:aws:sagemaker:*:*:notebook-instance/basicnotebookinstance-*']
        }),
        new PolicyStatement({
          actions: ['s3:GetObject'],
          resources: ['*']
        }),
        new PolicyStatement({
          actions: ['servicecatalog:*'],
          resources: ['*']
        }),
        new PolicyStatement({
          actions: [
            'cloudformation:CreateStack',
            'cloudformation:DeleteStack',
            'cloudformation:DescribeStackEvents',
            'cloudformation:DescribeStacks',
            'cloudformation:GetTemplateSummary',
            'cloudformation:SetStackPolicy',
            'cloudformation:ValidateTemplate',
            'cloudformation:UpdateStack'
          ],
          resources: ['arn:aws:cloudformation:*:*:stack/SC-*']
        }),
        new PolicyStatement({
          actions: [
            'ec2:DescribeNetworkInterfaces',
            'ec2:CreateNetworkInterface',
            'ec2:DeleteNetworkInterface'
          ],
          resources: ['*']
        })
      ]
    });

    const iamRole = new Role(this, 'LaunchConstraint', {
      assumedBy: new ServicePrincipal('servicecatalog.amazonaws.com'),
      roleName: `${this.stackName}-LaunchConstraint`,
      description: 'Launch constraint role for Service Catalog products',
      inlinePolicies: {
        sagemakerLaunchPermissions: sagemakerPolicy,
        commonScManagement
      }
    });

    new CfnOutput(this, launchConstraintRoleNameOutput, {
      value: iamRole.roleName
    });
    return iamRole;
  }

  private _createS3Buckets(s3ArtifactName: string): Bucket {
    const s3Bucket = new Bucket(this, 's3-artifacts', {});

    new CfnOutput(this, s3ArtifactName, {
      value: s3Bucket.bucketArn
    });
    return s3Bucket;
  }

  private _createStatusHandlerLambda(): Function {
    const statusHandlerLambda = new Function(this, 'statusHandlerLambda', {
      code: Code.fromAsset(join(__dirname, '../build/statusHandler')),
      handler: 'statusHandlerLambda.handler',
      runtime: Runtime.NODEJS_14_X,
      environment: this.lambdaEnvVars,
      timeout: Duration.seconds(60)
    });

    statusHandlerLambda.addPermission('RouteHostEvents', {
      action: 'lambda:InvokeFunction',
      principal: new ServicePrincipal('events.amazonaws.com')
    });

    statusHandlerLambda.role?.attachInlinePolicy(
      new Policy(this, 'statusHandlerLambdaPolicy', {
        statements: [
          // TODO: Restrict policy permissions
          new PolicyStatement({
            actions: ['dynamodb:*'],
            resources: ['*'],
            sid: 'DynamoDBAccess'
          }),
          new PolicyStatement({
            actions: ['sts:AssumeRole'],
            resources: ['arn:aws:iam::*:role/*env-mgmt'],
            sid: 'AssumeRole'
          })
        ]
      })
    );

    new CfnOutput(this, 'StatusHandlerLambdaRoleOutput', {
      value: statusHandlerLambda.role!.roleArn
    });

    new CfnOutput(this, 'StatusHandlerLambdaArnOutput', {
      value: statusHandlerLambda.functionArn
    });

    return statusHandlerLambda;
  }

  private _createAccountHandlerLambda(
    launchConstraintRole: Role,
    artifactS3Bucket: Bucket,
    ddbTableArn: string
  ): void {
    const lambda = new Function(this, 'accountHandlerLambda', {
      code: Code.fromAsset(join(__dirname, '../build/accountHandler')),
      handler: 'accountHandlerLambda.handler',
      runtime: Runtime.NODEJS_14_X,
      environment: this.lambdaEnvVars,
      memorySize: 256,
      timeout: Duration.minutes(4)
    });

    lambda.role?.attachInlinePolicy(
      new Policy(this, 'accountHandlerPolicy', {
        statements: [
          new PolicyStatement({
            sid: 'CreatePortfolioShare',
            actions: ['servicecatalog:CreatePortfolioShare'],
            resources: [`arn:aws:catalog:${this.region}:${this.account}:portfolio/*`]
          }),
          // Allows accountHandler to get portfolioId based on portfolioName
          // '*/*' is the minimum permission required because ListPortfolios API does not allow filtering
          new PolicyStatement({
            sid: 'ListPortfolios',
            actions: ['servicecatalog:ListPortfolios'],
            resources: [`arn:aws:servicecatalog:${this.region}:${this.account}:*/*`]
          }),
          new PolicyStatement({
            sid: 'AssumeRole',
            actions: ['sts:AssumeRole'],
            // Confirm the suffix `hosting-account-role` matches with the suffix in `onboard-account.cfn.yaml`
            resources: ['arn:aws:iam::*:role/*hosting-account-role']
          }),
          new PolicyStatement({
            sid: 'GetLaunchConstraint',
            actions: [
              'iam:GetRole',
              'iam:GetRolePolicy',
              'iam:ListRolePolicies',
              'iam:ListAttachedRolePolicies'
            ],
            resources: [launchConstraintRole.roleArn]
          }),
          new PolicyStatement({
            sid: 'ShareAmi',
            actions: ['ec2:ModifyImageAttribute'],
            resources: ['*']
          }),
          new PolicyStatement({
            sid: 'ShareSSM',
            actions: ['ssm:ModifyDocumentPermission'],
            resources: [
              this.formatArn({ service: 'ssm', resource: 'document', resourceName: `${this.stackName}-*` })
            ]
          }),
          new PolicyStatement({
            sid: 'Cloudformation',
            actions: ['cloudformation:DescribeStacks'],
            resources: [this.stackId]
          }),
          new PolicyStatement({
            sid: 'S3Bucket',
            actions: ['s3:GetObject'],
            resources: [`${artifactS3Bucket.bucketArn}/*`]
          }),
          new PolicyStatement({
            actions: ['dynamodb:*'],
            resources: [ddbTableArn, `${ddbTableArn}/index/*`],
            sid: 'DynamoDBAccess'
          })
        ]
      })
    );

    new CfnOutput(this, 'AccountHandlerLambdaRoleOutput', {
      value: lambda.role!.roleArn
    });

    // Run lambda function every 5 minutes
    const eventRule = new Rule(this, 'scheduleRule', {
      schedule: Schedule.cron({ minute: '0/5' })
    });
    eventRule.addTarget(new targets.LambdaFunction(lambda));
  }

  private _createAPILambda(statusHandlerLambdaArn: string): Function {
    const { AWS_REGION } = getConstants();

    const apiLambda = new Function(this, 'apiLambda', {
      code: Code.fromAsset(join(__dirname, '../build/backendAPI')),
      handler: 'backendAPILambda.handler',
      runtime: Runtime.NODEJS_14_X,
      environment: this.lambdaEnvVars,
<<<<<<< HEAD
      timeout: Duration.seconds(30),
=======
      timeout: Duration.seconds(29), // Integration timeout should be 29 seconds https://docs.aws.amazon.com/apigateway/latest/developerguide/limits.html
>>>>>>> adbdb510
      memorySize: 832
    });
    apiLambda.role?.attachInlinePolicy(
      new Policy(this, 'apiLambdaPolicy', {
        statements: [
          // TODO: Restrict policy permissions
          new PolicyStatement({
            actions: ['dynamodb:*'],
            resources: ['*'],
            sid: 'DynamoDBAccess'
          }),
          new PolicyStatement({
            actions: ['events:PutPermission'],
            resources: [`arn:aws:events:${AWS_REGION}:${this.account}:event-bus/default`],
            sid: 'EventBridgeAccess'
          }),
          new PolicyStatement({
            actions: ['cloudformation:DescribeStacks', 'cloudformation:DescribeStackEvents'],
            resources: [`arn:aws:cloudformation:${AWS_REGION}:*:stack/${this.stackName}*`],
            sid: 'CfnAccess'
          }),
          new PolicyStatement({
            actions: ['servicecatalog:ListLaunchPaths'],
            resources: [`arn:aws:catalog:${AWS_REGION}:*:product/*`],
            sid: 'ScAccess'
          }),
          new PolicyStatement({
            actions: ['sts:AssumeRole'],
            resources: ['arn:aws:iam::*:role/*env-mgmt', 'arn:aws:iam::*:role/*hosting-account-role'],
            sid: 'AssumeRole'
          }),
          new PolicyStatement({
            actions: ['events:DescribeRule', 'events:Put*'],
            resources: ['*'],
            sid: 'EventbridgeAccess'
          }),
          new PolicyStatement({
            actions: ['logs:CreateLogGroup', 'logs:CreateLogStream', 'logs:PutLogEvents'],
            resources: ['*']
          })
        ]
      })
    );

    new CfnOutput(this, 'ApiLambdaRoleOutput', {
      value: apiLambda.role!.roleArn
    });

    return apiLambda;
  }

  // API Gateway
  private _createRestApi(apiLambda: Function): void {
    const API: RestApi = new RestApi(this, `API-Gateway API`, {
      restApiName: 'Backend API Name',
      description: 'Backend API',
      deployOptions: {
        stageName: 'dev'
      },
      defaultCorsPreflightOptions: {
        allowHeaders: ['Content-Type', 'X-Amz-Date', 'Authorization', 'X-Api-Key'],
        allowMethods: ['OPTIONS', 'GET', 'POST', 'PUT', 'PATCH', 'DELETE'],
        allowCredentials: true,
        allowOrigins: ['http://localhost:3000']
      }
    });

    new CfnOutput(this, 'apiUrlOutput', {
      value: API.url
    });

    const alias = new Alias(this, 'LiveAlias', {
      aliasName: 'live',
      version: apiLambda.currentVersion,
      provisionedConcurrentExecutions: 1
    });

    API.root.addProxy({
      defaultIntegration: new LambdaIntegration(alias)
    });
  }

  // DynamoDB Table
  private _createDDBTable(apiLambda: Function): Table {
    // Ideally, this needs to involve the solution name
    const tableName: string = `${this.stackName}`;
    const table = new Table(this, tableName, {
      partitionKey: { name: 'pk', type: AttributeType.STRING },
      sortKey: { name: 'sk', type: AttributeType.STRING },
      tableName: tableName
    });
    // Add GSI for get resource by status
    table.addGlobalSecondaryIndex({
      indexName: 'getResourceByStatus',
      partitionKey: { name: 'resourceType', type: AttributeType.STRING },
      sortKey: { name: 'status', type: AttributeType.STRING }
    });
    // Add GSI for get resource by owner
    table.addGlobalSecondaryIndex({
      indexName: 'getResourceByOwner',
      partitionKey: { name: 'resourceType', type: AttributeType.STRING },
      sortKey: { name: 'owner', type: AttributeType.STRING }
    });
    // Add GSI for get resource by updatedAt
    table.addGlobalSecondaryIndex({
      indexName: 'getResourceByUpdatedAt',
      partitionKey: { name: 'resourceType', type: AttributeType.STRING },
      sortKey: { name: 'updatedAt', type: AttributeType.STRING }
    });
    // Grant the Lambda Function read access to the DynamoDB table
    table.grantReadWriteData(apiLambda);
    new CfnOutput(this, 'dynamoDBTableOutput', { value: table.tableArn });
    return table;
  }
}<|MERGE_RESOLUTION|>--- conflicted
+++ resolved
@@ -71,6 +71,7 @@
 
     const workflow = new Workflow(this);
     workflow.createSSMDocuments();
+
   }
 
   private _createLaunchConstraintIAMRole(launchConstraintRoleNameOutput: string): Role {
@@ -367,11 +368,7 @@
       handler: 'backendAPILambda.handler',
       runtime: Runtime.NODEJS_14_X,
       environment: this.lambdaEnvVars,
-<<<<<<< HEAD
-      timeout: Duration.seconds(30),
-=======
       timeout: Duration.seconds(29), // Integration timeout should be 29 seconds https://docs.aws.amazon.com/apigateway/latest/developerguide/limits.html
->>>>>>> adbdb510
       memorySize: 832
     });
     apiLambda.role?.attachInlinePolicy(
