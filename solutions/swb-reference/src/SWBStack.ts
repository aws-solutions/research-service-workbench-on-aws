/* eslint-disable @typescript-eslint/ban-types */
/* eslint-disable no-new */
import { join } from 'path';
import { App, CfnOutput, Duration, Stack } from 'aws-cdk-lib';
import { LambdaIntegration, RestApi } from 'aws-cdk-lib/aws-apigateway';
import { AttributeType, Table } from 'aws-cdk-lib/aws-dynamodb';
import { Rule, Schedule } from 'aws-cdk-lib/aws-events';

import * as targets from 'aws-cdk-lib/aws-events-targets';

import { Policy, PolicyDocument, PolicyStatement, Role, ServicePrincipal } from 'aws-cdk-lib/aws-iam';
import { Alias, Code, Function, Runtime } from 'aws-cdk-lib/aws-lambda';
import { Bucket } from 'aws-cdk-lib/aws-s3';
import { getConstants } from './constants';
import Workflow from './environment/workflow';

export class SWBStack extends Stack {
  // We extract a subset of constants required to be set on Lambda
  // Note: AWS_REGION cannot be set since it's a reserved env variable
  public lambdaEnvVars: {
    STAGE: string;
    STACK_NAME: string;
    SSM_DOC_NAME_SUFFIX: string;

    AMI_IDS_TO_SHARE: string;
    LAUNCH_CONSTRAINT_ROLE_NAME: string;
    S3_ARTIFACT_BUCKET_ARN_NAME: string;
    STATUS_HANDLER_ARN_NAME: string;
    SC_PORTFOLIO_NAME: string;
  };
  public constructor(app: App) {
    const {
      STAGE,
      AWS_REGION,
      S3_ARTIFACT_BUCKET_ARN_NAME,
      LAUNCH_CONSTRAINT_ROLE_NAME,
      STACK_NAME,
      SSM_DOC_NAME_SUFFIX,
      AMI_IDS_TO_SHARE,
      STATUS_HANDLER_ARN_NAME,
      SC_PORTFOLIO_NAME
    } = getConstants();

    super(app, STACK_NAME, {
      env: {
        region: AWS_REGION
      }
    });

    // We extract a subset of constants required to be set on Lambda
    // Note: AWS_REGION cannot be set since it's a reserved env variable
    this.lambdaEnvVars = {
      STAGE,
      STACK_NAME,
      SSM_DOC_NAME_SUFFIX,
      AMI_IDS_TO_SHARE,
      LAUNCH_CONSTRAINT_ROLE_NAME,
      S3_ARTIFACT_BUCKET_ARN_NAME,
      STATUS_HANDLER_ARN_NAME,
      SC_PORTFOLIO_NAME
    };

    const statusHandler = this._createStatusHandlerLambda();
    const apiLambda: Function = this._createAPILambda(statusHandler.functionArn);
    const table = this._createDDBTable(apiLambda);
    this._createRestApi(apiLambda);

    const artifactS3Bucket = this._createS3Buckets(S3_ARTIFACT_BUCKET_ARN_NAME);
    const lcRole = this._createLaunchConstraintIAMRole(LAUNCH_CONSTRAINT_ROLE_NAME);
    this._createAccountHandlerLambda(lcRole, artifactS3Bucket, table.tableArn);

    const workflow = new Workflow(this);
    workflow.createSSMDocuments();
  }

  private _createLaunchConstraintIAMRole(launchConstraintRoleNameOutput: string): Role {
    const commonScManagement = new PolicyDocument({
      statements: [
        new PolicyStatement({
          actions: [
            'iam:GetRole',
            'iam:GetRolePolicy',
            'iam:*TagRole*',
            'iam:PassRole',
            'iam:DeleteRole',
            'iam:PutRolePolicy',
            'iam:DeleteRolePolicy',
            'iam:DetachRolePolicy',
            'iam:AttachRolePolicy',
            'iam:CreateRole'
          ],
          resources: [
            'arn:aws:iam::*:role/analysis-*',
            'arn:aws:iam::*:role/SC-*-ServiceRole-*',
            'arn:aws:iam::*:role/*-sagemaker-notebook-role'
          ]
        }),
        new PolicyStatement({
          actions: [
            'iam:AddRoleToInstanceProfile',
            'iam:CreateInstanceProfile',
            'iam:GetInstanceProfile',
            'iam:DeleteInstanceProfile',
            'iam:RemoveRoleFromInstanceProfile'
          ],
          resources: [
            'arn:aws:iam::*:instance-profile/analysis-*',
            'arn:aws:iam::*:instance-profile/SC-*-InstanceProfile-*'
          ]
        }),
        new PolicyStatement({
          actions: ['iam:GetPolicy', 'iam:CreatePolicy', 'iam:ListPolicyVersions', 'iam:DeletePolicy'],
          resources: ['arn:aws:iam::*:policy/*-permission-boundary']
        }),
        new PolicyStatement({
          actions: [
            'cloudformation:CreateStack',
            'cloudformation:DescribeStacks',
            'cloudformation:DescribeStackEvents',
            'cloudformation:DeleteStack'
          ],
          resources: ['arn:aws:cloudformation:*:*:stack/SC-*/*']
        }),
        new PolicyStatement({
          actions: ['cloudformation:GetTemplateSummary'],
          resources: ['*']
        }),
        new PolicyStatement({
          actions: ['s3:GetObject'],
          resources: ['arn:aws:s3:::sc-*']
        }),
        new PolicyStatement({
          actions: [
            'ec2:AuthorizeSecurityGroupIngress',
            'ec2:RevokeSecurityGroupEgress',
            'ec2:CreateSecurityGroup',
            'ec2:DeleteSecurityGroup',
            'ec2:CreateTags',
            'ec2:DescribeTags',
            'ec2:DescribeKeyPairs',
            'ec2:DescribeSecurityGroups',
            'ec2:DescribeSubnets',
            'ec2:DescribeVpcs'
          ],
          resources: ['*']
        }),
        new PolicyStatement({
          actions: ['kms:CreateGrant'],
          resources: ['*']
        })
      ]
    });
    const sagemakerPolicy = new PolicyDocument({
      statements: [
        new PolicyStatement({
          actions: [
            'sagemaker:DescribeNotebookInstanceLifecycleConfig',
            'sagemaker:CreateNotebookInstanceLifecycleConfig',
            'sagemaker:DeleteNotebookInstanceLifecycleConfig'
          ],
          resources: [
            'arn:aws:sagemaker:*:*:notebook-instance-lifecycle-config/basicnotebookinstancelifecycleconfig-*'
          ]
        }),
        new PolicyStatement({
          actions: [
            'sagemaker:DescribeNotebookInstance',
            'sagemaker:CreateNotebookInstance',
            'sagemaker:StopNotebookInstance',
            'sagemaker:StopNotebookInstance',
            'sagemaker:DeleteNotebookInstance'
          ],
          resources: ['arn:aws:sagemaker:*:*:notebook-instance/basicnotebookinstance-*']
        }),
        new PolicyStatement({
          actions: ['s3:GetObject'],
          resources: ['*']
        }),
        new PolicyStatement({
          actions: ['servicecatalog:*'],
          resources: ['*']
        }),
        new PolicyStatement({
          actions: [
            'cloudformation:CreateStack',
            'cloudformation:DeleteStack',
            'cloudformation:DescribeStackEvents',
            'cloudformation:DescribeStacks',
            'cloudformation:GetTemplateSummary',
            'cloudformation:SetStackPolicy',
            'cloudformation:ValidateTemplate',
            'cloudformation:UpdateStack'
          ],
          resources: ['arn:aws:cloudformation:*:*:stack/SC-*']
        }),
        new PolicyStatement({
          actions: [
            'ec2:DescribeNetworkInterfaces',
            'ec2:CreateNetworkInterface',
            'ec2:DeleteNetworkInterface'
          ],
          resources: ['*']
        })
      ]
    });

    const iamRole = new Role(this, 'LaunchConstraint', {
      assumedBy: new ServicePrincipal('servicecatalog.amazonaws.com'),
      roleName: `${this.stackName}-LaunchConstraint`,
      description: 'Launch constraint role for Service Catalog products',
      inlinePolicies: {
        sagemakerLaunchPermissions: sagemakerPolicy,
        commonScManagement
      }
    });

    new CfnOutput(this, launchConstraintRoleNameOutput, {
      value: iamRole.roleName
    });
    return iamRole;
  }

  private _createS3Buckets(s3ArtifactName: string): Bucket {
    const s3Bucket = new Bucket(this, 's3-artifacts', {});

    new CfnOutput(this, s3ArtifactName, {
      value: s3Bucket.bucketArn
    });
    return s3Bucket;
  }

  private _createStatusHandlerLambda(): Function {
    const statusHandlerLambda = new Function(this, 'statusHandlerLambda', {
      code: Code.fromAsset(join(__dirname, '../build/statusHandler')),
      handler: 'statusHandlerLambda.handler',
      runtime: Runtime.NODEJS_14_X,
      environment: this.lambdaEnvVars,
      timeout: Duration.seconds(60)
    });

    statusHandlerLambda.addPermission('RouteHostEvents', {
      action: 'lambda:InvokeFunction',
      principal: new ServicePrincipal('events.amazonaws.com')
    });

    statusHandlerLambda.role?.attachInlinePolicy(
      new Policy(this, 'statusHandlerLambdaPolicy', {
        statements: [
          // TODO: Restrict policy permissions
          new PolicyStatement({
            actions: ['dynamodb:*'],
            resources: ['*'],
            sid: 'DynamoDBAccess'
          }),
          new PolicyStatement({
            actions: ['sts:AssumeRole'],
            resources: ['arn:aws:iam::*:role/*env-mgmt'],
            sid: 'AssumeRole'
          })
        ]
      })
    );

    new CfnOutput(this, 'StatusHandlerLambdaRoleOutput', {
      value: statusHandlerLambda.role!.roleArn
    });

    new CfnOutput(this, 'StatusHandlerLambdaArnOutput', {
      value: statusHandlerLambda.functionArn
    });

    return statusHandlerLambda;
  }

  private _createAccountHandlerLambda(
    launchConstraintRole: Role,
    artifactS3Bucket: Bucket,
    ddbTableArn: string
  ): void {
    const lambda = new Function(this, 'accountHandlerLambda', {
      code: Code.fromAsset(join(__dirname, '../build/accountHandler')),
      handler: 'accountHandlerLambda.handler',
      runtime: Runtime.NODEJS_14_X,
      environment: this.lambdaEnvVars,
      memorySize: 256,
      timeout: Duration.minutes(4)
    });

    lambda.role?.attachInlinePolicy(
      new Policy(this, 'accountHandlerPolicy', {
        statements: [
          new PolicyStatement({
            sid: 'CreatePortfolioShare',
            actions: ['servicecatalog:CreatePortfolioShare'],
            resources: [`arn:aws:catalog:${this.region}:${this.account}:portfolio/*`]
          }),
          // Allows accountHandler to get portfolioId based on portfolioName
          // '*/*' is the minimum permission required because ListPortfolios API does not allow filtering
          new PolicyStatement({
            sid: 'ListPortfolios',
            actions: ['servicecatalog:ListPortfolios'],
            resources: [`arn:aws:servicecatalog:${this.region}:${this.account}:*/*`]
          }),
          new PolicyStatement({
            sid: 'AssumeRole',
            actions: ['sts:AssumeRole'],
            // Confirm the suffix `hosting-account-role` matches with the suffix in `onboard-account.cfn.yaml`
            resources: ['arn:aws:iam::*:role/*hosting-account-role']
          }),
          new PolicyStatement({
            sid: 'GetLaunchConstraint',
            actions: [
              'iam:GetRole',
              'iam:GetRolePolicy',
              'iam:ListRolePolicies',
              'iam:ListAttachedRolePolicies'
            ],
            resources: [launchConstraintRole.roleArn]
          }),
          new PolicyStatement({
            sid: 'ShareAmi',
            actions: ['ec2:ModifyImageAttribute'],
            resources: ['*']
          }),
          new PolicyStatement({
            sid: 'ShareSSM',
            actions: ['ssm:ModifyDocumentPermission'],
            resources: [
              this.formatArn({ service: 'ssm', resource: 'document', resourceName: `${this.stackName}-*` })
            ]
          }),
          new PolicyStatement({
            sid: 'Cloudformation',
            actions: ['cloudformation:DescribeStacks'],
            resources: [this.stackId]
          }),
          new PolicyStatement({
            sid: 'S3Bucket',
            actions: ['s3:GetObject'],
            resources: [`${artifactS3Bucket.bucketArn}/*`]
          }),
          new PolicyStatement({
            actions: ['dynamodb:*'],
            resources: [ddbTableArn, `${ddbTableArn}/index/*`],
            sid: 'DynamoDBAccess'
          })
        ]
      })
    );

    new CfnOutput(this, 'AccountHandlerLambdaRoleOutput', {
      value: lambda.role!.roleArn
    });

    // Run lambda function every 5 minutes
    const eventRule = new Rule(this, 'scheduleRule', {
      schedule: Schedule.cron({ minute: '0/5' })
    });
    eventRule.addTarget(new targets.LambdaFunction(lambda));
  }

  private _createAPILambda(statusHandlerLambdaArn: string): Function {
    const { AWS_REGION } = getConstants();

    const apiLambda = new Function(this, 'apiLambda', {
      code: Code.fromAsset(join(__dirname, '../build/backendAPI')),
      handler: 'backendAPILambda.handler',
      runtime: Runtime.NODEJS_14_X,
      environment: this.lambdaEnvVars,
<<<<<<< HEAD
      timeout: Duration.seconds(30),
=======
      timeout: Duration.seconds(29), // Integration timeout should be 29 seconds https://docs.aws.amazon.com/apigateway/latest/developerguide/limits.html
>>>>>>> 8a61def4
      memorySize: 832
    });
    apiLambda.role?.attachInlinePolicy(
      new Policy(this, 'apiLambdaPolicy', {
        statements: [
          // TODO: Restrict policy permissions
          new PolicyStatement({
            actions: ['dynamodb:*'],
            resources: ['*'],
            sid: 'DynamoDBAccess'
          }),
          new PolicyStatement({
            actions: ['events:PutPermission'],
            resources: [`arn:aws:events:${AWS_REGION}:${this.account}:event-bus/default`],
            sid: 'EventBridgeAccess'
          }),
          new PolicyStatement({
            actions: ['cloudformation:DescribeStacks', 'cloudformation:DescribeStackEvents'],
            resources: [`arn:aws:cloudformation:${AWS_REGION}:*:stack/${this.stackName}*`],
            sid: 'CfnAccess'
          }),
          new PolicyStatement({
            actions: ['servicecatalog:ListLaunchPaths'],
            resources: [`arn:aws:catalog:${AWS_REGION}:*:product/*`],
            sid: 'ScAccess'
          }),
          new PolicyStatement({
            actions: ['sts:AssumeRole'],
            resources: ['arn:aws:iam::*:role/*env-mgmt', 'arn:aws:iam::*:role/*hosting-account-role'],
            sid: 'AssumeRole'
          }),
          new PolicyStatement({
            actions: ['events:DescribeRule', 'events:Put*'],
            resources: ['*'],
            sid: 'EventbridgeAccess'
          }),
          new PolicyStatement({
            actions: ['logs:CreateLogGroup', 'logs:CreateLogStream', 'logs:PutLogEvents'],
            resources: ['*']
          })
        ]
      })
    );

    new CfnOutput(this, 'ApiLambdaRoleOutput', {
      value: apiLambda.role!.roleArn
    });

    return apiLambda;
  }

  // API Gateway
  private _createRestApi(apiLambda: Function): void {
    const API: RestApi = new RestApi(this, `API-Gateway API`, {
      restApiName: 'Backend API Name',
      description: 'Backend API',
      deployOptions: {
        stageName: 'dev'
      },
      defaultCorsPreflightOptions: {
        allowHeaders: ['Content-Type', 'X-Amz-Date', 'Authorization', 'X-Api-Key'],
        allowMethods: ['OPTIONS', 'GET', 'POST', 'PUT', 'PATCH', 'DELETE'],
        allowCredentials: true,
        allowOrigins: ['http://localhost:3000']
      }
    });

    new CfnOutput(this, 'apiUrlOutput', {
      value: API.url
    });

    const alias = new Alias(this, 'LiveAlias', {
      aliasName: 'live',
      version: apiLambda.currentVersion,
      provisionedConcurrentExecutions: 1
    });

    API.root.addProxy({
      defaultIntegration: new LambdaIntegration(alias)
    });
  }

  // DynamoDB Table
  private _createDDBTable(apiLambda: Function): Table {
    // Ideally, this needs to involve the solution name
    const tableName: string = `${this.stackName}`;
    const table = new Table(this, tableName, {
      partitionKey: { name: 'pk', type: AttributeType.STRING },
      sortKey: { name: 'sk', type: AttributeType.STRING },
      tableName: tableName
    });
    // Add GSI for get resource by status
    table.addGlobalSecondaryIndex({
      indexName: 'getResourceByStatus',
      partitionKey: { name: 'resourceType', type: AttributeType.STRING },
      sortKey: { name: 'status', type: AttributeType.STRING }
    });
    // Add GSI for get resource by owner
    table.addGlobalSecondaryIndex({
      indexName: 'getResourceByOwner',
      partitionKey: { name: 'resourceType', type: AttributeType.STRING },
      sortKey: { name: 'owner', type: AttributeType.STRING }
    });
    // Add GSI for get resource by updatedAt
    table.addGlobalSecondaryIndex({
      indexName: 'getResourceByUpdatedAt',
      partitionKey: { name: 'resourceType', type: AttributeType.STRING },
      sortKey: { name: 'updatedAt', type: AttributeType.STRING }
    });
    // Grant the Lambda Function read access to the DynamoDB table
    table.grantReadWriteData(apiLambda);
    new CfnOutput(this, 'dynamoDBTableOutput', { value: table.tableArn });
    return table;
  }
}<|MERGE_RESOLUTION|>--- conflicted
+++ resolved
@@ -367,11 +367,7 @@
       handler: 'backendAPILambda.handler',
       runtime: Runtime.NODEJS_14_X,
       environment: this.lambdaEnvVars,
-<<<<<<< HEAD
-      timeout: Duration.seconds(30),
-=======
       timeout: Duration.seconds(29), // Integration timeout should be 29 seconds https://docs.aws.amazon.com/apigateway/latest/developerguide/limits.html
->>>>>>> 8a61def4
       memorySize: 832
     });
     apiLambda.role?.attachInlinePolicy(
