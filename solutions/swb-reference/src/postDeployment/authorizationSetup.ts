/*
 *  Copyright Amazon.com, Inc. or its affiliates. All Rights Reserved.
 *  SPDX-License-Identifier: Apache-2.0
 */

import {
  Action,
  DynamicAuthorizationService,
  isGroupAlreadyExistsError,
  IdentityPermission,
  AuthenticatedUser,
  isIdentityPermissionCreationError
} from '@aws/workbench-core-authorization';
import { SwbAuthZSubject } from '../constants';

export default class AuthorizationSetup {
  private _authService: DynamicAuthorizationService;
  private _constants: {
    ROOT_USER_EMAIL: string;
  };

  public constructor(authService: DynamicAuthorizationService, constants: { ROOT_USER_EMAIL: string }) {
    this._authService = authService;
    this._constants = constants;
  }

  public async run(): Promise<void> {
    const itAdmin = 'ITAdmin';
    const adminUser: AuthenticatedUser = { id: this._constants.ROOT_USER_EMAIL, roles: [itAdmin] };

    await this.createGroupIfNotExist(itAdmin, 'IT Admin group for SWB.', adminUser);

    //IT Admin Permissions
    const projectPermissions = this._mapActions(itAdmin, SwbAuthZSubject.SWB_PROJECT);
    const userPermissions = this._mapActions(itAdmin, SwbAuthZSubject.SWB_USER);
    const projectToUserAssociationPermissions = this._mapActions(
      itAdmin,
      SwbAuthZSubject.SWB_PROJECT_USER_ASSOCIATION,
      ['CREATE', 'DELETE']
    );
    const environmentPermissions = this._mapActions(itAdmin, SwbAuthZSubject.SWB_ENVIRONMENT, [
      'READ',
      'UPDATE',
      'DELETE'
    ]);
    const environmentTypePermissions = this._mapActions(itAdmin, SwbAuthZSubject.SWB_ENVIRONMENT_TYPE);
    const environmentTypeConfigPermissions = this._mapActions(itAdmin, SwbAuthZSubject.SWB_ETC);
<<<<<<< HEAD
=======
    const datasetPermissions = this._mapActions(itAdmin, SwbAuthZSubject.SWB_DATASET, ['READ']);
>>>>>>> 4d6c81f3
    const awsAccountTemplateUrlsPermissions = this._mapActions(
      itAdmin,
      SwbAuthZSubject.SWB_AWS_ACCOUNT_TEMPLATE_URL,
      ['CREATE']
    );
    const costCenterPermissions = this._mapActions(itAdmin, SwbAuthZSubject.SWB_COST_CENTER);
    const awsAccountPermissions = this._mapActions(itAdmin, SwbAuthZSubject.SWB_AWS_ACCOUNT);

    await this.createIdentityPermissions(
      [
        ...projectPermissions,
        ...environmentPermissions,
        ...environmentTypePermissions,
        ...environmentTypeConfigPermissions,
        ...userPermissions,
        ...costCenterPermissions,
        ...awsAccountPermissions,
        ...projectToUserAssociationPermissions,
        ...awsAccountTemplateUrlsPermissions
      ],
      adminUser
    );

    await this.assignUserToGroup(adminUser.id, itAdmin, adminUser);
  }

  /**
   * Creates a new group
   * @param groupName - Name of Group to create
   * @param groupDescription - Group description
   */
  public async createGroupIfNotExist(
    groupName: string,
    groupDescription: string,
    user: AuthenticatedUser
  ): Promise<void> {
    console.log(`Creating ${groupName} group.`);
    try {
      await this._authService.createGroup({
        groupId: groupName,
        description: groupDescription,
        authenticatedUser: user
      });
      console.log(`Created ${groupName} group.`);
    } catch (e) {
      if (isGroupAlreadyExistsError(e)) {
        console.log(`${groupName} group already exists`);
      } else {
        throw e;
      }
    }
  }

  /**
   * Assigns user to group
   * @param userId - Group description
   * @param groupName - Name of the Group to assign
   */
  public async assignUserToGroup(userId: string, groupName: string, user: AuthenticatedUser): Promise<void> {
    console.log(`Assigning user ${userId} to ${groupName} group.`);
    await this._authService.addUserToGroup({
      groupId: groupName,
      userId,
      authenticatedUser: user
    });

    console.log(`Assigned user ${userId} to ${groupName} group.`);
  }

  /**
   * Creates set of permissions
   * @param permissions - Permissions to create
   */
  public async createIdentityPermissions(
    permissions: IdentityPermission[],
    user: AuthenticatedUser
  ): Promise<void> {
    console.log(`Creating identity permissions.`);
    try {
      await this._authService.createIdentityPermissions({
        identityPermissions: permissions,
        authenticatedUser: user
      });
    } catch (err) {
      if (isIdentityPermissionCreationError(err)) {
        console.warn(err);
        return;
      }

      throw err;
    }
  }

  /**
   * Map list of actions to list of {@link IdentityPermission}
   * @param identityId - group id
   * @param identityId - subject, e.g. Project, CostCenter, etc.
   * @param actions - list of actions allowed for group
   * @returns list of {@link IdentityPermission}
   */
  private _mapActions(
    identityId: string,
    subjectType: string,
    actions: Action[] = ['CREATE', 'READ', 'UPDATE', 'DELETE']
  ): IdentityPermission[] {
    return actions.map((action) => {
      return {
        effect: 'ALLOW',
        subjectId: '*',
        identityType: 'GROUP',
        subjectType,
        action,
        identityId
      };
    });
  }
}<|MERGE_RESOLUTION|>--- conflicted
+++ resolved
@@ -45,10 +45,7 @@
     ]);
     const environmentTypePermissions = this._mapActions(itAdmin, SwbAuthZSubject.SWB_ENVIRONMENT_TYPE);
     const environmentTypeConfigPermissions = this._mapActions(itAdmin, SwbAuthZSubject.SWB_ETC);
-<<<<<<< HEAD
-=======
     const datasetPermissions = this._mapActions(itAdmin, SwbAuthZSubject.SWB_DATASET, ['READ']);
->>>>>>> 4d6c81f3
     const awsAccountTemplateUrlsPermissions = this._mapActions(
       itAdmin,
       SwbAuthZSubject.SWB_AWS_ACCOUNT_TEMPLATE_URL,
@@ -63,6 +60,7 @@
         ...environmentPermissions,
         ...environmentTypePermissions,
         ...environmentTypeConfigPermissions,
+        ...datasetPermissions,
         ...userPermissions,
         ...costCenterPermissions,
         ...awsAccountPermissions,
