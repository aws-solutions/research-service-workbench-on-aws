AWSTemplateFormatVersion: 2010-09-09

Description: This stack provisions resources necessary to use this AWS account with Service Workbench.

Parameters:
  EnableFlowLogs:
    Type: String
    AllowedValues: [true, false]
    Description: Enable flow logs on VPCs and Subnets created on this account

  Namespace:
    Type: String
    Description: An environment name that will be prefixed to resource names. Make sure this matches the one declared in your constants file.

  MainAccountId:
    Type: String
    Description: The account id of the main AWS account where the solution is deployed.

  ExternalId:
    Type: String
    Description: A unique ID used to identify this account

  ParallelClusterApiID:
    Type: String
    Description: API ID for ParallelCluster API stack on hosting account.

  VpcCidr:
    Description: Please enter the IP range (CIDR notation) for this VPC
    Type: String
    Default: 10.0.0.0/16

  ApiHandlerRoleArn:
    Type: String
    Description: The arn of apiHandler role

  AccountHandlerRoleArn:
    Type: String
    Description: The arn of main account accountHandler role
  
  StatusHandlerRoleArn:
    Type: String
    Description: The arn of statusHandler role

  # Generous subnet allocation of 8192 addresses
  # Range from 10.0.0.0 to 10.0.31.255
  PublicSubnetCidr:
    Description: Please enter the IP range (CIDR notation) for the public subnet.
    Type: String
    Default: 10.0.0.0/19

  LaunchConstraintRolePrefix:
    Description: Role name prefix to use when creating a launch constraint role in the on-boarded account
    Type: String
    Default: '*'

  LaunchConstraintPolicyPrefix:
    Description: Customer managed policy name prefix to use when creating a launch constraint role in the on-boarded account
    Type: String
    Default: '*'

Metadata:
  AWS::CloudFormation::Interface:
    ParameterGroups:
      - Label:
          default: Shared Configuration
        Parameters:
          - Namespace
      - Label:
          default: Account Configuration
        Parameters:
          - MainAccountId
          - ExternalId
          - ParallelClusterApiID
      - Label:
          default: Deployment Configuration
        Parameters:
          - VpcCidr
          - PublicSubnetCidr

Conditions:
  enableFlowLogs: !Equals [!Ref EnableFlowLogs, true]

Resources:
  # A role used for launching environments using AWS Service Catalog
  # This is the role that code (ApiHandlerLambda) in main account
  # assumes before performing any AWS Service Catalog interactions in this account (the on-boarded account)
  # for launching environments.
  EnvManagementRole:
    Type: 'AWS::IAM::Role'
    Properties:
      RoleName: !Join ['-', [Ref: Namespace, 'env-mgmt']]
      Path: '/'
      AssumeRolePolicyDocument:
        Version: '2012-10-17'
        Statement:
          - Effect: 'Allow'
            Principal:
              AWS:
                - !Join [':', ['arn:aws:iam:', Ref: MainAccountId, 'root']]
                - !Ref ApiHandlerRoleArn
                - !Ref StatusHandlerRoleArn
            Action:
              - 'sts:AssumeRole'
            Condition:
              StringEquals:
                sts:ExternalId: !Ref ExternalId
      ManagedPolicyArns:
        - arn:aws:iam::aws:policy/AWSServiceCatalogAdminFullAccess
      Policies:
        - PolicyName: eventbus-access
          PolicyDocument:
            Version: '2012-10-17'
            Statement:
              - Effect: Allow
                Action:
                  - events:PutEvents
                Resource: !Sub 'arn:aws:events:${AWS::Region}:${AWS::AccountId}:event-bus/default'
<<<<<<< HEAD
         - PolicyName: execute-api
          PolicyDocument:
            Version: '2012-10-17'
            Statement:
              - Effect: Allow
                Action:
                  - execute-api:Invoke
                Resource: !Sub 'arn:aws:execute-api:${AWS::Region}:${AWS::AccountId}:${ParallelClusterApiID}/*/*/*'
=======
>>>>>>> 41f02a0b
        - PolicyName: cfn-access
          PolicyDocument:
            Version: '2012-10-17'
            Statement:
              - Effect: Allow
                Action:
                  - cloudformation:GetTemplate
                Resource: 'arn:aws:cloudformation:*:*:stack/SC-*/*'
        - PolicyName: ssm-access
          PolicyDocument:
            Statement:
              Effect: Allow
              Action:
                - ssm:PutParameter
                - ssm:GetParameter
                - ssm:GetParameters
                - ssm:DeleteParameter
              Resource:
                - !Sub 'arn:aws:ssm:*:${AWS::AccountId}:parameter/*/sc-environments/*'
        - PolicyName: ssm-doc-execution
          PolicyDocument:
            Statement:
              Effect: Allow
              Action:
                - ssm:SendCommand
                - ssm:StartAutomationExecution
                - ssm:GetCommandInvocation
              Resource:
                - !Sub 'arn:aws:ssm:${AWS::Region}:${MainAccountId}:document/${Namespace}*'
<<<<<<< HEAD
                - !Sub 'arn:aws:ssm:${AWS::Region}::document/AWS-RunShellScript'
                - !Sub 'arn:aws:ssm:${AWS::Region}:${MainAccountId}:automation-definition/${Namespace}*'
                - !Sub 'arn:aws:ec2:${AWS::Region}:${AWS::AccountId}:instance/*'
                - !Sub 'arn:aws:ssm:${AWS::Region}:${AWS::AccountId}:*'
=======
                - !Sub 'arn:aws:ssm:${AWS::Region}:${MainAccountId}:automation-definition/${Namespace}*'
>>>>>>> 41f02a0b
        - PolicyName: iam-pass-role
          PolicyDocument:
            Statement:
              Effect: Allow
              Action:
                - iam:PassRole
              Resource:
                - !Sub 'arn:aws:iam::${AWS::AccountId}:role/${Namespace}*'
        - PolicyName: s3-access
          PolicyDocument:
            Statement:
              Effect: Allow
              Action:
                - s3:GetObject
              Resource:
                - 'arn:aws:s3:::cf-templates-*/*'
        - PolicyName: servicecatalog-access
          PolicyDocument:
            Statement:
              Effect: Allow
              Action:
                - servicecatalog:DescribeRecord
              Resource:
                - '*'
        - PolicyName: sagemaker-access
          PolicyDocument:
            Statement:
              Effect: Allow
              Action:
                - sagemaker:CreatePresignedNotebookInstanceUrl
                - sagemaker:ListNotebookInstances
                - sagemaker:StartNotebookInstance
                - sagemaker:StopNotebookInstance
                - sagemaker:DescribeNotebookInstance
              Resource: '*'
        # Needed for performing start operation on instances in a given network
        - PolicyName: network-access
          PolicyDocument:
            Statement:
              Effect: Allow
              Action:
                - ec2:DescribeSubnets
                - ec2:DescribeVpcs
                - ec2:DescribeNetworkInterfaces
                - ec2:DescribeSecurityGroups
                - ec2:DescribeAvailabilityZones
                - ec2:DescribeAccountAttributes
                - ec2:CreateTags
                - ec2:DeleteTags
                - ec2:DescribeInternetGateways
              Resource: '*' # For the actions listed above IAM does not support resource-level permissions and requires all resources to be chosen
        - PolicyName: iam-role-access
          PolicyDocument:
            Statement:
              - Effect: Allow
                Action:
                  - iam:CreateRole
                  - iam:TagRole
                  - iam:GetRolePolicy
                  - iam:PutRolePolicy
                  - iam:DeleteRolePolicy
                  - iam:ListRolePolicies
                  - iam:ListAttachedRolePolicies
                  - iam:UpdateAssumeRolePolicy
                  - iam:UpdateRoleDescription
                  - iam:AttachRolePolicy
                  - iam:DetachRolePolicy
                Resource:
                  - !Sub 'arn:${AWS::Partition}:iam::${AWS::AccountId}:role/*presigned-url-sagemaker-notebook-role'
        - PolicyName: cloudwatch-access-policy
          PolicyDocument:
            Statement:
              Effect: Allow
              Action:
                - logs:CreateLogGroup
                - logs:CreateLogStream
                - logs:PutLogEvents
              Resource:
                - !Sub 'arn:aws:logs:${AWS::Region}:${AWS::AccountId}:log-group:${Namespace}-*:*'
                - !Sub 'arn:aws:logs:${AWS::Region}:${AWS::AccountId}:log-group:${Namespace}-*:log-stream:*'
      PermissionsBoundary: !Ref EnvMgmtPermissionsBoundary

  EnvMgmtPermissionsBoundary:
    Type: AWS::IAM::ManagedPolicy
    Properties:
      Description: Permission boundary for hosting account EnvMgmt role
      PolicyDocument:
        Version: '2012-10-17'
        Statement:
          - Effect: Allow
            Action:
              - events:PutEvents
            Resource: !Sub 'arn:aws:events:${AWS::Region}:${AWS::AccountId}:event-bus/default'
          - Effect: Allow
            Action:
              - s3:*
              - cloudformation:*
              - sagemaker:*
              - ec2:*
              - ssm:*
              - config:*
              - servicecatalog:*
              - ec2-instance-connect:*
              - execute-api:*
            Resource: '*'
          - Effect: Allow
            Action:
              - logs:CreateLogGroup
              - logs:CreateLogStream
              - logs:PutLogEvents
            Resource:
              - !Sub 'arn:aws:logs:${AWS::Region}:${AWS::AccountId}:log-group:${Namespace}-*:*'
              - !Sub 'arn:aws:logs:${AWS::Region}:${AWS::AccountId}:log-group:${Namespace}-*:log-stream:*'
          - Effect: Allow
            Action:
              - iam:PassRole
            Resource: '*'
            Condition:
              StringEquals:
                iam:PassedToService: 'servicecatalog.amazonaws.com'
          - Effect: Allow
            Action:
              - iam:CreateRole
              - iam:TagRole
              - iam:GetRolePolicy
              - iam:PutRolePolicy
              - iam:DeleteRolePolicy
              - iam:ListRolePolicies
              - iam:ListAttachedRolePolicies
              - iam:UpdateAssumeRolePolicy
              - iam:UpdateRoleDescription
              - iam:AttachRolePolicy
              - iam:DetachRolePolicy
            Resource:
              - !Sub 'arn:${AWS::Partition}:iam::${AWS::AccountId}:role/${LaunchConstraintRolePrefix}'
              - !Sub 'arn:${AWS::Partition}:iam::${AWS::AccountId}:role/*presigned-url-sagemaker-notebook-role'
          - Effect: Allow
            Action:
              - iam:CreatePolicy
              - iam:GetPolicy
              - iam:GetPolicyVersion
              - iam:ListPolicyVersions
              - iam:DeletePolicy
              - iam:DeletePolicyVersion
            Resource:
              - !Sub 'arn:${AWS::Partition}:iam::${AWS::AccountId}:policy/${LaunchConstraintPolicyPrefix}'
          - Effect: Allow
            Action:
              - iam:GetGroup
              - iam:GetRole
              - iam:GetUser
              - iam:ListGroups
              - iam:ListRoles
              - iam:ListUsers
            Resource: '*' # These non-mutating IAM actions cover the permissions in managed policy AWSServiceCatalogAdminFullAccess

  PolicyHostingAccountHandler:
    Type: AWS::IAM::ManagedPolicy
    Properties:
      Description: Allows main account to setup hosting account with required resources for launching environments
      PolicyDocument:
        Version: '2012-10-17'
        Statement:
          - Effect: Allow
            Action:
              - cloudformation:CreateStack
              - cloudformation:DeleteStack
              - cloudformation:DescribeStacks
              - cloudformation:DescribeStackEvents
              - cloudformation:GetTemplate
            Resource:
              - !Sub 'arn:aws:cloudformation:${AWS::Region}:${AWS::AccountId}:stack/SC-*'
              - !Sub 'arn:aws:cloudformation:${AWS::Region}:${AWS::AccountId}:stack/initial-stack*'
          - Effect: Allow
            Action:
              - cloudformation:GetTemplate
              - cloudformation:DescribeStacks
            Resource:
              - !Sub 'arn:aws:cloudformation:${AWS::Region}:${AWS::AccountId}:stack/*'
          - Effect: Allow
            Action:
              - sagemaker:ListNotebookInstances
            Resource: '*' # For the actions listed above IAM does not support resource-level permissions and requires all resources to be chosen
          - Effect: Allow
            Action:
              - iam:GetRole
              - iam:TagRole
              - iam:GetRolePolicy
              - iam:DeleteRolePolicy
              - iam:DeleteRole
              - iam:PassRole
              - iam:PutRolePolicy
            Resource: !Sub 'arn:aws:iam::${AWS::AccountId}:role/analysis-*'
          - Effect: Allow
            Action:
              - iam:CreateRole
              - iam:GetRole
              - iam:TagRole
              - iam:GetRolePolicy
              - iam:PutRolePolicy
              - iam:DeleteRolePolicy
              - iam:ListRolePolicies
              - iam:ListAttachedRolePolicies
              - iam:UpdateAssumeRolePolicy
              - iam:UpdateRoleDescription
              - iam:AttachRolePolicy
              - iam:DetachRolePolicy
            Resource: !Sub 'arn:${AWS::Partition}:iam::${AWS::AccountId}:role/${LaunchConstraintRolePrefix}LaunchConstraint'
          - Effect: Allow
            Action:
              - iam:GetRole
            Resource: !GetAtt EnvManagementRole.Arn
          - Effect: Allow
            Action:
              - ce:GetCostAndUsage
            Resource: '*' # For the actions listed above IAM does not support resource-level permissions and requires all resources to be chosen
          - Effect: Allow
            Action:
              - budgets:ViewBudget
              - budgets:ModifyBudget
            Resource: !Sub 'arn:aws:budgets::${AWS::AccountId}:budget/service-workbench-system-generated*'
          - Effect: Allow
            Action:
              - servicecatalog:AcceptPortfolioShare
              - servicecatalog:AssociatePrincipalWithPortfolio
            Resource: !Sub 'arn:${AWS::Partition}:catalog:${AWS::Region}:${AWS::AccountId}:portfolio/*'

  HostingAccountHandlerRole:
    Type: 'AWS::IAM::Role'
    Properties:
      RoleName: !Join ['-', [Ref: Namespace, 'hosting-account-role']]     # Confirm the suffix `hosting-account-role` matches with the suffix in SWBStack for AccountHandler
      Path: '/'
      AssumeRolePolicyDocument:
        Version: '2012-10-17'
        Statement:
          - Effect: 'Allow'
            Principal:
              AWS:
                - !Join [':', ['arn:aws:iam:', Ref: MainAccountId, 'root']]
                - !Ref AccountHandlerRoleArn
            Action:
              - 'sts:AssumeRole'
            Condition:
              StringEquals:
                sts:ExternalId: !Ref ExternalId
      ManagedPolicyArns:
        - !Ref PolicyHostingAccountHandler
      PermissionsBoundary: !Ref PolicyHostingAccountHandler

  VPC:
    Type: AWS::EC2::VPC
    Properties:
      CidrBlock: !Ref VpcCidr
      EnableDnsSupport: true
      EnableDnsHostnames: true
      Tags:
        - Key: Name
          Value: !Sub ${Namespace} vpc

  FlowLogVPC:
    Type: AWS::EC2::FlowLog
    Condition: enableFlowLogs
    Properties:
      ResourceId: !Ref VPC
      ResourceType: VPC
      TrafficType: ACCEPT
      DeliverLogsPermissionArn: !GetAtt EnvManagementRole.Arn
      LogGroupName: VPCLogGroup
      LogFormat: '${version} ${vpc-id} ${subnet-id} ${instance-id} ${srcaddr} ${dstaddr} ${srcport} ${dstport} ${protocol} ${tcp-flags} ${type} ${pkt-srcaddr} ${pkt-dstaddr}'
      Tags:
        - Key: Name
          Value: FlowLogForVPC
        - Key: Purpose
          Value: AcceptTraffic

  InternetGateway:
    Type: AWS::EC2::InternetGateway
    Properties:
      Tags:
        - Key: Name
          Value: !Sub ${Namespace} igw

  InternetGatewayAttachment:
    Type: AWS::EC2::VPCGatewayAttachment
    Properties:
      InternetGatewayId: !Ref InternetGateway
      VpcId: !Ref VPC

  PublicSubnet:
    Type: AWS::EC2::Subnet
    Properties:
      VpcId: !Ref VPC
      AvailabilityZone: !Select [0, !GetAZs '']
      CidrBlock: !Ref PublicSubnetCidr
      MapPublicIpOnLaunch: true
      Tags:
        - Key: Name
          Value: !Sub ${Namespace} public subnet 1

  FlowLogPublicSubnet:
    Type: AWS::EC2::FlowLog
    Condition: enableFlowLogs
    Properties:
      ResourceId: !Ref PublicSubnet
      ResourceType: Subnet
      TrafficType: ACCEPT
      DeliverLogsPermissionArn: !GetAtt EnvManagementRole.Arn
      LogGroupName: PublicSubnetLogGroup
      LogFormat: '${version} ${vpc-id} ${subnet-id} ${instance-id} ${srcaddr} ${dstaddr} ${srcport} ${dstport} ${protocol} ${tcp-flags} ${type} ${pkt-srcaddr} ${pkt-dstaddr}'
      Tags:
        - Key: Name
          Value: FlowLogForPublicSubnet
        - Key: Purpose
          Value: AcceptTraffic

  PublicRouteTable:
    Type: AWS::EC2::RouteTable
    Properties:
      VpcId: !Ref VPC
      Tags:
        - Key: Name
          Value: !Sub ${Namespace} public routes

  DefaultPublicRoute:
    Type: AWS::EC2::Route
    DependsOn: InternetGatewayAttachment
    Properties:
      RouteTableId: !Ref PublicRouteTable
      DestinationCidrBlock: 0.0.0.0/0
      GatewayId: !Ref InternetGateway

  PublicSubnetRouteTableAssociation:
    Type: AWS::EC2::SubnetRouteTableAssociation
    Properties:
      RouteTableId: !Ref PublicRouteTable
      SubnetId: !Ref PublicSubnet

  EncryptionKey:
    Type: AWS::KMS::Key
    Properties:
      Description: 'This is the key used to secure resources in this account'
      EnableKeyRotation: True
      KeyPolicy:
        Version: '2012-10-17'
        Statement:
          - Sid: Allow root access
            Effect: 'Allow'
            Principal:
              AWS: !Sub arn:aws:iam::${AWS::AccountId}:root
            Action:
              - 'kms:*'
            Resource: '*'
          - Sid: Allow use of the key by this account
            Effect: 'Allow'
            Principal:
              AWS: '*'
            Action:
              - 'kms:DescribeKey'
              - 'kms:Encrypt'
              - 'kms:Decrypt'
              - 'kms:ReEncrypt*'
              - 'kms:GenerateDataKey'
              - 'kms:GenerateDataKeyWithoutPlaintext'
              - 'kms:CreateGrant'
              - 'kms:RevokeGrant'
            Resource: '*'
            Condition:
              StringEquals:
                kms:CallerAccount: !Ref 'AWS::AccountId'

  EncryptionKeyAlias:
    Type: AWS::KMS::Alias
    Properties:
      AliasName: !Join ['', ['alias/', Ref: Namespace, '-encryption-key']]
      TargetKeyId: !Ref EncryptionKey

  StateChangeEventRuleMainRouting:
    Type: 'AWS::Events::Rule'
    Properties:
      Description: Routes environment state changes to the main event bus
      EventBusName: !Sub 'arn:aws:events:${AWS::Region}:${AWS::AccountId}:event-bus/default'
      State: ENABLED
      EventPattern:
        account:
          - !Ref 'AWS::AccountId'
        detail-type:
          - anything-but: 'AWS API Call via CloudTrail'
        source:
          - anything-but:
            - 'aws-config'
            - 'aws-cloudtrail'
            - 'aws-ssm'
            - 'aws-tag'
      Targets:
        - Arn: !Sub 'arn:aws:events:${AWS::Region}:${MainAccountId}:event-bus/default'
          Id: 'MainAccountRoutingRule'
          RoleArn: !GetAtt 
            - StateChangeEventBridgeIAMrole
            - Arn

  StateChangeEventBridgeIAMrole:
    Type: 'AWS::IAM::Role'
    Properties:
      AssumeRolePolicyDocument:
        Version: '2012-10-17'
        Statement:
          - Effect: Allow
            Principal:
              Service: events.amazonaws.com
            Action: 'sts:AssumeRole'
          - Effect: Allow
            Principal:
              Service: sagemaker.amazonaws.com
            Action: 'sts:AssumeRole'
      Path: /
      Policies:
        - PolicyName: PutEventsDestinationBus
          PolicyDocument:
            Version: '2012-10-17'
            Statement:
              - Effect: Allow
                Action:
                  - 'events:Put*'
                Resource:
                  - !Sub 'arn:aws:events:${AWS::Region}:${MainAccountId}:event-bus/default'

Outputs:
  EnvMgmtRoleArn:
    Description: The arn of the hosting account role for environment management using AWS Service Catalog
    Value: !GetAtt [EnvManagementRole, Arn]

  HostingAccountHandlerRoleArn:
    Description: The arn of the hosting account role.
    Value: !GetAtt [HostingAccountHandlerRole, Arn]

  VPC:
    Description: VPC ID
    Value: !Ref VPC

  VpcSubnet:
    Description: A reference to the public subnet in the 1st Availability Zone
    Value: !Ref PublicSubnet

  EncryptionKeyArn:
    Description: KMS Encryption Key Arn
    Value: !GetAtt [EncryptionKey, Arn]

  PublicRouteTableId:
    Description: The public route table assigned to the workspace VPC
    Value: !Ref PublicRouteTable
    <|MERGE_RESOLUTION|>--- conflicted
+++ resolved
@@ -115,7 +115,6 @@
                 Action:
                   - events:PutEvents
                 Resource: !Sub 'arn:aws:events:${AWS::Region}:${AWS::AccountId}:event-bus/default'
-<<<<<<< HEAD
          - PolicyName: execute-api
           PolicyDocument:
             Version: '2012-10-17'
@@ -124,8 +123,6 @@
                 Action:
                   - execute-api:Invoke
                 Resource: !Sub 'arn:aws:execute-api:${AWS::Region}:${AWS::AccountId}:${ParallelClusterApiID}/*/*/*'
-=======
->>>>>>> 41f02a0b
         - PolicyName: cfn-access
           PolicyDocument:
             Version: '2012-10-17'
@@ -155,14 +152,10 @@
                 - ssm:GetCommandInvocation
               Resource:
                 - !Sub 'arn:aws:ssm:${AWS::Region}:${MainAccountId}:document/${Namespace}*'
-<<<<<<< HEAD
                 - !Sub 'arn:aws:ssm:${AWS::Region}::document/AWS-RunShellScript'
                 - !Sub 'arn:aws:ssm:${AWS::Region}:${MainAccountId}:automation-definition/${Namespace}*'
                 - !Sub 'arn:aws:ec2:${AWS::Region}:${AWS::AccountId}:instance/*'
                 - !Sub 'arn:aws:ssm:${AWS::Region}:${AWS::AccountId}:*'
-=======
-                - !Sub 'arn:aws:ssm:${AWS::Region}:${MainAccountId}:automation-definition/${Namespace}*'
->>>>>>> 41f02a0b
         - PolicyName: iam-pass-role
           PolicyDocument:
             Statement:
@@ -540,6 +533,7 @@
       TargetKeyId: !Ref EncryptionKey
 
   StateChangeEventRuleMainRouting:
+
     Type: 'AWS::Events::Rule'
     Properties:
       Description: Routes environment state changes to the main event bus
