--- conflicted
+++ resolved
@@ -263,11 +263,8 @@
               - ssm:*
               - config:*
               - servicecatalog:*
-<<<<<<< HEAD
-              - ec2-instance-connect:*
+
               - execute-api:*
-=======
->>>>>>> 2aca7c64
             Resource: '*'
           - Effect: Allow
             Action:
