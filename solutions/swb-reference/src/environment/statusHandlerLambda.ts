--- conflicted
+++ resolved
@@ -30,16 +30,13 @@
     // This is the `envType` defined in the "LaunchSSM.yaml" SSM document
     sagemakerNotebook: {
       instanceNameRecordKey: 'NotebookInstanceName',
-<<<<<<< HEAD
-      instanceArnRecordKey: 'NotebookArn'
+      instanceArnRecordKey: 'NotebookArn',
+      instanceRoleName: 'EnvironmentInstanceRoleArn'
     },
     sagemakerExample: {
       instanceNameRecordKey: 'NotebookInstanceName',
-      instanceArnRecordKey: 'NotebookArn'
-=======
       instanceArnRecordKey: 'NotebookArn',
       instanceRoleName: 'EnvironmentInstanceRoleArn'
->>>>>>> 49af0c11
     }
 
     // Add your new env types here
