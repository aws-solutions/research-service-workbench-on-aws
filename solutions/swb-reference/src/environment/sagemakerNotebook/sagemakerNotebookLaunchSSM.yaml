--- conflicted
+++ resolved
@@ -55,9 +55,7 @@
   InstanceType:
     type: String
     description: 'The size of the notebook instance coming from environment type config'
-<<<<<<< HEAD
     allowedPattern: ^[a-zA-Z0-9_\-]+\.[a-zA-Z0-9_\-]+\.[a-zA-Z0-9_\-]+$
-=======
   S3Mounts:
     type: String
     description: Stringified array of dataset objects containing their mountString
@@ -73,7 +71,6 @@
   MainAccountRegion:
     type: String
     description: The region of application deployment in main account
->>>>>>> e2310baa
 mainSteps:
   - name: Launch
     action: 'aws:executeAwsApi'
