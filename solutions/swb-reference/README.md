# swb-reference

⚠️ $\textcolor{red}{\text{Experimental}}$ ⚠️ : Not for use in any critical, production, or otherwise important deployments

The 0.1.0 beta release is available for customers to test the newly re-architected Service Workbench solution from AWS.

This release includes:

* New user experience for workspace based on the AWS UI Design System
* Sagemaker Notebook as a compute environment (connect, start, stop, terminate)
* Data set attachment to Sagemaker Notebooks
* Research user creation
* Workspaces include search/filter/sort functions
* Customers able to add custom environments
* Improved performance on workspace page with pagination

To test the new Service Workbench on AWS v2 r0.1.0, follow the deployment instructions:

* Setup Instructions for [SWBv2p1](./SETUP_v2p1.md)
* Adding a [new environment type](./AddingNewEnvironmentType.md)

*Note:* API based updates to the database are required for some functionalities.

# Code Coverage

| Statements                  | Branches                | Functions                 | Lines             |
| --------------------------- | ----------------------- | ------------------------- | ----------------- |
<<<<<<< HEAD
| ![Statements](https://img.shields.io/badge/statements-95.8%25-brightgreen.svg?style=flat) | ![Branches](https://img.shields.io/badge/branches-86.53%25-yellow.svg?style=flat) | ![Functions](https://img.shields.io/badge/functions-86.2%25-yellow.svg?style=flat) | ![Lines](https://img.shields.io/badge/lines-95.76%25-brightgreen.svg?style=flat) |
=======
| ![Statements](https://img.shields.io/badge/statements-95.18%25-brightgreen.svg?style=flat) | ![Branches](https://img.shields.io/badge/branches-82.05%25-yellow.svg?style=flat) | ![Functions](https://img.shields.io/badge/functions-85.48%25-yellow.svg?style=flat) | ![Lines](https://img.shields.io/badge/lines-95.13%25-brightgreen.svg?style=flat) |
>>>>>>> 04ea556e

## Requirements

The requirements below are for running the lambda locally

1. Install SAM CLI ([link](https://docs.aws.amazon.com/serverless-application-model/latest/developerguide/serverless-sam-cli-install.html))
2. Install Docker ([link](https://docs.docker.com/get-docker/))

## Set Up

1. In root directory at `solution-spark-on-aws` run `rush install`
2. Copy `src/config/example.yaml` and create a new file in the format `<STAGE>.yaml` in the config folder
3. Uncomment the `stage` attribute and provide the correct `<STAGE>` value for the attribute
4. Uncomment `awsRegion` and `awsRegionShortName`. `aws-region` value can be one of the values on this [table](https://docs.aws.amazon.com/AmazonRDS/latest/UserGuide/Concepts.RegionsAndAvailabilityZones.html#Concepts.RegionsAndAvailabilityZones.Regions), under the `Region` column. `awsRegionName` can be a two or three letter abbreviation for that region, of your own choosing.
5. Uncomment `rootUserEmail` and provide the main account user's email address
6. Run `chmod 777 <STAGE>.yaml` to allow local script to read the file

## Running Code Locally

If you have made changes to the `environment` package or the `swb-reference` package follow these steps

1. In `solution-spark-on-aws` root directory run `rush build`
2. In `solution-spark-on-aws/solutions/swb-reference` root directory run `STAGE=<STAGE TO RUN LOCALLY> ./scripts/runLocally.sh`. This will run a local lambda server.

## Deploying Code

Run one time to Bootstrap the CDK

`STAGE=<STAGE> rushx cdk bootstrap`

Deploy/Update code

`STAGE=<STAGE TO DEPLOY> rushx cdk-deploy`

## Run Post Deployment

This step is necessary to setup Service Catalog portfolio and products

`STAGE=<STAGE> rushx run-postDeployment`

## Integration Tests

`swb-reference` package contains integration tests that run API tests against SWB APIs, they can be configured to run automatically as part of a GitHub workflow or CI/CD pipeline.

Note: Integration tests will create resources in the environment they are executed against.


### Prerequisite

Follow instructions [here](./SETUP_v2p1.md##installation) to setup installation of API and Postman collection.

#### Resources to create through SWB UI:

**Test Administrator:** Create an internal admin-role user for running integration tests. (**Note the rootUsername and rootPassword**)



#### Resources for Advanced Tests

- **Environment Type:** Follow instructions [here](../swb-reference/SETUP_v2p1.md###setup-project-configurations,-environmentType,-and-environmenttypeconfig) to create an environmentType.

- **Environment Configuration:** Follow instructions [here](../swb-reference/SETUP_v2p1.md###setup-project-configurations,-environmentType,-and-environmenttypeconfig) to create a configuration for every corresponding environment type that was created.



To run integration tests

1. In `./integration-tests/config` make a copy of `example.yaml` and name it `<STAGE>.yaml`. Uncomment the attributes and provide the appropriate config value.


2. For `envTypeId` and `envType` open Postman Collection and select `List envTypes` inside `envType` folder (If Postman collection is not setup follow instructions [here](./SETUP_v2p1.md##postman-setup))

    1. Excecute `List envTypes` request, you should get a json response with the next information
        ```
            {
            "data": [
                {
                    "status": "APPROVED",
                    "createdAt": "2022-08-11T15:27:53.895Z",
                    "updatedBy": "########-####-####-####-############",
                    "createdBy": "########-####-####-####-############",
                    "name": "Sagemaker Jupyter Notebook",
                    "allowedRoleIds": [],
                    "resourceType": "envType",
                    "provisioningArtifactId": "<artifact id>",
                    "params": [
                        {
                            "DefaultValue": "ml.t3.xlarge",
                            "IsNoEcho": false,
                            "ParameterConstraints": {
                                "AllowedValues": []
                            },
                            "ParameterType": "String",
                            "Description": "EC2 instance type to launch",
                            "ParameterKey": "InstanceType"
                        },
                        {
                            "IsNoEcho": false,
                            "ParameterConstraints": {
                                "AllowedValues": []
                            },
                            "ParameterType": "Number",
                            "Description": "Number of idle minutes for auto stop to shutdown the instance (0 to disable auto-stop)",
                            "ParameterKey": "AutoStopIdleTimeInMinutes"
                        },
                        {
                            "IsNoEcho": false,
                            "ParameterConstraints": {
                                "AllowedValues": []
                            },
                            "ParameterType": "String",
                            "Description": "The IAM policy to be associated with the launched workstation",
                            "ParameterKey": "IamPolicyDocument"
                        },
                        {
                            "DefaultValue": "1.1.1.1/1",
                            "IsNoEcho": false,
                            "ParameterConstraints": {
                                "AllowedValues": []
                            },
                            "ParameterType": "String",
                            "Description": "CIDR to restrict IPs that can access the environment",
                            "ParameterKey": "CIDR"
                        }
                    ],
                    "updatedAt": "2022-08-11T15:27:53.895Z",
                    "sk": "ET#<id number>",
                    "owner": "########-####-####-####-############",
                    "description": "An Amazon SageMaker Jupyter Notebook",
                    "id": "########-####-####-####-############",
                    "pk": "ET#<id number>",
                    "productId": "<product id>",
                    "type": "sagemakerNotebook"
                }
            ]
        }
        ```
        If there are no environment types displayed please follow instructions [here](../swb-reference/SETUP_v2p1.md###setup-project-configurations,-environmentType,-and-environmenttypeconfig) to create a new environment type

    2. Choose the Environment Type that integration test will use as default when creating any Environment and copy the values from properties `id` and `type` from request.

    3. In `./integration-tests/config` directory assign `id` value to `envTypeId` property and `type` value to `envType` property in `<STAGE>.yaml` file 


3. For `envTypeConfigId` open Postman Collection and select `List envTypeConfigs` inside `envTypeConfig` folder.
    
    1. Replace `:envTypeId` in the URL request `{{API_URL}}/environmentTypes/:envTypeId/configurations` with value of the environment type id from the previous step.

    2. Excecute `List envTypeConfigs` request, you should get a json response with the next information
        ```
        {
            "data": [
                {
                    "createdAt": "2022-08-11T15:29:15.935Z",
                    "updatedBy": "########-####-####-####-############",
                    "createdBy": "########-####-####-####-############",
                    "name": "Config 1",
                    "allowedRoleIds": [],
                    "resourceType": "envTypeConfig",
                    "provisioningArtifactId": "<artifact id>",
                    "params": [
                        {
                            "value": "${iamPolicyDocument}",
                            "key": "IamPolicyDocument"
                        },
                        {
                            "value": "ml.t3.medium",
                            "key": "InstanceType"
                        },
                        {
                            "value": "0",
                            "key": "AutoStopIdleTimeInMinutes"
                        },
                        {
                            "value": "0.0.0.0/0",
                            "key": "CIDR"
                        }
                    ],
                    "updatedAt": "2022-08-11T15:29:15.935Z",
                    "sk": "ET#<id number>}",
                    "owner": "########-####-####-####-############",
                    "description": "Description for config 1",
                    "id": "########-####-####-####-############",
                    "pk": "ETC",
                    "productId": "<product id>",
                    "type": "sagemakerNotebook"
                }
            ]
        }
        ```
        If there are no environment type configs displayed please follow instructions [here](../swb-reference/SETUP_v2p1.md###setup-project-configurations,-environmentType,-and-environmenttypeconfig) to create a new environment type config.

    3. Choose the Environment Type Config that integration test will use as default when creating any Environment and copy the `id` value from the request.

    4. In `./integration-tests/config` directory assign value copied to `envTypeConfigId` property in `<STAGE>.yaml` file 


4. For `projectId`, `costCenterId`, and `projectName`, open Postman Collection and select `List projects` inside `projects` folder.

    1. Excecute `List projects` request, you should get a json response with the next information
        ```
        {
            "data": [
                {
                "id": "proj-xxxxxxxx-xxxx-xxxx-xxxx-xxxxxxxxxxxx",
                "name": "Project Name",
                "description": "Project Description",
                "costCenterId": "cc-xxxxxxxx-xxxx-xxxx-xxxx-xxxxxxxxxxxx",
                "status": "AVAILABLE",
                "createdAt": "2022-12-22T16:43:10.617Z",
                "updatedAt": "2023-01-09T22:51:52.026Z",
                "awsAccountId": "XXXXXXXXXXXX",
                "envMgmtRoleArn": "arn:aws:iam::XXXXXXXXXXXX:role/swb-<stage>-<region>-env-mgmt",
                "hostingAccountHandlerRoleArn": "arn:aws:iam::XXXXXXXXXXXX:role/    swb-<stage>-<region>-hosting-account-role",
                "vpcId": "vpc-xxxxxxxxxxxxxxxxx",
                "subnetId": "subnet-xxxxxxxxxxxxxxxxx",
                "environmentInstanceFiles": "s3://swb-<stage>-<region>-s3artifactsXXXXXXXXXX/environment-files",
                "encryptionKeyArn": "arn:aws:kms:us-east-2:XXXXXXXXXXXX:key/xxxxxxxx-xxxx-xxxx-xxxx-xxxxxxxxxxxx",
                "externalId": "workbench",
                "accountId": "acc-xxxxxxxx-xxxx-xxxx-xxxx-xxxxxxxxxxxx"
                }
            ]
        }
        ```

    2. Choose the Project that integration test will use as default when creating any Environment and testing project functionality.

    3. In `./integration-tests/config` directory assign the `id` value from the above request to the `projectId` property in `<STAGE>.yaml` file. 

    4. In `./integration-tests/config` directory assign the `name` value from the above request to the `projectName` property in `<STAGE>.yaml` file.

    5. In `./integration-tests/config` directory assign the `costCenterId` value from the above request to the `costCenterId` property in `<STAGE>.yaml` file.

5. For `terminatedEnvId` we need the id of an environment that has been terminated, Postman collection request `List Environments` does not show terminated environments ,so we need to save the id of a stopped environment before we terminate it.

    1. Create an environment by opening Postman Collection and select `Launch Environment` inside `environments` folder
    
    2. Click on the Body section of the request and fill the next values 
        ```
        {
            "description": "test 123",
            "name": "testEnv1",
            "envTypeId": "<environment type id>",
            "envTypeConfigId": "<environment type config id>",
            "projectId": "<project id>",
            "datasetIds": [],
            "envType": "<environemnt type>"
        }
        ```
        We can use the values from previous steps to fill the create request body

    3. Execute `Launch Environment` request and copy the id property from the response
        ```
        {
            "id": "########-####-####-####-############",
            "instanceId": "",
            "cidr": "",
            "description": "description",
            "name": "environment Name",
            "outputs": [],
            ......
        ```

    4. In `./integration-tests/config` directory assign value copied to `terminatedEnvId` property in `<STAGE>.yaml` file. 

    5. Wait for environment to have status `COMPLETED`, in Postman collection select `List Environments` inside `environments` folder and excecute request, look for environment created and check if the property `status` has value `COMPLETED`, if it has `PENDING` status wait 5 minutes and excecute `List Environments` request again.

    6. Once environment is completed select `Stop Environment` inside `environments` folder and replace the `:id` on the request URL `{{API_URL}}/environments/:id/stop` with the id of the environment created in previous step.

    7. Excecute `Stop Environment` and wait until environment has status `STOPPED`, use `List Environments` request to monitor status.

    8. Once environemnt is stopped select `Terminate Environment` inside `environments` folder and replace the `:id` on the request URL `{{API_URL}}/environments/:id` with the id of the environment created in previous step.

    9. Excecute `Terminate Environment` and wait until environment is terminated, once the environment is terminated it will not be displayed in `List Environments` request anymore.
   

5. For `rootUsername`, type the email of the root user that is going to login into the application to run the integration tests, this is configured in `<STAGE>.yaml` file in `./src/config` directory for the installation step

6. For `rootPasswordParamsStorePath`, go to the AWS console for your Main account, and [create a parameter](https://docs.aws.amazon.com/systems-manager/latest/userguide/parameter-create-console.html) to store the root user password. 
The name of the parameter should be  `/swb/<STAGE>/rootUser/password`
Temporary root password is created and sent to root user after running the [post deployment step](./SETUP_v2p1.md###deploy-the-code) of installation and is updated the first time the root user login.

7. In this root directory run `STAGE=<STAGE> rushx integration-tests`

To use the framework for calling the SWBv2 API, create a `ClientSession` and then use the `resources` attribute to call the `CRUD` commands

Example code for creating new environment

```ts
const setup: Setup = new Setup();
const adminSession = await setup.createAdminSession();
const { data: response } = await adminSession.resources.environments.create();
```

Example code for GET one environment

```ts
const setup: Setup = new Setup();
const adminSession = await setup.createAdminSession();
const envId='abc';
const { data: response } = await adminSession.resources.environments.environment(envId).get();
```

Example code for GETTING all environment with status "COMPLETED"

```ts
const setup: Setup = new Setup();
const adminSession = await setup.createAdminSession();
const { data: response } = await adminSession.resources.environments.get({status: 'COMPLETED'});
```

## Update static auth permissions

Go to `solutions/swb-app` to update `staticRouteConfig.ts` and `staticPermissionsConfig.ts` with any necessary changes to routes/permissions.

## Obtain Access Token for making authenticated API requests
1. Go to `swb-reference/scripts` folder
2. Pull down all required dependencies by running `rushx build`
3. Run `STAGE=<STAGE> node generateCognitoTokens.js <userName> '<password>'` with the correct value for `<userName>` and `<password>`. It should be a user that has been created for your SWB deployment. Note, the quotes around `<password>` is necessary for the script to correctly parse passwords that have symbols in it. 
4. In the console output, use the `accessToken`, `csrfCookie`, and `csrfToken` that are provided to make authenticated API requests.

## Troubleshooting Guides

[Workspace Lifecycle Troubleshooting Guide](docs/WorkspaceLifecycleTroubleshootingGuide.md).

## Appendix
### Cloudwatch Logs
* `swb-<stage>-<awsRegionShortName>-apiLambda`: Logs for api lambda. This lambda gets executed when user makes a request to SWB APIs. 
* `swb-<stage>-<awsRegionShortName>-accountHandlerLambda`: Logs for account handler lambda. This lamba runs every 5 minutes and is responsible for keeping the hosting account resources in sync with the main account. 
* `swb-<stage>-<awsRegionShortName>-statusHandlerLambda`: Logs for status handler lambda. This lambda is triggered by EventBridge events that originated in hosting accounts. It updates DDB with environment statuses from the hosting accounts. 
* 
## FAQ

1. **Why is there `jest.config.js` and `config/jest.config.json`?**

* `config/jest.config.json` is the settings for unit tests in the `src` folder
* `jest.config.js` is the settings for tests in `integration-tests`. These tests require setup steps that are not required by unit tests in the `src` folder.

2. **When I try to run the code locally or deploy the code, I'm getting dependency errors between the local packages.**

The `lib` folders for your project might have been deleted. Try running `rush purge; rush build` in the root
directory of this project to build the `lib` folders from scratch.

3. **How do I see which line of code my unit tests did not cover?**

Run `rushx jest --coverage`

4. **Why am I'm getting the error "Cannot find module in `common/temp`"?**

Your `node_modules`  might have been corrupted. Try the following command

```bash
rush purge
rush install
rush build
```<|MERGE_RESOLUTION|>--- conflicted
+++ resolved
@@ -25,11 +25,7 @@
 
 | Statements                  | Branches                | Functions                 | Lines             |
 | --------------------------- | ----------------------- | ------------------------- | ----------------- |
-<<<<<<< HEAD
-| ![Statements](https://img.shields.io/badge/statements-95.8%25-brightgreen.svg?style=flat) | ![Branches](https://img.shields.io/badge/branches-86.53%25-yellow.svg?style=flat) | ![Functions](https://img.shields.io/badge/functions-86.2%25-yellow.svg?style=flat) | ![Lines](https://img.shields.io/badge/lines-95.76%25-brightgreen.svg?style=flat) |
-=======
 | ![Statements](https://img.shields.io/badge/statements-95.18%25-brightgreen.svg?style=flat) | ![Branches](https://img.shields.io/badge/branches-82.05%25-yellow.svg?style=flat) | ![Functions](https://img.shields.io/badge/functions-85.48%25-yellow.svg?style=flat) | ![Lines](https://img.shields.io/badge/lines-95.13%25-brightgreen.svg?style=flat) |
->>>>>>> 04ea556e
 
 ## Requirements
 
