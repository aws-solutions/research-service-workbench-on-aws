# swb-reference

⚠️ $\textcolor{red}{\text{Experimental}}$ ⚠️ : Not for use in any critical, production, or otherwise important deployments

The 0.1.0 beta release is available for customers to test the newly re-architected Service Workbench solution from AWS.

This release includes:

* New user experience for workspace based on the AWS UI Design System
* Sagemaker Notebook as a compute environment (connect, start, stop, terminate)
* Data set attachment to Sagemaker Notebooks
* Research user creation
* Workspaces include search/filter/sort functions
* Customers able to add custom environments
* Improved performance on workspace page with pagination

To test the new Service Workbench on AWS v2 r0.1.0, follow the deployment instructions:

* Setup Instructions for [SWBv2p1](./SETUP_v2p1.md)
* Adding a [new environment type](./AddingNewEnvironmentType.md)

*Note:* API based updates to the database are required for some functionalities.

# Code Coverage

| Statements                  | Branches                | Functions                 | Lines             |
| --------------------------- | ----------------------- | ------------------------- | ----------------- |
<<<<<<< HEAD
| ![Statements](https://img.shields.io/badge/statements-92.43%25-brightgreen.svg?style=flat) | ![Branches](https://img.shields.io/badge/branches-88.23%25-yellow.svg?style=flat) | ![Functions](https://img.shields.io/badge/functions-84.48%25-yellow.svg?style=flat) | ![Lines](https://img.shields.io/badge/lines-92.36%25-brightgreen.svg?style=flat) |
=======
| ![Statements](https://img.shields.io/badge/statements-95.03%25-brightgreen.svg?style=flat) | ![Branches](https://img.shields.io/badge/branches-83.33%25-yellow.svg?style=flat) | ![Functions](https://img.shields.io/badge/functions-85.45%25-yellow.svg?style=flat) | ![Lines](https://img.shields.io/badge/lines-94.98%25-brightgreen.svg?style=flat) |
>>>>>>> 6eecc90d

## Requirements

The requirements below are for running the lambda locally

1. Install SAM CLI ([link](https://docs.aws.amazon.com/serverless-application-model/latest/developerguide/serverless-sam-cli-install.html))
2. Install Docker ([link](https://docs.docker.com/get-docker/))

## Set Up

1. In root directory at `solution-spark-on-aws` run `rush install`
2. Copy `src/config/example.yaml` and create a new file in the format `<STAGE>.yaml` in the config folder
3. Uncomment the `stage` attribute and provide the correct `<STAGE>` value for the attribute
4. Uncomment `awsRegion` and `awsRegionShortName`. `aws-region` value can be one of the values on this [table](https://docs.aws.amazon.com/AmazonRDS/latest/UserGuide/Concepts.RegionsAndAvailabilityZones.html#Concepts.RegionsAndAvailabilityZones.Regions), under the `Region` column. `awsRegionName` can be a two or three letter abbreviation for that region, of your own choosing.
5. Uncomment `rootUserEmail` and provide the main account user's email address
6. Run `chmod 777 <STAGE>.yaml` to allow local script to read the file

## Running Code Locally

If you have made changes to the `environment` package or the `swb-reference` package follow these steps

1. In `solution-spark-on-aws` root directory run `rush build`
2. In `solution-spark-on-aws/solutions/swb-reference` root directory run `STAGE=<STAGE TO RUN LOCALLY> ./scripts/runLocally.sh`. This will run a local lambda server.

## Deploying Code

Run one time to Bootstrap the CDK

`STAGE=<STAGE> rushx cdk bootstrap`

Deploy/Update code

`STAGE=<STAGE TO DEPLOY> rushx cdk-deploy`

## Run Post Deployment

This step is necessary to setup Service Catalog portfolio and products

`STAGE=<STAGE> rushx run-postDeployment`

## Integration Tests

`swb-reference` package contains integration tests that run API tests against SWB APIs, they can be configured to run automatically as part of a GitHub workflow or CI/CD pipeline.

Note: Integration tests will create resources in the environment they are executed against.


### Prerequisite

Follow instructions [here](./SETUP_v2p1.md##installation) to setup installation of API and Postman collection.

#### Resources to create through SWB UI:

**Test Administrator:** Create an internal admin-role user for running integration tests. (**Note the rootUsername and rootPassword**)



#### Resources for Advanced Tests

- **Environment Type:** Follow instructions [here](../swb-reference/SETUP_v2p1.md###setup-project-configurations,-environmentType,-and-environmenttypeconfig) to create an environmentType.

- **Environment Configuration:** Follow instructions [here](../swb-reference/SETUP_v2p1.md###setup-project-configurations,-environmentType,-and-environmenttypeconfig) to create a configuration for every corresponding environment type that was created.



To run integration tests

1. In `./integration-tests/config` make a copy of `example.yaml` and name it `<STAGE>.yaml`. Uncomment the attributes and provide the appropriate config value.


2. For `envTypeId` and `envType` open Postman Collection and select `List envTypes` inside `envType` folder (If Postman collection is not setup follow instructions [here](./SETUP_v2p1.md##postman-setup))

    1. Excecute `List envTypes` request, you should get a json response with the next information
        ```
            {
            "data": [
                {
                    "status": "APPROVED",
                    "createdAt": "2022-08-11T15:27:53.895Z",
                    "updatedBy": "########-####-####-####-############",
                    "createdBy": "########-####-####-####-############",
                    "name": "Sagemaker Jupyter Notebook",
                    "allowedRoleIds": [],
                    "resourceType": "envType",
                    "provisioningArtifactId": "<artifact id>",
                    "params": [
                        {
                            "DefaultValue": "ml.t3.xlarge",
                            "IsNoEcho": false,
                            "ParameterConstraints": {
                                "AllowedValues": []
                            },
                            "ParameterType": "String",
                            "Description": "EC2 instance type to launch",
                            "ParameterKey": "InstanceType"
                        },
                        {
                            "IsNoEcho": false,
                            "ParameterConstraints": {
                                "AllowedValues": []
                            },
                            "ParameterType": "Number",
                            "Description": "Number of idle minutes for auto stop to shutdown the instance (0 to disable auto-stop)",
                            "ParameterKey": "AutoStopIdleTimeInMinutes"
                        },
                        {
                            "IsNoEcho": false,
                            "ParameterConstraints": {
                                "AllowedValues": []
                            },
                            "ParameterType": "String",
                            "Description": "The IAM policy to be associated with the launched workstation",
                            "ParameterKey": "IamPolicyDocument"
                        },
                        {
                            "DefaultValue": "1.1.1.1/1",
                            "IsNoEcho": false,
                            "ParameterConstraints": {
                                "AllowedValues": []
                            },
                            "ParameterType": "String",
                            "Description": "CIDR to restrict IPs that can access the environment",
                            "ParameterKey": "CIDR"
                        }
                    ],
                    "updatedAt": "2022-08-11T15:27:53.895Z",
                    "sk": "ET#<id number>",
                    "owner": "########-####-####-####-############",
                    "description": "An Amazon SageMaker Jupyter Notebook",
                    "id": "########-####-####-####-############",
                    "pk": "ET#<id number>",
                    "productId": "<product id>",
                    "type": "sagemakerNotebook"
                }
            ]
        }
        ```
        If there are no environment types displayed please follow instructions [here](../swb-reference/SETUP_v2p1.md###setup-project-configurations,-environmentType,-and-environmenttypeconfig) to create a new environment type

    2. Choose the Environment Type that integration test will use as default when creating any Environment and copy the values from properties `id` and `type` from request.

    3. In `./integration-tests/config` directory assign `id` value to `envTypeId` property and `type` value to `envType` property in `<STAGE>.yaml` file 


3. For `envTypeConfigId` open Postman Collection and select `List envTypeConfigs` inside `envTypeConfig` folder.
    
    1. Replace `:envTypeId` in the URL request `{{API_URL}}/environmentTypes/:envTypeId/configurations` with value of the environment type id from the previous step.

    2. Excecute `List envTypeConfigs` request, you should get a json response with the next information
        ```
        {
            "data": [
                {
                    "createdAt": "2022-08-11T15:29:15.935Z",
                    "updatedBy": "########-####-####-####-############",
                    "createdBy": "########-####-####-####-############",
                    "name": "Config 1",
                    "allowedRoleIds": [],
                    "resourceType": "envTypeConfig",
                    "provisioningArtifactId": "<artifact id>",
                    "params": [
                        {
                            "value": "${iamPolicyDocument}",
                            "key": "IamPolicyDocument"
                        },
                        {
                            "value": "ml.t3.medium",
                            "key": "InstanceType"
                        },
                        {
                            "value": "0",
                            "key": "AutoStopIdleTimeInMinutes"
                        },
                        {
                            "value": "0.0.0.0/0",
                            "key": "CIDR"
                        }
                    ],
                    "updatedAt": "2022-08-11T15:29:15.935Z",
                    "sk": "ET#<id number>}",
                    "owner": "########-####-####-####-############",
                    "description": "Description for config 1",
                    "id": "########-####-####-####-############",
                    "pk": "ETC",
                    "productId": "<product id>",
                    "type": "sagemakerNotebook"
                }
            ]
        }
        ```
        If there are no environment type configs displayed please follow instructions [here](../swb-reference/SETUP_v2p1.md###setup-project-configurations,-environmentType,-and-environmenttypeconfig) to create a new environment type config.

    3. Choose the Environment Type Config that integration test will use as default when creating any Environment and copy the `id` value from the request.

    4. In `./integration-tests/config` directory assign value copied to `envTypeConfigId` property in `<STAGE>.yaml` file 


4. For `projectId`, `costCenterId`, and `projectName`, open Postman Collection and select `List projects` inside `projects` folder.

    1. Excecute `List projects` request, you should get a json response with the next information
        ```
        {
            "data": [
                {
                "id": "proj-xxxxxxxx-xxxx-xxxx-xxxx-xxxxxxxxxxxx",
                "name": "Project Name",
                "description": "Project Description",
                "costCenterId": "cc-xxxxxxxx-xxxx-xxxx-xxxx-xxxxxxxxxxxx",
                "status": "AVAILABLE",
                "createdAt": "2022-12-22T16:43:10.617Z",
                "updatedAt": "2023-01-09T22:51:52.026Z",
                "awsAccountId": "XXXXXXXXXXXX",
                "envMgmtRoleArn": "arn:aws:iam::XXXXXXXXXXXX:role/swb-<stage>-<region>-env-mgmt",
                "hostingAccountHandlerRoleArn": "arn:aws:iam::XXXXXXXXXXXX:role/    swb-<stage>-<region>-hosting-account-role",
                "vpcId": "vpc-xxxxxxxxxxxxxxxxx",
                "subnetId": "subnet-xxxxxxxxxxxxxxxxx",
                "environmentInstanceFiles": "s3://swb-<stage>-<region>-s3artifactsXXXXXXXXXX/environment-files",
                "encryptionKeyArn": "arn:aws:kms:us-east-2:XXXXXXXXXXXX:key/xxxxxxxx-xxxx-xxxx-xxxx-xxxxxxxxxxxx",
                "externalId": "workbench",
                "accountId": "acc-xxxxxxxx-xxxx-xxxx-xxxx-xxxxxxxxxxxx"
                }
            ]
        }
        ```

    2. Choose the Project that integration test will use as default when creating any Environment and testing project functionality.

    3. In `./integration-tests/config` directory assign the `id` value from the above request to the `projectId` property in `<STAGE>.yaml` file. 

    4. In `./integration-tests/config` directory assign the `name` value from the above request to the `projectName` property in `<STAGE>.yaml` file.

    5. In `./integration-tests/config` directory assign the `costCenterId` value from the above request to the `costCenterId` property in `<STAGE>.yaml` file.

5. For `terminatedEnvId` we need the id of an environment that has been terminated, Postman collection request `List Environments` does not show terminated environments ,so we need to save the id of a stopped environment before we terminate it.

    1. Create an environment by opening Postman Collection and select `Launch Environment` inside `environments` folder
    
    2. Click on the Body section of the request and fill the next values 
        ```
        {
            "description": "test 123",
            "name": "testEnv1",
            "envTypeId": "<environment type id>",
            "envTypeConfigId": "<environment type config id>",
            "projectId": "<project id>",
            "datasetIds": [],
            "envType": "<environemnt type>"
        }
        ```
        We can use the values from previous steps to fill the create request body

    3. Execute `Launch Environment` request and copy the id property from the response
        ```
        {
            "id": "########-####-####-####-############",
            "instanceId": "",
            "cidr": "",
            "description": "description",
            "name": "environment Name",
            "outputs": [],
            ......
        ```

    4. In `./integration-tests/config` directory assign value copied to `terminatedEnvId` property in `<STAGE>.yaml` file. 

    5. Wait for environment to have status `COMPLETED`, in Postman collection select `List Environments` inside `environments` folder and excecute request, look for environment created and check if the property `status` has value `COMPLETED`, if it has `PENDING` status wait 5 minutes and excecute `List Environments` request again.

    6. Once environment is completed select `Stop Environment` inside `environments` folder and replace the `:id` on the request URL `{{API_URL}}/environments/:id/stop` with the id of the environment created in previous step.

    7. Excecute `Stop Environment` and wait until environment has status `STOPPED`, use `List Environments` request to monitor status.

    8. Once environemnt is stopped select `Terminate Environment` inside `environments` folder and replace the `:id` on the request URL `{{API_URL}}/environments/:id` with the id of the environment created in previous step.

    9. Excecute `Terminate Environment` and wait until environment is terminated, once the environment is terminated it will not be displayed in `List Environments` request anymore.
   

5. For `rootUsername`, type the email of the root user that is going to login into the application to run the integration tests, this is configured in `<STAGE>.yaml` file in `./src/config` directory for the installation step

6. For `rootPasswordParamsStorePath`, go to the AWS console for your Main account, and [create a parameter](https://docs.aws.amazon.com/systems-manager/latest/userguide/parameter-create-console.html) to store the root user password. 
The name of the parameter should be  `/swb/<STAGE>/rootUser/password`
Temporary root password is created and sent to root user after running the [post deployment step](./SETUP_v2p1.md###deploy-the-code) of installation and is updated the first time the root user login.

7. In this root directory run `STAGE=<STAGE> rushx integration-tests`

To use the framework for calling the SWBv2 API, create a `ClientSession` and then use the `resources` attribute to call the `CRUD` commands

Example code for creating new environment

```ts
const setup: Setup = new Setup();
const adminSession = await setup.createAdminSession();
const { data: response } = await adminSession.resources.environments.create();
```

Example code for GET one environment

```ts
const setup: Setup = new Setup();
const adminSession = await setup.createAdminSession();
const envId='abc';
const { data: response } = await adminSession.resources.environments.environment(envId).get();
```

Example code for GETTING all environment with status "COMPLETED"

```ts
const setup: Setup = new Setup();
const adminSession = await setup.createAdminSession();
const { data: response } = await adminSession.resources.environments.get({status: 'COMPLETED'});
```

## Update static auth permissions

Go to `solutions/swb-app` to update `staticRouteConfig.ts` and `staticPermissionsConfig.ts` with any necessary changes to routes/permissions.

## Obtain Access Token for making authenticated API requests
1. Go to `swb-reference/scripts` folder
2. Pull down all required dependencies by running `rushx build`
3. Run `STAGE=<STAGE> node generateCognitoTokens.js <userName> '<password>'` with the correct value for `<userName>` and `<password>`. It should be a user that has been created for your SWB deployment. Note, the quotes around `<password>` is necessary for the script to correctly parse passwords that have symbols in it. 
4. In the console output, use the `accessToken`, `csrfCookie`, and `csrfToken` that are provided to make authenticated API requests.

## Troubleshooting Guides

[Workspace Lifecycle Troubleshooting Guide](docs/WorkspaceLifecycleTroubleshootingGuide.md).

## Appendix
### Cloudwatch Logs
* `swb-<stage>-<awsRegionShortName>-apiLambda`: Logs for api lambda. This lambda gets executed when user makes a request to SWB APIs. 
* `swb-<stage>-<awsRegionShortName>-accountHandlerLambda`: Logs for account handler lambda. This lamba runs every 5 minutes and is responsible for keeping the hosting account resources in sync with the main account. 
* `swb-<stage>-<awsRegionShortName>-statusHandlerLambda`: Logs for status handler lambda. This lambda is triggered by EventBridge events that originated in hosting accounts. It updates DDB with environment statuses from the hosting accounts. 
* 
## FAQ

1. **Why is there `jest.config.js` and `config/jest.config.json`?**

* `config/jest.config.json` is the settings for unit tests in the `src` folder
* `jest.config.js` is the settings for tests in `integration-tests`. These tests require setup steps that are not required by unit tests in the `src` folder.

2. **When I try to run the code locally or deploy the code, I'm getting dependency errors between the local packages.**

The `lib` folders for your project might have been deleted. Try running `rush purge; rush build` in the root
directory of this project to build the `lib` folders from scratch.

3. **How do I see which line of code my unit tests did not cover?**

Run `rushx jest --coverage`

4. **Why am I'm getting the error "Cannot find module in `common/temp`"?**

Your `node_modules`  might have been corrupted. Try the following command

```bash
rush purge
rush install
rush build
```<|MERGE_RESOLUTION|>--- conflicted
+++ resolved
@@ -25,11 +25,7 @@
 
 | Statements                  | Branches                | Functions                 | Lines             |
 | --------------------------- | ----------------------- | ------------------------- | ----------------- |
-<<<<<<< HEAD
-| ![Statements](https://img.shields.io/badge/statements-92.43%25-brightgreen.svg?style=flat) | ![Branches](https://img.shields.io/badge/branches-88.23%25-yellow.svg?style=flat) | ![Functions](https://img.shields.io/badge/functions-84.48%25-yellow.svg?style=flat) | ![Lines](https://img.shields.io/badge/lines-92.36%25-brightgreen.svg?style=flat) |
-=======
 | ![Statements](https://img.shields.io/badge/statements-95.03%25-brightgreen.svg?style=flat) | ![Branches](https://img.shields.io/badge/branches-83.33%25-yellow.svg?style=flat) | ![Functions](https://img.shields.io/badge/functions-85.45%25-yellow.svg?style=flat) | ![Lines](https://img.shields.io/badge/lines-94.98%25-brightgreen.svg?style=flat) |
->>>>>>> 6eecc90d
 
 ## Requirements
 
