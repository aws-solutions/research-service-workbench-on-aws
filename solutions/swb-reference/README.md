# swb-reference

⚠️ $\textcolor{red}{\text{Experimental}}$ ⚠️ : Not for use in any critical, production, or otherwise important deployments

The 0.1.0 beta release is available for customers to test the newly re-architected Service Workbench solution from AWS.

This release includes:

* New user experience for workspace based on the AWS UI Design System
* Sagemaker Notebook as a compute environment (connect, start, stop, terminate)
* Data set attachment to Sagemaker Notebooks
* Research user creation
* Workspaces include search/filter/sort functions
* Customers able to add custom environments
* Improved performance on workspace page with pagination

To test the new Service Workbench on AWS v2 r0.1.0, follow the deployment instructions:

* Setup Instructions for [SWBv2p1](./SETUP_v2p1.md)
* Adding a [new environment type](./AddingNewEnvironmentType.md)

*Note:* API based updates to the database are required for some functionalities.

# Code Coverage

| Statements                  | Branches                | Functions                 | Lines             |
| --------------------------- | ----------------------- | ------------------------- | ----------------- |
<<<<<<< HEAD
| ![Statements](https://img.shields.io/badge/statements-96.35%25-brightgreen.svg?style=flat) | ![Branches](https://img.shields.io/badge/branches-87.93%25-yellow.svg?style=flat) | ![Functions](https://img.shields.io/badge/functions-87.95%25-yellow.svg?style=flat) | ![Lines](https://img.shields.io/badge/lines-96.31%25-brightgreen.svg?style=flat) |
=======
| ![Statements](https://img.shields.io/badge/statements-95.48%25-brightgreen.svg?style=flat) | ![Branches](https://img.shields.io/badge/branches-86.79%25-yellow.svg?style=flat) | ![Functions](https://img.shields.io/badge/functions-85.07%25-yellow.svg?style=flat) | ![Lines](https://img.shields.io/badge/lines-95.42%25-brightgreen.svg?style=flat) |
>>>>>>> 9f5d49e8

## Requirements

The requirements below are for running the lambda locally

1. Install SAM CLI ([link](https://docs.aws.amazon.com/serverless-application-model/latest/developerguide/serverless-sam-cli-install.html))
2. Install Docker ([link](https://docs.docker.com/get-docker/))

## Set Up

1. In root directory at `solution-spark-on-aws` run `rush install`
2. Copy `src/config/example.yaml` and create a new file in the format `<STAGE>.yaml` in the config folder
3. Uncomment the `stage` attribute and provide the correct `<STAGE>` value for the attribute
4. Uncomment `awsRegion` and `awsRegionShortName`. `aws-region` value can be one of the values on this [table](https://docs.aws.amazon.com/AmazonRDS/latest/UserGuide/Concepts.RegionsAndAvailabilityZones.html#Concepts.RegionsAndAvailabilityZones.Regions), under the `Region` column. `awsRegionName` can be a two or three letter abbreviation for that region, of your own choosing.
5. Uncomment `rootUserEmail` and provide the main account user's email address
6. Run `chmod 777 <STAGE>.yaml` to allow local script to read the file

## Running Code Locally

If you have made changes to the `environment` package or the `swb-reference` package follow these steps

1. In `solution-spark-on-aws` root directory run `rush build`
2. In `solution-spark-on-aws/solutions/swb-reference` root directory run `STAGE=<STAGE TO RUN LOCALLY> ./scripts/runLocally.sh`. This will run a local lambda server.

## Deploying Code

Run one time to Bootstrap the CDK

`STAGE=<STAGE> rushx cdk bootstrap`

Deploy/Update code

`STAGE=<STAGE TO DEPLOY> rushx cdk-deploy`

## Run Post Deployment

This step is necessary to setup Service Catalog portfolio and products

`STAGE=<STAGE> rushx run-postDeployment`

## Integration Tests

`swb-reference` package contains integration tests that run API tests against SWB APIs, they can be configured to run automatically as part of a GitHub workflow or CI/CD pipeline.

Note: Integration tests will create resources in the environment they are executed against.


### Prerequisite

Follow instructions [here](./SETUP_v2p1.md##installation) to setup installation of API and Postman collection.

#### Resources to create through SWB UI:

**Test Administrator:** Create an internal admin-role user for running integration tests. (**Note the rootUsername and rootPassword**)



#### Resources for Advanced Tests

- **Environment Type:** Follow instructions [here](../swb-reference/SETUP_v2p1.md###setup-project-configurations,-environmentType,-and-environmenttypeconfig) to create an environmentType.

- **Environment Configuration:** Follow instructions [here](../swb-reference/SETUP_v2p1.md###setup-project-configurations,-environmentType,-and-environmenttypeconfig) to create a configuration for every corresponding environment type that was created.



To run integration tests

1. In `./integration-tests/config` make a copy of `example.yaml` and name it `<STAGE>.yaml`. Uncomment the attributes and provide the appropriate config value.


2. For `envTypeId` and `envType` open Postman Collection and select `List envTypes` inside `envType` folder (If Postman collection is not setup follow instructions [here](./SETUP_v2p1.md##postman-setup))

    1. Execute `List envTypes` request, you should get a json response with the next information
        ```
            {
            "data": [
                {
                    "status": "APPROVED",
                    "createdAt": "2022-08-11T15:27:53.895Z",
                    "updatedBy": "########-####-####-####-############",
                    "createdBy": "########-####-####-####-############",
                    "name": "Sagemaker Jupyter Notebook",
                    "allowedRoleIds": [],
                    "resourceType": "envType",
                    "provisioningArtifactId": "<artifact id>",
                    "params": [
                        {
                            "DefaultValue": "ml.t3.xlarge",
                            "IsNoEcho": false,
                            "ParameterConstraints": {
                                "AllowedValues": []
                            },
                            "ParameterType": "String",
                            "Description": "EC2 instance type to launch",
                            "ParameterKey": "InstanceType"
                        },
                        {
                            "IsNoEcho": false,
                            "ParameterConstraints": {
                                "AllowedValues": []
                            },
                            "ParameterType": "Number",
                            "Description": "Number of idle minutes for auto stop to shutdown the instance (0 to disable auto-stop)",
                            "ParameterKey": "AutoStopIdleTimeInMinutes"
                        },
                        {
                            "IsNoEcho": false,
                            "ParameterConstraints": {
                                "AllowedValues": []
                            },
                            "ParameterType": "String",
                            "Description": "The IAM policy to be associated with the launched workstation",
                            "ParameterKey": "IamPolicyDocument"
                        },
                        {
                            "DefaultValue": "1.1.1.1/1",
                            "IsNoEcho": false,
                            "ParameterConstraints": {
                                "AllowedValues": []
                            },
                            "ParameterType": "String",
                            "Description": "CIDR to restrict IPs that can access the environment",
                            "ParameterKey": "CIDR"
                        }
                    ],
                    "updatedAt": "2022-08-11T15:27:53.895Z",
                    "sk": "ET#<id number>",
                    "owner": "########-####-####-####-############",
                    "description": "An Amazon SageMaker Jupyter Notebook",
                    "id": "########-####-####-####-############",
                    "pk": "ET#<id number>",
                    "productId": "<product id>",
                    "type": "sagemakerNotebook"
                }
            ]
        }
        ```
        If there are no environment types displayed please follow instructions [here](../swb-reference/SETUP_v2p1.md###setup-project-configurations,-environmentType,-and-environmenttypeconfig) to create a new environment type

    2. Choose the Environment Type that integration test will use as default when creating any Environment and copy the values from properties `id` and `type` from request.

    3. In `./integration-tests/config` directory assign `id` value to `envTypeId` property and `type` value to `envType` property in `<STAGE>.yaml` file 


3. For `envTypeConfigId` open Postman Collection and select `List envTypeConfigs` inside `envTypeConfig` folder.
    
    1. Replace `:envTypeId` in the URL request `{{API_URL}}/environmentTypes/:envTypeId/configurations` with value of the environment type id from the previous step.

    2. Execute `List envTypeConfigs` request, you should get a json response with the next information
        ```
        {
            "data": [
                {
                    "createdAt": "2022-08-11T15:29:15.935Z",
                    "updatedBy": "########-####-####-####-############",
                    "createdBy": "########-####-####-####-############",
                    "name": "Config 1",
                    "allowedRoleIds": [],
                    "resourceType": "envTypeConfig",
                    "provisioningArtifactId": "<artifact id>",
                    "params": [
                        {
                            "value": "${iamPolicyDocument}",
                            "key": "IamPolicyDocument"
                        },
                        {
                            "value": "ml.t3.medium",
                            "key": "InstanceType"
                        },
                        {
                            "value": "0",
                            "key": "AutoStopIdleTimeInMinutes"
                        },
                        {
                            "value": "0.0.0.0/0",
                            "key": "CIDR"
                        }
                    ],
                    "updatedAt": "2022-08-11T15:29:15.935Z",
                    "sk": "ET#<id number>}",
                    "owner": "########-####-####-####-############",
                    "description": "Description for config 1",
                    "id": "########-####-####-####-############",
                    "pk": "ETC",
                    "productId": "<product id>",
                    "type": "sagemakerNotebook"
                }
            ]
        }
        ```
        If there are no environment type configs displayed please follow instructions [here](../swb-reference/SETUP_v2p1.md###setup-project-configurations,-environmentType,-and-environmenttypeconfig) to create a new environment type config.

    3. Choose the Environment Type Config that integration test will use as default when creating any Environment and copy the `id` value from the request.

    4. In `./integration-tests/config` directory assign value copied to `envTypeConfigId` property in `<STAGE>.yaml` file 


4. For `projectId`, `costCenterId`, and `projectName`, open Postman Collection and select `List projects` inside `projects` folder.

    1. Execute `List projects` request, you should get a json response with the next information
        ```
        {
            "data": [
                {
                "id": "proj-xxxxxxxx-xxxx-xxxx-xxxx-xxxxxxxxxxxx",
                "name": "Project Name",
                "description": "Project Description",
                "costCenterId": "cc-xxxxxxxx-xxxx-xxxx-xxxx-xxxxxxxxxxxx",
                "status": "AVAILABLE",
                "createdAt": "2022-12-22T16:43:10.617Z",
                "updatedAt": "2023-01-09T22:51:52.026Z",
                "awsAccountId": "XXXXXXXXXXXX",
                "envMgmtRoleArn": "arn:aws:iam::XXXXXXXXXXXX:role/swb-<stage>-<region>-env-mgmt",
                "hostingAccountHandlerRoleArn": "arn:aws:iam::XXXXXXXXXXXX:role/    swb-<stage>-<region>-hosting-account-role",
                "vpcId": "vpc-xxxxxxxxxxxxxxxxx",
                "subnetId": "subnet-xxxxxxxxxxxxxxxxx",
                "environmentInstanceFiles": "s3://swb-<stage>-<region>-s3artifactsXXXXXXXXXX/environment-files",
                "encryptionKeyArn": "arn:aws:kms:us-east-2:XXXXXXXXXXXX:key/xxxxxxxx-xxxx-xxxx-xxxx-xxxxxxxxxxxx",
                "externalId": "workbench",
                "accountId": "acc-xxxxxxxx-xxxx-xxxx-xxxx-xxxxxxxxxxxx"
                }
            ]
        }
        ```

    2. Choose the Project that integration test will use as default when creating any Environment and testing project functionality.

    3. In `./integration-tests/config` directory assign the `id` value from the above request to the `projectId` property in `<STAGE>.yaml` file. 

    4. In `./integration-tests/config` directory assign the `name` value from the above request to the `projectName` property in `<STAGE>.yaml` file.

    5. In `./integration-tests/config` directory assign the `costCenterId` value from the above request to the `costCenterId` property in `<STAGE>.yaml` file.

5. For `terminatedEnvId` we need the id of an environment that has been terminated, Postman collection request `List Environments` does not show terminated environments ,so we need to save the id of a stopped environment before we terminate it.

    1. Create an environment by opening Postman Collection and select `Launch Environment` inside `environments` folder
    
    2. Click on the Body section of the request and fill the next values 
        ```
        {
            "description": "test 123",
            "name": "testEnv1",
            "envTypeId": "<environment type id>",
            "envTypeConfigId": "<environment type config id>",
            "projectId": "<project id>",
            "datasetIds": [],
            "envType": "<environemnt type>"
        }
        ```
        We can use the values from previous steps to fill the create request body

    3. Execute `Launch Environment` request and copy the id property from the response
        ```
        {
            "id": "########-####-####-####-############",
            "instanceId": "",
            "cidr": "",
            "description": "description",
            "name": "environment Name",
            "outputs": [],
            ......
        ```

    4. In `./integration-tests/config` directory assign value copied to `terminatedEnvId` property in `<STAGE>.yaml` file. 

    5. Wait for environment to have status `COMPLETED`, in Postman collection select `List Environments` inside `environments` folder and execute request, look for environment created and check if the property `status` has value `COMPLETED`, if it has `PENDING` status wait 5 minutes and execute `List Environments` request again.

    6. Once environment is completed select `Stop Environment` inside `environments` folder and replace the `:id` on the request URL `{{API_URL}}/environments/:id/stop` with the id of the environment created in previous step.

    7. Execute `Stop Environment` and wait until environment has status `STOPPED`, use `List Environments` request to monitor status.

    8. Once environemnt is stopped select `Terminate Environment` inside `environments` folder and replace the `:id` on the request URL `{{API_URL}}/environments/:id` with the id of the environment created in previous step.

    9. Execute `Terminate Environment` and wait until environment is terminated, once the environment is terminated it will not be displayed in `List Environments` request anymore.
   

5. For `rootUsername`, type the email of the root user that is going to login into the application to run the integration tests, this is configured in `<STAGE>.yaml` file in `./src/config` directory for the installation step

6. For `rootPasswordParamsStorePath`, go to the AWS console for your Main account, and [create a parameter](https://docs.aws.amazon.com/systems-manager/latest/userguide/parameter-create-console.html) to store the root user password. 
The name of the parameter should be  `/swb/<STAGE>/rootUser/password`
Temporary root password is created and sent to root user after running the [post deployment step](./SETUP_v2p1.md###deploy-the-code) of installation and is updated the first time the root user login.

7. In this root directory run `STAGE=<STAGE> rushx integration-tests`

To use the framework for calling the SWBv2 API, create a `ClientSession` and then use the `resources` attribute to call the `CRUD` commands

Example code for creating new environment

```ts
const setup: Setup = new Setup();
const adminSession = await setup.createAdminSession();
const { data: response } = await adminSession.resources.environments.create();
```

Example code for GET one environment

```ts
const setup: Setup = new Setup();
const adminSession = await setup.createAdminSession();
const envId='abc';
const { data: response } = await adminSession.resources.environments.environment(envId).get();
```

Example code for GETTING all environment with status "COMPLETED"

```ts
const setup: Setup = new Setup();
const adminSession = await setup.createAdminSession();
const { data: response } = await adminSession.resources.environments.get({status: 'COMPLETED'});
```

## Update static auth permissions

Go to `solutions/swb-app` to update `staticRouteConfig.ts` and `staticPermissionsConfig.ts` with any necessary changes to routes/permissions.

## Obtain Access Token for making authenticated API requests
1. Go to `swb-reference/scripts` folder
2. Pull down all required dependencies by running `rushx build`
3. Run `STAGE=<STAGE> node generateCognitoTokens.js <userName> '<password>'` with the correct value for `<userName>` and `<password>`. It should be a user that has been created for your SWB deployment. Note, the quotes around `<password>` is necessary for the script to correctly parse passwords that have symbols in it. 
4. In the console output, use the `accessToken`, `csrfCookie`, and `csrfToken` that are provided to make authenticated API requests.

## Troubleshooting Guides

[Workspace Lifecycle Troubleshooting Guide](docs/WorkspaceLifecycleTroubleshootingGuide.md).

## Appendix
### Cloudwatch Logs
* `swb-<stage>-<awsRegionShortName>-apiLambda`: Logs for api lambda. This lambda gets executed when user makes a request to SWB APIs. 
* `swb-<stage>-<awsRegionShortName>-accountHandlerLambda`: Logs for account handler lambda. This lamba runs every 5 minutes and is responsible for keeping the hosting account resources in sync with the main account. 
* `swb-<stage>-<awsRegionShortName>-statusHandlerLambda`: Logs for status handler lambda. This lambda is triggered by EventBridge events that originated in hosting accounts. It updates DDB with environment statuses from the hosting accounts. 
* 
## FAQ

1. **Why is there `jest.config.js` and `config/jest.config.json`?**

* `config/jest.config.json` is the settings for unit tests in the `src` folder
* `jest.config.js` is the settings for tests in `integration-tests`. These tests require setup steps that are not required by unit tests in the `src` folder.

2. **When I try to run the code locally or deploy the code, I'm getting dependency errors between the local packages.**

The `lib` folders for your project might have been deleted. Try running `rush purge; rush build` in the root
directory of this project to build the `lib` folders from scratch.

3. **How do I see which line of code my unit tests did not cover?**

Run `rushx jest --coverage`

4. **Why am I'm getting the error "Cannot find module in `common/temp`"?**

Your `node_modules`  might have been corrupted. Try the following command

```bash
rush purge
rush install
rush build
```<|MERGE_RESOLUTION|>--- conflicted
+++ resolved
@@ -25,11 +25,7 @@
 
 | Statements                  | Branches                | Functions                 | Lines             |
 | --------------------------- | ----------------------- | ------------------------- | ----------------- |
-<<<<<<< HEAD
-| ![Statements](https://img.shields.io/badge/statements-96.35%25-brightgreen.svg?style=flat) | ![Branches](https://img.shields.io/badge/branches-87.93%25-yellow.svg?style=flat) | ![Functions](https://img.shields.io/badge/functions-87.95%25-yellow.svg?style=flat) | ![Lines](https://img.shields.io/badge/lines-96.31%25-brightgreen.svg?style=flat) |
-=======
 | ![Statements](https://img.shields.io/badge/statements-95.48%25-brightgreen.svg?style=flat) | ![Branches](https://img.shields.io/badge/branches-86.79%25-yellow.svg?style=flat) | ![Functions](https://img.shields.io/badge/functions-85.07%25-yellow.svg?style=flat) | ![Lines](https://img.shields.io/badge/lines-95.42%25-brightgreen.svg?style=flat) |
->>>>>>> 9f5d49e8
 
 ## Requirements
 
