--- conflicted
+++ resolved
@@ -25,11 +25,7 @@
 
 | Statements                  | Branches                | Functions                 | Lines             |
 | --------------------------- | ----------------------- | ------------------------- | ----------------- |
-<<<<<<< HEAD
-| ![Statements](https://img.shields.io/badge/statements-93.21%25-brightgreen.svg?style=flat) | ![Branches](https://img.shields.io/badge/branches-88.88%25-yellow.svg?style=flat) | ![Functions](https://img.shields.io/badge/functions-80.39%25-yellow.svg?style=flat) | ![Lines](https://img.shields.io/badge/lines-93.11%25-brightgreen.svg?style=flat) |
-=======
 | ![Statements](https://img.shields.io/badge/statements-91.98%25-brightgreen.svg?style=flat) | ![Branches](https://img.shields.io/badge/branches-86.66%25-yellow.svg?style=flat) | ![Functions](https://img.shields.io/badge/functions-82.35%25-yellow.svg?style=flat) | ![Lines](https://img.shields.io/badge/lines-91.9%25-brightgreen.svg?style=flat) |
->>>>>>> 3edf6354
 
 ## Requirements
 
