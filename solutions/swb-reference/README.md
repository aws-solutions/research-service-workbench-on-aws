--- conflicted
+++ resolved
@@ -52,10 +52,7 @@
 1. Uncomment `hostedZoneId` and `domainName` and provide their respective values from your Hosted Zone. If you dont have a domain configured, follow instructions to [create a Hosted Zone](https://docs.aws.amazon.com/Route53/latest/DeveloperGuide/CreatingHostedZone.html).
 1. Run `chmod 777 <STAGE>.yaml` to allow local script to read the file
 
-<<<<<<< HEAD
-
-=======
->>>>>>> 0b68cd5c
+
 ### Setup CDK
 We'll be using AWS CDK to deploy our code to AWS. Follow the steps below to onboard CDK onto your AWS `Main Account`.
 
@@ -124,7 +121,6 @@
 LaunchConstraintRolePrefix: *
 StatusHandlerRoleArn: <CFN_OUTPUT.StatusHandlerLambdaRoleOutput>
 ```
-<<<<<<< HEAD
 
 After the deployment is complete, take note of the following Cloudformation outputs. The outputs are on the `Outputs` tab. We will be using in future steps
 ```
@@ -159,6 +155,7 @@
 1. Choose **Request**.
 
 
+### Setup Integration Test Config File
 
 ## Get access token
 
@@ -171,75 +168,29 @@
 Name the second, third and fourth ones `ACCESS_TOKEN`, `CSRF_COOKIE`, and `CSRF_TOKEN` and their values should be the `accessToken`, `csrfCookie`, and `csrfToken` you got from [Setup UI and Get Access Token](#setup-ui-and-get-access-token)
 
 Import [SWBv2 Postman Collection](./SWBv2.postman_collection.json). Instructions for how to import a collection is [here](https://learning.postman.com/docs/getting-started/importing-and-exporting-data/#importing-data-into-postman)
-=======
-
-After the deployment is complete, take note of the following Cloudformation outputs. The outputs are on the `Outputs` tab. We will be using in future steps
-```
-HostingAccountHandlerRoleArn
-EncryptionKeyArn
-EnvMgmtRoleArn
-VPC
-VpcSubnet
-```
-### Configuring App Registry applications limits
-
-Service Workbench v2.0 on AWS uses [AWS App Registry](https://docs.aws.amazon.com/servicecatalog/latest/arguide/intro-app-registry.html) applications to group and add metadata and attributes to created resources.
-By using App Registry, Service Workbench is able to organize its resources and track their dependencies more efficiently.
-Every resource created in Service Workbench is associated to an App Registry application including all workspaces.
-App Registry currently has a default limit of 1000 resources per application.
-
-If you are estimating to have more than 999 Workspaces created in your Service Workbench instance a service quota increase will be needed.
-Follow these steps to request a quota increase for App Registry application resources:
-
-1. Sign in to your **Hosting Account** in the [AWS Management Console](https://console.aws.amazon.com/console/home?nc2=h_ct&src=header-signin).
-
-1. Open the [**Service Quotas console**](https://console.aws.amazon.com/servicequotas/home).
-
-1. In the search, enter `AWS Service Catalog` and choose **Service Catalog** from the results.
-
-1. Under **Services Quota**, choose **Resources per application**.
-
-1. On the **Resources per application** page, choose **Request Quota Increase** under **Recent quota increase requests**.
-
-1. In **Change quota**, enter your estimated number of workspaces plus 1 (infrastructure resource).
-
-1. Choose **Request**.
-
-
-
-## Get access token
-
-To get the `accessToken`, `csrfCookie`, and `csrfToken` for making authenticated API requests please refer [here](#obtain-access-token-for-making-authenticated-api-requests).  
-
-## POSTMAN Setup
-In POSTMAN create an environment using the instructions [here](https://learning.postman.com/docs/sending-requests/managing-environments/#creating-environments).
-Your environment should have four variables. Name the first one `API_URL` and the value should be the `APIGatewayAPIEndpoint` value from [Deploy the code step](#deploy-the-code).
-
-Name the second, third and fourth ones `ACCESS_TOKEN`, `CSRF_COOKIE`, and `CSRF_TOKEN` and their values should be the `accessToken`, `csrfCookie`, and `csrfToken` you got from [Setup UI and Get Access Token](#setup-ui-and-get-access-token)
->>>>>>> 0b68cd5c
-
-Import [SWBv2 Postman Collection](./SWBv2.postman_collection.json). Instructions for how to import a collection is [here](https://learning.postman.com/docs/getting-started/importing-and-exporting-data/#importing-data-into-postman)
-
-<<<<<<< HEAD
+
+1. Follow these steps to assign a value to `terminatedEnvId` parameter in `./integration-tests/config/<STAGE>.yaml` file
+    1. Follow instructions in [Launch Sagemaker Notebook Environment](#launch-sagemaker-notebook-instance) to create a new Sagemaker environment and wait for COMPLETED status.
+    1. Copy the `id` value from the response
+    1. Use the `id` of the new environment to [Stop the environment](#stop-an-environment) and wait for STOPPED status.
+    1. Use the `id` of the new environment to [Terminate the environment](#terminate-the-environment).
+    1. Use new instance information to [Terminate](#terminate-the-environment)
+    1. In `./integration-tests/config` directory assign the `id` of the new environment to the `terminatedEnvId` in `<STAGE>.yaml` file  
+
 ## Setup Account Resources
 ### Onboard hosting account
 In **SWBv2 Official** Postman Collection under **hosting account** folder choose **Create Hosting Account** API to onboard a hosting account. 
 Remember to fill in the correct values for your account.
 Custom values that needed to be provided by you will be `<INSIDE THIS>`
 
-=======
-
-## Setup Account Resources
-### Onboard hosting account
-In **SWBv2 Official** Postman Collection under **hosting account** folder choose **Create Hosting Account** API to onboard a hosting account. 
-Remember to fill in the correct values for your account.
-Custom values that needed to be provided by you will be `<INSIDE THIS>`
-
->>>>>>> 0b68cd5c
 In the body tab set `envMgmtRoleArn` parameter to the `EnvMgmtRoleArn` value from [Deploy to the Hosting Account step](#deploy-to-the-hosting-account).
 
 In the body tab set `hostingAccountHandlerRoleArn` parameter to the `HostingAccountHandlerRoleArn` value from [Deploy to the Hosting Account step](#deploy-to-the-hosting-account).
 
+1. Follow these steps to assign a value to `projectAdmin1UserNameParamStorePath` parameter in `./integration-tests/config/<STAGE>.yaml` file
+    1. Uncomment `projectAdmin1UserNameParamStorePath` and provide a name for a SSM parameter that will contain a Project Admin user's email address, e.g. `/swb/<STAGE>/PA/email`.
+    1. Follow instructions in [Create User Step](#create-users) to create a new Project Admin user for the integration tests
+    1. Follow instructions to [create a SSM Parameter](https://docs.aws.amazon.com/systems-manager/latest/userguide/parameter-create-console.html) in your main account and set the name as the assigned value in `projectAdmin1UserNameParamStorePath` and the value as the created Project Admin's email.
 
 Send a **Create Hosting Account** request 
 
@@ -326,7 +277,6 @@
 In **SWBv2 Official** Postman Collection under **envType** folder choose **List envTypes** API and send request.
 If there aren't any environment types displaying in the response, check whether the post deployment step ran correctly.
 
-<<<<<<< HEAD
 Running the **List envTypes** request in postman should return a json with the following format
 ```json
 {
@@ -408,84 +358,6 @@
 }
 ```
 In the response take note of the `id` of the environment type you are looking for, the `name` will have the format `<product name>-<provisioning artifact name>`, e.g. `sageMakerNotebook-v1`. We'll need it for the next step. We'll refer to this `id` value as `ENV_TYPE_ID`.
-=======
-Once the account handler finishes, running the **List envTypes** request in postman should return a json with the following format
-```json
-{
-    "id": "et-<productId>,<provisioningArtifactId>",
-    "productId": "<productId>",
-    "provisioningArtifactId": "<provisioningArtifactId>",
-    "description": "description",
-    "name": "name",
-    "type": "sagemakerNotebook",
-    "status": "NOT_APPROVED",
-    "createdAt": "2022-07-21T21:24:57.171Z",
-    "updatedAt": "2022-07-21T21:24:57.171Z",
-    "params": 
-        {
-            "DatasetsBucketArn": {
-                    "Description": "Name of the datasets bucket in the main account",
-                    "Type": "String"
-                },
-                "EncryptionKeyArn": {
-                    "Description": "The ARN of the KMS encryption Key used to encrypt data in the notebook",
-                    "Type": "String"
-                },
-                "AccessFromCIDRBlock": {
-                    "Default": "10.0.0.0/19",
-                    "Description": "The CIDR used to access sagemaker notebook",
-                    "Type": "String"
-                },
-                "VPC": {
-                    "Description": "VPC for Sagemaker Notebook",
-                    "Type": "AWS::EC2::VPC::Id"
-                },
-                "S3Mounts": {
-                    "Description": "A JSON array of objects with name, bucket and prefix properties used to mount data",
-                    "Type": "String"
-                },
-                "Namespace": {
-                    "Description": "An environment name that will be prefixed to resource names",
-                    "Type": "String"
-                },
-                "MainAccountId": {
-                    "Description": "The Main Account ID where application is deployed",
-                    "Type": "String"
-                },
-                "MainAccountKeyArn": {
-                    "Description": "The ARN of main account bucket encryption key",
-                    "Type": "String"
-                },
-                "IamPolicyDocument": {
-                    "Description": "The IAM policy to be associated with the launched workstation",
-                    "Type": "String"
-                },
-                "EnvironmentInstanceFiles": {
-                    "Description": "An S3 URI (starting with \"s3://\") that specifies the location of files to be copied to the environment instance, including any bootstrap scripts",
-                    "Type": "String"
-                },
-                "MainAccountRegion": {
-                    "Description": "The region of application deployment in main account",
-                    "Type": "String"
-                },
-                "InstanceType": {
-                    "Default": "ml.t3.xlarge",
-                    "Description": "EC2 instance type to launch",
-                    "Type": "String"
-                },
-                "Subnet": {
-                    "Description": "Subnet for Sagemaker Notebook, from the VPC selected above",
-                    "Type": "AWS::EC2::Subnet::Id"
-                },
-                "AutoStopIdleTimeInMinutes": {
-                    "Description": "Number of idle minutes for auto stop to shutdown the instance (0 to disable auto-stop)",
-                    "Type": "Number"
-                }
-        }
-}
-```
-In the response take note of the `id` that was returned. We'll need it for the next step. We'll call this `id` value as `ENV_TYPE_ID`.
->>>>>>> 0b68cd5c
 
 ### Approve Environment Type
 In **SWBv2 Official** Postman Collection under **envType** folder choose **Update envType** API to change the `status` of environemnt type.
@@ -538,7 +410,6 @@
 In the response take note of the `id` that was returned. We'll refer to this value as `ENV_TYPE_CONFIG_ID`.
 
 If you would like to launch a sagemaker notebook instance with a different instance type than `ml.t3.medium`, you can replace that value in the JSON above.
-<<<<<<< HEAD
 
 ### Associate Project to Environment Type Configuration
 In **SWBv2 Official** Postman Collection under **project** folder choose **Associate project with EnvTypeConfig** API.
@@ -641,111 +512,6 @@
 ## Stop an Environment
 In **SWBv2 Official** Postman Collection under **environments** folder choose **Stop Environment** API.
 
-=======
-
-### Associate Project to Environment Type Configuration
-In **SWBv2 Official** Postman Collection under **project** folder choose **Associate project with EnvTypeConfig** API.
-
-In the params tab set `projectId` parameter to the `PROJECT_ID` value from [Setup Project step](#setup-project).
-
-In the body tab set `envTypeId` parameter to the `ENV_TYPE_ID` value from [Retrieve Environment Type Id step](#retrieve-environment-type-id).
-
-In the body tab set `envTypeConfigId` parameter to the `ENV_TYPE_CONFIG_ID` value from [Create Environment Type Config step](#create-environment-type-config).
-
-Send **Associate project with EnvTypeConfig** request.
-
-PUT `{{API_URL}}/projects/:projectId/environmentTypes/:envTypeId/configurations/:envTypeConfigId/relationships`
-
-
-## Create new DataSets
-In **SWBv2 Official** Postman Collection under **datasets** folder choose **Create Internal DataSet** API.
-
-In the params tab set `projectId` parameter to the `PROJECT_ID` value from [Setup Project step](#setup-project).
-
-In the body tab set `region` parameter to the `awsRegion` value from [Setup Config File Step](#setup-config-file).
-
-In the body tab set `storageName` parameter to the `DataSetsBucketName` value from [Deploy The Code Step](#deploy-the-code).
-
-Note: Only Researchers and Project Admins can access this API, the user calling this API needs to have access permissions to the project assigned in the request, for more information see [Assig Project to User](#assign-project-to-user).
-
-POST `{{API_URL}}/projects/:projectId/datasets/`
-
-```json
-{
-    "name": "<Enter a unique DataSet name>",
-    "region": "<awsRegion>",
-    "storageName": "<Enter the main account DataSets bucket name>",
-    "path": "<Folder name to be created for this in the bucket>",
-    "awsAccountId": "<Main account ID>",
-    "type": "internal"
-}
-```
-At this point you'll receive a JSON response. That response will have an `id` value. You could use that `id` value in the `datasetIds` array while launching an environment.
-Once registered a DataSet using this API, you could also upload files to its bucket folder directly so they're available at environment boot time.
-
-## Launch Sagemaker Notebook Instance
-In **SWBv2 Official** Postman Collection under **environments** folder choose **Launch Environment** API.
-
-In the params tab set `projectId` parameter to the `PROJECT_ID` value from [Setup Project step](#setup-project).
-
-In the body tab set `envTypeId` parameter to the `ENV_TYPE_ID` value from [Retrieve Environment Type Id step](#retrieve-environment-type-id).
-
-In the body tab set `envTypeConfigId` parameter to the `ENV_TYPE_CONFIG_ID` value from [Create Environment Type Config step](#create-environment-type-config).
-
-Note: Only Researchers and Project Admins can access this API, the user calling this API and the environment type config in the request need to have access permissions to the project assigned in the request, for more information see [Assig Project to User](#assign-project-to-user) , [Associate Project to Environment Type Configuration](#associate-project-to-environment-type-configuration).
-
-Send **Launch Environment** request.
-
-POST `{{API_URL}}/projects/:projectId/environments`
-
-```json
-{
-    "description": "<description>",
-    "name": "<environment name>",
-    "envTypeId": "<ENV_TYPE_ID>",
-    "envTypeConfigId": "<ENV_TYPE_CONFIG_ID>",
-    "projectId": "<PROJECT_ID>",
-    "datasetIds": [],
-    "envType": "sagemakerNotebook"
-}
-```
-In the response take note of the `id` and `projectId` that were returned. We'll refer to the `id` value as `ENV_ID` and the `projectId` value as `ENV_PROJECT_ID`.
-
-## Check Environment Status
-In **SWBv2 Official** Postman Collection under **environments** folder choose **Get Environment** API.
-
-In the params tab set `id` parameter to the `ENV_ID` value from [Launch Sagemaker Notebook Instance step](#launch-sagemaker-notebook-instance).
-
-In the params tab set `projectId` parameter to the `ENV_PROJECT_ID` value from [Launch Sagemaker Notebook Instance step](#launch-sagemaker-notebook-instance).
-
-Note: The user calling this API needs to have access permissions to the project assigned in the request, for more information see [Assig Project to User](#assign-project-to-user).
-
-Send **Get Environment** request.
-
-GET `{{API_URL}}/projects/:projectId/environments/:id`
-
-In the response you'll see the status of the environment.
-`PENDING` means the environment is being provisioned. `COMPLETED` means the environment is ready to be used.
-
-## Connect to Environment
-In **SWBv2 Official** Postman Collection under **environments** folder choose **Get Connection** API.
-
-In the params tab set `id` parameter to the `ENV_ID` value from [Launch Sagemaker Notebook Instance step](#launch-sagemaker-notebook-instance).
-
-In the params tab set `projectId` parameter to the `ENV_PROJECT_ID` value from [Launch Sagemaker Notebook Instance step](#launch-sagemaker-notebook-instance).
-
-Note: Only Researchers and Project Admins can access this API, the user calling this API needs to have access permissions to the project assigned in the request, for more information see [Assig Project to User](#assign-project-to-user).
-
-Send **Get Connection** request.
-
-GET `{{API_URL}}/projects/:projectId/environments/:id/connections`
-
-In the response you'll find a `url`. Copy and paste that `url` into the browser to view your Sagemaker Notebook instance.
-
-## Stop an Environment
-In **SWBv2 Official** Postman Collection under **environments** folder choose **Stop Environment** API.
-
->>>>>>> 0b68cd5c
 In the params tab set `id` parameter to the `ENV_ID` value from [Launch Sagemaker Notebook Instance step](#launch-sagemaker-notebook-instance).
 
 In the params tab set `projectId` parameter to the `ENV_PROJECT_ID` value from [Launch Sagemaker Notebook Instance step](#launch-sagemaker-notebook-instance).
