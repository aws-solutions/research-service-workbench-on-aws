⚠️ $\textcolor{red}{\text{Experimental}}$ ⚠️ : Not for use in any critical, production, or otherwise important deployments

# swb-reference
## `main branch coverage`
[![codecov](https://codecov.io/github/aws-solutions/research-service-workbench-on-aws/branch/main/graph/badge.svg?flag=swb-reference)](https://app.codecov.io/github/aws-solutions/research-service-workbench-on-aws/tree/main)

## `develop branch coverage`
[![codecov](https://codecov.io/github/aws-solutions/research-service-workbench-on-aws/branch/develop/graph/badge.svg?flag=swb-reference)](https://app.codecov.io/github/aws-solutions/research-service-workbench-on-aws/tree/develop)

The 0.1.0 beta release is available for customers to test the newly re-architected Research Service Workbench solution from AWS.

This release includes:

* Sagemaker Notebook as a compute environment (connect, start, stop, terminate)
* Dataset attachment to Sagemaker Notebooks
* Research user creation
* Workspaces include search/filter/sort functions
* Customers able to add custom environments
* Improved performance on workspace page with pagination


# Setup Instructions for RWB

Follow the instructions below to deploy RWB with Sagemaker Notebook lifecycle support. You'll be able to 
launch/start/stop/terminate/connect to a Sagemaker Notebook instance.

## Prerequisite
* An AWS account for deploying RWB API. This account will be called the `Main Account`.
   * On the command line, set your [credential file](https://docs.aws.amazon.com/cli/latest/userguide/cli-configure-profiles.html) to have your `Main Account` as the `default` profile 
* An AWS account for hosting environments. This account will be called the `Hosting Account`. The `Hosting Account` must be different from `Main Account`.
* Software
  * [Rush](https://rushjs.io/pages/developer/new_developer/) v5.62.1 or later. We'll be using this tool to manage the packages in our mono-repo
  * Node 14.x or 16.x [(compatible node versions)](https://github.com/aws-solutions/research-service-workbench-on-aws/blob/main/rush.json#L9)
  * [POSTMAN](https://www.postman.com/) (Optional) This is used for making API requests to the server. POSTMAN is not needed if you already have a preferred API client. 
* The requirements below are for running the lambda locally 
   * Install SAM CLI ([link](https://docs.aws.amazon.com/serverless-application-model/latest/developerguide/serverless-sam-cli-install.html))
   * Install Docker ([link](https://docs.docker.com/get-docker/))

## Installation
### Setup Config File
1. Navigate to `solutions/swb-reference`.
1. Copy `src/config/example.yaml` and create a new file in the format `<STAGE>.yaml` in the config folder. The stage value uniquely identifies this deployment. Some common values that can be used are `dev`, `beta`, and `gamma`.
1. Open your new `<STAGE>.yaml` file and uncomment the `stage` attribute. Provide the correct `<STAGE>` value for the attribute
1. Open your new `<STAGE>.yaml` file and uncomment `awsRegion` and `awsRegionShortName`. `aws-region` value can be one of the values on this [table](https://docs.aws.amazon.com/AmazonRDS/latest/UserGuide/Concepts.RegionsAndAvailabilityZones.html#Concepts.RegionsAndAvailabilityZones.Regions), under the `Region` column. `awsRegionName` can be a two or three letter abbreviation for that region, of your own choosing. The `awsRegion` value will determine which region RWB is deployed in.
1. Uncomment `rootUserEmailParamStorePath` and provide a name for a SSM parameter that will contain the main account user's email address, e.g. `/rsw/<stage>/rootUser/email`.
1. Follow instructions to [create a SSM Parameter](https://docs.aws.amazon.com/systems-manager/latest/userguide/parameter-create-console.html) in your main account and set the name as the assigned value in `rootUserEmailParamStorePath` and the value as the main account user's email address.
1. Uncomment `allowedOrigins` and provide a list of URLs that will be allowed to access your RSW API, e.g. ['http://localhost:3000','http://localhost:3002'].
1. Uncomment `cognitoDomain` and provide a **globally unique** string that will be used for the cognito domain. This should be an alphanumeric string (hyphens allowed) that does not conflict with any other existing cognito domains.
1. If running your Lambda locally, `userPoolId`, `clientId`, and `clientSecret` will need to be set after the first execution of `cdk-deploy` as seen below under "Deploy the code". You will then need to re-run `STAGE=<STAGE> rushx cdk-deploy`.
1. If your SWB instance is going to use a custom network, uncomment `vpcId` and `albSubnetIds` and provide their respective values from your network.
1. Uncomment `albInternetFacing` and set it's value true if you want an internet-facing ALB instance, otherwize set to false.
1. Uncomment `hostedZoneId` and `domainName` and provide their respective values from your Hosted Zone. If you dont have a domain configured, follow instructions to [create a Hosted Zone](https://docs.aws.amazon.com/Route53/latest/DeveloperGuide/CreatingHostedZone.html).
1. Run `chmod 777 <STAGE>.yaml` to allow local script to read the file


### Setup CDK
We'll be using AWS CDK to deploy our code to AWS. Follow the steps below to onboard CDK onto your AWS `Main Account`.

In `swb-reference` root directory run the follow code
```bash
rush install
rush build
rushx compile
STAGE=<STAGE> rushx cdk bootstrap
```

After bootstrap is completed you'll see a message like this
```bash
Found configuration in /Users/<user>/workplace/research-service-workbench-on-aws/rush.json

Rush Multi-Project Build Tool 5.62.1 - Node.js 14.17.0 (LTS)
> "cdk bootstrap"

 ⏳  Bootstrapping environment aws://123456789012/ap-northeast-3...
Trusted accounts for deployment: (none)
Trusted accounts for lookup: (none)
Using default execution policy of 'arn:aws:iam::aws:policy/AdministratorAccess'. Pass '--cloudformation-execution-policies' to customize.
CDKToolkit: creating CloudFormation changeset...
 ✅  Environment aws://123456789012/ap-northeast-3 bootstrapped.
```

### Deploy the code
In `swb-reference` root directory run the following code

```bash
STAGE=<STAGE> rushx cdk-deploy              # Deploy code to `Main Account` on AWS
```
Take note of the following Cloudformation outputs. We will be using them in future steps.
```
S3BucketArtifactsArnOutput
AccountHandlerLambdaRoleOutput
ApiLambdaRoleOutput
StatusHandlerLambdaRoleOutput
APIGatewayAPIEndpoint
DataSetsBucketName
```

Run the post deployment step
```
STAGE=<STAGE> rushx run-postDeployment      # Setup Service Catalog portfolio and products
```
After post deployment is complete a temporary password will be sent to the main account user's email, take note of the temporary password as its going to be needed for API authenticated requests.

## Deploy to the Hosting Account
After the deployment succeeds, we will need to set up the `Hosting account`
1. Log into your AWS `Hosting Account` and go to Cloudformation
1. Choose to create a new stack. On the prompt `Create Stack`, choose `Upload a template file`. 
1. Upload the corresponding .yaml file from [templates](./src/templates) depending on your installation type. Default installation uses [onboard-account.cfn.yaml](./src/templates/onboard-account.cfn.yaml), for more customizable network options, refer to [Hosting Account Templates](./src/templates/README.md)
1. For the stack name, use the following value: `rsw-<stage>-<awsRegionShortName>-hosting-account`, for example `rsw-dev-va-hosting-account`
1. For the parameters provide the following values
```yaml
Namespace: rsw-<stage>-<awsRegionShortName>      # These values should be the same as in your config file
MainAccountId: <12 digit Account ID of Main Account>
ExternalId: <externalIdValue>  # An arbitrary unique ID used to identify this account
VpcCidr: 10.0.0.0/16
PublicSubnetCidr: 10.0.0.0/19
AccountHandlerRoleArn: <CFN_OUTPUT.AccountHandlerLambdaRoleOutput> 
ApiHandlerRoleArn: <CFN_OUTPUT.ApiLambdaRoleOutput> 
EnableFlowLogs: true
LaunchConstraintPolicyPrefix: *
LaunchConstraintRolePrefix: *
StatusHandlerRoleArn: <CFN_OUTPUT.StatusHandlerLambdaRoleOutput>
```

After the deployment is complete, take note of the following Cloudformation outputs. The outputs are on the `Outputs` tab. We will be using in future steps
```
HostingAccountHandlerRoleArn
EncryptionKeyArn
EnvMgmtRoleArn
VPC
VpcSubnet
```
### Configuring App Registry applications limits(Optional)

<<<<<<< HEAD
=======
If you are estimating to have less than 999 Workspaces created in your Service Workbench instance, you can skip this step. 

>>>>>>> a2b43e5b
Research Service Workbench on AWS uses [AWS App Registry](https://docs.aws.amazon.com/servicecatalog/latest/arguide/intro-app-registry.html) applications to group and add metadata and attributes to created resources.
By using App Registry, Research Service Workbench is able to organize its resources and track their dependencies more efficiently.
Every resource created in Research Service Workbench is associated to an App Registry application including all workspaces.
App Registry currently has a default limit of 1000 resources per application.

If you are estimating to have more than 999 Workspaces created in your Research Service Workbench instance a service quota increase will be needed.
Follow these steps to request a quota increase for App Registry application resources:

1. Sign in to your **Hosting Account** in the [AWS Management Console](https://console.aws.amazon.com/console/home?nc2=h_ct&src=header-signin).

1. Open the [**Service Quotas console**](https://console.aws.amazon.com/servicequotas/home).

2. Click **AWS Services** in the menu bar on the left side to enter the search screen. 

1. In the search screen, enter `AWS Service Catalog` and choose **AWS Service Catalog** from the results.

1. Under **Services Quota**, choose **Resources per application**.

1. On the **Resources per application** page, choose **Request Quota Increase** under **Recent quota increase requests**.

1. In **Change quota**, enter your estimated number of workspaces plus 1 (infrastructure resource).

1. Choose **Request**.



## Get access token

To get the `accessToken`, `csrfCookie`, and `csrfToken` for making authenticated API requests please refer [here](#obtain-access-token-for-making-authenticated-api-requests).  

## POSTMAN Setup
In POSTMAN create an environment using the instructions [here](https://learning.postman.com/docs/sending-requests/managing-environments/#creating-environments).
Your environment should have four variables. Name the first one `API_URL` and the value should be the `APIGatewayAPIEndpoint` value from [Deploy the code step](#deploy-the-code).

Name the second, third and fourth ones `ACCESS_TOKEN`, `CSRF_COOKIE`, and `CSRF_TOKEN` and their values should be the `accessToken`, `csrfCookie`, and `csrfToken` you got from [Setup UI and Get Access Token](#setup-ui-and-get-access-token)

Import [RSW Postman Collection](./RWB.postman_collection.json). Instructions for how to import a collection is [here](https://learning.postman.com/docs/getting-started/importing-and-exporting-data/#importing-data-into-postman)


## Setup Account Resources
### Onboard hosting account
In **RSW Official** Postman Collection under **hosting account** folder choose **Create Hosting Account** API to onboard a hosting account. 
Remember to fill in the correct values for your account.
Custom values that needed to be provided by you will be `<INSIDE THIS>`

In the body tab set `envMgmtRoleArn` parameter to the `EnvMgmtRoleArn` value from [Deploy to the Hosting Account step](#deploy-to-the-hosting-account).

In the body tab set `hostingAccountHandlerRoleArn` parameter to the `HostingAccountHandlerRoleArn` value from [Deploy to the Hosting Account step](#deploy-to-the-hosting-account).


Send a **Create Hosting Account** request 

POST `{{API_URL}}/aws-accounts`
```json
{
    "name": "<Unique account name>",
    "awsAccountId": "<Hosting Account 12 Digit ID>",
    "envMgmtRoleArn": "<CFN_OUTPUT.EnvMgmtRoleArn>",
    "hostingAccountHandlerRoleArn": "<CFN_OUTPUT.HostingAccountHandlerRoleArn>",
    "externalId": "workbench"
}
```
Once the request excecute successfully a response with the following format will be displayed
```json
{
    "id": "acc-########-####-####-####-############",
    "name": "<Unique account name>",
    "awsAccountId": "<Hosting Account 12 Digit ID>",
    "envMgmtRoleArn": "<CFN_OUTPUT.EnvMgmtRoleArn>",
    "hostingAccountHandlerRoleArn": "<CFN_OUTPUT.HostingAccountHandlerRoleArn>",
    "externalId": "workbench",
    "status": "PENDING",
    "updatedAt": "2023-03-17T13:45:46.195Z",
    "createdAt": "2023-03-07T22:31:40.783Z"
}
```
Take note of the `id` that was returned. We'll need it for the next step. We'll refer to this value as `ACCOUNT_ID`.

Wait for account handler to run. It runs once every 5 minutes. You'll know that it's completed when the account status is listed as `CURRENT`.

To monitor the account status, in **RSW Official** Postman Collection under **hosting account** folder choose **Get Hosting Account** API.

In the params tab set accountId parameter to the `ACCOUNT_ID` value from previous step and send request.

A response with the status property will be displayed 
```json
{
    "id": "acc-########-####-####-####-############",
    "name": "<Unique account name>",
    "awsAccountId": "<Hosting Account 12 Digit ID>",
    "status": "PENDING"
}
```

You can also find cloudwatch logs for the account handler in the `Main account`. It's at `aws/lambda/swb-<stage>-<awsRegionShortName>-accountHandlerLambda`

### Setup Cost Center
In **RSW Official** Postman Collection under **costCenters** folder choose **Create Cost Center** API. 

In the body tab set `accountId` parameter to the `ACCOUNT_ID` value from [Onboard hosting account step](#onboard-hosting-account).

Send a **Create Cost Center** request 

POST `{{API_URL}}/costCenters/`
```json
{
    "name": "<cost center name>",
    "accountId": "<ACCOUNT_ID>",
    "description": "<cost center description>"
}
```
Take note of the `id` from the **Create Cost Center** response. We'll need it for the next step. We'll refer to this value as `COST_CENTER_ID`.

### Setup Project
In **RSW Official** Postman Collection under **projects** folder choose **Create project** API. 

In the body tab set `costCenterId` parameter to the `COST_CENTER_ID` value from [Retrieve Environment Type Id step](#retrieve-environment-type-id).

Send a **Create project** request 

POST `{{API_URL}}/projects`
```json
{
    "name": "<project name>",
    "description": "<project description>",
    "costCenterId": "<COST_CENTER_ID>",
}
```
In the response take note of the `id` that was returned. We'll refer to this value as `PROJECT_ID`.

## Setup EnvironmentTypeConfig
### Retrieve Environment Type Id
In **RSW Official** Postman Collection under **envType** folder choose **List envTypes** API and send request.
If there aren't any environment types displaying in the response, check whether the post deployment step ran correctly.

Running the **List envTypes** request in postman should return a json with the following format
```json
{
    "data": [
    {
        "id": "et-<productId>,<provisioningArtifactId>",
        "productId": "<productId>",
        "provisioningArtifactId": "<provisioningArtifactId>",
        "description": "description",
        "name": "name",
        "type": "sagemakerNotebook",
        "status": "NOT_APPROVED",
        "createdAt": "2022-07-21T21:24:57.171Z",
        "updatedAt": "2022-07-21T21:24:57.171Z",
        "params": 
            {
                "DatasetsBucketArn": {
                        "Description": "Name of the datasets bucket in the main account",
                        "Type": "String"
                    },
                    "EncryptionKeyArn": {
                        "Description": "The ARN of the KMS encryption Key used to encrypt data in the notebook",
                        "Type": "String"
                    },
                    "AccessFromCIDRBlock": {
                        "Default": "10.0.0.0/19",
                        "Description": "The CIDR used to access sagemaker notebook",
                        "Type": "String"
                    },
                    "VPC": {
                        "Description": "VPC for Sagemaker Notebook",
                        "Type": "AWS::EC2::VPC::Id"
                    },
                    "S3Mounts": {
                        "Description": "A JSON array of objects with name, bucket and prefix properties used to mount data",
                        "Type": "String"
                    },
                    "Namespace": {
                        "Description": "An environment name that will be prefixed to resource names",
                        "Type": "String"
                    },
                    "MainAccountId": {
                        "Description": "The Main Account ID where application is deployed",
                        "Type": "String"
                    },
                    "MainAccountKeyArn": {
                        "Description": "The ARN of main account bucket encryption key",
                        "Type": "String"
                    },
                    "IamPolicyDocument": {
                        "Description": "The IAM policy to be associated with the launched workstation",
                        "Type": "String"
                    },
                    "EnvironmentInstanceFiles": {
                        "Description": "An S3 URI (starting with \"s3://\") that specifies the location of files to be copied to the environment instance, including any bootstrap scripts",
                        "Type": "String"
                    },
                    "MainAccountRegion": {
                        "Description": "The region of application deployment in main account",
                        "Type": "String"
                    },
                    "InstanceType": {
                        "Default": "ml.t3.xlarge",
                        "Description": "EC2 instance type to launch",
                        "Type": "String"
                    },
                    "Subnet": {
                        "Description": "Subnet for Sagemaker Notebook, from the VPC selected above",
                        "Type": "AWS::EC2::Subnet::Id"
                    },
                    "AutoStopIdleTimeInMinutes": {
                        "Description": "Number of idle minutes for auto stop to shutdown the instance (0 to disable auto-stop)",
                        "Type": "Number"
                    }
            }
    }
    ]

}
```
In the response take note of the `id` of the environment type you are looking for, the `name` will have the format `<product name>-<provisioning artifact name>`, e.g. `sageMakerNotebook-v1`. We'll need it for the next step. We'll refer to this `id` value as `ENV_TYPE_ID`.

### Approve Environment Type
In **RSW Official** Postman Collection under **envType** folder choose **Update envType** API to change the `status` of environment type.

In the params tab set `id` parameter to the `ENV_TYPE_ID` value from [Retrieve Environment Type Id step](#retrieve-environment-type-id).

Send an **Update envType** request

PATCH `{{API_URL}}/environmentTypes/:id`
```json
{
    "status": "APPROVED"
}
```

### Create Environment Type Config
In **RSW Official** Postman Collection under **envTypeConfig** folder choose **Create envTypeConfig** API.

In the params tab set `envTypeId` parameter to the `ENV_TYPE_ID` value from [Retrieve Environment Type Id step](#retrieve-environment-type-id).

Send a **Create envTypeConfig** request

POST `{{API_URL}}/environmentTypes/:envTypeId/configurations`
```json
{
    "type": "sagemakerNotebook",
    "description": "<description>",
    "name": "<environment type config name>",
    "estimatedCost": "<estimated cost>",
    "params": [
     {
      "key": "IamPolicyDocument",
      "value": "${iamPolicyDocument}"
     },
     {
      "key": "InstanceType",
      "value": "ml.t3.medium"      
     },
     {
      "key": "AutoStopIdleTimeInMinutes",
      "value": "0"
     },
     {
       "key": "CIDR",
       "value": "0.0.0.0/0"
     }
    ]
}
```
In the response take note of the `id` that was returned. We'll refer to this value as `ENV_TYPE_CONFIG_ID`.

If you would like to launch a sagemaker notebook instance with a different instance type than `ml.t3.medium`, you can replace that value in the JSON above.

### Associate Project to Environment Type Configuration
In **RSW Official** Postman Collection under **project** folder choose **Associate project with EnvTypeConfig** API.

In the params tab set `projectId` parameter to the `PROJECT_ID` value from [Setup Project step](#setup-project).

In the params tab set `envTypeId` parameter to the `ENV_TYPE_ID` value from [Retrieve Environment Type Id step](#retrieve-environment-type-id).

In the params tab set `envTypeConfigId` parameter to the `ENV_TYPE_CONFIG_ID` value from [Create Environment Type Config step](#create-environment-type-config).

Send **Associate project with EnvTypeConfig** request.

PUT `{{API_URL}}/projects/:projectId/environmentTypes/:envTypeId/configurations/:envTypeConfigId/relationships`


## Create new DataSets
In **RSW Official** Postman Collection under **datasets** folder choose **Create Internal DataSet** API.

In the params tab set `projectId` parameter to the `PROJECT_ID` value from [Setup Project step](#setup-project).

In the body tab set `region` parameter to the `awsRegion` value from [Setup Config File Step](#setup-config-file).

In the body tab set `storageName` parameter to the `DataSetsBucketName` value from [Deploy The Code Step](#deploy-the-code).

Note: Only Researchers and Project Admins can access this API, the user calling this API needs to have access permissions to the project assigned in the request, for more information see [Assig Project to User](#assign-project-to-user).

POST `{{API_URL}}/projects/:projectId/datasets/`

```json
{
    "name": "<Enter a unique DataSet name>",
    "region": "<awsRegion>",
    "storageName": "<Enter the main account DataSets bucket name>",
    "path": "<Folder name to be created for this in the bucket>",
    "awsAccountId": "<Main account ID>",
    "type": "internal"
}
```
At this point you'll receive a JSON response. That response will have an `id` value. You could use that `id` value in the `datasetIds` array while launching an environment.
Once registered a DataSet using this API, you could also upload files to its bucket folder directly so they're available at environment boot time.

## Launch Sagemaker Notebook Instance
In **RSW Official** Postman Collection under **environments** folder choose **Launch Environment** API.

In the params tab set `projectId` parameter to the `PROJECT_ID` value from [Setup Project step](#setup-project).

In the body tab set `envTypeId` parameter to the `ENV_TYPE_ID` value from [Retrieve Environment Type Id step](#retrieve-environment-type-id).

In the body tab set `envTypeConfigId` parameter to the `ENV_TYPE_CONFIG_ID` value from [Create Environment Type Config step](#create-environment-type-config).

Note: Only Researchers and Project Admins can access this API, the user calling this API and the environment type config in the request need to have access permissions to the project assigned in the request, for more information see [Assig Project to User](#assign-project-to-user) , [Associate Project to Environment Type Configuration](#associate-project-to-environment-type-configuration).

Send **Launch Environment** request.

POST `{{API_URL}}/projects/:projectId/environments`

```json
{
    "description": "<description>",
    "name": "<environment name>",
    "envTypeId": "<ENV_TYPE_ID>",
    "envTypeConfigId": "<ENV_TYPE_CONFIG_ID>",
    "datasetIds": [],
    "envType": "sagemakerNotebook"
}
```
In the response take note of the `id` and `projectId` that were returned. We'll refer to the `id` value as `ENV_ID` and the `projectId` value as `ENV_PROJECT_ID`.

## Check Environment Status
In **RSW Official** Postman Collection under **environments** folder choose **Get Environment** API.

In the params tab set `id` parameter to the `ENV_ID` value from [Launch Sagemaker Notebook Instance step](#launch-sagemaker-notebook-instance).

In the params tab set `projectId` parameter to the `ENV_PROJECT_ID` value from [Launch Sagemaker Notebook Instance step](#launch-sagemaker-notebook-instance).

Note: The user calling this API needs to have access permissions to the project assigned in the request, for more information see [Assig Project to User](#assign-project-to-user).

Send **Get Environment** request.

GET `{{API_URL}}/projects/:projectId/environments/:id`

In the response you'll see the status of the environment.
`PENDING` means the environment is being provisioned. `COMPLETED` means the environment is ready to be used.

## Connect to Environment
In **RSW Official** Postman Collection under **environments** folder choose **Get Connection** API.

In the params tab set `id` parameter to the `ENV_ID` value from [Launch Sagemaker Notebook Instance step](#launch-sagemaker-notebook-instance).

In the params tab set `projectId` parameter to the `ENV_PROJECT_ID` value from [Launch Sagemaker Notebook Instance step](#launch-sagemaker-notebook-instance).

Note: Only Researchers and Project Admins can access this API, the user calling this API needs to have access permissions to the project assigned in the request, for more information see [Assig Project to User](#assign-project-to-user).

Send **Get Connection** request.

GET `{{API_URL}}/projects/:projectId/environments/:id/connections`

In the response you'll find a `url`. Copy and paste that `url` into the browser to view your Sagemaker Notebook instance.

## Stop an Environment
In **RSW Official** Postman Collection under **environments** folder choose **Stop Environment** API.

In the params tab set `id` parameter to the `ENV_ID` value from [Launch Sagemaker Notebook Instance step](#launch-sagemaker-notebook-instance).

In the params tab set `projectId` parameter to the `ENV_PROJECT_ID` value from [Launch Sagemaker Notebook Instance step](#launch-sagemaker-notebook-instance).

Note: The user calling this API needs to have access permissions to the project assigned in the request, for more information see [Assig Project to User](#assign-project-to-user).

Send **Stop Environment** request.

PUT `{{API_URL}}/projects/:projectId/environments/:id/stop`

## Start an Environment
In **RSW Official** Postman Collection under **environments** folder choose **Start Environment** API.

In the params tab set `id` parameter to the `ENV_ID` value from [Launch Sagemaker Notebook Instance step](#launch-sagemaker-notebook-instance).

In the params tab set `projectId` parameter to the `ENV_PROJECT_ID` value from [Launch Sagemaker Notebook Instance step](#launch-sagemaker-notebook-instance).

Note: The user calling this API needs to have access permissions to the project assigned in the request, for more information see [Assig Project to User](#assign-project-to-user).

Send **Start Environment** request.

PUT `{{API_URL}}/projects/:projectId/environments/:id/start`

## Terminate the Environment
In **RSW Official** Postman Collection under **environments** folder choose **Terminate Environment** API.

In the params tab set `id` parameter to the `ENV_ID` value from [Launch Sagemaker Notebook Instance step](#launch-sagemaker-notebook-instance).

In the params tab set `projectId` parameter to the `ENV_PROJECT_ID` value from [Launch Sagemaker Notebook Instance step](#launch-sagemaker-notebook-instance).

Note: The user calling this API needs to have access permissions to the project assigned in the request, for more information see [Assig Project to User](#assign-project-to-user).

Send **Terminate Environment** request.

PUT `{{API_URL}}/projects/:projectId/environments/:id/terminate`

# User Management
In order to create new Admins:
1. You must go to the Cognito console in your AWS Console.
1. Under **User pools**, look for and click on `rsw-userpool-<stage>-<abbreviation>`.
1. Under the **Users tab**, choose **Create user**.
1. Once the user is created, click on the username and under **Group memberships**, choose **Add user to group** to add the user to the ITAdmin group.

## Create Users
In **RSW Official** Postman Collection under **users** folder choose **Create User** API.

Send **Create User** request.

POST `{{API_URL}}/users`

```json
{
    "firstName": "<first name>",
    "lastName": "<last name>",
    "email": "<email address>"
}
```
In the response take note of the `id` that was returned. We'll refer to this value as `USER_ID`.

## Assign Project to User
Note: Only `Researchers` and `ProjectAdmin` require project association.

In **RSW Official** Postman Collection under **projects** folder choose **Add User To Project** API.

In the params tab set `userId` parameter to the `USER_ID` value from [Create User step](#create-user).

In the params tab set `projectId` parameter to the `PROJECT_ID` value from [Setup Project step](#setup-project).

In the body tab set `role` parameter to the role the user is going to be assigned for the provided project(`ProjectAdmin`/`Researcher`).

Send **Add User To Project** request.

POST `{{API_URL}}/projects/:projectId/users/:userId/relationships`

```json
{
    "role": ["Researcher"]
}
```

## Integration Tests

`swb-reference` package contains integration tests that run API tests against SWB APIs, they can be configured to run automatically as part of a GitHub workflow or CI/CD pipeline.

Note: Integration tests will create resources in the environment they are executed against.


### Prerequisite

Follow instructions [here](##installation) to setup installation of API and Postman collection.

OR

Complete the following sections and then run the automation script to setup the environment:
1. [Setup Config File](#setup-config-file)
1. [Setup CDK](#setup-cdk)
1. [Deploy the code](#deploy-the-code)
1. [Deploy to the Hosting Account](#deploy-to-the-hosting-account)
1. Run the automation script:
    ```bash
    # Set the credentials for the main account
    # Configure AWS cli to the region your stack is deployed in main account 
    # Then run the script
    cd solutions/swb-reference/scripts
    ./setupIntegTestEnv.sh -h #This will display the help screen along with an example on how to run this script
    ```
1. Run the integration tests:
    ```bash
    cd solutions/swb-reference
    `STAGE=<STAGE> rushx integration-tests`
    ```

Note: `setupIntegTestEnv.sh` script also creates the `Config file for integration test`, you can directly run the integration test after the successful completion of this script.

### Setup Integration Test Config File

1. In `./integration-tests/config` make a copy of `example.yaml` and name it `<STAGE>.yaml`. Uncomment the attributes and provide the appropriate config values.

1. For `envTypeId` and `envType`, follow instructions in [Retrieve environment type id step](#retrieve-environment-type-id) and choose the Environment Type that integration test will use as default when creating any Environment, copy the values from properties `id` and `type` from request and assign `id` value to `envTypeId` property and `type` value to `envType` property in `./integration-tests/config/<STAGE>.yaml` file

1. Follow these steps to assign a value to the `envTypeConfigId` parameter in `./integration-tests/config/<STAGE>.yaml` file
    1. In **RSW Official** Postman Collection under **envTypeConfig** folder choose **List envTypeConfigs** API.
    1. In the params tab set `envTypeId` parameter to the `envTypeId` value from your `./integration-tests/config/<STAGE>.yaml`.
    1. Send **List envTypeConfigs** request. If there are no environment type configs displayed please follow instructions in [Setup Environment Type Config step](#setup-environmenttypeconfig) to create a new environment type config for selected environment type.
    1. Choose the Environment Type Config that integration test will use as default when creating any Environment and copy the `id` value from the request.
    1. In `./integration-tests/config` directory assign value copied to `envTypeConfigId` property in `<STAGE>.yaml` file 

1. Follow these steps to assign a value to `projectId` parameter in `./integration-tests/config/<STAGE>.yaml` file
    1. In **RSW Official** Postman Collection under **projects** folder choose **List projects** API.
    1. Send **List projects** request. If there are no projects displayed please follow instructions in [Setup Project step](#setup-project) to create a new project.
    1. Choose the Project that integration test will use as default when creating any Environment and testing project functionality and copy the `id` value from the response.
    1. In `./integration-tests/config` directory assign `id` to `projectId` in `<STAGE>.yaml` file 

1. Follow these steps to assign a value to `terminatedEnvId` parameter in `./integration-tests/config/<STAGE>.yaml` file
    1. Follow instructions in [Launch Sagemaker Notebook Environment](#launch-sagemaker-notebook-instance) to create a new Sagemaker environment and wait for COMPLETED status.
    1. Copy the `id` value from the response
    1. Use the `id` of the new environment to [Stop the environment](#stop-an-environment) and wait for STOPPED status.
    1. Use the `id` of the new environment to [Terminate the environment](#terminate-the-environment).
    1. Use new instance information to [Terminate](#terminate-the-environment)
    1. In `./integration-tests/config` directory assign the `id` of the new environment to the `terminatedEnvId` in `<STAGE>.yaml` file  

1. Follow these steps to assign a value to `rootUserNameParamStorePath` parameter in `./integration-tests/config/<STAGE>.yaml` file
    1. Uncomment `rootUserNameParamStorePath` and provide a name for a SSM parameter that will contain the main account user's email address, e.g. `/swb/<STAGE>/rootUser/email`.
    1. Follow instructions to [create a SSM Parameter](https://docs.aws.amazon.com/systems-manager/latest/userguide/parameter-create-console.html) in your main account and set the name as the assigned value in `rootUserNameParamStorePath` and the value as the main account user's email address.

1. Follow these steps to assign a value to `rootPasswordParamStorePath` parameter in `./integration-tests/config/<STAGE>.yaml` file
    1. Uncomment `rootPasswordParamStorePath` and provide a name for a SSM parameter that will contain the main account user's email address, e.g. `/swb/<STAGE>/rootUser/password`.
    1. Follow instructions to [create a SSM Parameter](https://docs.aws.amazon.com/systems-manager/latest/userguide/parameter-create-console.html) in your main account and set the name as the assigned value in `rootPasswordParamStorePath` and the value as the main account user's password from [Reset User Password Step](#reset-user-password).

1. Follow these steps to assign a value to `projectAdmin1UserNameParamStorePath` parameter in `./integration-tests/config/<STAGE>.yaml` file
    1. Uncomment `projectAdmin1UserNameParamStorePath` and provide a name for a SSM parameter that will contain a Project Admin user's email address, e.g. `/swb/<STAGE>/PA/email`.
    1. Follow instructions in [Create User Step](#create-users) to create a new Project Admin user for the integration tests
    1. Follow instructions to [create a SSM Parameter](https://docs.aws.amazon.com/systems-manager/latest/userguide/parameter-create-console.html) in your main account and set the name as the assigned value in `projectAdmin1UserNameParamStorePath` and the value as the created Project Admin's email.

1. Follow these steps to assign a value to `projectAdmin1PasswordParamStorePath` parameter in `./integration-tests/config/<STAGE>.yaml` file
    1. Uncomment `projectAdmin1PasswordParamStorePath` and provide a name for a SSM parameter that will contain the Project Admin's password, e.g. `/swb/<STAGE>/PA/password`.
    1. Follow instructions in [Reset User Password Step](#reset-user-password) to assign a password to the Project Admin assigned to `projectAdmin1UserNameParamStorePath`.
    1. Follow instructions to [create a SSM Parameter](https://docs.aws.amazon.com/systems-manager/latest/userguide/parameter-create-console.html) in your main account and set the name as the assigned value in `projectAdmin1PasswordParamStorePath` and the value as the Project Admin's new password.

1. Follow these steps to assign a value to `projectAdmin2UserNameParamStorePath` parameter in `./integration-tests/config/<STAGE>.yaml` file
    1. Uncomment `projectAdmin2UserNameParamStorePath` and provide a name for a SSM parameter that will contain a second Project Admin user's email address, e.g. `/swb/<STAGE>/PA2/email`.
    1. Follow instructions in [Create User Step](#create-users) to create a new Project Admin user for the integration tests
    1. Follow instructions to [create a SSM Parameter](https://docs.aws.amazon.com/systems-manager/latest/userguide/parameter-create-console.html) in your main account and set the name as the assigned value in `projectAdmin2UserNameParamStorePath` and the value as the created second Project Admin's email.

1. Follow these steps to assign a value to `projectAdmin2PasswordParamStorePath` parameter in `./integration-tests/config/<STAGE>.yaml` file
    1. Uncomment `projectAdmin2PasswordParamStorePath` and provide a name for a SSM parameter that will contain the second Project Admin's password, e.g. `/swb/<STAGE>/PA2/password`.
    1. Follow instructions in [Reset User Password Step](#reset-user-password) to assign a password to the second Project Admin assigned to `projectAdmin2UserNameParamStorePath`.
    1. Follow instructions to [create a SSM Parameter](https://docs.aws.amazon.com/systems-manager/latest/userguide/parameter-create-console.html) in your main account and set the name as the assigned value in `projectAdmin2PasswordParamStorePath` and the value as the second Project Admin's new password.

1. Follow these steps to assign a value to `researcher1UserNameParamStorePath` parameter in `./integration-tests/config/<STAGE>.yaml` file
    1. Uncomment `researcher1UserNameParamStorePath` and provide a name for a SSM parameter that will contain a Researcher's email address, e.g. `/swb/<STAGE>/Researcher/email`.
    1. Follow instructions in [Create User Step](#create-users) to create a new Researcher user for the integration tests
    1. Follow instructions to [create a SSM Parameter](https://docs.aws.amazon.com/systems-manager/latest/userguide/parameter-create-console.html) in your main account and set the name as the assigned value in `researcher1UserNameParamStorePath` and the value as the created Researcher's email.

1. Follow these steps to assign a value to `researcher1PasswordParamStorePath` parameter in `./integration-tests/config/<STAGE>.yaml` file
    1. Uncomment `researcher1PasswordParamStorePath` and provide a name for a SSM parameter that will contain the Researcher's password, e.g. `/swb/<STAGE>/Researcher/password`.
    1. Follow instructions in [Reset User Password Step](#reset-user-password) to assign a password to the Researcher assigned to `researcher1UserNameParamStorePath`.
    1. Follow instructions to [create a SSM Parameter](https://docs.aws.amazon.com/systems-manager/latest/userguide/parameter-create-console.html) in your main account and set the name as the assigned value in `researcher1PasswordParamStorePath` and the value as the Researcher's new password.

1. Follow these steps to assign a value to `hostAwsAccountIdParamStorePath` parameter in `./integration-tests/config/<STAGE>.yaml` file
    1. Uncomment `researcher1PasswordParamStorePath` and provide a name for a SSM parameter that will contain the 12 Digit Hosting Account Id, e.g. `/swb/<STAGE>/accountsTest/awsAccountId`.
    1. Follow instructions to [create a SSM Parameter](https://docs.aws.amazon.com/systems-manager/latest/userguide/parameter-create-console.html) in your main account and set the name as the assigned value in `hostAwsAccountIdParamStorePath` and the value as the the 12 Digit Hosting Account Id.

1. Follow these steps to assign a value to `hostingAccountHandlerRoleArnParamStorePath` parameter in `./integration-tests/config/<STAGE>.yaml` file
    1. Uncomment `hostingAccountHandlerRoleArnParamStorePath` and provide a name for a SSM parameter that will contain the hosting account handler role ARN, e.g. `/swb/<STAGE>/accountsTest/hostingAccountHandlerRoleArn`.
    1. Follow instructions to [create a SSM Parameter](https://docs.aws.amazon.com/systems-manager/latest/userguide/parameter-create-console.html) in your main account and set the name as the assigned value in `hostingAccountHandlerRoleArnParamStorePath` and the value as the `HostingAccountHandlerRoleArn` parameter from [Deploy Hosting Account Step](#deploy-to-the-hosting-account).

1. Follow these steps to assign a value to `envMgmtRoleArnParamStorePath` parameter in `./integration-tests/config/<STAGE>.yaml` file
    1. Uncomment `envMgmtRoleArnParamStorePath` and provide a name for a SSM parameter that will contain the hosting account event management role ARN, e.g. `/swb/<STAGE>/accountsTest/envMgmtRoleArn`.
    1. Follow instructions to [create a SSM Parameter](https://docs.aws.amazon.com/systems-manager/latest/userguide/parameter-create-console.html) in your main account and set the name as the assigned value in `envMgmtRoleArnParamStorePath` and the value as the `EnvMgmtRoleArn` parameter from [Deploy Hosting Account Step](#deploy-to-the-hosting-account).

1. Follow these steps to assign a value to `encryptionKeyArnParamStorePath` parameter in `./integration-tests/config/<STAGE>.yaml` file
    1. Uncomment `encryptionKeyArnParamStorePath` and provide a name for a SSM parameter that will contain the hosting account encryption key ARN, e.g. `/swb/<STAGE>/accountsTest/encryptionKeyArn`.
    1. Follow instructions to [create a SSM Parameter](https://docs.aws.amazon.com/systems-manager/latest/userguide/parameter-create-console.html) in your main account and set the name as the assigned value in `encryptionKeyArnParamStorePath` and the value as the `EncryptionKeyArn` parameter from [Deploy Hosting Account Step](#deploy-to-the-hosting-account).

1. Uncomment `defaultHostingAccountId` and in `./integration-tests/config/<STAGE>.yaml` file and assign value `ACCOUNT_ID` from [Onboard Hosting Account Step](#onboard-hosting-account).

1. In this root directory run `STAGE=<STAGE> rushx integration-tests`

### Implement Integreation tests

To use the framework for calling the RSW API, create a `ClientSession` and then use the `resources` attribute to call the `CRUD` commands

Example code for creating new user

```ts
const setup: Setup = new Setup();
const adminSession = await setup.getDefaultAdminSession();
const { data } = await adminSession.resources.users.create({
      firstName: '<first name>',
      lastName: '<Last name>',
      email: `<email address>`
    });
```

Example code for GET one user

```ts
const setup: Setup = new Setup();
const adminSession = await setup.createAdminSession();
const userId = 'userId';
const { data: user } = await adminSession.resources.users.user(userId).get();
```

Example code for GETTING all users

```ts
const setup: Setup = new Setup();
const adminSession = await setup.createAdminSession();
const { data: response } = await adminSession.resources.users.get();
```

## Reset User Password
1. Go to the [Amazon Cognito console](https://console.aws.amazon.com/cognito/home) in your main account. If prompted, enter your AWS credentials.
1. Choose **User Pools**.
1. Choose your SWB user pool with name `rsw-userpool-<STAGE>-<Region>`.
1. Choose the **App integration** tab.
1. Under **App client list** choose SWB app client with name `swb-client-<STAGE>-<Region>`.
1. Under **Hosted UI** choose **View Hosted UI**.
1. If the user has a temporary password, login with your user crendentials and you will be prompted to set a new password.
1. If the user already has a non temporary password follow instructions [here](https://docs.aws.amazon.com/cognito/latest/developerguide/cognito-user-pools-hosted-ui-user-forgot-password.html) to reset password.

## Obtain Access Token for making authenticated API requests
1. If you are tying to get a token from a user that still has its temporary password assigned please follow instructions [here](#reset-user-password) to reset user password.
1. Go to `swb-reference/scripts` folder
1. Pull down all required dependencies by running `rushx build`
1. Run `STAGE=<STAGE> node generateCognitoTokens.js <userName> '<password>'` with the correct value for `<userName>` and `<password>`. It should be a user that has been created for your SWB deployment. Note, the quotes around `<password>` is necessary for the script to correctly parse passwords that have symbols in it. 
1. In the console output, use the `accessToken`, `csrfCookie`, and `csrfToken` that are provided to make authenticated API requests. (Note: csrf token is only required for state changing requests)


## Running Code Locally
### Requirements
1. Install SAM CLI ([link](https://docs.aws.amazon.com/serverless-application-model/latest/developerguide/serverless-sam-cli-install.html))
1. Install Docker ([link](https://docs.docker.com/get-docker/))

If you have made changes to the `environment` package or the `swb-reference` package follow these steps

1. In `research-service-workbench-on-aws` root directory run `rush build`
1. In `research-service-workbench-on-aws/solutions/swb-reference` root directory run `STAGE=<STAGE TO RUN LOCALLY> ./scripts/runLocally.sh`. This will run a local lambda server.


## Troubleshooting Guides

[Workspace Lifecycle Troubleshooting Guide](docs/WorkspaceLifecycleTroubleshootingGuide.md).

## Appendix
### Cloudwatch Logs
* `rsw-<stage>-<awsRegionShortName>-apiLambda`: Logs for api lambda. This lambda gets executed when user makes a request to rsw APIs. 
* `rsw-<stage>-<awsRegionShortName>-accountHandlerLambda`: Logs for account handler lambda. This lamba runs every 5 minutes and is responsible for keeping the hosting account resources in sync with the main account. 
* `rsw-<stage>-<awsRegionShortName>-statusHandlerLambda`: Logs for status handler lambda. This lambda is triggered by EventBridge events that originated in hosting accounts. It updates DDB with environment statuses from the hosting accounts. 
* 
## FAQ

1. **Why is there `jest.config.js` and `config/jest.config.json`?**

* `config/jest.config.json` is the settings for unit tests in the `src` folder
* `jest.config.js` is the settings for tests in `integration-tests`. These tests require setup steps that are not required by unit tests in the `src` folder.

2. **When I try to run the code locally or deploy the code, I'm getting dependency errors between the local packages.**

The `lib` folders for your project might have been deleted. Try running `rush purge; rush build` in the root
directory of this project to build the `lib` folders from scratch.

3. **How do I see which line of code my unit tests did not cover?**

Run `rushx jest --coverage`

4. **Why am I'm getting the error "Cannot find module in `common/temp`"?**

Your `node_modules`  might have been corrupted. Try the following command

```bash
rush purge
rush install
rush build
```<|MERGE_RESOLUTION|>--- conflicted
+++ resolved
@@ -132,11 +132,8 @@
 ```
 ### Configuring App Registry applications limits(Optional)
 
-<<<<<<< HEAD
-=======
 If you are estimating to have less than 999 Workspaces created in your Service Workbench instance, you can skip this step. 
 
->>>>>>> a2b43e5b
 Research Service Workbench on AWS uses [AWS App Registry](https://docs.aws.amazon.com/servicecatalog/latest/arguide/intro-app-registry.html) applications to group and add metadata and attributes to created resources.
 By using App Registry, Research Service Workbench is able to organize its resources and track their dependencies more efficiently.
 Every resource created in Research Service Workbench is associated to an App Registry application including all workspaces.
