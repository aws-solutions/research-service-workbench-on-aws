## Note:
## Please deploy the swb-reference package before running the integration test suite.
## Settings declared here are merged with the main accounts CFN outputs to create integration test config items

## Default Env Config for launching a new environment
#envTypeId: ''
#envTypeConfigId: ''
#projectId: ''
#envType: ''

## Negative Testing
#terminatedEnvId: ''   # id of an environment that has already been terminated

## Cognito Integ Test Client
#rootUserNameParamStorePath: ''
#rootPasswordParamStorePath: ''

<<<<<<< HEAD
## Pre-requisite for running awsAccounts integration test
=======
## Default Hosting Account
#defaultHostingAccountId: ''     # exp: acc-2272f4a8-1791-419a-8e49-b926f3eb46f9

## Pre-requisite for running aws-accounts integration test
>>>>>>> 5071e7c0
## Create the onboard_account stack in an external AWS account, and populate the following values below:
#awsAccountId: ''
#envMgmtRoleArn: ''
#hostingAccountHandlerRoleArn: ''
#encryptionKeyArn: ''<|MERGE_RESOLUTION|>--- conflicted
+++ resolved
@@ -15,14 +15,9 @@
 #rootUserNameParamStorePath: ''
 #rootPasswordParamStorePath: ''
 
-<<<<<<< HEAD
-## Pre-requisite for running awsAccounts integration test
-=======
 ## Default Hosting Account
 #defaultHostingAccountId: ''     # exp: acc-2272f4a8-1791-419a-8e49-b926f3eb46f9
 
-## Pre-requisite for running aws-accounts integration test
->>>>>>> 5071e7c0
 ## Create the onboard_account stack in an external AWS account, and populate the following values below:
 #awsAccountId: ''
 #envMgmtRoleArn: ''
