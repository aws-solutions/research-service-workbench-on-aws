--- conflicted
+++ resolved
@@ -18,12 +18,9 @@
 ## Default Hosting Account
 #defaultHostingAccountId: ''     # exp: acc-2272f4a8-1791-419a-8e49-b926f3eb46f9
 
-<<<<<<< HEAD
-=======
 ## For running project integration tests
 costCenterId: '' # ex: 'cc-320991c4-9457-4bf4-b21e-9ffbc224740b'
 projectName: ''
->>>>>>> 49105824
 ## Pre-requisite for running aws-accounts integration test
 ## Create the onboard_account stack in an external AWS account, and populate the following values below:
 # hostAwsAccountIdParamStorePath: ''
