<<<<<<< HEAD
#apiBaseUrl: ''

# Default Env Config for launching a new environment
#envTypeId: ''
#envTypeConfigId: ''
#projectId: ''
#envType: ''
=======
# apiBaseUrl: """
>>>>>>> 57e7c39b
<|MERGE_RESOLUTION|>--- conflicted
+++ resolved
@@ -1,11 +1,7 @@
-<<<<<<< HEAD
 #apiBaseUrl: ''
 
 # Default Env Config for launching a new environment
 #envTypeId: ''
 #envTypeConfigId: ''
 #projectId: ''
-#envType: ''
-=======
-# apiBaseUrl: """
->>>>>>> 57e7c39b
+#envType: ''