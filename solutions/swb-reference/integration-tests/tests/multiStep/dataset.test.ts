--- conflicted
+++ resolved
@@ -33,9 +33,6 @@
       name: datasetName,
       region: settings.get('awsRegion'),
       owner: `${settings.get('projectId')}#PA`,
-<<<<<<< HEAD
-      type: 'internal'
-=======
       type: 'internal',
       permissions: [
         {
@@ -44,7 +41,6 @@
           accessLevel: 'read-only'
         }
       ]
->>>>>>> 49105824
     };
 
     const { data: dataSet } = await adminSession.resources.datasets.create(dataSetBody, false);
