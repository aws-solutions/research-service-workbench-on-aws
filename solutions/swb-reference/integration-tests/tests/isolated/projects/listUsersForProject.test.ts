--- conflicted
+++ resolved
@@ -22,12 +22,8 @@
   });
 
   beforeAll(async () => {
-<<<<<<< HEAD
     ({ adminSession, pa1Session, project1Id, pa2Session, rs1Session, project2Id } =
-      await paabHelper.createResources());
-=======
-    ({ adminSession, pa1Session, project1Id, pa2Session } = await paabHelper.createResources(__filename));
->>>>>>> 182a4fc2
+      await paabHelper.createResources(__filename));
   });
 
   afterAll(async () => {
