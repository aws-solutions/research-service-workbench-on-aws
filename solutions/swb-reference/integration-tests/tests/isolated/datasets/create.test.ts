/*
 *  Copyright Amazon.com, Inc. or its affiliates. All Rights Reserved.
 *  SPDX-License-Identifier: Apache-2.0
 */
import ClientSession from '../../../support/clientSession';
import { PaabHelper } from '../../../support/complex/paabHelper';
import HttpError from '../../../support/utils/HttpError';
import { checkHttpError } from '../../../support/utils/utilities';

describe('datasets create negative tests', () => {
  let pa1Session: ClientSession;
  let pa2Session: ClientSession;
  let researcher1Sesssion: ClientSession;
  let project1Id: string;
  let paabHelper: PaabHelper;
  let adminSession: ClientSession;

  beforeAll(async () => {
    paabHelper = new PaabHelper();
    const paabResources = await paabHelper.createResources();
    project1Id = paabResources.project1Id;
    pa1Session = paabResources.pa1Session;
    pa2Session = paabResources.pa2Session;
    researcher1Sesssion = paabResources.rs1Session;
    adminSession = paabResources.adminSession;

    expect.hasAssertions();
  });

  afterAll(async () => {
    await paabHelper.cleanup();
  });

  describe('Validation error', () => {
    test('Missing parameters', async () => {
      try {
        await pa1Session.resources.projects.project(project1Id).dataSets().create({}, false);
      } catch (e) {
        checkHttpError(
          e,
          new HttpError(400, {
            error: 'Bad Request',
            message:
              'name: Required. storageName: Required. path: Required. awsAccountId: Required. region: Required. ' +
              'type: Invalid literal value, expected "internal"'
          })
        );
      }
    });

    test('Extra parameters', async () => {
      try {
        const createRequest = paabHelper.createDatasetRequest(project1Id);
        await pa1Session.resources.projects
          .project(project1Id)
          .dataSets()
          .create({ ...createRequest, ownerType: 'GROUP' }, false);
      } catch (e) {
        checkHttpError(
          e,
          new HttpError(400, {
            error: 'Bad Request',
            message: ": Unrecognized key(s) in object: 'ownerType'"
          })
        );
      }
    });

<<<<<<< HEAD
=======
    test('Duplicate creation', async () => {
      const createRequest = paabHelper.createDatasetRequest(project1Id);
      console.log(createRequest);
      await pa1Session.resources.projects.project(project1Id).dataSets().create(createRequest);
      console.log(createRequest);
      try {
        await pa1Session.resources.projects.project(project1Id).dataSets().create(createRequest);
      } catch (e) {
        checkHttpError(
          e,
          new HttpError(409, {
            error: 'Conflict',
            message:
              "Cannot create the DataSet. A DataSet must have a unique 'name', and the requested name already exists."
          })
        );
      }
    });

    test('Storage name not equal to main account S3 bucket name', async () => {
      const createRequest = paabHelper.createDatasetRequest(project1Id);
      try {
        await pa1Session.resources.projects
          .project(project1Id)
          .dataSets()
          .create({ ...createRequest, storageName: 'wrong-s3-bucket-name' }, false);
      } catch (e) {
        checkHttpError(
          e,
          new HttpError(400, {
            error: 'Bad Request',
            message: "Please use data set S3 bucket name from main account for 'storageName'."
          })
        );
      }
    });

    test('Account number not equal to main account number', async () => {
      const createRequest = paabHelper.createDatasetRequest(project1Id);
      try {
        await pa1Session.resources.projects
          .project(project1Id)
          .dataSets()
          .create({ ...createRequest, awsAccountId: '123456789012' }, false);
      } catch (e) {
        checkHttpError(
          e,
          new HttpError(400, {
            error: 'Bad Request',
            message: "Please use main account ID for 'awsAccountId'."
          })
        );
      }
    });

>>>>>>> a2b43e5b
    test('Syntax error in parameters', async () => {
      try {
        await pa1Session.resources.projects.project(project1Id).dataSets().create(
          {
            storageName: 'illegal?bucket?name',
            awsAccountId: '1234',
            path: 'illegal?path', // using same name to help potential troubleshooting
            name: 'illegal?name',
            region: 'us-test-1',
            type: 'external'
          },
          false
        );
      } catch (e) {
        checkHttpError(
          e,
          new HttpError(400, {
            error: 'Bad Request',
            message:
              'name: must contain only letters, numbers, hyphens, underscores, and periods. ' +
              'storageName: must contain only letters, numbers, hyphens, underscores, and periods. ' +
              'path: must contain only letters, numbers, hyphens, underscores, and periods. ' +
              'awsAccountId: must be a 12 digit number. ' +
              'region: must be valid AWS region. ' +
              'type: Invalid literal value, expected "internal"'
          })
        );
      }
    });
  });

  describe('datasets creation requests returns a 403 for', () => {
    const expectedError = new HttpError(403, {
      error: 'User is not authorized'
    });

    test('Researchers who belong to the project', async () => {
      try {
        const createRequest = paabHelper.createDatasetRequest(project1Id);
        await researcher1Sesssion.resources.projects
          .project(project1Id)
          .dataSets()
          .create(createRequest, false);
      } catch (actualError) {
        checkHttpError(actualError, expectedError);
      }
    });

    test('ProjectAdmins who belong to another project', async () => {
      try {
        const createRequest = paabHelper.createDatasetRequest(project1Id);
        await pa2Session.resources.projects.project(project1Id).dataSets().create(createRequest, false);
      } catch (actualError) {
        checkHttpError(actualError, expectedError);
      }
    });

    test('ITAdmins', async () => {
      try {
        const createRequest = paabHelper.createDatasetRequest(project1Id);
        await adminSession.resources.projects.project(project1Id).dataSets().create(createRequest, false);
      } catch (actualError) {
        console.log(JSON.stringify(actualError));
        console.log(JSON.stringify(expectedError));
        checkHttpError(actualError, expectedError);
      }
    });
  });
});<|MERGE_RESOLUTION|>--- conflicted
+++ resolved
@@ -66,8 +66,6 @@
       }
     });
 
-<<<<<<< HEAD
-=======
     test('Duplicate creation', async () => {
       const createRequest = paabHelper.createDatasetRequest(project1Id);
       console.log(createRequest);
@@ -123,7 +121,6 @@
       }
     });
 
->>>>>>> a2b43e5b
     test('Syntax error in parameters', async () => {
       try {
         await pa1Session.resources.projects.project(project1Id).dataSets().create(
