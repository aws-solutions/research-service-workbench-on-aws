/*
 *  Copyright Amazon.com, Inc. or its affiliates. All Rights Reserved.
 *  SPDX-License-Identifier: Apache-2.0
 */
import ClientSession from '../../../support/clientSession';
import Setup from '../../../support/setup';
import HttpError from '../../../support/utils/HttpError';
import RandomTextGenerator from '../../../support/utils/randomTextGenerator';
import { checkHttpError } from '../../../support/utils/utilities';

describe('datasets create negative tests', () => {
  const setup: Setup = new Setup();
  let adminSession: ClientSession;
  const randomTextGenerator = new RandomTextGenerator(setup.getSettings().get('runId'));

  beforeEach(() => {
    expect.hasAssertions();
  });

  beforeAll(async () => {
    adminSession = await setup.getDefaultAdminSession();
  });

  afterAll(async () => {
    await setup.cleanup();
  });

  const validLaunchParameters = {
    datasetName: randomTextGenerator.getFakeText('fakeName'),
<<<<<<< HEAD
    path: randomTextGenerator.getFakeText('fakePath')
=======
    storageName: randomTextGenerator.getFakeText('fakeBucket'),
    path: randomTextGenerator.getFakeText('fakePath'),
    awsAccountId: randomTextGenerator.getFakeText('fakeAccount'),
    region: randomTextGenerator.getFakeText('fakeRegion')
>>>>>>> bb76109a
  };

  describe('missing parameters', () => {
    test('datasetName', async () => {
      try {
        const invalidParam: { [id: string]: string } = { ...validLaunchParameters };
        delete invalidParam.datasetName;
        await adminSession.resources.datasets.create(invalidParam, false);
      } catch (e) {
        checkHttpError(
          e,
          new HttpError(400, {
            statusCode: 400,
            error: 'Bad Request',
            message: "requires property 'datasetName'"
          })
        );
      }
    });

    test('path', async () => {
      try {
        const invalidParam: { [id: string]: string } = { ...validLaunchParameters };
        delete invalidParam.path;
        await adminSession.resources.datasets.create(invalidParam, false);
      } catch (e) {
        checkHttpError(
          e,
          new HttpError(400, {
            statusCode: 400,
            error: 'Bad Request',
            message: "requires property 'path'"
          })
        );
      }
    });

<<<<<<< HEAD
=======
    test('storageName', async () => {
      try {
        const invalidParam: { [id: string]: string } = { ...validLaunchParameters };
        delete invalidParam.storageName;
        await adminSession.resources.datasets.create(invalidParam, false);
      } catch (e) {
        checkHttpError(
          e,
          new HttpError(400, {
            statusCode: 400,
            error: 'Bad Request',
            message: "requires property 'storageName'"
          })
        );
      }
    });

    test('awsAccountId', async () => {
      try {
        const invalidParam: { [id: string]: string } = { ...validLaunchParameters };
        delete invalidParam.awsAccountId;
        await adminSession.resources.datasets.create(invalidParam, false);
      } catch (e) {
        checkHttpError(
          e,
          new HttpError(400, {
            statusCode: 400,
            error: 'Bad Request',
            message: "requires property 'awsAccountId'"
          })
        );
      }
    });

    test('region', async () => {
      try {
        const invalidParam: { [id: string]: string } = { ...validLaunchParameters };
        delete invalidParam.region;
        await adminSession.resources.datasets.create(invalidParam, false);
      } catch (e) {
        checkHttpError(
          e,
          new HttpError(400, {
            statusCode: 400,
            error: 'Bad Request',
            message: "requires property 'region'"
          })
        );
      }
    });

>>>>>>> bb76109a
    test('all parameters', async () => {
      try {
        await adminSession.resources.datasets.create({}, false);
      } catch (e) {
        checkHttpError(
          e,
          new HttpError(400, {
            statusCode: 400,
            error: 'Bad Request',
<<<<<<< HEAD
            message: "requires property 'datasetName'. requires property 'path'"
=======
            message:
              "requires property 'datasetName'. requires property 'storageName'. requires property 'path'. requires property 'awsAccountId'. requires property 'region'"
>>>>>>> bb76109a
          })
        );
      }
    });
  });
});<|MERGE_RESOLUTION|>--- conflicted
+++ resolved
@@ -27,14 +27,8 @@
 
   const validLaunchParameters = {
     datasetName: randomTextGenerator.getFakeText('fakeName'),
-<<<<<<< HEAD
-    path: randomTextGenerator.getFakeText('fakePath')
-=======
-    storageName: randomTextGenerator.getFakeText('fakeBucket'),
     path: randomTextGenerator.getFakeText('fakePath'),
-    awsAccountId: randomTextGenerator.getFakeText('fakeAccount'),
     region: randomTextGenerator.getFakeText('fakeRegion')
->>>>>>> bb76109a
   };
 
   describe('missing parameters', () => {
@@ -72,42 +66,6 @@
       }
     });
 
-<<<<<<< HEAD
-=======
-    test('storageName', async () => {
-      try {
-        const invalidParam: { [id: string]: string } = { ...validLaunchParameters };
-        delete invalidParam.storageName;
-        await adminSession.resources.datasets.create(invalidParam, false);
-      } catch (e) {
-        checkHttpError(
-          e,
-          new HttpError(400, {
-            statusCode: 400,
-            error: 'Bad Request',
-            message: "requires property 'storageName'"
-          })
-        );
-      }
-    });
-
-    test('awsAccountId', async () => {
-      try {
-        const invalidParam: { [id: string]: string } = { ...validLaunchParameters };
-        delete invalidParam.awsAccountId;
-        await adminSession.resources.datasets.create(invalidParam, false);
-      } catch (e) {
-        checkHttpError(
-          e,
-          new HttpError(400, {
-            statusCode: 400,
-            error: 'Bad Request',
-            message: "requires property 'awsAccountId'"
-          })
-        );
-      }
-    });
-
     test('region', async () => {
       try {
         const invalidParam: { [id: string]: string } = { ...validLaunchParameters };
@@ -125,7 +83,6 @@
       }
     });
 
->>>>>>> bb76109a
     test('all parameters', async () => {
       try {
         await adminSession.resources.datasets.create({}, false);
@@ -135,12 +92,7 @@
           new HttpError(400, {
             statusCode: 400,
             error: 'Bad Request',
-<<<<<<< HEAD
-            message: "requires property 'datasetName'. requires property 'path'"
-=======
-            message:
-              "requires property 'datasetName'. requires property 'storageName'. requires property 'path'. requires property 'awsAccountId'. requires property 'region'"
->>>>>>> bb76109a
+            message: "requires property 'datasetName'. requires property 'path'. requires property 'region'"
           })
         );
       }
