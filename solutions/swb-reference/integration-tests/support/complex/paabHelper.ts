/*
 *  Copyright Amazon.com, Inc. or its affiliates. All Rights Reserved.
 *  SPDX-License-Identifier: Apache-2.0
 */
import {
  CreateDataSetRequest,
  CreateDataSetRequestParser
} from '@aws/swb-app/lib/dataSets/createDataSetRequestParser';
import ClientSession from '../clientSession';
import Setup from '../setup';
import RandomTextGenerator from '../utils/randomTextGenerator';

interface PaabResources {
  adminSession: ClientSession;
  pa1Session: ClientSession;
  pa2Session: ClientSession;
  rs1Session: ClientSession;
  project1Id: string;
  project2Id: string;
  project3Id: string;
}

export class PaabHelper {
  private _setup: Setup;
  private _randomTextGenerator: RandomTextGenerator;
  private _outputError: boolean | undefined;
  private _numberOfProjects: number = 3;

  public constructor(numberOfProjects?: number, outputError?: boolean) {
    this._setup = Setup.getSetup();
    this._randomTextGenerator = new RandomTextGenerator(this._setup.getSettings().get('runId'));
    this._outputError = outputError;
    if (numberOfProjects) this._numberOfProjects = numberOfProjects;
  }

<<<<<<< HEAD
  public async createResources(filename: string): Promise<PaabResources> {
=======
  public async createResources(): Promise<PaabResources> {
    if (this._numberOfProjects > 3) {
      throw new Error('PaabHelper cannot support more than 3 projects');
    }

>>>>>>> 8b1ac8c4
    // create IT admin session
    const adminSession: ClientSession = await this._setup.getDefaultAdminSession(this._outputError);
    // Example: lib/integration-tests/tests/isolated/datasets/create.test.ts => isolated-datasets-create
    const testName: string = filename
      .replace(/.test.js/g, '')
      .split('/')
      .slice(-3)
      .join('-');
    console.log(testName);

    // set up new cost center
    const { data: costCenter } = await adminSession.resources.costCenters.create({
      name: this._randomTextGenerator.getFakeText('fakeCostCenterName'),
      accountId: this._setup.getSettings().get('defaultHostingAccountId'),
      description: 'Cost Center for integ test'
    });
    const projectIds: string[] = [];

    for (let i = 1; i <= this._numberOfProjects; i++) {
      const projectName = `Project${i}`;
      const projectResponse = await adminSession.resources.projects.create({
        name: testName + this._randomTextGenerator.getFakeText(projectName),
        description: `${projectName} for integ tests ${testName}`,
        costCenterId: costCenter.id
      });
      projectIds.push(projectResponse.data.id);
    }

    const [project1Id, project2Id, project3Id] = projectIds;

    // create PA1, PA2, Researcher1 sessions
    const pa1Session: ClientSession = await this._setup.getSessionForUserType(
      'projectAdmin1',
      this._outputError
    );
    const pa2Session: ClientSession = await this._setup.getSessionForUserType(
      'projectAdmin2',
      this._outputError
    );
    const rs1Session: ClientSession = await this._setup.getSessionForUserType(
      'researcher1',
      this._outputError
    );

    // associate users with corresponding projects properly (as IT Admin)
    if (this._numberOfProjects >= 1) {
      await adminSession.resources.projects
        .project(project1Id)
        .assignUserToProject(pa1Session.getUserId()!, { role: 'ProjectAdmin' });
      await adminSession.resources.projects
        .project(project1Id)
        .assignUserToProject(rs1Session.getUserId()!, { role: 'Researcher' });
    }
    if (this._numberOfProjects >= 2) {
      await adminSession.resources.projects
        .project(project2Id)
        .assignUserToProject(pa2Session.getUserId()!, { role: 'ProjectAdmin' });
    }
    if (this._numberOfProjects === 3) {
      await adminSession.resources.projects
        .project(project3Id)
        .assignUserToProject(pa1Session.getUserId()!, { role: 'ProjectAdmin' });
      await adminSession.resources.projects
        .project(project3Id)
        .assignUserToProject(rs1Session.getUserId()!, { role: 'Researcher' });
    }

    return {
      adminSession,
      pa1Session,
      pa2Session,
      rs1Session,
      project1Id,
      project2Id,
      project3Id
    };
  }

  public createDatasetRequest(projectId: string): CreateDataSetRequest {
    const settings = this._setup.getSettings();
    const dataSetName = this._randomTextGenerator.getFakeText('integration-test-dataSet');

    return CreateDataSetRequestParser.parse({
      storageName: settings.get('DataSetsBucketName'),
      awsAccountId: settings.get('mainAccountId'),
      path: dataSetName, // using same name to help potential troubleshooting
      name: dataSetName,
      region: settings.get('awsRegion'),
      type: 'internal'
    });
  }

  public async cleanup(): Promise<void> {
    await this._setup.cleanup();
  }
}<|MERGE_RESOLUTION|>--- conflicted
+++ resolved
@@ -33,15 +33,11 @@
     if (numberOfProjects) this._numberOfProjects = numberOfProjects;
   }
 
-<<<<<<< HEAD
   public async createResources(filename: string): Promise<PaabResources> {
-=======
-  public async createResources(): Promise<PaabResources> {
     if (this._numberOfProjects > 3) {
       throw new Error('PaabHelper cannot support more than 3 projects');
     }
 
->>>>>>> 8b1ac8c4
     // create IT admin session
     const adminSession: ClientSession = await this._setup.getDefaultAdminSession(this._outputError);
     // Example: lib/integration-tests/tests/isolated/datasets/create.test.ts => isolated-datasets-create
