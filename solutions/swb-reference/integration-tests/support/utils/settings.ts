/*
 *  Copyright Amazon.com, Inc. or its affiliates. All Rights Reserved.
 *  SPDX-License-Identifier: Apache-2.0
 */

/* eslint-disable security/detect-object-injection */
import _ from 'lodash';

interface Setting {
  envTypeId: string;
  envTypeConfigId: string;
  envType: string;
  runId: string;
  rootUserNameParamStorePath: string;
  rootPasswordParamStorePath: string;
  researcher1UserNameParamStorePath: string;
  researcher1PasswordParamStorePath: string;
  projectAdmin1UserNameParamStorePath: string;
  projectAdmin1PasswordParamStorePath: string;
  projectAdmin2UserNameParamStorePath: string;
  projectAdmin2PasswordParamStorePath: string;
  projectForRolesTesting: string;
  costCenterId: string;
  projectName: string;

  // Main CFN template outputs
<<<<<<< HEAD
  cognitoWebUiUserPoolClientId: string;
  cognitoProgrammaticAccessUserPoolClientId: string;
  MainAccountEncryptionKeyOutput: string;
=======
  cognitoUserPoolClientId: string;
  MainAccountS3ArtifactEncryptionKeyOutput: string;
  MainAccountS3DatasetsEncryptionKeyOutput: string;
>>>>>>> 14869493
  SagemakerNotebookTerminateSSMDocOutput: string;
  awsRegion: string;
  DataSetsBucketName: string;
  apiUrlOutput: string;
  MainAccountLoadBalancerArnOutput: string;
  MainAccountLoadBalancerDnsNameOutput: string;
  S3BucketArtifactsArnOutput: string;
  uiClientURL: string;
  LaunchConstraintIamRoleNameOutput: string;
  S3BucketDatasetsArnOutput: string;
  StatusHandlerLambdaArnOutput: string;
  ApiLambdaRoleOutput: string;
  AccountHandlerLambdaRoleOutput: string;
  cognitoUserPoolId: string;
  S3BucketAccessLogsNameOutput: string;
  SagemakerNotebookLaunchSSMDocOutput: string;
  awsRegionShortName: string;
  cognitoDomainName: string;
  APIGatewayAPIEndpoint67A1C4AD: string;
  dynamoDBTableOutput: string;
  StatusHandlerLambdaRoleOutput: string;

  // Default hosting account
  defaultHostingAccountId: string;

  // Configs for AWS Account onboard test
  hostAwsAccountId: string;
  hostAwsAccountIdParamStorePath: string;
  envMgmtRoleArn: string;
  envMgmtRoleArnParamStorePath: string;
  hostingAccountHandlerRoleArn: string;
  hostingAccountHandlerRoleArnParamStorePath: string;
  encryptionKeyArn: string;
  encryptionKeyArnParamStorePath: string;

  // Derived
  mainAccountId: string;
}

export type SettingKey = keyof Setting;
/**
 * All settings used during the tests are stored here. The main advantage of having to use get/set methods
 * when accessing settings values is so that we can print an informative message when keys are missing.
 */
export default class Settings {
  private _content: Setting;

  public constructor(yamlObject: Setting) {
    this._content = _.cloneDeep(yamlObject);
  }

  public get entries(): Setting {
    return _.cloneDeep(this._content);
  }

  public set(key: SettingKey, value: string): void {
    // TODO: Prevent updating main CFN output values
    this._content[key] = value;
  }

  public get(key: SettingKey): string {
    const value = this._content[key];
    if (_.isEmpty(value) && !_.isBoolean(value))
      throw new Error(`The "${key}" setting value is required but it is either empty or not a boolean`);

    return value;
  }

  public optional(key: SettingKey, defaultValue?: string): string | undefined {
    const value = this._content[key];
    if (_.isNil(value) || (_.isString(value) && _.isEmpty(value))) return defaultValue;

    return value;
  }
}

module.exports = Settings;<|MERGE_RESOLUTION|>--- conflicted
+++ resolved
@@ -24,15 +24,10 @@
   projectName: string;
 
   // Main CFN template outputs
-<<<<<<< HEAD
   cognitoWebUiUserPoolClientId: string;
   cognitoProgrammaticAccessUserPoolClientId: string;
-  MainAccountEncryptionKeyOutput: string;
-=======
-  cognitoUserPoolClientId: string;
   MainAccountS3ArtifactEncryptionKeyOutput: string;
   MainAccountS3DatasetsEncryptionKeyOutput: string;
->>>>>>> 14869493
   SagemakerNotebookTerminateSSMDocOutput: string;
   awsRegion: string;
   DataSetsBucketName: string;
