--- conflicted
+++ resolved
@@ -26,12 +26,8 @@
   // Main CFN template outputs
   cognitoWebUiUserPoolClientId: string;
   cognitoProgrammaticAccessUserPoolClientId: string;
-<<<<<<< HEAD
-  MainAccountEncryptionKeyOutput: string;
-=======
   MainAccountS3ArtifactEncryptionKeyOutput: string;
   MainAccountS3DatasetsEncryptionKeyOutput: string;
->>>>>>> 0b68cd5c
   SagemakerNotebookTerminateSSMDocOutput: string;
   awsRegion: string;
   DataSetsBucketName: string;
