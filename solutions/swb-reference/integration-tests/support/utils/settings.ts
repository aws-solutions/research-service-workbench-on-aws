/*
 *  Copyright Amazon.com, Inc. or its affiliates. All Rights Reserved.
 *  SPDX-License-Identifier: Apache-2.0
 */

/* eslint-disable security/detect-object-injection */
import _ from 'lodash';

interface Setting {
  envTypeId: string;
  envTypeConfigId: string;
  projectId: string;
  envType: string;
  runId: string;
  terminatedEnvId: string;
  rootUserNameParamStorePath: string;
  rootPasswordParamStorePath: string;

  // Main CFN template outputs
  cognitoUserPoolClientId: string;
  MainAccountEncryptionKeyOutput: string;
  SagemakerNotebookTerminateSSMDocOutput: string;
  awsRegion: string;
  DataSetsBucketName: string;
  apiUrlOutput: string;
  S3BucketArtifactsArnOutput: string;
  uiClientURL: string;
  LaunchConstraintIamRoleNameOutput: string;
  S3BucketDatasetsArnOutput: string;
  StatusHandlerLambdaArnOutput: string;
  ApiLambdaRoleOutput: string;
  AccountHandlerLambdaRoleOutput: string;
  cognitoUserPoolId: string;
  S3BucketAccessLogsNameOutput: string;
  SagemakerNotebookLaunchSSMDocOutput: string;
  awsRegionShortName: string;
  cognitoDomainName: string;
  APIGatewayAPIEndpoint67A1C4AD: string;
  dynamoDBTableOutput: string;
  StatusHandlerLambdaRoleOutput: string;

  // Default hosting account
  defaultHostingAccountId: string;

<<<<<<< HEAD
  // Configs for AWS Account onboard test
=======
  // Configs for AWS Account test
>>>>>>> 63ec490a
  hostAwsAccountId: string;
  hostAwsAccountIdParamStorePath: string;
  envMgmtRoleArn: string;
  hostingAccountHandlerRoleArn: string;
  encryptionKeyArn: string;

  // Derived
  mainAccountId: string;
}

export type SettingKey = keyof Setting;
/**
 * All settings used during the tests are stored here. The main advantage of having to use get/set methods
 * when accessing settings values is so that we can print an informative message when keys are missing.
 */
export default class Settings {
  private _content: Setting;

  public constructor(yamlObject: Setting) {
    this._content = _.cloneDeep(yamlObject);
  }

  public get entries(): Setting {
    return _.cloneDeep(this._content);
  }

  public set(key: SettingKey, value: string): void {
    // TODO: Prevent updating main CFN output values
    this._content[key] = value;
  }

  public get(key: SettingKey): string {
    const value = this._content[key];
    if (_.isEmpty(value) && !_.isBoolean(value))
      throw new Error(`The "${key}" setting value is required but it is either empty or not a boolean`);

    return value;
  }

  public optional(key: SettingKey, defaultValue?: string): string | undefined {
    const value = this._content[key];
    if (_.isNil(value) || (_.isString(value) && _.isEmpty(value))) return defaultValue;

    return value;
  }
}

module.exports = Settings;<|MERGE_RESOLUTION|>--- conflicted
+++ resolved
@@ -42,11 +42,7 @@
   // Default hosting account
   defaultHostingAccountId: string;
 
-<<<<<<< HEAD
   // Configs for AWS Account onboard test
-=======
-  // Configs for AWS Account test
->>>>>>> 63ec490a
   hostAwsAccountId: string;
   hostAwsAccountIdParamStorePath: string;
   envMgmtRoleArn: string;
