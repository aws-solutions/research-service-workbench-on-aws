import { EnvironmentStatus } from '@amzn/environments';
import { AxiosResponse } from 'axios';
import ClientSession from '../../clientSession';
import { sleep } from '../../utils/utilities';
import Resource from '../base/resource';

export default class Environment extends Resource {
  public constructor(id: string, clientSession: ClientSession, parentApi: string) {
    super(clientSession, 'environment', id, parentApi);
  }

<<<<<<< HEAD
  public async stopEnvironment(): Promise<AxiosResponse> {
    return this._axiosInstance.put(`${this._api}/stop`);
  }

  public async startEnvironment(): Promise<AxiosResponse> {
    return this._axiosInstance.put(`${this._api}/start`);
  }

=======
  public async stop(): Promise<AxiosResponse> {
    return this._axiosInstance.put(`${this._api}/stop`);
  }

  public async start(): Promise<AxiosResponse> {
    return this._axiosInstance.put(`${this._api}/start`);
  }

  public async terminate(): Promise<AxiosResponse> {
    return this._axiosInstance.put(`${this._api}/terminate`);
  }

>>>>>>> 99f41222
  protected async cleanup(): Promise<void> {
    const defAdminSession = await this._setup.getDefaultAdminSession();
    const maxWaitTimeInSeconds = 600;
    const startTimeInMs = Date.now();
    let totalTimeWaitedInSeconds = 0;

    const { data: resource } = await defAdminSession.resources.environments.environment(this._id).get();
    let envStatus: EnvironmentStatus = resource.status;
    if (['TERMINATED', 'TERMINATING'].includes(envStatus)) {
      // Exit early because environment has already been terminated
      return;
    }
    while (envStatus === 'PENDING' && totalTimeWaitedInSeconds < maxWaitTimeInSeconds) {
      await sleep(15000);
      const { data: resource } = await defAdminSession.resources.environments.environment(this._id).get();
      envStatus = resource.status;
      totalTimeWaitedInSeconds = (Date.now() - startTimeInMs) / 1000;
      console.log(
        `Cleanup for environments. Trying to delete env ${this._id}. Current env status is "${envStatus}". Waiting till environment is in valid state for deleting. Total waited time so far is ${totalTimeWaitedInSeconds} seconds`
      );
    }
    await defAdminSession.resources.environments.environment(this._id).delete();
    console.log(`Deleting environment ${this._id}`);
  }
}<|MERGE_RESOLUTION|>--- conflicted
+++ resolved
@@ -9,16 +9,6 @@
     super(clientSession, 'environment', id, parentApi);
   }
 
-<<<<<<< HEAD
-  public async stopEnvironment(): Promise<AxiosResponse> {
-    return this._axiosInstance.put(`${this._api}/stop`);
-  }
-
-  public async startEnvironment(): Promise<AxiosResponse> {
-    return this._axiosInstance.put(`${this._api}/start`);
-  }
-
-=======
   public async stop(): Promise<AxiosResponse> {
     return this._axiosInstance.put(`${this._api}/stop`);
   }
@@ -31,7 +21,6 @@
     return this._axiosInstance.put(`${this._api}/terminate`);
   }
 
->>>>>>> 99f41222
   protected async cleanup(): Promise<void> {
     const defAdminSession = await this._setup.getDefaultAdminSession();
     const maxWaitTimeInSeconds = 600;
