/*
 *  Copyright Amazon.com, Inc. or its affiliates. All Rights Reserved.
 *  SPDX-License-Identifier: Apache-2.0
 */
import { AxiosInstance, AxiosResponse } from 'axios';
import _ from 'lodash';
import ClientSession from '../../clientSession';
import Setup from '../../setup';
import Settings from '../../utils/settings';

export default class Resource {
  private _type: string;
  private _parentApi: string;
  protected _settings: Settings;
  protected _axiosInstance: AxiosInstance;
  protected _id: string;
  protected _api: string = '';
  protected _setup: Setup;

  public constructor(clientSession: ClientSession, type: string, id: string, parentApi: string) {
    this._axiosInstance = clientSession.getAxiosInstance();
    this._settings = clientSession.getSettings();
    this._setup = clientSession.getSetup();
    this._type = type;
    this._id = id;
    this._parentApi = parentApi;

    // Most child resources have standard api patterns: /api/<parent resource type>/{id}
    // But we can only assume this if both the 'id' and 'parentApi' are provided. In addition,
    // the extending class can simply choose to construct their own specialized api path
    // and do so in their own constructor functions.
    if (!_.isEmpty(id) && !_.isEmpty(parentApi)) {
      this._api = `${parentApi}/${id}`;
    }
  }

  public async get(): Promise<AxiosResponse> {
    return this._axiosInstance.get(this._api);
  }

<<<<<<< HEAD
  public async update(body: { [key: string]: string }, isPatch: boolean = false): Promise<AxiosResponse> {
=======
  public async update(
    body: Record<string, string | unknown>,
    isPatch: boolean = false
  ): Promise<AxiosResponse> {
>>>>>>> 1197bae1
    if (isPatch) {
      return this._axiosInstance.patch(this._api, body);
    }
    return this._axiosInstance.put(this._api, body);
  }

  public async delete(): Promise<void> {
    await this._axiosInstance.delete(this._api);
  }

  // This method should be overridden by the class extending `resource`
  /**
   * Delete any resource that was created
   */
  protected async cleanup(): Promise<void> {}
}<|MERGE_RESOLUTION|>--- conflicted
+++ resolved
@@ -38,14 +38,10 @@
     return this._axiosInstance.get(this._api);
   }
 
-<<<<<<< HEAD
-  public async update(body: { [key: string]: string }, isPatch: boolean = false): Promise<AxiosResponse> {
-=======
   public async update(
     body: Record<string, string | unknown>,
     isPatch: boolean = false
   ): Promise<AxiosResponse> {
->>>>>>> 1197bae1
     if (isPatch) {
       return this._axiosInstance.patch(this._api, body);
     }
