/*
 *  Copyright Amazon.com, Inc. or its affiliates. All Rights Reserved.
 *  SPDX-License-Identifier: Apache-2.0
 */

import JSONValue from '@aws/workbench-core-base/lib/types/json';
import { AxiosInstance, AxiosResponse } from 'axios';
import _ from 'lodash';
import ClientSession from '../../clientSession';
import Setup from '../../setup';
import Settings from '../../utils/settings';

export default class CollectionResource {
  private _type: string;
  private _childType: string;
  protected _axiosInstance: AxiosInstance;
  protected _clientSession: ClientSession;
  protected _settings: Settings;
  protected _parentApi: string;
  protected _api: string;
  protected _setup: Setup;

  public constructor(clientSession: ClientSession, type: string, childType: string, parentApi: string = '') {
    this._setup = clientSession.getSetup();
    this._clientSession = clientSession;
    this._axiosInstance = clientSession.getAxiosInstance();
    this._settings = clientSession.getSettings();
    this._type = type;
    this._childType = childType;
    this._parentApi = parentApi;
    this._api = '';
  }

  //eslint-disable-next-line @typescript-eslint/no-explicit-any
  public async create(body: any = {}, applyDefault: boolean = true): Promise<AxiosResponse> {
    // Because of the cleanup logic, before we do the create, we need to ensure that the extender of this collection
    // resource class has a method that returns the resource operations helper for the child resource.
    // For example, if the extender class is 'Users' and it provides childType = 'user', then Users class must have
    // a method called 'user()'.
    // @ts-ignore
    if (!_.isFunction(this[this._childType])) {
      throw new Error(
        `The collection resource ['${this._type}'] must have a method named [${this._childType}()]`
      );
    }

    const requestBody = applyDefault ? this._buildDefaults(body) : body;
    const response = await this._axiosInstance.post(this._api, requestBody);
    const id = response.data.id;
    const taskId = `${this._childType}-${id}`;
    // @ts-ignore
    const resourceNode = this[this._childType](id);

    // We add a cleanup task to the cleanup queue for the session
    this._clientSession.addCleanupTask({ id: taskId, task: async () => resourceNode.cleanup() });

    return response;
  }

  // List call
<<<<<<< HEAD
  public async get(queryParams: { [key: string]: string } | undefined = undefined): Promise<AxiosResponse> {
=======
  public async get(queryParams: Record<string, JSONValue> | undefined = undefined): Promise<AxiosResponse> {
>>>>>>> e30ed54d
    return this._axiosInstance.get(this._api, { params: queryParams });
  }

  // This method should be overridden by the class extending `CollectionResource`
  // eslint-disable-next-line
  protected _buildDefaults(resource: any = {}): any {
    return resource;
  }
}<|MERGE_RESOLUTION|>--- conflicted
+++ resolved
@@ -58,11 +58,7 @@
   }
 
   // List call
-<<<<<<< HEAD
-  public async get(queryParams: { [key: string]: string } | undefined = undefined): Promise<AxiosResponse> {
-=======
   public async get(queryParams: Record<string, JSONValue> | undefined = undefined): Promise<AxiosResponse> {
->>>>>>> e30ed54d
     return this._axiosInstance.get(this._api, { params: queryParams });
   }
 
