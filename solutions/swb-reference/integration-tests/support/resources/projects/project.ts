/*
 *  Copyright Amazon.com, Inc. or its affiliates. All Rights Reserved.
 *  SPDX-License-Identifier: Apache-2.0
 */
import { AxiosResponse } from 'axios';
import ClientSession from '../../clientSession';
import Resource from '../base/resource';
import Datasets from '../datasets/datasets';
import Environments from '../environments/environments';
import EnvironmentTypes from '../environmentTypes/environmentTypes';
import SshKeys from '../sshKeys/sshKeys';

export default class Project extends Resource {
  private _clientSession: ClientSession;
  public constructor(id: string, clientSession: ClientSession, parentApi: string) {
    super(clientSession, 'project', id, parentApi);
    this._clientSession = clientSession;
  }

  public async assignUserToProject(
    userId: string,
    requestBody: Record<string, string>
  ): Promise<AxiosResponse> {
    console.log(this._api);
    return this._axiosInstance.post(`${this._api}/users/${userId}`, requestBody);
  }

  public async removeUserFromProject(userId: string): Promise<AxiosResponse> {
    return this._axiosInstance.delete(`${this._api}/users/${userId}`);
  }

  public async listUsersForProject(role: string): Promise<AxiosResponse> {
    return this._axiosInstance.get(`${this._api}/users/${role}`);
  }

  public environments(): Environments {
    return new Environments(this._clientSession, this._id);
  }

  public environmentTypes(): EnvironmentTypes {
    return new EnvironmentTypes(this._clientSession, this._api);
  }

<<<<<<< HEAD
  public dataSets(): Datasets {
    return new Datasets(this._clientSession, this._api);
  }

  public async softDelete(): Promise<AxiosResponse> {
    return this._axiosInstance.put(`${this._api}/softDelete`);
  }

=======
>>>>>>> 742219fd
  public sshKeys(): SshKeys {
    return new SshKeys(this._clientSession, this._api);
  }

  protected async cleanup(): Promise<void> {
    try {
      console.log(`Attempting to softDelete project ${this._id}.`);
      await this.delete();
    } catch (e) {
      console.warn(
        `Could not delete project ${this._id}". 
        Encountered error: ${e}`
      );
    }
  }
}<|MERGE_RESOLUTION|>--- conflicted
+++ resolved
@@ -41,17 +41,10 @@
     return new EnvironmentTypes(this._clientSession, this._api);
   }
 
-<<<<<<< HEAD
   public dataSets(): Datasets {
     return new Datasets(this._clientSession, this._api);
   }
 
-  public async softDelete(): Promise<AxiosResponse> {
-    return this._axiosInstance.put(`${this._api}/softDelete`);
-  }
-
-=======
->>>>>>> 742219fd
   public sshKeys(): SshKeys {
     return new SshKeys(this._clientSession, this._api);
   }
