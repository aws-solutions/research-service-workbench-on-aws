--- conflicted
+++ resolved
@@ -7,10 +7,7 @@
 import CostCenters from './resources/costCenters/costCenters';
 import Datasets from './resources/datasets/datasets';
 import Environments from './resources/environments/environments';
-<<<<<<< HEAD
-=======
 import EnvironmentTypes from './resources/environmentTypes/environmentTypes';
->>>>>>> e30ed54d
 import Projects from './resources/projects/projects';
 import Users from './resources/users/users';
 
@@ -21,10 +18,7 @@
     accounts: new Accounts(clientSession),
     users: new Users(clientSession),
     costCenters: new CostCenters(clientSession),
-<<<<<<< HEAD
-=======
     environmentTypes: new EnvironmentTypes(clientSession),
->>>>>>> e30ed54d
     projects: new Projects(clientSession)
   };
 }
@@ -35,10 +29,7 @@
   datasets: Datasets;
   users: Users;
   costCenters: CostCenters;
-<<<<<<< HEAD
-=======
   environmentTypes: EnvironmentTypes;
->>>>>>> e30ed54d
   projects: Projects;
 }
 
