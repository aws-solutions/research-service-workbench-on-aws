/*
 *  Copyright Amazon.com, Inc. or its affiliates. All Rights Reserved.
 *  SPDX-License-Identifier: Apache-2.0
 */

import { AwsService, CognitoTokenService, SecretsService } from '@aws/workbench-core-base';
import _ from 'lodash';
import ClientSession from './clientSession';
import Settings from './utils/settings';

export default class Setup {
  private _settings: Settings;
  private _sessions: ClientSession[] = [];
  private _defaultAdminSession: ClientSession | undefined = undefined;

  public constructor() {
    // @ts-ignore
    this._settings = new Settings(global['__settings__']);

    // Let's not setup test retries until we find that we actually need it
    jest.retryTimes(0);
  }

  public async createAnonymousSession(): Promise<ClientSession> {
    const session = this._getClientSession();
    this._sessions.push(session);

    return session;
  }

  public async createAdminSession(): Promise<ClientSession> {
    throw new Error('Implement createAdminSession');
  }

  public async getDefaultAdminSession(): Promise<ClientSession> {
    // TODO: Handle token expiration and getting defaultAdminSession instead of creating a new Admin Session
    if (this._defaultAdminSession === undefined) {
      const userPoolId = this._settings.get('cognitoUserPoolId');
      const clientId = this._settings.get('cognitoUserPoolClientId');
      const rootUserNameParamStorePath = this._settings.get('rootUserNameParamStorePath');
      const rootPasswordParamStorePath = this._settings.get('rootPasswordParamStorePath');
      const awsRegion = this._settings.get('awsRegion');
      const secretsService = new SecretsService(new AwsService({ region: awsRegion }).clients.ssm);

<<<<<<< HEAD
      const secretsService = new SecretsService(new AwsService({ region: awsRegion }).clients.ssm);
      const hostAwsAccountId = await secretsService.getSecret(
        this._settings.get('hostAwsAccountIdParamStorePath')
      );
      this._settings.set('hostAwsAccountId', hostAwsAccountId);
=======
      await this._loadSecrets(secretsService);
>>>>>>> e30ed54d

      const cognitoTokenService = new CognitoTokenService(awsRegion, secretsService);
      const { accessToken } = await cognitoTokenService.generateCognitoToken({
        userPoolId,
        clientId,
        rootUserNameParamStorePath,
        rootPasswordParamStorePath
      });

      const session = this._getClientSession(accessToken);
      this._sessions.push(session);
      this._defaultAdminSession = session;
    }
    return this._defaultAdminSession;
  }

  public getStackName(): string {
    return `swb-${process.env.STAGE}-${this._settings.get('awsRegionShortName')}`;
  }

  public getMainAwsClient(): AwsService {
    return new AwsService({
      region: this._settings.get('awsRegion'),
      ddbTableName: this.getStackName() // table name is same as stack name
    });
  }

  public async cleanup(): Promise<void> {
    // We need to reverse the order of the queue before we cleanup the sessions
    const sessions = _.reverse(_.slice(this._sessions));

    for (const session of sessions) {
      try {
        await session.cleanup();
      } catch (error) {
        console.error(error);
      }
    }

    this._sessions = []; // This way if the cleanup() method is called again, we don't need to cleanup again
  }

  public getSettings(): Settings {
    return this._settings;
  }

  private _getClientSession(accessToken?: string): ClientSession {
    return new ClientSession(this, accessToken);
  }

  private async _loadSecrets(secretsService: SecretsService): Promise<void> {
    const [hostAwsAccountId, hostingAccountHandlerRoleArn, envMgmtRoleArn, encryptionKeyArn] =
      await Promise.all([
        secretsService.getSecret(this._settings.get('hostAwsAccountIdParamStorePath')),
        secretsService.getSecret(this._settings.get('hostingAccountHandlerRoleArnParamStorePath')),
        secretsService.getSecret(this._settings.get('envMgmtRoleArnParamStorePath')),
        secretsService.getSecret(this._settings.get('encryptionKeyArnParamStorePath'))
      ]);

    this._settings.set('hostAwsAccountId', hostAwsAccountId);
    this._settings.set('hostingAccountHandlerRoleArn', hostingAccountHandlerRoleArn);
    this._settings.set('envMgmtRoleArn', envMgmtRoleArn);
    this._settings.set('encryptionKeyArn', encryptionKeyArn);
  }
}<|MERGE_RESOLUTION|>--- conflicted
+++ resolved
@@ -42,15 +42,7 @@
       const awsRegion = this._settings.get('awsRegion');
       const secretsService = new SecretsService(new AwsService({ region: awsRegion }).clients.ssm);
 
-<<<<<<< HEAD
-      const secretsService = new SecretsService(new AwsService({ region: awsRegion }).clients.ssm);
-      const hostAwsAccountId = await secretsService.getSecret(
-        this._settings.get('hostAwsAccountIdParamStorePath')
-      );
-      this._settings.set('hostAwsAccountId', hostAwsAccountId);
-=======
       await this._loadSecrets(secretsService);
->>>>>>> e30ed54d
 
       const cognitoTokenService = new CognitoTokenService(awsRegion, secretsService);
       const { accessToken } = await cognitoTokenService.generateCognitoToken({
