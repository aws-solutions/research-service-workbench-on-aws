--- conflicted
+++ resolved
@@ -41,9 +41,6 @@
       const rootPasswordParamStorePath = this._settings.get('rootPasswordParamStorePath');
       const awsRegion = this._settings.get('awsRegion');
 
-<<<<<<< HEAD
-      const cognitoTokenService = new CognitoTokenService(awsRegion);
-=======
       const secretsService = new SecretsService(new AwsService({ region: awsRegion }).clients.ssm);
       const hostAwsAccountId = await secretsService.getSecret(
         this._settings.get('hostAwsAccountIdParamStorePath')
@@ -51,7 +48,6 @@
       this._settings.set('hostAwsAccountId', hostAwsAccountId);
 
       const cognitoTokenService = new CognitoTokenService(awsRegion, secretsService);
->>>>>>> 38f89be3
       const { accessToken } = await cognitoTokenService.generateCognitoToken({
         userPoolId,
         clientId,
