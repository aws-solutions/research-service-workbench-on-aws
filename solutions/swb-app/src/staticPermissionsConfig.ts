--- conflicted
+++ resolved
@@ -254,11 +254,12 @@
   {
     effect: 'ALLOW',
     action: 'DELETE',
-<<<<<<< HEAD
+    subject: 'ProjectDataSet'
+  },
+  {
+    effect: 'ALLOW',
+    action: 'DELETE',
     subject: 'SshKey'
-=======
-    subject: 'ProjectDataSet'
->>>>>>> 3edf6354
   }
 ];
 
@@ -321,16 +322,17 @@
   {
     effect: 'ALLOW',
     action: 'DELETE',
-<<<<<<< HEAD
+    subject: 'ProjectDataSet'
+  },
+  {
+    effect: 'ALLOW',
+    action: 'READ',
+    subject: 'ProjectEnvironmentTypeConfig'
+  },
+  {
+    effect: 'ALLOW',
+    action: 'DELETE',
     subject: 'SshKey'
-=======
-    subject: 'ProjectDataSet'
-  },
-  {
-    effect: 'ALLOW',
-    action: 'READ',
-    subject: 'ProjectEnvironmentTypeConfig'
->>>>>>> 3edf6354
   }
 ];
 
