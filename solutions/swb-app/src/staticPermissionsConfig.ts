--- conflicted
+++ resolved
@@ -15,34 +15,11 @@
     effect: 'ALLOW',
     action: 'CREATE',
     subject: 'CostCenter'
-<<<<<<< HEAD
-  },
-  {
-    effect: 'ALLOW',
-    action: 'UPDATE',
-    subject: 'CostCenter'
-  },
-  {
-    effect: 'ALLOW',
-    action: 'READ',
-    subject: 'CostCenter'
-  },
-  {
-    effect: 'ALLOW',
-    action: 'UPDATE',
-    subject: 'Dataset'
-  },
-  {
-    effect: 'ALLOW',
-    action: 'READ',
-    subject: 'Environment'
-=======
->>>>>>> 1197bae1
-  },
-  {
-    effect: 'ALLOW',
-    action: 'UPDATE',
-    subject: 'CostCenter'
+  },
+  {
+    effect: 'ALLOW',
+    action: 'UPDATE',
+    subject: 'Environment'
   },
   {
     effect: 'ALLOW',
