/*
 *  Copyright Amazon.com, Inc. or its affiliates. All Rights Reserved.
 *  SPDX-License-Identifier: Apache-2.0
 */

import { Permission, PermissionsMap } from '@aws/workbench-core-authorization';

const adminPermissions: Permission[] = [
  {
    effect: 'ALLOW',
    action: 'CREATE',
    subject: 'Account'
  },
  {
    effect: 'ALLOW',
    action: 'UPDATE',
    subject: 'Account'
  },
  {
    effect: 'ALLOW',
    action: 'READ',
    subject: 'Account'
  },
  {
    effect: 'ALLOW',
    action: 'CREATE',
    subject: 'AccountTemplate'
  },
  {
    effect: 'ALLOW',
    action: 'CREATE',
    subject: 'CostCenter'
  },
  {
    effect: 'ALLOW',
    action: 'READ',
    subject: 'CostCenter'
  },
  {
    effect: 'ALLOW',
    action: 'CREATE',
    subject: 'Dataset'
  },
  {
    effect: 'ALLOW',
    action: 'READ',
    subject: 'Dataset'
  },
  {
    effect: 'ALLOW',
    action: 'UPDATE',
    subject: 'Dataset'
  },
  {
    effect: 'ALLOW',
    action: 'CREATE',
    subject: 'CostCenter'
  },
  {
    effect: 'ALLOW',
    action: 'UPDATE',
    subject: 'CostCenter'
  },
  {
    effect: 'ALLOW',
    action: 'READ',
    subject: 'CostCenter'
<<<<<<< HEAD
=======
  },
  {
    effect: 'ALLOW',
    action: 'CREATE',
    subject: 'Dataset'
  },
  {
    effect: 'ALLOW',
    action: 'READ',
    subject: 'Dataset'
  },
  {
    effect: 'ALLOW',
    action: 'UPDATE',
    subject: 'Dataset'
  },
  {
    effect: 'ALLOW',
    action: 'CREATE',
    subject: 'CostCenter'
  },
  {
    effect: 'ALLOW',
    action: 'UPDATE',
    subject: 'CostCenter'
  },
  {
    effect: 'ALLOW',
    action: 'READ',
    subject: 'CostCenter'
>>>>>>> e30ed54d
  },
  {
    effect: 'ALLOW',
    action: 'CREATE',
    subject: 'Dataset'
  },
  {
    effect: 'ALLOW',
    action: 'READ',
    subject: 'Dataset'
  },
  {
    effect: 'ALLOW',
    action: 'UPDATE',
    subject: 'Dataset'
  },
  {
    effect: 'ALLOW',
    action: 'CREATE',
<<<<<<< HEAD
    subject: 'CostCenter'
  },
  {
    effect: 'ALLOW',
    action: 'UPDATE',
    subject: 'CostCenter'
  },
  {
    effect: 'ALLOW',
    action: 'READ',
    subject: 'CostCenter'
  },
  {
    effect: 'ALLOW',
    action: 'CREATE',
    subject: 'Dataset'
  },
  {
    effect: 'ALLOW',
    action: 'READ',
    subject: 'Dataset'
  },
  {
    effect: 'ALLOW',
    action: 'UPDATE',
    subject: 'Dataset'
  },
  {
    effect: 'ALLOW',
    action: 'CREATE',
=======
>>>>>>> e30ed54d
    subject: 'Environment'
  },
  {
    effect: 'ALLOW',
    action: 'READ',
    subject: 'Environment'
  },
  {
    effect: 'ALLOW',
    action: 'UPDATE',
    subject: 'Environment'
  },
  {
    effect: 'ALLOW',
    action: 'READ',
    subject: 'EnvironmentConnection'
  },
  {
    effect: 'ALLOW',
    action: 'CREATE',
    subject: 'EnvironmentType'
  },
  {
    effect: 'ALLOW',
    action: 'READ',
    subject: 'EnvironmentType'
  },
  {
    effect: 'ALLOW',
    action: 'UPDATE',
    subject: 'EnvironmentType'
  },
  {
    effect: 'ALLOW',
    action: 'CREATE',
    subject: 'EnvironmentTypeConfig'
  },
  {
    effect: 'ALLOW',
    action: 'READ',
    subject: 'EnvironmentTypeConfig'
  },
  {
    effect: 'ALLOW',
    action: 'UPDATE',
    subject: 'EnvironmentTypeConfig'
  },
  {
    effect: 'ALLOW',
<<<<<<< HEAD
    action: 'CREATE',
    subject: 'Project'
=======
    action: 'DELETE',
    subject: 'EnvironmentTypeConfig'
>>>>>>> e30ed54d
  },
  {
    effect: 'ALLOW',
    action: 'READ',
    subject: 'Project'
  },
  {
    effect: 'ALLOW',
    action: 'UPDATE',
    subject: 'Project'
  },
  {
    effect: 'ALLOW',
    action: 'DELETE',
    subject: 'Project'
  },
  {
    effect: 'ALLOW',
    action: 'READ',
    subject: 'Role'
  },
  {
    effect: 'ALLOW',
    action: 'UPDATE',
    subject: 'Role'
  },
  {
    effect: 'ALLOW',
    action: 'CREATE',
    subject: 'User'
  },
  {
    effect: 'ALLOW',
    action: 'READ',
    subject: 'User'
  },
  {
    effect: 'ALLOW',
    action: 'UPDATE',
    subject: 'User'
  },
  {
    effect: 'ALLOW',
    action: 'DELETE',
    subject: 'User'
<<<<<<< HEAD
=======
  },
  {
    effect: 'ALLOW',
    action: 'CREATE',
    subject: 'ProjectEnvironmentTypeConfig'
  },
  {
    effect: 'ALLOW',
    action: 'DELETE',
    subject: 'ProjectEnvironmentTypeConfig'
  },
  {
    effect: 'ALLOW',
    action: 'READ',
    subject: 'ProjectEnvironmentTypeConfig'
>>>>>>> e30ed54d
  }
];

const researcherPermissions: Permission[] = [
  {
    effect: 'ALLOW',
    action: 'CREATE',
    subject: 'Dataset'
  },
  {
    effect: 'ALLOW',
    action: 'READ',
    subject: 'Dataset'
  },
  {
    effect: 'ALLOW',
    action: 'UPDATE',
    subject: 'Dataset'
  },
  {
    effect: 'ALLOW',
    action: 'CREATE',
    subject: 'Environment'
  },
  {
    effect: 'ALLOW',
    action: 'READ',
    subject: 'Environment'
  },
  {
    effect: 'ALLOW',
    action: 'UPDATE',
    subject: 'Environment'
  },
  {
    effect: 'ALLOW',
    action: 'READ',
    subject: 'EnvironmentConnection'
  },
  {
    effect: 'ALLOW',
    action: 'READ',
    subject: 'EnvironmentType'
  },
  {
    effect: 'ALLOW',
    action: 'READ',
    subject: 'EnvironmentTypeConfig'
  },
  {
    effect: 'ALLOW',
    action: 'READ',
    subject: 'Project'
  }
];

export const permissionsMap: PermissionsMap = {
  Admin: adminPermissions,
  Researcher: researcherPermissions
};<|MERGE_RESOLUTION|>--- conflicted
+++ resolved
@@ -65,91 +65,55 @@
     effect: 'ALLOW',
     action: 'READ',
     subject: 'CostCenter'
-<<<<<<< HEAD
-=======
-  },
-  {
-    effect: 'ALLOW',
-    action: 'CREATE',
-    subject: 'Dataset'
-  },
-  {
-    effect: 'ALLOW',
-    action: 'READ',
-    subject: 'Dataset'
-  },
-  {
-    effect: 'ALLOW',
-    action: 'UPDATE',
-    subject: 'Dataset'
-  },
-  {
-    effect: 'ALLOW',
-    action: 'CREATE',
-    subject: 'CostCenter'
-  },
-  {
-    effect: 'ALLOW',
-    action: 'UPDATE',
-    subject: 'CostCenter'
-  },
-  {
-    effect: 'ALLOW',
-    action: 'READ',
-    subject: 'CostCenter'
->>>>>>> e30ed54d
-  },
-  {
-    effect: 'ALLOW',
-    action: 'CREATE',
-    subject: 'Dataset'
-  },
-  {
-    effect: 'ALLOW',
-    action: 'READ',
-    subject: 'Dataset'
-  },
-  {
-    effect: 'ALLOW',
-    action: 'UPDATE',
-    subject: 'Dataset'
-  },
-  {
-    effect: 'ALLOW',
-    action: 'CREATE',
-<<<<<<< HEAD
-    subject: 'CostCenter'
-  },
-  {
-    effect: 'ALLOW',
-    action: 'UPDATE',
-    subject: 'CostCenter'
-  },
-  {
-    effect: 'ALLOW',
-    action: 'READ',
-    subject: 'CostCenter'
-  },
-  {
-    effect: 'ALLOW',
-    action: 'CREATE',
-    subject: 'Dataset'
-  },
-  {
-    effect: 'ALLOW',
-    action: 'READ',
-    subject: 'Dataset'
-  },
-  {
-    effect: 'ALLOW',
-    action: 'UPDATE',
-    subject: 'Dataset'
-  },
-  {
-    effect: 'ALLOW',
-    action: 'CREATE',
-=======
->>>>>>> e30ed54d
+  },
+  {
+    effect: 'ALLOW',
+    action: 'CREATE',
+    subject: 'Dataset'
+  },
+  {
+    effect: 'ALLOW',
+    action: 'READ',
+    subject: 'Dataset'
+  },
+  {
+    effect: 'ALLOW',
+    action: 'UPDATE',
+    subject: 'Dataset'
+  },
+  {
+    effect: 'ALLOW',
+    action: 'CREATE',
+    subject: 'CostCenter'
+  },
+  {
+    effect: 'ALLOW',
+    action: 'UPDATE',
+    subject: 'CostCenter'
+  },
+  {
+    effect: 'ALLOW',
+    action: 'READ',
+    subject: 'CostCenter'
+  },
+  {
+    effect: 'ALLOW',
+    action: 'CREATE',
+    subject: 'Dataset'
+  },
+  {
+    effect: 'ALLOW',
+    action: 'READ',
+    subject: 'Dataset'
+  },
+  {
+    effect: 'ALLOW',
+    action: 'UPDATE',
+    subject: 'Dataset'
+  },
+  {
+    effect: 'ALLOW',
+    action: 'CREATE',
     subject: 'Environment'
   },
   {
@@ -199,13 +163,8 @@
   },
   {
     effect: 'ALLOW',
-<<<<<<< HEAD
-    action: 'CREATE',
-    subject: 'Project'
-=======
-    action: 'DELETE',
-    subject: 'EnvironmentTypeConfig'
->>>>>>> e30ed54d
+    action: 'DELETE',
+    subject: 'EnvironmentTypeConfig'
   },
   {
     effect: 'ALLOW',
@@ -251,8 +210,6 @@
     effect: 'ALLOW',
     action: 'DELETE',
     subject: 'User'
-<<<<<<< HEAD
-=======
   },
   {
     effect: 'ALLOW',
@@ -268,7 +225,6 @@
     effect: 'ALLOW',
     action: 'READ',
     subject: 'ProjectEnvironmentTypeConfig'
->>>>>>> e30ed54d
   }
 ];
 
