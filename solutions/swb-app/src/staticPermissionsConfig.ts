/*
 *  Copyright Amazon.com, Inc. or its affiliates. All Rights Reserved.
 *  SPDX-License-Identifier: Apache-2.0
 */

import { Permission, PermissionsMap } from '@aws/workbench-core-authorization';

const adminPermissions: Permission[] = [
  {
    effect: 'ALLOW',
    action: 'CREATE',
    subject: 'Account'
  },
  {
    effect: 'ALLOW',
    action: 'CREATE',
    subject: 'CostCenter'
<<<<<<< HEAD
  },
  {
    effect: 'ALLOW',
    action: 'READ',
    subject: 'CostCenter'
  },
  {
    effect: 'ALLOW',
    action: 'CREATE',
    subject: 'Dataset'
=======
  },
  {
    effect: 'ALLOW',
    action: 'UPDATE',
    subject: 'CostCenter'
>>>>>>> 70b8d263
  },
  {
    effect: 'ALLOW',
    action: 'READ',
<<<<<<< HEAD
    subject: 'Dataset'
=======
    subject: 'CostCenter'
>>>>>>> 70b8d263
  },
  {
    effect: 'ALLOW',
    action: 'UPDATE',
    subject: 'Dataset'
  },
  {
    effect: 'ALLOW',
    action: 'CREATE',
    subject: 'Environment'
  },
  {
    effect: 'ALLOW',
    action: 'READ',
    subject: 'Environment'
  },
  {
    effect: 'ALLOW',
    action: 'UPDATE',
    subject: 'Environment'
  },
  {
    effect: 'ALLOW',
    action: 'READ',
    subject: 'EnvironmentConnection'
  },
  {
    effect: 'ALLOW',
    action: 'CREATE',
    subject: 'Environment'
  },
  {
    effect: 'ALLOW',
    action: 'READ',
    subject: 'Environment'
  },
  {
    effect: 'ALLOW',
    action: 'UPDATE',
    subject: 'Environment'
  },
  {
    effect: 'ALLOW',
    action: 'READ',
    subject: 'EnvironmentConnection'
  },
  {
    effect: 'ALLOW',
    action: 'CREATE',
    subject: 'EnvironmentType'
  },
  {
    effect: 'ALLOW',
    action: 'READ',
    subject: 'EnvironmentType'
  },
  {
    effect: 'ALLOW',
    action: 'UPDATE',
    subject: 'EnvironmentType'
  },
  {
    effect: 'ALLOW',
    action: 'CREATE',
    subject: 'EnvironmentTypeConfig'
  },
  {
    effect: 'ALLOW',
    action: 'READ',
    subject: 'EnvironmentTypeConfig'
  },
  {
    effect: 'ALLOW',
    action: 'UPDATE',
    subject: 'EnvironmentTypeConfig'
  },
  {
    effect: 'ALLOW',
    action: 'READ',
    subject: 'Project'
  },
  {
    effect: 'ALLOW',
    action: 'CREATE',
    subject: 'Project'
  },
  {
    effect: 'ALLOW',
    action: 'DELETE',
    subject: 'Project'
  },
  {
    effect: 'ALLOW',
    action: 'READ',
    subject: 'Role'
  },
  {
    effect: 'ALLOW',
    action: 'UPDATE',
    subject: 'Role'
  },
  {
    effect: 'ALLOW',
    action: 'CREATE',
    subject: 'User'
  },
  {
    effect: 'ALLOW',
    action: 'READ',
    subject: 'User'
  }
];

const researcherPermissions: Permission[] = [
  {
    effect: 'ALLOW',
    action: 'CREATE',
    subject: 'Dataset'
  },
  {
    effect: 'ALLOW',
    action: 'READ',
    subject: 'Dataset'
  },
  {
    effect: 'ALLOW',
    action: 'UPDATE',
    subject: 'Dataset'
  },
  {
    effect: 'ALLOW',
    action: 'CREATE',
    subject: 'Environment'
  },
  {
    effect: 'ALLOW',
    action: 'READ',
    subject: 'Environment'
  },
  {
    effect: 'ALLOW',
    action: 'UPDATE',
    subject: 'Environment'
  },
  {
    effect: 'ALLOW',
    action: 'READ',
    subject: 'EnvironmentConnection'
  },
  {
    effect: 'ALLOW',
    action: 'READ',
    subject: 'EnvironmentType'
  },
  {
    effect: 'ALLOW',
    action: 'READ',
    subject: 'EnvironmentTypeConfig'
  },
  {
    effect: 'ALLOW',
    action: 'READ',
    subject: 'Project'
  }
];

export const permissionsMap: PermissionsMap = {
  Admin: adminPermissions,
  Researcher: researcherPermissions
};<|MERGE_RESOLUTION|>--- conflicted
+++ resolved
@@ -15,7 +15,11 @@
     effect: 'ALLOW',
     action: 'CREATE',
     subject: 'CostCenter'
-<<<<<<< HEAD
+  },
+  {
+    effect: 'ALLOW',
+    action: 'UPDATE',
+    subject: 'CostCenter'
   },
   {
     effect: 'ALLOW',
@@ -24,34 +28,8 @@
   },
   {
     effect: 'ALLOW',
-    action: 'CREATE',
-    subject: 'Dataset'
-=======
-  },
-  {
-    effect: 'ALLOW',
-    action: 'UPDATE',
-    subject: 'CostCenter'
->>>>>>> 70b8d263
-  },
-  {
-    effect: 'ALLOW',
-    action: 'READ',
-<<<<<<< HEAD
-    subject: 'Dataset'
-=======
-    subject: 'CostCenter'
->>>>>>> 70b8d263
-  },
-  {
-    effect: 'ALLOW',
     action: 'UPDATE',
     subject: 'Dataset'
-  },
-  {
-    effect: 'ALLOW',
-    action: 'CREATE',
-    subject: 'Environment'
   },
   {
     effect: 'ALLOW',
