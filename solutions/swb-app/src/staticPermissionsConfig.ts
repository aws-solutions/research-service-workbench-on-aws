/*
 *  Copyright Amazon.com, Inc. or its affiliates. All Rights Reserved.
 *  SPDX-License-Identifier: Apache-2.0
 */

import { Permission, PermissionsMap } from '@aws/workbench-core-authorization';

const adminPermissions: Permission[] = [
  {
    effect: 'ALLOW',
    action: 'CREATE',
    subject: 'Account'
  },
  {
    effect: 'ALLOW',
<<<<<<< HEAD
    action: 'UPDATE',
    subject: 'Account'
=======
    action: 'CREATE',
    subject: 'CostCenter'
>>>>>>> bf09a80d
  },
  {
    effect: 'ALLOW',
    action: 'READ',
<<<<<<< HEAD
    subject: 'Account'
=======
    subject: 'CostCenter'
>>>>>>> bf09a80d
  },
  {
    effect: 'ALLOW',
    action: 'CREATE',
<<<<<<< HEAD
    subject: 'CostCenter'
=======
    subject: 'Dataset'
>>>>>>> bf09a80d
  },
  {
    effect: 'ALLOW',
    action: 'READ',
<<<<<<< HEAD
    subject: 'CostCenter'
=======
    subject: 'Dataset'
>>>>>>> bf09a80d
  },
  {
    effect: 'ALLOW',
    action: 'UPDATE',
    subject: 'Dataset'
  },
  {
    effect: 'ALLOW',
    action: 'CREATE',
    subject: 'Environment'
  },
  {
    effect: 'ALLOW',
    action: 'READ',
    subject: 'Environment'
  },
  {
    effect: 'ALLOW',
    action: 'UPDATE',
    subject: 'Environment'
  },
  {
    effect: 'ALLOW',
    action: 'READ',
    subject: 'EnvironmentConnection'
  },
  {
    effect: 'ALLOW',
    action: 'CREATE',
    subject: 'Environment'
  },
  {
    effect: 'ALLOW',
    action: 'READ',
    subject: 'Environment'
  },
  {
    effect: 'ALLOW',
    action: 'UPDATE',
    subject: 'Environment'
  },
  {
    effect: 'ALLOW',
    action: 'READ',
    subject: 'EnvironmentConnection'
  },
  {
    effect: 'ALLOW',
    action: 'CREATE',
    subject: 'EnvironmentType'
  },
  {
    effect: 'ALLOW',
    action: 'READ',
    subject: 'EnvironmentType'
  },
  {
    effect: 'ALLOW',
    action: 'UPDATE',
    subject: 'EnvironmentType'
  },
  {
    effect: 'ALLOW',
    action: 'CREATE',
    subject: 'EnvironmentTypeConfig'
  },
  {
    effect: 'ALLOW',
    action: 'READ',
    subject: 'EnvironmentTypeConfig'
  },
  {
    effect: 'ALLOW',
    action: 'UPDATE',
    subject: 'EnvironmentTypeConfig'
  },
  {
    effect: 'ALLOW',
    action: 'READ',
    subject: 'Project'
  },
  {
    effect: 'ALLOW',
    action: 'READ',
    subject: 'Role'
  },
  {
    effect: 'ALLOW',
    action: 'UPDATE',
    subject: 'Role'
  },
  {
    effect: 'ALLOW',
    action: 'CREATE',
    subject: 'User'
  },
  {
    effect: 'ALLOW',
    action: 'READ',
    subject: 'User'
  }
];

const researcherPermissions: Permission[] = [
  {
    effect: 'ALLOW',
    action: 'CREATE',
    subject: 'Dataset'
  },
  {
    effect: 'ALLOW',
    action: 'READ',
    subject: 'Dataset'
  },
  {
    effect: 'ALLOW',
    action: 'UPDATE',
    subject: 'Dataset'
  },
  {
    effect: 'ALLOW',
    action: 'CREATE',
    subject: 'Environment'
  },
  {
    effect: 'ALLOW',
    action: 'READ',
    subject: 'Environment'
  },
  {
    effect: 'ALLOW',
    action: 'UPDATE',
    subject: 'Environment'
  },
  {
    effect: 'ALLOW',
    action: 'READ',
    subject: 'EnvironmentConnection'
  },
  {
    effect: 'ALLOW',
    action: 'READ',
    subject: 'EnvironmentType'
  },
  {
    effect: 'ALLOW',
    action: 'READ',
    subject: 'EnvironmentTypeConfig'
  },
  {
    effect: 'ALLOW',
    action: 'READ',
    subject: 'Project'
  }
];

export const permissionsMap: PermissionsMap = {
  Admin: adminPermissions,
  Researcher: researcherPermissions
};<|MERGE_RESOLUTION|>--- conflicted
+++ resolved
@@ -13,65 +13,63 @@
   },
   {
     effect: 'ALLOW',
-<<<<<<< HEAD
     action: 'UPDATE',
     subject: 'Account'
-=======
-    action: 'CREATE',
-    subject: 'CostCenter'
->>>>>>> bf09a80d
-  },
-  {
-    effect: 'ALLOW',
-    action: 'READ',
-<<<<<<< HEAD
+  },
+  {
+    effect: 'ALLOW',
+    action: 'READ',
     subject: 'Account'
-=======
-    subject: 'CostCenter'
->>>>>>> bf09a80d
-  },
-  {
-    effect: 'ALLOW',
-    action: 'CREATE',
-<<<<<<< HEAD
-    subject: 'CostCenter'
-=======
-    subject: 'Dataset'
->>>>>>> bf09a80d
-  },
-  {
-    effect: 'ALLOW',
-    action: 'READ',
-<<<<<<< HEAD
-    subject: 'CostCenter'
-=======
-    subject: 'Dataset'
->>>>>>> bf09a80d
-  },
-  {
-    effect: 'ALLOW',
-    action: 'UPDATE',
-    subject: 'Dataset'
-  },
-  {
-    effect: 'ALLOW',
-    action: 'CREATE',
-    subject: 'Environment'
-  },
-  {
-    effect: 'ALLOW',
-    action: 'READ',
-    subject: 'Environment'
-  },
-  {
-    effect: 'ALLOW',
-    action: 'UPDATE',
-    subject: 'Environment'
-  },
-  {
-    effect: 'ALLOW',
-    action: 'READ',
-    subject: 'EnvironmentConnection'
+  },
+  {
+    effect: 'ALLOW',
+    action: 'CREATE',
+    subject: 'CostCenter'
+  },
+  {
+    effect: 'ALLOW',
+    action: 'READ',
+    subject: 'CostCenter'
+  },
+  {
+    effect: 'ALLOW',
+    action: 'CREATE',
+    subject: 'Dataset'
+  },
+  {
+    effect: 'ALLOW',
+    action: 'READ',
+    subject: 'Dataset'
+  },
+  {
+    effect: 'ALLOW',
+    action: 'UPDATE',
+    subject: 'Dataset'
+  },
+  {
+    effect: 'ALLOW',
+    action: 'CREATE',
+    subject: 'CostCenter'
+  },
+  {
+    effect: 'ALLOW',
+    action: 'READ',
+    subject: 'CostCenter'
+  },
+  {
+    effect: 'ALLOW',
+    action: 'CREATE',
+    subject: 'Dataset'
+  },
+  {
+    effect: 'ALLOW',
+    action: 'READ',
+    subject: 'Dataset'
+  },
+  {
+    effect: 'ALLOW',
+    action: 'UPDATE',
+    subject: 'Dataset'
   },
   {
     effect: 'ALLOW',
