/*
 *  Copyright Amazon.com, Inc. or its affiliates. All Rights Reserved.
 *  SPDX-License-Identifier: Apache-2.0
 */

import { Permission, PermissionsMap } from '@aws/workbench-core-authorization';

const adminPermissions: Permission[] = [
  {
    effect: 'ALLOW',
    action: 'CREATE',
    subject: 'Account'
  },
  {
    effect: 'ALLOW',
    action: 'UPDATE',
    subject: 'Account'
  },
  {
    effect: 'ALLOW',
    action: 'READ',
    subject: 'Account'
  },
  {
    effect: 'ALLOW',
    action: 'CREATE',
    subject: 'AccountTemplate'
  },
  {
    effect: 'ALLOW',
    action: 'CREATE',
    subject: 'CostCenter'
  },
  {
    effect: 'ALLOW',
    action: 'READ',
    subject: 'CostCenter'
  },
  {
    effect: 'ALLOW',
    action: 'CREATE',
    subject: 'Dataset'
  },
  {
    effect: 'ALLOW',
    action: 'READ',
    subject: 'Dataset'
  },
  {
    effect: 'ALLOW',
    action: 'UPDATE',
    subject: 'Dataset'
  },
  {
    effect: 'ALLOW',
    action: 'CREATE',
    subject: 'CostCenter'
  },
  {
    effect: 'ALLOW',
    action: 'UPDATE',
    subject: 'CostCenter'
  },
  {
    effect: 'ALLOW',
    action: 'READ',
    subject: 'CostCenter'
  },
  {
    effect: 'ALLOW',
    action: 'CREATE',
    subject: 'Dataset'
  },
  {
    effect: 'ALLOW',
    action: 'READ',
    subject: 'Dataset'
  },
  {
    effect: 'ALLOW',
    action: 'UPDATE',
    subject: 'Dataset'
  },
  {
    effect: 'ALLOW',
    action: 'CREATE',
    subject: 'CostCenter'
  },
  {
    effect: 'ALLOW',
    action: 'UPDATE',
    subject: 'CostCenter'
  },
  {
    effect: 'ALLOW',
    action: 'READ',
    subject: 'CostCenter'
  },
  {
    effect: 'ALLOW',
    action: 'CREATE',
    subject: 'Dataset'
  },
  {
    effect: 'ALLOW',
    action: 'READ',
    subject: 'Dataset'
  },
  {
    effect: 'ALLOW',
    action: 'UPDATE',
    subject: 'Dataset'
  },
  {
    effect: 'ALLOW',
    action: 'CREATE',
    subject: 'Environment'
  },
  {
    effect: 'ALLOW',
    action: 'READ',
    subject: 'Environment'
  },
  {
    effect: 'ALLOW',
    action: 'UPDATE',
    subject: 'Environment'
  },
  {
    effect: 'ALLOW',
    action: 'READ',
    subject: 'EnvironmentConnection'
  },
  {
    effect: 'ALLOW',
    action: 'CREATE',
    subject: 'EnvironmentType'
  },
  {
    effect: 'ALLOW',
    action: 'READ',
    subject: 'EnvironmentType'
  },
  {
    effect: 'ALLOW',
    action: 'UPDATE',
    subject: 'EnvironmentType'
  },
  {
    effect: 'ALLOW',
    action: 'CREATE',
    subject: 'EnvironmentTypeConfig'
  },
  {
    effect: 'ALLOW',
    action: 'READ',
    subject: 'EnvironmentTypeConfig'
  },
  {
    effect: 'ALLOW',
    action: 'UPDATE',
    subject: 'EnvironmentTypeConfig'
  },
  {
    effect: 'ALLOW',
    action: 'DELETE',
    subject: 'EnvironmentTypeConfig'
  },
  {
    effect: 'ALLOW',
    action: 'CREATE',
    subject: 'Project'
  },
  {
    effect: 'ALLOW',
    action: 'READ',
    subject: 'Project'
  },
  {
    effect: 'ALLOW',
    action: 'UPDATE',
    subject: 'Project'
  },
  {
    effect: 'ALLOW',
    action: 'DELETE',
    subject: 'Project'
  },
  {
    effect: 'ALLOW',
    action: 'READ',
    subject: 'Role'
  },
  {
    effect: 'ALLOW',
    action: 'UPDATE',
    subject: 'Role'
  },
  {
    effect: 'ALLOW',
    action: 'CREATE',
    subject: 'User'
  },
  {
    effect: 'ALLOW',
    action: 'READ',
    subject: 'User'
  },
  {
    effect: 'ALLOW',
    action: 'UPDATE',
    subject: 'User'
  },
  {
    effect: 'ALLOW',
    action: 'DELETE',
    subject: 'User'
  },
  {
    effect: 'ALLOW',
    action: 'CREATE',
    subject: 'AssignUserToProject'
  },
  {
    effect: 'ALLOW',
    action: 'DELETE',
    subject: 'AssignUserToProject'
  },
  {
    effect: 'ALLOW',
    action: 'CREATE',
    subject: 'ProjectEnvironmentTypeConfig'
  },
  {
    effect: 'ALLOW',
    action: 'DELETE',
    subject: 'ProjectEnvironmentTypeConfig'
  },
  {
    effect: 'ALLOW',
    action: 'READ',
    subject: 'ProjectEnvironmentTypeConfig'
  },
  {
    effect: 'ALLOW',
<<<<<<< HEAD
    action: 'DELETE',
    subject: 'KeyPair'
=======
    action: 'UPDATE',
    subject: 'ProjectDataSet'
>>>>>>> 5d56ad30
  }
];

const researcherPermissions: Permission[] = [
  {
    effect: 'ALLOW',
    action: 'CREATE',
    subject: 'Dataset'
  },
  {
    effect: 'ALLOW',
    action: 'READ',
    subject: 'Dataset'
  },
  {
    effect: 'ALLOW',
    action: 'UPDATE',
    subject: 'Dataset'
  },
  {
    effect: 'ALLOW',
    action: 'CREATE',
    subject: 'Environment'
  },
  {
    effect: 'ALLOW',
    action: 'READ',
    subject: 'Environment'
  },
  {
    effect: 'ALLOW',
    action: 'UPDATE',
    subject: 'Environment'
  },
  {
    effect: 'ALLOW',
    action: 'READ',
    subject: 'EnvironmentConnection'
  },
  {
    effect: 'ALLOW',
    action: 'READ',
    subject: 'EnvironmentType'
  },
  {
    effect: 'ALLOW',
    action: 'READ',
    subject: 'EnvironmentTypeConfig'
  },
  {
    effect: 'ALLOW',
    action: 'READ',
    subject: 'Project'
  },
  {
    effect: 'ALLOW',
<<<<<<< HEAD
    action: 'DELETE',
    subject: 'KeyPair'
=======
    action: 'UPDATE',
    subject: 'ProjectDataSet'
>>>>>>> 5d56ad30
  }
];

export const permissionsMap: PermissionsMap = {
  Admin: adminPermissions,
  ITAdmin: adminPermissions,
  Researcher: researcherPermissions
};<|MERGE_RESOLUTION|>--- conflicted
+++ resolved
@@ -243,13 +243,13 @@
   },
   {
     effect: 'ALLOW',
-<<<<<<< HEAD
     action: 'DELETE',
     subject: 'KeyPair'
-=======
+  },
+  {
+    effect: 'ALLOW',
     action: 'UPDATE',
     subject: 'ProjectDataSet'
->>>>>>> 5d56ad30
   }
 ];
 
@@ -306,13 +306,13 @@
   },
   {
     effect: 'ALLOW',
-<<<<<<< HEAD
     action: 'DELETE',
     subject: 'KeyPair'
-=======
+  },
+  {
+    effect: 'ALLOW',
     action: 'UPDATE',
     subject: 'ProjectDataSet'
->>>>>>> 5d56ad30
   }
 ];
 
