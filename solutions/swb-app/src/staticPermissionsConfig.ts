/*
 *  Copyright Amazon.com, Inc. or its affiliates. All Rights Reserved.
 *  SPDX-License-Identifier: Apache-2.0
 */

import { Permission, PermissionsMap } from '@aws/workbench-core-authorization';

const adminPermissions: Permission[] = [
  {
    effect: 'ALLOW',
    action: 'CREATE',
    subject: 'Account'
  },
  {
    effect: 'ALLOW',
    action: 'UPDATE',
    subject: 'Account'
  },
  {
    effect: 'ALLOW',
    action: 'READ',
    subject: 'Account'
  },
  {
    effect: 'ALLOW',
    action: 'CREATE',
<<<<<<< HEAD
    subject: 'CostCenter'
=======
    subject: 'AccountTemplate'
  },
  {
    effect: 'ALLOW',
    action: 'CREATE',
    subject: 'CostCenter'
  },
  {
    effect: 'ALLOW',
    action: 'READ',
    subject: 'CostCenter'
  },
  {
    effect: 'ALLOW',
    action: 'CREATE',
    subject: 'Dataset'
  },
  {
    effect: 'ALLOW',
    action: 'READ',
    subject: 'Dataset'
>>>>>>> 38f89be3
  },
  {
    effect: 'ALLOW',
    action: 'UPDATE',
<<<<<<< HEAD
=======
    subject: 'Dataset'
  },
  {
    effect: 'ALLOW',
    action: 'CREATE',
    subject: 'CostCenter'
  },
  {
    effect: 'ALLOW',
    action: 'UPDATE',
>>>>>>> 38f89be3
    subject: 'CostCenter'
  },
  {
    effect: 'ALLOW',
    action: 'READ',
    subject: 'CostCenter'
  },
  {
    effect: 'ALLOW',
    action: 'CREATE',
    subject: 'Dataset'
  },
  {
    effect: 'ALLOW',
    action: 'READ',
    subject: 'Dataset'
  },
  {
    effect: 'ALLOW',
    action: 'UPDATE',
    subject: 'Dataset'
  },
  {
    effect: 'ALLOW',
    action: 'CREATE',
<<<<<<< HEAD
=======
    subject: 'CostCenter'
  },
  {
    effect: 'ALLOW',
    action: 'UPDATE',
    subject: 'CostCenter'
  },
  {
    effect: 'ALLOW',
    action: 'READ',
    subject: 'CostCenter'
  },
  {
    effect: 'ALLOW',
    action: 'CREATE',
    subject: 'Dataset'
  },
  {
    effect: 'ALLOW',
    action: 'READ',
    subject: 'Dataset'
  },
  {
    effect: 'ALLOW',
    action: 'UPDATE',
    subject: 'Dataset'
  },
  {
    effect: 'ALLOW',
    action: 'CREATE',
>>>>>>> 38f89be3
    subject: 'Environment'
  },
  {
    effect: 'ALLOW',
    action: 'READ',
    subject: 'Environment'
  },
  {
    effect: 'ALLOW',
    action: 'UPDATE',
    subject: 'Environment'
  },
  {
    effect: 'ALLOW',
    action: 'READ',
    subject: 'EnvironmentConnection'
  },
  {
    effect: 'ALLOW',
    action: 'CREATE',
    subject: 'EnvironmentType'
  },
  {
    effect: 'ALLOW',
    action: 'READ',
    subject: 'EnvironmentType'
  },
  {
    effect: 'ALLOW',
    action: 'UPDATE',
    subject: 'EnvironmentType'
  },
  {
    effect: 'ALLOW',
    action: 'CREATE',
    subject: 'EnvironmentTypeConfig'
  },
  {
    effect: 'ALLOW',
    action: 'READ',
    subject: 'EnvironmentTypeConfig'
  },
  {
    effect: 'ALLOW',
    action: 'UPDATE',
    subject: 'EnvironmentTypeConfig'
  },
  {
    effect: 'ALLOW',
    action: 'CREATE',
    subject: 'Project'
  },
  {
    effect: 'ALLOW',
    action: 'READ',
    subject: 'Project'
  },
  {
    effect: 'ALLOW',
    action: 'UPDATE',
    subject: 'Project'
  },
  {
    effect: 'ALLOW',
    action: 'DELETE',
    subject: 'Project'
  },
  {
    effect: 'ALLOW',
    action: 'READ',
    subject: 'Role'
  },
  {
    effect: 'ALLOW',
    action: 'UPDATE',
    subject: 'Role'
  },
  {
    effect: 'ALLOW',
    action: 'CREATE',
    subject: 'User'
  },
  {
    effect: 'ALLOW',
    action: 'READ',
    subject: 'User'
  },
  {
    effect: 'ALLOW',
    action: 'UPDATE',
    subject: 'User'
  },
  {
    effect: 'ALLOW',
    action: 'DELETE',
    subject: 'User'
  }
];

const researcherPermissions: Permission[] = [
  {
    effect: 'ALLOW',
    action: 'CREATE',
    subject: 'Dataset'
  },
  {
    effect: 'ALLOW',
    action: 'READ',
    subject: 'Dataset'
  },
  {
    effect: 'ALLOW',
    action: 'UPDATE',
    subject: 'Dataset'
  },
  {
    effect: 'ALLOW',
    action: 'CREATE',
    subject: 'Environment'
  },
  {
    effect: 'ALLOW',
    action: 'READ',
    subject: 'Environment'
  },
  {
    effect: 'ALLOW',
    action: 'UPDATE',
    subject: 'Environment'
  },
  {
    effect: 'ALLOW',
    action: 'READ',
    subject: 'EnvironmentConnection'
  },
  {
    effect: 'ALLOW',
    action: 'READ',
    subject: 'EnvironmentType'
  },
  {
    effect: 'ALLOW',
    action: 'READ',
    subject: 'EnvironmentTypeConfig'
  },
  {
    effect: 'ALLOW',
    action: 'READ',
    subject: 'Project'
  }
];

export const permissionsMap: PermissionsMap = {
  Admin: adminPermissions,
  Researcher: researcherPermissions
};<|MERGE_RESOLUTION|>--- conflicted
+++ resolved
@@ -24,9 +24,6 @@
   {
     effect: 'ALLOW',
     action: 'CREATE',
-<<<<<<< HEAD
-    subject: 'CostCenter'
-=======
     subject: 'AccountTemplate'
   },
   {
@@ -48,82 +45,105 @@
     effect: 'ALLOW',
     action: 'READ',
     subject: 'Dataset'
->>>>>>> 38f89be3
-  },
-  {
-    effect: 'ALLOW',
-    action: 'UPDATE',
-<<<<<<< HEAD
-=======
-    subject: 'Dataset'
-  },
-  {
-    effect: 'ALLOW',
-    action: 'CREATE',
-    subject: 'CostCenter'
-  },
-  {
-    effect: 'ALLOW',
-    action: 'UPDATE',
->>>>>>> 38f89be3
-    subject: 'CostCenter'
-  },
-  {
-    effect: 'ALLOW',
-    action: 'READ',
-    subject: 'CostCenter'
-  },
-  {
-    effect: 'ALLOW',
-    action: 'CREATE',
-    subject: 'Dataset'
-  },
-  {
-    effect: 'ALLOW',
-    action: 'READ',
-    subject: 'Dataset'
-  },
-  {
-    effect: 'ALLOW',
-    action: 'UPDATE',
-    subject: 'Dataset'
-  },
-  {
-    effect: 'ALLOW',
-    action: 'CREATE',
-<<<<<<< HEAD
-=======
-    subject: 'CostCenter'
-  },
-  {
-    effect: 'ALLOW',
-    action: 'UPDATE',
-    subject: 'CostCenter'
-  },
-  {
-    effect: 'ALLOW',
-    action: 'READ',
-    subject: 'CostCenter'
-  },
-  {
-    effect: 'ALLOW',
-    action: 'CREATE',
-    subject: 'Dataset'
-  },
-  {
-    effect: 'ALLOW',
-    action: 'READ',
-    subject: 'Dataset'
-  },
-  {
-    effect: 'ALLOW',
-    action: 'UPDATE',
-    subject: 'Dataset'
-  },
-  {
-    effect: 'ALLOW',
-    action: 'CREATE',
->>>>>>> 38f89be3
+  },
+  {
+    effect: 'ALLOW',
+    action: 'UPDATE',
+    subject: 'Dataset'
+  },
+  {
+    effect: 'ALLOW',
+    action: 'CREATE',
+    subject: 'CostCenter'
+  },
+  {
+    effect: 'ALLOW',
+    action: 'UPDATE',
+    subject: 'CostCenter'
+  },
+  {
+    effect: 'ALLOW',
+    action: 'READ',
+    subject: 'CostCenter'
+  },
+  {
+    effect: 'ALLOW',
+    action: 'CREATE',
+    subject: 'Dataset'
+  },
+  {
+    effect: 'ALLOW',
+    action: 'READ',
+    subject: 'Dataset'
+  },
+  {
+    effect: 'ALLOW',
+    action: 'UPDATE',
+    subject: 'Dataset'
+  },
+  {
+    effect: 'ALLOW',
+    action: 'CREATE',
+    subject: 'CostCenter'
+  },
+  {
+    effect: 'ALLOW',
+    action: 'UPDATE',
+    subject: 'CostCenter'
+  },
+  {
+    effect: 'ALLOW',
+    action: 'READ',
+    subject: 'CostCenter'
+  },
+  {
+    effect: 'ALLOW',
+    action: 'CREATE',
+    subject: 'Dataset'
+  },
+  {
+    effect: 'ALLOW',
+    action: 'READ',
+    subject: 'Dataset'
+  },
+  {
+    effect: 'ALLOW',
+    action: 'UPDATE',
+    subject: 'Dataset'
+  },
+  {
+    effect: 'ALLOW',
+    action: 'CREATE',
+    subject: 'CostCenter'
+  },
+  {
+    effect: 'ALLOW',
+    action: 'UPDATE',
+    subject: 'CostCenter'
+  },
+  {
+    effect: 'ALLOW',
+    action: 'READ',
+    subject: 'CostCenter'
+  },
+  {
+    effect: 'ALLOW',
+    action: 'CREATE',
+    subject: 'Dataset'
+  },
+  {
+    effect: 'ALLOW',
+    action: 'READ',
+    subject: 'Dataset'
+  },
+  {
+    effect: 'ALLOW',
+    action: 'UPDATE',
+    subject: 'Dataset'
+  },
+  {
+    effect: 'ALLOW',
+    action: 'CREATE',
     subject: 'Environment'
   },
   {
