/*
 *  Copyright Amazon.com, Inc. or its affiliates. All Rights Reserved.
 *  SPDX-License-Identifier: Apache-2.0
 */

import { RoutesIgnored, RoutesMap } from '@aws/workbench-core-authorization';
import { resourceTypeToKey, uuidRegExpAsString } from '@aws/workbench-core-base';

export const routesMap: RoutesMap = {
  '/aws-accounts': {
    POST: [
      {
        action: 'CREATE',
        subject: 'Account'
      }
    ]
  },
  '/costCenters': {
    POST: [
      {
        action: 'CREATE',
        subject: 'CostCenter'
      }
<<<<<<< HEAD
=======
    ],
    GET: [
      {
        action: 'READ',
        subject: 'CostCenter'
      }
>>>>>>> 70b8d263
    ]
  },
  [`/costCenters/${resourceTypeToKey.costCenter.toLowerCase()}-${uuidRegExpAsString}`]: {
    GET: [
      {
        action: 'READ',
        subject: 'CostCenter'
      }
<<<<<<< HEAD
=======
    ],
    PATCH: [
      {
        action: 'UPDATE',
        subject: 'CostCenter'
      }
    ]
  },
  [`/costCenters/${resourceTypeToKey.costCenter.toLowerCase()}-${uuidRegExpAsString}/softDelete`]: {
    PUT: [
      {
        action: 'UPDATE',
        subject: 'CostCenter'
      }
>>>>>>> 70b8d263
    ]
  },
  '/datasets': {
    GET: [
      {
        action: 'READ',
        subject: 'Dataset'
      }
    ],
    POST: [
      {
        action: 'CREATE',
        subject: 'Dataset'
      }
    ]
  },
  [`/datasets/${resourceTypeToKey.dataset.toLowerCase()}-${uuidRegExpAsString}`]: {
    GET: [
      {
        action: 'READ',
        subject: 'Dataset'
      }
    ]
  },
  '/datasets/import': {
    POST: [
      {
        action: 'CREATE',
        subject: 'Dataset'
      }
    ]
  },
  '/datasets/share': {
    POST: [
      {
        action: 'CREATE',
        subject: 'Dataset'
      }
    ]
  },
  '/environments': {
    GET: [
      {
        action: 'READ',
        subject: 'Environment'
      }
    ],
    POST: [
      {
        action: 'CREATE',
        subject: 'Environment'
      }
    ]
  },
  [`/environments/${resourceTypeToKey.environment.toLowerCase()}-${uuidRegExpAsString}`]: {
    GET: [
      {
        action: 'READ',
        subject: 'Environment'
      }
    ]
  },
  [`/environments/${resourceTypeToKey.environment.toLowerCase()}-${uuidRegExpAsString}/connections`]: {
    GET: [
      {
        action: 'READ',
        subject: 'EnvironmentConnection'
      }
    ]
  },
  [`/environments/${resourceTypeToKey.environment.toLowerCase()}-${uuidRegExpAsString}/start`]: {
    PUT: [
      {
        action: 'UPDATE',
        subject: 'Environment'
      }
    ]
  },
  [`/environments/${resourceTypeToKey.environment.toLowerCase()}-${uuidRegExpAsString}/stop`]: {
    PUT: [
      {
        action: 'UPDATE',
        subject: 'Environment'
      }
    ]
  },
  [`/environments/${resourceTypeToKey.environment.toLowerCase()}-${uuidRegExpAsString}/terminate`]: {
    PUT: [
      {
        action: 'UPDATE',
        subject: 'Environment'
      }
    ]
  },
  '/environmentTypes': {
    GET: [
      {
        action: 'READ',
        subject: 'EnvironmentType'
      }
    ],
    POST: [
      {
        action: 'CREATE',
        subject: 'EnvironmentType'
      }
    ]
  },
  [`/environmentTypes/${uuidRegExpAsString}`]: {
    GET: [
      {
        action: 'READ',
        subject: 'EnvironmentType'
      }
    ],
    PUT: [
      {
        action: 'UPDATE',
        subject: 'EnvironmentType'
      }
    ]
  },
  [`/environmentTypes/${uuidRegExpAsString}/configurations`]: {
    GET: [
      {
        action: 'READ',
        subject: 'EnvironmentTypeConfig'
      }
    ],
    POST: [
      {
        action: 'CREATE',
        subject: 'EnvironmentTypeConfig'
      }
    ]
  },
  [`/environmentTypes/${uuidRegExpAsString}/configurations/${resourceTypeToKey.envTypeConfig.toLowerCase()}-${uuidRegExpAsString}`]:
    {
      GET: [
        {
          action: 'READ',
          subject: 'EnvironmentTypeConfig'
        }
      ],
      PUT: [
        {
          action: 'UPDATE',
          subject: 'EnvironmentTypeConfig'
        }
      ]
    },
  '/projects': {
    GET: [
      {
        action: 'READ',
        subject: 'Project'
      }
    ],
    POST: [
      {
        action: 'CREATE',
        subject: 'Project'
      }
    ]
  },
  [`/projects/${resourceTypeToKey.project.toLowerCase()}-${uuidRegExpAsString}`]: {
    GET: [
      {
        action: 'READ',
        subject: 'Project'
      }
    ]
  },
  [`/projects/${resourceTypeToKey.project.toLowerCase()}-${uuidRegExpAsString}/softDelete`]: {
    PUT: [
      {
        action: 'DELETE',
        subject: 'Project'
      }
    ]
  },
  '/roles': {
    POST: [
      {
        action: 'CREATE',
        subject: 'Role'
      }
    ]
  },
  '/users': {
    GET: [
      {
        action: 'READ',
        subject: 'User'
      }
    ],
    POST: [
      {
        action: 'CREATE',
        subject: 'User'
      }
    ]
  },
  '/roles/Researcher': {
    PUT: [
      {
        action: 'UPDATE',
        subject: 'Role'
      }
    ]
  }
};

export const routesIgnored: RoutesIgnored = {
  '/login': {
    GET: true
  },
  '/token': {
    POST: true
  },
  '/logout': {
    POST: true
  },
  '/refresh': {
    GET: true
  },
  '/loggedIn': {
    GET: true
  }
};<|MERGE_RESOLUTION|>--- conflicted
+++ resolved
@@ -21,15 +21,12 @@
         action: 'CREATE',
         subject: 'CostCenter'
       }
-<<<<<<< HEAD
-=======
-    ],
-    GET: [
-      {
-        action: 'READ',
-        subject: 'CostCenter'
-      }
->>>>>>> 70b8d263
+    ],
+    GET: [
+      {
+        action: 'READ',
+        subject: 'CostCenter'
+      }
     ]
   },
   [`/costCenters/${resourceTypeToKey.costCenter.toLowerCase()}-${uuidRegExpAsString}`]: {
@@ -38,8 +35,6 @@
         action: 'READ',
         subject: 'CostCenter'
       }
-<<<<<<< HEAD
-=======
     ],
     PATCH: [
       {
@@ -54,7 +49,6 @@
         action: 'UPDATE',
         subject: 'CostCenter'
       }
->>>>>>> 70b8d263
     ]
   },
   '/datasets': {
