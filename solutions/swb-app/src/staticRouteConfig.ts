/*
 *  Copyright Amazon.com, Inc. or its affiliates. All Rights Reserved.
 *  SPDX-License-Identifier: Apache-2.0
 */

import { RoutesIgnored, RoutesMap } from '@aws/workbench-core-authorization';
<<<<<<< HEAD
import { resourceTypeToKey } from '@aws/workbench-core-base';
=======
import { resourceTypeToKey, uuidRegExpAsString } from '@aws/workbench-core-base';
>>>>>>> 996e6195

const uuidRegExp: string = '[0-9a-f]{8}-[0-9a-f]{4}-[0-9a-f]{4}-[0-9a-f]{4}-[0-9a-f]{12}';
export const routesMap: RoutesMap = {
  '/aws-accounts': {
    POST: [
      {
        action: 'CREATE',
        subject: 'Account'
      }
    ]
  },
  '/datasets': {
    GET: [
      {
        action: 'READ',
        subject: 'Dataset'
      }
    ],
    POST: [
      {
        action: 'CREATE',
        subject: 'Dataset'
      }
    ]
  },
<<<<<<< HEAD
  [`/datasets/${resourceTypeToKey.dataset.toLowerCase()}-${uuidRegExp}`]: {
=======
  [`/datasets/${resourceTypeToKey.dataset.toLowerCase()}-${uuidRegExpAsString}`]: {
>>>>>>> 996e6195
    GET: [
      {
        action: 'READ',
        subject: 'Dataset'
      }
    ]
  },
  '/datasets/import': {
    POST: [
      {
        action: 'CREATE',
        subject: 'Dataset'
      }
    ]
  },
  '/datasets/share': {
    POST: [
      {
        action: 'CREATE',
        subject: 'Dataset'
      }
    ]
  },
  '/environments': {
    GET: [
      {
        action: 'READ',
        subject: 'Environment'
      }
    ],
    POST: [
      {
        action: 'CREATE',
        subject: 'Environment'
      }
    ]
  },
<<<<<<< HEAD
  [`/environments/${resourceTypeToKey.environment.toLowerCase()}-${uuidRegExp}`]: {
=======
  [`/environments/${resourceTypeToKey.environment.toLowerCase()}-${uuidRegExpAsString}`]: {
>>>>>>> 996e6195
    GET: [
      {
        action: 'READ',
        subject: 'Environment'
      }
    ]
  },
<<<<<<< HEAD
  [`/environments/${resourceTypeToKey.environment.toLowerCase()}-${uuidRegExp}/connections`]: {
=======
  [`/environments/${resourceTypeToKey.environment.toLowerCase()}-${uuidRegExpAsString}/connections`]: {
>>>>>>> 996e6195
    GET: [
      {
        action: 'READ',
        subject: 'EnvironmentConnection'
      }
    ]
  },
<<<<<<< HEAD
  [`/environments/${resourceTypeToKey.environment.toLowerCase()}-${uuidRegExp}/start`]: {
=======
  [`/environments/${resourceTypeToKey.environment.toLowerCase()}-${uuidRegExpAsString}/start`]: {
>>>>>>> 996e6195
    PUT: [
      {
        action: 'UPDATE',
        subject: 'Environment'
      }
    ]
  },
<<<<<<< HEAD
  [`/environments/${resourceTypeToKey.environment.toLowerCase()}-${uuidRegExp}/stop`]: {
=======
  [`/environments/${resourceTypeToKey.environment.toLowerCase()}-${uuidRegExpAsString}/stop`]: {
>>>>>>> 996e6195
    PUT: [
      {
        action: 'UPDATE',
        subject: 'Environment'
      }
    ]
  },
<<<<<<< HEAD
  [`/environments/${resourceTypeToKey.environment.toLowerCase()}-${uuidRegExp}/terminate`]: {
=======
  [`/environments/${resourceTypeToKey.environment.toLowerCase()}-${uuidRegExpAsString}/terminate`]: {
>>>>>>> 996e6195
    PUT: [
      {
        action: 'UPDATE',
        subject: 'Environment'
      }
    ]
  },
  '/environmentTypes': {
    GET: [
      {
        action: 'READ',
        subject: 'EnvironmentType'
      }
    ],
    POST: [
      {
        action: 'CREATE',
        subject: 'EnvironmentType'
      }
    ]
  },
<<<<<<< HEAD
  [`/environmentTypes/${uuidRegExp}`]: {
=======
  [`/environmentTypes/${uuidRegExpAsString}`]: {
>>>>>>> 996e6195
    GET: [
      {
        action: 'READ',
        subject: 'EnvironmentType'
      }
    ],
    PUT: [
      {
        action: 'UPDATE',
        subject: 'EnvironmentType'
      }
    ]
  },
<<<<<<< HEAD
  [`/environmentTypes/${uuidRegExp}/configurations`]: {
=======
  [`/environmentTypes/${uuidRegExpAsString}/configurations`]: {
>>>>>>> 996e6195
    GET: [
      {
        action: 'READ',
        subject: 'EnvironmentTypeConfig'
      }
    ],
    POST: [
      {
        action: 'CREATE',
        subject: 'EnvironmentTypeConfig'
      }
    ]
  },
<<<<<<< HEAD
  [`/environmentTypes/${uuidRegExp}/configurations/${resourceTypeToKey.envTypeConfig.toLowerCase()}-${uuidRegExp}`]:
=======
  [`/environmentTypes/${uuidRegExpAsString}/configurations/${resourceTypeToKey.envTypeConfig.toLowerCase()}-${uuidRegExpAsString}`]:
>>>>>>> 996e6195
    {
      GET: [
        {
          action: 'READ',
          subject: 'EnvironmentTypeConfig'
        }
      ],
      PUT: [
        {
          action: 'UPDATE',
          subject: 'EnvironmentTypeConfig'
        }
      ]
    },
  '/projects': {
    GET: [
      {
        action: 'READ',
        subject: 'Project'
      }
    ]
  },
  '/roles': {
    POST: [
      {
        action: 'CREATE',
        subject: 'Role'
      }
    ]
  },
  '/users': {
    GET: [
      {
        action: 'READ',
        subject: 'User'
      }
    ],
    POST: [
      {
        action: 'CREATE',
        subject: 'User'
      }
    ]
  },
  '/roles/Researcher': {
    PUT: [
      {
        action: 'UPDATE',
        subject: 'Role'
      }
    ]
  }
};

export const routesIgnored: RoutesIgnored = {
  '/login': {
    GET: true
  },
  '/token': {
    POST: true
  },
  '/logout': {
    POST: true
  },
  '/refresh': {
    GET: true
  },
  '/loggedIn': {
    GET: true
  }
};<|MERGE_RESOLUTION|>--- conflicted
+++ resolved
@@ -4,13 +4,9 @@
  */
 
 import { RoutesIgnored, RoutesMap } from '@aws/workbench-core-authorization';
-<<<<<<< HEAD
-import { resourceTypeToKey } from '@aws/workbench-core-base';
-=======
 import { resourceTypeToKey, uuidRegExpAsString } from '@aws/workbench-core-base';
->>>>>>> 996e6195
-
-const uuidRegExp: string = '[0-9a-f]{8}-[0-9a-f]{4}-[0-9a-f]{4}-[0-9a-f]{4}-[0-9a-f]{12}';
+
+
 export const routesMap: RoutesMap = {
   '/aws-accounts': {
     POST: [
@@ -34,11 +30,7 @@
       }
     ]
   },
-<<<<<<< HEAD
-  [`/datasets/${resourceTypeToKey.dataset.toLowerCase()}-${uuidRegExp}`]: {
-=======
   [`/datasets/${resourceTypeToKey.dataset.toLowerCase()}-${uuidRegExpAsString}`]: {
->>>>>>> 996e6195
     GET: [
       {
         action: 'READ',
@@ -76,23 +68,15 @@
       }
     ]
   },
-<<<<<<< HEAD
-  [`/environments/${resourceTypeToKey.environment.toLowerCase()}-${uuidRegExp}`]: {
-=======
   [`/environments/${resourceTypeToKey.environment.toLowerCase()}-${uuidRegExpAsString}`]: {
->>>>>>> 996e6195
-    GET: [
-      {
-        action: 'READ',
-        subject: 'Environment'
-      }
-    ]
-  },
-<<<<<<< HEAD
-  [`/environments/${resourceTypeToKey.environment.toLowerCase()}-${uuidRegExp}/connections`]: {
-=======
+    GET: [
+      {
+        action: 'READ',
+        subject: 'Environment'
+      }
+    ]
+  },
   [`/environments/${resourceTypeToKey.environment.toLowerCase()}-${uuidRegExpAsString}/connections`]: {
->>>>>>> 996e6195
     GET: [
       {
         action: 'READ',
@@ -100,35 +84,23 @@
       }
     ]
   },
-<<<<<<< HEAD
-  [`/environments/${resourceTypeToKey.environment.toLowerCase()}-${uuidRegExp}/start`]: {
-=======
   [`/environments/${resourceTypeToKey.environment.toLowerCase()}-${uuidRegExpAsString}/start`]: {
->>>>>>> 996e6195
-    PUT: [
-      {
-        action: 'UPDATE',
-        subject: 'Environment'
-      }
-    ]
-  },
-<<<<<<< HEAD
-  [`/environments/${resourceTypeToKey.environment.toLowerCase()}-${uuidRegExp}/stop`]: {
-=======
+    PUT: [
+      {
+        action: 'UPDATE',
+        subject: 'Environment'
+      }
+    ]
+  },
   [`/environments/${resourceTypeToKey.environment.toLowerCase()}-${uuidRegExpAsString}/stop`]: {
->>>>>>> 996e6195
-    PUT: [
-      {
-        action: 'UPDATE',
-        subject: 'Environment'
-      }
-    ]
-  },
-<<<<<<< HEAD
-  [`/environments/${resourceTypeToKey.environment.toLowerCase()}-${uuidRegExp}/terminate`]: {
-=======
+    PUT: [
+      {
+        action: 'UPDATE',
+        subject: 'Environment'
+      }
+    ]
+  },
   [`/environments/${resourceTypeToKey.environment.toLowerCase()}-${uuidRegExpAsString}/terminate`]: {
->>>>>>> 996e6195
     PUT: [
       {
         action: 'UPDATE',
@@ -150,29 +122,21 @@
       }
     ]
   },
-<<<<<<< HEAD
-  [`/environmentTypes/${uuidRegExp}`]: {
-=======
   [`/environmentTypes/${uuidRegExpAsString}`]: {
->>>>>>> 996e6195
-    GET: [
-      {
-        action: 'READ',
-        subject: 'EnvironmentType'
-      }
-    ],
-    PUT: [
-      {
-        action: 'UPDATE',
-        subject: 'EnvironmentType'
-      }
-    ]
-  },
-<<<<<<< HEAD
-  [`/environmentTypes/${uuidRegExp}/configurations`]: {
-=======
+    GET: [
+      {
+        action: 'READ',
+        subject: 'EnvironmentType'
+      }
+    ],
+    PUT: [
+      {
+        action: 'UPDATE',
+        subject: 'EnvironmentType'
+      }
+    ]
+  },
   [`/environmentTypes/${uuidRegExpAsString}/configurations`]: {
->>>>>>> 996e6195
     GET: [
       {
         action: 'READ',
@@ -186,11 +150,7 @@
       }
     ]
   },
-<<<<<<< HEAD
-  [`/environmentTypes/${uuidRegExp}/configurations/${resourceTypeToKey.envTypeConfig.toLowerCase()}-${uuidRegExp}`]:
-=======
   [`/environmentTypes/${uuidRegExpAsString}/configurations/${resourceTypeToKey.envTypeConfig.toLowerCase()}-${uuidRegExpAsString}`]:
->>>>>>> 996e6195
     {
       GET: [
         {
