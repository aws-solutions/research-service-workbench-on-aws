/*
 *  Copyright Amazon.com, Inc. or its affiliates. All Rights Reserved.
 *  SPDX-License-Identifier: Apache-2.0
 */

import { RoutesIgnored, RoutesMap } from '@aws/workbench-core-authorization';
import {
  resourceTypeToKey,
  validRolesRegExpAsString,
  uuidRegExpAsString,
  envTypeIdRegExpString,
  validSshKeyUuidRegExpAsString
} from '@aws/workbench-core-base';

const projectsIdRoutePrefix: string = `/projects/${resourceTypeToKey.project.toLowerCase()}-${uuidRegExpAsString}`;
const projectsIdEnvsIdRoutePrefix: string =
  projectsIdRoutePrefix +
  `/environments/${resourceTypeToKey.environment.toLowerCase()}-${uuidRegExpAsString}`;

export const routesMap: RoutesMap = {
  '/awsAccounts': {
    POST: [
      {
        action: 'CREATE',
        subject: 'Account'
      }
    ],
    GET: [
      {
        action: 'READ',
        subject: 'Account'
      }
    ]
  },
  '/awsAccountTemplateUrls': {
    POST: [
      {
        action: 'CREATE',
        subject: 'AccountTemplate'
      }
    ]
  },
  [`/awsAccounts/${resourceTypeToKey.account.toLowerCase()}-${uuidRegExpAsString}`]: {
    GET: [
      {
        action: 'READ',
        subject: 'Account'
      }
    ],
    PATCH: [
      {
        action: 'UPDATE',
        subject: 'Account'
      }
    ]
  },
  '/costCenters': {
    POST: [
      {
        action: 'CREATE',
        subject: 'CostCenter'
      }
    ],
    GET: [
      {
        action: 'READ',
        subject: 'CostCenter'
      }
    ]
  },
  [`/costCenters/${resourceTypeToKey.costCenter.toLowerCase()}-${uuidRegExpAsString}`]: {
    GET: [
      {
        action: 'READ',
        subject: 'CostCenter'
      }
    ],
    PATCH: [
      {
        action: 'UPDATE',
        subject: 'CostCenter'
      }
    ]
  },
  [`/costCenters/${resourceTypeToKey.costCenter.toLowerCase()}-${uuidRegExpAsString}/softDelete`]: {
    PUT: [
      {
        action: 'UPDATE',
        subject: 'CostCenter'
      }
    ]
  },
  '/datasets': {
    GET: [
      {
        action: 'READ',
        subject: 'Dataset'
      }
    ],
    POST: [
      {
        action: 'CREATE',
        subject: 'Dataset'
      }
    ]
  },
  [`/datasets/${resourceTypeToKey.dataset.toLowerCase()}-${uuidRegExpAsString}`]: {
    GET: [
      {
        action: 'READ',
        subject: 'Dataset'
      }
    ]
  },
  '/datasets/import': {
    POST: [
      {
        action: 'CREATE',
        subject: 'Dataset'
      }
    ]
  },
  '/datasets/share': {
    POST: [
      {
        action: 'CREATE',
        subject: 'Dataset'
      }
    ]
  },
  '/environments': {
    GET: [
      {
        action: 'READ',
        subject: 'Environment'
      }
    ]
  },
  [`${projectsIdRoutePrefix}/environments`]: {
    GET: [
      {
        action: 'READ',
        subject: 'Environment'
      }
    ],
    POST: [
      {
        action: 'CREATE',
        subject: 'Environment'
      }
    ]
  },
  [projectsIdEnvsIdRoutePrefix]: {
    GET: [
      {
        action: 'READ',
        subject: 'Environment'
      }
    ]
  },
  [`${projectsIdEnvsIdRoutePrefix}/connections`]: {
    GET: [
      {
        action: 'READ',
        subject: 'EnvironmentConnection'
      }
    ]
  },
  [`${projectsIdEnvsIdRoutePrefix}/start`]: {
    PUT: [
      {
        action: 'UPDATE',
        subject: 'Environment'
      }
    ]
  },
  [`${projectsIdEnvsIdRoutePrefix}/stop`]: {
    PUT: [
      {
        action: 'UPDATE',
        subject: 'Environment'
      }
    ]
  },
  [`${projectsIdEnvsIdRoutePrefix}/terminate`]: {
    PUT: [
      {
        action: 'UPDATE',
        subject: 'Environment'
      }
    ]
  },
  '/environmentTypes': {
    GET: [
      {
        action: 'READ',
        subject: 'EnvironmentType'
      }
    ]
  },
  [`/environmentTypes/${envTypeIdRegExpString}`]: {
    GET: [
      {
        action: 'READ',
        subject: 'EnvironmentType'
      }
    ],
    PATCH: [
      {
        action: 'UPDATE',
        subject: 'EnvironmentType'
      }
    ]
  },
  [`/environmentTypes/${envTypeIdRegExpString}/configurations`]: {
    GET: [
      {
        action: 'READ',
        subject: 'EnvironmentTypeConfig'
      }
    ],
    POST: [
      {
        action: 'CREATE',
        subject: 'EnvironmentTypeConfig'
      }
    ]
  },
  [`/environmentTypes/${envTypeIdRegExpString}/configurations/${resourceTypeToKey.envTypeConfig.toLowerCase()}-${uuidRegExpAsString}`]:
    {
      GET: [
        {
          action: 'READ',
          subject: 'EnvironmentTypeConfig'
        }
      ],
      PATCH: [
        {
          action: 'UPDATE',
          subject: 'EnvironmentTypeConfig'
        }
      ],
      DELETE: [
        {
          action: 'DELETE',
          subject: 'EnvironmentTypeConfig'
        }
      ]
    },
  '/projects': {
    GET: [
      {
        action: 'READ',
        subject: 'Project'
      }
    ],
    POST: [
      {
        action: 'CREATE',
        subject: 'Project'
      }
    ]
  },
  [`/projects/${resourceTypeToKey.project.toLowerCase()}-${uuidRegExpAsString}/datasets/${resourceTypeToKey.dataset.toLowerCase()}-${uuidRegExpAsString}/relationships`]:
    {
      PUT: [
        {
          action: 'UPDATE',
          subject: 'ProjectDataSet'
        }
      ],
      DELETE: [
        {
          action: 'DELETE',
          subject: 'ProjectDataSet'
        }
      ]
    },
  [`/projects/${resourceTypeToKey.project.toLowerCase()}-${uuidRegExpAsString}/environmentTypes/${envTypeIdRegExpString}/configurations`]:
    {
      GET: [
        {
          action: 'READ',
          subject: 'ProjectEnvironmentTypeConfig'
        }
      ]
    },
  [`/projects/${resourceTypeToKey.project.toLowerCase()}-${uuidRegExpAsString}/environmentTypes/${envTypeIdRegExpString}/configurations/${resourceTypeToKey.envTypeConfig.toLowerCase()}-${uuidRegExpAsString}`]:
    {
      GET: [
        {
          action: 'READ',
          subject: 'ProjectEnvironmentTypeConfig'
        }
      ]
    },
  [`/projects/${resourceTypeToKey.project.toLowerCase()}-${uuidRegExpAsString}/environmentTypes/${envTypeIdRegExpString}/configurations/${resourceTypeToKey.envTypeConfig.toLowerCase()}-${uuidRegExpAsString}/relationships`]:
    {
      PUT: [
        {
          action: 'CREATE',
          subject: 'ProjectEnvironmentTypeConfig'
        }
      ],
      DELETE: [
        {
          action: 'DELETE',
          subject: 'ProjectEnvironmentTypeConfig'
        }
      ]
    },
  [`/environmentTypes/${envTypeIdRegExpString}/configurations/${resourceTypeToKey.envTypeConfig.toLowerCase()}-${uuidRegExpAsString}/projects`]:
    {
      GET: [
        {
          action: 'READ',
          subject: 'EnvironmentTypeConfigProject'
        }
      ]
    },
  [`/projects/${resourceTypeToKey.project.toLowerCase()}-${uuidRegExpAsString}`]: {
    GET: [
      {
        action: 'READ',
        subject: 'Project'
      }
    ],
    PATCH: [
      {
        action: 'UPDATE',
        subject: 'Project'
      }
    ]
  },
  [`/projects/${resourceTypeToKey.project.toLowerCase()}-${uuidRegExpAsString}/softDelete`]: {
    PUT: [
      {
        action: 'DELETE',
        subject: 'Project'
      }
    ]
  },
  [`/projects/${resourceTypeToKey.project.toLowerCase()}-${uuidRegExpAsString}/users/${uuidRegExpAsString}`]:
    {
      POST: [
        {
          action: 'CREATE',
          subject: 'AssignUserToProject'
        }
      ],
      DELETE: [
        {
          action: 'DELETE',
          subject: 'AssignUserToProject'
        }
      ]
    },
  [`/projects/${resourceTypeToKey.project.toLowerCase()}-${uuidRegExpAsString}/users/${validRolesRegExpAsString}`]:
    {
      GET: [
        {
          action: 'READ',
          subject: 'Project'
        }
      ]
    },
  '/roles': {
    POST: [
      {
        action: 'CREATE',
        subject: 'Role'
      }
    ]
  },
  '/users': {
    GET: [
      {
        action: 'READ',
        subject: 'User'
      }
    ],
    POST: [
      {
        action: 'CREATE',
        subject: 'User'
      }
    ]
  },
  [`/users/${uuidRegExpAsString}`]: {
    DELETE: [
      {
        action: 'DELETE',
        subject: 'User'
      }
    ],
    PATCH: [
      {
        action: 'UPDATE',
        subject: 'User'
      }
    ],
    GET: [
      {
        action: 'READ',
        subject: 'User'
      }
    ]
  },
  '/roles/Researcher': {
    PUT: [
      {
        action: 'UPDATE',
        subject: 'Role'
      }
    ]
  },
  [`/projects/${resourceTypeToKey.project.toLowerCase()}-${uuidRegExpAsString}/sshKeys/${resourceTypeToKey.sshKey.toLowerCase()}-${validSshKeyUuidRegExpAsString}`]:
    {
      DELETE: [
        {
          action: 'DELETE',
          subject: 'SshKey'
        }
      ]
    },
  [`/projects/${resourceTypeToKey.project.toLowerCase()}-${uuidRegExpAsString}/sshKeys`]: {
<<<<<<< HEAD
    GET: [
      {
        action: 'READ',
=======
    POST: [
      {
        action: 'CREATE',
>>>>>>> 6eecc90d
        subject: 'SshKey'
      }
    ]
  }
};

export const routesIgnored: RoutesIgnored = {
  '/login': {
    GET: true
  },
  '/token': {
    POST: true
  },
  '/logout': {
    POST: true
  },
  '/refresh': {
    GET: true
  },
  '/loggedIn': {
    GET: true
  }
};<|MERGE_RESOLUTION|>--- conflicted
+++ resolved
@@ -424,15 +424,17 @@
       ]
     },
   [`/projects/${resourceTypeToKey.project.toLowerCase()}-${uuidRegExpAsString}/sshKeys`]: {
-<<<<<<< HEAD
-    GET: [
-      {
-        action: 'READ',
-=======
-    POST: [
-      {
-        action: 'CREATE',
->>>>>>> 6eecc90d
+    GET: [
+      {
+        action: 'READ',
+        subject: 'SshKey'
+      }
+    ]
+  },
+  [`/projects/${resourceTypeToKey.project.toLowerCase()}-${uuidRegExpAsString}/sshKeys`]: {
+    POST: [
+      {
+        action: 'CREATE',
         subject: 'SshKey'
       }
     ]
