/*
 *  Copyright Amazon.com, Inc. or its affiliates. All Rights Reserved.
 *  SPDX-License-Identifier: Apache-2.0
 */

import { RoutesIgnored, RoutesMap } from '@aws/workbench-core-authorization';
import { resourceTypeToKey, uuidRegExpAsString } from '@aws/workbench-core-base';

export const routesMap: RoutesMap = {
  '/aws-accounts': {
    POST: [
      {
        action: 'CREATE',
        subject: 'Account'
      }
    ]
  },
  '/datasets': {
    GET: [
      {
        action: 'READ',
        subject: 'Dataset'
      }
    ],
    POST: [
      {
        action: 'CREATE',
        subject: 'Dataset'
      }
    ]
  },
  [`/datasets/${resourceTypeToKey.dataset.toLowerCase()}-${uuidRegExpAsString}`]: {
    GET: [
      {
        action: 'READ',
        subject: 'Dataset'
      }
    ]
  },
  '/datasets/import': {
    POST: [
      {
        action: 'CREATE',
        subject: 'Dataset'
      }
    ]
  },
  '/datasets/share': {
    POST: [
      {
        action: 'CREATE',
        subject: 'Dataset'
      }
    ]
  },
  '/environments': {
    GET: [
      {
        action: 'READ',
        subject: 'Environment'
      }
    ],
    POST: [
      {
        action: 'CREATE',
        subject: 'Environment'
      }
    ]
  },
  [`/environments/${resourceTypeToKey.environment.toLowerCase()}-${uuidRegExpAsString}`]: {
    GET: [
      {
        action: 'READ',
        subject: 'Environment'
      }
    ]
  },
  [`/environments/${resourceTypeToKey.environment.toLowerCase()}-${uuidRegExpAsString}/connections`]: {
    GET: [
      {
        action: 'READ',
        subject: 'EnvironmentConnection'
      }
    ]
  },
  [`/environments/${resourceTypeToKey.environment.toLowerCase()}-${uuidRegExpAsString}/start`]: {
    PUT: [
      {
        action: 'UPDATE',
        subject: 'Environment'
      }
    ]
  },
  [`/environments/${resourceTypeToKey.environment.toLowerCase()}-${uuidRegExpAsString}/stop`]: {
    PUT: [
      {
        action: 'UPDATE',
        subject: 'Environment'
      }
    ]
  },
  [`/environments/${resourceTypeToKey.environment.toLowerCase()}-${uuidRegExpAsString}/terminate`]: {
    PUT: [
      {
        action: 'UPDATE',
        subject: 'Environment'
      }
    ]
  },
  '/environmentTypes': {
    GET: [
      {
        action: 'READ',
        subject: 'EnvironmentType'
      }
    ],
    POST: [
      {
        action: 'CREATE',
        subject: 'EnvironmentType'
      }
    ]
  },
<<<<<<< HEAD
  '/environmentTypes/et-prod-[0-9a-zA-Z]{13},pa-[0-9a-zA-Z]{13}': {
=======
  [`/environmentTypes/${uuidRegExpAsString}`]: {
>>>>>>> 996e6195
    GET: [
      {
        action: 'READ',
        subject: 'EnvironmentType'
      }
    ],
    PUT: [
      {
        action: 'UPDATE',
        subject: 'EnvironmentType'
      }
    ]
  },
<<<<<<< HEAD
  '/environmentTypes/et-prod-[0-9a-zA-Z]{13},pa-[0-9a-zA-Z]{13}/configurations': {
=======
  [`/environmentTypes/${uuidRegExpAsString}/configurations`]: {
>>>>>>> 996e6195
    GET: [
      {
        action: 'READ',
        subject: 'EnvironmentTypeConfig'
      }
    ],
    POST: [
      {
        action: 'CREATE',
        subject: 'EnvironmentTypeConfig'
      }
    ]
  },
<<<<<<< HEAD
  '/environmentTypes/et-prod-[0-9a-zA-Z]{13},pa-[0-9a-zA-Z]{13}/configurations/[0-9a-f]{8}-[0-9a-f]{4}-[0-9a-f]{4}-[0-9a-f]{4}-[0-9a-f]{12}':
=======
  [`/environmentTypes/${uuidRegExpAsString}/configurations/${resourceTypeToKey.envTypeConfig.toLowerCase()}-${uuidRegExpAsString}`]:
>>>>>>> 996e6195
    {
      GET: [
        {
          action: 'READ',
          subject: 'EnvironmentTypeConfig'
        }
      ],
      PUT: [
        {
          action: 'UPDATE',
          subject: 'EnvironmentTypeConfig'
        }
      ]
    },
  '/projects': {
    GET: [
      {
        action: 'READ',
        subject: 'Project'
      }
    ]
  },
  '/roles': {
    POST: [
      {
        action: 'CREATE',
        subject: 'Role'
      }
    ]
  },
  '/users': {
    GET: [
      {
        action: 'READ',
        subject: 'User'
      }
    ],
    POST: [
      {
        action: 'CREATE',
        subject: 'User'
      }
    ]
  },
  '/roles/Researcher': {
    PUT: [
      {
        action: 'UPDATE',
        subject: 'Role'
      }
    ]
  }
};

export const routesIgnored: RoutesIgnored = {
  '/login': {
    GET: true
  },
  '/token': {
    POST: true
  },
  '/logout': {
    POST: true
  },
  '/refresh': {
    GET: true
  },
  '/loggedIn': {
    GET: true
  }
};<|MERGE_RESOLUTION|>--- conflicted
+++ resolved
@@ -4,7 +4,7 @@
  */
 
 import { RoutesIgnored, RoutesMap } from '@aws/workbench-core-authorization';
-import { resourceTypeToKey, uuidRegExpAsString } from '@aws/workbench-core-base';
+import { resourceTypeToKey, uuidRegExpAsString, envTypeIdRegExpString } from '@aws/workbench-core-base';
 
 export const routesMap: RoutesMap = {
   '/aws-accounts': {
@@ -121,29 +121,21 @@
       }
     ]
   },
-<<<<<<< HEAD
-  '/environmentTypes/et-prod-[0-9a-zA-Z]{13},pa-[0-9a-zA-Z]{13}': {
-=======
-  [`/environmentTypes/${uuidRegExpAsString}`]: {
->>>>>>> 996e6195
-    GET: [
-      {
-        action: 'READ',
-        subject: 'EnvironmentType'
-      }
-    ],
-    PUT: [
-      {
-        action: 'UPDATE',
-        subject: 'EnvironmentType'
-      }
-    ]
-  },
-<<<<<<< HEAD
-  '/environmentTypes/et-prod-[0-9a-zA-Z]{13},pa-[0-9a-zA-Z]{13}/configurations': {
-=======
-  [`/environmentTypes/${uuidRegExpAsString}/configurations`]: {
->>>>>>> 996e6195
+  [`/environmentTypes/${envTypeIdRegExpString}`]: {
+    GET: [
+      {
+        action: 'READ',
+        subject: 'EnvironmentType'
+      }
+    ],
+    PUT: [
+      {
+        action: 'UPDATE',
+        subject: 'EnvironmentType'
+      }
+    ]
+  },
+  [`/environmentTypes/${envTypeIdRegExpString}/configurations`]: {
     GET: [
       {
         action: 'READ',
@@ -157,11 +149,7 @@
       }
     ]
   },
-<<<<<<< HEAD
-  '/environmentTypes/et-prod-[0-9a-zA-Z]{13},pa-[0-9a-zA-Z]{13}/configurations/[0-9a-f]{8}-[0-9a-f]{4}-[0-9a-f]{4}-[0-9a-f]{4}-[0-9a-f]{12}':
-=======
-  [`/environmentTypes/${uuidRegExpAsString}/configurations/${resourceTypeToKey.envTypeConfig.toLowerCase()}-${uuidRegExpAsString}`]:
->>>>>>> 996e6195
+  [`/environmentTypes/${envTypeIdRegExpString}/configurations/${resourceTypeToKey.envTypeConfig.toLowerCase()}-${uuidRegExpAsString}`]:
     {
       GET: [
         {
