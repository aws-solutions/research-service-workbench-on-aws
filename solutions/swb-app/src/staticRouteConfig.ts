/*
 *  Copyright Amazon.com, Inc. or its affiliates. All Rights Reserved.
 *  SPDX-License-Identifier: Apache-2.0
 */

import { RoutesIgnored, RoutesMap } from '@aws/workbench-core-authorization';
import { resourceTypeToKey, uuidRegExpAsString } from '@aws/workbench-core-base';

export const routesMap: RoutesMap = {
  '/awsAccounts': {
    POST: [
      {
        action: 'CREATE',
        subject: 'Account'
      }
    ],
    GET: [
      {
        action: 'READ',
        subject: 'Account'
      }
    ]
  },
<<<<<<< HEAD
  '/aws-accounts/get-template': {
    POST: [
      {
        action: 'CREATE',
        subject: 'Template'
      }
    ]
  },
  [`/aws-accounts/${resourceTypeToKey.account.toLowerCase()}-${uuidRegExpAsString}`]: {
=======
  [`/awsAccounts/${resourceTypeToKey.account.toLowerCase()}-${uuidRegExpAsString}`]: {
>>>>>>> 2120c82a
    GET: [
      {
        action: 'READ',
        subject: 'Account'
      }
    ],
    PATCH: [
      {
        action: 'UPDATE',
        subject: 'Account'
      }
    ]
  },
  '/costCenters': {
    POST: [
      {
        action: 'CREATE',
        subject: 'CostCenter'
      }
    ]
  },
  [`/costCenters/${resourceTypeToKey.costCenter.toLowerCase()}-${uuidRegExpAsString}`]: {
    GET: [
      {
        action: 'READ',
        subject: 'CostCenter'
      }
    ]
  },
  '/datasets': {
    GET: [
      {
        action: 'READ',
        subject: 'Dataset'
      }
    ],
    POST: [
      {
        action: 'CREATE',
        subject: 'Dataset'
      }
    ]
  },
  [`/datasets/${resourceTypeToKey.dataset.toLowerCase()}-${uuidRegExpAsString}`]: {
    GET: [
      {
        action: 'READ',
        subject: 'Dataset'
      }
    ]
  },
  '/datasets/import': {
    POST: [
      {
        action: 'CREATE',
        subject: 'Dataset'
      }
    ]
  },
  '/datasets/share': {
    POST: [
      {
        action: 'CREATE',
        subject: 'Dataset'
      }
    ]
  },
  '/environments': {
    GET: [
      {
        action: 'READ',
        subject: 'Environment'
      }
    ],
    POST: [
      {
        action: 'CREATE',
        subject: 'Environment'
      }
    ]
  },
  [`/environments/${resourceTypeToKey.environment.toLowerCase()}-${uuidRegExpAsString}`]: {
    GET: [
      {
        action: 'READ',
        subject: 'Environment'
      }
    ]
  },
  [`/environments/${resourceTypeToKey.environment.toLowerCase()}-${uuidRegExpAsString}/connections`]: {
    GET: [
      {
        action: 'READ',
        subject: 'EnvironmentConnection'
      }
    ]
  },
  [`/environments/${resourceTypeToKey.environment.toLowerCase()}-${uuidRegExpAsString}/start`]: {
    PUT: [
      {
        action: 'UPDATE',
        subject: 'Environment'
      }
    ]
  },
  [`/environments/${resourceTypeToKey.environment.toLowerCase()}-${uuidRegExpAsString}/stop`]: {
    PUT: [
      {
        action: 'UPDATE',
        subject: 'Environment'
      }
    ]
  },
  [`/environments/${resourceTypeToKey.environment.toLowerCase()}-${uuidRegExpAsString}/terminate`]: {
    PUT: [
      {
        action: 'UPDATE',
        subject: 'Environment'
      }
    ]
  },
  '/environmentTypes': {
    GET: [
      {
        action: 'READ',
        subject: 'EnvironmentType'
      }
    ],
    POST: [
      {
        action: 'CREATE',
        subject: 'EnvironmentType'
      }
    ]
  },
  [`/environmentTypes/${uuidRegExpAsString}`]: {
    GET: [
      {
        action: 'READ',
        subject: 'EnvironmentType'
      }
    ],
    PUT: [
      {
        action: 'UPDATE',
        subject: 'EnvironmentType'
      }
    ]
  },
  [`/environmentTypes/${uuidRegExpAsString}/configurations`]: {
    GET: [
      {
        action: 'READ',
        subject: 'EnvironmentTypeConfig'
      }
    ],
    POST: [
      {
        action: 'CREATE',
        subject: 'EnvironmentTypeConfig'
      }
    ]
  },
  [`/environmentTypes/${uuidRegExpAsString}/configurations/${resourceTypeToKey.envTypeConfig.toLowerCase()}-${uuidRegExpAsString}`]:
    {
      GET: [
        {
          action: 'READ',
          subject: 'EnvironmentTypeConfig'
        }
      ],
      PUT: [
        {
          action: 'UPDATE',
          subject: 'EnvironmentTypeConfig'
        }
      ]
    },
  '/projects': {
    GET: [
      {
        action: 'READ',
        subject: 'Project'
      }
    ]
  },
  '/roles': {
    POST: [
      {
        action: 'CREATE',
        subject: 'Role'
      }
    ]
  },
  '/users': {
    GET: [
      {
        action: 'READ',
        subject: 'User'
      }
    ],
    POST: [
      {
        action: 'CREATE',
        subject: 'User'
      }
    ]
  },
  '/roles/Researcher': {
    PUT: [
      {
        action: 'UPDATE',
        subject: 'Role'
      }
    ]
  }
};

export const routesIgnored: RoutesIgnored = {
  '/login': {
    GET: true
  },
  '/token': {
    POST: true
  },
  '/logout': {
    POST: true
  },
  '/refresh': {
    GET: true
  },
  '/loggedIn': {
    GET: true
  }
};<|MERGE_RESOLUTION|>--- conflicted
+++ resolved
@@ -21,8 +21,7 @@
       }
     ]
   },
-<<<<<<< HEAD
-  '/aws-accounts/get-template': {
+  '/awsAccounts/get-template': {
     POST: [
       {
         action: 'CREATE',
@@ -30,10 +29,7 @@
       }
     ]
   },
-  [`/aws-accounts/${resourceTypeToKey.account.toLowerCase()}-${uuidRegExpAsString}`]: {
-=======
   [`/awsAccounts/${resourceTypeToKey.account.toLowerCase()}-${uuidRegExpAsString}`]: {
->>>>>>> 2120c82a
     GET: [
       {
         action: 'READ',
