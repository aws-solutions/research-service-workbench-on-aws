--- conflicted
+++ resolved
@@ -3,22 +3,11 @@
  *  SPDX-License-Identifier: Apache-2.0
  */
 
-<<<<<<< HEAD
-=======
-import { isInvalidPaginationTokenError, validateAndParse } from '@aws/workbench-core-base';
-import {
-  Status,
-  UserManagementService,
-  isUserNotFoundError,
-  isInvalidParameterError,
-  isUserAlreadyExistsError,
-  ListUsersRequest,
-  ListUsersRequestParser
-} from '@aws/workbench-core-user-management';
->>>>>>> f68389ce
 import * as Boom from '@hapi/boom';
 import { Request, Response, Router } from 'express';
 import _ from 'lodash';
+import { ListUsersRequest, ListUsersRequestParser } from './accounts/users/listUsersRequest';
+import { isInvalidPaginationTokenError } from './base/errors/invalidPaginationTokenError';
 import { validateAndParse } from './base/utilities/validatorHelper';
 import { wrapAsync } from './errorHandlers';
 import { isInvalidParameterError } from './userManagement/errors/invalidParameterError';
