--- conflicted
+++ resolved
@@ -16,13 +16,7 @@
   isUserAlreadyExistsError,
   UpdateUserRequest,
   UpdateUserRequestParser
-<<<<<<< HEAD
-} from '@aws/workbench-core-authentication';
-
-import { validateAndParse } from '@aws/workbench-core-base';
-=======
 } from '@aws/workbench-core-user-management';
->>>>>>> e30ed54d
 import * as Boom from '@hapi/boom';
 import { Request, Response, Router } from 'express';
 import { validate } from 'jsonschema';
