/*
 *  Copyright Amazon.com, Inc. or its affiliates. All Rights Reserved.
 *  SPDX-License-Identifier: Apache-2.0
 */

// User management
import {
  CreateRoleSchema,
  CreateUserSchema,
  Status,
  UpdateRoleSchema,
  UserManagementService,
  isUserNotFoundError,
  isRoleNotFoundError,
  isInvalidParameterError,
  isUserAlreadyExistsError,
  UpdateUserRequest,
  UpdateUserRequestParser
} from '@aws/workbench-core-authentication';

import { validateAndParse } from '@aws/workbench-core-base';
import * as Boom from '@hapi/boom';
import { Request, Response, Router } from 'express';
import { validate } from 'jsonschema';
import _ from 'lodash';
import { wrapAsync } from './errorHandlers';
import { processValidatorResult } from './validatorHelper';

export function setUpUserRoutes(router: Router, userService: UserManagementService): void {
  router.post(
    '/users',
    wrapAsync(async (req: Request, res: Response) => {
      try {
        processValidatorResult(validate(req.body, CreateUserSchema));
        const response = await userService.createUser(req.body);
        res.status(201).send(response);
      } catch (err) {
        if (isInvalidParameterError(err)) {
          throw Boom.badRequest(`Invalid parameter: ${err.message}`);
        }

        if (isUserAlreadyExistsError(err)) {
          throw Boom.conflict(`User with this email already exist.`);
        }

        if (Boom.isBoom(err)) {
          throw err;
        }

        throw Boom.badImplementation(`Could not create user`);
      }
    })
  );

  router.get(
    '/users',
    wrapAsync(async (req: Request, res: Response) => {
<<<<<<< HEAD
      const users = await user.listUsers();
      res.status(200).json({ users });
=======
      const users = await userService.listUsers();
      res.status(200).json({ users });
    })
  );

  router.get(
    '/users/:userId',
    wrapAsync(async (req: Request, res: Response) => {
      const userId = req.params.userId;
      try {
        const user = await userService.getUser(userId);
        res.status(200).json(user);
      } catch (err) {
        if (isUserNotFoundError(err)) throw Boom.notFound(`Could not find user ${userId}`);
        if (Boom.isBoom(err)) throw err;
        throw Boom.badImplementation(`Could not find user ${userId}`);
      }
    })
  );

  router.delete(
    '/users/:userId',
    wrapAsync(async (req: Request, res: Response) => {
      const userId = req.params.userId;
      try {
        const existingUser = await userService.getUser(userId);
        if (existingUser.status !== Status.INACTIVE) {
          throw Boom.badRequest(
            `Could not delete user ${userId}. Expected status: ${Status[Status.INACTIVE]}; received: ${
              Status[existingUser.status]
            }`
          );
        }

        await userService.deleteUser(userId);
        res.status(204).send();
      } catch (err) {
        if (isUserNotFoundError(err)) throw Boom.notFound(`Could not find user ${userId}`);
        if (Boom.isBoom(err)) throw err;
        throw Boom.badImplementation(`Could not delete user ${userId}`);
      }
    })
  );

  router.patch(
    '/users/:userId',
    wrapAsync(async (req: Request, res: Response) => {
      const updateUserRequest = validateAndParse<UpdateUserRequest>(UpdateUserRequestParser, req.body);

      const userId = req.params.userId;
      const { status, roles, ...rest } = updateUserRequest;
      try {
        const existingUser = await userService.getUser(userId);

        if (!_.isUndefined(status)) {
          if (status === 'ACTIVE' && existingUser.status === Status.INACTIVE)
            await userService.activateUser(userId);
          if (status === 'INACTIVE' && existingUser.status === Status.ACTIVE)
            await userService.deactivateUser(userId);
        }

        if (!_.isEmpty(roles) && !_.isEqual(existingUser.roles, roles)) {
          const rolesToAdd = _.difference(roles, existingUser.roles);
          await Promise.all(
            _.map(rolesToAdd, async (role) => {
              await userService.addUserToRole(userId, role);
            })
          );
          const rolesToRemove = _.difference(existingUser.roles, roles ?? []);
          await Promise.all(
            _.map(rolesToRemove, async (role) => {
              await userService.removeUserFromRole(userId, role);
            })
          );
        }

        // Since updateUser() requires object of type User
        await userService.updateUser(userId, { ...existingUser, ...rest });
        res.status(204).send();
      } catch (err) {
        if (isUserNotFoundError(err)) throw Boom.notFound(`Could not find user ${userId}`);
        if (isRoleNotFoundError(err))
          throw Boom.notFound(
            'Please make sure all specified roles exist as groups in the Cognito User Pool'
          );
        if (isInvalidParameterError(err))
          throw Boom.notFound(
            'Please make sure specified email is in valid email format and not already in use in the Cognito User Pool'
          );
        if (Boom.isBoom(err)) throw err;
        throw Boom.badImplementation(`Could not update user ${userId}`);
      }
>>>>>>> 1197bae1
    })
  );

  router.post(
    '/roles',
    wrapAsync(async (req: Request, res: Response) => {
      processValidatorResult(validate(req.body, CreateRoleSchema));
      const response = await userService.createRole(req.body.roleName);
      res.status(201).send(response);
    })
  );

  router.put(
    '/roles/:roleName',
    wrapAsync(async (req: Request, res: Response) => {
      processValidatorResult(validate(req.body, UpdateRoleSchema));
      if (!_.isString(req.params.roleName)) {
        throw Boom.badRequest('roleName must be a string.');
      }
      const response = await userService.addUserToRole(req.body.username, req.params.roleName);
      res.send(response);
    })
  );
}<|MERGE_RESOLUTION|>--- conflicted
+++ resolved
@@ -55,10 +55,6 @@
   router.get(
     '/users',
     wrapAsync(async (req: Request, res: Response) => {
-<<<<<<< HEAD
-      const users = await user.listUsers();
-      res.status(200).json({ users });
-=======
       const users = await userService.listUsers();
       res.status(200).json({ users });
     })
@@ -151,7 +147,6 @@
         if (Boom.isBoom(err)) throw err;
         throw Boom.badImplementation(`Could not update user ${userId}`);
       }
->>>>>>> 1197bae1
     })
   );
 
