/*
 *  Copyright Amazon.com, Inc. or its affiliates. All Rights Reserved.
 *  SPDX-License-Identifier: Apache-2.0
 */

import { AuthenticatedUser, AuthenticatedUserParser } from '@aws/workbench-core-authorization';
import {
  DEFAULT_API_PAGE_SIZE,
  resourceTypeToKey,
  uuidWithLowercasePrefixRegExp
} from '@aws/workbench-core-base';
import { isDataSetHasEndpointError } from '@aws/workbench-core-datasets';
import * as Boom from '@hapi/boom';
import { Request, Response, Router } from 'express';
import { toNumber } from 'lodash';
import { CreateDataSetRequest, CreateDataSetRequestParser } from './dataSets/createDataSetRequestParser';
import {
  CreateExternalEndpointRequest,
  CreateExternalEndpointRequestParser
} from './dataSets/createExternalEndpointRequestParser';
import {
  DataSetFileUploadRequest,
  DataSetFileUploadRequestParser
} from './dataSets/DataSetFileUploadRequestParser';
import { DataSetPlugin } from './dataSets/dataSetPlugin';
import {
  ListDataSetAccessPermissionsRequest,
  ListDataSetAccessPermissionsRequestParser
} from './dataSets/listDataSetAccessPermissionsRequestParser';
import {
  ProjectAddAccessRequest,
  ProjectAddAccessRequestParser
} from './dataSets/projectAddAccessRequestParser';
import {
  ProjectRemoveAccessRequest,
  ProjectRemoveAccessRequestParser
} from './dataSets/projectRemoveAccessRequestParser';
import { RemoveDataSetRequest, RemoveDataSetRequestParser } from './dataSets/removeDataSetRequestParser';
import { wrapAsync } from './errorHandlers';
import { isConflictError } from './errors/conflictError';
import { validateAndParse } from './validatorHelper';

export function setUpDSRoutes(router: Router, dataSetService: DataSetPlugin): void {
  // creates new prefix in S3 (assumes S3 bucket exist already)
  router.post(
    '/projects/:projectId/datasets',
    wrapAsync(async (req: Request, res: Response) => {
      const validatedRequest = validateAndParse<CreateDataSetRequest>(CreateDataSetRequestParser, req.body);
      const dataSet = await dataSetService.provisionDataSet(req.params.projectId, {
        name: validatedRequest.name,
        storageName: validatedRequest.storageName,
        path: validatedRequest.path,
        awsAccountId: validatedRequest.awsAccountId,
        region: validatedRequest.region,
        storageProvider: dataSetService.storagePlugin,
        type: validatedRequest.type,
        authenticatedUser: res.locals.user
      });

      res.status(201).send(dataSet);
    })
  );

  // import new prefix (assumes S3 bucket and path exist already)
  router.post(
    '/projects/:projectsId/datasets/import',
    wrapAsync(async (req: Request, res: Response) => {
      const validatedRequest = validateAndParse<CreateDataSetRequest>(req.body, CreateDataSetRequestParser);
      const dataSet = await dataSetService.importDataSet({
        name: validatedRequest.name,
        storageName: validatedRequest.storageName,
        path: validatedRequest.path,
        awsAccountId: validatedRequest.awsAccountId,
        region: validatedRequest.region,
        storageProvider: dataSetService.storagePlugin,
        type: validatedRequest.type,
        authenticatedUser: res.locals.user
      });
      res.status(201).send(dataSet);
    })
  );

  // share dataset
  router.post(
    '/projects/:projectsId/datasets/:id/share',
    wrapAsync(async (req: Request, res: Response) => {
      if (req.params.id.match(uuidWithLowercasePrefixRegExp(resourceTypeToKey.dataset)) === null) {
        throw Boom.badRequest('id request parameter is invalid');
      }
      const validatedRequest = validateAndParse<CreateExternalEndpointRequest>(
        req.body,
        CreateExternalEndpointRequestParser
      );
      await dataSetService.addDataSetExternalEndpoint({
        ...validatedRequest,
        dataSetId: req.params.id,
        authenticatedUser: res.locals.user
      });
      res.status(201).send();
    })
  );

  // Get dataset
  router.get(
    '/projects/:projectsId/datasets/:dataSetId',
    wrapAsync(async (req: Request, res: Response) => {
      if (req.params.dataSetId.match(uuidWithLowercasePrefixRegExp(resourceTypeToKey.dataset)) === null) {
        throw Boom.badRequest('dataSetId request parameter is invalid');
      }

      const authenticatedUser = validateAndParse<AuthenticatedUser>(AuthenticatedUserParser, res.locals.user);
      const dataset = await dataSetService.getDataSet(req.params.dataSetId, authenticatedUser);
      res.send(dataset);
    })
  );

  // Add file to dataset
  router.get(
    '/projects/:projectsId/datasets/:dataSetId/upload-requests',
    wrapAsync(async (req: Request, res: Response) => {
      if (req.params.dataSetId.match(uuidWithLowercasePrefixRegExp(resourceTypeToKey.dataset)) === null) {
        throw Boom.badRequest('dataSetId request parameter is invalid');
      }

      const validatedRequest = validateAndParse<DataSetFileUploadRequest>(DataSetFileUploadRequestParser, {
        dataSetId: req.params.dataSetId,
        filenames: req.query.filenames
      });
      const authenticatedUser = validateAndParse<AuthenticatedUser>(AuthenticatedUserParser, res.locals.user);

      if (typeof validatedRequest.filenames === 'string') {
        validatedRequest.filenames = [validatedRequest.filenames];
      }

      const urls = await Promise.all(
        validatedRequest.filenames.map((filename) =>
          dataSetService.getSinglePartFileUploadUrl(validatedRequest.dataSetId, filename, authenticatedUser)
        )
      );

      res.status(200).json({ urls });
    })
  );

  // List dataSets
  router.get(
    '/datasets',
    wrapAsync(async (req: Request, res: Response) => {
      const authenticatedUser = validateAndParse<AuthenticatedUser>(AuthenticatedUserParser, res.locals.user);
      const pageSize = toNumber(req.query.pageSize) || DEFAULT_API_PAGE_SIZE;
      const paginationToken = req.query.paginationToken?.toString();

      const response = await dataSetService.listDataSets(authenticatedUser, pageSize, paginationToken);
      res.send(response);
    })
  );

<<<<<<< HEAD
  // List project dataSets
  router.get(
    '/projects/:projectId/datasets',
    wrapAsync(async (req: Request, res: Response) => {
      const authenticatedUser = validateAndParse<AuthenticatedUser>(AuthenticatedUserParser, res.locals.user);
      const pageSize = toNumber(req.query.pageSize) || DEFAULT_API_PAGE_SIZE;
      const paginationToken = req.query.paginationToken?.toString();
      const projectId = req.params.projectId;

      const response = await dataSetService.listDataSetsForProject(
        projectId,
        authenticatedUser,
        pageSize,
        paginationToken
      );
=======
  // Get DataSet
  router.get(
    '/datasets/:datasetId',
    wrapAsync(async (req: Request, res: Response) => {
      const authenticatedUser = validateAndParse<AuthenticatedUser>(AuthenticatedUserParser, res.locals.user);

      const response = await dataSetService.getDataSet(req.params.datasetId, authenticatedUser);
>>>>>>> 4d6c81f3
      res.send(response);
    })
  );

  router.put(
    '/projects/:projectId/datasets/:datasetId/relationships',
    wrapAsync(async (req: Request, res: Response) => {
      const validatedRequest = validateAndParse<ProjectAddAccessRequest>(ProjectAddAccessRequestParser, {
        authenticatedUser: res.locals.user,
        projectId: req.params.projectId,
        dataSetId: req.params.datasetId,
        accessLevel: req.body.accessLevel
      });

      await dataSetService.addAccessForProject(validatedRequest);

      res.status(204).send();
    })
  );

  router.delete(
    '/projects/:projectId/datasets/:datasetId/relationships',
    wrapAsync(async (req: Request, res: Response) => {
      const validatedRequest = validateAndParse<ProjectRemoveAccessRequest>(
        ProjectRemoveAccessRequestParser,
        {
          authenticatedUser: res.locals.user,
          projectId: req.params.projectId,
          dataSetId: req.params.datasetId
        }
      );

      await dataSetService.removeAccessForProject(validatedRequest);

      res.status(204).send();
    })
  );

  router.get(
    '/projects/:projectId/datasets/:datasetId/permissions',
    wrapAsync(async (req: Request, res: Response) => {
      const validatedRequest = validateAndParse<ListDataSetAccessPermissionsRequest>(
        ListDataSetAccessPermissionsRequestParser,
        {
          ...req.query,
          authenticatedUser: res.locals.user,
          dataSetId: req.params.datasetId
        }
      );
      res.send(await dataSetService.listDataSetAccessPermissions(validatedRequest));
    })
  );

  router.delete(
    '/projects/:projectId/datasets/:datasetId',
    wrapAsync(async (req: Request, res: Response) => {
      const validatedRequest = validateAndParse<RemoveDataSetRequest>(RemoveDataSetRequestParser, {
        authenticatedUser: res.locals.user,
        dataSetId: req.params.datasetId
      });

      try {
        await dataSetService.removeDataSet(validatedRequest.dataSetId, validatedRequest.authenticatedUser);

        res.status(204).send();
      } catch (e) {
        console.error(e);

        if (isConflictError(e)) {
          throw Boom.conflict(e.message);
        }

        if (isDataSetHasEndpointError(e)) {
          throw Boom.conflict(e.message);
        }

        throw Boom.badImplementation(`There was a problem deleting ${req.params.datasetId}`);
      }
    })
  );
}<|MERGE_RESOLUTION|>--- conflicted
+++ resolved
@@ -155,7 +155,6 @@
     })
   );
 
-<<<<<<< HEAD
   // List project dataSets
   router.get(
     '/projects/:projectId/datasets',
@@ -171,7 +170,10 @@
         pageSize,
         paginationToken
       );
-=======
+      res.send(response);
+    })
+  );
+
   // Get DataSet
   router.get(
     '/datasets/:datasetId',
@@ -179,7 +181,6 @@
       const authenticatedUser = validateAndParse<AuthenticatedUser>(AuthenticatedUserParser, res.locals.user);
 
       const response = await dataSetService.getDataSet(req.params.datasetId, authenticatedUser);
->>>>>>> 4d6c81f3
       res.send(response);
     })
   );
