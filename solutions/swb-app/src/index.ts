/*
 *  Copyright Amazon.com, Inc. or its affiliates. All Rights Reserved.
 *  SPDX-License-Identifier: Apache-2.0
 */

import { ApiRouteConfig, ApiRoute, HTTPMethod } from './apiRouteConfig';
import { AddRemoveAccessPermissionRequest } from './dataSets/addRemoveAccessPermissionRequest';
import { CreateProvisionDatasetRequest } from './dataSets/createProvisionDatasetRequest';
import { DataSet } from './dataSets/dataSet';
import {
  DataSetAddExternalEndpointResponse,
  DataSetAddExternalEndpointResponseParser
} from './dataSets/dataSetAddExternalEndpointResponseParser';
import { DataSetExternalEndpointRequest } from './dataSets/dataSetExternalEndpointRequest';
import { DataSetPlugin } from './dataSets/dataSetPlugin';
import { DataSetStoragePlugin } from './dataSets/dataSetStoragePlugin';
import { GetAccessPermissionRequest } from './dataSets/getAccessPermissionRequestParser';
import { PermissionsResponse, PermissionsResponseParser } from './dataSets/permissionsResponseParser';
import { CreateEnvironmentTypeConfigRequest } from './envTypeConfigs/createEnvironmentTypeConfigRequest';
import { DeleteEnvironmentTypeConfigRequest } from './envTypeConfigs/deleteEnvironmentTypeConfigRequest';
import { EnvironmentTypeConfig } from './envTypeConfigs/environmentTypeConfig';
import { EnvTypeConfigPlugin } from './envTypeConfigs/envTypeConfigPlugin';
import { GetEnvironmentTypeConfigRequest } from './envTypeConfigs/getEnvironmentTypeConfigRequest';
import { ListEnvironmentTypeConfigsRequest } from './envTypeConfigs/listEnvironmentTypeConfigsRequest';
import { UpdateEnvironmentTypeConfigRequest } from './envTypeConfigs/updateEnvironmentTypeConfigsRequest';
import { AwsServiceError } from './errors/awsServiceError';
import { ConflictError } from './errors/conflictError';
import { DatabaseError } from './errors/databaseError';
import { Ec2Error } from './errors/ec2Error';
import { NoKeyExistsError } from './errors/noKeyExistsError';
import { NonUniqueKeyError } from './errors/nonUniqueKeyError';
import { generateRouter } from './generateRouter';
import { ProjectEnvPlugin } from './projectEnvs/projectEnvPlugin';
import { AssociateProjectEnvTypeConfigRequest } from './projectEnvTypeConfigs/associateProjectEnvTypeConfigRequest';
import { DisassociateProjectEnvTypeConfigRequest } from './projectEnvTypeConfigs/disassociateProjectEnvTypeConfigRequest';
import {
  GetProjectEnvTypeConfigRequest,
  GetProjectEnvTypeConfigRequestParser
} from './projectEnvTypeConfigs/getProjectEnvTypeConfigRequest';
import {
  ListEnvTypeConfigProjectsRequest,
  ListEnvTypeConfigProjectsRequestParser
} from './projectEnvTypeConfigs/listEnvTypeConfigProjectsRequest';

import {
  ListProjectEnvTypeConfigsRequest,
  ListProjectEnvTypeConfigsRequestParser
} from './projectEnvTypeConfigs/listProjectEnvTypeConfigsRequest';
import { Project } from './projectEnvTypeConfigs/project';
import { ProjectEnvTypeConfigPlugin } from './projectEnvTypeConfigs/projectEnvTypeConfigPlugin';
import { CreateSshKeyRequest } from './sshKeys/createSshKeyRequest';
import { CreateSshKeyResponse } from './sshKeys/createSshKeyResponse';
import { DeleteSshKeyRequest } from './sshKeys/deleteSshKeyRequest';
import { ListUserSshKeysForProjectRequest } from './sshKeys/listUserSshKeysForProjectRequest';
import { ListUserSshKeysForProjectResponse } from './sshKeys/listUserSshKeysForProjectResponse';
import { SendPublicKeyRequest } from './sshKeys/sendPublicKeyRequest';
import { SendPublicKeyResponse } from './sshKeys/sendPublicKeyResponse';
import { SshKey, SshKeyParser } from './sshKeys/sshKey';
import { SshKeyPlugin } from './sshKeys/sshKeyPlugin';

export {
  generateRouter,
  AddRemoveAccessPermissionRequest,
  ApiRouteConfig,
  ApiRoute,
  CreateProvisionDatasetRequest,
  DataSet,
  DataSetAddExternalEndpointResponse,
  DataSetAddExternalEndpointResponseParser,
  DataSetExternalEndpointRequest,
  DataSetPlugin,
  DataSetStoragePlugin,
  GetAccessPermissionRequest,
  HTTPMethod,
  ListProjectEnvTypeConfigsRequest,
  ListProjectEnvTypeConfigsRequestParser,
  PermissionsResponse,
  PermissionsResponseParser,
  ProjectEnvPlugin,
  ProjectEnvTypeConfigPlugin,
  CreateSshKeyRequest,
  CreateSshKeyResponse,
  DeleteSshKeyRequest,
  ListUserSshKeysForProjectRequest,
  ListUserSshKeysForProjectResponse,
  SshKey,
  SshKeyParser,
  SshKeyPlugin,
  SendPublicKeyRequest,
  SendPublicKeyResponse,
  DatabaseError,
  NonUniqueKeyError,
  NoKeyExistsError,
<<<<<<< HEAD
  Ec2Error
=======
  Ec2Error,
  AwsServiceError,
  CreateEnvironmentTypeConfigRequest,
  UpdateEnvironmentTypeConfigRequest,
  DeleteEnvironmentTypeConfigRequest,
  GetEnvironmentTypeConfigRequest,
  ListEnvironmentTypeConfigsRequest,
  EnvironmentTypeConfig,
  EnvTypeConfigPlugin,
  AssociateProjectEnvTypeConfigRequest,
  DisassociateProjectEnvTypeConfigRequest,
  ConflictError,
  GetProjectEnvTypeConfigRequest,
  GetProjectEnvTypeConfigRequestParser,
  ListEnvTypeConfigProjectsRequest,
  ListEnvTypeConfigProjectsRequestParser,
  Project
>>>>>>> 8c15c8cd
};<|MERGE_RESOLUTION|>--- conflicted
+++ resolved
@@ -91,9 +91,6 @@
   DatabaseError,
   NonUniqueKeyError,
   NoKeyExistsError,
-<<<<<<< HEAD
-  Ec2Error
-=======
   Ec2Error,
   AwsServiceError,
   CreateEnvironmentTypeConfigRequest,
@@ -111,5 +108,4 @@
   ListEnvTypeConfigProjectsRequest,
   ListEnvTypeConfigProjectsRequestParser,
   Project
->>>>>>> 8c15c8cd
 };