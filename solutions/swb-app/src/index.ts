--- conflicted
+++ resolved
@@ -115,10 +115,7 @@
   ListEnvTypeConfigProjectsRequest,
   ListEnvTypeConfigProjectsRequestParser,
   Project,
-<<<<<<< HEAD
   NoInstanceFoundError,
-  ConnectionInfoNotDefinedError
-=======
+  ConnectionInfoNotDefinedError,
   DuplicateKeyError
->>>>>>> 44475ed3
 };