--- conflicted
+++ resolved
@@ -1,6 +1,4 @@
-<<<<<<< HEAD
 import cors from 'cors';
-=======
 import {
   verifyToken,
   AuthenticationService,
@@ -18,7 +16,6 @@
 } from '@amzn/workbench-core-authorization';
 import { LoggingService } from '@amzn/workbench-core-logging';
 import cookieParser from 'cookie-parser';
->>>>>>> 2e1aabdf
 import express = require('express');
 import { Router, Express, Request, Response } from 'express';
 import { setUpAccountRoutes } from './accountRoutes';
