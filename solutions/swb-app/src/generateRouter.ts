/*
 *  Copyright Amazon.com, Inc. or its affiliates. All Rights Reserved.
 *  SPDX-License-Identifier: Apache-2.0
 */

import {
  verifyToken,
  AuthenticationService,
  CognitoAuthenticationPluginOptions,
  CognitoAuthenticationPlugin,
  UserManagementService,
  CognitoUserManagementPlugin
} from '@aws/workbench-core-authentication';
import {
  withAuth,
  AuthorizationService,
  CASLAuthorizationPlugin,
  PermissionsMap,
  RoutesIgnored,
  RoutesMap,
  StaticPermissionsPlugin
} from '@aws/workbench-core-authorization';
import { LoggingService } from '@aws/workbench-core-logging';
import cookieParser from 'cookie-parser';
import cors from 'cors';
<<<<<<< HEAD
import csurf from 'csurf';
=======
>>>>>>> 0fdfa5c1
import express, { Router, Express, Request, Response } from 'express';
import { setUpAccountRoutes } from './accountRoutes';
import { ApiRoute, ApiRouteConfig } from './apiRouteConfig';
import { setUpAuthRoutes } from './authRoutes';
import { setUpDSRoutes } from './datasetRoutes';
import { setUpEnvRoutes } from './environmentRoutes';
import { setUpEnvTypeConfigRoutes } from './environmentTypeConfigRoutes';
import { setUpEnvTypeRoutes } from './environmentTypeRoutes';
import { boomErrorHandler, unknownErrorHandler } from './errorHandlers';
import { setUpProjectRoutes } from './projectRoutes';
import * as StaticPermissionsConfig from './staticPermissionsConfig';
import * as StaticRoutesConfig from './staticRouteConfig';
import { setUpUserRoutes } from './userRoutes';

export function generateRouter(apiRouteConfig: ApiRouteConfig): Express {
  const app: Express = express();
  app.disable('x-powered-by');
  const router: Router = express.Router();

  app.use(
    cors({
      origin: apiRouteConfig.allowedOrigins,
      credentials: true
    })
  );
  // parse application/json
  app.use(express.json());
  app.use(cookieParser());
  app.use(
    csurf({
      cookie: {
        httpOnly: true,
        secure: true,
        sameSite: 'none'
      }
    })
  );

  const cognitoPluginOptions: CognitoAuthenticationPluginOptions = {
    cognitoDomain: process.env.COGNITO_DOMAIN!,
    userPoolId: process.env.USER_POOL_ID!,
    clientId: process.env.CLIENT_ID!,
    clientSecret: process.env.CLIENT_SECRET!
  };

  const authenticationService = new AuthenticationService(
    new CognitoAuthenticationPlugin(cognitoPluginOptions)
  );

  // Create Authorization Service
  const staticPermissionsMap: PermissionsMap = StaticPermissionsConfig.permissionsMap;
  const staticRoutesMap: RoutesMap = StaticRoutesConfig.routesMap;
  const staticRoutesIgnored: RoutesIgnored = StaticRoutesConfig.routesIgnored;
  const logger: LoggingService = new LoggingService();
  const staticPermissionsPlugin: StaticPermissionsPlugin = new StaticPermissionsPlugin(
    staticPermissionsMap,
    staticRoutesMap,
    staticRoutesIgnored,
    logger
  );
  const caslAuthorizationsPlugin: CASLAuthorizationPlugin = new CASLAuthorizationPlugin();
  const authorizationService: AuthorizationService = new AuthorizationService(
    caslAuthorizationsPlugin,
    staticPermissionsPlugin
  );

  app.use(verifyToken(authenticationService, { ignoredRoutes: staticRoutesIgnored, loggingService: logger }));
  app.use(withAuth(authorizationService, { logger: logger }));

  // Dynamic routes
  apiRouteConfig.routes.forEach((apiRoute: ApiRoute) => {
    // Config setting is provided by developer, and not external user request
    // nosemgrep
    router[apiRoute.httpMethod](apiRoute.path, async (req: Request, res: Response) => {
      // Config setting is provided by developer, and not external user request
      // nosemgrep
      const response = await apiRoute.service[apiRoute.serviceAction]();
      res.send(response);
    });
  });

  const userManagementService: UserManagementService = new UserManagementService(
    new CognitoUserManagementPlugin(cognitoPluginOptions.userPoolId)
  );

  setUpEnvRoutes(router, apiRouteConfig.environments, apiRouteConfig.environmentService);
  setUpDSRoutes(router, apiRouteConfig.dataSetService, apiRouteConfig.dataSetsStoragePlugin);
  setUpAccountRoutes(router, apiRouteConfig.account);
  setUpAuthRoutes(router, authenticationService, logger);
  setUpUserRoutes(router, userManagementService);
  setUpEnvTypeRoutes(router, apiRouteConfig.environmentTypeService);
  setUpEnvTypeConfigRoutes(router, apiRouteConfig.environmentTypeConfigService);
  setUpProjectRoutes(router, apiRouteConfig.projectService);

  // Error handling. Order of the error handlers is important
  router.use(boomErrorHandler);
  router.use(unknownErrorHandler);

  app.use('/', router);

  return app;
}<|MERGE_RESOLUTION|>--- conflicted
+++ resolved
@@ -23,10 +23,7 @@
 import { LoggingService } from '@aws/workbench-core-logging';
 import cookieParser from 'cookie-parser';
 import cors from 'cors';
-<<<<<<< HEAD
 import csurf from 'csurf';
-=======
->>>>>>> 0fdfa5c1
 import express, { Router, Express, Request, Response } from 'express';
 import { setUpAccountRoutes } from './accountRoutes';
 import { ApiRoute, ApiRouteConfig } from './apiRouteConfig';
