import express = require('express');
import { Router, Express, Request, Response } from 'express';
import { setUpAccountRoutes } from './accountRoutes';
import { ApiRoute, ApiRouteConfig } from './apiRouteConfig';
import { setUpEnvRoutes } from './environmentRoutes';
<<<<<<< HEAD
import { setUpAccountRoutes } from './accountRoutes';
import { boomErrorHandler, unknownErrorHandler } from './errorHandlers';
=======
>>>>>>> 4b1541bc

export function generateRouter(apiRouteConfig: ApiRouteConfig): Express {
  const app: Express = express();
  const router: Router = express.Router();

  // parse application/json
  app.use(express.json());

  // Dynamic routes
  apiRouteConfig.routes.forEach((apiRoute: ApiRoute) => {
    // Config setting is provided by developer, and not external user request
    // nosemgrep
    router[apiRoute.httpMethod](apiRoute.path, async (req: Request, res: Response) => {
      // Config setting is provided by developer, and not external user request
      // nosemgrep
      const response = await apiRoute.service[apiRoute.serviceAction]();
      res.send(response);
    });
  });

  // TODO: Enable CORS so UI can make requests to backend

  setUpEnvRoutes(router, apiRouteConfig.environments, apiRouteConfig.environmentService);
  setUpAccountRoutes(router, apiRouteConfig.account);

  // Error handling. Order of the error handlers is important
  router.use(boomErrorHandler);
  router.use(unknownErrorHandler);

  app.use('/', router);

  return app;
}<|MERGE_RESOLUTION|>--- conflicted
+++ resolved
@@ -3,11 +3,7 @@
 import { setUpAccountRoutes } from './accountRoutes';
 import { ApiRoute, ApiRouteConfig } from './apiRouteConfig';
 import { setUpEnvRoutes } from './environmentRoutes';
-<<<<<<< HEAD
-import { setUpAccountRoutes } from './accountRoutes';
 import { boomErrorHandler, unknownErrorHandler } from './errorHandlers';
-=======
->>>>>>> 4b1541bc
 
 export function generateRouter(apiRouteConfig: ApiRouteConfig): Express {
   const app: Express = express();
