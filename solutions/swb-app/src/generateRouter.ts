/*
 *  Copyright Amazon.com, Inc. or its affiliates. All Rights Reserved.
 *  SPDX-License-Identifier: Apache-2.0
 */

import { AuditService, BaseAuditPlugin, WithAudit, Writer } from '@aws/workbench-core-audit';
import {
  csurf,
  verifyToken,
  AuthenticationService,
  CognitoAuthenticationPluginOptions,
  CognitoAuthenticationPlugin
} from '@aws/workbench-core-authentication';
import {
  withAuth,
  AuthorizationService,
  CASLAuthorizationPlugin,
  PermissionsMap,
  RoutesIgnored,
  RoutesMap,
  StaticPermissionsPlugin
} from '@aws/workbench-core-authorization';
import { LoggingService } from '@aws/workbench-core-logging';
import cookieParser from 'cookie-parser';
import cors from 'cors';
import express, { Router, Express, Request, Response, json } from 'express';
import { setUpAccountRoutes } from './accountRoutes';
import { ApiRoute, ApiRouteConfig } from './apiRouteConfig';
import SwbAuditExtractor from './audit/swbAuditExtractor';
import SwbAuditLogger from './audit/swbAuditLogger';
import SwbAuditPlugin from './audit/swbAuditPlugin';
import { setUpAuthRoutes } from './authRoutes';
import { setUpCostCenterRoutes } from './costCenterRoutes';
import { setUpDSRoutes } from './dataSetRoutes';
import { setUpEnvTypeConfigRoutes } from './environmentTypeConfigRoutes';
import { setUpEnvTypeRoutes } from './environmentTypeRoutes';
import { boomErrorHandler, unknownErrorHandler } from './errorHandlers';
import { setUpProjectEnvRoutes } from './projectEnvironmentRoutes';
import { setUpProjectEnvTypeConfigRoutes } from './projectEnvTypeConfigRoutes';
import { setUpProjectRoutes } from './projectRoutes';
import * as StaticPermissionsConfig from './staticPermissionsConfig';
import * as StaticRoutesConfig from './staticRouteConfig';
import { setUpUserRoutes } from './userRoutes';

export function generateRouter(apiRouteConfig: ApiRouteConfig): Express {
  const app: Express = express();
  app.disable('x-powered-by');
  const router: Router = Router();

  app.use(
    cors({
      origin: apiRouteConfig.allowedOrigins,
      credentials: true
    })
  );
  // parse application/json
  app.use(json());
  app.use(cookieParser());
  app.use(csurf('none'));

  const cognitoPluginOptions: CognitoAuthenticationPluginOptions = {
    cognitoDomain: process.env.COGNITO_DOMAIN!,
    userPoolId: process.env.USER_POOL_ID!,
    clientId: process.env.CLIENT_ID!,
    clientSecret: process.env.CLIENT_SECRET!
  };

  const authenticationService = new AuthenticationService(
    new CognitoAuthenticationPlugin(cognitoPluginOptions)
  );

  // Create Authorization Service
  const staticPermissionsMap: PermissionsMap = StaticPermissionsConfig.permissionsMap;
  const staticRoutesMap: RoutesMap = StaticRoutesConfig.routesMap;
  const staticRoutesIgnored: RoutesIgnored = StaticRoutesConfig.routesIgnored;
  const logger: LoggingService = new LoggingService();
  const staticPermissionsPlugin: StaticPermissionsPlugin = new StaticPermissionsPlugin(
    staticPermissionsMap,
    staticRoutesMap,
    staticRoutesIgnored,
    logger
  );
  const caslAuthorizationsPlugin: CASLAuthorizationPlugin = new CASLAuthorizationPlugin();
  const authorizationService: AuthorizationService = new AuthorizationService(
    caslAuthorizationsPlugin,
    staticPermissionsPlugin
  );

  app.use(verifyToken(authenticationService, { ignoredRoutes: staticRoutesIgnored, loggingService: logger }));
  app.use(withAuth(authorizationService, { logger: logger }));

  // Auditing
  const continueOnError = false;
  const requiredAuditValues = ['actor', 'source'];
  const fieldsToMask = JSON.parse(process.env.FIELDS_TO_MASK_WHEN_AUDITING!);
  const writer: Writer = new SwbAuditLogger();
  const swbAuditPlugin: BaseAuditPlugin = new SwbAuditPlugin(writer);
  const auditService = new AuditService(swbAuditPlugin, continueOnError, requiredAuditValues, fieldsToMask);
  const excludePaths: string[] = [];
  app.use(WithAudit({ auditService, excludePaths, extractor: new SwbAuditExtractor() }));

  // Dynamic routes
  apiRouteConfig.routes.forEach((apiRoute: ApiRoute) => {
    // Config setting is provided by developer, and not external user request
    // nosemgrep
    router[apiRoute.httpMethod](apiRoute.path, async (req: Request, res: Response) => {
      // Config setting is provided by developer, and not external user request
      // nosemgrep
      const response = await apiRoute.service[apiRoute.serviceAction]();
      res.send(response);
    });
  });

  setUpCostCenterRoutes(router, apiRouteConfig.costCenterService, apiRouteConfig.projectService);
  setUpDSRoutes(router, apiRouteConfig.dataSetService);
  setUpAccountRoutes(router, apiRouteConfig.account);
  setUpAuthRoutes(router, authenticationService, logger);
  setUpUserRoutes(router, apiRouteConfig.userManagementService);
  setUpEnvTypeRoutes(router, apiRouteConfig.environmentTypeService);
  setUpEnvTypeConfigRoutes(
    router,
    apiRouteConfig.environmentTypeConfigService,
    apiRouteConfig.environmentService
  );
<<<<<<< HEAD
  setUpProjectRoutes(router, apiRouteConfig.projectService);
  setUpProjectEnvRoutes(router, apiRouteConfig.environments, apiRouteConfig.projectEnvPlugin);
=======
  setUpProjectRoutes(
    router,
    apiRouteConfig.projectService,
    apiRouteConfig.environmentService,
    apiRouteConfig.metadataService
  );
>>>>>>> a2675b69
  setUpProjectEnvTypeConfigRoutes(router, apiRouteConfig.projectEnvTypeConfigPlugin);
  // Error handling. Order of the error handlers is important
  router.use(boomErrorHandler);
  router.use(unknownErrorHandler);

  app.use('/', router);

  return app;
}<|MERGE_RESOLUTION|>--- conflicted
+++ resolved
@@ -122,17 +122,13 @@
     apiRouteConfig.environmentTypeConfigService,
     apiRouteConfig.environmentService
   );
-<<<<<<< HEAD
-  setUpProjectRoutes(router, apiRouteConfig.projectService);
-  setUpProjectEnvRoutes(router, apiRouteConfig.environments, apiRouteConfig.projectEnvPlugin);
-=======
   setUpProjectRoutes(
     router,
     apiRouteConfig.projectService,
     apiRouteConfig.environmentService,
     apiRouteConfig.metadataService
   );
->>>>>>> a2675b69
+  setUpProjectEnvRoutes(router, apiRouteConfig.environments, apiRouteConfig.projectEnvPlugin);
   setUpProjectEnvTypeConfigRoutes(router, apiRouteConfig.projectEnvTypeConfigPlugin);
   // Error handling. Order of the error handlers is important
   router.use(boomErrorHandler);
