/*
 *  Copyright Amazon.com, Inc. or its affiliates. All Rights Reserved.
 *  SPDX-License-Identifier: Apache-2.0
 */

import { AuditService, BaseAuditPlugin, WithAudit, Writer } from '@aws/workbench-core-audit';
import {
  csurf,
  verifyToken,
  AuthenticationService,
  CognitoAuthenticationPluginOptions,
  CognitoAuthenticationPlugin,
  TokenRevocationService
} from '@aws/workbench-core-authentication';
import { withDynamicAuth } from '@aws/workbench-core-authorization';
import { LoggingService } from '@aws/workbench-core-logging';
import cookieParser from 'cookie-parser';
import cors from 'cors';
import express, { Router, Express, json } from 'express';
import { setUpAccountRoutes } from './accountRoutes';
import { ApiRouteConfig } from './apiRouteConfig';
import SwbAuditExtractor from './audit/swbAuditExtractor';
import SwbAuditLogger from './audit/swbAuditLogger';
import SwbAuditPlugin from './audit/swbAuditPlugin';
import { setUpAuthRoutes } from './authRoutes';
import { setUpCostCenterRoutes } from './costCenterRoutes';
import { setUpDSRoutes } from './dataSetRoutes';
import { setUpEnvRoutes } from './environmentRoutes';
import { setUpEnvTypeConfigRoutes } from './environmentTypeConfigRoutes';
import { setUpEnvTypeRoutes } from './environmentTypeRoutes';
import { boomErrorHandler, unknownErrorHandler } from './errorHandlers';
import { setUpProjectEnvRoutes } from './projectEnvironmentRoutes';
import { setUpProjectEnvTypeConfigRoutes } from './projectEnvTypeConfigRoutes';
import { setUpProjectRoutes } from './projectRoutes';
import { setUpSshKeyRoutes } from './sshKeyRoutes';
import { setUpUserRoutes } from './userRoutes';

export function generateRouter(apiRouteConfig: ApiRouteConfig): Express {
  const app: Express = express();
  app.disable('x-powered-by');
  const router: Router = Router();

  app.use(
    cors({
      origin: apiRouteConfig.allowedOrigins,
      credentials: true
    })
  );
  // parse application/json
  app.use(json());
  app.use(cookieParser());
  app.use(csurf('none'));

  const tokenRevocationService: TokenRevocationService = new TokenRevocationService({
    dynamoDBSettings: {
      region: process.env.AWS_REGION!,
      table: process.env.REVOKED_TOKENS_DDB_TABLE_NAME!
    }
  });
  const cognitoPluginOptions: CognitoAuthenticationPluginOptions = {
    cognitoDomain: process.env.COGNITO_DOMAIN!,
    userPoolId: process.env.USER_POOL_ID!,
<<<<<<< HEAD
    webUiClient: {
      clientId: process.env.WEB_UI_CLIENT_ID!,
      clientSecret: process.env.WEB_UI_CLIENT_SECRET!
    },
    allowedClientIds: [process.env.PROGRAMMATIC_ACCESS_CLIENT_ID!]
=======
    clientId: process.env.CLIENT_ID!,
    clientSecret: process.env.CLIENT_SECRET!,
    tokenRevocationService
>>>>>>> 8b1ac8c4
  };

  const authenticationService = new AuthenticationService(
    new CognitoAuthenticationPlugin(cognitoPluginOptions)
  );

  const logger: LoggingService = new LoggingService();

  app.use(
    verifyToken(authenticationService, {
      ignoredRoutes: apiRouteConfig.routesIgnored,
      loggingService: logger
    })
  );
  app.use(withDynamicAuth(apiRouteConfig.authorizationService, { logger: logger }));

  // Auditing
  const continueOnError = false;
  const requiredAuditValues = ['actor', 'source'];
  const fieldsToMask = JSON.parse(process.env.FIELDS_TO_MASK_WHEN_AUDITING!);
  const writer: Writer = new SwbAuditLogger();
  const swbAuditPlugin: BaseAuditPlugin = new SwbAuditPlugin(writer);
  const auditService = new AuditService(swbAuditPlugin, continueOnError, requiredAuditValues, fieldsToMask);
  const excludePaths: string[] = [];
  app.use(WithAudit({ auditService, excludePaths, extractor: new SwbAuditExtractor() }));
  setUpCostCenterRoutes(router, apiRouteConfig.costCenterService, apiRouteConfig.projectService);
  setUpDSRoutes(router, apiRouteConfig.dataSetService);
  setUpAccountRoutes(router, apiRouteConfig.account);
  setUpAuthRoutes(router, authenticationService, logger);
  setUpUserRoutes(router, apiRouteConfig.userManagementService);
  setUpEnvRoutes(router, apiRouteConfig.environmentPlugin);
  setUpEnvTypeRoutes(router, apiRouteConfig.environmentTypeService);
  setUpEnvTypeConfigRoutes(router, apiRouteConfig.environmentTypeConfigService);
  setUpProjectRoutes(
    router,
    apiRouteConfig.projectPlugin,
    apiRouteConfig.environmentService,
    apiRouteConfig.metadataService,
    apiRouteConfig.userManagementService
  );
  setUpProjectEnvRoutes(
    router,
    apiRouteConfig.environments,
    apiRouteConfig.projectEnvPlugin,
    apiRouteConfig.dataSetService
  );
  setUpProjectEnvTypeConfigRoutes(router, apiRouteConfig.projectEnvTypeConfigPlugin);
  setUpSshKeyRoutes(router, apiRouteConfig.sshKeyService);

  // Error handling. Order of the error handlers is important
  router.use(boomErrorHandler);
  router.use(unknownErrorHandler);

  app.use('/', router);

  return app;
}<|MERGE_RESOLUTION|>--- conflicted
+++ resolved
@@ -60,17 +60,12 @@
   const cognitoPluginOptions: CognitoAuthenticationPluginOptions = {
     cognitoDomain: process.env.COGNITO_DOMAIN!,
     userPoolId: process.env.USER_POOL_ID!,
-<<<<<<< HEAD
     webUiClient: {
       clientId: process.env.WEB_UI_CLIENT_ID!,
       clientSecret: process.env.WEB_UI_CLIENT_SECRET!
     },
-    allowedClientIds: [process.env.PROGRAMMATIC_ACCESS_CLIENT_ID!]
-=======
-    clientId: process.env.CLIENT_ID!,
-    clientSecret: process.env.CLIENT_SECRET!,
+    allowedClientIds: [process.env.PROGRAMMATIC_ACCESS_CLIENT_ID!],
     tokenRevocationService
->>>>>>> 8b1ac8c4
   };
 
   const authenticationService = new AuthenticationService(
