/*
 *  Copyright Amazon.com, Inc. or its affiliates. All Rights Reserved.
 *  SPDX-License-Identifier: Apache-2.0
 */

import { AuditService, BaseAuditPlugin, WithAudit, Writer } from '@aws/workbench-core-audit';
import {
  csurf,
  verifyToken,
  AuthenticationService,
  CognitoAuthenticationPluginOptions,
  CognitoAuthenticationPlugin
} from '@aws/workbench-core-authentication';
import {
  withAuth,
  AuthorizationService,
  CASLAuthorizationPlugin,
  PermissionsMap,
  RoutesIgnored,
  RoutesMap,
  StaticPermissionsPlugin
} from '@aws/workbench-core-authorization';
import { LoggingService } from '@aws/workbench-core-logging';
import cookieParser from 'cookie-parser';
import cors from 'cors';
import express, { Router, Express, Request, Response, json } from 'express';
import { setUpAccountRoutes } from './accountRoutes';
import { ApiRoute, ApiRouteConfig } from './apiRouteConfig';
import SwbAuditExtractor from './audit/swbAuditExtractor';
import SwbAuditLogger from './audit/swbAuditLogger';
import SwbAuditPlugin from './audit/swbAuditPlugin';
import { setUpAuthRoutes } from './authRoutes';
import { setUpCostCenterRoutes } from './costCenterRoutes';
import { setUpDSRoutes } from './dataSetRoutes';
import { setUpEnvRoutes } from './environmentRoutes';
import { setUpEnvTypeConfigRoutes } from './environmentTypeConfigRoutes';
import { setUpEnvTypeRoutes } from './environmentTypeRoutes';
import { boomErrorHandler, unknownErrorHandler } from './errorHandlers';
<<<<<<< HEAD
=======
import { setUpKeyPairRoutes } from './keyPairRoutes';
>>>>>>> 49105824
import { setUpProjectEnvTypeConfigRoutes } from './projectEnvTypeConfigRoutes';
import { setUpProjectRoutes } from './projectRoutes';
import * as StaticPermissionsConfig from './staticPermissionsConfig';
import * as StaticRoutesConfig from './staticRouteConfig';
import { setUpUserRoutes } from './userRoutes';

export function generateRouter(apiRouteConfig: ApiRouteConfig): Express {
  const app: Express = express();
  app.disable('x-powered-by');
  const router: Router = Router();

  app.use(
    cors({
      origin: apiRouteConfig.allowedOrigins,
      credentials: true
    })
  );
  // parse application/json
  app.use(json());
  app.use(cookieParser());
  app.use(csurf('none'));

  const cognitoPluginOptions: CognitoAuthenticationPluginOptions = {
    cognitoDomain: process.env.COGNITO_DOMAIN!,
    userPoolId: process.env.USER_POOL_ID!,
    clientId: process.env.CLIENT_ID!,
    clientSecret: process.env.CLIENT_SECRET!
  };

  const authenticationService = new AuthenticationService(
    new CognitoAuthenticationPlugin(cognitoPluginOptions)
  );

  // Create Authorization Service
  const staticPermissionsMap: PermissionsMap = StaticPermissionsConfig.permissionsMap;
  const staticRoutesMap: RoutesMap = StaticRoutesConfig.routesMap;
  const staticRoutesIgnored: RoutesIgnored = StaticRoutesConfig.routesIgnored;
  const logger: LoggingService = new LoggingService();
  const staticPermissionsPlugin: StaticPermissionsPlugin = new StaticPermissionsPlugin(
    staticPermissionsMap,
    staticRoutesMap,
    staticRoutesIgnored,
    logger
  );
  const caslAuthorizationsPlugin: CASLAuthorizationPlugin = new CASLAuthorizationPlugin();
  const authorizationService: AuthorizationService = new AuthorizationService(
    caslAuthorizationsPlugin,
    staticPermissionsPlugin
  );

  app.use(verifyToken(authenticationService, { ignoredRoutes: staticRoutesIgnored, loggingService: logger }));
  app.use(withAuth(authorizationService, { logger: logger }));

  // Auditing
  const continueOnError = false;
  const requiredAuditValues = ['actor', 'source'];
  const fieldsToMask = JSON.parse(process.env.FIELDS_TO_MASK_WHEN_AUDITING!);
  const writer: Writer = new SwbAuditLogger();
  const swbAuditPlugin: BaseAuditPlugin = new SwbAuditPlugin(writer);
  const auditService = new AuditService(swbAuditPlugin, continueOnError, requiredAuditValues, fieldsToMask);
  const excludePaths: string[] = [];
  app.use(WithAudit({ auditService, excludePaths, extractor: new SwbAuditExtractor() }));

  // Dynamic routes
  apiRouteConfig.routes.forEach((apiRoute: ApiRoute) => {
    // Config setting is provided by developer, and not external user request
    // nosemgrep
    router[apiRoute.httpMethod](apiRoute.path, async (req: Request, res: Response) => {
      // Config setting is provided by developer, and not external user request
      // nosemgrep
      const response = await apiRoute.service[apiRoute.serviceAction]();
      res.send(response);
    });
  });

  setUpCostCenterRoutes(router, apiRouteConfig.costCenterService, apiRouteConfig.projectService);
  setUpEnvRoutes(router, apiRouteConfig.environments, apiRouteConfig.environmentService);
  setUpDSRoutes(router, apiRouteConfig.dataSetService);
  setUpAccountRoutes(router, apiRouteConfig.account);
  setUpAuthRoutes(router, authenticationService, logger);
  setUpUserRoutes(router, apiRouteConfig.userManagementService);
  setUpEnvTypeRoutes(router, apiRouteConfig.environmentTypeService);
  setUpEnvTypeConfigRoutes(
    router,
    apiRouteConfig.environmentTypeConfigService,
    apiRouteConfig.environmentService
  );
<<<<<<< HEAD
  setUpProjectRoutes(router, apiRouteConfig.projectService);
  setUpProjectEnvTypeConfigRoutes(router, apiRouteConfig.projectEnvTypeConfigPlugin);
=======
  setUpProjectRoutes(
    router,
    apiRouteConfig.projectService,
    apiRouteConfig.environmentService,
    apiRouteConfig.metadataService
  );
  setUpProjectEnvTypeConfigRoutes(router, apiRouteConfig.projectEnvTypeConfigPlugin);
  setUpKeyPairRoutes(router, apiRouteConfig.keyPairService);

>>>>>>> 49105824
  // Error handling. Order of the error handlers is important
  router.use(boomErrorHandler);
  router.use(unknownErrorHandler);

  app.use('/', router);

  return app;
}<|MERGE_RESOLUTION|>--- conflicted
+++ resolved
@@ -36,10 +36,7 @@
 import { setUpEnvTypeConfigRoutes } from './environmentTypeConfigRoutes';
 import { setUpEnvTypeRoutes } from './environmentTypeRoutes';
 import { boomErrorHandler, unknownErrorHandler } from './errorHandlers';
-<<<<<<< HEAD
-=======
 import { setUpKeyPairRoutes } from './keyPairRoutes';
->>>>>>> 49105824
 import { setUpProjectEnvTypeConfigRoutes } from './projectEnvTypeConfigRoutes';
 import { setUpProjectRoutes } from './projectRoutes';
 import * as StaticPermissionsConfig from './staticPermissionsConfig';
@@ -127,10 +124,6 @@
     apiRouteConfig.environmentTypeConfigService,
     apiRouteConfig.environmentService
   );
-<<<<<<< HEAD
-  setUpProjectRoutes(router, apiRouteConfig.projectService);
-  setUpProjectEnvTypeConfigRoutes(router, apiRouteConfig.projectEnvTypeConfigPlugin);
-=======
   setUpProjectRoutes(
     router,
     apiRouteConfig.projectService,
@@ -140,7 +133,6 @@
   setUpProjectEnvTypeConfigRoutes(router, apiRouteConfig.projectEnvTypeConfigPlugin);
   setUpKeyPairRoutes(router, apiRouteConfig.keyPairService);
 
->>>>>>> 49105824
   // Error handling. Order of the error handlers is important
   router.use(boomErrorHandler);
   router.use(unknownErrorHandler);
