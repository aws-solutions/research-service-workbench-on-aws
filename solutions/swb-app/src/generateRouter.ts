import {
  verifyToken,
  AuthenticationService,
  CognitoAuthenticationPluginOptions,
  CognitoAuthenticationPlugin
} from '@amzn/workbench-core-authentication';
import {
  withAuth,
  AuthorizationService,
  CASLAuthorizationPlugin,
  PermissionsMap,
  RoutesIgnored,
  RoutesMap,
  StaticPermissionsPlugin
} from '@amzn/workbench-core-authorization';
import { LoggingService } from '@amzn/workbench-core-logging';
import cookieParser from 'cookie-parser';
<<<<<<< HEAD
=======
import cors from 'cors';
>>>>>>> 4dda55f5
import express = require('express');
import { Router, Express, Request, Response } from 'express';
import { setUpAccountRoutes } from './accountRoutes';
import { ApiRoute, ApiRouteConfig } from './apiRouteConfig';
import { setUpAuthRoutes } from './authRoutes';
import { setUpEnvRoutes } from './environmentRoutes';
import { setUpEnvTypeConfigRoutes } from './environmentTypeConfigRoutes';
import { setUpEnvTypeRoutes } from './environmentTypeRoutes';
import { boomErrorHandler, unknownErrorHandler } from './errorHandlers';
import * as StaticPermissionsConfig from './staticPermissionsConfig';
import * as StaticRoutesConfig from './staticRouteConfig';
import { setUpUserRoutes } from './userRoutes';

export function generateRouter(apiRouteConfig: ApiRouteConfig): Express {
  const app: Express = express();
  const router: Router = express.Router();

  app.use(cors({ origin: apiRouteConfig.allowedOrigins }));
  // parse application/json
  app.use(express.json());
  app.use(cookieParser());

  const cognitoPluginOptions: CognitoAuthenticationPluginOptions = {
    region: process.env.AWS_REGION!,
    cognitoDomain: process.env.COGNITO_DOMAIN!,
    userPoolId: process.env.USER_POOL_ID!,
    clientId: process.env.CLIENT_ID!,
    clientSecret: process.env.CLIENT_SECRET!,
    websiteUrl: process.env.WEBSITE_URL!
  };

  const authenticationService = new AuthenticationService(
    new CognitoAuthenticationPlugin(cognitoPluginOptions)
  );
  const logger: LoggingService = new LoggingService();

  // Create Authorization Service
  const staticPermissionsMap: PermissionsMap = StaticPermissionsConfig.permissionsMap;
  const staticRoutesMap: RoutesMap = StaticRoutesConfig.routesMap;
  const staticRoutesIgnored: RoutesIgnored = StaticRoutesConfig.routesIgnored;
  const staticPermissionsPlugin: StaticPermissionsPlugin = new StaticPermissionsPlugin(
    staticPermissionsMap,
    staticRoutesMap,
    staticRoutesIgnored,
    logger
  );
  const caslAuthorizationsPlugin: CASLAuthorizationPlugin = new CASLAuthorizationPlugin();
  const authorizationService: AuthorizationService = new AuthorizationService(
    caslAuthorizationsPlugin,
    staticPermissionsPlugin
  );

  app.use(verifyToken(authenticationService, { ignoredRoutes: staticRoutesIgnored, loggingService: logger }));
  app.use(withAuth(authorizationService));

  // Dynamic routes
  apiRouteConfig.routes.forEach((apiRoute: ApiRoute) => {
    // Config setting is provided by developer, and not external user request
    // nosemgrep
    router[apiRoute.httpMethod](apiRoute.path, async (req: Request, res: Response) => {
      // Config setting is provided by developer, and not external user request
      // nosemgrep
      const response = await apiRoute.service[apiRoute.serviceAction]();
      res.send(response);
    });
  });

  setUpEnvRoutes(router, apiRouteConfig.environments, apiRouteConfig.environmentService);
  setUpAccountRoutes(router, apiRouteConfig.account);
  setUpAuthRoutes(router, apiRouteConfig.auth, logger);
  setUpUserRoutes(router, apiRouteConfig.user);
  setUpEnvTypeRoutes(router, apiRouteConfig.environmentTypeService);
  setUpEnvTypeConfigRoutes(router, apiRouteConfig.environmentTypeConfigService);

  // Error handling. Order of the error handlers is important
  router.use(boomErrorHandler);
  router.use(unknownErrorHandler);

  app.use('/', router);

  return app;
}<|MERGE_RESOLUTION|>--- conflicted
+++ resolved
@@ -15,10 +15,7 @@
 } from '@amzn/workbench-core-authorization';
 import { LoggingService } from '@amzn/workbench-core-logging';
 import cookieParser from 'cookie-parser';
-<<<<<<< HEAD
-=======
 import cors from 'cors';
->>>>>>> 4dda55f5
 import express = require('express');
 import { Router, Express, Request, Response } from 'express';
 import { setUpAccountRoutes } from './accountRoutes';
