--- conflicted
+++ resolved
@@ -4,11 +4,8 @@
 import { setUpAccountRoutes } from './accountRoutes';
 import { ApiRoute, ApiRouteConfig } from './apiRouteConfig';
 import { setUpEnvRoutes } from './environmentRoutes';
-<<<<<<< HEAD
-=======
 import { setUpEnvTypeConfigRoutes } from './environmentTypeConfigRoutes';
 import { setUpEnvTypeRoutes } from './environmentTypeRoutes';
->>>>>>> 41f02a0b
 import { boomErrorHandler, unknownErrorHandler } from './errorHandlers';
 
 export function generateRouter(apiRouteConfig: ApiRouteConfig): Express {
@@ -31,12 +28,8 @@
     });
   });
 
-<<<<<<< HEAD
-  // TODO: Enable CORS so UI can make requests to backend
+  setUpEnvRoutes(router, apiRouteConfig.environments, apiRouteConfig.environmentService);
 
-=======
->>>>>>> 41f02a0b
-  setUpEnvRoutes(router, apiRouteConfig.environments, apiRouteConfig.environmentService);
   setUpAccountRoutes(router, apiRouteConfig.account);
   setUpEnvTypeRoutes(router, apiRouteConfig.environmentTypeService);
   setUpEnvTypeConfigRoutes(router, apiRouteConfig.environmentTypeConfigService);
@@ -45,13 +38,9 @@
   router.use(boomErrorHandler);
   router.use(unknownErrorHandler);
 
-<<<<<<< HEAD
-  // Error handling. Order of the error handlers is important
   router.use(boomErrorHandler);
   router.use(unknownErrorHandler);
 
-=======
->>>>>>> 41f02a0b
   app.use('/', router);
 
   return app;
