/*
 *  Copyright Amazon.com, Inc. or its affiliates. All Rights Reserved.
 *  SPDX-License-Identifier: Apache-2.0
 */

import { AuditService, BaseAuditPlugin, WithAudit, Writer } from '@aws/workbench-core-audit';
import {
  csurf,
  verifyToken,
  AuthenticationService,
  CognitoAuthenticationPluginOptions,
  CognitoAuthenticationPlugin
} from '@aws/workbench-core-authentication';
import {
  withAuth,
  AuthorizationService,
  CASLAuthorizationPlugin,
  PermissionsMap,
  RoutesIgnored,
  RoutesMap,
  StaticPermissionsPlugin
} from '@aws/workbench-core-authorization';
import { LoggingService } from '@aws/workbench-core-logging';
import cookieParser from 'cookie-parser';
import cors from 'cors';
import express, { Router, Express, Request, Response, json } from 'express';
import { setUpAccountRoutes } from './accountRoutes';
import { ApiRoute, ApiRouteConfig } from './apiRouteConfig';
import SwbAuditExtractor from './audit/swbAuditExtractor';
import SwbAuditLogger from './audit/swbAuditLogger';
import SwbAuditPlugin from './audit/swbAuditPlugin';
import { setUpAuthRoutes } from './authRoutes';
import { setUpCostCenterRoutes } from './costCenterRoutes';
<<<<<<< HEAD
import { setUpDSRoutes } from './datasetRoutes';
=======
import { setUpDSRoutes } from './dataSetRoutes';
>>>>>>> e30ed54d
import { setUpEnvRoutes } from './environmentRoutes';
import { setUpEnvTypeConfigRoutes } from './environmentTypeConfigRoutes';
import { setUpEnvTypeRoutes } from './environmentTypeRoutes';
import { boomErrorHandler, unknownErrorHandler } from './errorHandlers';
import { setUpProjectEnvTypeConfigRoutes } from './projectEnvTypeConfigRoutes';
import { setUpProjectRoutes } from './projectRoutes';
import * as StaticPermissionsConfig from './staticPermissionsConfig';
import * as StaticRoutesConfig from './staticRouteConfig';
import { setUpUserRoutes } from './userRoutes';

export function generateRouter(apiRouteConfig: ApiRouteConfig): Express {
  const app: Express = express();
  app.disable('x-powered-by');
  const router: Router = Router();

  app.use(
    cors({
      origin: apiRouteConfig.allowedOrigins,
      credentials: true
    })
  );
  // parse application/json
  app.use(json());
  app.use(cookieParser());
  app.use(csurf('none'));

  const cognitoPluginOptions: CognitoAuthenticationPluginOptions = {
    cognitoDomain: process.env.COGNITO_DOMAIN!,
    userPoolId: process.env.USER_POOL_ID!,
    clientId: process.env.CLIENT_ID!,
    clientSecret: process.env.CLIENT_SECRET!
  };

  const authenticationService = new AuthenticationService(
    new CognitoAuthenticationPlugin(cognitoPluginOptions)
  );

  // Create Authorization Service
  const staticPermissionsMap: PermissionsMap = StaticPermissionsConfig.permissionsMap;
  const staticRoutesMap: RoutesMap = StaticRoutesConfig.routesMap;
  const staticRoutesIgnored: RoutesIgnored = StaticRoutesConfig.routesIgnored;
  const logger: LoggingService = new LoggingService();
  const staticPermissionsPlugin: StaticPermissionsPlugin = new StaticPermissionsPlugin(
    staticPermissionsMap,
    staticRoutesMap,
    staticRoutesIgnored,
    logger
  );
  const caslAuthorizationsPlugin: CASLAuthorizationPlugin = new CASLAuthorizationPlugin();
  const authorizationService: AuthorizationService = new AuthorizationService(
    caslAuthorizationsPlugin,
    staticPermissionsPlugin
  );

  app.use(verifyToken(authenticationService, { ignoredRoutes: staticRoutesIgnored, loggingService: logger }));
  app.use(withAuth(authorizationService, { logger: logger }));

  // Auditing
  const continueOnError = false;
  const requiredAuditValues = ['actor', 'source'];
  const fieldsToMask = JSON.parse(process.env.FIELDS_TO_MASK_WHEN_AUDITING!);
  const writer: Writer = new SwbAuditLogger();
  const swbAuditPlugin: BaseAuditPlugin = new SwbAuditPlugin(writer);
  const auditService = new AuditService(swbAuditPlugin, continueOnError, requiredAuditValues, fieldsToMask);
  const excludePaths: string[] = [];
  app.use(WithAudit({ auditService, excludePaths, extractor: new SwbAuditExtractor() }));

  // Dynamic routes
  apiRouteConfig.routes.forEach((apiRoute: ApiRoute) => {
    // Config setting is provided by developer, and not external user request
    // nosemgrep
    router[apiRoute.httpMethod](apiRoute.path, async (req: Request, res: Response) => {
      // Config setting is provided by developer, and not external user request
      // nosemgrep
      const response = await apiRoute.service[apiRoute.serviceAction]();
      res.send(response);
    });
  });

  setUpCostCenterRoutes(router, apiRouteConfig.costCenterService, apiRouteConfig.projectService);
  setUpEnvRoutes(router, apiRouteConfig.environments, apiRouteConfig.environmentService);
  setUpDSRoutes(router, apiRouteConfig.dataSetService);
  setUpAccountRoutes(router, apiRouteConfig.account);
  setUpAuthRoutes(router, authenticationService, logger);
  setUpUserRoutes(router, apiRouteConfig.userManagementService);
  setUpEnvTypeRoutes(router, apiRouteConfig.environmentTypeService);
<<<<<<< HEAD
  setUpEnvTypeConfigRoutes(router, apiRouteConfig.environmentTypeConfigService);
  setUpProjectRoutes(
    router,
    apiRouteConfig.projectService,
    apiRouteConfig.environmentService,
    apiRouteConfig.metadataService
  );

=======
  setUpEnvTypeConfigRoutes(
    router,
    apiRouteConfig.environmentTypeConfigService,
    apiRouteConfig.environmentService
  );
  setUpProjectRoutes(router, apiRouteConfig.projectService);
  setUpProjectEnvTypeConfigRoutes(router, apiRouteConfig.projectEnvTypeConfigPlugin);
>>>>>>> e30ed54d
  // Error handling. Order of the error handlers is important
  router.use(boomErrorHandler);
  router.use(unknownErrorHandler);

  app.use('/', router);

  return app;
}<|MERGE_RESOLUTION|>--- conflicted
+++ resolved
@@ -31,11 +31,7 @@
 import SwbAuditPlugin from './audit/swbAuditPlugin';
 import { setUpAuthRoutes } from './authRoutes';
 import { setUpCostCenterRoutes } from './costCenterRoutes';
-<<<<<<< HEAD
-import { setUpDSRoutes } from './datasetRoutes';
-=======
 import { setUpDSRoutes } from './dataSetRoutes';
->>>>>>> e30ed54d
 import { setUpEnvRoutes } from './environmentRoutes';
 import { setUpEnvTypeConfigRoutes } from './environmentTypeConfigRoutes';
 import { setUpEnvTypeRoutes } from './environmentTypeRoutes';
@@ -122,24 +118,18 @@
   setUpAuthRoutes(router, authenticationService, logger);
   setUpUserRoutes(router, apiRouteConfig.userManagementService);
   setUpEnvTypeRoutes(router, apiRouteConfig.environmentTypeService);
-<<<<<<< HEAD
-  setUpEnvTypeConfigRoutes(router, apiRouteConfig.environmentTypeConfigService);
+  setUpEnvTypeConfigRoutes(
+    router,
+    apiRouteConfig.environmentTypeConfigService,
+    apiRouteConfig.environmentService
+  );
   setUpProjectRoutes(
     router,
     apiRouteConfig.projectService,
     apiRouteConfig.environmentService,
     apiRouteConfig.metadataService
   );
-
-=======
-  setUpEnvTypeConfigRoutes(
-    router,
-    apiRouteConfig.environmentTypeConfigService,
-    apiRouteConfig.environmentService
-  );
-  setUpProjectRoutes(router, apiRouteConfig.projectService);
   setUpProjectEnvTypeConfigRoutes(router, apiRouteConfig.projectEnvTypeConfigPlugin);
->>>>>>> e30ed54d
   // Error handling. Order of the error handlers is important
   router.use(boomErrorHandler);
   router.use(unknownErrorHandler);
