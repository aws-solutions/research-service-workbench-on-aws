--- conflicted
+++ resolved
@@ -22,11 +22,8 @@
 import { Router, Express, Request, Response } from 'express';
 import { setUpAccountRoutes } from './accountRoutes';
 import { ApiRoute, ApiRouteConfig } from './apiRouteConfig';
-<<<<<<< HEAD
+import { setUpAuthRoutes } from './authRoutes';
 import { setUpDSRoutes } from './datasetRoutes';
-=======
-import { setUpAuthRoutes } from './authRoutes';
->>>>>>> 567c1459
 import { setUpEnvRoutes } from './environmentRoutes';
 import { setUpEnvTypeConfigRoutes } from './environmentTypeConfigRoutes';
 import { setUpEnvTypeRoutes } from './environmentTypeRoutes';
