--- conflicted
+++ resolved
@@ -5,22 +5,6 @@
 
 // AWS Account management
 import {
-<<<<<<< HEAD
-  CreateAccountSchema,
-  AwsAccountTemplateUrlsParser,
-  UpdateAccountSchema,
-  HostingAccountService,
-  CreateAccountData,
-  UpdateAccountData,
-  ListAccountRequest,
-  ListAccountsRequestParser
-} from '@aws/workbench-core-accounts';
-import { Request, Response, Router } from 'express';
-import { validate } from 'jsonschema';
-import { escape } from 'lodash';
-import { wrapAsync } from './errorHandlers';
-import { processValidatorResult, validateAndParse } from './validatorHelper';
-=======
   AwsAccountTemplateUrlsRequest,
   AwsAccountTemplateUrlsRequestParser,
   HostingAccountService,
@@ -36,7 +20,6 @@
 import { Request, Response, Router } from 'express';
 import { wrapAsync } from './errorHandlers';
 import { validateAndParse } from './validatorHelper';
->>>>>>> 49105824
 
 export function setUpAccountRoutes(router: Router, hostingAccountService: HostingAccountService): void {
   router.get(
@@ -50,41 +33,15 @@
   router.get(
     '/awsAccounts/:id',
     wrapAsync(async (req: Request, res: Response) => {
-<<<<<<< HEAD
-      res.send(await hostingAccountService.get(req.params.id));
-=======
       const validatedRequest = validateAndParse<GetAccountRequest>(GetAccountRequestParser, {
         id: req.params.id
       });
       res.send(await hostingAccountService.get(validatedRequest));
->>>>>>> 49105824
     })
   );
 
   router.post(
     '/awsAccountTemplateUrls',
-<<<<<<< HEAD
-    wrapAsync(async (req: Request, res: Response) => {
-      const validatedRequest = AwsAccountTemplateUrlsParser.parse(req.body);
-      res.send(await hostingAccountService.buildTemplateUrlsForAccount(validatedRequest.externalId));
-    })
-  );
-
-  router.post(
-    '/awsAccounts',
-    wrapAsync(async (req: Request, res: Response) => {
-      processValidatorResult(validate(req.body, CreateAccountSchema));
-      const { name, awsAccountId, envMgmtRoleArn, hostingAccountHandlerRoleArn, externalId } = req.body;
-      const createAccountMetadata: CreateAccountData = {
-        name: escape(name),
-        awsAccountId: escape(awsAccountId),
-        envMgmtRoleArn: escape(envMgmtRoleArn),
-        hostingAccountHandlerRoleArn: escape(hostingAccountHandlerRoleArn),
-        externalId: escape(externalId)
-      };
-
-      const createdAccount = await hostingAccountService.create(createAccountMetadata);
-=======
     wrapAsync(async (req: Request, res: Response) => {
       const validatedRequest = validateAndParse<AwsAccountTemplateUrlsRequest>(
         AwsAccountTemplateUrlsRequestParser,
@@ -100,7 +57,6 @@
       const validatedRequest = validateAndParse<CreateAccountRequest>(CreateAccountRequestParser, req.body);
 
       const createdAccount = await hostingAccountService.create(validatedRequest);
->>>>>>> 49105824
       res.status(201).send(createdAccount);
     })
   );
@@ -108,23 +64,12 @@
   router.patch(
     '/awsAccounts/:id',
     wrapAsync(async (req: Request, res: Response) => {
-<<<<<<< HEAD
-      processValidatorResult(validate(req.body, UpdateAccountSchema));
-      const { name } = req.body;
-      const updateAccountMetadata: UpdateAccountData = {
-        id: escape(req.params.id),
-        name: name!! ? escape(name) : undefined
-      };
-
-      const updatedAccount = await hostingAccountService.update(updateAccountMetadata);
-=======
       const validatedRequest = validateAndParse<UpdateAccountRequest>(UpdateAccountRequestParser, {
         id: req.params.id,
         ...req.body
       });
 
       const updatedAccount = await hostingAccountService.update(validatedRequest);
->>>>>>> 49105824
       res.send(updatedAccount);
     })
   );
