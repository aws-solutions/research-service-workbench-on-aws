--- conflicted
+++ resolved
@@ -10,10 +10,6 @@
   ListEnvironmentTypesRequest,
   ListEnvironmentTypesRequestParser
 } from '@aws/workbench-core-environments';
-<<<<<<< HEAD
-import * as Boom from '@hapi/boom';
-=======
->>>>>>> e30ed54d
 import { Request, Response, Router } from 'express';
 import { wrapAsync } from './errorHandlers';
 import { validateAndParse } from './validatorHelper';
