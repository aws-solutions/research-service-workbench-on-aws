import {
  HostingAccountService,
  EnvironmentConnectionService,
  EnvironmentLifecycleService,
  EnvironmentService,
  EnvironmentTypeService,
  EnvironmentTypeConfigService
} from '@amzn/environments';

export interface ApiRouteConfig {
  routes: ApiRoute[];
  environments: { [key: string]: Environment };
  account: HostingAccountService;
  environmentService: EnvironmentService;
<<<<<<< HEAD
  allowedOrigins: string[];
=======
  environmentTypeService: EnvironmentTypeService;
  environmentTypeConfigService: EnvironmentTypeConfigService;
>>>>>>> 61ff4fe6
}

export interface ApiRoute {
  path: string;
  // eslint-disable-next-line @typescript-eslint/no-explicit-any
  service: any;
  serviceAction: string;
  httpMethod: HTTPMethod;
}

export interface Environment {
  lifecycle: EnvironmentLifecycleService;
  connection: EnvironmentConnectionService;
}

export type HTTPMethod = 'post' | 'put' | 'delete' | 'get';<|MERGE_RESOLUTION|>--- conflicted
+++ resolved
@@ -12,12 +12,9 @@
   environments: { [key: string]: Environment };
   account: HostingAccountService;
   environmentService: EnvironmentService;
-<<<<<<< HEAD
   allowedOrigins: string[];
-=======
   environmentTypeService: EnvironmentTypeService;
   environmentTypeConfigService: EnvironmentTypeConfigService;
->>>>>>> 61ff4fe6
 }
 
 export interface ApiRoute {
