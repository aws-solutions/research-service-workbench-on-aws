import {
  HostingAccountService,
  EnvironmentConnectionService,
  EnvironmentLifecycleService,
  EnvironmentService,
  EnvironmentTypeService,
  EnvironmentTypeConfigService
} from '@amzn/environments';
import { AuthenticationService, UserManagementService } from '@amzn/workbench-core-authentication';

export interface ApiRouteConfig {
  routes: ApiRoute[];
  environments: { [key: string]: Environment };
  account: HostingAccountService;
  auth: AuthenticationService;
  environmentService: EnvironmentService;
<<<<<<< HEAD
  user: UserManagementService;
=======
  environmentTypeService: EnvironmentTypeService;
  environmentTypeConfigService: EnvironmentTypeConfigService;
>>>>>>> 61ff4fe6
}

export interface ApiRoute {
  path: string;
  // eslint-disable-next-line @typescript-eslint/no-explicit-any
  service: any;
  serviceAction: string;
  httpMethod: HTTPMethod;
}

export interface Environment {
  lifecycle: EnvironmentLifecycleService;
  connection: EnvironmentConnectionService;
}

export type HTTPMethod = 'post' | 'put' | 'delete' | 'get';<|MERGE_RESOLUTION|>--- conflicted
+++ resolved
@@ -14,12 +14,9 @@
   account: HostingAccountService;
   auth: AuthenticationService;
   environmentService: EnvironmentService;
-<<<<<<< HEAD
   user: UserManagementService;
-=======
   environmentTypeService: EnvironmentTypeService;
   environmentTypeConfigService: EnvironmentTypeConfigService;
->>>>>>> 61ff4fe6
 }
 
 export interface ApiRoute {
