--- conflicted
+++ resolved
@@ -4,14 +4,7 @@
  */
 
 import { CostCenterService, HostingAccountService, ProjectService } from '@aws/workbench-core-accounts';
-<<<<<<< HEAD
-import { UserManagementService } from '@aws/workbench-core-authentication';
 import { MetadataService } from '@aws/workbench-core-base';
-import { DataSetService, DataSetsStoragePlugin } from '@aws/workbench-core-datasets';
-
-=======
-import { MetadataService } from '@aws/workbench-core-base';
->>>>>>> e30ed54d
 import {
   EnvironmentConnectionService,
   EnvironmentLifecycleService,
@@ -36,10 +29,7 @@
   userManagementService: UserManagementService;
   costCenterService: CostCenterService;
   metadataService: MetadataService;
-<<<<<<< HEAD
-=======
   projectEnvTypeConfigPlugin: ProjectEnvTypeConfigPlugin;
->>>>>>> e30ed54d
 }
 
 export interface ApiRoute {
