--- conflicted
+++ resolved
@@ -29,25 +29,14 @@
     '/datasets',
     wrapAsync(async (req: Request, res: Response) => {
       processValidatorResult(validate(req.body, CreateDataSetSchema));
-<<<<<<< HEAD
-      const dataSet = await dataSetService.provisionDataSet(
-        req.body.datasetName,
-        datasetStorageAccount,
-        req.body.path,
-        mainAccountId,
-        region,
-        dataSetStoragePlugin
-      );
-=======
       const dataSet = await dataSetService.provisionDataSet({
         name: req.body.datasetName,
         storageName: datasetStorageAccount,
         path: req.body.path,
         awsAccountId: mainAccountId,
-        region: req.body.region,
+        region,
         storageProvider: dataSetStoragePlugin
       });
->>>>>>> dae9f847
 
       const responseDataset = {
         ...dataSet,
@@ -64,25 +53,14 @@
     '/datasets/import',
     wrapAsync(async (req: Request, res: Response) => {
       processValidatorResult(validate(req.body, CreateDataSetSchema));
-<<<<<<< HEAD
-      const dataSet = await dataSetService.importDataSet(
-        req.body.datasetName,
-        datasetStorageAccount,
-        req.body.path,
-        mainAccountId,
-        region,
-        dataSetStoragePlugin
-      );
-=======
       const dataSet = await dataSetService.importDataSet({
         name: req.body.datasetName,
         storageName: datasetStorageAccount,
         path: req.body.path,
         awsAccountId: mainAccountId,
-        region: req.body.region,
+        region,
         storageProvider: dataSetStoragePlugin
       });
->>>>>>> dae9f847
       res.status(201).send(dataSet);
     })
   );
