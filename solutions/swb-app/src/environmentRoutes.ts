--- conflicted
+++ resolved
@@ -1,7 +1,4 @@
-<<<<<<< HEAD
-=======
 // Environment launch
->>>>>>> adbdb510
 import { EnvironmentService, isEnvironmentStatus } from '@amzn/environments';
 import Boom from '@hapi/boom';
 import { NextFunction, Request, Response, Router } from 'express';
@@ -13,18 +10,7 @@
   environments: { [key: string]: Environment },
   environmentService: EnvironmentService
 ): void {
-<<<<<<< HEAD
-  const supportedEnvs = Object.keys(environments).map((env) => {
-    return env.toLocaleLowerCase();
-  });
-
-  async function getEnvironmentType(envId: string): Promise<string> {
-    const env = await environmentService.getEnvironment(envId, true);
-    return env.ETC.type;
-  }
-=======
   const supportedEnvs = Object.keys(environments);
->>>>>>> adbdb510
 
   async function getEnvironmentType(envId: string): Promise<string> {
     const env = await environmentService.getEnvironment(envId, true);
@@ -36,11 +22,7 @@
     '/environments',
     wrapAsync(async (req: Request, res: Response) => {
       const envType = req.body.envType;
-<<<<<<< HEAD
-      if (supportedEnvs.includes(envType.toLocaleLowerCase())) {
-=======
       if (supportedEnvs.includes(envType)) {
->>>>>>> adbdb510
         // We check that envType is in list of supportedEnvs before calling the environments object
         if (req.body.id) {
           throw Boom.badRequest(
@@ -63,13 +45,9 @@
         }
         res.status(201).send(env);
       } else {
-<<<<<<< HEAD
-        res.send(`No service provided for environment ${envType}`);
-=======
         res.send(
           `No service provided for environment ${envType}. Supported environments types are: ${supportedEnvs}`
         );
->>>>>>> adbdb510
       }
     })
   );
@@ -78,11 +56,7 @@
   router.delete(
     '/environments/:id',
     wrapAsync(async (req: Request, res: Response) => {
-<<<<<<< HEAD
-      const envType = (await getEnvironmentType(req.params.id)).toLocaleLowerCase();
-=======
       const envType = await getEnvironmentType(req.params.id);
->>>>>>> adbdb510
 
       if (supportedEnvs.includes(envType)) {
         // We check that envType is in list of supportedEnvs before calling the environments object
@@ -90,13 +64,9 @@
         const response = await environments[envType].lifecycle.terminate(req.params.id);
         res.send(response);
       } else {
-<<<<<<< HEAD
-        res.send(`No service provided for environment ${envType}`);
-=======
         res.send(
           `No service provided for environment ${envType}. Supported environments types are: ${supportedEnvs}`
         );
->>>>>>> adbdb510
       }
     })
   );
@@ -105,11 +75,7 @@
   router.put(
     '/environments/:id/start',
     wrapAsync(async (req: Request, res: Response) => {
-<<<<<<< HEAD
-      const envType = (await getEnvironmentType(req.params.id)).toLocaleLowerCase();
-=======
       const envType = await getEnvironmentType(req.params.id);
->>>>>>> adbdb510
 
       if (supportedEnvs.includes(envType)) {
         // We check that envType is in list of supportedEnvs before calling the environments object
@@ -117,13 +83,9 @@
         const response = await environments[envType].lifecycle.start(req.params.id);
         res.send(response);
       } else {
-<<<<<<< HEAD
-        res.send(`No service provided for environment ${req.body.envType.toLocaleLowerCase()}`);
-=======
         res.send(
           `No service provided for environment ${envType}. Supported environments types are: ${supportedEnvs}`
         );
->>>>>>> adbdb510
       }
     })
   );
@@ -132,11 +94,7 @@
   router.put(
     '/environments/:id/stop',
     wrapAsync(async (req: Request, res: Response) => {
-<<<<<<< HEAD
-      const envType = (await getEnvironmentType(req.params.id)).toLocaleLowerCase();
-=======
       const envType = await getEnvironmentType(req.params.id);
->>>>>>> adbdb510
 
       if (supportedEnvs.includes(envType)) {
         // We check that envType is in list of supportedEnvs before calling the environments object
@@ -144,13 +102,9 @@
         const response = await environments[envType].lifecycle.stop(req.params.id);
         res.send(response);
       } else {
-<<<<<<< HEAD
-        res.send(`No service provided for environment ${envType}`);
-=======
         res.send(
           `No service provided for environment ${envType}. Supported environments types are: ${supportedEnvs}`
         );
->>>>>>> adbdb510
       }
     })
   );
@@ -161,61 +115,11 @@
     wrapAsync(async (req: Request, res: Response) => {
       const environment = await environmentService.getEnvironment(req.params.id, true);
       const instanceName = environment.instanceId!;
-<<<<<<< HEAD
-      const envType = environment.ETC.type.toLocaleLowerCase();
-=======
       const envType = environment.ETC.type;
->>>>>>> adbdb510
 
       const context = {
         roleArn: environment.PROJ.envMgmtRoleArn,
         externalId: environment.PROJ.externalId
-<<<<<<< HEAD
-      };
-
-      if (environment.status !== 'COMPLETED') {
-        throw Boom.conflict(
-          `Environment is in ${environment.status} status. Please wait until environment is in 'COMPLETED' status before trying to connect to the environment.`
-        );
-      }
-      if (supportedEnvs.includes(envType)) {
-        // We check that envType is in list of supportedEnvs before calling the environments object
-        // eslint-disable-next-line security/detect-object-injection
-        const authCredResponse = await environments[envType].connection.getAuthCreds(instanceName, context);
-        // We check that envType is in list of supportedEnvs before calling the environments object
-        // eslint-disable-next-line security/detect-object-injection
-        const instructionResponse = await environments[envType].connection.getConnectionInstruction();
-        const response = {
-          authCredResponse,
-          instructionResponse
-        };
-        res.send(response);
-      } else {
-        res.send(`No service provided for environment ${envType}`);
-      }
-    })
-  );
-
-  // Get environment
-  router.get(
-    '/environments/:id',
-    wrapAsync(async (req: Request, res: Response, next: NextFunction) => {
-      const env = await environmentService.getEnvironment(req.params.id, true);
-      res.send(env);
-    })
-  );
-
-  // Get environments
-  router.get(
-    '/environments',
-    wrapAsync(async (req: Request, res: Response) => {
-      // TODO: Get user information from req context once Auth has been integrated
-      const user = {
-        role: 'admin',
-        ownerId: ''
-      };
-      const { status } = req.query;
-=======
       };
 
       if (environment.status !== 'COMPLETED') {
@@ -262,18 +166,12 @@
         ownerId: ''
       };
       const { status, paginationToken, pageSize } = req.query;
->>>>>>> adbdb510
       let filter = undefined;
       if (isEnvironmentStatus(status)) {
         filter = {
           status
         };
       }
-<<<<<<< HEAD
-      // TODO: Add support for pagination with limit and pagination token
-      const env = await environmentService.getEnvironments(user, filter);
-      res.send(env);
-=======
       if ((paginationToken && typeof paginationToken !== 'string') || (pageSize && Number(pageSize) <= 0)) {
         res
           .status(400)
@@ -287,7 +185,6 @@
         );
         res.send(response);
       }
->>>>>>> adbdb510
     })
   );
 }