--- conflicted
+++ resolved
@@ -236,11 +236,7 @@
       // Apply pagination if applicable
       if ((paginationToken && typeof paginationToken !== 'string') || (pageSize && Number(pageSize) <= 0)) {
         throw Boom.badRequest(
-<<<<<<< HEAD
-          'Invalid pagination token and/or page size. Please try again with valid inputs'
-=======
           'Invalid pagination token and/or page size. Please try again with valid inputs.'
->>>>>>> 70e86c64
         );
       } else if (status && !isEnvironmentStatus(status)) {
         throw Boom.badRequest('Invalid environment status. Please try again with valid inputs.');
@@ -248,13 +244,10 @@
         throw Boom.badRequest('Invalid sort attribute. Please try again with valid inputs.');
       } else if (ascending && descending) {
         throw Boom.badRequest('Cannot sort on two attributes. Please try again with valid inputs.');
-<<<<<<< HEAD
       } else if ((createdAtFrom && !createdAtTo) || (!createdAtFrom && createdAtTo)) {
         throw Boom.badRequest(
           `Invalid value for attribute ${createdAtTo ? 'createdAtTo' : 'createdAtFrom'}.`
         );
-=======
->>>>>>> 70e86c64
       } else {
         const response = await environmentService.listEnvironments(
           user,
