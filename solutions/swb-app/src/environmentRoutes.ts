// Environment launch
<<<<<<< HEAD
import { EnvironmentService, isEnvironmentStatus } from '@amzn/environments';
import Boom from '@hapi/boom';
import { NextFunction, Request, Response, Router } from 'express';
=======
import { EnvironmentService, isEnvironmentStatus, isSortAttribute } from '@amzn/environments';
import Boom from '@hapi/boom';
import { NextFunction, Request, Response, Router } from 'express';
import _ = require('lodash');
>>>>>>> 41f02a0b
import { Environment } from './apiRouteConfig';
import { wrapAsync } from './errorHandlers';

export function setUpEnvRoutes(
  router: Router,
  environments: { [key: string]: Environment },
  environmentService: EnvironmentService
): void {
<<<<<<< HEAD
  const supportedEnvs = Object.keys(environments).map((env) => {
    return env.toLocaleLowerCase();
  });

  async function getEnvironmentType(envId: string): Promise<string> {
    const env = await environmentService.getEnvironment(envId, true);
    return env.ETC.type;
  }
=======
  const supportedEnvs = Object.keys(environments);
>>>>>>> 41f02a0b

  async function getEnvironmentType(envId: string): Promise<string> {
    const env = await environmentService.getEnvironment(envId, true);
    return env.ETC.type;
  }

  // Launch
  router.post(
    '/environments',
    wrapAsync(async (req: Request, res: Response) => {
      const envType = req.body.envType;
<<<<<<< HEAD
      if (supportedEnvs.includes(envType.toLocaleLowerCase())) {
=======
      if (supportedEnvs.includes(envType)) {
>>>>>>> 41f02a0b
        // We check that envType is in list of supportedEnvs before calling the environments object
        if (req.body.id) {
          throw Boom.badRequest(
            'id cannot be passed in the request body when trying to launch a new environment'
          );
        }
        const env = await environmentService.createEnvironment(req.body);
        try {
          // We check that envType is in list of supportedEnvs before calling the environments object
          //eslint-disable-next-line security/detect-object-injection
          await environments[envType].lifecycle.launch(env);
        } catch (e) {
          // Update error state
          const errorMessage = e.message as string;
          await environmentService.updateEnvironment(env.id!, {
            error: { type: 'LAUNCH', value: errorMessage },
            status: 'FAILED'
          });
          throw e;
        }
        res.status(201).send(env);
      } else {
<<<<<<< HEAD
        res.send(`No service provided for environment ${envType}`);
=======
        res.send(
          `No service provided for environment ${envType}. Supported environments types are: ${supportedEnvs}`
        );
>>>>>>> 41f02a0b
      }
    })
  );

  // Terminate
  router.delete(
    '/environments/:id',
    wrapAsync(async (req: Request, res: Response) => {
<<<<<<< HEAD
      const envType = (await getEnvironmentType(req.params.id)).toLocaleLowerCase();
=======
      const envType = await getEnvironmentType(req.params.id);
>>>>>>> 41f02a0b

      if (supportedEnvs.includes(envType)) {
        // We check that envType is in list of supportedEnvs before calling the environments object
        //eslint-disable-next-line security/detect-object-injection
        const response = await environments[envType].lifecycle.terminate(req.params.id);
        res.send(response);
      } else {
<<<<<<< HEAD
        res.send(`No service provided for environment ${envType}`);
=======
        res.send(
          `No service provided for environment ${envType}. Supported environments types are: ${supportedEnvs}`
        );
>>>>>>> 41f02a0b
      }
    })
  );

  // Start
  router.put(
    '/environments/:id/start',
    wrapAsync(async (req: Request, res: Response) => {
<<<<<<< HEAD
      const envType = (await getEnvironmentType(req.params.id)).toLocaleLowerCase();
=======
      const envType = await getEnvironmentType(req.params.id);
>>>>>>> 41f02a0b

      if (supportedEnvs.includes(envType)) {
        // We check that envType is in list of supportedEnvs before calling the environments object
        //eslint-disable-next-line security/detect-object-injection
        const response = await environments[envType].lifecycle.start(req.params.id);
        res.send(response);
      } else {
<<<<<<< HEAD
        res.send(`No service provided for environment ${req.body.envType.toLocaleLowerCase()}`);
=======
        res.send(
          `No service provided for environment ${envType}. Supported environments types are: ${supportedEnvs}`
        );
>>>>>>> 41f02a0b
      }
    })
  );

  // Stop
  router.put(
    '/environments/:id/stop',
    wrapAsync(async (req: Request, res: Response) => {
<<<<<<< HEAD
      const envType = (await getEnvironmentType(req.params.id)).toLocaleLowerCase();
=======
      const envType = await getEnvironmentType(req.params.id);
>>>>>>> 41f02a0b

      if (supportedEnvs.includes(envType)) {
        // We check that envType is in list of supportedEnvs before calling the environments object
        //eslint-disable-next-line security/detect-object-injection
        const response = await environments[envType].lifecycle.stop(req.params.id);
        res.send(response);
      } else {
<<<<<<< HEAD
        res.send(`No service provided for environment ${envType}`);
=======
        res.send(
          `No service provided for environment ${envType}. Supported environments types are: ${supportedEnvs}`
        );
>>>>>>> 41f02a0b
      }
    })
  );

  // Get environment connection creds
  router.get(
    '/environments/:id/connections',
    wrapAsync(async (req: Request, res: Response) => {
      const environment = await environmentService.getEnvironment(req.params.id, true);
      const instanceName = environment.instanceId!;
<<<<<<< HEAD
      const envType = environment.ETC.type.toLocaleLowerCase();
=======
      const envType = environment.ETC.type;
>>>>>>> 41f02a0b

      const context = {
        roleArn: environment.PROJ.envMgmtRoleArn,
        externalId: environment.PROJ.externalId
<<<<<<< HEAD
      };

      if (environment.status !== 'COMPLETED') {
        throw Boom.conflict(
          `Environment is in ${environment.status} status. Please wait until environment is in 'COMPLETED' status before trying to connect to the environment.`
        );
      }
      if (supportedEnvs.includes(envType)) {
        // We check that envType is in list of supportedEnvs before calling the environments object
        // eslint-disable-next-line security/detect-object-injection
        const authCredResponse = await environments[envType].connection.getAuthCreds(instanceName, context);
        // We check that envType is in list of supportedEnvs before calling the environments object
        // eslint-disable-next-line security/detect-object-injection
        const instructionResponse = await environments[envType].connection.getConnectionInstruction();
        const response = {
          authCredResponse,
          instructionResponse
        };
        res.send(response);
      } else {
        res.send(`No service provided for environment ${envType}`);
      }
    })
  );

  // Get environment
  router.get(
    '/environments/:id',
    wrapAsync(async (req: Request, res: Response, next: NextFunction) => {
      const env = await environmentService.getEnvironment(req.params.id, true);
      res.send(env);
    })
  );

  // Get environments
  router.get(
    '/environments',
    wrapAsync(async (req: Request, res: Response) => {
      // TODO: Get user information from req context once Auth has been integrated
      const user = {
        role: 'admin',
        ownerId: ''
      };
      const { status } = req.query;
      let filter = undefined;
      if (isEnvironmentStatus(status)) {
        filter = {
          status
        };
      }
      // TODO: Add support for pagination with limit and pagination token
      const env = await environmentService.getEnvironments(user, filter);
      res.send(env);
    })
  );
=======
      };

      if (environment.status !== 'COMPLETED') {
        throw Boom.conflict(
          `Environment is in ${environment.status} status. Please wait until environment is in 'COMPLETED' status before trying to connect to the environment.`
        );
      }
      if (supportedEnvs.includes(envType)) {
        // We check that envType is in list of supportedEnvs before calling the environments object
        // eslint-disable-next-line security/detect-object-injection
        const authCredResponse = await environments[envType].connection.getAuthCreds(instanceName, context);
        // We check that envType is in list of supportedEnvs before calling the environments object
        // eslint-disable-next-line security/detect-object-injection
        const instructionResponse = await environments[envType].connection.getConnectionInstruction();
        const response = {
          authCredResponse,
          instructionResponse
        };
        res.send(response);
      } else {
        res.send(
          `No service provided for environment ${envType}. Supported environments types are: ${supportedEnvs}`
        );
      }
    })
  );

  // Get environment
  router.get(
    '/environments/:id',
    wrapAsync(async (req: Request, res: Response, next: NextFunction) => {
      const env = await environmentService.getEnvironment(req.params.id, true);
      res.send(env);
    })
  );

  // Get environments
  router.get(
    '/environments',
    wrapAsync(async (req: Request, res: Response) => {
      // TODO: Get user information from req context once Auth has been integrated
      const user = {
        role: 'admin',
        ownerId: ''
      };
      const {
        status,
        name,
        createdAt,
        owner,
        type,
        project,
        paginationToken,
        pageSize,
        ascending,
        descending
      } = req.query;
      // Apply filter if applicable
      let filter: { [key: string]: string } | undefined = {};
      if (status && isEnvironmentStatus(status)) {
        filter = { ...filter, status };
      }
      if (name && typeof name === 'string') {
        filter = { ...filter, name };
      }
      if (createdAt && typeof createdAt === 'string') {
        filter = { ...filter, createdAt };
      }
      if (owner && typeof owner === 'string') {
        filter = { ...filter, owner };
      }
      if (type && typeof type === 'string') {
        filter = { ...filter, type };
      }
      if (project && typeof project === 'string') {
        filter = { ...filter, project };
      }
      if (_.isEmpty(filter)) {
        filter = undefined;
      }
      // Apply sort if applicable
      let sort: { [key: string]: boolean } | undefined = {};
      if (ascending && isSortAttribute(ascending)) {
        sort[`${ascending}`] = true;
      } else if (descending && isSortAttribute(descending)) {
        sort[`${descending}`] = false;
      }
      if (_.isEmpty(sort)) {
        sort = undefined;
      }
      // Apply pagination if applicable
      if ((paginationToken && typeof paginationToken !== 'string') || (pageSize && Number(pageSize) <= 0)) {
        res
          .status(400)
          .send('Invalid pagination token and/or page size. Please try again with valid inputs.');
      } else if (status && !isEnvironmentStatus(status)) {
        res.status(400).send('Invalid environment status. Please try again with valid inputs.');
      } else if ((ascending && !isSortAttribute(ascending)) || (descending && !isSortAttribute(descending))) {
        res.status(400).send('Invalid sort attribute. Please try again with valid inputs.');
      } else if (ascending && descending) {
        res.status(400).send('Cannot sort on two attributes. Please try again with valid inputs.');
      } else {
        const response = await environmentService.getEnvironments(
          user,
          filter,
          pageSize ? Number(pageSize) : undefined,
          paginationToken,
          sort
        );
        res.send(response);
      }
    })
  );
>>>>>>> 41f02a0b
}<|MERGE_RESOLUTION|>--- conflicted
+++ resolved
@@ -1,14 +1,8 @@
 // Environment launch
-<<<<<<< HEAD
-import { EnvironmentService, isEnvironmentStatus } from '@amzn/environments';
-import Boom from '@hapi/boom';
-import { NextFunction, Request, Response, Router } from 'express';
-=======
 import { EnvironmentService, isEnvironmentStatus, isSortAttribute } from '@amzn/environments';
 import Boom from '@hapi/boom';
 import { NextFunction, Request, Response, Router } from 'express';
 import _ = require('lodash');
->>>>>>> 41f02a0b
 import { Environment } from './apiRouteConfig';
 import { wrapAsync } from './errorHandlers';
 
@@ -17,7 +11,6 @@
   environments: { [key: string]: Environment },
   environmentService: EnvironmentService
 ): void {
-<<<<<<< HEAD
   const supportedEnvs = Object.keys(environments).map((env) => {
     return env.toLocaleLowerCase();
   });
@@ -26,25 +19,13 @@
     const env = await environmentService.getEnvironment(envId, true);
     return env.ETC.type;
   }
-=======
-  const supportedEnvs = Object.keys(environments);
->>>>>>> 41f02a0b
-
-  async function getEnvironmentType(envId: string): Promise<string> {
-    const env = await environmentService.getEnvironment(envId, true);
-    return env.ETC.type;
-  }
 
   // Launch
   router.post(
     '/environments',
     wrapAsync(async (req: Request, res: Response) => {
       const envType = req.body.envType;
-<<<<<<< HEAD
-      if (supportedEnvs.includes(envType.toLocaleLowerCase())) {
-=======
-      if (supportedEnvs.includes(envType)) {
->>>>>>> 41f02a0b
+      if (supportedEnvs.includes(envType)) {
         // We check that envType is in list of supportedEnvs before calling the environments object
         if (req.body.id) {
           throw Boom.badRequest(
@@ -67,13 +48,9 @@
         }
         res.status(201).send(env);
       } else {
-<<<<<<< HEAD
-        res.send(`No service provided for environment ${envType}`);
-=======
-        res.send(
-          `No service provided for environment ${envType}. Supported environments types are: ${supportedEnvs}`
-        );
->>>>>>> 41f02a0b
+        res.send(
+          `No service provided for environment ${envType}. Supported environments types are: ${supportedEnvs}`
+        );
       }
     })
   );
@@ -82,11 +59,7 @@
   router.delete(
     '/environments/:id',
     wrapAsync(async (req: Request, res: Response) => {
-<<<<<<< HEAD
-      const envType = (await getEnvironmentType(req.params.id)).toLocaleLowerCase();
-=======
       const envType = await getEnvironmentType(req.params.id);
->>>>>>> 41f02a0b
 
       if (supportedEnvs.includes(envType)) {
         // We check that envType is in list of supportedEnvs before calling the environments object
@@ -94,13 +67,9 @@
         const response = await environments[envType].lifecycle.terminate(req.params.id);
         res.send(response);
       } else {
-<<<<<<< HEAD
-        res.send(`No service provided for environment ${envType}`);
-=======
-        res.send(
-          `No service provided for environment ${envType}. Supported environments types are: ${supportedEnvs}`
-        );
->>>>>>> 41f02a0b
+        res.send(
+          `No service provided for environment ${envType}. Supported environments types are: ${supportedEnvs}`
+        );
       }
     })
   );
@@ -109,11 +78,7 @@
   router.put(
     '/environments/:id/start',
     wrapAsync(async (req: Request, res: Response) => {
-<<<<<<< HEAD
-      const envType = (await getEnvironmentType(req.params.id)).toLocaleLowerCase();
-=======
       const envType = await getEnvironmentType(req.params.id);
->>>>>>> 41f02a0b
 
       if (supportedEnvs.includes(envType)) {
         // We check that envType is in list of supportedEnvs before calling the environments object
@@ -121,13 +86,9 @@
         const response = await environments[envType].lifecycle.start(req.params.id);
         res.send(response);
       } else {
-<<<<<<< HEAD
-        res.send(`No service provided for environment ${req.body.envType.toLocaleLowerCase()}`);
-=======
-        res.send(
-          `No service provided for environment ${envType}. Supported environments types are: ${supportedEnvs}`
-        );
->>>>>>> 41f02a0b
+        res.send(
+          `No service provided for environment ${envType}. Supported environments types are: ${supportedEnvs}`
+        );
       }
     })
   );
@@ -136,11 +97,7 @@
   router.put(
     '/environments/:id/stop',
     wrapAsync(async (req: Request, res: Response) => {
-<<<<<<< HEAD
-      const envType = (await getEnvironmentType(req.params.id)).toLocaleLowerCase();
-=======
       const envType = await getEnvironmentType(req.params.id);
->>>>>>> 41f02a0b
 
       if (supportedEnvs.includes(envType)) {
         // We check that envType is in list of supportedEnvs before calling the environments object
@@ -148,13 +105,9 @@
         const response = await environments[envType].lifecycle.stop(req.params.id);
         res.send(response);
       } else {
-<<<<<<< HEAD
-        res.send(`No service provided for environment ${envType}`);
-=======
-        res.send(
-          `No service provided for environment ${envType}. Supported environments types are: ${supportedEnvs}`
-        );
->>>>>>> 41f02a0b
+        res.send(
+          `No service provided for environment ${envType}. Supported environments types are: ${supportedEnvs}`
+        );
       }
     })
   );
@@ -165,72 +118,11 @@
     wrapAsync(async (req: Request, res: Response) => {
       const environment = await environmentService.getEnvironment(req.params.id, true);
       const instanceName = environment.instanceId!;
-<<<<<<< HEAD
-      const envType = environment.ETC.type.toLocaleLowerCase();
-=======
       const envType = environment.ETC.type;
->>>>>>> 41f02a0b
 
       const context = {
         roleArn: environment.PROJ.envMgmtRoleArn,
         externalId: environment.PROJ.externalId
-<<<<<<< HEAD
-      };
-
-      if (environment.status !== 'COMPLETED') {
-        throw Boom.conflict(
-          `Environment is in ${environment.status} status. Please wait until environment is in 'COMPLETED' status before trying to connect to the environment.`
-        );
-      }
-      if (supportedEnvs.includes(envType)) {
-        // We check that envType is in list of supportedEnvs before calling the environments object
-        // eslint-disable-next-line security/detect-object-injection
-        const authCredResponse = await environments[envType].connection.getAuthCreds(instanceName, context);
-        // We check that envType is in list of supportedEnvs before calling the environments object
-        // eslint-disable-next-line security/detect-object-injection
-        const instructionResponse = await environments[envType].connection.getConnectionInstruction();
-        const response = {
-          authCredResponse,
-          instructionResponse
-        };
-        res.send(response);
-      } else {
-        res.send(`No service provided for environment ${envType}`);
-      }
-    })
-  );
-
-  // Get environment
-  router.get(
-    '/environments/:id',
-    wrapAsync(async (req: Request, res: Response, next: NextFunction) => {
-      const env = await environmentService.getEnvironment(req.params.id, true);
-      res.send(env);
-    })
-  );
-
-  // Get environments
-  router.get(
-    '/environments',
-    wrapAsync(async (req: Request, res: Response) => {
-      // TODO: Get user information from req context once Auth has been integrated
-      const user = {
-        role: 'admin',
-        ownerId: ''
-      };
-      const { status } = req.query;
-      let filter = undefined;
-      if (isEnvironmentStatus(status)) {
-        filter = {
-          status
-        };
-      }
-      // TODO: Add support for pagination with limit and pagination token
-      const env = await environmentService.getEnvironments(user, filter);
-      res.send(env);
-    })
-  );
-=======
       };
 
       if (environment.status !== 'COMPLETED') {
@@ -344,5 +236,4 @@
       }
     })
   );
->>>>>>> 41f02a0b
 }