--- conflicted
+++ resolved
@@ -8,15 +8,9 @@
 // eslint-disable-next-line @rushstack/typedef-var
 export const UpdateUserRequestParser = z
   .object({
-<<<<<<< HEAD
     userId: z.string().userId().required(),
-    firstName: z.string().swbName().optional(),
-    lastName: z.string().swbName().optional(),
-=======
-    userId: z.string().required(),
     firstName: z.string().personName().optional(),
     lastName: z.string().personName().optional(),
->>>>>>> 9430c607
     email: z.string().email(invalidEmailMessage).optional(),
     status: z.enum(['ACTIVE', 'INACTIVE']).optional(),
     roles: z.array(z.string().max(55)).optional()
