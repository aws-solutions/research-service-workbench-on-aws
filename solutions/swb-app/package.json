--- conflicted
+++ resolved
@@ -33,11 +33,8 @@
     "@amzn/workbench-core-authorization": "workspace:*",
     "@amzn/workbench-core-logging": "workspace:*",
     "@hapi/boom": "^10.0.0",
-<<<<<<< HEAD
+    "cookie-parser": "^1.4.6",
     "cors": "^2.8.5",
-=======
-    "cookie-parser": "^1.4.6",
->>>>>>> 2e1aabdf
     "express": "^4.17.3",
     "lodash": "^4.17.21"
   },
@@ -47,11 +44,8 @@
     "@rushstack/heft": "^0.45.0",
     "@rushstack/heft-jest-plugin": "^0.2.3",
     "@rushstack/heft-node-rig": "^1.7.1",
-<<<<<<< HEAD
+    "@types/cookie-parser": "^1.4.3",
     "@types/cors": "^2.8.12",
-=======
-    "@types/cookie-parser": "^1.4.3",
->>>>>>> 2e1aabdf
     "@types/express": "^4.17.13",
     "@types/heft-jest": "1.0.2",
     "@types/jest": "^27.4.1",
