--- conflicted
+++ resolved
@@ -34,10 +34,7 @@
     "@amzn/workbench-core-logging": "workspace:*",
     "@hapi/boom": "^10.0.0",
     "cookie-parser": "^1.4.6",
-<<<<<<< HEAD
-=======
     "cors": "^2.8.5",
->>>>>>> 4dda55f5
     "express": "^4.17.3",
     "lodash": "^4.17.21"
   },
@@ -48,10 +45,7 @@
     "@rushstack/heft-jest-plugin": "^0.2.3",
     "@rushstack/heft-node-rig": "^1.7.1",
     "@types/cookie-parser": "^1.4.3",
-<<<<<<< HEAD
-=======
     "@types/cors": "^2.8.12",
->>>>>>> 4dda55f5
     "@types/express": "^4.17.13",
     "@types/heft-jest": "1.0.2",
     "@types/jest": "^27.4.1",
