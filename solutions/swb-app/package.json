{
  "name": "@amzn/swb-app",
  "version": "0.0.1",
  "description": "This package sets up API routes for SWB",
  "homepage": "https://github.com/awslabs/monorepo-for-service-workbench",
  "repository": {
    "type": "git",
    "url": "https://github.com/awslabs/monorepo-for-service-workbench.git"
  },
  "license": "Apache-2.0",
  "author": {
    "name": "Amazon Web Services",
    "url": "http://aws.amazon.com"
  },
  "main": "lib/index.js",
  "typings": "lib/index.d.ts",
  "scripts": {
    "build": "heft build --clean && rushx pkg-json-lint",
    "build:test": "heft test --clean && rushx pkg-json-lint && rushx make-badges",
    "depcheck": "depcheck",
    "lint:fix": "eslint . --fix",
    "make-badges": "istanbul-badges-readme --coverageDir=./temp/coverage --exitCode=1",
    "pkg-json-lint": "npmPkgJsonLint -c ../../.npmpackagejsonlintrc.json .",
    "serve": "node lib/dev-launch.js",
    "sort-package-json": "sort-package-json package.json",
    "start": "heft start --clean",
    "test": "rushx test:only && rushx make-badges",
    "test:only": "heft test --clean --no-build"
  },
  "dependencies": {
    "@amzn/environments": "workspace:*",
<<<<<<< HEAD
    "@hapi/boom": "^10.0.0",
=======
>>>>>>> 14fec28e
    "express": "^4.17.3"
  },
  "devDependencies": {
    "@amzn/eslint-config-workbench-core-eslint-custom": "workspace:*",
    "@rushstack/eslint-config": "^2.5.1",
    "@rushstack/heft": "^0.45.0",
    "@rushstack/heft-jest-plugin": "^0.2.3",
    "@rushstack/heft-node-rig": "^1.7.1",
    "@types/express": "^4.17.13",
    "@types/heft-jest": "1.0.2",
    "@types/jest": "^27.4.1",
    "@types/node": "^14",
    "concurrently": "^7.0.0",
    "depcheck": "^1.4.3",
    "eslint": "^8.7.0",
    "eslint-plugin-import": "^2.26.0",
    "istanbul-badges-readme": "1.8.1",
    "jest": "^27.5.1",
    "nodemon": "^2.0.15",
    "npm-package-json-lint": "^6.3.0",
    "npm-package-json-lint-config-default": "^5.0.0",
    "sort-package-json": "^1.57.0",
    "ts-jest": "^27.1.3",
    "typescript": "^4.5.2"
  }
}<|MERGE_RESOLUTION|>--- conflicted
+++ resolved
@@ -29,10 +29,6 @@
   },
   "dependencies": {
     "@amzn/environments": "workspace:*",
-<<<<<<< HEAD
-    "@hapi/boom": "^10.0.0",
-=======
->>>>>>> 14fec28e
     "express": "^4.17.3"
   },
   "devDependencies": {
