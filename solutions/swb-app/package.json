--- conflicted
+++ resolved
@@ -30,14 +30,10 @@
   "dependencies": {
     "@amzn/environments": "workspace:*",
     "@hapi/boom": "^10.0.0",
-<<<<<<< HEAD
     "@types/cors": "^2.8.12",
     "cors": "^2.8.5",
-    "express": "^4.17.3"
-=======
     "express": "^4.17.3",
     "lodash": "^4.17.21"
->>>>>>> 0a800209
   },
   "devDependencies": {
     "@amzn/eslint-config-workbench-core-eslint-custom": "workspace:*",
