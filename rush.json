--- conflicted
+++ resolved
@@ -66,23 +66,12 @@
       "shouldPublish": true
     },
     {
-<<<<<<< HEAD
-      "packageName": "@amzn/workbench-core-express",
-      "projectFolder": "workbench-core/express",
-=======
       "packageName": "@amzn/workbench-core-authorization",
       "projectFolder": "workbench-core/authorization",
->>>>>>> 282c5abb
       "reviewCategory": "production",
       "shouldPublish": true
     },
     {
-<<<<<<< HEAD
-      "packageName": "@amzn/workbench-core-infrastructure",
-      "projectFolder": "workbench-core/infrastructure",
-      "reviewCategory": "production",
-      "shouldPublish": true
-=======
       "packageName": "@amzn/workbench-core-authentication",
       "projectFolder": "workbench-core/authentication",
       "reviewCategory": "production",
@@ -99,7 +88,18 @@
       "projectFolder": "solutions/example-ui-app",
       "reviewCategory": "prototypes",
       "shouldPublish": false
->>>>>>> 282c5abb
+    },
+    {
+      "packageName": "@amzn/workbench-core-express",
+      "projectFolder": "workbench-core/express",
+      "reviewCategory": "production",
+      "shouldPublish": true
+    },
+    {
+      "packageName": "@amzn/workbench-core-infrastructure",
+      "projectFolder": "workbench-core/infrastructure",
+      "reviewCategory": "production",
+      "shouldPublish": true
     }
   ]
 }