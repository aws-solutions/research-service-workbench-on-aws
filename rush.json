{
  "$schema": "https://developer.microsoft.com/json-schemas/rush/v5/rush.schema.json",
  "rushVersion": "5.62.1",
  "pnpmVersion": "6.30.0",
  "pnpmOptions": {
    "strictPeerDependencies": true,
    "useWorkspaces": true
  },
  "nodeSupportedVersionRange": ">=12.13.0 <13.0.0 || >=14.15.0 <15.0.0 || >=16.13.0 <17.0.0",
  "ensureConsistentVersions": true,
  "projectFolderMaxDepth": 3,
  "approvedPackagesPolicy": {
    "reviewCategories": ["production", "tools", "prototypes"],
    "ignoredNpmScopes": ["@types"]
  },
  "gitPolicy": {
    "versionBumpCommitMessage": "Bump versions [skip ci]",
    "changeLogUpdateCommitMessage": "Update changelogs [skip ci]"
  },
  "repository": {
    "url": "https://github.com/awslabs/monorepo-for-service-workbench.git",
    "defaultBranch": "main"
  },
  "eventHooks": {
    "preRushInstall": [],
    "postRushInstall": [],
    "preRushBuild": [],
    "postRushBuild": []
  },
  "variants": [],
  "projects": [
    {
      "packageName": "@amzn/swb-app",
      "projectFolder": "solutions/swb-app",
      "reviewCategory": "production",
      "shouldPublish": true
    },
    {
      "packageName": "@amzn/swb-reference",
      "projectFolder": "solutions/swb-reference",
      "reviewCategory": "production",
      "shouldPublish": true
    },
    {
      "packageName": "@amzn/environments",
      "projectFolder": "workbench-core/environments",
      "reviewCategory": "production",
      "shouldPublish": true
    },
    {
      "packageName": "@amzn/workbench-core-logging",
      "projectFolder": "workbench-core/logging",
      "reviewCategory": "production",
      "shouldPublish": true
    },
    {
      "packageName": "@amzn/workbench-core-base",
      "projectFolder": "workbench-core/base",
      "reviewCategory": "production",
      "shouldPublish": true
    },
    {
      "packageName": "@amzn/eslint-config-workbench-core-eslint-custom",
      "projectFolder": "workbench-core/eslint-custom",
      "reviewCategory": "production",
      "shouldPublish": true
    },
    {
      "packageName": "@amzn/workbench-core-authorization",
      "projectFolder": "workbench-core/authorization",
      "reviewCategory": "production",
      "shouldPublish": true
    },
    {
      "packageName": "@amzn/workbench-core-authentication",
      "projectFolder": "workbench-core/authentication",
      "reviewCategory": "production",
      "shouldPublish": true
    },
    {
      "packageName": "@amzn/workbench-core-audit",
      "projectFolder": "workbench-core/audit",
      "reviewCategory": "production",
      "shouldPublish": true
    },
    {
      "packageName": "@amzn/example-ui-app",
      "projectFolder": "solutions/example-ui-app",
      "reviewCategory": "prototypes",
      "shouldPublish": false
    },
    {
<<<<<<< HEAD
      "packageName": "@amzn/workbench-core-datasets",
      "projectFolder": "workbench-core/datasets",
=======
      "packageName": "@amzn/workbench-core-express",
      "projectFolder": "workbench-core/example/express",
      "reviewCategory": "production",
      "shouldPublish": true
    },
    {
      "packageName": "@amzn/workbench-core-infrastructure",
      "projectFolder": "workbench-core/example/infrastructure",
>>>>>>> 55c99b7d
      "reviewCategory": "production",
      "shouldPublish": true
    }
  ]
}<|MERGE_RESOLUTION|>--- conflicted
+++ resolved
@@ -90,10 +90,12 @@
       "shouldPublish": false
     },
     {
-<<<<<<< HEAD
       "packageName": "@amzn/workbench-core-datasets",
       "projectFolder": "workbench-core/datasets",
-=======
+      "reviewCategory": "production",
+      "shouldPublish": true
+    },
+    {
       "packageName": "@amzn/workbench-core-express",
       "projectFolder": "workbench-core/example/express",
       "reviewCategory": "production",
@@ -102,7 +104,6 @@
     {
       "packageName": "@amzn/workbench-core-infrastructure",
       "projectFolder": "workbench-core/example/infrastructure",
->>>>>>> 55c99b7d
       "reviewCategory": "production",
       "shouldPublish": true
     }
