--- conflicted
+++ resolved
@@ -48,13 +48,14 @@
       "shouldPublish": true
     },
     {
-<<<<<<< HEAD
       "packageName": "@amzn/logging",
       "projectFolder": "workbench-core/logging",
-=======
+      "reviewCategory": "production",
+      "shouldPublish": true
+    },
+    {
       "packageName": "@amzn/eslint-config-workbench-core-eslint-custom",
       "projectFolder": "workbench-core/eslint-custom",
->>>>>>> dbbc251f
       "reviewCategory": "production",
       "shouldPublish": true
     }
