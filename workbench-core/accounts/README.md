
# Hosting Account Setup

⚠️ $\textcolor{red}{\text{Experimental}}$ ⚠️ : Not for use in any critical, production, or otherwise important deployments

## Code Coverage

| Statements                  | Branches                | Functions                 | Lines             |
| --------------------------- | ----------------------- | ------------------------- | ----------------- |
<<<<<<< HEAD
| ![Statements](https://img.shields.io/badge/statements-95.17%25-brightgreen.svg?style=flat) | ![Branches](https://img.shields.io/badge/branches-90.9%25-brightgreen.svg?style=flat) | ![Functions](https://img.shields.io/badge/functions-95.34%25-brightgreen.svg?style=flat) | ![Lines](https://img.shields.io/badge/lines-95.08%25-brightgreen.svg?style=flat) |
=======
| ![Statements](https://img.shields.io/badge/statements-97.28%25-brightgreen.svg?style=flat) | ![Branches](https://img.shields.io/badge/branches-94%25-brightgreen.svg?style=flat) | ![Functions](https://img.shields.io/badge/functions-97.61%25-brightgreen.svg?style=flat) | ![Lines](https://img.shields.io/badge/lines-97.23%25-brightgreen.svg?style=flat) |
>>>>>>> 50d3ac79
<|MERGE_RESOLUTION|>--- conflicted
+++ resolved
@@ -7,8 +7,4 @@
 
 | Statements                  | Branches                | Functions                 | Lines             |
 | --------------------------- | ----------------------- | ------------------------- | ----------------- |
-<<<<<<< HEAD
-| ![Statements](https://img.shields.io/badge/statements-95.17%25-brightgreen.svg?style=flat) | ![Branches](https://img.shields.io/badge/branches-90.9%25-brightgreen.svg?style=flat) | ![Functions](https://img.shields.io/badge/functions-95.34%25-brightgreen.svg?style=flat) | ![Lines](https://img.shields.io/badge/lines-95.08%25-brightgreen.svg?style=flat) |
-=======
 | ![Statements](https://img.shields.io/badge/statements-97.28%25-brightgreen.svg?style=flat) | ![Branches](https://img.shields.io/badge/branches-94%25-brightgreen.svg?style=flat) | ![Functions](https://img.shields.io/badge/functions-97.61%25-brightgreen.svg?style=flat) | ![Lines](https://img.shields.io/badge/lines-97.23%25-brightgreen.svg?style=flat) |
->>>>>>> 50d3ac79
