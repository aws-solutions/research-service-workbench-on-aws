--- conflicted
+++ resolved
@@ -7,8 +7,4 @@
 
 | Statements                  | Branches                | Functions                 | Lines             |
 | --------------------------- | ----------------------- | ------------------------- | ----------------- |
-<<<<<<< HEAD
-| ![Statements](https://img.shields.io/badge/statements-96.99%25-brightgreen.svg?style=flat) | ![Branches](https://img.shields.io/badge/branches-94.49%25-brightgreen.svg?style=flat) | ![Functions](https://img.shields.io/badge/functions-96.77%25-brightgreen.svg?style=flat) | ![Lines](https://img.shields.io/badge/lines-96.92%25-brightgreen.svg?style=flat) |
-=======
 | ![Statements](https://img.shields.io/badge/statements-97.32%25-brightgreen.svg?style=flat) | ![Branches](https://img.shields.io/badge/branches-93.61%25-brightgreen.svg?style=flat) | ![Functions](https://img.shields.io/badge/functions-97.61%25-brightgreen.svg?style=flat) | ![Lines](https://img.shields.io/badge/lines-97.27%25-brightgreen.svg?style=flat) |
->>>>>>> 8db7ea99
