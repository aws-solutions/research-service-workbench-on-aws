
# Hosting Account Setup

⚠️ $\textcolor{red}{\text{Experimental}}$ ⚠️ : Not for use in any critical, production, or otherwise important deployments

## Code Coverage

| Statements                  | Branches                | Functions                 | Lines             |
| --------------------------- | ----------------------- | ------------------------- | ----------------- |
<<<<<<< HEAD
| ![Statements](https://img.shields.io/badge/statements-93.87%25-brightgreen.svg?style=flat) | ![Branches](https://img.shields.io/badge/branches-91.04%25-brightgreen.svg?style=flat) | ![Functions](https://img.shields.io/badge/functions-93.84%25-brightgreen.svg?style=flat) | ![Lines](https://img.shields.io/badge/lines-93.82%25-brightgreen.svg?style=flat) |
=======
| ![Statements](https://img.shields.io/badge/statements-93.27%25-brightgreen.svg?style=flat) | ![Branches](https://img.shields.io/badge/branches-91.04%25-brightgreen.svg?style=flat) | ![Functions](https://img.shields.io/badge/functions-92.42%25-brightgreen.svg?style=flat) | ![Lines](https://img.shields.io/badge/lines-93.21%25-brightgreen.svg?style=flat) |
>>>>>>> 63ec490a
<|MERGE_RESOLUTION|>--- conflicted
+++ resolved
@@ -7,8 +7,4 @@
 
 | Statements                  | Branches                | Functions                 | Lines             |
 | --------------------------- | ----------------------- | ------------------------- | ----------------- |
-<<<<<<< HEAD
-| ![Statements](https://img.shields.io/badge/statements-93.87%25-brightgreen.svg?style=flat) | ![Branches](https://img.shields.io/badge/branches-91.04%25-brightgreen.svg?style=flat) | ![Functions](https://img.shields.io/badge/functions-93.84%25-brightgreen.svg?style=flat) | ![Lines](https://img.shields.io/badge/lines-93.82%25-brightgreen.svg?style=flat) |
-=======
 | ![Statements](https://img.shields.io/badge/statements-93.27%25-brightgreen.svg?style=flat) | ![Branches](https://img.shields.io/badge/branches-91.04%25-brightgreen.svg?style=flat) | ![Functions](https://img.shields.io/badge/functions-92.42%25-brightgreen.svg?style=flat) | ![Lines](https://img.shields.io/badge/lines-93.21%25-brightgreen.svg?style=flat) |
->>>>>>> 63ec490a
