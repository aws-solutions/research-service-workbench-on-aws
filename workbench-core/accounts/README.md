
# Hosting Account Setup

⚠️ $\textcolor{red}{\text{Experimental}}$ ⚠️ : Not for use in any critical, production, or otherwise important deployments

## Code Coverage

| Statements                  | Branches                | Functions                 | Lines             |
| --------------------------- | ----------------------- | ------------------------- | ----------------- |
<<<<<<< HEAD
| ![Statements](https://img.shields.io/badge/statements-96.47%25-brightgreen.svg?style=flat) | ![Branches](https://img.shields.io/badge/branches-92.85%25-brightgreen.svg?style=flat) | ![Functions](https://img.shields.io/badge/functions-95.55%25-brightgreen.svg?style=flat) | ![Lines](https://img.shields.io/badge/lines-96.42%25-brightgreen.svg?style=flat) |
=======
| ![Statements](https://img.shields.io/badge/statements-97.32%25-brightgreen.svg?style=flat) | ![Branches](https://img.shields.io/badge/branches-93.61%25-brightgreen.svg?style=flat) | ![Functions](https://img.shields.io/badge/functions-97.61%25-brightgreen.svg?style=flat) | ![Lines](https://img.shields.io/badge/lines-97.27%25-brightgreen.svg?style=flat) |
>>>>>>> bf09a80d
<|MERGE_RESOLUTION|>--- conflicted
+++ resolved
@@ -7,8 +7,4 @@
 
 | Statements                  | Branches                | Functions                 | Lines             |
 | --------------------------- | ----------------------- | ------------------------- | ----------------- |
-<<<<<<< HEAD
-| ![Statements](https://img.shields.io/badge/statements-96.47%25-brightgreen.svg?style=flat) | ![Branches](https://img.shields.io/badge/branches-92.85%25-brightgreen.svg?style=flat) | ![Functions](https://img.shields.io/badge/functions-95.55%25-brightgreen.svg?style=flat) | ![Lines](https://img.shields.io/badge/lines-96.42%25-brightgreen.svg?style=flat) |
-=======
 | ![Statements](https://img.shields.io/badge/statements-97.32%25-brightgreen.svg?style=flat) | ![Branches](https://img.shields.io/badge/branches-93.61%25-brightgreen.svg?style=flat) | ![Functions](https://img.shields.io/badge/functions-97.61%25-brightgreen.svg?style=flat) | ![Lines](https://img.shields.io/badge/lines-97.27%25-brightgreen.svg?style=flat) |
->>>>>>> bf09a80d
