--- conflicted
+++ resolved
@@ -3,19 +3,11 @@
  *  SPDX-License-Identifier: Apache-2.0
  */
 
-<<<<<<< HEAD
-import _ from 'lodash';
-import { HostingAccountStatus } from '../constants/hostingAccountStatus';
-import CostCenter from './costCenter/costCenter';
-
-export interface AccountProperties {
-=======
 import { z } from 'zod';
 import { HOSTING_ACCOUNT_STATUS, HostingAccountStatus } from '../constants/hostingAccountStatus';
 import CostCenter from './costCenter';
 
 export interface Account {
->>>>>>> 7b99fd34
   id: string;
   name: string;
   awsAccountId: string;
@@ -31,60 +23,8 @@
   stackName: string;
   status: HostingAccountStatus;
   CC?: CostCenter;
-<<<<<<< HEAD
   updatedAt: string;
   createdAt: string;
-}
-
-export class Account implements AccountProperties {
-  public readonly id: string;
-  public readonly name: string;
-  public readonly awsAccountId: string;
-  public readonly envMgmtRoleArn: string;
-  public error?: { type: string; value: string };
-  public readonly hostingAccountHandlerRoleArn: string;
-  public readonly vpcId: string;
-  public readonly subnetId: string;
-  public readonly cidr: string;
-  public readonly environmentInstanceFiles: string;
-  public readonly encryptionKeyArn: string;
-  public readonly externalId: string;
-  public readonly stackName: string;
-  public readonly status: HostingAccountStatus;
-  public CC?: CostCenter;
-  public readonly createdAt: string;
-  public readonly updatedAt: string;
-
-  public constructor(properties?: AccountProperties) {
-    this.id = properties?.id || '';
-    this.name = properties?.name || '';
-    this.awsAccountId = properties?.awsAccountId || '';
-    this.envMgmtRoleArn = properties?.envMgmtRoleArn || '';
-    this.error = properties?.error;
-    this.hostingAccountHandlerRoleArn = properties?.hostingAccountHandlerRoleArn || '';
-    this.vpcId = properties?.vpcId || '';
-    this.subnetId = properties?.subnetId || '';
-    this.cidr = properties?.cidr || '';
-    this.environmentInstanceFiles = properties?.environmentInstanceFiles || '';
-    this.encryptionKeyArn = properties?.encryptionKeyArn || '';
-    this.externalId = properties?.externalId || '';
-    this.stackName = properties?.stackName || '';
-    this.status = properties?.status || '';
-    this.CC = properties?.CC;
-    this.createdAt = properties?.createdAt || '';
-    this.updatedAt = properties?.updatedAt || '';
-  }
-
-  //eslint-disable-next-line @typescript-eslint/no-explicit-any
-  public static fromDynamoItem(dynamoProperties: { [key: string]: any }): Account {
-    const properties = _.pick(
-      dynamoProperties,
-      Object.getOwnPropertyNames(new Account())
-    ) as AccountProperties;
-    return new Account(properties);
-  }
-}
-=======
 }
 
 // eslint-disable-next-line @rushstack/typedef-var
@@ -109,5 +49,4 @@
   externalId: z.string(),
   stackName: z.string(),
   status: z.enum(HOSTING_ACCOUNT_STATUS as [string, ...string[]])
-});
->>>>>>> 7b99fd34
+});