--- conflicted
+++ resolved
@@ -17,18 +17,7 @@
     externalId: { type: 'string' }
   },
   additionalProperties: false,
-<<<<<<< HEAD
-  required: [
-    'awsAccountId',
-    'envMgmtRoleArn',
-    'hostingAccountHandlerRoleArn',
-    'environmentInstanceFiles',
-    'encryptionKeyArn',
-    'externalId'
-  ]
-=======
   required: ['awsAccountId', 'envMgmtRoleArn', 'hostingAccountHandlerRoleArn', 'name', 'externalId']
->>>>>>> 38f89be3
 };
 
 export default CreateAccountSchema;