/*
 *  Copyright Amazon.com, Inc. or its affiliates. All Rights Reserved.
 *  SPDX-License-Identifier: Apache-2.0
 */

// Schema for createAccount API
import { Schema } from 'jsonschema';

const CreateAccountSchema: Schema = {
  id: '/createAccount',
  type: 'object',
  properties: {
    name: { type: 'string' },
    awsAccountId: { type: 'string' },
    envMgmtRoleArn: { type: 'string' },
    hostingAccountHandlerRoleArn: { type: 'string' },
    externalId: { type: 'string' }
  },
  additionalProperties: false,
<<<<<<< HEAD
  required: ['awsAccountId', 'envMgmtRoleArn', 'hostingAccountHandlerRoleArn', 'name']
=======
  required: [
    'awsAccountId',
    'envMgmtRoleArn',
    'hostingAccountHandlerRoleArn',
    'environmentInstanceFiles',
    'encryptionKeyArn',
    'externalId'
  ]
>>>>>>> 8408bb38
};

export default CreateAccountSchema;<|MERGE_RESOLUTION|>--- conflicted
+++ resolved
@@ -17,18 +17,7 @@
     externalId: { type: 'string' }
   },
   additionalProperties: false,
-<<<<<<< HEAD
-  required: ['awsAccountId', 'envMgmtRoleArn', 'hostingAccountHandlerRoleArn', 'name']
-=======
-  required: [
-    'awsAccountId',
-    'envMgmtRoleArn',
-    'hostingAccountHandlerRoleArn',
-    'environmentInstanceFiles',
-    'encryptionKeyArn',
-    'externalId'
-  ]
->>>>>>> 8408bb38
+  required: ['awsAccountId', 'envMgmtRoleArn', 'hostingAccountHandlerRoleArn', 'name', 'externalId']
 };
 
 export default CreateAccountSchema;