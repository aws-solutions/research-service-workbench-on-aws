--- conflicted
+++ resolved
@@ -26,12 +26,9 @@
   ProjectService,
   CreateAccountSchema,
   UpdateAccountSchema,
-<<<<<<< HEAD
-  GetTemplateSchema
-=======
+  GetTemplateSchema,
   CreateAccountMetadata,
   UpdateAccountMetadata,
   ListAccountRequest,
   ListAccountsRequestParser
->>>>>>> 2120c82a
 };