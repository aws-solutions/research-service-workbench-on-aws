--- conflicted
+++ resolved
@@ -5,12 +5,7 @@
 
 import { FilterRequest, SortRequest } from '@aws/workbench-core-base';
 import { ProjectStatus } from '../constants/projectStatus';
-<<<<<<< HEAD
-import { ProjectFilter, ProjectSort } from '../models/projects/listProjectsRequest';
-import { Project } from '../models/projects/project';
-=======
 import Project from '../models/project';
->>>>>>> 81eb635b
 import { manualFilterProjects, manualSortProjects } from './projectUtils';
 
 describe('projectUtils', () => {
