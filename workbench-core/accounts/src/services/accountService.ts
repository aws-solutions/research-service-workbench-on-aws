/*
 *  Copyright Amazon.com, Inc. or its affiliates. All Rights Reserved.
 *  SPDX-License-Identifier: Apache-2.0
 */

import { GetItemCommandOutput } from '@aws-sdk/client-dynamodb';
<<<<<<< HEAD
import {
  buildDynamoDBPkSk,
  PaginatedResponse,
  QueryParams,
  resourceTypeToKey,
  uuidWithLowercasePrefix
} from '@aws/workbench-core-base';
import DynamoDBService from '@aws/workbench-core-base/lib/aws/helpers/dynamoDB/dynamoDBService';
import Boom from '@hapi/boom';
=======
import { AwsService, resourceTypeToKey, uuidWithLowercasePrefix } from '@aws/workbench-core-base';
import * as Boom from '@hapi/boom';
>>>>>>> d228cfc0
import _ from 'lodash';
import { Account, AccountParser } from '../models/accounts/account';
import { CostCenterParser } from '../models/costCenters/costCenter';

export default class AccountService {
  private readonly _dynamoDBService: DynamoDBService;

  public constructor(dynamoDBService: DynamoDBService) {
    this._dynamoDBService = dynamoDBService;
  }

  /**
   * Get account from DDB
   * @param accountId - ID of account to retrieve
   *
   * @param includeMetadata - Controls inclusion of metadata associated with the account
   * @returns Account entry in DDB
   */
  public async getAccount(accountId: string, includeMetadata: boolean = false): Promise<Account> {
    if (includeMetadata) {
      return this._getAccountWithMetadata(accountId);
    }

    return this._getAccountWithoutMetadata(accountId);
  }

  /**
   * Get account entries from DDB
   *
   * @returns Account entries in DDB
   */
  public async getPaginatedAccounts(queryParams: QueryParams): Promise<PaginatedResponse<Account>> {
    const response = await this._dynamoDBService.getPaginatedItems(queryParams);

    return {
      data: response.data.map((item) => {
        return AccountParser.parse(item);
      }),
      paginationToken: response.paginationToken
    };
  }

  public async getAllAccounts(queryParams: QueryParams): Promise<Account[]> {
    const response = await this._dynamoDBService.query(queryParams).execute();
    let accounts: Account[] = [];
    if (response && response.Items) {
      accounts = response.Items.map((item: unknown) => {
        return item as unknown as Account;
      });
    }
    return accounts;
  }

  /**
   * Delete a hosting account record in DDB
   * @param accountId - The ID of the account to delete
   */
  public async delete(accountId: string): Promise<void> {
    const accountKey = buildDynamoDBPkSk(accountId, resourceTypeToKey.account);
    await this._dynamoDBService.delete(accountKey).execute();
  }

  /**
   * Create hosting account record in DDB
   * @param accountMetadata - Attributes of account to create
   *
   * @returns Account entry in DDB
   */
  public async create(accountMetadata: { [key: string]: string }): Promise<{ [key: string]: string }> {
    await this._validateCreate(accountMetadata);
    const id = uuidWithLowercasePrefix(resourceTypeToKey.account);

    await this._storeToDdb({
      id,
      status: 'PENDING',
      ...accountMetadata
    });

    return { id, status: 'PENDING', ...accountMetadata };
  }

  /**
   * Update hosting account record in DDB
   * @param accountMetadata - Attributes of account to update
   *
   * @returns Account entry in DDB
   */
  public async update(accountMetadata: { [key: string]: string }): Promise<{ [key: string]: string }> {
    await this._validateUpdate(accountMetadata);

    const id = await this._storeToDdb(accountMetadata);

    return { ...accountMetadata, id };
  }

  public async _validateCreate(accountMetadata: Record<string, string>): Promise<void> {
    // Verify awsAccountId is specified
    if (_.isUndefined(accountMetadata.awsAccountId))
      throw Boom.badRequest('Missing AWS Account ID in request body');

    // Check if AWS account ID already exists in DDB
    const key = { key: { name: 'pk', value: `AWSACC#${accountMetadata.awsAccountId}` } };
    const ddbEntries = await this._dynamoDBService.query(key).execute();
    // When trying to onboard a new account, its AWS account ID shouldn't be present in DDB
    if (ddbEntries && ddbEntries.Count && ddbEntries.Count > 0) {
      throw Boom.badRequest(
        'This AWS Account was found in DDB. Please provide the correct id value in request body'
      );
    }
  }

  public async _validateUpdate(accountMetadata: { [key: string]: string }): Promise<void> {
    // Check if AWS account ID is same as before
    if (!_.isUndefined(accountMetadata.awsAccountId)) {
      const ddbEntry = await this.getAccount(accountMetadata.id);
      if (ddbEntry.awsAccountId !== accountMetadata.awsAccountId) {
        throw Boom.badRequest('The AWS Account mapped to this accountId is different than the one provided');
      }
    }
  }

  /*
   * Store hosting account information in DDB
   */
  private async _storeToDdb(accountMetadata: { [key: string]: string }): Promise<string> {
    const accountKey = { pk: `ACC#${accountMetadata.id}`, sk: `ACC#${accountMetadata.id}` };
    const accountParams: { item: { [key: string]: string } } = {
      item: {
        id: accountMetadata.id,
        name: accountMetadata.name,
        awsAccountId: accountMetadata.awsAccountId,
        envMgmtRoleArn: accountMetadata.envMgmtRoleArn,
        hostingAccountHandlerRoleArn: accountMetadata.hostingAccountHandlerRoleArn,
        vpcId: accountMetadata.vpcId,
        subnetId: accountMetadata.subnetId,
        encryptionKeyArn: accountMetadata.encryptionKeyArn,
        environmentInstanceFiles: accountMetadata.environmentInstanceFiles,
        stackName: `${process.env.STACK_NAME!}-hosting-account`,
        status: accountMetadata.status,
        resourceType: 'account'
      }
    };

    // We add the only optional attribute for account
    if (accountMetadata.externalId) accountParams.item.externalId = accountMetadata.externalId;

    // Store Account row in DDB
    await this._dynamoDBService.updateExecuteAndFormat({ key: accountKey, params: accountParams });

    if (accountMetadata.awsAccountId) {
      const awsAccountKey = {
        pk: `${resourceTypeToKey.awsAccount}#${accountMetadata.awsAccountId}`,
        sk: `${resourceTypeToKey.account}#${accountMetadata.id}`
      };
      const awsAccountParams = {
        item: {
          id: accountMetadata.awsAccountId,
          accountId: accountMetadata.id,
          awsAccountId: accountMetadata.awsAccountId,
          resourceType: 'awsAccount'
        }
      };

      // Store AWS Account row in DDB (for easier duplicate checks later on)
      await this._dynamoDBService.updateExecuteAndFormat({ key: awsAccountKey, params: awsAccountParams });
    }

    return accountMetadata.id;
  }

  private async _getAccountWithoutMetadata(accountId: string): Promise<Account> {
    const accountEntry = (await this._dynamoDBService
      .get({
        pk: `${resourceTypeToKey.account}#${accountId}`,
        sk: `${resourceTypeToKey.account}#${accountId}`
      })
      .execute()) as GetItemCommandOutput;

    if (!accountEntry.Item) {
      throw Boom.notFound(`Could not find account ${accountId}`);
    }

    return accountEntry.Item! as unknown as Account;
  }

  private async _getAccountWithMetadata(accountId: string): Promise<Account> {
    const pk = `${resourceTypeToKey.account}#${accountId}`;

    const data = await this._dynamoDBService.query({ key: { name: 'pk', value: pk } }).execute();

    if (data.Count === 0) {
      throw Boom.notFound(`Could not find account ${accountId}`);
    }

    const items = data.Items!.map((item) => {
      return item;
    });

    const accountProperties = items.find((item) => {
      return (item.sk as unknown as string) === pk;
    });

    const account: Account = AccountParser.parse(accountProperties);

    for (const item of items) {
      // parent environment item
      const sk = item.sk as unknown as string;

      if (sk === pk) {
        continue;
      }

      const associationPrefix = sk.split('#')[0];

      if (associationPrefix === resourceTypeToKey.costCenter) {
        account.costCenter = CostCenterParser.parse(item);
      }
    }

    return account;
  }
}<|MERGE_RESOLUTION|>--- conflicted
+++ resolved
@@ -4,7 +4,6 @@
  */
 
 import { GetItemCommandOutput } from '@aws-sdk/client-dynamodb';
-<<<<<<< HEAD
 import {
   buildDynamoDBPkSk,
   PaginatedResponse,
@@ -13,11 +12,7 @@
   uuidWithLowercasePrefix
 } from '@aws/workbench-core-base';
 import DynamoDBService from '@aws/workbench-core-base/lib/aws/helpers/dynamoDB/dynamoDBService';
-import Boom from '@hapi/boom';
-=======
-import { AwsService, resourceTypeToKey, uuidWithLowercasePrefix } from '@aws/workbench-core-base';
 import * as Boom from '@hapi/boom';
->>>>>>> d228cfc0
 import _ from 'lodash';
 import { Account, AccountParser } from '../models/accounts/account';
 import { CostCenterParser } from '../models/costCenters/costCenter';
