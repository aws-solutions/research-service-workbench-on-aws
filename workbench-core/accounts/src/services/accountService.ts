--- conflicted
+++ resolved
@@ -146,11 +146,7 @@
     if (accountMetadata.externalId) accountParams.item.externalId = accountMetadata.externalId;
 
     // Store Account row in DDB
-<<<<<<< HEAD
-    await this._dynamoDBService.update(accountKey, accountParams).execute();
-=======
-    await this._aws.helpers.ddb.updateExecuteAndFormat({ key: accountKey, params: accountParams });
->>>>>>> 70b8d263
+    await this._dynamoDBService.updateExecuteAndFormat({ key: accountKey, params: accountParams });
 
     if (accountMetadata.awsAccountId) {
       const awsAccountKey = {
@@ -167,11 +163,7 @@
       };
 
       // Store AWS Account row in DDB (for easier duplicate checks later on)
-<<<<<<< HEAD
-      await this._dynamoDBService.update(awsAccountKey, awsAccountParams).execute();
-=======
-      await this._aws.helpers.ddb.updateExecuteAndFormat({ key: awsAccountKey, params: awsAccountParams });
->>>>>>> 70b8d263
+      await this._dynamoDBService.updateExecuteAndFormat({ key: awsAccountKey, params: awsAccountParams });
     }
 
     return accountMetadata.id;
