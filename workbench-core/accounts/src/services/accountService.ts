/*
 *  Copyright Amazon.com, Inc. or its affiliates. All Rights Reserved.
 *  SPDX-License-Identifier: Apache-2.0
 */

import { GetItemCommandOutput } from '@aws-sdk/client-dynamodb';
import { AwsService, resourceTypeToKey, uuidWithLowercasePrefix } from '@aws/workbench-core-base';
import Boom from '@hapi/boom';
import _ from 'lodash';
import { HostingAccountStatus } from '../constants/hostingAccountStatus';

interface Account {
  id: string | undefined;
  awsAccountId: string;
  envMgmtRoleArn: string;
  error: { type: string; value: string } | undefined;
  hostingAccountHandlerRoleArn: string;
  vpcId: string;
  subnetId: string;
  cidr: string;
  environmentInstanceFiles: string;
  encryptionKeyArn: string;
  externalId?: string;
  stackName: string;
  status: HostingAccountStatus;
}
export default class AccountService {
  private _aws: AwsService;

  public constructor(tableName: string) {
    this._aws = new AwsService({ region: process.env.AWS_REGION!, ddbTableName: tableName });
  }

  /**
   * Get account from DDB
   * @param accountId - ID of account to retrieve
   *
   * @returns Account entry in DDB
   */
  public async getAccount(accountId: string): Promise<Account> {
    const accountEntry = (await this._aws.helpers.ddb
      .get({
        pk: `${resourceTypeToKey.account}#${accountId}`,
        sk: `${resourceTypeToKey.account}#${accountId}`
      })
      .execute()) as GetItemCommandOutput;

    if (accountEntry.Item) {
      return accountEntry.Item! as unknown as Account;
    } else {
      throw Boom.notFound(`Could not find account ${accountId}`);
    }
  }

  /**
   * Create or update hosting account record in DDB
   * @param accountMetadata - Attributes of account to create/update
   *
   * @returns Account entry in DDB
   */
  public async createOrUpdate(accountMetadata: {
    [key: string]: string;
  }): Promise<{ [key: string]: string }> {
    if (_.isUndefined(accountMetadata.id)) return this.create(accountMetadata);

    return this.update(accountMetadata);
  }

  /**
   * Get all account entries from DDB
   *
   * @returns Account entries in DDB
   */
  public async getAccounts(): Promise<Account[]> {
    const queryParams = {
      index: 'getResourceByCreatedAt',
      key: { name: 'resourceType', value: 'account' }
    };
    const response = await this._aws.helpers.ddb.query(queryParams).execute();
    let accounts: Account[] = [];
    if (response && response.Items) {
      accounts = response.Items.map((item: unknown) => {
        return item as unknown as Account;
      });
    }
    return accounts;
  }

  /**
   * Create hosting account record in DDB
   * @param accountMetadata - Attributes of account to create
   *
   * @returns Account entry in DDB
   */
  public async create(accountMetadata: { [key: string]: string }): Promise<{ [key: string]: string }> {
    await this._validateCreate(accountMetadata);
<<<<<<< HEAD
    const id = `${resourceTypeToKey.account}-${uuidv4()}`;
=======
    const id = uuidWithLowercasePrefix(resourceTypeToKey.account);
>>>>>>> 996e6195

    await this._storeToDdb({ id, ...accountMetadata });

    return { id, ...accountMetadata };
  }

  /**
   * Update hosting account record in DDB
   * @param accountMetadata - Attributes of account to update
   *
   * @returns Account entry in DDB
   */
  public async update(accountMetadata: { [key: string]: string }): Promise<{ [key: string]: string }> {
    await this._validateUpdate(accountMetadata);

    const id = await this._storeToDdb(accountMetadata);

    return { id, ...accountMetadata };
  }

  public async _validateCreate(accountMetadata: { [key: string]: string }): Promise<void> {
    // Verify awsAccountId is specified
    if (_.isUndefined(accountMetadata.awsAccountId))
      throw Boom.badRequest('Missing AWS Account ID in request body');

    // Check if AWS account ID already exists in DDB
    const key = { key: { name: 'pk', value: `AWSACC#${accountMetadata.awsAccountId}` } };
    const ddbEntries = await this._aws.helpers.ddb.query(key).execute();
    // When trying to onboard a new account, its AWS accound ID shouldn't be present in DDB
    if (ddbEntries && ddbEntries!.Count && ddbEntries.Count > 0) {
      throw Boom.badRequest(
        'This AWS Account was found in DDB. Please provide the correct id value in request body'
      );
    }
  }

  public async _validateUpdate(accountMetadata: { [key: string]: string }): Promise<void> {
    // Check if AWS account ID is same as before
    if (!_.isUndefined(accountMetadata.awsAccountId)) {
      const ddbEntry = await this.getAccount(accountMetadata.id);
      if (ddbEntry.awsAccountId !== accountMetadata.awsAccountId) {
        throw Boom.badRequest('The AWS Account mapped to this accountId is different than the one provided');
      }
    }
  }

  /*
   * Store hosting account information in DDB
   */
  private async _storeToDdb(accountMetadata: { [key: string]: string }): Promise<string> {
    const accountKey = { pk: `ACC#${accountMetadata.id}`, sk: `ACC#${accountMetadata.id}` };
    const accountParams: { item: { [key: string]: string } } = {
      item: {
        id: accountMetadata.id,
        awsAccountId: accountMetadata.awsAccountId,
        envMgmtRoleArn: accountMetadata.envMgmtRoleArn,
        hostingAccountHandlerRoleArn: accountMetadata.hostingAccountHandlerRoleArn,
        vpcId: accountMetadata.vpcId,
        subnetId: accountMetadata.subnetId,
        encryptionKeyArn: accountMetadata.encryptionKeyArn,
        environmentInstanceFiles: accountMetadata.environmentInstanceFiles,
        stackName: `${process.env.STACK_NAME!}-hosting-account`,
        status: accountMetadata.status,
        resourceType: 'account'
      }
    };

    // We add the only optional attribute for account
    if (accountMetadata.externalId) accountParams.item.externalId = accountMetadata.externalId;

    // Store Account row in DDB
    await this._aws.helpers.ddb.update(accountKey, accountParams).execute();

    if (accountMetadata.awsAccountId) {
      const awsAccountKey = {
        pk: `${resourceTypeToKey.awsAccount}#${accountMetadata.awsAccountId}`,
        sk: `${resourceTypeToKey.account}#${accountMetadata.id}`
      };
      const awsAccountParams = {
        item: {
          id: accountMetadata.awsAccountId,
          accountId: accountMetadata.id,
          awsAccountId: accountMetadata.awsAccountId,
          resourceType: 'awsAccount'
        }
      };

      // Store AWS Account row in DDB (for easier duplicate checks later on)
      await this._aws.helpers.ddb.update(awsAccountKey, awsAccountParams).execute();
    }

    return accountMetadata.id;
  }
}<|MERGE_RESOLUTION|>--- conflicted
+++ resolved
@@ -7,6 +7,7 @@
 import { AwsService, resourceTypeToKey, uuidWithLowercasePrefix } from '@aws/workbench-core-base';
 import Boom from '@hapi/boom';
 import _ from 'lodash';
+
 import { HostingAccountStatus } from '../constants/hostingAccountStatus';
 
 interface Account {
@@ -94,11 +95,7 @@
    */
   public async create(accountMetadata: { [key: string]: string }): Promise<{ [key: string]: string }> {
     await this._validateCreate(accountMetadata);
-<<<<<<< HEAD
-    const id = `${resourceTypeToKey.account}-${uuidv4()}`;
-=======
     const id = uuidWithLowercasePrefix(resourceTypeToKey.account);
->>>>>>> 996e6195
 
     await this._storeToDdb({ id, ...accountMetadata });
 
