--- conflicted
+++ resolved
@@ -7,12 +7,8 @@
 import { AwsService, resourceTypeToKey, uuidWithLowercasePrefix } from '@aws/workbench-core-base';
 import Boom from '@hapi/boom';
 import _ from 'lodash';
-<<<<<<< HEAD
-import Account from '../models/account';
+import { Account, AccountParser } from '../models/account';
 import CostCenter from '../models/costCenter';
-=======
-import { Account, AccountParser } from '../models/account';
->>>>>>> bf09a80d
 
 export default class AccountService {
   private _aws: AwsService;
