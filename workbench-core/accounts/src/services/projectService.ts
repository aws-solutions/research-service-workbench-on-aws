/*
 *  Copyright Amazon.com, Inc. or its affiliates. All Rights Reserved.
 *  SPDX-License-Identifier: Apache-2.0
 */

/* eslint-disable security/detect-object-injection */

import { AttributeValue, BatchGetItemCommandOutput, GetItemCommandOutput } from '@aws-sdk/client-dynamodb';
import { AuthenticatedUser } from '@aws/workbench-core-authorization';
import {
  AwsService,
  buildDynamoDBPkSk,
  QueryParams,
  resourceTypeToKey,
  uuidWithLowercasePrefix,
  DEFAULT_API_PAGE_SIZE,
  addPaginationToken,
  getPaginationToken,
  toPaginationToken,
  fromPaginationToken,
  validateSingleSortAndFilter,
  getFilterQueryParams,
  getSortQueryParams
} from '@aws/workbench-core-base';

import Boom from '@hapi/boom';
import _ from 'lodash';
import { ProjectStatus } from '../constants/projectStatus';
import CostCenter from '../models/costCenter';
import CreateProjectRequest from '../models/projects/createProjectRequest';
import { DeleteProjectRequest } from '../models/projects/deleteProjectRequest';
import GetProjectRequest from '../models/projects/getProjectRequest';
import { listProjectGSINames, ListProjectsRequest } from '../models/projects/listProjectsRequest';
import ListProjectsResponse from '../models/projects/listProjectsResponse';
import { Project } from '../models/projects/project';
import { manualFilterProjects, manualSortProjects } from '../utilities/projectUtils';
import CostCenterService from './costCenterService';

export default class ProjectService {
  private _aws: AwsService;
  private _resourceType: string = 'project';
  private _tableName: string;
  // TODO implement after dynamic AuthZ
  // private _dynamicAuthorizationService: DynamicAuthorizationService;

  public constructor(constants: { TABLE_NAME: string }) {
    const { TABLE_NAME } = constants;
    this._tableName = TABLE_NAME;
    this._aws = new AwsService({ region: process.env.AWS_REGION!, ddbTableName: TABLE_NAME });
    // TODO implement after dynamic AuthZ
    // this._dynamicAuthorizationService = new DynamicAuthorizationService();
  }

  /**
   * Get project
   * @param request - the request object for getting a project
   *
   * @returns Project entry in DDB
   */
  public async getProject(request: GetProjectRequest): Promise<Project> {
    const response = await this._aws.helpers.ddb
      .get(buildDynamoDBPkSk(request.projectId, resourceTypeToKey.project))
      .execute();

    const item = (response as GetItemCommandOutput).Item;

    if (item === undefined) {
      throw Boom.notFound(`Could not find project ${request.projectId}`);
    } else {
      return this._mapToProjectFromDDBItem(item);
    }
  }

  // public async getProjectAndMetadata(request: GetProjectRequest): Promise<Project>{
  //   const response = await this._aws.helpers.ddb.
  // }

  // private async _getEnvironmentTypeConfigMetadata(): Promise<void> {
  //   let nextToken: string = '';
  //   while(nextToken){
  //     const response = await this._aws.helpers.ddb.getPaginatedItems({...buildDynamoDBPkSk(request.projectId, resourceTypeToKey.project)})
  //   }
  // }

  // TODO--delete after dynamic Authz
  private _mockGetUserGroups(): string[] {
    return ['ITAdmin'];
  }

  /**
   * List projects
   *
   * @param request - the request object for listing projects
   * @returns Project entries in DDB
   */
  public async listProjects(request: ListProjectsRequest): Promise<ListProjectsResponse> {
    // Get the values from request
    const { filter, sort } = request;
    let { pageSize, paginationToken } = request;
    if (pageSize && pageSize < 0) {
      throw Boom.badRequest('Please supply a non-negative page size.');
    }
    pageSize = pageSize && pageSize >= 0 ? pageSize : DEFAULT_API_PAGE_SIZE;
    validateSingleSortAndFilter(filter, sort);

    // Get user groups--TODO implement after dynamic AuthZ
    // const userGroupsForCurrentUser: string[] = await this._dynamicAuthorizationService.getUserGroups(request.userId);
    const userGroupsForCurrentUser: string[] = this._mockGetUserGroups(); // mock so the tests work

    // If no group membership, return
    if (_.isEmpty(userGroupsForCurrentUser)) {
      return { data: [], paginationToken: undefined };
    }

    // If IT Admin, return all with pagination
    if (userGroupsForCurrentUser.length === 1) {
      if (userGroupsForCurrentUser[0] === 'ITAdmin') {
        let queryParams: QueryParams = {
          key: { name: 'resourceType', value: this._resourceType },
          index: 'getResourceByCreatedAt',
          limit: pageSize
        };

        const filterQuery = getFilterQueryParams(filter, listProjectGSINames);
        const sortQuery = getSortQueryParams(sort, listProjectGSINames);
        queryParams = { ...queryParams, ...filterQuery, ...sortQuery };

        queryParams = addPaginationToken(paginationToken, queryParams);

        const projectsResponse = await this._aws.helpers.ddb.query(queryParams).execute();

        paginationToken = getPaginationToken(projectsResponse);

        if (projectsResponse.Items) {
          const items = projectsResponse.Items.map((item) => this._mapToProjectFromDDBItem(item));
          return { data: items, paginationToken: paginationToken };
        } else {
          return { data: [], paginationToken: undefined };
        }
      }

      // If member of 1 group, get project item
      const projectId = userGroupsForCurrentUser[0].split('#')[0];
<<<<<<< HEAD
      const project = await this.getProject({ projectId });
=======
      const project = await this.getProject({ userId: request.userId, projectId: projectId });
>>>>>>> 81eb635b
      return { data: [project], paginationToken: undefined };
    }

    // Else, member of more than 1 group, batch get items and manually filter, sort, and paginate
    const projectIds: string[] = userGroupsForCurrentUser.map(
      (projectGroup: string) => projectGroup.split('#')[0]
    );
    const keys: Record<string, unknown>[] = projectIds.map((projectId) =>
      buildDynamoDBPkSk(projectId, resourceTypeToKey.project)
    );
    const projectsResponse = (await this._aws.helpers.ddb.get(keys).execute()) as BatchGetItemCommandOutput;
    if (!projectsResponse.Responses) {
      return { data: [], paginationToken: undefined };
    }
    // parse responses from DDB
    const projects: Project[] = projectsResponse.Responses[this._tableName].map((item) =>
      this._mapToProjectFromDDBItem(item)
    );
    // apply sort or filter
    let projectsOnPage: Project[] = projects;
    if (filter) {
      projectsOnPage = manualFilterProjects(filter, projects);
    }
    if (sort) {
      projectsOnPage = manualSortProjects(sort, projects);
    }
    if (filter === undefined && sort === undefined) {
      // default sort is by createdAt
      projectsOnPage = manualSortProjects({ createdAt: 'asc' }, projects);
    }
    // build page and pagination token
    return this._buildPageAndPaginationTokenAfterGetItems(paginationToken, projectsOnPage, pageSize);
  }

  /**
   * Creates a new project
   *
   * @param params - the required fields to create a new project
   * @param user - authenticated user creating the project
   * @returns Project object of new project
   */
  public async createProject(params: CreateProjectRequest, user: AuthenticatedUser): Promise<Project> {
    // Verify caller is an IT Admin--TODO implement after dynamic AuthZ
    // const userGroupsForCurrentUser: string[] = await this._dynamicAuthorizationService.getUserGroups(user.id);
    // if(userGroupsForCurrentUser.length !== 1 || userGroupsForCurrentUser[0] !== 'ITAdmin') {
    //   throw Boom.forbidden('Only IT Admins are allowed to create new Projects.');
    // }

    // Verify project name is unique and cost center exists
    const resultsFromValidityChecks = await Promise.all([
      this._isProjectNameInUse(params.name),
      this._getCostCenter(params.costCenterId)
    ]);
    const costCenter: CostCenter = resultsFromValidityChecks[1];

    // Generate Project ID
    const projectId = uuidWithLowercasePrefix(resourceTypeToKey.project);

    // Create ProjectAdmin and Researcher groups--TODO implement after dynamic AuthZ
    // const createProjectAdminGroupResponse = this._dynamicAuthorizationService.createGroup(user, {
    //   groupId: `${projId}#PA`,
    //   description: `Project Admin group for ${projId}`
    // });
    // const createResearcherGroupResponse = this._dynamicAuthorizationService.createGroup(user, {
    //   groupId: `${projId}#Researcher`,
    //   description: `Researcher group for ${projId}`
    // });
    // if (!createProjectAdminGroupResponse.created || !createResearcherGroupResponse.created) {
    //   throw Boom.badImplementation(
    //     'Failed to create Project Admin group or Researcher group with dynamic authorization service.'
    //   );
    // }

    // Create Permissions for the groups--TODO implement after dynamic AuthZ
    // const identityPermissions: IdentityPermission[] = this._generateIdentityPermissionsForProject(projectId);
    // const createIdentityPermissionsResponse = this._dynamicAuthorizationService.createIdentityPermissions(
    //   user,
    //   identityPermissions
    // );
    // if (!createIdentityPermissionsResponse.created) {
    //   throw Boom.badImplementation(
    //     'Failed to create batch identity permissions for project with dyamic authorization service.'
    //   );
    // }

    // Create Proj in DDB
    const currentTime = new Date(Date.now()).toISOString();

    const newProject: Project = {
      id: projectId,
      createdAt: currentTime,
      costCenterId: params.costCenterId,
      description: params.description,
      name: params.name,
      updatedAt: currentTime,
      status: ProjectStatus.AVAILABLE,
      // Acc Metadata (get from cost center)
      subnetId: costCenter.subnetId,
      vpcId: costCenter.vpcId,
      envMgmtRoleArn: costCenter.envMgmtRoleArn,
      externalId: costCenter.externalId,
      encryptionKeyArn: costCenter.encryptionKeyArn,
      environmentInstanceFiles: costCenter.environmentInstanceFiles,
      hostingAccountHandlerRoleArn: costCenter.hostingAccountHandlerRoleArn,
      awsAccountId: costCenter.awsAccountId,
      accountId: costCenter.accountId
    };
    try {
<<<<<<< HEAD
      await this._aws.helpers.ddb
        .update({
          key: buildDynamoDBPkSk(projectId, resourceTypeToKey.project),
          params: {
            item: this._mapToDDBItemFromProject(newProject)
          }
        })
        .execute();
=======
      await this._aws.helpers.ddb.updateExecuteAndFormat({
        key: buildDynamoDBPkSk(projectId, resourceTypeToKey.project),
        params: {
          item: this._mapToDDBItemFromProject(newProject)
        }
      });
>>>>>>> 81eb635b
    } catch (e) {
      console.error('Failed to create project', e);
      throw Boom.internal('Failed to create project');
    }

    return newProject;
  }

  public async deleteProject(request: DeleteProjectRequest): Promise<Project> {
    // verify project exists
    console.log(request.projectId);
    await this.getProject({ projectId: request.projectId });

    // verify all dependencies are empty
    Object.keys(request.dependencies).forEach((dependency) => {
      if (!_.isEmpty(request.dependencies[dependency])) {
        throw Boom.badRequest(
          `Please cleanup dependencies of project. At least one ${dependency} is still attached to project ${request.projectId}.`
        );
      }
    });

    // Delete Permissions for the groups--TODO implement after dynamic AuthZ
    // const identityPermissions: IdentityPermission[] = this._generateIdentityPermissionsForProject(projectId);
    // const deleteIdentityPermissionsResponse = this._dynamicAuthorizationService.deleteIdentityPermissions(
    //   identityPermissions
    // );
    // if (!createIdentityPermissionsResponse.deleted) {
    //   throw Boom.badImplementation(
    //     'Failed to delete batch identity permissions for project with dyamic authorization service.'
    //   );
    // }

    // Delete ProjectAdmin and Researcher groups--TODO implement after dynamic AuthZ
    // const deleteProjectAdminGroupResponse = this._dynamicAuthorizationService.deleteGroup(user, {
    //   groupId: `${projId}#PA`
    // });
    // const deleteResearcherGroupResponse = this._dynamicAuthorizationService.deleteGroup(user, {
    //   groupId: `${projId}#Researcher`
    // });
    // if (!deleteProjectAdminGroupResponse.created || !deleteResearcherGroupResponse.created) {
    //   throw Boom.badImplementation(
    //     'Failed to delete Project Admin group or Researcher group with dynamic authorization service.'
    //   );
    // }

    // delete from DDB
    const response = await this._aws.helpers.ddb.updateExecuteAndFormat({
      key: buildDynamoDBPkSk(request.projectId, resourceTypeToKey.project),
      params: {
        item: { resourceType: 'deleted_project', status: 'DELETED' },
        return: 'ALL_NEW'
      }
    });

    if (!response.Attributes) {
      throw Boom.badImplementation('Could not delete project from DDB.');
    }
    console.log(response.Attributes);
    return this._mapToProjectFromDDBItem(response.Attributes);
  }

  /**
   * This method formats a Project object as a DDB item containing project data
   *
   * @param project - The Project object to prepare for DDB
   * @returns an object containing project data as well as pertinent DDB attributes based on project data
   */
  private _mapToDDBItemFromProject(project: Project): Record<string, string> {
    const dynamoItem: Record<string, string> = {
      ...project,
      resourceType: 'project',
      dependency: project.costCenterId
    };

    delete dynamoItem.costCenterId;

    return dynamoItem;
  }

  /**
   * This method formats a DDB item containing project data as a Project object
   *
   * @param item - the DDB item to conver to a Project object
   * @returns a Project object containing only project data from DDB attributes
   */
  private _mapToProjectFromDDBItem(item: Record<string, AttributeValue> | Record<string, string>): Project {
    const copyItem = { ...item };
    const itemWithoutValues = _.omit(copyItem, ['pk', 'sk', 'dependency', 'resourceType']);
    itemWithoutValues.costCenterId = copyItem.dependency;
    const project: Project = itemWithoutValues as unknown as Project;
    console.log(project);
    return project;
  }

  /**
   * Builds the Page and Pagination Token after GetItems call has been used to
   * get project information from DDB.=
   *
   * @param paginationToken - string pagination token if need to display not the first page. Otherwise, undefined
   * @param projectsOnPage - list of {@link Project}s to build a page from
   * @param pageSize - number of projects to include in the page
   * @returns a {@link ListProjectsResponse} object containing a list of Projects and the pagination token
   */
  private async _buildPageAndPaginationTokenAfterGetItems(
    paginationToken: string | undefined,
    projectsOnPage: Project[],
    pageSize: number
  ): Promise<ListProjectsResponse> {
    if (paginationToken) {
      const manualExclusiveStartKey = fromPaginationToken(paginationToken);
      const exclusiveStartProjectId = manualExclusiveStartKey.pk.split('#')[1];
      const exclusiveStartProject = projectsOnPage.find((project) => project.id === exclusiveStartProjectId);
      if (exclusiveStartProject === undefined) {
        throw Boom.badRequest('Pagination token is invalid.');
      }
      const indexOfExclusiveStartProject = projectsOnPage.indexOf(exclusiveStartProject);
      projectsOnPage = projectsOnPage.slice(indexOfExclusiveStartProject + 1);
    }
    if (projectsOnPage.length < pageSize) {
      return {
        data: projectsOnPage,
        paginationToken: undefined
      };
    } else {
      projectsOnPage = projectsOnPage.slice(0, pageSize);
      const manualLastEvaluatedKey = buildDynamoDBPkSk(
        projectsOnPage[pageSize - 1].id,
        resourceTypeToKey.project
      );
      return { data: projectsOnPage, paginationToken: toPaginationToken(manualLastEvaluatedKey) };
    }
  }

  private async _isProjectNameInUse(projectName: string): Promise<void> {
    // query by name
    const response = await this._aws.helpers.ddb
      .query({
        key: { name: 'resourceType', value: 'project' },
        index: 'getResourceByName',
        sortKey: 'name',
        eq: { S: projectName }
      })
      .execute();

    // If anything is responded, name is in use so error
    if (response.Count !== 0) {
      throw Boom.badRequest(
        `Project name "${projectName}" is in use by a non deleted project. Please use another name.`
      );
    }
    // no error so do not do anything
  }

  private async _getCostCenter(costCenterId: string): Promise<CostCenter> {
    const costCenterService = new CostCenterService({ TABLE_NAME: this._tableName });

    try {
      return costCenterService.getCostCenter(costCenterId);
    } catch (e) {
      throw Boom.badRequest(`Could not find cost center ${costCenterId}`);
    }
  }

  // TODO--implement after dynamic AuthZ
  // private _generateIdentityPermissionsForProject(projectId: string): IdentityPermissions[] {
  //   return [
  //     {
  //       // create for PA
  //       identityType: 'GROUP',
  //       identityId: `${projectId}#PA`,
  //       effect: 'ALLOW',
  //       action: 'Action.CREATE',
  //       subject: 'Project',
  //       subjectId: projectId,
  //       fields: ['Environment', 'InternalDataset', 'SSHKey', 'User']
  //     },
  //     {
  //       // read for PA
  //       identityType: 'GROUP',
  //       identityId: `${projectId}#PA`,
  //       effect: 'ALLOW',
  //       action: 'Action.READ',
  //       subject: 'Project',
  //       subjectId: projectId,
  //       fields: ['Environment', 'EnvTypeConfig', 'InternalDataset', 'SSHKey', 'User']
  //     },
  //     {
  //       // update for PA
  //       identityType: 'GROUP',
  //       identityId: `${projectId}#PA`,
  //       effect: 'ALLOW',
  //       action: 'Action.UPDATE',
  //       subject: 'Project',
  //       subjectId: projectId,
  //       fields: ['Environment', 'InternalDataset', 'SSHKey']
  //     },
  //     {
  //       // delete for PA
  //       identityType: 'GROUP',
  //       identityId: `${projectId}#PA`,
  //       effect: 'ALLOW',
  //       action: 'Action.DELETE',
  //       subject: 'Project',
  //       subjectId: projectId,
  //       fields: ['Environment', 'InternalDataset', 'SSHKey', 'User']
  //     },
  //     {
  //       // create for Researcher
  //       identityType: 'GROUP',
  //       identityId: `${projectId}#Researcher`,
  //       effect: 'ALLOW',
  //       action: 'Action.CREATE',
  //       subject: 'Project',
  //       subjectId: projectId,
  //       fields: ['Environment', 'SSHKey']
  //     },
  //     {
  //       // read for Researcher
  //       identityType: 'GROUP',
  //       identityId: `${projectId}#Researcher`,
  //       effect: 'ALLOW',
  //       action: 'Action.READ',
  //       subject: 'Project',
  //       subjectId: projectId,
  //       fields: ['Environment', 'EnvTypeConfig', 'InternalDataset', 'SSHKey']
  //     },
  //     {
  //       // update for Researcher
  //       identityType: 'GROUP',
  //       identityId: `${projectId}#Researcher`,
  //       effect: 'ALLOW',
  //       action: 'Action.UPDATE',
  //       subject: 'Project',
  //       subjectId: projectId,
  //       fields: ['Environment', 'SSHKey']
  //     },
  //     {
  //       // delete for Researcher
  //       identityType: 'GROUP',
  //       identityId: `${projectId}#Researcher`,
  //       effect: 'ALLOW',
  //       action: 'Action.DELETE',
  //       subject: 'Project',
  //       subjectId: projectId,
  //       fields: ['Environment', 'SSHKey']
  //     }
  //   ];
  // }
}<|MERGE_RESOLUTION|>--- conflicted
+++ resolved
@@ -141,11 +141,7 @@
 
       // If member of 1 group, get project item
       const projectId = userGroupsForCurrentUser[0].split('#')[0];
-<<<<<<< HEAD
-      const project = await this.getProject({ projectId });
-=======
       const project = await this.getProject({ userId: request.userId, projectId: projectId });
->>>>>>> 81eb635b
       return { data: [project], paginationToken: undefined };
     }
 
@@ -254,23 +250,12 @@
       accountId: costCenter.accountId
     };
     try {
-<<<<<<< HEAD
-      await this._aws.helpers.ddb
-        .update({
-          key: buildDynamoDBPkSk(projectId, resourceTypeToKey.project),
-          params: {
-            item: this._mapToDDBItemFromProject(newProject)
-          }
-        })
-        .execute();
-=======
       await this._aws.helpers.ddb.updateExecuteAndFormat({
         key: buildDynamoDBPkSk(projectId, resourceTypeToKey.project),
         params: {
           item: this._mapToDDBItemFromProject(newProject)
         }
       });
->>>>>>> 81eb635b
     } catch (e) {
       console.error('Failed to create project', e);
       throw Boom.internal('Failed to create project');
