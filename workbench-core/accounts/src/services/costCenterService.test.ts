/*
 *  Copyright Amazon.com, Inc. or its affiliates. All Rights Reserved.
 *  SPDX-License-Identifier: Apache-2.0
 */

jest.mock('uuid', () => ({ v4: () => 'someId' }));

import { DynamoDBClient, GetItemCommand, QueryCommand, UpdateItemCommand } from '@aws-sdk/client-dynamodb';
import { marshall } from '@aws-sdk/util-dynamodb';
import { resourceTypeToKey } from '@aws/workbench-core-base';
import DynamoDBService from '@aws/workbench-core-base/lib/aws/helpers/dynamoDB/dynamoDBService';
import Boom from '@hapi/boom';
import { mockClient } from 'aws-sdk-client-mock';
<<<<<<< HEAD
import { Account, AccountParser } from '../models/accounts/account';
import { CostCenter } from '../models/costCenter/costCenter';
import CreateCostCenter from '../models/costCenter/createCostCenterRequest';
=======
import { Account } from '../models/account';
import { CostCenter, CostCenterParser } from '../models/costCenters/costCenter';
import { ListCostCentersRequestParser } from '../models/costCenters/listCostCentersRequest';
import { UpdateCostCenterRequestParser } from '../models/costCenters/updateCostCenterRequest';
import CreateCostCenter from '../models/createCostCenterRequest';
>>>>>>> 70b8d263
import CostCenterService from './costCenterService';

describe('CostCenterService', () => {
  const ORIGINAL_ENV = process.env;
<<<<<<< HEAD
  let account: Account;
  const costCenterService = new CostCenterService({ TABLE_NAME: 'tableName' });
=======
>>>>>>> 70b8d263
  const accountId = 'acc-someId';
  type CostCenterJson = Omit<CostCenter, 'accountId'> & { pk: string; sk: string; dependency: string };
  // TODO: Use AccountParser to validate Account object once AccountParser is merged into develop
  const accountMetadata: Account = {
    error: undefined,
    id: accountId,
    cidr: '',
    hostingAccountHandlerRoleArn: '',
    envMgmtRoleArn: 'sampleEnvMgmtRoleArn',
    vpcId: 'vpc-123',
    subnetId: 'subnet-123',
    encryptionKeyArn: 'sampleEncryptionKeyArn',
    environmentInstanceFiles: '',
    stackName: `${process.env.STACK_NAME!}-hosting-account`,
    status: 'CURRENT',
    awsAccountId: 'awsAccountId',
    externalId: 'externalId'
  };
  const costCenterService = new CostCenterService(
    { TABLE_NAME: 'tableName' },
    new DynamoDBService({ region: 'us-east-1', table: 'tableName' })
  );
  const ddbMock = mockClient(DynamoDBClient);
  const mockDateObject = new Date('2021-02-26T22:42:16.652Z');

  beforeEach(() => {
    jest.resetModules();
    process.env = { ...ORIGINAL_ENV };
    process.env.AWS_REGION = 'us-east-1';
    process.env.STACK_NAME = 'swb-swbv2-va';

    jest.clearAllMocks();

    jest.spyOn(Date, 'now').mockImplementationOnce(() => mockDateObject.getTime());
<<<<<<< HEAD

    account = AccountParser.parse({
      name: '',
      id: accountId,
      cidr: '',
      hostingAccountHandlerRoleArn: '',
      envMgmtRoleArn: 'sampleEnvMgmtRoleArn',
      vpcId: 'vpc-123',
      subnetId: 'subnet-123',
      encryptionKeyArn: 'sampleEncryptionKeyArn',
      environmentInstanceFiles: '',
      stackName: `${process.env.STACK_NAME!}-hosting-account`,
      status: 'CURRENT',
      awsAccountId: 'awsAccountId',
      externalId: 'externalId',
      updatedAt: '',
      createdAt: '',
      error: undefined,
      CC: undefined
    });
=======
>>>>>>> 70b8d263
  });

  afterAll(() => {
    process.env = ORIGINAL_ENV; // Restore old environment
  });

  describe('getCostCenter', () => {
    describe('when a cost center has an id', () => {
      let costCenterId: string;
      let expectedCostCenter: CostCenter | undefined;

      beforeEach(() => {
        costCenterId = 'cc-someId';

        expectedCostCenter = {
          createdAt: mockDateObject.toISOString(),
          updatedAt: mockDateObject.toISOString(),
          awsAccountId: account.awsAccountId,
          encryptionKeyArn: account.encryptionKeyArn!,
          envMgmtRoleArn: account.envMgmtRoleArn,
          environmentInstanceFiles: account.environmentInstanceFiles!,
          externalId: account.externalId,
          hostingAccountHandlerRoleArn: account.hostingAccountHandlerRoleArn,
          subnetId: account.subnetId!,
          vpcId: account.vpcId!,
          name: 'a name',
          accountId: accountId,
          description: 'a description',
          id: costCenterId
        };
      });

      describe('and the cost center has been saved', () => {
        beforeEach(() => {
          ddbMock.on(GetItemCommand).resolves({
            Item: marshall(
              {
                ...expectedCostCenter,
                dependency: accountId
              },
              {
                removeUndefinedValues: true
              }
            )
          });
        });

        test('it returns the correct cost center', async () => {
          await expect(costCenterService.getCostCenter(costCenterId)).resolves.toEqual(expectedCostCenter);
        });
      });

      describe('and the cost center has NOT been saved', () => {
        beforeEach(() => {
          ddbMock.on(GetItemCommand).resolves({
            Item: undefined
          });
        });

        test('it throws an error', async () => {
          await expect(costCenterService.getCostCenter(costCenterId)).rejects.toThrow(
            `Could not find cost center ${costCenterId}`
          );
        });
      });
    });
  });

  describe('list costCenters', () => {
    let costCenterId: string;
    let costCenterJson: CostCenterJson;
    let expectedCostCenter: CostCenter;
    beforeAll(() => {
      costCenterId = 'cc-someId';
      costCenterJson = {
        pk: `CC#${costCenterId}`,
        sk: `CC#${costCenterId}`,
        id: costCenterId,
        name: 'CostCenter-1',
        dependency: accountId,
        description: 'Description for CostCenter-1',
        subnetId: accountMetadata.subnetId,
        vpcId: accountMetadata.vpcId,
        envMgmtRoleArn: accountMetadata.envMgmtRoleArn,
        externalId: accountMetadata.externalId,
        encryptionKeyArn: accountMetadata.encryptionKeyArn,
        environmentInstanceFiles: accountMetadata.environmentInstanceFiles,
        hostingAccountHandlerRoleArn: accountMetadata.hostingAccountHandlerRoleArn,
        awsAccountId: accountMetadata.awsAccountId,
        createdAt: mockDateObject.toISOString(),
        updatedAt: mockDateObject.toISOString()
      };
      expectedCostCenter = {
        ...costCenterJson,
        accountId: costCenterJson.dependency
      };
      expectedCostCenter = CostCenterParser.parse(expectedCostCenter);
    });

    describe('with more than one "page" of costCenters', () => {
      test('it returns cost centers and a pagination token', async () => {
        // BUILD
        // Build request for system under test
        const request = ListCostCentersRequestParser.parse({
          pageSize: '1',
          filter: { name: { begins: 'CostCenter' } },
          sort: { name: 'desc' }
        });

        // Mock out DDB Service call. DDB service return JSON data and paginationToken
        const paginationToken = 'exampleToken';
        jest.spyOn(DynamoDBService.prototype, 'getPaginatedItems').mockImplementation((param) => {
          expect(param).toEqual({
            key: { name: 'resourceType', value: 'costCenter' },
            index: 'getResourceByName',
            limit: 1,
            sortKey: 'name',
            begins: { S: 'CostCenter' },
            forward: false
          });
          return Promise.resolve({
            data: [costCenterJson],
            paginationToken
          });
        });

        // OPERATE & CHECK
        await expect(costCenterService.listCostCenters(request)).resolves.toEqual({
          data: [expectedCostCenter],
          paginationToken: 'exampleToken'
        });
      });
    });

    describe('with one "page" of costCenters ', () => {
      test('it returns cost center and no pagination token', async () => {
        // BUILD
        // Build request for system under test
        const request = ListCostCentersRequestParser.parse({
          filter: { name: { begins: 'CostCenter' } },
          sort: { name: 'desc' }
        });

        // Mock out DDB Service call. DDB service return JSON data
        jest.spyOn(DynamoDBService.prototype, 'getPaginatedItems').mockImplementation((param) => {
          expect(param).toEqual({
            key: { name: 'resourceType', value: 'costCenter' },
            index: 'getResourceByName',
            sortKey: 'name',
            begins: { S: 'CostCenter' },
            forward: false
          });
          return Promise.resolve({
            data: [costCenterJson]
          });
        });

        // OPERATE & CHECK
        await expect(costCenterService.listCostCenters(request)).resolves.toEqual({
          data: [expectedCostCenter]
        });
      });
    });
  });

  describe('create', () => {
    describe('with a valid CreateCostCenter object', () => {
      let accountId: string;
      let createCostCenter: CreateCostCenter;

      beforeEach(() => {
        accountId = `${resourceTypeToKey.account.toLowerCase()}-sampleAccId`;
        createCostCenter = {
          name: 'the name',
          description: 'the description',
          accountId: accountId
        };
      });

      describe('`dependency` is the id of a saved Account', () => {
        let costCenter: CostCenterJson;
        beforeEach(() => {
          ddbMock.on(GetItemCommand).resolves({
            Item: marshall(account, {
              removeUndefinedValues: true
            })
          });
<<<<<<< HEAD
          accountId = `${resourceTypeToKey.account.toLowerCase()}-sampleAccId`;
          ddbMock.on(UpdateItemCommand).resolves({});
        });

        test('it returns a CostCenter object with the associated Account metadata', async () => {
          const expectedCostCenter: CostCenter = {
            createdAt: mockDateObject.toISOString(),
            updatedAt: mockDateObject.toISOString(),
            awsAccountId: account.awsAccountId,
            encryptionKeyArn: account.encryptionKeyArn!,
            envMgmtRoleArn: account.envMgmtRoleArn,
            environmentInstanceFiles: account.environmentInstanceFiles!,
            externalId: account.externalId,
            hostingAccountHandlerRoleArn: account.hostingAccountHandlerRoleArn,
            subnetId: account.subnetId!,
            vpcId: account.vpcId!,
            ...createCostCenter,
            id: `cc-someId`
=======
          const costCenterId = `cc-someId`;
          costCenter = {
            createdAt: mockDateObject.toISOString(),
            updatedAt: mockDateObject.toISOString(),
            awsAccountId: accountMetadata.awsAccountId,
            encryptionKeyArn: accountMetadata.encryptionKeyArn,
            envMgmtRoleArn: accountMetadata.envMgmtRoleArn,
            environmentInstanceFiles: accountMetadata.environmentInstanceFiles,
            externalId: accountMetadata.externalId,
            hostingAccountHandlerRoleArn: accountMetadata.hostingAccountHandlerRoleArn,
            subnetId: accountMetadata.subnetId,
            vpcId: accountMetadata.vpcId,
            name: createCostCenter.name,
            description: createCostCenter.description,
            dependency: createCostCenter.accountId,
            id: costCenterId,
            pk: `CC#${costCenterId}`,
            sk: `CC#${costCenterId}`
>>>>>>> 70b8d263
          };

          ddbMock.on(UpdateItemCommand).resolves({ Attributes: marshall(costCenter) });
        });

        test('it returns a CostCenter object with the associated Account metadata', async () => {
          const expectedCostCenter = CostCenterParser.parse({
            ...costCenter,
            accountId: costCenter.dependency
          });
          await expect(costCenterService.create(createCostCenter)).resolves.toEqual(expectedCostCenter);
        });
      });

      describe('`dependency` is not the id of a saved Account', () => {
        beforeEach(() => {
          ddbMock.on(GetItemCommand).rejects({});
        });

        test('returns an error', async () => {
          await expect(costCenterService.create(createCostCenter)).rejects.toThrow(
            `Could not find account ${accountId}`
          );
        });
      });
    });
  });

  describe('delete', () => {
    let costCenterId: string;
    let costCenterJson: CostCenterJson;
    beforeEach(() => {
      jest.restoreAllMocks();
      costCenterId = 'cc-someId';
      costCenterJson = {
        pk: `CC#${costCenterId}`,
        sk: `CC#${costCenterId}`,
        id: costCenterId,
        name: 'CostCenter 1',
        dependency: accountId,
        description: 'Cost Center 1 description',
        subnetId: accountMetadata.subnetId,
        vpcId: accountMetadata.vpcId,
        envMgmtRoleArn: accountMetadata.envMgmtRoleArn,
        externalId: accountMetadata.externalId,
        encryptionKeyArn: accountMetadata.encryptionKeyArn,
        environmentInstanceFiles: accountMetadata.environmentInstanceFiles,
        hostingAccountHandlerRoleArn: accountMetadata.hostingAccountHandlerRoleArn,
        awsAccountId: accountMetadata.awsAccountId,
        createdAt: mockDateObject.toISOString(),
        updatedAt: mockDateObject.toISOString()
      };
      // Mock getting projects associated with cost center
      ddbMock.on(QueryCommand).resolves({
        Items: []
      });
      // Mock getting cost center item to check if cost center exist
      ddbMock.on(GetItemCommand).resolves({ Item: marshall(costCenterJson) });
      // Mock updating cost center
      ddbMock.on(UpdateItemCommand).resolves({});
    });

    async function checkDependencyAndProjDoesNotExist(): Promise<void> {
      return;
    }

    describe('with no projects associated to the cost center', () => {
      it('soft delete the CostCenter', async () => {
        await expect(
          costCenterService.softDeleteCostCenter({ id: costCenterId }, checkDependencyAndProjDoesNotExist)
        ).resolves;
      });
    });
    describe('with CostCenter that does not exist in DDB', () => {
      it('should throw "not find cost center error"', async () => {
        ddbMock.on(GetItemCommand).resolves({ Item: undefined });
        await expect(
          costCenterService.softDeleteCostCenter({ id: costCenterId }, checkDependencyAndProjDoesNotExist)
        ).rejects.toThrowError(Boom.notFound(`Could not find cost center ${costCenterId}`));
      });
    });
    describe('with a projects associated to the cost center', () => {
      it('does not delete the CostCenter and throws an error', async () => {
        async function checkDependencyAndProjExist(costCenterId: string): Promise<void> {
          throw Boom.conflict(
            `CostCenter ${costCenterId} cannot be deleted because it has project(s) associated with it`
          );
        }
        ddbMock.on(QueryCommand).resolves({
          Items: [
            marshall({
              sk: 'proj-example1',
              resourceType: 'project',
              pk: 'proj-example1',
              dependency: costCenterId
            })
          ]
        });
        await expect(
          costCenterService.softDeleteCostCenter({ id: costCenterId }, checkDependencyAndProjExist)
        ).rejects.toThrowError(
          Boom.conflict(
            `CostCenter ${costCenterId} cannot be deleted because it has project(s) associated with it`
          )
        );
      });
    });
  });

  describe('update', () => {
    let costCenterId: string;
    let costCenterName: string;
    let costCenterDescription: string;
    let costCenterJson: CostCenterJson;
    beforeEach(() => {
      jest.restoreAllMocks();
      costCenterId = 'cc-someId';
      costCenterName = 'CostCenter-1';
      costCenterDescription = 'Description for CostCenter-1';
      costCenterJson = {
        pk: `CC#${costCenterId}`,
        sk: `CC#${costCenterId}`,
        id: costCenterId,
        name: costCenterName,
        dependency: accountId,
        description: costCenterDescription,
        subnetId: accountMetadata.subnetId,
        vpcId: accountMetadata.vpcId,
        envMgmtRoleArn: accountMetadata.envMgmtRoleArn,
        externalId: accountMetadata.externalId,
        encryptionKeyArn: accountMetadata.encryptionKeyArn,
        environmentInstanceFiles: accountMetadata.environmentInstanceFiles,
        hostingAccountHandlerRoleArn: accountMetadata.hostingAccountHandlerRoleArn,
        awsAccountId: accountMetadata.awsAccountId,
        createdAt: mockDateObject.toISOString(),
        updatedAt: mockDateObject.toISOString()
      };
      ddbMock.on(GetItemCommand).resolves({ Item: marshall(costCenterJson) });
    });

    describe('with a valid request', () => {
      test('it returns a valid response', async () => {
        ddbMock.on(UpdateItemCommand).resolves({
          Attributes: marshall(costCenterJson)
        });
        const costCenterUpdateRequest = UpdateCostCenterRequestParser.parse({
          id: costCenterId,
          name: costCenterName,
          description: costCenterDescription
        });

        await expect(costCenterService.updateCostCenter(costCenterUpdateRequest)).resolves.toEqual({
          id: costCenterId,
          name: costCenterName,
          accountId: 'acc-someId',
          description: costCenterDescription,
          subnetId: 'subnet-123',
          vpcId: 'vpc-123',
          envMgmtRoleArn: 'sampleEnvMgmtRoleArn',
          externalId: 'externalId',
          encryptionKeyArn: 'sampleEncryptionKeyArn',
          environmentInstanceFiles: '',
          hostingAccountHandlerRoleArn: '',
          awsAccountId: 'awsAccountId',
          createdAt: '2021-02-26T22:42:16.652Z',
          updatedAt: '2021-02-26T22:42:16.652Z'
        });
      });
    });

    describe('with a DDB update error', () => {
      test('it returns a Boom error', async () => {
        ddbMock.on(UpdateItemCommand).rejects('DDB Update error');
        const costCenterUpdateRequest = UpdateCostCenterRequestParser.parse({
          id: costCenterId,
          name: costCenterName,
          description: costCenterDescription
        });

        await expect(costCenterService.updateCostCenter(costCenterUpdateRequest)).rejects.toThrowError(
          Boom.internal(`Unable to update CostCenter with params ${JSON.stringify(costCenterUpdateRequest)}`)
        );
      });
    });
  });
});<|MERGE_RESOLUTION|>--- conflicted
+++ resolved
@@ -11,50 +11,24 @@
 import DynamoDBService from '@aws/workbench-core-base/lib/aws/helpers/dynamoDB/dynamoDBService';
 import Boom from '@hapi/boom';
 import { mockClient } from 'aws-sdk-client-mock';
-<<<<<<< HEAD
 import { Account, AccountParser } from '../models/accounts/account';
-import { CostCenter } from '../models/costCenter/costCenter';
-import CreateCostCenter from '../models/costCenter/createCostCenterRequest';
-=======
-import { Account } from '../models/account';
 import { CostCenter, CostCenterParser } from '../models/costCenters/costCenter';
 import { ListCostCentersRequestParser } from '../models/costCenters/listCostCentersRequest';
 import { UpdateCostCenterRequestParser } from '../models/costCenters/updateCostCenterRequest';
 import CreateCostCenter from '../models/createCostCenterRequest';
->>>>>>> 70b8d263
 import CostCenterService from './costCenterService';
 
 describe('CostCenterService', () => {
   const ORIGINAL_ENV = process.env;
-<<<<<<< HEAD
   let account: Account;
-  const costCenterService = new CostCenterService({ TABLE_NAME: 'tableName' });
-=======
->>>>>>> 70b8d263
-  const accountId = 'acc-someId';
-  type CostCenterJson = Omit<CostCenter, 'accountId'> & { pk: string; sk: string; dependency: string };
-  // TODO: Use AccountParser to validate Account object once AccountParser is merged into develop
-  const accountMetadata: Account = {
-    error: undefined,
-    id: accountId,
-    cidr: '',
-    hostingAccountHandlerRoleArn: '',
-    envMgmtRoleArn: 'sampleEnvMgmtRoleArn',
-    vpcId: 'vpc-123',
-    subnetId: 'subnet-123',
-    encryptionKeyArn: 'sampleEncryptionKeyArn',
-    environmentInstanceFiles: '',
-    stackName: `${process.env.STACK_NAME!}-hosting-account`,
-    status: 'CURRENT',
-    awsAccountId: 'awsAccountId',
-    externalId: 'externalId'
-  };
   const costCenterService = new CostCenterService(
     { TABLE_NAME: 'tableName' },
     new DynamoDBService({ region: 'us-east-1', table: 'tableName' })
   );
+  const accountId = 'acc-someId';
   const ddbMock = mockClient(DynamoDBClient);
   const mockDateObject = new Date('2021-02-26T22:42:16.652Z');
+  type CostCenterJson = Omit<CostCenter, 'accountId'> & { pk: string; sk: string; dependency: string };
 
   beforeEach(() => {
     jest.resetModules();
@@ -65,7 +39,6 @@
     jest.clearAllMocks();
 
     jest.spyOn(Date, 'now').mockImplementationOnce(() => mockDateObject.getTime());
-<<<<<<< HEAD
 
     account = AccountParser.parse({
       name: '',
@@ -86,8 +59,6 @@
       error: undefined,
       CC: undefined
     });
-=======
->>>>>>> 70b8d263
   });
 
   afterAll(() => {
@@ -169,14 +140,14 @@
         name: 'CostCenter-1',
         dependency: accountId,
         description: 'Description for CostCenter-1',
-        subnetId: accountMetadata.subnetId,
-        vpcId: accountMetadata.vpcId,
-        envMgmtRoleArn: accountMetadata.envMgmtRoleArn,
-        externalId: accountMetadata.externalId,
-        encryptionKeyArn: accountMetadata.encryptionKeyArn,
-        environmentInstanceFiles: accountMetadata.environmentInstanceFiles,
-        hostingAccountHandlerRoleArn: accountMetadata.hostingAccountHandlerRoleArn,
-        awsAccountId: accountMetadata.awsAccountId,
+        subnetId: account.subnetId,
+        vpcId: account.vpcId,
+        envMgmtRoleArn: account.envMgmtRoleArn,
+        externalId: account.externalId,
+        encryptionKeyArn: account.encryptionKeyArn,
+        environmentInstanceFiles: account.environmentInstanceFiles,
+        hostingAccountHandlerRoleArn: account.hostingAccountHandlerRoleArn,
+        awsAccountId: account.awsAccountId,
         createdAt: mockDateObject.toISOString(),
         updatedAt: mockDateObject.toISOString()
       };
@@ -260,28 +231,28 @@
 
       beforeEach(() => {
         accountId = `${resourceTypeToKey.account.toLowerCase()}-sampleAccId`;
+        const costCenterId = `cc-someId`;
         createCostCenter = {
           name: 'the name',
           description: 'the description',
-          accountId: accountId
+          accountId: accountId,
+          pk: `CC#${costCenterId}`,
+          sk: `CC#${costCenterId}`
         };
       });
 
       describe('`dependency` is the id of a saved Account', () => {
-        let costCenter: CostCenterJson;
+        let costCenter: CostCenter;
         beforeEach(() => {
           ddbMock.on(GetItemCommand).resolves({
             Item: marshall(account, {
               removeUndefinedValues: true
             })
           });
-<<<<<<< HEAD
           accountId = `${resourceTypeToKey.account.toLowerCase()}-sampleAccId`;
-          ddbMock.on(UpdateItemCommand).resolves({});
-        });
-
-        test('it returns a CostCenter object with the associated Account metadata', async () => {
-          const expectedCostCenter: CostCenter = {
+
+          const costCenterId = `cc-someId`;
+          costCenter = {
             createdAt: mockDateObject.toISOString(),
             updatedAt: mockDateObject.toISOString(),
             awsAccountId: account.awsAccountId,
@@ -292,30 +263,13 @@
             hostingAccountHandlerRoleArn: account.hostingAccountHandlerRoleArn,
             subnetId: account.subnetId!,
             vpcId: account.vpcId!,
-            ...createCostCenter,
-            id: `cc-someId`
-=======
-          const costCenterId = `cc-someId`;
-          costCenter = {
-            createdAt: mockDateObject.toISOString(),
-            updatedAt: mockDateObject.toISOString(),
-            awsAccountId: accountMetadata.awsAccountId,
-            encryptionKeyArn: accountMetadata.encryptionKeyArn,
-            envMgmtRoleArn: accountMetadata.envMgmtRoleArn,
-            environmentInstanceFiles: accountMetadata.environmentInstanceFiles,
-            externalId: accountMetadata.externalId,
-            hostingAccountHandlerRoleArn: accountMetadata.hostingAccountHandlerRoleArn,
-            subnetId: accountMetadata.subnetId,
-            vpcId: accountMetadata.vpcId,
             name: createCostCenter.name,
             description: createCostCenter.description,
             dependency: createCostCenter.accountId,
             id: costCenterId,
             pk: `CC#${costCenterId}`,
             sk: `CC#${costCenterId}`
->>>>>>> 70b8d263
           };
-
           ddbMock.on(UpdateItemCommand).resolves({ Attributes: marshall(costCenter) });
         });
 
@@ -324,6 +278,7 @@
             ...costCenter,
             accountId: costCenter.dependency
           });
+
           await expect(costCenterService.create(createCostCenter)).resolves.toEqual(expectedCostCenter);
         });
       });
@@ -355,14 +310,14 @@
         name: 'CostCenter 1',
         dependency: accountId,
         description: 'Cost Center 1 description',
-        subnetId: accountMetadata.subnetId,
-        vpcId: accountMetadata.vpcId,
-        envMgmtRoleArn: accountMetadata.envMgmtRoleArn,
-        externalId: accountMetadata.externalId,
-        encryptionKeyArn: accountMetadata.encryptionKeyArn,
-        environmentInstanceFiles: accountMetadata.environmentInstanceFiles,
-        hostingAccountHandlerRoleArn: accountMetadata.hostingAccountHandlerRoleArn,
-        awsAccountId: accountMetadata.awsAccountId,
+        subnetId: account.subnetId,
+        vpcId: account.vpcId,
+        envMgmtRoleArn: account.envMgmtRoleArn,
+        externalId: account.externalId,
+        encryptionKeyArn: account.encryptionKeyArn,
+        environmentInstanceFiles: account.environmentInstanceFiles,
+        hostingAccountHandlerRoleArn: account.hostingAccountHandlerRoleArn,
+        awsAccountId: account.awsAccountId,
         createdAt: mockDateObject.toISOString(),
         updatedAt: mockDateObject.toISOString()
       };
@@ -440,14 +395,14 @@
         name: costCenterName,
         dependency: accountId,
         description: costCenterDescription,
-        subnetId: accountMetadata.subnetId,
-        vpcId: accountMetadata.vpcId,
-        envMgmtRoleArn: accountMetadata.envMgmtRoleArn,
-        externalId: accountMetadata.externalId,
-        encryptionKeyArn: accountMetadata.encryptionKeyArn,
-        environmentInstanceFiles: accountMetadata.environmentInstanceFiles,
-        hostingAccountHandlerRoleArn: accountMetadata.hostingAccountHandlerRoleArn,
-        awsAccountId: accountMetadata.awsAccountId,
+        subnetId: account.subnetId!,
+        vpcId: account.vpcId!,
+        envMgmtRoleArn: account.envMgmtRoleArn,
+        externalId: account.externalId,
+        encryptionKeyArn: account.encryptionKeyArn!,
+        environmentInstanceFiles: account.environmentInstanceFiles!,
+        hostingAccountHandlerRoleArn: account.hostingAccountHandlerRoleArn,
+        awsAccountId: account.awsAccountId,
         createdAt: mockDateObject.toISOString(),
         updatedAt: mockDateObject.toISOString()
       };
