--- conflicted
+++ resolved
@@ -10,13 +10,8 @@
 import { resourceTypeToKey } from '@aws/workbench-core-base';
 import { mockClient } from 'aws-sdk-client-mock';
 import { Account } from '../models/account';
-<<<<<<< HEAD
 import CostCenter from '../models/costCenter/costCenter';
 import CreateCostCenter from '../models/costCenter/createCostCenterRequest';
-=======
-import CostCenter from '../models/costCenter';
-import CreateCostCenter from '../models/createCostCenterRequest';
->>>>>>> 7b99fd34
 import CostCenterService from './costCenterService';
 
 describe('CostCenterService', () => {
@@ -37,13 +32,7 @@
 
     jest.spyOn(Date, 'now').mockImplementationOnce(() => mockDateObject.getTime());
 
-<<<<<<< HEAD
-    account = new Account({
-      createdAt: '',
-      updatedAt: '',
-=======
-    accountMetadata = {
->>>>>>> 7b99fd34
+    account = {
       name: '',
       error: undefined,
       id: accountId,
@@ -58,7 +47,7 @@
       status: 'CURRENT',
       awsAccountId: 'awsAccountId',
       externalId: 'externalId'
-    });
+    };
   });
 
   afterAll(() => {
