--- conflicted
+++ resolved
@@ -17,18 +17,12 @@
 } from '@aws/workbench-core-base';
 import DynamoDBService from '@aws/workbench-core-base/lib/aws/helpers/dynamoDB/dynamoDBService';
 import Boom from '@hapi/boom';
-<<<<<<< HEAD
-import { Account } from '../models/accounts/account';
-import { CostCenter } from '../models/costCenter/costCenter';
-import CreateCostCenterRequest from '../models/costCenter/createCostCenterRequest';
-=======
 import { Account } from '../models/account';
 import { CostCenter, CostCenterParser } from '../models/costCenters/costCenter';
 import { DeleteCostCenterRequest } from '../models/costCenters/deleteCostCenterRequest';
 import { ListCostCentersRequest } from '../models/costCenters/listCostCentersRequest';
 import { UpdateCostCenterRequest } from '../models/costCenters/updateCostCenterRequest';
 import CreateCostCenterRequest from '../models/createCostCenterRequest';
->>>>>>> 70b8d263
 import AccountService from './accountService';
 
 export default class CostCenterService {
@@ -147,16 +141,9 @@
       createdAt: currentDateTime,
       updatedAt: currentDateTime,
       id: id,
-<<<<<<< HEAD
-      accountId: createCostCenter.accountId,
-      description: createCostCenter.description,
-      name: createCostCenter.name,
-=======
       accountId: request.accountId,
       description: request.description,
       name: request.name,
-      // Account data
->>>>>>> 70b8d263
       awsAccountId: account.awsAccountId,
       hostingAccountHandlerRoleArn: account.hostingAccountHandlerRoleArn,
       envMgmtRoleArn: account.envMgmtRoleArn,
@@ -196,8 +183,7 @@
   }
 
   private async _getAccount(accountId: string): Promise<Account> {
-    const accountService = new AccountService(this._aws.helpers.ddb);
-
+    const accountService = new AccountService(this._tableName);
     try {
       return await accountService.getAccount(accountId);
     } catch (e) {
