--- conflicted
+++ resolved
@@ -5,7 +5,9 @@
 
 import { GetItemCommandOutput } from '@aws-sdk/client-dynamodb';
 import {
+
   buildDynamoDBPkSk,
+
   resourceTypeToKey,
   uuidWithLowercasePrefix,
   PaginatedResponse,
@@ -119,6 +121,7 @@
 
   public async getCostCenter(costCenterId: string): Promise<CostCenter> {
     const response = (await this._dynamoDbService
+
       .get(buildDynamoDBPkSk(costCenterId, resourceTypeToKey.costCenter))
       .execute()) as GetItemCommandOutput;
 
@@ -127,6 +130,7 @@
     }
 
     return this._mapDDBItemToCostCenter(response.Item);
+
   }
 
   public async create(request: CreateCostCenterRequest): Promise<CostCenter> {
@@ -164,24 +168,17 @@
 
     const key = buildDynamoDBPkSk(id, resourceTypeToKey.costCenter);
 
-<<<<<<< HEAD
     const response = await this._dynamoDbService.updateExecuteAndFormat({
-=======
-    await this._aws.helpers.ddb.updateExecuteAndFormat({
->>>>>>> 9b990a5d
       key,
       params: {
         item: dynamoItem
       }
     });
-<<<<<<< HEAD
     if (response.Attributes) {
       return this._mapDDBItemToCostCenter(response.Attributes);
     }
     throw Boom.internal(`Unable to create CostCenter with params ${JSON.stringify(request)}`);
   }
-=======
->>>>>>> 9b990a5d
 
   private _mapDDBItemToCostCenter(item: { [key: string]: unknown }): CostCenter {
     const costCenter: { [key: string]: unknown } = { ...item, accountId: item.dependency };
