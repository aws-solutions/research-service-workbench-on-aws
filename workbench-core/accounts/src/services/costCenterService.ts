/*
 *  Copyright Amazon.com, Inc. or its affiliates. All Rights Reserved.
 *  SPDX-License-Identifier: Apache-2.0
 */

import { GetItemCommandOutput } from '@aws-sdk/client-dynamodb';
import {
  buildDynamoDBPkSk,
  resourceTypeToKey,
  uuidWithLowercasePrefix,
  PaginatedResponse,
  validateSingleSortAndFilter,
  getSortQueryParams,
  getFilterQueryParams,
  QueryParams,
  addPaginationToken
} from '@aws/workbench-core-base';
import DynamoDBService from '@aws/workbench-core-base/lib/aws/helpers/dynamoDB/dynamoDBService';
import Boom from '@hapi/boom';
import { Account } from '../models/accounts/account';
import { CostCenter, CostCenterParser } from '../models/costCenters/costCenter';
import CreateCostCenterRequest from '../models/costCenters/createCostCenterRequest';
import { DeleteCostCenterRequest } from '../models/costCenters/deleteCostCenterRequest';
import { ListCostCentersRequest } from '../models/costCenters/listCostCentersRequest';
import { UpdateCostCenterRequest } from '../models/costCenters/updateCostCenterRequest';
import AccountService from './accountService';

export default class CostCenterService {
  private _dynamoDbService: DynamoDBService;
<<<<<<< HEAD
  private readonly _tableName: string;
  private _resourceType: string = 'costCenter';

  public constructor(constants: { TABLE_NAME: string }, dynamoDbService: DynamoDBService) {
    const { TABLE_NAME } = constants;
    this._tableName = TABLE_NAME;
=======
  private _resourceType: string = 'costCenter';

  public constructor(dynamoDbService: DynamoDBService) {
>>>>>>> 63ec490a
    this._dynamoDbService = dynamoDbService;
  }

  /**
   * Soft Delete Cost Center
   * @param request - request for deleting cost center
   * @param checkDependency - check whether we can delete the costCenter. The function should throw a Boom error if costCenter cannot be deleted
   * @returns void
   */
  public async softDeleteCostCenter(
    request: DeleteCostCenterRequest,
    checkDependency: (costCenterId: string) => Promise<void>
  ): Promise<void> {
    await checkDependency(request.id);
    await this.getCostCenter(request.id);

    try {
      await this._dynamoDbService.updateExecuteAndFormat({
        key: buildDynamoDBPkSk(request.id, resourceTypeToKey.costCenter),
        params: {
          item: { resourceType: `${this._resourceType}_deleted` }
        }
      });
    } catch (e) {
      throw Boom.internal('Unable to delete CostCenter');
    }
  }

  /**
   * Update costCenter
   * @param request - request for updating cost center
   * @returns CostCenter object with updated attributes
   */
  public async updateCostCenter(request: UpdateCostCenterRequest): Promise<CostCenter> {
    await this.getCostCenter(request.id);
    const currentDate = new Date().toISOString();
    const updatedCostCenter = {
      name: request.name,
      description: request.description,
      updatedAt: currentDate
    };

    let response;
    try {
      response = await this._dynamoDbService.updateExecuteAndFormat({
        key: buildDynamoDBPkSk(request.id, resourceTypeToKey.costCenter),
        params: { item: updatedCostCenter }
      });
    } catch (e) {
      console.error('Unable to update cost center', request);
      throw Boom.internal(`Unable to update CostCenter with params ${JSON.stringify(request)}`);
    }
    if (response.Attributes) {
      return this._mapDDBItemToCostCenter(response.Attributes);
    }
    throw Boom.internal(`Unable to update CostCenter with params ${JSON.stringify(request)}`);
  }

  public async listCostCenters(request: ListCostCentersRequest): Promise<PaginatedResponse<CostCenter>> {
    const { filter, sort, pageSize, paginationToken } = request;
    validateSingleSortAndFilter(filter, sort);

    //Prep queryParams
    let queryParams: QueryParams = {
      key: { name: 'resourceType', value: this._resourceType },
      index: 'getResourceByCreatedAt',
      limit: pageSize
    };
    const gsiNames = ['getResourceByName'];
    const filterQuery = getFilterQueryParams(filter, gsiNames);
    const sortQuery = getSortQueryParams(sort, gsiNames);
    queryParams = { ...queryParams, ...filterQuery, ...sortQuery };
    queryParams = addPaginationToken(paginationToken, queryParams);

    const response = await this._dynamoDbService.getPaginatedItems(queryParams);

    return {
      data: response.data.map((item) => {
        return this._mapDDBItemToCostCenter(item);
      }),
      paginationToken: response.paginationToken
    };
  }

  public async getCostCenter(costCenterId: string): Promise<CostCenter> {
    const response = (await this._dynamoDbService
      .get(buildDynamoDBPkSk(costCenterId, resourceTypeToKey.costCenter))
      .execute()) as GetItemCommandOutput;

    if (response.Item === undefined) {
      throw Boom.notFound(`Could not find cost center ${costCenterId}`);
    }

    return this._mapDDBItemToCostCenter(response.Item);
  }

  public async create(request: CreateCostCenterRequest): Promise<CostCenter> {
    const id = uuidWithLowercasePrefix(resourceTypeToKey.costCenter);
<<<<<<< HEAD

    const account = await this._getAccount(request.accountId);

=======
    const account = await this._getAccount(request.accountId);
>>>>>>> 63ec490a
    const currentDateTime = new Date(Date.now()).toISOString();

    const costCenter: CostCenter = {
      createdAt: currentDateTime,
      updatedAt: currentDateTime,
      id: id,
      dependency: request.accountId,
      accountId: request.accountId,
      description: request.description,
      name: request.name,
      awsAccountId: account.awsAccountId,
      hostingAccountHandlerRoleArn: account.hostingAccountHandlerRoleArn,
      envMgmtRoleArn: account.envMgmtRoleArn,
      encryptionKeyArn: account.encryptionKeyArn!,
      subnetId: account.subnetId!,
      vpcId: account.vpcId!,
      environmentInstanceFiles: account.environmentInstanceFiles!,
      externalId: account.externalId
    };

    const dynamoItem: { [key: string]: string } = {
      ...costCenter,
      resourceType: this._resourceType,
      dependency: request.accountId
    };

    delete dynamoItem.accountId;

    const key = buildDynamoDBPkSk(id, resourceTypeToKey.costCenter);

    const response = await this._dynamoDbService.updateExecuteAndFormat({
      key,
      params: {
        item: dynamoItem
      }
    });
    if (response.Attributes) {
      return this._mapDDBItemToCostCenter(response.Attributes);
    }
    throw Boom.internal(`Unable to create CostCenter with params ${JSON.stringify(request)}`);
  }

  private _mapDDBItemToCostCenter(item: { [key: string]: unknown }): CostCenter {
    const costCenter: { [key: string]: unknown } = { ...item, accountId: item.dependency };
    // parse will remove pk and sk from the DDB item
    return CostCenterParser.parse(costCenter);
  }

  private async _getAccount(accountId: string): Promise<Account> {
    const accountService = new AccountService(this._dynamoDbService);
    try {
      return await accountService.getAccount(accountId);
    } catch (e) {
      console.error(`Failed to get account for cost center creation: ${e}`);
      throw Boom.badRequest(`Failed to get account for cost center creation ${accountId}`);
    }
  }
}<|MERGE_RESOLUTION|>--- conflicted
+++ resolved
@@ -27,18 +27,9 @@
 
 export default class CostCenterService {
   private _dynamoDbService: DynamoDBService;
-<<<<<<< HEAD
-  private readonly _tableName: string;
-  private _resourceType: string = 'costCenter';
-
-  public constructor(constants: { TABLE_NAME: string }, dynamoDbService: DynamoDBService) {
-    const { TABLE_NAME } = constants;
-    this._tableName = TABLE_NAME;
-=======
   private _resourceType: string = 'costCenter';
 
   public constructor(dynamoDbService: DynamoDBService) {
->>>>>>> 63ec490a
     this._dynamoDbService = dynamoDbService;
   }
 
@@ -137,13 +128,7 @@
 
   public async create(request: CreateCostCenterRequest): Promise<CostCenter> {
     const id = uuidWithLowercasePrefix(resourceTypeToKey.costCenter);
-<<<<<<< HEAD
-
     const account = await this._getAccount(request.accountId);
-
-=======
-    const account = await this._getAccount(request.accountId);
->>>>>>> 63ec490a
     const currentDateTime = new Date(Date.now()).toISOString();
 
     const costCenter: CostCenter = {
