--- conflicted
+++ resolved
@@ -51,21 +51,12 @@
     await this.getCostCenter(request.id);
 
     try {
-<<<<<<< HEAD
-      //TODO: Make the fix suggested here https://github.com/aws-solutions/solution-spark-on-aws/pull/632#discussion_r1028242550
-      await this._dynamoDbService
-        .update(buildDynamoDBPkSk(request.id, resourceTypeToKey.costCenter), {
-          item: { resourceType: `${this._resourceType}_deleted` }
-        })
-        .execute();
-=======
       await this._dynamoDbService.updateExecuteAndFormat({
         key: buildDynamoDBPkSk(request.id, resourceTypeToKey.costCenter),
         params: {
           item: { resourceType: `${this._resourceType}_deleted` }
         }
       });
->>>>>>> 79a9df02
     } catch (e) {
       throw Boom.internal('Unable to delete CostCenter');
     }
@@ -87,17 +78,10 @@
 
     let response;
     try {
-<<<<<<< HEAD
-      //TODO: Make the fix suggested here https://github.com/aws-solutions/solution-spark-on-aws/pull/632#discussion_r1028242550
-      response = await this._dynamoDbService
-        .update(buildDynamoDBPkSk(request.id, resourceTypeToKey.costCenter), { item: updatedCostCenter })
-        .execute();
-=======
       response = await this._dynamoDbService.updateExecuteAndFormat({
         key: buildDynamoDBPkSk(request.id, resourceTypeToKey.costCenter),
         params: { item: updatedCostCenter }
       });
->>>>>>> 79a9df02
     } catch (e) {
       console.error('Unable to update cost center', request);
       throw Boom.internal(`Unable to update CostCenter with params ${JSON.stringify(request)}`);
