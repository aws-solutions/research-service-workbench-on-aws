--- conflicted
+++ resolved
@@ -6,20 +6,12 @@
 import { PaginatedResponse } from '@aws/workbench-core-base';
 import { TemplateResponse } from '../models/accountCfnTemplate';
 import { Account } from '../models/accounts/account';
-<<<<<<< HEAD
-import { ListAccountRequest } from '../models/accounts/listAccountsRequest';
-import HostingAccountLifecycleService, {
-  CreateAccountData,
-  UpdateAccountData
-} from '../utilities/hostingAccountLifecycleService';
-=======
 import { AwsAccountTemplateUrlsRequest } from '../models/accounts/awsAccountTemplateUrlsRequest';
 import { CreateAccountRequest } from '../models/accounts/createAccountRequest';
 import { GetAccountRequest } from '../models/accounts/getAccountRequest';
 import { ListAccountRequest } from '../models/accounts/listAccountsRequest';
 import { UpdateAccountRequest } from '../models/accounts/updateAccountRequest';
 import HostingAccountLifecycleService from '../utilities/hostingAccountLifecycleService';
->>>>>>> 49105824
 
 export default class HostingAccountService {
   private _lifecycleService: HostingAccountLifecycleService;
@@ -32,14 +24,6 @@
     return await this._lifecycleService.listAccounts(listAccountsRequest);
   }
 
-<<<<<<< HEAD
-  public async get(accountId: string): Promise<Account> {
-    return await this._lifecycleService.getAccount(accountId, true);
-  }
-
-  public async buildTemplateUrlsForAccount(externalId: string): Promise<TemplateResponse> {
-    return await this._lifecycleService.buildTemplateUrlsForAccount(externalId);
-=======
   public async get(getAccountRequest: GetAccountRequest): Promise<Account> {
     return await this._lifecycleService.getAccount(getAccountRequest, true);
   }
@@ -48,7 +32,6 @@
     request: AwsAccountTemplateUrlsRequest
   ): Promise<TemplateResponse> {
     return await this._lifecycleService.buildTemplateUrlsForAccount(request);
->>>>>>> 49105824
   }
 
   /**
@@ -57,31 +40,17 @@
    *
    * @returns account record in DDB
    */
-<<<<<<< HEAD
-  public async create(accountMetadata: CreateAccountData): Promise<Record<string, string>> {
-    return await this._lifecycleService.createAccount(accountMetadata);
-=======
   public async create(createAccountRequest: CreateAccountRequest): Promise<Account> {
     return await this._lifecycleService.createAccount(createAccountRequest);
->>>>>>> 49105824
   }
 
   /**
    * Update hosting account record in DDB
-<<<<<<< HEAD
-   * @param accountMetadata - the attributes of the given hosting account
-   *
-   * @returns account record in DDB
-   */
-  public async update(accountMetadata: UpdateAccountData): Promise<Record<string, string>> {
-    return await this._lifecycleService.updateAccount(accountMetadata);
-=======
    * @param updateAccountRequest - request to update account
    *
    * @returns account record in DDB
    */
   public async update(updateAccountRequest: UpdateAccountRequest): Promise<Account> {
     return await this._lifecycleService.updateAccount(updateAccountRequest);
->>>>>>> 49105824
   }
 }