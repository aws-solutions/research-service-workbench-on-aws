--- conflicted
+++ resolved
@@ -17,11 +17,7 @@
 import { resourceTypeToKey } from '@aws/workbench-core-base';
 import { AwsStub, mockClient } from 'aws-sdk-client-mock';
 import { Account } from '../models/account';
-<<<<<<< HEAD
-import CostCenter from '../models/costCenter/costCenter';
-=======
 import CostCenter from '../models/costCenter';
->>>>>>> 7b99fd34
 import AccountService from './accountService';
 
 describe('AccountService', () => {
