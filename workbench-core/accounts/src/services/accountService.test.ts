--- conflicted
+++ resolved
@@ -5,13 +5,6 @@
 
 jest.mock('uuid', () => ({ v4: () => 'sampleAccId' }));
 
-<<<<<<< HEAD
-import { DynamoDBClient, GetItemCommand, QueryCommand, UpdateItemCommand } from '@aws-sdk/client-dynamodb';
-import { marshall } from '@aws-sdk/util-dynamodb';
-import { resourceTypeToKey } from '@aws/workbench-core-base';
-import { mockClient } from 'aws-sdk-client-mock';
-import { Account } from '../models/account';
-=======
 import {
   DynamoDBClient,
   GetItemCommand,
@@ -26,7 +19,6 @@
 import { AwsStub, mockClient } from 'aws-sdk-client-mock';
 import { Account, AccountParser } from '../models/accounts/account';
 import { CostCenter } from '../models/costCenters/costCenter';
->>>>>>> 38f89be3
 import AccountService from './accountService';
 
 describe('AccountService', () => {
@@ -246,18 +238,9 @@
     expect(response).toEqual([]);
   });
 
-<<<<<<< HEAD
-  test('getAccounts returns list of onboarded accounts', async () => {
-    // BUILD
-    const accountService = new AccountService(process.env.STACK_NAME!);
-
-    const account: Account = {
-      cidr: '',
-=======
   test('getAllAccounts returns list of onboarded accounts', async () => {
     const account: Account = {
       name: '',
->>>>>>> 38f89be3
       encryptionKeyArn: '',
       envMgmtRoleArn: '',
       environmentInstanceFiles: '',
@@ -268,13 +251,9 @@
       subnetId: '',
       vpcId: '',
       awsAccountId: '123456789012',
-<<<<<<< HEAD
-      id: 'sampleAccId'
-=======
       id: 'sampleAccId',
       updatedAt: '',
       createdAt: ''
->>>>>>> 38f89be3
     };
 
     const accounts = [marshall(account)];
