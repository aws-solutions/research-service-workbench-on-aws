--- conflicted
+++ resolved
@@ -13,23 +13,14 @@
   QueryCommandOutput,
   UpdateItemCommand
 } from '@aws-sdk/client-dynamodb';
-<<<<<<< HEAD
-import {ServiceInputTypes, ServiceOutputTypes} from '@aws-sdk/client-s3';
-import {marshall} from '@aws-sdk/util-dynamodb';
-import {resourceTypeToKey} from '@aws/workbench-core-base';
-import {AwsStub, mockClient} from 'aws-sdk-client-mock';
-import Account from '../models/account';
-import {AccountCfnTemplateParameters} from "../models/accountCfnTemplate";
-import CostCenter from '../models/costCenter';
-=======
 import { ServiceInputTypes, ServiceOutputTypes } from '@aws-sdk/client-s3';
 import { marshall } from '@aws-sdk/util-dynamodb';
 import { JSONValue, resourceTypeToKey } from '@aws/workbench-core-base';
 import DynamoDBService from '@aws/workbench-core-base/lib/aws/helpers/dynamoDB/dynamoDBService';
 import { AwsStub, mockClient } from 'aws-sdk-client-mock';
 import { Account, AccountParser } from '../models/accounts/account';
+import {AccountCfnTemplateParameters} from "../models/accountCfnTemplate";
 import { CostCenter } from '../models/costCenter/costCenter';
->>>>>>> 2120c82a
 import AccountService from './accountService';
 
 describe('AccountService', () => {
@@ -43,25 +34,22 @@
     jest.resetModules();
     mockDDB = mockClient(DynamoDBClient);
     process.env = { ...ORIGINAL_ENV }; // Make a copy
-<<<<<<< HEAD
-    process.env.AWS_REGION = 'us-east-1';
-    process.env.STACK_NAME = 'swb-swbv2-va';
+
+    const region = 'us-east-1';
+    process.env.AWS_REGION = region;
+
+    const stackName = 'swb-swbv2-va';
+    process.env.STACK_NAME = stackName;
+
     process.env.MAIN_ACCT_ID = '123456789012';
     process.env.ACCT_HANDLER_ARN_OUTPUT_KEY = 'AccountHandlerLambdaRoleOutput';
     process.env.API_HANDLER_ARN_OUTPUT_KEY = 'ApiLambdaRoleOutput';
     process.env.STATUS_HANDLER_ARN_OUTPUT_KEY = 'StatusHandlerLambdaArnOutput';
     process.env.S3_ARTIFACT_BUCKET_ARN_OUTPUT_KEY = 'SampleArtifactBucketArnOutput';
-=======
-
-    const region = 'us-east-1';
-    process.env.AWS_REGION = region;
-
-    const stackName = 'swb-swbv2-va';
-    process.env.STACK_NAME = stackName;
+
 
     accountService = new AccountService(new DynamoDBService({ region, table: stackName }));
 
->>>>>>> 2120c82a
     accountMetadata = {
       envMgmtRoleArn: 'sampleEnvMgmtRoleArn',
       accountHandlerRoleArn: 'sampleAccountHandlerRoleArn',
@@ -290,7 +278,59 @@
     expect(response).toEqual(expectedList);
   });
 
-<<<<<<< HEAD
+  describe('getAccounts', () => {
+    let accountJson: Record<string, JSONValue>;
+    let paginationToken: string | undefined;
+
+    beforeEach(() => {
+      accountJson = {
+        name: '',
+        cidr: '',
+        encryptionKeyArn: '',
+        envMgmtRoleArn: '',
+        environmentInstanceFiles: '',
+        externalId: '',
+        hostingAccountHandlerRoleArn: '',
+        stackName: '',
+        status: 'CURRENT',
+        subnetId: '',
+        vpcId: '',
+        awsAccountId: '123456789012',
+        id: 'sampleAccId',
+        updatedAt: '',
+        createdAt: ''
+      };
+
+      paginationToken = 'paginationToken';
+
+      jest.spyOn(DynamoDBService.prototype, 'getPaginatedItems').mockImplementation(() => {
+        return Promise.resolve({
+          data: [accountJson],
+          paginationToken
+        });
+      });
+    });
+
+    test('returns a paginated response of accounts', async () => {
+      const actualResponse = await accountService.getPaginatedAccounts({});
+      expect(actualResponse).toEqual({
+        data: [AccountParser.parse(accountJson)],
+        paginationToken
+      });
+    });
+
+    describe('when there is no pagination token from dynamo', () => {
+      beforeEach(() => {
+        paginationToken = undefined;
+      });
+
+      test('it does not return a paginationToken', async () => {
+        const actualResponse = await accountService.getPaginatedAccounts({});
+        expect(actualResponse.paginationToken).toEqual(undefined);
+      });
+    });
+  });
+
   // TODO: DRY: this functionality can be pulled out to a test helper (it's also used in hostingAccoutnLifecycleService.test.ts
   function mockCloudformationOutputs(
       // eslint-disable-next-line @typescript-eslint/no-explicit-any
@@ -371,64 +411,6 @@
 
 
   describe('getAccount', () => {
-    let dynamoMock: AwsStub<ServiceInputTypes, ServiceOutputTypes>;
-    let accountService: AccountService;
-=======
-  describe('getAccounts', () => {
-    let accountJson: Record<string, JSONValue>;
-    let paginationToken: string | undefined;
->>>>>>> 2120c82a
-
-    beforeEach(() => {
-      accountJson = {
-        name: '',
-        cidr: '',
-        encryptionKeyArn: '',
-        envMgmtRoleArn: '',
-        environmentInstanceFiles: '',
-        externalId: '',
-        hostingAccountHandlerRoleArn: '',
-        stackName: '',
-        status: 'CURRENT',
-        subnetId: '',
-        vpcId: '',
-        awsAccountId: '123456789012',
-        id: 'sampleAccId',
-        updatedAt: '',
-        createdAt: ''
-      };
-
-      paginationToken = 'paginationToken';
-
-      jest.spyOn(DynamoDBService.prototype, 'getPaginatedItems').mockImplementation(() => {
-        return Promise.resolve({
-          data: [accountJson],
-          paginationToken
-        });
-      });
-    });
-
-    test('returns a paginated response of accounts', async () => {
-      const actualResponse = await accountService.getPaginatedAccounts({});
-      expect(actualResponse).toEqual({
-        data: [AccountParser.parse(accountJson)],
-        paginationToken
-      });
-    });
-
-    describe('when there is no pagination token from dynamo', () => {
-      beforeEach(() => {
-        paginationToken = undefined;
-      });
-
-      test('it does not return a paginationToken', async () => {
-        const actualResponse = await accountService.getPaginatedAccounts({});
-        expect(actualResponse.paginationToken).toEqual(undefined);
-      });
-    });
-  });
-
-  describe('getAccount', () => {
     describe('when there is a matching accountId', () => {
       let expectedAccountId: string;
       let account: Account;
