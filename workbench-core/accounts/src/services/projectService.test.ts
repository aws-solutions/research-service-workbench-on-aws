--- conflicted
+++ resolved
@@ -1225,11 +1225,7 @@
         .resolves(getItemResponse);
 
       // OPERATE
-<<<<<<< HEAD
-      const actualResponse = await projService.getProject({ projectId: 'proj-123' });
-=======
       const actualResponse = await projService.getProject({ userId, projectId: 'proj-123' });
->>>>>>> 81eb635b
 
       // CHECK
       expect(actualResponse).toEqual(proj);
@@ -1252,11 +1248,7 @@
         .resolves(getItemResponse);
 
       // OPERATE & CHECk
-<<<<<<< HEAD
-      await expect(projService.getProject({ projectId: 'proj-123' })).rejects.toThrow(
-=======
       await expect(projService.getProject({ userId, projectId: 'proj-123' })).rejects.toThrow(
->>>>>>> 81eb635b
         'Could not find project proj-123'
       );
     });
