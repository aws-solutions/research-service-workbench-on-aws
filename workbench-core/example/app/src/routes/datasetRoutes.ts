/*
 *  Copyright Amazon.com, Inc. or its affiliates. All Rights Reserved.
 *  SPDX-License-Identifier: Apache-2.0
 */

<<<<<<< HEAD
import { AuthenticatedUser, AuthenticatedUserParser } from '@aws/workbench-core-authorization';
=======
>>>>>>> 82382d9e
import { uuidWithLowercasePrefixRegExp, validateAndParse } from '@aws/workbench-core-base';
import {
  addDatasetPermissionsToRole,
  AddDatasetPermissionsToRoleSchema,
  CreateDataSetSchema,
  createRegisterExternalBucketRole,
  CreateRegisterExternalBucketRoleSchema,
  DataSetService,
  DataSetsStoragePlugin,
  isDataSetHasEndpointError,
<<<<<<< HEAD
  isDataSetNotFoundError,
  isInvalidArnError,
  isInvalidIamRoleError,
  isNotAuthorizedError,
  isEndPointExistsError
=======
  isInvalidIamRoleError,
  isInvalidPermissionError,
  PermissionsResponse
>>>>>>> 82382d9e
} from '@aws/workbench-core-datasets';
import * as Boom from '@hapi/boom';
import { Request, Response, Router } from 'express';
import { validate } from 'jsonschema';
import { dataSetPrefix, endPointPrefix } from '../configs/constants';
import {
<<<<<<< HEAD
  CreateExternalEndpoint,
  CreateExternalEndpointParser
} from '../models/datasets/createExternalEndpoint';
import {
  CreatePresignedSinglePartFileUploadUrl,
  CreatePresignedSinglePartFileUploadUrlParser
} from '../models/datasets/createPresignedFileUpload.ts';
=======
  AddRemoveAccessPermissionRequest,
  AddRemoveAccessPermissionParser
} from '../models/datasets/addRemoveAccessPermission';
>>>>>>> 82382d9e
import { wrapAsync } from '../utilities/errorHandlers';
import { processValidatorResult } from '../utilities/validatorHelper';

const timeToLiveSeconds: number = 60 * 1; // 1 minute

export function setUpDSRoutes(
  router: Router,
  dataSetService: DataSetService,
  dataSetStoragePlugin: DataSetsStoragePlugin
): void {
  // creates new prefix in S3 (assumes S3 bucket exist already)
  router.post(
    '/datasets',
    wrapAsync(async (req: Request, res: Response) => {
      processValidatorResult(validate(req.body, CreateDataSetSchema));
      const dataSet = await dataSetService.provisionDataSet({
        name: req.body.datasetName,
        storageName: req.body.storageName,
        path: req.body.path,
        awsAccountId: req.body.awsAccountId,
        region: req.body.region,
        storageProvider: dataSetStoragePlugin,
        authenticatedUser: res.locals.user
      });
      res.status(201).send(dataSet);
    })
  );

  // import new prefix (assumes S3 bucket and path exist already)
  router.post(
    '/datasets/import',
    wrapAsync(async (req: Request, res: Response) => {
      processValidatorResult(validate(req.body, CreateDataSetSchema));
      const dataSet = await dataSetService.importDataSet({
        name: req.body.datasetName,
        storageName: req.body.storageName,
        path: req.body.path,
        awsAccountId: req.body.awsAccountId,
        region: req.body.region,
        storageProvider: dataSetStoragePlugin,
        authenticatedUser: res.locals.user
      });
      res.status(201).send(dataSet);
    })
  );

  // share dataset
  router.post(
    '/datasets/:datasetId/share',
    wrapAsync(async (req: Request, res: Response) => {
      try {
        const validatedRequest = validateAndParse<CreateExternalEndpoint>(
          CreateExternalEndpointParser,
          req.body
        );
        const authenticatedUser = validateAndParse<AuthenticatedUser>(
          AuthenticatedUserParser,
          res.locals.user
        );

        if (validatedRequest.groupId) {
          const { data } = await dataSetService.addDataSetExternalEndpointForGroup({
            ...validatedRequest,
            dataSetId: req.params.datasetId,
            storageProvider: dataSetStoragePlugin,
            groupId: validatedRequest.groupId
          });
          res.status(201).send(data);
        } else {
          const { data } = await dataSetService.addDataSetExternalEndpointForUser({
            ...validatedRequest,
            dataSetId: req.params.datasetId,
            storageProvider: dataSetStoragePlugin,
            userId: authenticatedUser.id
          });
          res.status(201).send(data);
        }
      } catch (error) {
        if (isDataSetNotFoundError(error)) {
          throw Boom.notFound(error.message);
        }
        if (isNotAuthorizedError(error)) {
          throw Boom.forbidden(error.message);
        }
        if (isEndPointExistsError(error) || isInvalidArnError(error)) {
          throw Boom.badRequest(error.message);
        }
        throw error;
      }
<<<<<<< HEAD
=======
      processValidatorResult(validate(req.body, CreateExternalEndpointSchema));
      await dataSetService.addDataSetExternalEndpointForUser({
        dataSetId: req.params.datasetId,
        externalEndpointName: req.body.externalEndpointName,
        storageProvider: dataSetStoragePlugin,
        userId: res.locals.user,
        authenticatedUser: res.locals.user,
        externalRoleName: req.body.externalRoleName
      });
      res.status(201).send();
>>>>>>> 82382d9e
    })
  );

  // unshare dataset
  router.delete(
    '/datasets/:datasetId/share/:endpointId',
    wrapAsync(async (req: Request, res: Response) => {
      if (
        req.params.datasetId.match(uuidWithLowercasePrefixRegExp(dataSetPrefix)) === null ||
        req.params.endpointId.match(uuidWithLowercasePrefixRegExp(endPointPrefix)) === null
      ) {
        throw Boom.badRequest('datasetId and endpointId parameters must be valid');
      }

      await dataSetService.removeDataSetExternalEndpoint(
        req.params.datasetId,
        req.params.endpointId,
        dataSetStoragePlugin,
        res.locals.user
      );
      res.status(204).send();
    })
  );

  // Get presigned single part file upload URL
  router.post(
    '/datasets/:datasetId/presignedUpload',
    wrapAsync(async (req: Request, res: Response) => {
      try {
        const validatedRequest = validateAndParse<CreatePresignedSinglePartFileUploadUrl>(
          CreatePresignedSinglePartFileUploadUrlParser,
          req.body
        );

<<<<<<< HEAD
        const url = await dataSetService.getPresignedSinglePartUploadUrl(
          req.params.datasetId,
          validatedRequest.fileName,
          timeToLiveSeconds,
          dataSetStoragePlugin
        );
        res.status(200).send({ url });
      } catch (error) {
        if (isDataSetNotFoundError(error)) {
          throw Boom.notFound(error.message);
        }
        throw error;
      }
=======
      const url = await dataSetService.getPresignedSinglePartUploadUrl(
        req.params.datasetId,
        req.body.fileName,
        timeToLiveSeconds,
        dataSetStoragePlugin,
        res.locals.user
      );
      res.status(200).send({ url });
>>>>>>> 82382d9e
    })
  );

  // List storage locations
  router.get(
    '/datasets/storage',
    wrapAsync(async (req: Request, res: Response) => {
      const locations = await dataSetService.listStorageLocations(res.locals.user);
      res.send(locations);
    })
  );

  // Get dataset
  router.get(
    '/datasets/:datasetId',
    wrapAsync(async (req: Request, res: Response) => {
      try {
        const ds = await dataSetService.getDataSet(req.params.datasetId);
        res.status(200).send(ds);
      } catch (error) {
        if (isDataSetNotFoundError(error)) {
          throw Boom.notFound(error.message);
        }
        throw error;
      }
<<<<<<< HEAD
=======
      const ds = await dataSetService.getDataSet(req.params.datasetId, res.locals.user);
      res.send(ds);
>>>>>>> 82382d9e
    })
  );

  // List datasets
  router.get(
    '/datasets',
    wrapAsync(async (req: Request, res: Response) => {
      const response = await dataSetService.listDataSets(res.locals.user);
      res.send(response);
    })
  );

  // Delete dataset
  router.delete(
    '/datasets/:datasetId',
    wrapAsync(async (req: Request, res: Response) => {
      try {
        await dataSetService.removeDataSet(req.params.datasetId, () => Promise.resolve(), res.locals.user);
      } catch (error) {
        if (isDataSetHasEndpointError(error)) {
          throw Boom.badRequest(error.message);
        }
        if (isDataSetNotFoundError(error)) {
          throw Boom.notFound(error.message);
        }
        throw error;
      }
      res.status(204).send();
    })
  );

  // creates new IAM role string to access an external bucket
  router.post(
    '/datasets/iam',
    wrapAsync(async (req: Request, res: Response) => {
      processValidatorResult(validate(req.body, CreateRegisterExternalBucketRoleSchema));
      const role = createRegisterExternalBucketRole({
        roleName: req.body.roleName,
        awsAccountId: req.body.awsAccountId,
        awsBucketRegion: req.body.awsBucketRegion,
        s3BucketArn: req.body.s3BucketArn,
        assumingAwsAccountId: req.body.assumingAwsAccountId,
        externalId: req.body.externalId,
        kmsKeyArn: req.body.kmsKeyArn
      });
      res.status(201).send(role);
    })
  );

  // updates an existing IAM role string to add permission to access a dataset
  router.patch(
    '/datasets/iam',
    wrapAsync(async (req: Request, res: Response) => {
      processValidatorResult(validate(req.body, AddDatasetPermissionsToRoleSchema));
      try {
        const role = addDatasetPermissionsToRole({
          roleString: req.body.roleString,
          accessPointArn: req.body.accessPointArn,
          datasetPrefix: req.body.datasetPrefix
        });
        res.status(200).send(role);
      } catch (error) {
        if (isInvalidIamRoleError(error)) {
          throw Boom.badRequest('the roleString parameter does not represent a valid IAM role');
        }
        throw error;
      }
    })
  );

  // add dataset access permission
  router.post(
    '/datasets/:datasetId/permissions',
    wrapAsync(async (req: Request, res: Response) => {
      if (req.params.datasetId.match(uuidWithLowercasePrefixRegExp(dataSetPrefix)) === null) {
        throw Boom.badRequest('datasetid request parameter is invalid');
      }
      const validatedRequest = validateAndParse<AddRemoveAccessPermissionRequest>(
        AddRemoveAccessPermissionParser,
        req.body
      );
      let response: PermissionsResponse;
      try {
        response = await dataSetService.addDataSetAccessPermissions({
          authenticatedUser: res.locals.user,
          dataSetId: req.params.datasetId,
          ...validatedRequest
        });
        res.status(201).send(response);
      } catch (error) {
        if (isInvalidPermissionError(error)) {
          throw Boom.badRequest(error.message);
        }
        throw error;
      }
    })
  );
}<|MERGE_RESOLUTION|>--- conflicted
+++ resolved
@@ -3,10 +3,7 @@
  *  SPDX-License-Identifier: Apache-2.0
  */
 
-<<<<<<< HEAD
 import { AuthenticatedUser, AuthenticatedUserParser } from '@aws/workbench-core-authorization';
-=======
->>>>>>> 82382d9e
 import { uuidWithLowercasePrefixRegExp, validateAndParse } from '@aws/workbench-core-base';
 import {
   addDatasetPermissionsToRole,
@@ -17,24 +14,23 @@
   DataSetService,
   DataSetsStoragePlugin,
   isDataSetHasEndpointError,
-<<<<<<< HEAD
   isDataSetNotFoundError,
   isInvalidArnError,
   isInvalidIamRoleError,
   isNotAuthorizedError,
-  isEndPointExistsError
-=======
-  isInvalidIamRoleError,
+  isEndPointExistsError,
   isInvalidPermissionError,
   PermissionsResponse
->>>>>>> 82382d9e
 } from '@aws/workbench-core-datasets';
 import * as Boom from '@hapi/boom';
 import { Request, Response, Router } from 'express';
 import { validate } from 'jsonschema';
 import { dataSetPrefix, endPointPrefix } from '../configs/constants';
 import {
-<<<<<<< HEAD
+  AddRemoveAccessPermissionRequest,
+  AddRemoveAccessPermissionParser
+} from '../models/datasets/addRemoveAccessPermission';
+import {
   CreateExternalEndpoint,
   CreateExternalEndpointParser
 } from '../models/datasets/createExternalEndpoint';
@@ -42,11 +38,6 @@
   CreatePresignedSinglePartFileUploadUrl,
   CreatePresignedSinglePartFileUploadUrlParser
 } from '../models/datasets/createPresignedFileUpload.ts';
-=======
-  AddRemoveAccessPermissionRequest,
-  AddRemoveAccessPermissionParser
-} from '../models/datasets/addRemoveAccessPermission';
->>>>>>> 82382d9e
 import { wrapAsync } from '../utilities/errorHandlers';
 import { processValidatorResult } from '../utilities/validatorHelper';
 
@@ -112,7 +103,8 @@
             ...validatedRequest,
             dataSetId: req.params.datasetId,
             storageProvider: dataSetStoragePlugin,
-            groupId: validatedRequest.groupId
+            groupId: validatedRequest.groupId,
+            authenticatedUser
           });
           res.status(201).send(data);
         } else {
@@ -120,7 +112,8 @@
             ...validatedRequest,
             dataSetId: req.params.datasetId,
             storageProvider: dataSetStoragePlugin,
-            userId: authenticatedUser.id
+            userId: authenticatedUser.id,
+            authenticatedUser
           });
           res.status(201).send(data);
         }
@@ -136,19 +129,6 @@
         }
         throw error;
       }
-<<<<<<< HEAD
-=======
-      processValidatorResult(validate(req.body, CreateExternalEndpointSchema));
-      await dataSetService.addDataSetExternalEndpointForUser({
-        dataSetId: req.params.datasetId,
-        externalEndpointName: req.body.externalEndpointName,
-        storageProvider: dataSetStoragePlugin,
-        userId: res.locals.user,
-        authenticatedUser: res.locals.user,
-        externalRoleName: req.body.externalRoleName
-      });
-      res.status(201).send();
->>>>>>> 82382d9e
     })
   );
 
@@ -183,12 +163,12 @@
           req.body
         );
 
-<<<<<<< HEAD
         const url = await dataSetService.getPresignedSinglePartUploadUrl(
           req.params.datasetId,
           validatedRequest.fileName,
           timeToLiveSeconds,
-          dataSetStoragePlugin
+          dataSetStoragePlugin,
+          res.locals.user
         );
         res.status(200).send({ url });
       } catch (error) {
@@ -197,16 +177,6 @@
         }
         throw error;
       }
-=======
-      const url = await dataSetService.getPresignedSinglePartUploadUrl(
-        req.params.datasetId,
-        req.body.fileName,
-        timeToLiveSeconds,
-        dataSetStoragePlugin,
-        res.locals.user
-      );
-      res.status(200).send({ url });
->>>>>>> 82382d9e
     })
   );
 
@@ -224,7 +194,7 @@
     '/datasets/:datasetId',
     wrapAsync(async (req: Request, res: Response) => {
       try {
-        const ds = await dataSetService.getDataSet(req.params.datasetId);
+        const ds = await dataSetService.getDataSet(req.params.datasetId, res.locals.user);
         res.status(200).send(ds);
       } catch (error) {
         if (isDataSetNotFoundError(error)) {
@@ -232,11 +202,6 @@
         }
         throw error;
       }
-<<<<<<< HEAD
-=======
-      const ds = await dataSetService.getDataSet(req.params.datasetId, res.locals.user);
-      res.send(ds);
->>>>>>> 82382d9e
     })
   );
 
