--- conflicted
+++ resolved
@@ -255,30 +255,12 @@
     })
   );
 
-<<<<<<< HEAD
-  // remove dataset access permission
-  router.delete(
-=======
-  router.get(
->>>>>>> c6e1be6d
+  router.get(
     '/datasets/:datasetId/permissions',
     wrapAsync(async (req: Request, res: Response) => {
       if (req.params.datasetId.match(uuidWithLowercasePrefixRegExp(dataSetPrefix)) === null) {
         throw Boom.badRequest('datasetid request parameter is invalid');
       }
-<<<<<<< HEAD
-      const validatedRequest = validateAndParse<AddRemoveAccessPermissionRequest>(
-        AddRemoveAccessPermissionParser,
-        req.body
-      );
-      let response: PermissionsResponse;
-      try {
-        response = await dataSetService.removeDataSetAccessPermissions({
-          authenticatedUser: res.locals.user,
-          dataSetId: req.params.datasetId,
-          ...validatedRequest
-        });
-=======
       try {
         const response = await dataSetService.getAllDataSetAccessPermissions(
           req.params.datasetId,
@@ -340,7 +322,6 @@
           },
           res.locals.user
         );
->>>>>>> c6e1be6d
         res.status(200).send(response);
       } catch (error) {
         if (isInvalidPermissionError(error)) {
@@ -350,4 +331,32 @@
       }
     })
   );
+
+  // remove dataset access permission
+  router.delete(
+    '/datasets/:datasetId/permissions',
+    wrapAsync(async (req: Request, res: Response) => {
+      if (req.params.datasetId.match(uuidWithLowercasePrefixRegExp(dataSetPrefix)) === null) {
+        throw Boom.badRequest('datasetid request parameter is invalid');
+      }
+      const validatedRequest = validateAndParse<AddRemoveAccessPermissionRequest>(
+        AddRemoveAccessPermissionParser,
+        req.body
+      );
+      let response: PermissionsResponse;
+      try {
+        response = await dataSetService.removeDataSetAccessPermissions({
+          authenticatedUser: res.locals.user,
+          dataSetId: req.params.datasetId,
+          ...validatedRequest
+        });
+        res.status(200).send(response);
+      } catch (error) {
+        if (isInvalidPermissionError(error)) {
+          throw Boom.badRequest(error.message);
+        }
+        throw error;
+      }
+    })
+  );
 }