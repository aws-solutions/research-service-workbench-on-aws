--- conflicted
+++ resolved
@@ -3,16 +3,12 @@
  *  SPDX-License-Identifier: Apache-2.0
  */
 
-<<<<<<< HEAD
 import { AuthenticatedUser, AuthenticatedUserParser } from '@aws/workbench-core-authorization';
-import { uuidWithLowercasePrefixRegExp, validateAndParse } from '@aws/workbench-core-base';
-=======
 import {
   uuidRegExpAsString,
   uuidWithLowercasePrefixRegExp,
   validateAndParse
 } from '@aws/workbench-core-base';
->>>>>>> 3b5546a4
 import {
   addDatasetPermissionsToRole,
   AddDatasetPermissionsToRoleSchema,
@@ -106,12 +102,22 @@
           res.locals.user
         );
 
-        if (validatedRequest.groupId) {
+        const { userId, groupId } = validatedRequest;
+
+        if (!userId && !groupId) {
+          throw Boom.badRequest('Request body must have either "userId" or "groupId" defined.');
+        }
+
+        if (userId && groupId) {
+          throw Boom.badRequest('Request body must not have both "userId" and "groupId" defined.');
+        }
+
+        if (groupId) {
           const { data } = await dataSetService.addDataSetExternalEndpointForGroup({
             ...validatedRequest,
             dataSetId: req.params.datasetId,
             storageProvider: dataSetStoragePlugin,
-            groupId: validatedRequest.groupId,
+            groupId,
             authenticatedUser
           });
           return res.status(201).send(data);
@@ -121,7 +127,7 @@
           ...validatedRequest,
           dataSetId: req.params.datasetId,
           storageProvider: dataSetStoragePlugin,
-          userId: authenticatedUser.id,
+          userId: userId!,
           authenticatedUser
         });
         res.status(201).send(data);
@@ -137,19 +143,6 @@
         }
         throw error;
       }
-<<<<<<< HEAD
-=======
-      processValidatorResult(validate(req.body, CreateExternalEndpointSchema));
-      await dataSetService.addDataSetExternalEndpointForUser({
-        dataSetId: req.params.datasetId,
-        externalEndpointName: req.body.externalEndpointName,
-        storageProvider: dataSetStoragePlugin,
-        userId: req.body.userId ? req.body.userId : res.locals.user.id,
-        authenticatedUser: res.locals.user,
-        externalRoleName: req.body.externalRoleName
-      });
-      res.status(201).send();
->>>>>>> 3b5546a4
     })
   );
 
@@ -340,6 +333,9 @@
         if (isInvalidPermissionError(error)) {
           throw Boom.badRequest(error.message);
         }
+        if (isDataSetNotFoundError(error)) {
+          throw Boom.notFound(error.message);
+        }
         throw error;
       }
     })
@@ -368,6 +364,9 @@
         if (isInvalidPermissionError(error)) {
           throw Boom.badRequest(error.message);
         }
+        if (isDataSetNotFoundError(error)) {
+          throw Boom.notFound(error.message);
+        }
         throw error;
       }
     })
@@ -396,6 +395,9 @@
         if (isInvalidPermissionError(error)) {
           throw Boom.badRequest(error.message);
         }
+        if (isDataSetNotFoundError(error)) {
+          throw Boom.notFound(error.message);
+        }
         throw error;
       }
     })
