/*
 *  Copyright Amazon.com, Inc. or its affiliates. All Rights Reserved.
 *  SPDX-License-Identifier: Apache-2.0
 */

import { AuthenticatedUser, AuthenticatedUserParser } from '@aws/workbench-core-authorization';
import {
  uuidRegExpAsString,
  uuidWithLowercasePrefixRegExp,
  validateAndParse
} from '@aws/workbench-core-base';
import {
  addDatasetPermissionsToRole,
  AddDatasetPermissionsToRoleSchema,
  CreateDataSetSchema,
  createRegisterExternalBucketRole,
  CreateRegisterExternalBucketRoleSchema,
  DataSetService,
  DataSetsStoragePlugin,
  isDataSetHasEndpointError,
  isDataSetNotFoundError,
  isEndpointNotFoundError,
  isInvalidArnError,
  isInvalidEndpointError,
  isInvalidIamRoleError,
  isNotAuthorizedError,
  isEndpointExistsError,
  isInvalidPermissionError,
  PermissionsResponse
} from '@aws/workbench-core-datasets';
import * as Boom from '@hapi/boom';
import { Request, Response, Router } from 'express';
import { validate } from 'jsonschema';
import { dataSetPrefix, endpointPrefix, groupIdRegExAsString } from '../configs/constants';
import {
  AddRemoveAccessPermissionRequest,
  AddRemoveAccessPermissionParser
} from '../models/datasets/addRemoveAccessPermission';
import {
  CreateExternalEndpoint,
  CreateExternalEndpointParser
} from '../models/datasets/createExternalEndpoint';
import {
  CreatePresignedSinglePartFileUploadUrl,
  CreatePresignedSinglePartFileUploadUrlParser
} from '../models/datasets/createPresignedFileUpload.ts';
import { wrapAsync } from '../utilities/errorHandlers';
import { processValidatorResult } from '../utilities/validatorHelper';

const timeToLiveSeconds: number = 60 * 1; // 1 minute

export function setUpDSRoutes(
  router: Router,
  dataSetService: DataSetService,
  dataSetStoragePlugin: DataSetsStoragePlugin
): void {
  // creates new prefix in S3 (assumes S3 bucket exist already)
  router.post(
    '/datasets',
    wrapAsync(async (req: Request, res: Response) => {
      processValidatorResult(validate(req.body, CreateDataSetSchema));

      const authenticatedUser = validateAndParse<AuthenticatedUser>(AuthenticatedUserParser, res.locals.user);

      const dataSet = await dataSetService.provisionDataSet({
        name: req.body.datasetName,
        storageName: req.body.storageName,
        path: req.body.path,
        awsAccountId: req.body.awsAccountId,
        region: req.body.region,
        storageProvider: dataSetStoragePlugin,
<<<<<<< HEAD
        authenticatedUser: res.locals.user,
        owner: req.body.owner,
        ownerType: req.body.ownerType,
=======
        authenticatedUser,
>>>>>>> 13efd514
        permissions: req.body.permissions
      });
      res.status(201).send(dataSet);
    })
  );

  // import new prefix (assumes S3 bucket and path exist already)
  router.post(
    '/datasets/import',
    wrapAsync(async (req: Request, res: Response) => {
      processValidatorResult(validate(req.body, CreateDataSetSchema));

      const authenticatedUser = validateAndParse<AuthenticatedUser>(AuthenticatedUserParser, res.locals.user);

      const dataSet = await dataSetService.importDataSet({
        name: req.body.datasetName,
        storageName: req.body.storageName,
        path: req.body.path,
        awsAccountId: req.body.awsAccountId,
        region: req.body.region,
        storageProvider: dataSetStoragePlugin,
<<<<<<< HEAD
        authenticatedUser: res.locals.user,
        owner: req.body.owner,
        ownerType: req.body.ownerType,
=======
        authenticatedUser,
>>>>>>> 13efd514
        permissions: req.body.permissions
      });
      res.status(201).send(dataSet);
    })
  );

  // share dataset
  router.post(
    '/datasets/:datasetId/share',
    wrapAsync(async (req: Request, res: Response) => {
      try {
        const validatedRequest = validateAndParse<CreateExternalEndpoint>(
          CreateExternalEndpointParser,
          req.body
        );
        const authenticatedUser = validateAndParse<AuthenticatedUser>(
          AuthenticatedUserParser,
          res.locals.user
        );

        const { userId, groupId } = validatedRequest;

        if (!userId && !groupId) {
          throw Boom.badRequest('Request body must have either "userId" or "groupId" defined.');
        }

        if (userId && groupId) {
          throw Boom.badRequest('Request body must not have both "userId" and "groupId" defined.');
        }

        if (groupId) {
          const { data } = await dataSetService.addDataSetExternalEndpointForGroup({
            ...validatedRequest,
            dataSetId: req.params.datasetId,
            storageProvider: dataSetStoragePlugin,
            groupId,
            authenticatedUser
          });
          return res.status(201).send(data);
        }

        const { data } = await dataSetService.addDataSetExternalEndpointForUser({
          ...validatedRequest,
          dataSetId: req.params.datasetId,
          storageProvider: dataSetStoragePlugin,
          userId: userId!,
          authenticatedUser
        });
        res.status(201).send(data);
      } catch (error) {
        if (isDataSetNotFoundError(error)) {
          throw Boom.notFound(error.message);
        }
        if (isNotAuthorizedError(error)) {
          throw Boom.forbidden(error.message);
        }
        if (isEndpointExistsError(error) || isInvalidArnError(error)) {
          throw Boom.badRequest(error.message);
        }
        throw error;
      }
    })
  );

  // unshare dataset
  router.delete(
    '/datasets/:datasetId/share/:endpointId',
    wrapAsync(async (req: Request, res: Response) => {
      if (
        req.params.datasetId.match(uuidWithLowercasePrefixRegExp(dataSetPrefix)) === null ||
        req.params.endpointId.match(uuidWithLowercasePrefixRegExp(endpointPrefix)) === null
      ) {
        throw Boom.badRequest('datasetId and endpointId parameters must be valid');
      }
      const authenticatedUser = validateAndParse<AuthenticatedUser>(AuthenticatedUserParser, res.locals.user);

      await dataSetService.removeDataSetExternalEndpoint(
        req.params.datasetId,
        req.params.endpointId,
        dataSetStoragePlugin,
        authenticatedUser
      );
      res.status(204).send();
    })
  );

  // get dataset endpoint mount object
  router.get(
    '/datasets/:datasetId/share/:endpointId/mount-object',
    wrapAsync(async (req: Request, res: Response) => {
      try {
        const authenticatedUser = validateAndParse<AuthenticatedUser>(
          AuthenticatedUserParser,
          res.locals.user
        );

        const { data } = await dataSetService.getDataSetMountObject({
          dataSetId: req.params.datasetId,
          endpointId: req.params.endpointId,
          authenticatedUser
        });
        res.status(200).send(data);
      } catch (error) {
        if (isDataSetNotFoundError(error) || isEndpointNotFoundError(error)) {
          throw Boom.notFound(error.message);
        }
        if (isInvalidEndpointError(error)) {
          throw Boom.badRequest(error.message);
        }
        if (isNotAuthorizedError(error)) {
          throw Boom.forbidden(error.message);
        }
        throw error;
      }
    })
  );

  // Get presigned single part file upload URL
  router.post(
    '/datasets/:datasetId/presignedUpload',
    wrapAsync(async (req: Request, res: Response) => {
      try {
        const validatedRequest = validateAndParse<CreatePresignedSinglePartFileUploadUrl>(
          CreatePresignedSinglePartFileUploadUrlParser,
          req.body
        );
        const authenticatedUser = validateAndParse<AuthenticatedUser>(
          AuthenticatedUserParser,
          res.locals.user
        );

        const url = await dataSetService.getPresignedSinglePartUploadUrl(
          req.params.datasetId,
          validatedRequest.fileName,
          timeToLiveSeconds,
          dataSetStoragePlugin,
          authenticatedUser
        );
        res.status(200).send({ url });
      } catch (error) {
        if (isDataSetNotFoundError(error)) {
          throw Boom.notFound(error.message);
        }
        throw error;
      }
    })
  );

  // List storage locations
  router.get(
    '/datasets/storage',
    wrapAsync(async (req: Request, res: Response) => {
      const authenticatedUser = validateAndParse<AuthenticatedUser>(AuthenticatedUserParser, res.locals.user);

      const locations = await dataSetService.listStorageLocations(authenticatedUser);
      res.send(locations);
    })
  );

  // Get dataset
  router.get(
    '/datasets/:datasetId',
    wrapAsync(async (req: Request, res: Response) => {
      try {
        const authenticatedUser = validateAndParse<AuthenticatedUser>(
          AuthenticatedUserParser,
          res.locals.user
        );

        const ds = await dataSetService.getDataSet(req.params.datasetId, authenticatedUser);
        res.status(200).send(ds);
      } catch (error) {
        if (isDataSetNotFoundError(error)) {
          throw Boom.notFound(error.message);
        }
        throw error;
      }
    })
  );

  // List datasets
  router.get(
    '/datasets',
    wrapAsync(async (req: Request, res: Response) => {
      const authenticatedUser = validateAndParse<AuthenticatedUser>(AuthenticatedUserParser, res.locals.user);

      const response = await dataSetService.listDataSets(authenticatedUser);
      res.status(200).send(response);
    })
  );

  // Delete dataset
  router.delete(
    '/datasets/:datasetId',
    wrapAsync(async (req: Request, res: Response) => {
      try {
        const authenticatedUser = validateAndParse<AuthenticatedUser>(
          AuthenticatedUserParser,
          res.locals.user
        );

        const response = await dataSetService.removeDataSet(
          req.params.datasetId,
          () => Promise.resolve(),
          authenticatedUser
        );
        res.status(200).send(response);
      } catch (error) {
        if (isDataSetHasEndpointError(error)) {
          throw Boom.badRequest(error.message);
        }
        if (isDataSetNotFoundError(error)) {
          throw Boom.notFound(error.message);
        }
        throw error;
      }
    })
  );

  // creates new IAM role string to access an external bucket
  router.post(
    '/datasets/iam',
    wrapAsync(async (req: Request, res: Response) => {
      processValidatorResult(validate(req.body, CreateRegisterExternalBucketRoleSchema));
      const role = createRegisterExternalBucketRole({
        roleName: req.body.roleName,
        awsAccountId: req.body.awsAccountId,
        awsBucketRegion: req.body.awsBucketRegion,
        s3BucketArn: req.body.s3BucketArn,
        assumingAwsAccountId: req.body.assumingAwsAccountId,
        externalId: req.body.externalId,
        kmsKeyArn: req.body.kmsKeyArn
      });
      res.status(201).send(role);
    })
  );

  // updates an existing IAM role string to add permission to access a dataset
  router.patch(
    '/datasets/iam',
    wrapAsync(async (req: Request, res: Response) => {
      processValidatorResult(validate(req.body, AddDatasetPermissionsToRoleSchema));
      try {
        const role = addDatasetPermissionsToRole({
          roleString: req.body.roleString,
          accessPointArn: req.body.accessPointArn,
          datasetPrefix: req.body.datasetPrefix
        });
        res.status(200).send(role);
      } catch (error) {
        if (isInvalidIamRoleError(error)) {
          throw Boom.badRequest('the roleString parameter does not represent a valid IAM role');
        }
        throw error;
      }
    })
  );

  // add dataset access permission
  router.post(
    '/datasets/:datasetId/permissions',
    wrapAsync(async (req: Request, res: Response) => {
      if (req.params.datasetId.match(uuidWithLowercasePrefixRegExp(dataSetPrefix)) === null) {
        throw Boom.badRequest('datasetid request parameter is invalid');
      }
      const validatedRequest = validateAndParse<AddRemoveAccessPermissionRequest>(
        AddRemoveAccessPermissionParser,
        req.body
      );
      const authenticatedUser = validateAndParse<AuthenticatedUser>(AuthenticatedUserParser, res.locals.user);

      try {
        const response = await dataSetService.addDataSetAccessPermissions({
          authenticatedUser,
          dataSetId: req.params.datasetId,
          ...validatedRequest
        });
        res.status(201).send(response);
      } catch (error) {
        if (isInvalidPermissionError(error)) {
          throw Boom.badRequest(error.message);
        }
        if (isDataSetNotFoundError(error)) {
          throw Boom.notFound(error.message);
        }
        throw error;
      }
    })
  );

  // get all dataset access permissions
  router.get(
    '/datasets/:datasetId/permissions',
    wrapAsync(async (req: Request, res: Response) => {
      if (req.params.datasetId.match(uuidWithLowercasePrefixRegExp(dataSetPrefix)) === null) {
        throw Boom.badRequest('datasetid request parameter is invalid');
      }
      const authenticatedUser = validateAndParse<AuthenticatedUser>(AuthenticatedUserParser, res.locals.user);

      try {
        const response = await dataSetService.getAllDataSetAccessPermissions(
          req.params.datasetId,
          authenticatedUser
        );
        res.status(200).send(response);
      } catch (error) {
        if (isInvalidPermissionError(error)) {
          throw Boom.badRequest(error.message);
        }
        if (isDataSetNotFoundError(error)) {
          throw Boom.notFound(error.message);
        }
        throw error;
      }
    })
  );

  // get specific dataset access permissions for a group
  router.get(
    '/datasets/:datasetId/permissions/roles/:roleId',
    wrapAsync(async (req: Request, res: Response) => {
      if (req.params.datasetId.match(uuidWithLowercasePrefixRegExp(dataSetPrefix)) === null) {
        throw Boom.badRequest('datasetid request parameter is invalid');
      }
      if (req.params.roleId.match(groupIdRegExAsString) === null) {
        throw Boom.badRequest('groupId must be in the form of a uuid.');
      }
      const authenticatedUser = validateAndParse<AuthenticatedUser>(AuthenticatedUserParser, res.locals.user);

      try {
        const response = await dataSetService.getDataSetAccessPermissions(
          {
            dataSetId: req.params.datasetId,
            identityType: 'GROUP',
            identity: req.params.roleId
          },
          authenticatedUser
        );
        res.status(200).send(response);
      } catch (error) {
        if (isInvalidPermissionError(error)) {
          throw Boom.badRequest(error.message);
        }
        if (isDataSetNotFoundError(error)) {
          throw Boom.notFound(error.message);
        }
        throw error;
      }
    })
  );

  // get specific dataset access permissions for a user
  router.get(
    '/datasets/:datasetId/permissions/users/:userId',
    wrapAsync(async (req: Request, res: Response) => {
      if (req.params.datasetId.match(uuidWithLowercasePrefixRegExp(dataSetPrefix)) === null) {
        throw Boom.badRequest('datasetid request parameter is invalid');
      }
      if (req.params.userId.match(uuidRegExpAsString) === null) {
        throw Boom.badRequest('userId must be in the form of a uuid.');
      }
      const authenticatedUser = validateAndParse<AuthenticatedUser>(AuthenticatedUserParser, res.locals.user);

      try {
        const response = await dataSetService.getDataSetAccessPermissions(
          {
            dataSetId: req.params.datasetId,
            identityType: 'USER',
            identity: req.params.userId
          },
          authenticatedUser
        );
        res.status(200).send(response);
      } catch (error) {
        if (isInvalidPermissionError(error)) {
          throw Boom.badRequest(error.message);
        }
        if (isDataSetNotFoundError(error)) {
          throw Boom.notFound(error.message);
        }
        throw error;
      }
    })
  );

  // remove dataset access permission for user
  router.delete(
    '/datasets/:datasetId/permissions/users/:userId',
    wrapAsync(async (req: Request, res: Response) => {
      if (req.params.datasetId.match(uuidWithLowercasePrefixRegExp(dataSetPrefix)) === null) {
        throw Boom.badRequest('datasetid request parameter is invalid');
      }
      if (req.params.userId.match(uuidRegExpAsString) === null) {
        throw Boom.badRequest('userId must be in the form of a uuid.');
      }
      if (req.body.accessLevel !== 'read-write' && req.body.accessLevel !== 'read-only') {
        throw Boom.badRequest("accessLevel must be 'read-only' or 'read-write'.");
      }
      const authenticatedUser = validateAndParse<AuthenticatedUser>(AuthenticatedUserParser, res.locals.user);

      try {
        const response: PermissionsResponse = await dataSetService.removeDataSetAccessPermissions({
          authenticatedUser,
          dataSetId: req.params.datasetId,
          permission: {
            identity: req.params.userId,
            identityType: 'USER',
            accessLevel: req.body.accessLevel
          }
        });
        res.status(200).send(response);
      } catch (error) {
        if (isInvalidPermissionError(error)) {
          throw Boom.badRequest(error.message);
        }
        if (isDataSetNotFoundError(error)) {
          throw Boom.notFound(error.message);
        }
        throw error;
      }
    })
  );

  // remove dataset access permission for group
  router.delete(
    '/datasets/:datasetId/permissions/roles/:roleId',
    wrapAsync(async (req: Request, res: Response) => {
      if (req.params.datasetId.match(uuidWithLowercasePrefixRegExp(dataSetPrefix)) === null) {
        throw Boom.badRequest('datasetid request parameter is invalid');
      }
      if (req.params.roleId.match(groupIdRegExAsString) === null) {
        throw Boom.badRequest('groupId must be in the form of a uuid.');
      }
      if (req.body.accessLevel !== 'read-write' && req.body.accessLevel !== 'read-only') {
        throw Boom.badRequest("accessLevel must be 'read-only' or 'read-write'.");
      }
      const authenticatedUser = validateAndParse<AuthenticatedUser>(AuthenticatedUserParser, res.locals.user);

      try {
        const response: PermissionsResponse = await dataSetService.removeDataSetAccessPermissions({
          authenticatedUser,
          dataSetId: req.params.datasetId,
          permission: {
            identity: req.params.roleId,
            identityType: 'GROUP',
            accessLevel: req.body.accessLevel
          }
        });
        res.status(200).send(response);
      } catch (error) {
        if (isInvalidPermissionError(error)) {
          throw Boom.badRequest(error.message);
        }
        if (isDataSetNotFoundError(error)) {
          throw Boom.notFound(error.message);
        }
        throw error;
      }
    })
  );
}<|MERGE_RESOLUTION|>--- conflicted
+++ resolved
@@ -69,13 +69,9 @@
         awsAccountId: req.body.awsAccountId,
         region: req.body.region,
         storageProvider: dataSetStoragePlugin,
-<<<<<<< HEAD
-        authenticatedUser: res.locals.user,
+        authenticatedUser,
         owner: req.body.owner,
         ownerType: req.body.ownerType,
-=======
-        authenticatedUser,
->>>>>>> 13efd514
         permissions: req.body.permissions
       });
       res.status(201).send(dataSet);
@@ -97,13 +93,9 @@
         awsAccountId: req.body.awsAccountId,
         region: req.body.region,
         storageProvider: dataSetStoragePlugin,
-<<<<<<< HEAD
-        authenticatedUser: res.locals.user,
+        authenticatedUser,
         owner: req.body.owner,
         ownerType: req.body.ownerType,
-=======
-        authenticatedUser,
->>>>>>> 13efd514
         permissions: req.body.permissions
       });
       res.status(201).send(dataSet);
