/*
 *  Copyright Amazon.com, Inc. or its affiliates. All Rights Reserved.
 *  SPDX-License-Identifier: Apache-2.0
 */

import { uuidWithLowercasePrefixRegExp, validateAndParse } from '@aws/workbench-core-base';
import {
  addDatasetPermissionsToRole,
  AddDatasetPermissionsToRoleSchema,
  CreateDataSetSchema,
  CreateExternalEndpointSchema,
  createRegisterExternalBucketRole,
  CreateRegisterExternalBucketRoleSchema,
  CreatePresignedSinglePartFileUploadUrl,
  DataSetService,
  DataSetsStoragePlugin,
  isDataSetHasEndpointError,
  isInvalidIamRoleError,
  isInvalidPermissionError,
  PermissionsResponse
} from '@aws/workbench-core-datasets';
import * as Boom from '@hapi/boom';
import { Request, Response, Router } from 'express';
import { validate } from 'jsonschema';
import { dataSetPrefix, endPointPrefix } from '../configs/constants';
import {
  AddRemoveAccessPermissionRequest,
  AddRemoveAccessPermissionParser
} from '../models/datasets/addRemoveAccessPermission';
import { wrapAsync } from '../utilities/errorHandlers';
import { processValidatorResult } from '../utilities/validatorHelper';

const timeToLiveSeconds: number = 60 * 1; // 1 minute

export function setUpDSRoutes(
  router: Router,
  dataSetService: DataSetService,
  dataSetStoragePlugin: DataSetsStoragePlugin
): void {
  // creates new prefix in S3 (assumes S3 bucket exist already)
  router.post(
    '/datasets',
    wrapAsync(async (req: Request, res: Response) => {
      processValidatorResult(validate(req.body, CreateDataSetSchema));
      const dataSet = await dataSetService.provisionDataSet({
        name: req.body.datasetName,
        storageName: req.body.storageName,
        path: req.body.path,
        awsAccountId: req.body.awsAccountId,
        region: req.body.region,
        storageProvider: dataSetStoragePlugin,
        authenticatedUser: res.locals.user
      });
      res.status(201).send(dataSet);
    })
  );

  // import new prefix (assumes S3 bucket and path exist already)
  router.post(
    '/datasets/import',
    wrapAsync(async (req: Request, res: Response) => {
      processValidatorResult(validate(req.body, CreateDataSetSchema));
      const dataSet = await dataSetService.importDataSet({
        name: req.body.datasetName,
        storageName: req.body.storageName,
        path: req.body.path,
        awsAccountId: req.body.awsAccountId,
        region: req.body.region,
        storageProvider: dataSetStoragePlugin,
        authenticatedUser: res.locals.user
      });
      res.status(201).send(dataSet);
    })
  );

  // share dataset
  router.post(
    '/datasets/:datasetId/share',
    wrapAsync(async (req: Request, res: Response) => {
      if (req.params.datasetId.match(uuidWithLowercasePrefixRegExp(dataSetPrefix)) === null) {
        throw Boom.badRequest('datasetid request parameter is invalid');
      }
      processValidatorResult(validate(req.body, CreateExternalEndpointSchema));
<<<<<<< HEAD
      await dataSetService.addDataSetExternalEndpointForUser({
        dataSetId: req.params.datasetId,
        externalEndpointName: req.body.externalEndpointName,
        storageProvider: dataSetStoragePlugin,
        userId: req.body.userId, // TODO get authenticated user instead?
        externalRoleName: req.body.externalRoleName
      });
=======
      await dataSetService.addDataSetExternalEndpoint(
        req.params.datasetId,
        req.body.externalEndpointName,
        dataSetStoragePlugin,
        res.locals.user,
        req.body.externalRoleName
      );
>>>>>>> e30ed54d
      res.status(201).send();
    })
  );

  // unshare dataset
  router.delete(
    '/datasets/:datasetId/share/:endpointId',
    wrapAsync(async (req: Request, res: Response) => {
      if (
        req.params.datasetId.match(uuidWithLowercasePrefixRegExp(dataSetPrefix)) === null ||
        req.params.endpointId.match(uuidWithLowercasePrefixRegExp(endPointPrefix)) === null
      ) {
        throw Boom.badRequest('datasetId and endpointId parameters must be valid');
      }

      await dataSetService.removeDataSetExternalEndpoint(
        req.params.datasetId,
        req.params.endpointId,
        dataSetStoragePlugin,
        res.locals.user
      );
      res.status(204).send();
    })
  );

  // Get presigned single part file upload URL
  router.post(
    '/datasets/:datasetId/presignedUpload',
    wrapAsync(async (req: Request, res: Response) => {
      if (req.params.datasetId.match(uuidWithLowercasePrefixRegExp(dataSetPrefix)) === null) {
        throw Boom.badRequest('datasetId request parameter is invalid');
      }
      processValidatorResult(validate(req.body, CreatePresignedSinglePartFileUploadUrl));

      const url = await dataSetService.getPresignedSinglePartUploadUrl(
        req.params.datasetId,
        req.body.fileName,
        timeToLiveSeconds,
        dataSetStoragePlugin,
        res.locals.user
      );
      res.status(200).send({ url });
    })
  );

  // List storage locations
  router.get(
    '/datasets/storage',
    wrapAsync(async (req: Request, res: Response) => {
      const locations = await dataSetService.listStorageLocations(res.locals.user);
      res.send(locations);
    })
  );

  // Get dataset
  router.get(
    '/datasets/:datasetId',
    wrapAsync(async (req: Request, res: Response) => {
      if (req.params.datasetId.match(uuidWithLowercasePrefixRegExp(dataSetPrefix)) === null) {
        throw Boom.badRequest('datasetId request parameter is invalid');
      }
      const ds = await dataSetService.getDataSet(req.params.datasetId, res.locals.user);
      res.send(ds);
    })
  );

  // List datasets
  router.get(
    '/datasets',
    wrapAsync(async (req: Request, res: Response) => {
      const response = await dataSetService.listDataSets(res.locals.user);
      res.send(response);
    })
  );

  // Delete dataset
  router.delete(
    '/datasets/:datasetId',
    wrapAsync(async (req: Request, res: Response) => {
      if (req.params.datasetId.match(uuidWithLowercasePrefixRegExp(dataSetPrefix)) === null) {
        throw Boom.badRequest('datasetId request parameter is invalid');
      }

      try {
        await dataSetService.removeDataSet(req.params.datasetId, () => Promise.resolve(), res.locals.user);
      } catch (error) {
        if (isDataSetHasEndpointError(error)) {
          throw Boom.badRequest(error.message);
        }
        throw error;
      }
      res.status(204).send();
    })
  );

  // creates new IAM role string to access an external bucket
  router.post(
    '/datasets/iam',
    wrapAsync(async (req: Request, res: Response) => {
      processValidatorResult(validate(req.body, CreateRegisterExternalBucketRoleSchema));
      const role = createRegisterExternalBucketRole({
        roleName: req.body.roleName,
        awsAccountId: req.body.awsAccountId,
        awsBucketRegion: req.body.awsBucketRegion,
        s3BucketArn: req.body.s3BucketArn,
        assumingAwsAccountId: req.body.assumingAwsAccountId,
        externalId: req.body.externalId,
        kmsKeyArn: req.body.kmsKeyArn
      });
      res.status(201).send(role);
    })
  );

  // updates an existing IAM role string to add permission to access a dataset
  router.patch(
    '/datasets/iam',
    wrapAsync(async (req: Request, res: Response) => {
      processValidatorResult(validate(req.body, AddDatasetPermissionsToRoleSchema));
      try {
        const role = addDatasetPermissionsToRole({
          roleString: req.body.roleString,
          accessPointArn: req.body.accessPointArn,
          datasetPrefix: req.body.datasetPrefix
        });
        res.status(200).send(role);
      } catch (error) {
        if (isInvalidIamRoleError(error)) {
          throw Boom.badRequest('the roleString parameter does not represent a valid IAM role');
        }
        throw error;
      }
    })
  );

  // add dataset access permission
  router.post(
    '/datasets/:datasetId/permissions',
    wrapAsync(async (req: Request, res: Response) => {
      if (req.params.datasetId.match(uuidWithLowercasePrefixRegExp(dataSetPrefix)) === null) {
        throw Boom.badRequest('datasetid request parameter is invalid');
      }
      const validatedRequest = validateAndParse<AddRemoveAccessPermissionRequest>(
        AddRemoveAccessPermissionParser,
        req.body
      );
      let response: PermissionsResponse;
      try {
        response = await dataSetService.addDataSetAccessPermissions({
          authenticatedUser: res.locals.user,
          dataSetId: req.params.datasetId,
          ...validatedRequest
        });
        res.status(201).send(response);
      } catch (error) {
        if (isInvalidPermissionError(error)) {
          throw Boom.badRequest(error.message);
        }
        throw error;
      }
    })
  );
}<|MERGE_RESOLUTION|>--- conflicted
+++ resolved
@@ -81,23 +81,14 @@
         throw Boom.badRequest('datasetid request parameter is invalid');
       }
       processValidatorResult(validate(req.body, CreateExternalEndpointSchema));
-<<<<<<< HEAD
       await dataSetService.addDataSetExternalEndpointForUser({
         dataSetId: req.params.datasetId,
         externalEndpointName: req.body.externalEndpointName,
         storageProvider: dataSetStoragePlugin,
-        userId: req.body.userId, // TODO get authenticated user instead?
+        userId: res.locals.user,
+        authenticatedUser: res.locals.user,
         externalRoleName: req.body.externalRoleName
       });
-=======
-      await dataSetService.addDataSetExternalEndpoint(
-        req.params.datasetId,
-        req.body.externalEndpointName,
-        dataSetStoragePlugin,
-        res.locals.user,
-        req.body.externalRoleName
-      );
->>>>>>> e30ed54d
       res.status(201).send();
     })
   );
