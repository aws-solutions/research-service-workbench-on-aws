--- conflicted
+++ resolved
@@ -100,7 +100,6 @@
       }
     })
   );
-<<<<<<< HEAD
 
   router.get(
     '/authorization/groups/:groupId/getUsers',
@@ -116,7 +115,10 @@
           throw Boom.notFound(error.message);
         }
         throw error;
-=======
+      }
+    })
+  );
+
   router.post(
     '/authorization/identitypermissions',
     wrapAsync(async (req: Request, res: Response) => {
@@ -141,7 +143,6 @@
         if (isIdentityPermissionCreationError(err))
           throw Boom.badRequest('One or more permissions already exist');
         throw err;
->>>>>>> e14587b8
       }
     })
   );
