--- conflicted
+++ resolved
@@ -6,18 +6,13 @@
 import {
   DynamicAuthorizationService,
   isGroupAlreadyExistsError,
-<<<<<<< HEAD
   isTooManyRequestsError,
   isThroughputExceededError,
   isGroupNotFoundError,
   isIdentityPermissionCreationError,
   CreateIdentityPermissionsRequest,
-  CreateIdentityPermissionsRequestParser
-=======
-  isGroupNotFoundError,
-  isTooManyRequestsError,
+  CreateIdentityPermissionsRequestParser,
   isUserNotFoundError
->>>>>>> 12af8e8f
 } from '@aws/workbench-core-authorization';
 import {
   AssignUserToGroupRequest,
@@ -118,7 +113,7 @@
           }
         );
 
-        const { data } = await dynamicAuthorizationService.createIdentityPermissions({
+        const { data } = await service.createIdentityPermissions({
           ...validatedRequest
         });
         res.status(201).send(data);
