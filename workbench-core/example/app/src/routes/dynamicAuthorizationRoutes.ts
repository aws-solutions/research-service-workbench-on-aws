--- conflicted
+++ resolved
@@ -6,14 +6,9 @@
 import {
   DynamicAuthorizationService,
   isGroupAlreadyExistsError,
-<<<<<<< HEAD
   isGroupNotFoundError,
   isTooManyRequestsError,
   isUserNotFoundError
-=======
-  isTooManyRequestsError,
-  isGroupNotFoundError
->>>>>>> 95326de6
 } from '@aws/workbench-core-authorization';
 import {
   AssignUserToGroupRequest,
@@ -28,10 +23,6 @@
   GetUserGroupsRequestParser
 } from '@aws/workbench-core-authorization/lib/models/getUserGroups';
 import { validateAndParse } from '@aws/workbench-core-base';
-<<<<<<< HEAD
-=======
-import { isUserNotFoundError } from '@aws/workbench-core-user-management';
->>>>>>> 95326de6
 import * as Boom from '@hapi/boom';
 import { Router, Request, Response } from 'express';
 import { wrapAsync } from '../utilities/errorHandlers';
@@ -97,16 +88,8 @@
         });
         res.status(200).send(response.data);
       } catch (error) {
-<<<<<<< HEAD
         if (isUserNotFoundError(error) || isGroupNotFoundError(error)) {
           throw Boom.notFound(error.message);
-=======
-        if (isGroupNotFoundError(error)) {
-          throw Boom.notFound('Role not found');
-        }
-        if (isUserNotFoundError(error)) {
-          throw Boom.notFound('User not found');
->>>>>>> 95326de6
         }
 
         throw error;
