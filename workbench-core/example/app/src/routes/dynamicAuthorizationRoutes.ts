--- conflicted
+++ resolved
@@ -171,11 +171,7 @@
   );
 
   router.post(
-<<<<<<< HEAD
     '/authorization/permissions',
-=======
-    '/authorization/identity-permissions',
->>>>>>> fa2c8d58
     wrapAsync(async (req: Request, res: Response) => {
       try {
         const authenticatedUser = res.locals.user;
