--- conflicted
+++ resolved
@@ -160,7 +160,6 @@
       }
     ]
   },
-<<<<<<< HEAD
   [`/users/${uuidRegExpAsString}/roles`]: {
     GET: [
       {
@@ -169,8 +168,6 @@
       }
     ]
   },
-=======
->>>>>>> 2da4e6cd
   '/authorization/groups': {
     POST: [
       {
@@ -179,19 +176,19 @@
       }
     ]
   },
-<<<<<<< HEAD
   [`/authorization/users/${uuidRegExpAsString}/groups`]: {
     GET: [
       {
         action: 'READ',
         subject: 'AuthorizationUser'
-=======
+      }
+    ]
+  },
   ['/authorization/groups/add-user']: {
     POST: [
       {
         action: 'UPDATE',
         subject: 'AuthorizationGroup'
->>>>>>> 2da4e6cd
       }
     ]
   }
