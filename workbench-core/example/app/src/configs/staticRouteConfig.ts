/*
 *  Copyright Amazon.com, Inc. or its affiliates. All Rights Reserved.
 *  SPDX-License-Identifier: Apache-2.0
 */

import { RoutesIgnored, RoutesMap } from '@aws/workbench-core-authorization';
import { uuidRegExpAsString } from '@aws/workbench-core-base';
<<<<<<< HEAD
import { dataSetPrefix, endPointPrefix } from './constants';
=======
>>>>>>> 5e3df232

export const routesMap: RoutesMap = {
  '/hello-world': {
    GET: [
      {
        action: 'READ',
        subject: 'Example'
      }
    ]
  },
  '/datasets': {
    GET: [
      {
        action: 'READ',
        subject: 'Dataset'
      }
    ],
    POST: [
      {
        action: 'CREATE',
        subject: 'Dataset'
      }
    ]
  },
  '/datasets/import': {
    POST: [
      {
        action: 'CREATE',
        subject: 'Dataset'
      }
    ]
  },
  [`/datasets/${dataSetPrefix.toLowerCase()}-${uuidRegExpAsString}`]: {
    GET: [
      {
        action: 'READ',
        subject: 'Dataset'
      }
    ],
    DELETE: [
      {
        action: 'DELETE',
        subject: 'Dataset'
      }
    ]
  },
  [`/datasets/${dataSetPrefix.toLowerCase()}-${uuidRegExpAsString}/share`]: {
    POST: [
      {
        action: 'CREATE',
        subject: 'Endpoint'
      }
    ]
  },
  [`/datasets/${dataSetPrefix.toLowerCase()}-${uuidRegExpAsString}}/share/${endPointPrefix.toLowerCase()}-${uuidRegExpAsString}`]:
    {
      DELETE: [
        {
          action: 'DELETE',
          subject: 'Endpoint'
        }
      ]
    },
  '/roles': {
    POST: [
      {
        action: 'CREATE',
        subject: 'Role'
      }
    ]
  },
  '/users': {
    GET: [
      {
        action: 'READ',
        subject: 'User'
      }
    ],
    POST: [
      {
        action: 'CREATE',
        subject: 'User'
      }
    ]
  },
  [`/users/${uuidRegExpAsString}`]: {
    GET: [
      {
        action: 'READ',
        subject: 'User'
      }
    ],
    DELETE: [
      {
        action: 'DELETE',
        subject: 'User'
      }
    ]
  }
};

export const routesIgnored: RoutesIgnored = {
  '/login': {
    GET: true
  },
  '/token': {
    POST: true
  },
  '/logout': {
    POST: true
  },
  '/refresh': {
    GET: true
  },
  '/loggedIn': {
    GET: true
  }
};<|MERGE_RESOLUTION|>--- conflicted
+++ resolved
@@ -5,10 +5,7 @@
 
 import { RoutesIgnored, RoutesMap } from '@aws/workbench-core-authorization';
 import { uuidRegExpAsString } from '@aws/workbench-core-base';
-<<<<<<< HEAD
 import { dataSetPrefix, endPointPrefix } from './constants';
-=======
->>>>>>> 5e3df232
 
 export const routesMap: RoutesMap = {
   '/hello-world': {
