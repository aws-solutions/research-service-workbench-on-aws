--- conflicted
+++ resolved
@@ -73,15 +73,9 @@
         subject: 'DatasetAccess'
       }
     ],
-<<<<<<< HEAD
-    DELETE: [
-      {
-        action: 'DELETE',
-=======
-    GET: [
-      {
-        action: 'READ',
->>>>>>> c6e1be6d
+    GET: [
+      {
+        action: 'READ',
         subject: 'DatasetAccess'
       }
     ]
@@ -91,6 +85,12 @@
       GET: [
         {
           action: 'READ',
+          subject: 'DatasetAccess'
+        }
+      ],
+      DELETE: [
+        {
+          action: 'DELETE',
           subject: 'DatasetAccess'
         }
       ]
@@ -100,6 +100,12 @@
       GET: [
         {
           action: 'READ',
+          subject: 'DatasetAccess'
+        }
+      ],
+      DELETE: [
+        {
+          action: 'DELETE',
           subject: 'DatasetAccess'
         }
       ]
