--- conflicted
+++ resolved
@@ -192,19 +192,19 @@
       }
     ]
   },
-<<<<<<< HEAD
   [`/authorization/groups/${groupIDRegExpAsString}/getUsers`]: {
     GET: [
       {
         action: 'READ',
         subject: 'AuthorizationGroup'
-=======
+      }
+    ]
+  },
   '/authorization/identitypermissions': {
     POST: [
       {
         action: 'CREATE',
         subject: 'IdentityPermission'
->>>>>>> e14587b8
       }
     ]
   }
