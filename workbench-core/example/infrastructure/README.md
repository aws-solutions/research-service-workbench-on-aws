--- conflicted
+++ resolved
@@ -11,21 +11,13 @@
 
  Infrastructure for Example App integration tests
 
-<<<<<<< HEAD
- ## Pre-requisites for integration test
-=======
  ## Pre-requisites
->>>>>>> 64d3cffa
  1. [Complete the Pre-requisites for development](./../../../DEVELOPMENT.md/#prerequisites-for-development)
  2. `rush cinstall`
  3. `rush build:test -t @aws/workbench-core-example-infrastructure`
  4. Configure AWS Credentials locally for your AWS Account: either `export the credentials` or on the command line, set your [credential file](https://docs.aws.amazon.com/cli/latest/userguide/cli-configure-profiles.html) to have your `account` as the `default` profile
 
-<<<<<<< HEAD
- ## Integration Test steps
-=======
  ## Setup your environment for Integration Test
->>>>>>> 64d3cffa
  Navigate to `workbench-core/example/infrastructure`
 
  ### Needs to be run one time to boostrap the environment
@@ -43,13 +35,6 @@
 ./scripts/setupCognito.sh -u <USER_POOL_ID> -e <EMAIL> -p <PASSWORD> -r <REGION> -c
 ```
 After `rushx cdk:deploy` you can find the USER_POOL_ID [here](./src/config/testEnv.json#L13) 
-<<<<<<< HEAD
-
-### Run Integration Test
-```bash
-rushx integration-tests
-```
-=======
 
 ### Run Integration Test
 ```bash
@@ -79,5 +64,4 @@
 
 1. USER_POOL_ID [here](./src/config/testEnv.json#L13)
 
-2. DYNAMO_DB_TABLE_NAME [here](./src/config/testEnv.json#L12)
->>>>>>> 64d3cffa
+2. DYNAMO_DB_TABLE_NAME [here](./src/config/testEnv.json#L12)