--- conflicted
+++ resolved
@@ -38,11 +38,7 @@
 ```
 
 #### OR
-<<<<<<< HEAD
-After `rushx cdk:deploy` you can find the USER_POOL_ID [here](./src/config/testEnv.json#L13)
-=======
 After `rushx cdk:deploy` you can find the USER_POOL_ID [here](./src/config/testEnv.json#L17)
->>>>>>> e30ed54d
 
 ### Run Integration Test
 ```bash
@@ -53,11 +49,8 @@
 Navigate to `workbench-core/example/infrastructure`
 
 ### Destroy the ExampleStack
-<<<<<<< HEAD
-=======
 **This will destroy the DynamoDB Table, Cognito UserPool, S3Buckets and the encryption keys created by the stack.**
 **RemovalPolicy has been set to DESTROY for the mentioned resources**
->>>>>>> e30ed54d
 #### Require Approval
 ```bash
 rushx cdk:destroy
@@ -68,28 +61,8 @@
 ```bash
 rushx cdk:destroy -f
 ```
-<<<<<<< HEAD
-
-### Delete Cognito UserPool, DynamoDB Table and SSM Parameters
-```bash
-./scripts/cleanup.sh -u <USER_POOL_ID> -d <DYNAMO_DB_TABLE_NAME> -r <REGION> -p -c
-```
-
-#### Get UserPool Id and DynamoDB Table
-```bash
-./scripts/getResources.sh -r <REGION> -i -t -g
-```
-
-#### OR
-After `rushx cdk:deploy` you can find:
-
-1. USER_POOL_ID [here](./src/config/testEnv.json#L13)
-
-2. DYNAMO_DB_TABLE_NAME [here](./src/config/testEnv.json#L12)
-=======
 
 ### Delete Cognito SSM Parameters
 ```bash
 ./scripts/cleanup.sh -r <REGION> -p -c
-```
->>>>>>> e30ed54d
+```