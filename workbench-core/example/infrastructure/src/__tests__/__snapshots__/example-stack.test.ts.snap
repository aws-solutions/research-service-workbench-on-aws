--- conflicted
+++ resolved
@@ -273,11 +273,7 @@
         },
         "FunctionVersion": Object {
           "Fn::GetAtt": Array [
-<<<<<<< HEAD
-            "ExampleLambdaServiceCurrentVersionDB4EDA2B28200c70ddae0942c3a572d0f9cd2738",
-=======
-            "ExampleLambdaServiceCurrentVersionDB4EDA2B9b9c79fb44cad026e6114dcbb2adeec6",
->>>>>>> bf09a80d
+            "ExampleLambdaServiceCurrentVersionDB4EDA2B3bf025353ce74b079cd171ce8a762dbb",
             "Version",
           ],
         },
@@ -661,11 +657,7 @@
           "S3Bucket": Object {
             "Fn::Sub": "cdk-hnb659fds-assets-\${AWS::AccountId}-\${AWS::Region}",
           },
-<<<<<<< HEAD
-          "S3Key": "85e620f5492ff4d7e7b335d8fd5fdd320940810af16e39e13fd9b11e37d263fc.zip",
-=======
-          "S3Key": "4b28689c71859e3ed14cfb5bd3f3637cbfcdcbad5c45c5bf7ff326bf4eaf9ad1.zip",
->>>>>>> bf09a80d
+          "S3Key": "40ee1b4c3fc34822dcb4d28a71cb23490db825c5c31dbc0cf52bd82f6d4ddd99.zip",
         },
         "Environment": Object {
           "Variables": Object {
@@ -719,11 +711,7 @@
       },
       "Type": "AWS::Lambda::Function",
     },
-<<<<<<< HEAD
-    "ExampleLambdaServiceCurrentVersionDB4EDA2B28200c70ddae0942c3a572d0f9cd2738": Object {
-=======
-    "ExampleLambdaServiceCurrentVersionDB4EDA2B9b9c79fb44cad026e6114dcbb2adeec6": Object {
->>>>>>> bf09a80d
+    "ExampleLambdaServiceCurrentVersionDB4EDA2B3bf025353ce74b079cd171ce8a762dbb": Object {
       "Properties": Object {
         "FunctionName": Object {
           "Ref": "ExampleLambdaServiceB41FF26F",
