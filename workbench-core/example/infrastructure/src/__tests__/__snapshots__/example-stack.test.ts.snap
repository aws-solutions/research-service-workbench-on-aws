--- conflicted
+++ resolved
@@ -252,11 +252,7 @@
         },
         "FunctionVersion": Object {
           "Fn::GetAtt": Array [
-<<<<<<< HEAD
-            "ExampleLambdaServiceCurrentVersionDB4EDA2Bdb11259afba8bb41148b9ba97f1e906f",
-=======
-            "ExampleLambdaServiceCurrentVersionDB4EDA2B9b9c79fb44cad026e6114dcbb2adeec6",
->>>>>>> bf09a80d
+            "ExampleLambdaServiceCurrentVersionDB4EDA2B4660611cdf50d9aae13873c35e2f5b1a",
             "Version",
           ],
         },
@@ -548,11 +544,7 @@
           "S3Bucket": Object {
             "Fn::Sub": "cdk-hnb659fds-assets-\${AWS::AccountId}-\${AWS::Region}",
           },
-<<<<<<< HEAD
-          "S3Key": "e970f2c4a89b2cf48b26b71c380d57647351dd30002361eadf034ef06d9a01dd.zip",
-=======
-          "S3Key": "4b28689c71859e3ed14cfb5bd3f3637cbfcdcbad5c45c5bf7ff326bf4eaf9ad1.zip",
->>>>>>> bf09a80d
+          "S3Key": "32238626eafed23dc80f2bbaf2a1381ddf8ec7a8354642043a1d2c772fd9a5d7.zip",
         },
         "Environment": Object {
           "Variables": Object {
@@ -603,11 +595,7 @@
       },
       "Type": "AWS::Lambda::Function",
     },
-<<<<<<< HEAD
-    "ExampleLambdaServiceCurrentVersionDB4EDA2Bdb11259afba8bb41148b9ba97f1e906f": Object {
-=======
-    "ExampleLambdaServiceCurrentVersionDB4EDA2B9b9c79fb44cad026e6114dcbb2adeec6": Object {
->>>>>>> bf09a80d
+    "ExampleLambdaServiceCurrentVersionDB4EDA2B4660611cdf50d9aae13873c35e2f5b1a": Object {
       "Properties": Object {
         "FunctionName": Object {
           "Ref": "ExampleLambdaServiceB41FF26F",
