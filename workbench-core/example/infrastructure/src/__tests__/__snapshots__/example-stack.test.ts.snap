// Jest Snapshot v1, https://goo.gl/fbAQLP

exports[`TestExampleStack Infrastructure Test 1`] = `
Object {
  "Metadata": Object {
    "cdk_nag": Object {
      "rules_to_suppress": Array [
        Object {
          "id": "AwsSolutions-APIG3",
          "reason": "I am ok with not using WAFv2, this is an example App",
        },
        Object {
          "id": "AwsSolutions-APIG6",
          "reason": "I am ok with not enabling Cloudwatch logging at stage level, this is an example App",
        },
        Object {
          "id": "AwsSolutions-APIG4",
          "reason": "@aws/workbench-core-authorization implemented at app level",
        },
        Object {
          "id": "AwsSolutions-COG4",
          "reason": "@aws/workbench-core-authorization implemented at app level",
        },
      ],
    },
  },
  "Outputs": Object {
    "AwsRegion": Object {
      "Value": Object {
        "Ref": "AWS::Region",
      },
    },
    "DataSetBucketEncryptionKeyEncryptionKeyOutput9FE77D81": Object {
      "Value": Object {
        "Fn::GetAtt": Array [
          "DataSetBucketEncryptionKeyA5F2B215",
          "Arn",
        ],
      },
    },
    "ExampleAPIEndpoint": Object {
      "Value": Object {
        "Fn::Join": Array [
          "",
          Array [
            "https://",
            Object {
              "Ref": "ExampleRestApi66BED094",
            },
            ".execute-api.",
            Object {
              "Ref": "AWS::Region",
            },
            ".",
            Object {
              "Ref": "AWS::URLSuffix",
            },
            "/",
            Object {
              "Ref": "ExampleRestApiDeploymentStagedev13679C38",
            },
            "/",
          ],
        ],
      },
    },
    "ExampleCognitoDomainName": Object {
      "Export": Object {
        "Name": "ExampleCognitoDomain",
      },
      "Value": Object {
        "Fn::Join": Array [
          "",
          Array [
            "https://",
            Object {
              "Ref": "ExampleServiceWorkbenchCognitoWorkbenchUserPoolDomainF6EC455F",
            },
            ".auth.",
            Object {
              "Ref": "AWS::Region",
            },
            ".amazoncognito.com",
          ],
        ],
      },
    },
    "ExampleCognitoUserPoolClientId": Object {
      "Export": Object {
        "Name": "ExampleCognitoUserPoolClientId",
      },
      "Value": Object {
        "Ref": "ExampleServiceWorkbenchCognitoWorkbenchUserPoolClient73980675",
      },
    },
    "ExampleCognitoUserPoolId": Object {
      "Export": Object {
        "Name": "ExampleUserPoolId",
      },
      "Value": Object {
        "Ref": "ExampleServiceWorkbenchCognitoWorkbenchUserPool039EDB9C",
      },
    },
    "ExampleDynamoDBTableName": Object {
      "Value": Object {
        "Ref": "ExampleStackF2AEB7EA",
      },
    },
    "ExampleDynamoDBTableOutput": Object {
      "Value": Object {
        "Fn::GetAtt": Array [
          "ExampleStackF2AEB7EA",
          "Arn",
        ],
      },
    },
    "ExampleLambdaRoleOutput": Object {
      "Value": Object {
        "Fn::GetAtt": Array [
          "ExampleLambdaServiceServiceRole83FF9D48",
          "Arn",
        ],
      },
    },
    "ExampleRestApiEndpoint9C6D55BB": Object {
      "Value": Object {
        "Fn::Join": Array [
          "",
          Array [
            "https://",
            Object {
              "Ref": "ExampleRestApi66BED094",
            },
            ".execute-api.",
            Object {
              "Ref": "AWS::Region",
            },
            ".",
            Object {
              "Ref": "AWS::URLSuffix",
            },
            "/",
            Object {
              "Ref": "ExampleRestApiDeploymentStagedev13679C38",
            },
            "/",
          ],
        ],
      },
    },
    "ExampleS3BucketAccessLogsNameOutput": Object {
      "Export": Object {
        "Name": "ExampleS3BucketAccessLogsNameOutput",
      },
      "Value": Object {
        "Ref": "ExampleS3AccessLogsBucketD89A792D",
      },
    },
    "ExampleS3BucketExampleS3BucketDatasetsArnOutput393A6D8B": Object {
      "Value": Object {
        "Fn::GetAtt": Array [
          "ExampleS3Bucketexamples3datasets657A5691",
          "Arn",
        ],
      },
    },
    "ExampleS3DataSetsBucketName": Object {
      "Value": Object {
        "Ref": "ExampleS3Bucketexamples3datasets657A5691",
      },
    },
  },
  "Parameters": Object {
    "BootstrapVersion": Object {
      "Default": "/cdk-bootstrap/hnb659fds/version",
      "Description": "Version of the CDK Bootstrap resources in this environment, automatically retrieved from SSM Parameter Store. [cdk:skip]",
      "Type": "AWS::SSM::Parameter::Value<String>",
    },
  },
  "Resources": Object {
    "AWS679f53fac002430cb0da5b7982bd22872D164C4C": Object {
      "DependsOn": Array [
        "AWS679f53fac002430cb0da5b7982bd2287ServiceRoleC1EA0FF2",
      ],
      "Metadata": Object {
        "cdk_nag": Object {
          "rules_to_suppress": Array [
            Object {
              "id": "AwsSolutions-L1",
              "reason": "This is an AWSCustom Resource Lambda Function, I am ok with this",
            },
          ],
        },
        "cfn_nag": Object {
          "rules_to_suppress": Array [
            Object {
              "id": "W58",
              "reason": "AWSCustomResource Lambda Function has AWSLambdaBasicExecutionRole policy attached which has the required permission to write to Cloudwatch Logs",
            },
            Object {
              "id": "W89",
              "reason": "AWSCustomResource Lambda Function supports infrastructure deployment and is not deployed inside a VPC",
            },
            Object {
              "id": "W92",
              "reason": "AWSCustomResource Lambda Function used for provisioning infrastructure, reserved concurrency is not required",
            },
          ],
        },
      },
      "Properties": Object {
        "Code": Object {
          "S3Bucket": Object {
            "Fn::Sub": "cdk-hnb659fds-assets-\${AWS::AccountId}-\${AWS::Region}",
          },
          "S3Key": "864aa5eb2d6ca4e0d4d65c940bc9e4d5a29db1e4f3f3a098ddb56f76b2129ac4.zip",
        },
        "Handler": "index.handler",
        "Role": Object {
          "Fn::GetAtt": Array [
            "AWS679f53fac002430cb0da5b7982bd2287ServiceRoleC1EA0FF2",
            "Arn",
          ],
        },
        "Runtime": "nodejs14.x",
        "Timeout": 120,
      },
      "Type": "AWS::Lambda::Function",
    },
    "AWS679f53fac002430cb0da5b7982bd2287ServiceRoleC1EA0FF2": Object {
      "Metadata": Object {
        "cdk_nag": Object {
          "rules_to_suppress": Array [
            Object {
              "applies_to": Array [
                "Policy::arn:<AWS::Partition>:iam::aws:policy/service-role/AWSLambdaBasicExecutionRole",
              ],
              "id": "AwsSolutions-IAM4",
              "reason": "I am OK with this, this is part of the Custom resource defined in the @aws/workbench-core-infrastructure package",
            },
          ],
        },
      },
      "Properties": Object {
        "AssumeRolePolicyDocument": Object {
          "Statement": Array [
            Object {
              "Action": "sts:AssumeRole",
              "Effect": "Allow",
              "Principal": Object {
                "Service": "lambda.amazonaws.com",
              },
            },
          ],
          "Version": "2012-10-17",
        },
        "ManagedPolicyArns": Array [
          Object {
            "Fn::Join": Array [
              "",
              Array [
                "arn:",
                Object {
                  "Ref": "AWS::Partition",
                },
                ":iam::aws:policy/service-role/AWSLambdaBasicExecutionRole",
              ],
            ],
          },
        ],
      },
      "Type": "AWS::IAM::Role",
    },
    "Alias325C5727": Object {
      "Properties": Object {
        "FunctionName": Object {
          "Ref": "ExampleLambdaServiceB41FF26F",
        },
        "FunctionVersion": Object {
          "Fn::GetAtt": Array [
<<<<<<< HEAD
            "ExampleLambdaServiceCurrentVersionDB4EDA2Ba9f761fef106c6a515474617009fbef5",
=======
            "ExampleLambdaServiceCurrentVersionDB4EDA2Bb2a4aa2f7eb38c6f050ada5df7c15447",
>>>>>>> 5e3df232
            "Version",
          ],
        },
        "Name": "live",
        "ProvisionedConcurrencyConfig": Object {
          "ProvisionedConcurrentExecutions": 1,
        },
      },
      "Type": "AWS::Lambda::Alias",
    },
    "DataSetBucketEncryptionKeyA5F2B215": Object {
      "DeletionPolicy": "Delete",
      "Properties": Object {
        "EnableKeyRotation": true,
        "KeyPolicy": Object {
          "Statement": Array [
            Object {
              "Action": "kms:*",
              "Effect": "Allow",
              "Principal": Object {
                "AWS": Object {
                  "Fn::Join": Array [
                    "",
                    Array [
                      "arn:",
                      Object {
                        "Ref": "AWS::Partition",
                      },
                      ":iam::",
                      Object {
                        "Ref": "AWS::AccountId",
                      },
                      ":root",
                    ],
                  ],
                },
              },
              "Resource": "*",
              "Sid": "main-key-share-statement",
            },
          ],
          "Version": "2012-10-17",
        },
      },
      "Type": "AWS::KMS::Key",
      "UpdateReplacePolicy": "Delete",
    },
    "DataSetBucketEncryptionKeyAliasCA10BD1C": Object {
      "Properties": Object {
        "AliasName": "alias/DataSetBucket-EncryptionKey",
        "TargetKeyId": Object {
          "Fn::GetAtt": Array [
            "DataSetBucketEncryptionKeyA5F2B215",
            "Arn",
          ],
        },
      },
      "Type": "AWS::KMS::Alias",
    },
    "ExampleAPIGatewayAccessLogs5DEC7E98": Object {
      "DeletionPolicy": "Retain",
      "Metadata": Object {
        "cfn_nag": Object {
          "rules_to_suppress": Array [
            Object {
              "id": "W84",
              "reason": "Cloudwatch LogGroups are encrypted by default",
            },
          ],
        },
      },
      "Properties": Object {
        "RetentionInDays": 731,
      },
      "Type": "AWS::Logs::LogGroup",
      "UpdateReplacePolicy": "Retain",
    },
    "ExampleLambdaPolicy2109B1D9": Object {
      "Metadata": Object {
        "cdk_nag": Object {
          "rules_to_suppress": Array [
            Object {
              "id": "AwsSolutions-IAM5",
              "reason": "I am OK with using wildcard here",
            },
          ],
        },
        "cfn_nag": Object {
          "rules_to_suppress": Array [
            Object {
              "id": "W12",
              "reason": "I am ok with using wildcard here !",
            },
          ],
        },
      },
      "Properties": Object {
        "PolicyDocument": Object {
          "Statement": Array [
            Object {
              "Action": Array [
                "events:DescribeRule",
                "events:Put*",
              ],
              "Effect": "Allow",
              "Resource": Object {
                "Fn::Join": Array [
                  "",
                  Array [
                    "arn:aws:events:",
                    Object {
                      "Ref": "AWS::Region",
                    },
                    ":",
                    Object {
                      "Ref": "AWS::AccountId",
                    },
                    ":event-bus/default",
                  ],
                ],
              },
              "Sid": "EventBridgeAccess",
            },
            Object {
              "Action": Array [
                "cloudformation:DescribeStacks",
                "cloudformation:DescribeStackEvents",
              ],
              "Effect": "Allow",
              "Resource": Object {
                "Fn::Join": Array [
                  "",
                  Array [
                    "arn:aws:cloudformation:",
                    Object {
                      "Ref": "AWS::Region",
                    },
                    ":*:stack/ExampleStack*",
                  ],
                ],
              },
              "Sid": "CfnAccess",
            },
            Object {
              "Action": "cognito-idp:DescribeUserPoolClient",
              "Effect": "Allow",
              "Resource": Object {
                "Fn::Join": Array [
                  "",
                  Array [
                    "arn:aws:cognito-idp:",
                    Object {
                      "Ref": "AWS::Region",
                    },
                    ":",
                    Object {
                      "Ref": "AWS::AccountId",
                    },
                    ":userpool/*",
                  ],
                ],
              },
              "Sid": "CognitoAccess",
            },
            Object {
              "Action": Array [
                "kms:GetKeyPolicy",
                "kms:PutKeyPolicy",
                "kms:GenerateDataKey",
              ],
              "Effect": "Allow",
              "Resource": Object {
                "Fn::Join": Array [
                  "",
                  Array [
                    "arn:aws:kms:",
                    Object {
                      "Ref": "AWS::Region",
                    },
                    ":",
                    Object {
                      "Ref": "AWS::AccountId",
                    },
                    ":key/*",
                  ],
                ],
              },
              "Sid": "KMSAccess",
            },
            Object {
              "Action": Array [
                "events:DescribeRule",
                "events:Put*",
                "events:RemovePermission",
              ],
              "Effect": "Allow",
              "Resource": "*",
              "Sid": "EventbridgeAccess",
            },
            Object {
              "Action": "logs:CreateLogGroup",
              "Effect": "Allow",
              "Resource": Object {
                "Fn::Join": Array [
                  "",
                  Array [
                    "arn:",
                    Object {
                      "Ref": "AWS::Partition",
                    },
                    ":logs:",
                    Object {
                      "Ref": "AWS::Region",
                    },
                    ":",
                    Object {
                      "Ref": "AWS::AccountId",
                    },
                    ":*",
                  ],
                ],
              },
            },
            Object {
              "Action": Array [
                "logs:CreateLogStream",
                "logs:PutLogEvents",
              ],
              "Effect": "Allow",
              "Resource": Object {
                "Fn::Join": Array [
                  "",
                  Array [
                    "arn:",
                    Object {
                      "Ref": "AWS::Partition",
                    },
                    ":logs:",
                    Object {
                      "Ref": "AWS::Region",
                    },
                    ":",
                    Object {
                      "Ref": "AWS::AccountId",
                    },
                    ":log-group:/aws/lambda/",
                    Object {
                      "Ref": "ExampleLambdaServiceB41FF26F",
                    },
                    ":*",
                  ],
                ],
              },
            },
            Object {
              "Action": Array [
                "s3:GetObject",
                "s3:GetObjectVersion",
                "s3:GetObjectTagging",
                "s3:AbortMultipartUpload",
                "s3:ListMultipartUploadParts",
                "s3:GetBucketPolicy",
                "s3:PutBucketPolicy",
                "s3:PutObject",
                "s3:PutObjectAcl",
                "s3:PutObjectTagging",
                "s3:ListBucket",
                "s3:PutAccessPointPolicy",
                "s3:GetAccessPointPolicy",
                "s3:CreateAccessPoint",
                "s3:DeleteAccessPoint",
              ],
              "Effect": "Allow",
              "Resource": Array [
                Object {
                  "Fn::GetAtt": Array [
                    "ExampleS3Bucketexamples3datasets657A5691",
                    "Arn",
                  ],
                },
                Object {
                  "Fn::Join": Array [
                    "",
                    Array [
                      Object {
                        "Fn::GetAtt": Array [
                          "ExampleS3Bucketexamples3datasets657A5691",
                          "Arn",
                        ],
                      },
                      "/*",
                    ],
                  ],
                },
                Object {
                  "Fn::Join": Array [
                    "",
                    Array [
                      "arn:aws:s3:",
                      Object {
                        "Ref": "AWS::Region",
                      },
                      ":",
                      Object {
                        "Ref": "AWS::AccountId",
                      },
                      ":accesspoint/*",
                    ],
                  ],
                },
              ],
              "Sid": "datasetS3Access",
            },
            Object {
              "Action": Array [
                "cognito-idp:AdminAddUserToGroup",
                "cognito-idp:AdminCreateUser",
                "cognito-idp:AdminDeleteUser",
                "cognito-idp:AdminGetUser",
                "cognito-idp:AdminListGroupsForUser",
                "cognito-idp:AdminRemoveUserFromGroup",
                "cognito-idp:AdminUpdateUserAttributes",
                "cognito-idp:CreateGroup",
                "cognito-idp:DeleteGroup",
                "cognito-idp:ListGroups",
                "cognito-idp:ListUsers",
                "cognito-idp:ListUsersInGroup",
              ],
              "Effect": "Allow",
              "Resource": "*",
              "Sid": "cognitoAccess",
            },
          ],
          "Version": "2012-10-17",
        },
        "PolicyName": "ExampleLambdaPolicy2109B1D9",
        "Roles": Array [
          Object {
            "Ref": "ExampleLambdaServiceServiceRole83FF9D48",
          },
        ],
      },
      "Type": "AWS::IAM::Policy",
    },
    "ExampleLambdaServiceB41FF26F": Object {
      "DependsOn": Array [
        "ExampleLambdaServiceServiceRoleDefaultPolicy4DFEF645",
        "ExampleLambdaServiceServiceRole83FF9D48",
      ],
      "Metadata": Object {
        "cdk_nag": Object {
          "rules_to_suppress": Array [
            Object {
              "applies_to": Array [
                "Policy::arn:<AWS::Partition>:iam::aws:policy/service-role/AWSLambdaBasicExecutionRole",
              ],
              "id": "AwsSolutions-IAM4",
              "reason": "I am OK with using AWSLambdaBasicExecutionRole here",
            },
          ],
        },
        "cfn_nag": Object {
          "rules_to_suppress": Array [
            Object {
              "id": "W58",
              "reason": "Lambda Function has permission to write to Cloudwatch Logs in exampleLambdaPolicy",
            },
            Object {
              "id": "W89",
              "reason": "This is an example Lambda Function for integration test and is not deployed inside a VPC",
            },
            Object {
              "id": "W92",
              "reason": "This is an example Lambda Function, reserved concurrency is not required",
            },
          ],
        },
      },
      "Properties": Object {
        "Code": Object {
          "S3Bucket": Object {
            "Fn::Sub": "cdk-hnb659fds-assets-\${AWS::AccountId}-\${AWS::Region}",
          },
<<<<<<< HEAD
          "S3Key": "272b5ad8fa23ccd2eb36baac2575c1ade59a842228b8092ae024cd14b372c0da.zip",
=======
          "S3Key": "ec82992d5c2d2422b570b4ea0fb19c2e9b33d3a388311ca4f4dad447bb473d30.zip",
>>>>>>> 5e3df232
        },
        "Environment": Object {
          "Variables": Object {
            "CLIENT_ID": Object {
              "Ref": "ExampleServiceWorkbenchCognitoWorkbenchUserPoolClient73980675",
            },
            "CLIENT_SECRET": Object {
              "Fn::GetAtt": Array [
                "ExampleServiceWorkbenchCognitoDescribeCognitoUserPoolClient1AEACEBB",
                "UserPoolClient.ClientSecret",
              ],
            },
            "COGNITO_DOMAIN": Object {
              "Fn::Join": Array [
                "",
                Array [
                  "https://",
                  Object {
                    "Ref": "ExampleServiceWorkbenchCognitoWorkbenchUserPoolDomainF6EC455F",
                  },
                  ".auth.",
                  Object {
                    "Ref": "AWS::Region",
                  },
                  ".amazoncognito.com",
                ],
              ],
            },
            "DDB_TABLE_NAME": Object {
              "Ref": "ExampleStackF2AEB7EA",
            },
            "STACK_NAME": Object {
              "Ref": "AWS::StackName",
            },
            "USER_POOL_ID": Object {
              "Ref": "ExampleServiceWorkbenchCognitoWorkbenchUserPool039EDB9C",
            },
          },
        },
        "FunctionName": "ExampleLambda",
        "Handler": "buildLambda.handler",
        "MemorySize": 832,
        "Role": Object {
          "Fn::GetAtt": Array [
            "ExampleLambdaServiceServiceRole83FF9D48",
            "Arn",
          ],
        },
        "Runtime": "nodejs16.x",
        "Timeout": 29,
      },
      "Type": "AWS::Lambda::Function",
    },
<<<<<<< HEAD
    "ExampleLambdaServiceCurrentVersionDB4EDA2Ba9f761fef106c6a515474617009fbef5": Object {
=======
    "ExampleLambdaServiceCurrentVersionDB4EDA2Bb2a4aa2f7eb38c6f050ada5df7c15447": Object {
>>>>>>> 5e3df232
      "Properties": Object {
        "FunctionName": Object {
          "Ref": "ExampleLambdaServiceB41FF26F",
        },
      },
      "Type": "AWS::Lambda::Version",
    },
    "ExampleLambdaServiceServiceRole83FF9D48": Object {
      "Metadata": Object {
        "cdk_nag": Object {
          "rules_to_suppress": Array [
            Object {
              "applies_to": Array [
                "Policy::arn:<AWS::Partition>:iam::aws:policy/service-role/AWSLambdaBasicExecutionRole",
              ],
              "id": "AwsSolutions-IAM4",
              "reason": "I am OK with using AWSLambdaBasicExecutionRole here",
            },
          ],
        },
      },
      "Properties": Object {
        "AssumeRolePolicyDocument": Object {
          "Statement": Array [
            Object {
              "Action": "sts:AssumeRole",
              "Effect": "Allow",
              "Principal": Object {
                "Service": "lambda.amazonaws.com",
              },
            },
          ],
          "Version": "2012-10-17",
        },
        "ManagedPolicyArns": Array [
          Object {
            "Fn::Join": Array [
              "",
              Array [
                "arn:",
                Object {
                  "Ref": "AWS::Partition",
                },
                ":iam::aws:policy/service-role/AWSLambdaBasicExecutionRole",
              ],
            ],
          },
        ],
      },
      "Type": "AWS::IAM::Role",
    },
    "ExampleLambdaServiceServiceRoleDefaultPolicy4DFEF645": Object {
      "Metadata": Object {
        "cdk_nag": Object {
          "rules_to_suppress": Array [
            Object {
              "id": "AwsSolutions-IAM5",
              "reason": "I am OK with using wildcard here",
            },
          ],
        },
      },
      "Properties": Object {
        "PolicyDocument": Object {
          "Statement": Array [
            Object {
              "Action": Array [
                "dynamodb:BatchGetItem",
                "dynamodb:GetRecords",
                "dynamodb:GetShardIterator",
                "dynamodb:Query",
                "dynamodb:GetItem",
                "dynamodb:Scan",
                "dynamodb:ConditionCheckItem",
                "dynamodb:BatchWriteItem",
                "dynamodb:PutItem",
                "dynamodb:UpdateItem",
                "dynamodb:DeleteItem",
                "dynamodb:DescribeTable",
              ],
              "Effect": "Allow",
              "Resource": Array [
                Object {
                  "Fn::GetAtt": Array [
                    "ExampleStackF2AEB7EA",
                    "Arn",
                  ],
                },
                Object {
                  "Fn::Join": Array [
                    "",
                    Array [
                      Object {
                        "Fn::GetAtt": Array [
                          "ExampleStackF2AEB7EA",
                          "Arn",
                        ],
                      },
                      "/index/*",
                    ],
                  ],
                },
              ],
            },
          ],
          "Version": "2012-10-17",
        },
        "PolicyName": "ExampleLambdaServiceServiceRoleDefaultPolicy4DFEF645",
        "Roles": Array [
          Object {
            "Ref": "ExampleLambdaServiceServiceRole83FF9D48",
          },
        ],
      },
      "Type": "AWS::IAM::Policy",
    },
    "ExampleRestApi66BED094": Object {
      "Metadata": Object {
        "cdk_nag": Object {
          "rules_to_suppress": Array [
            Object {
              "id": "AwsSolutions-APIG2",
              "reason": "I am OK with not enabling request validation for Rest API, this is an example App",
            },
          ],
        },
      },
      "Properties": Object {
        "Description": "Example Rest API",
        "Name": "ExampleRestAPI",
      },
      "Type": "AWS::ApiGateway::RestApi",
    },
    "ExampleRestApiANY9694097B": Object {
      "Metadata": Object {
        "cdk_nag": Object {
          "rules_to_suppress": Array [
            Object {
              "id": "AwsSolutions-APIG2",
              "reason": "I am OK with not enabling request validation for Rest API, this is an example App",
            },
          ],
        },
        "cfn_nag": Object {
          "rules_to_suppress": Array [
            Object {
              "id": "W59",
              "reason": "Making use of custom Authorization at the App level, this is ok !",
            },
          ],
        },
      },
      "Properties": Object {
        "AuthorizationType": "NONE",
        "HttpMethod": "ANY",
        "Integration": Object {
          "Type": "MOCK",
        },
        "ResourceId": Object {
          "Fn::GetAtt": Array [
            "ExampleRestApi66BED094",
            "RootResourceId",
          ],
        },
        "RestApiId": Object {
          "Ref": "ExampleRestApi66BED094",
        },
      },
      "Type": "AWS::ApiGateway::Method",
    },
    "ExampleRestApiAccountFC8F61F8": Object {
      "DependsOn": Array [
        "ExampleRestApi66BED094",
      ],
      "Metadata": Object {
        "cdk_nag": Object {
          "rules_to_suppress": Array [
            Object {
              "id": "AwsSolutions-APIG2",
              "reason": "I am OK with not enabling request validation for Rest API, this is an example App",
            },
          ],
        },
      },
      "Properties": Object {
        "CloudWatchRoleArn": Object {
          "Fn::GetAtt": Array [
            "ExampleRestApiCloudWatchRoleBA3B7471",
            "Arn",
          ],
        },
      },
      "Type": "AWS::ApiGateway::Account",
    },
    "ExampleRestApiCloudWatchRoleBA3B7471": Object {
      "Metadata": Object {
        "cdk_nag": Object {
          "rules_to_suppress": Array [
            Object {
              "id": "AwsSolutions-APIG2",
              "reason": "I am OK with not enabling request validation for Rest API, this is an example App",
            },
            Object {
              "applies_to": Array [
                "Policy::arn:<AWS::Partition>:iam::aws:policy/service-role/AmazonAPIGatewayPushToCloudWatchLogs",
              ],
              "id": "AwsSolutions-IAM4",
              "reason": "I am OK with using managed Policy here",
            },
          ],
        },
      },
      "Properties": Object {
        "AssumeRolePolicyDocument": Object {
          "Statement": Array [
            Object {
              "Action": "sts:AssumeRole",
              "Effect": "Allow",
              "Principal": Object {
                "Service": "apigateway.amazonaws.com",
              },
            },
          ],
          "Version": "2012-10-17",
        },
        "ManagedPolicyArns": Array [
          Object {
            "Fn::Join": Array [
              "",
              Array [
                "arn:",
                Object {
                  "Ref": "AWS::Partition",
                },
                ":iam::aws:policy/service-role/AmazonAPIGatewayPushToCloudWatchLogs",
              ],
            ],
          },
        ],
      },
      "Type": "AWS::IAM::Role",
    },
    "ExampleRestApiDeployment10B028B1c24514979f5d5eed14d80bc6f1504a87": Object {
      "DependsOn": Array [
        "ExampleRestApiproxyANY021C44AD",
        "ExampleRestApiproxyOPTIONSFCAA263B",
        "ExampleRestApiproxyFEEC3449",
        "ExampleRestApiANY9694097B",
        "ExampleRestApiOPTIONS7EA42E70",
      ],
      "Metadata": Object {
        "cdk_nag": Object {
          "rules_to_suppress": Array [
            Object {
              "id": "AwsSolutions-APIG2",
              "reason": "I am OK with not enabling request validation for Rest API, this is an example App",
            },
          ],
        },
        "cfn_nag": Object {
          "rules_to_suppress": Array [
            Object {
              "id": "W68",
              "reason": "No need to enforce Usage Plan. This is an example App",
            },
          ],
        },
      },
      "Properties": Object {
        "Description": "Automatically created by the RestApi construct",
        "RestApiId": Object {
          "Ref": "ExampleRestApi66BED094",
        },
      },
      "Type": "AWS::ApiGateway::Deployment",
    },
    "ExampleRestApiDeploymentStagedev13679C38": Object {
      "DependsOn": Array [
        "ExampleRestApiAccountFC8F61F8",
      ],
      "Metadata": Object {
        "cdk_nag": Object {
          "rules_to_suppress": Array [
            Object {
              "id": "AwsSolutions-APIG2",
              "reason": "I am OK with not enabling request validation for Rest API, this is an example App",
            },
          ],
        },
        "cfn_nag": Object {
          "rules_to_suppress": Array [
            Object {
              "id": "W64",
              "reason": "No need to enforce Usage Plan. This is an example App",
            },
          ],
        },
      },
      "Properties": Object {
        "AccessLogSetting": Object {
          "DestinationArn": Object {
            "Fn::GetAtt": Array [
              "ExampleAPIGatewayAccessLogs5DEC7E98",
              "Arn",
            ],
          },
          "Format": "{\\"stage\\":\\"$context.stage\\",\\"requestId\\":\\"$context.requestId\\",\\"integrationRequestId\\":\\"$context.integration.requestId\\",\\"status\\":\\"$context.status\\",\\"apiId\\":\\"$context.apiId\\",\\"resourcePath\\":\\"$context.resourcePath\\",\\"path\\":\\"$context.path\\",\\"resourceId\\":\\"$context.resourceId\\",\\"httpMethod\\":\\"$context.httpMethod\\",\\"sourceIp\\":\\"$context.identity.sourceIp\\",\\"userAgent\\":\\"$context.identity.userAgent\\"}",
        },
        "DeploymentId": Object {
          "Ref": "ExampleRestApiDeployment10B028B1c24514979f5d5eed14d80bc6f1504a87",
        },
        "MethodSettings": Array [
          Object {
            "DataTraceEnabled": false,
            "HttpMethod": "*",
            "ResourcePath": "/*",
            "ThrottlingBurstLimit": 50,
            "ThrottlingRateLimit": 100,
          },
        ],
        "RestApiId": Object {
          "Ref": "ExampleRestApi66BED094",
        },
        "StageName": "dev",
      },
      "Type": "AWS::ApiGateway::Stage",
    },
    "ExampleRestApiOPTIONS7EA42E70": Object {
      "Metadata": Object {
        "cdk_nag": Object {
          "rules_to_suppress": Array [
            Object {
              "id": "AwsSolutions-APIG2",
              "reason": "I am OK with not enabling request validation for Rest API, this is an example App",
            },
          ],
        },
      },
      "Properties": Object {
        "AuthorizationType": "NONE",
        "HttpMethod": "OPTIONS",
        "Integration": Object {
          "IntegrationResponses": Array [
            Object {
              "ResponseParameters": Object {
                "method.response.header.Access-Control-Allow-Credentials": "'true'",
                "method.response.header.Access-Control-Allow-Headers": "'Content-Type,X-Amz-Date,Authorization,X-Api-Key,CSRF-Token'",
                "method.response.header.Access-Control-Allow-Methods": "'OPTIONS,GET,POST,PUT,PATCH,DELETE'",
                "method.response.header.Access-Control-Allow-Origin": "'http://localhost:3000/'",
                "method.response.header.Vary": "'Origin'",
              },
              "StatusCode": "204",
            },
          ],
          "RequestTemplates": Object {
            "application/json": "{ statusCode: 200 }",
          },
          "Type": "MOCK",
        },
        "MethodResponses": Array [
          Object {
            "ResponseParameters": Object {
              "method.response.header.Access-Control-Allow-Credentials": true,
              "method.response.header.Access-Control-Allow-Headers": true,
              "method.response.header.Access-Control-Allow-Methods": true,
              "method.response.header.Access-Control-Allow-Origin": true,
              "method.response.header.Vary": true,
            },
            "StatusCode": "204",
          },
        ],
        "ResourceId": Object {
          "Fn::GetAtt": Array [
            "ExampleRestApi66BED094",
            "RootResourceId",
          ],
        },
        "RestApiId": Object {
          "Ref": "ExampleRestApi66BED094",
        },
      },
      "Type": "AWS::ApiGateway::Method",
    },
    "ExampleRestApiproxyANY021C44AD": Object {
      "Metadata": Object {
        "cdk_nag": Object {
          "rules_to_suppress": Array [
            Object {
              "id": "AwsSolutions-APIG2",
              "reason": "I am OK with not enabling request validation for Rest API, this is an example App",
            },
          ],
        },
        "cfn_nag": Object {
          "rules_to_suppress": Array [
            Object {
              "id": "W59",
              "reason": "Making use of custom Authorization at the App level, this is ok !",
            },
          ],
        },
      },
      "Properties": Object {
        "AuthorizationType": "NONE",
        "HttpMethod": "ANY",
        "Integration": Object {
          "IntegrationHttpMethod": "POST",
          "Type": "AWS_PROXY",
          "Uri": Object {
            "Fn::Join": Array [
              "",
              Array [
                "arn:",
                Object {
                  "Ref": "AWS::Partition",
                },
                ":apigateway:",
                Object {
                  "Ref": "AWS::Region",
                },
                ":lambda:path/2015-03-31/functions/",
                Object {
                  "Ref": "Alias325C5727",
                },
                "/invocations",
              ],
            ],
          },
        },
        "ResourceId": Object {
          "Ref": "ExampleRestApiproxyFEEC3449",
        },
        "RestApiId": Object {
          "Ref": "ExampleRestApi66BED094",
        },
      },
      "Type": "AWS::ApiGateway::Method",
    },
    "ExampleRestApiproxyANYApiPermissionExampleStackExampleRestApiE6A8AAF4ANYproxy55183220": Object {
      "Metadata": Object {
        "cdk_nag": Object {
          "rules_to_suppress": Array [
            Object {
              "id": "AwsSolutions-APIG2",
              "reason": "I am OK with not enabling request validation for Rest API, this is an example App",
            },
          ],
        },
      },
      "Properties": Object {
        "Action": "lambda:InvokeFunction",
        "FunctionName": Object {
          "Ref": "Alias325C5727",
        },
        "Principal": "apigateway.amazonaws.com",
        "SourceArn": Object {
          "Fn::Join": Array [
            "",
            Array [
              "arn:",
              Object {
                "Ref": "AWS::Partition",
              },
              ":execute-api:",
              Object {
                "Ref": "AWS::Region",
              },
              ":",
              Object {
                "Ref": "AWS::AccountId",
              },
              ":",
              Object {
                "Ref": "ExampleRestApi66BED094",
              },
              "/",
              Object {
                "Ref": "ExampleRestApiDeploymentStagedev13679C38",
              },
              "/*/*",
            ],
          ],
        },
      },
      "Type": "AWS::Lambda::Permission",
    },
    "ExampleRestApiproxyANYApiPermissionTestExampleStackExampleRestApiE6A8AAF4ANYproxyEE24A7C5": Object {
      "Metadata": Object {
        "cdk_nag": Object {
          "rules_to_suppress": Array [
            Object {
              "id": "AwsSolutions-APIG2",
              "reason": "I am OK with not enabling request validation for Rest API, this is an example App",
            },
          ],
        },
      },
      "Properties": Object {
        "Action": "lambda:InvokeFunction",
        "FunctionName": Object {
          "Ref": "Alias325C5727",
        },
        "Principal": "apigateway.amazonaws.com",
        "SourceArn": Object {
          "Fn::Join": Array [
            "",
            Array [
              "arn:",
              Object {
                "Ref": "AWS::Partition",
              },
              ":execute-api:",
              Object {
                "Ref": "AWS::Region",
              },
              ":",
              Object {
                "Ref": "AWS::AccountId",
              },
              ":",
              Object {
                "Ref": "ExampleRestApi66BED094",
              },
              "/test-invoke-stage/*/*",
            ],
          ],
        },
      },
      "Type": "AWS::Lambda::Permission",
    },
    "ExampleRestApiproxyFEEC3449": Object {
      "Metadata": Object {
        "cdk_nag": Object {
          "rules_to_suppress": Array [
            Object {
              "id": "AwsSolutions-APIG2",
              "reason": "I am OK with not enabling request validation for Rest API, this is an example App",
            },
          ],
        },
      },
      "Properties": Object {
        "ParentId": Object {
          "Fn::GetAtt": Array [
            "ExampleRestApi66BED094",
            "RootResourceId",
          ],
        },
        "PathPart": "{proxy+}",
        "RestApiId": Object {
          "Ref": "ExampleRestApi66BED094",
        },
      },
      "Type": "AWS::ApiGateway::Resource",
    },
    "ExampleRestApiproxyOPTIONSFCAA263B": Object {
      "Metadata": Object {
        "cdk_nag": Object {
          "rules_to_suppress": Array [
            Object {
              "id": "AwsSolutions-APIG2",
              "reason": "I am OK with not enabling request validation for Rest API, this is an example App",
            },
          ],
        },
      },
      "Properties": Object {
        "AuthorizationType": "NONE",
        "HttpMethod": "OPTIONS",
        "Integration": Object {
          "IntegrationResponses": Array [
            Object {
              "ResponseParameters": Object {
                "method.response.header.Access-Control-Allow-Credentials": "'true'",
                "method.response.header.Access-Control-Allow-Headers": "'Content-Type,X-Amz-Date,Authorization,X-Api-Key,CSRF-Token'",
                "method.response.header.Access-Control-Allow-Methods": "'OPTIONS,GET,POST,PUT,PATCH,DELETE'",
                "method.response.header.Access-Control-Allow-Origin": "'http://localhost:3000/'",
                "method.response.header.Vary": "'Origin'",
              },
              "StatusCode": "204",
            },
          ],
          "RequestTemplates": Object {
            "application/json": "{ statusCode: 200 }",
          },
          "Type": "MOCK",
        },
        "MethodResponses": Array [
          Object {
            "ResponseParameters": Object {
              "method.response.header.Access-Control-Allow-Credentials": true,
              "method.response.header.Access-Control-Allow-Headers": true,
              "method.response.header.Access-Control-Allow-Methods": true,
              "method.response.header.Access-Control-Allow-Origin": true,
              "method.response.header.Vary": true,
            },
            "StatusCode": "204",
          },
        ],
        "ResourceId": Object {
          "Ref": "ExampleRestApiproxyFEEC3449",
        },
        "RestApiId": Object {
          "Ref": "ExampleRestApi66BED094",
        },
      },
      "Type": "AWS::ApiGateway::Method",
    },
    "ExampleS3AccessLogsBucketD89A792D": Object {
      "DeletionPolicy": "Retain",
      "Metadata": Object {
        "cdk_nag": Object {
          "rules_to_suppress": Array [
            Object {
              "id": "AwsSolutions-S1",
              "reason": "This is an access log bucket, we don't need to configure access logging for access log buckets",
            },
          ],
        },
        "cfn_nag": Object {
          "rules_to_suppress": Array [
            Object {
              "id": "W35",
              "reason": "This is an access log bucket, we don't need to configure access logging for access log buckets",
            },
          ],
        },
      },
      "Properties": Object {
        "AccessControl": "LogDeliveryWrite",
        "BucketEncryption": Object {
          "ServerSideEncryptionConfiguration": Array [
            Object {
              "ServerSideEncryptionByDefault": Object {
                "SSEAlgorithm": "AES256",
              },
            },
          ],
        },
        "PublicAccessBlockConfiguration": Object {
          "BlockPublicAcls": true,
          "BlockPublicPolicy": true,
          "IgnorePublicAcls": true,
          "RestrictPublicBuckets": true,
        },
      },
      "Type": "AWS::S3::Bucket",
      "UpdateReplacePolicy": "Retain",
    },
    "ExampleS3AccessLogsBucketPolicy139BD001": Object {
      "Properties": Object {
        "Bucket": Object {
          "Ref": "ExampleS3AccessLogsBucketD89A792D",
        },
        "PolicyDocument": Object {
          "Statement": Array [
            Object {
              "Action": "s3:*",
              "Condition": Object {
                "Bool": Object {
                  "aws:SecureTransport": "false",
                },
              },
              "Effect": "Deny",
              "Principal": Object {
                "AWS": "*",
              },
              "Resource": Array [
                Object {
                  "Fn::GetAtt": Array [
                    "ExampleS3AccessLogsBucketD89A792D",
                    "Arn",
                  ],
                },
                Object {
                  "Fn::Join": Array [
                    "",
                    Array [
                      Object {
                        "Fn::GetAtt": Array [
                          "ExampleS3AccessLogsBucketD89A792D",
                          "Arn",
                        ],
                      },
                      "/*",
                    ],
                  ],
                },
              ],
            },
            Object {
              "Action": "s3:PutObject",
              "Condition": Object {
                "StringEquals": Object {
                  "aws:SourceAccount": Object {
                    "Ref": "AWS::AccountId",
                  },
                },
              },
              "Effect": "Allow",
              "Principal": Object {
                "Service": "logging.s3.amazonaws.com",
              },
              "Resource": Object {
                "Fn::Join": Array [
                  "",
                  Array [
                    Object {
                      "Fn::GetAtt": Array [
                        "ExampleS3AccessLogsBucketD89A792D",
                        "Arn",
                      ],
                    },
                    "/example-access-log*",
                  ],
                ],
              },
            },
          ],
          "Version": "2012-10-17",
        },
      },
      "Type": "AWS::S3::BucketPolicy",
    },
    "ExampleS3Bucketexamples3datasets657A5691": Object {
      "DeletionPolicy": "Retain",
      "Properties": Object {
        "AccessControl": "LogDeliveryWrite",
        "BucketEncryption": Object {
          "ServerSideEncryptionConfiguration": Array [
            Object {
              "ServerSideEncryptionByDefault": Object {
                "KMSMasterKeyID": Object {
                  "Fn::GetAtt": Array [
                    "DataSetBucketEncryptionKeyA5F2B215",
                    "Arn",
                  ],
                },
                "SSEAlgorithm": "aws:kms",
              },
            },
          ],
        },
        "LoggingConfiguration": Object {
          "DestinationBucketName": Object {
            "Ref": "ExampleS3AccessLogsBucketD89A792D",
          },
          "LogFilePrefix": "example-access-log",
        },
        "PublicAccessBlockConfiguration": Object {
          "BlockPublicAcls": true,
          "BlockPublicPolicy": true,
          "IgnorePublicAcls": true,
          "RestrictPublicBuckets": true,
        },
        "VersioningConfiguration": Object {
          "Status": "Enabled",
        },
      },
      "Type": "AWS::S3::Bucket",
      "UpdateReplacePolicy": "Retain",
    },
    "ExampleS3Bucketexamples3datasetsPolicy8F1A54DC": Object {
      "Metadata": Object {
        "cfn_nag": Object {
          "rules_to_suppress": Array [
            Object {
              "id": "F15",
              "reason": "All S3 actions needs to be denied, this is ok !",
            },
            Object {
              "id": "F16",
              "reason": "All Principals needs to be denied, this is ok !",
            },
          ],
        },
      },
      "Properties": Object {
        "Bucket": Object {
          "Ref": "ExampleS3Bucketexamples3datasets657A5691",
        },
        "PolicyDocument": Object {
          "Statement": Array [
            Object {
              "Action": "s3:*",
              "Condition": Object {
                "Bool": Object {
                  "aws:SecureTransport": "false",
                },
              },
              "Effect": "Deny",
              "Principal": Object {
                "AWS": "*",
              },
              "Resource": Array [
                Object {
                  "Fn::GetAtt": Array [
                    "ExampleS3Bucketexamples3datasets657A5691",
                    "Arn",
                  ],
                },
                Object {
                  "Fn::Join": Array [
                    "",
                    Array [
                      Object {
                        "Fn::GetAtt": Array [
                          "ExampleS3Bucketexamples3datasets657A5691",
                          "Arn",
                        ],
                      },
                      "/*",
                    ],
                  ],
                },
              ],
            },
            Object {
              "Action": "s3:*",
              "Condition": Object {
                "Bool": Object {
                  "aws:SecureTransport": "false",
                },
              },
              "Effect": "Deny",
              "Principal": Object {
                "AWS": "*",
              },
              "Resource": Array [
                Object {
                  "Fn::GetAtt": Array [
                    "ExampleS3Bucketexamples3datasets657A5691",
                    "Arn",
                  ],
                },
                Object {
                  "Fn::Join": Array [
                    "",
                    Array [
                      Object {
                        "Fn::GetAtt": Array [
                          "ExampleS3Bucketexamples3datasets657A5691",
                          "Arn",
                        ],
                      },
                      "/*",
                    ],
                  ],
                },
              ],
              "Sid": "Deny requests that do not use TLS/HTTPS",
            },
            Object {
              "Action": "s3:*",
              "Condition": Object {
                "StringNotEquals": Object {
                  "s3:signatureversion": "AWS4-HMAC-SHA256",
                },
              },
              "Effect": "Deny",
              "Principal": Object {
                "AWS": "*",
              },
              "Resource": Object {
                "Fn::Join": Array [
                  "",
                  Array [
                    Object {
                      "Fn::GetAtt": Array [
                        "ExampleS3Bucketexamples3datasets657A5691",
                        "Arn",
                      ],
                    },
                    "/*",
                  ],
                ],
              },
              "Sid": "Deny requests that do not use SigV4",
            },
            Object {
              "Action": "s3:*",
              "Condition": Object {
                "StringEquals": Object {
                  "s3:DataAccessPointAccount": Object {
                    "Ref": "AWS::AccountId",
                  },
                },
              },
              "Effect": "Allow",
              "Principal": Object {
                "AWS": "*",
              },
              "Resource": Array [
                Object {
                  "Fn::GetAtt": Array [
                    "ExampleS3Bucketexamples3datasets657A5691",
                    "Arn",
                  ],
                },
                Object {
                  "Fn::Join": Array [
                    "",
                    Array [
                      Object {
                        "Fn::GetAtt": Array [
                          "ExampleS3Bucketexamples3datasets657A5691",
                          "Arn",
                        ],
                      },
                      "/*",
                    ],
                  ],
                },
              ],
            },
          ],
          "Version": "2012-10-17",
        },
      },
      "Type": "AWS::S3::BucketPolicy",
    },
    "ExampleServiceWorkbenchCognitoDescribeCognitoUserPoolClient1AEACEBB": Object {
      "DeletionPolicy": "Delete",
      "DependsOn": Array [
        "ExampleServiceWorkbenchCognitoDescribeCognitoUserPoolClientCustomResourcePolicyC268CADB",
      ],
      "Properties": Object {
        "Create": Object {
          "Fn::Join": Array [
            "",
            Array [
              "{\\"region\\":\\"",
              Object {
                "Ref": "AWS::Region",
              },
              "\\",\\"service\\":\\"CognitoIdentityServiceProvider\\",\\"action\\":\\"describeUserPoolClient\\",\\"parameters\\":{\\"UserPoolId\\":\\"",
              Object {
                "Ref": "ExampleServiceWorkbenchCognitoWorkbenchUserPool039EDB9C",
              },
              "\\",\\"ClientId\\":\\"",
              Object {
                "Ref": "ExampleServiceWorkbenchCognitoWorkbenchUserPoolClient73980675",
              },
              "\\"},\\"physicalResourceId\\":{\\"id\\":\\"",
              Object {
                "Ref": "ExampleServiceWorkbenchCognitoWorkbenchUserPoolClient73980675",
              },
              "\\"}}",
            ],
          ],
        },
        "InstallLatestAwsSdk": true,
        "ServiceToken": Object {
          "Fn::GetAtt": Array [
            "AWS679f53fac002430cb0da5b7982bd22872D164C4C",
            "Arn",
          ],
        },
      },
      "Type": "Custom::DescribeCognitoUserPoolClient",
      "UpdateReplacePolicy": "Delete",
    },
    "ExampleServiceWorkbenchCognitoDescribeCognitoUserPoolClientCustomResourcePolicyC268CADB": Object {
      "Properties": Object {
        "PolicyDocument": Object {
          "Statement": Array [
            Object {
              "Action": "cognito-idp:DescribeUserPoolClient",
              "Effect": "Allow",
              "Resource": Object {
                "Fn::GetAtt": Array [
                  "ExampleServiceWorkbenchCognitoWorkbenchUserPool039EDB9C",
                  "Arn",
                ],
              },
            },
          ],
          "Version": "2012-10-17",
        },
        "PolicyName": "ExampleServiceWorkbenchCognitoDescribeCognitoUserPoolClientCustomResourcePolicyC268CADB",
        "Roles": Array [
          Object {
            "Ref": "AWS679f53fac002430cb0da5b7982bd2287ServiceRoleC1EA0FF2",
          },
        ],
      },
      "Type": "AWS::IAM::Policy",
    },
    "ExampleServiceWorkbenchCognitoWorkbenchUserPool039EDB9C": Object {
      "DeletionPolicy": "Retain",
      "Metadata": Object {
        "cdk_nag": Object {
          "rules_to_suppress": Array [
            Object {
              "id": "AwsSolutions-COG1",
              "reason": "Should be fixed in @aws/workbench-core-infrastructure package",
            },
            Object {
              "id": "AwsSolutions-COG2",
              "reason": "This is an example package for integration test, selecting default MFA Optional",
            },
          ],
        },
      },
      "Properties": Object {
        "AccountRecoverySetting": Object {
          "RecoveryMechanisms": Array [
            Object {
              "Name": "verified_email",
              "Priority": 1,
            },
          ],
        },
        "AdminCreateUserConfig": Object {
          "AllowAdminCreateUserOnly": true,
        },
        "AutoVerifiedAttributes": Array [
          "email",
        ],
        "EmailVerificationMessage": "The verification code to your new account is {####}",
        "EmailVerificationSubject": "Verify your new account",
        "EnabledMfas": Array [
          "SOFTWARE_TOKEN_MFA",
        ],
        "MfaConfiguration": "OPTIONAL",
        "Schema": Array [
          Object {
            "Mutable": true,
            "Name": "given_name",
            "Required": true,
          },
          Object {
            "Mutable": true,
            "Name": "family_name",
            "Required": true,
          },
          Object {
            "Mutable": true,
            "Name": "email",
            "Required": true,
          },
        ],
        "SmsVerificationMessage": "The verification code to your new account is {####}",
        "UserPoolAddOns": Object {
          "AdvancedSecurityMode": "ENFORCED",
        },
        "UserPoolName": "example-app-userPool",
        "UsernameAttributes": Array [
          "email",
        ],
        "UsernameConfiguration": Object {
          "CaseSensitive": false,
        },
        "VerificationMessageTemplate": Object {
          "DefaultEmailOption": "CONFIRM_WITH_CODE",
          "EmailMessage": "The verification code to your new account is {####}",
          "EmailSubject": "Verify your new account",
          "SmsMessage": "The verification code to your new account is {####}",
        },
      },
      "Type": "AWS::Cognito::UserPool",
      "UpdateReplacePolicy": "Retain",
    },
    "ExampleServiceWorkbenchCognitoWorkbenchUserPoolClient73980675": Object {
      "Properties": Object {
        "AccessTokenValidity": 60,
        "AllowedOAuthFlows": Array [
          "code",
        ],
        "AllowedOAuthFlowsUserPoolClient": true,
        "AllowedOAuthScopes": Array [
          "openid",
        ],
        "CallbackURLs": Array [
          "http://localhost:3000/",
        ],
        "ClientName": "example-app-userPoolClient",
        "EnableTokenRevocation": true,
        "ExplicitAuthFlows": Array [
          "ALLOW_ADMIN_USER_PASSWORD_AUTH",
          "ALLOW_CUSTOM_AUTH",
          "ALLOW_USER_SRP_AUTH",
          "ALLOW_REFRESH_TOKEN_AUTH",
        ],
        "GenerateSecret": true,
        "IdTokenValidity": 15,
        "LogoutURLs": Array [
          "http://localhost:3000/",
        ],
        "PreventUserExistenceErrors": "ENABLED",
        "RefreshTokenValidity": 10080,
        "SupportedIdentityProviders": Array [
          "COGNITO",
        ],
        "TokenValidityUnits": Object {
          "AccessToken": "minutes",
          "IdToken": "minutes",
          "RefreshToken": "minutes",
        },
        "UserPoolId": Object {
          "Ref": "ExampleServiceWorkbenchCognitoWorkbenchUserPool039EDB9C",
        },
      },
      "Type": "AWS::Cognito::UserPoolClient",
    },
    "ExampleServiceWorkbenchCognitoWorkbenchUserPoolDomainF6EC455F": Object {
      "Properties": Object {
        "Domain": Object {
          "Fn::Join": Array [
            "",
            Array [
              "example-app-domain-",
              Object {
                "Ref": "AWS::AccountId",
              },
              "-",
              Object {
                "Ref": "AWS::Region",
              },
            ],
          ],
        },
        "UserPoolId": Object {
          "Ref": "ExampleServiceWorkbenchCognitoWorkbenchUserPool039EDB9C",
        },
      },
      "Type": "AWS::Cognito::UserPoolDomain",
    },
    "ExampleStackF2AEB7EA": Object {
      "DeletionPolicy": "Retain",
      "Metadata": Object {
        "cdk_nag": Object {
          "rules_to_suppress": Array [
            Object {
              "id": "AwsSolutions-DDB3",
              "reason": "I am OK with not having Point-in-time Recovery enabled for DynamoDB, this is an example app",
            },
          ],
        },
        "cfn_nag": Object {
          "rules_to_suppress": Array [
            Object {
              "id": "W78",
              "reason": "This is an example app for integration test, backup is not required",
            },
            Object {
              "id": "W74",
              "reason": "default: server-side encryption is enabled with an AWS owned customer master key",
            },
          ],
        },
      },
      "Properties": Object {
        "AttributeDefinitions": Array [
          Object {
            "AttributeName": "pk",
            "AttributeType": "S",
          },
          Object {
            "AttributeName": "sk",
            "AttributeType": "S",
          },
          Object {
            "AttributeName": "resourceType",
            "AttributeType": "S",
          },
          Object {
            "AttributeName": "name",
            "AttributeType": "S",
          },
          Object {
            "AttributeName": "status",
            "AttributeType": "S",
          },
          Object {
            "AttributeName": "createdAt",
            "AttributeType": "S",
          },
          Object {
            "AttributeName": "dependency",
            "AttributeType": "S",
          },
          Object {
            "AttributeName": "owner",
            "AttributeType": "S",
          },
          Object {
            "AttributeName": "type",
            "AttributeType": "S",
          },
        ],
        "BillingMode": "PAY_PER_REQUEST",
        "GlobalSecondaryIndexes": Array [
          Object {
            "IndexName": "getResourceByName",
            "KeySchema": Array [
              Object {
                "AttributeName": "resourceType",
                "KeyType": "HASH",
              },
              Object {
                "AttributeName": "name",
                "KeyType": "RANGE",
              },
            ],
            "Projection": Object {
              "ProjectionType": "ALL",
            },
          },
          Object {
            "IndexName": "getResourceByStatus",
            "KeySchema": Array [
              Object {
                "AttributeName": "resourceType",
                "KeyType": "HASH",
              },
              Object {
                "AttributeName": "status",
                "KeyType": "RANGE",
              },
            ],
            "Projection": Object {
              "ProjectionType": "ALL",
            },
          },
          Object {
            "IndexName": "getResourceByCreatedAt",
            "KeySchema": Array [
              Object {
                "AttributeName": "resourceType",
                "KeyType": "HASH",
              },
              Object {
                "AttributeName": "createdAt",
                "KeyType": "RANGE",
              },
            ],
            "Projection": Object {
              "ProjectionType": "ALL",
            },
          },
          Object {
            "IndexName": "getResourceByDependency",
            "KeySchema": Array [
              Object {
                "AttributeName": "resourceType",
                "KeyType": "HASH",
              },
              Object {
                "AttributeName": "dependency",
                "KeyType": "RANGE",
              },
            ],
            "Projection": Object {
              "ProjectionType": "ALL",
            },
          },
          Object {
            "IndexName": "getResourceByOwner",
            "KeySchema": Array [
              Object {
                "AttributeName": "resourceType",
                "KeyType": "HASH",
              },
              Object {
                "AttributeName": "owner",
                "KeyType": "RANGE",
              },
            ],
            "Projection": Object {
              "ProjectionType": "ALL",
            },
          },
          Object {
            "IndexName": "getResourceByType",
            "KeySchema": Array [
              Object {
                "AttributeName": "resourceType",
                "KeyType": "HASH",
              },
              Object {
                "AttributeName": "type",
                "KeyType": "RANGE",
              },
            ],
            "Projection": Object {
              "ProjectionType": "ALL",
            },
          },
        ],
        "KeySchema": Array [
          Object {
            "AttributeName": "pk",
            "KeyType": "HASH",
          },
          Object {
            "AttributeName": "sk",
            "KeyType": "RANGE",
          },
        ],
      },
      "Type": "AWS::DynamoDB::Table",
      "UpdateReplacePolicy": "Retain",
    },
  },
  "Rules": Object {
    "CheckBootstrapVersion": Object {
      "Assertions": Array [
        Object {
          "Assert": Object {
            "Fn::Not": Array [
              Object {
                "Fn::Contains": Array [
                  Array [
                    "1",
                    "2",
                    "3",
                    "4",
                    "5",
                  ],
                  Object {
                    "Ref": "BootstrapVersion",
                  },
                ],
              },
            ],
          },
          "AssertDescription": "CDK bootstrap stack version 6 required. Please run 'cdk bootstrap' with a recent version of the CDK CLI.",
        },
      ],
    },
  },
}
`;<|MERGE_RESOLUTION|>--- conflicted
+++ resolved
@@ -278,11 +278,7 @@
         },
         "FunctionVersion": Object {
           "Fn::GetAtt": Array [
-<<<<<<< HEAD
-            "ExampleLambdaServiceCurrentVersionDB4EDA2Ba9f761fef106c6a515474617009fbef5",
-=======
-            "ExampleLambdaServiceCurrentVersionDB4EDA2Bb2a4aa2f7eb38c6f050ada5df7c15447",
->>>>>>> 5e3df232
+            "ExampleLambdaServiceCurrentVersionDB4EDA2B9cbc94bbd79666bd1ac9f1d8de9693a4",
             "Version",
           ],
         },
@@ -666,11 +662,7 @@
           "S3Bucket": Object {
             "Fn::Sub": "cdk-hnb659fds-assets-\${AWS::AccountId}-\${AWS::Region}",
           },
-<<<<<<< HEAD
-          "S3Key": "272b5ad8fa23ccd2eb36baac2575c1ade59a842228b8092ae024cd14b372c0da.zip",
-=======
-          "S3Key": "ec82992d5c2d2422b570b4ea0fb19c2e9b33d3a388311ca4f4dad447bb473d30.zip",
->>>>>>> 5e3df232
+          "S3Key": "945d3c1e40908b6518a8e2c17a145f8522be261689fa2079c5b0ddb2f92282b0.zip",
         },
         "Environment": Object {
           "Variables": Object {
@@ -724,11 +716,7 @@
       },
       "Type": "AWS::Lambda::Function",
     },
-<<<<<<< HEAD
-    "ExampleLambdaServiceCurrentVersionDB4EDA2Ba9f761fef106c6a515474617009fbef5": Object {
-=======
-    "ExampleLambdaServiceCurrentVersionDB4EDA2Bb2a4aa2f7eb38c6f050ada5df7c15447": Object {
->>>>>>> 5e3df232
+    "ExampleLambdaServiceCurrentVersionDB4EDA2B9cbc94bbd79666bd1ac9f1d8de9693a4": Object {
       "Properties": Object {
         "FunctionName": Object {
           "Ref": "ExampleLambdaServiceB41FF26F",
