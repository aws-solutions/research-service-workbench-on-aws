--- conflicted
+++ resolved
@@ -252,11 +252,7 @@
         },
         "FunctionVersion": Object {
           "Fn::GetAtt": Array [
-<<<<<<< HEAD
-            "ExampleLambdaServiceCurrentVersionDB4EDA2Beb3e345a6e08b7352b0578137476a9bb",
-=======
-            "ExampleLambdaServiceCurrentVersionDB4EDA2Be472ea7bea950d7ffa42b6765dadf9a7",
->>>>>>> bc8efa0b
+            "ExampleLambdaServiceCurrentVersionDB4EDA2Bf44c17860c355899605ec3d30f753fbe",
             "Version",
           ],
         },
@@ -548,11 +544,7 @@
           "S3Bucket": Object {
             "Fn::Sub": "cdk-hnb659fds-assets-\${AWS::AccountId}-\${AWS::Region}",
           },
-<<<<<<< HEAD
-          "S3Key": "d9b15ca1298ce9fff23f61c34e3823bdf478fda2b8d599e36af6272e05164db9.zip",
-=======
-          "S3Key": "65f605d311f2e7b71dcfb6f4ecba77d88af5c39a9d810f1f0b2c02fbe0f122ef.zip",
->>>>>>> bc8efa0b
+          "S3Key": "fc99c4e03e014e21c65da6d44957225522e35540cb447d4837fe5129ca6f6269.zip",
         },
         "Environment": Object {
           "Variables": Object {
@@ -603,11 +595,7 @@
       },
       "Type": "AWS::Lambda::Function",
     },
-<<<<<<< HEAD
-    "ExampleLambdaServiceCurrentVersionDB4EDA2Beb3e345a6e08b7352b0578137476a9bb": Object {
-=======
-    "ExampleLambdaServiceCurrentVersionDB4EDA2Be472ea7bea950d7ffa42b6765dadf9a7": Object {
->>>>>>> bc8efa0b
+    "ExampleLambdaServiceCurrentVersionDB4EDA2Bf44c17860c355899605ec3d30f753fbe": Object {
       "Properties": Object {
         "FunctionName": Object {
           "Ref": "ExampleLambdaServiceB41FF26F",
