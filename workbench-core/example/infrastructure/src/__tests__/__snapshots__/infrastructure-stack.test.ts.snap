--- conflicted
+++ resolved
@@ -326,11 +326,7 @@
           "S3Bucket": Object {
             "Fn::Sub": "cdk-hnb659fds-assets-\${AWS::AccountId}-\${AWS::Region}",
           },
-<<<<<<< HEAD
-          "S3Key": "b59f70653cc06035126a3e7deb7475310dd788db5b65bbdc9ddb8ef0cf7cf6b2.zip",
-=======
-          "S3Key": "63a8ce433d71a1605d653ae69ce13421d9ee07cc8e3a6a85888b3e3a9c6733df.zip",
->>>>>>> bccf042a
+          "S3Key": "15a1c6ce7e05d7d50555ffafb9110194f563adc1993638039d61c3bbca202d7b.zip",
         },
         "FunctionName": "LambdaService",
         "Handler": "buildLambda.handler",
