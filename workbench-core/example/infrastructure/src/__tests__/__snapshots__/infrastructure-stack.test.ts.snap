--- conflicted
+++ resolved
@@ -326,11 +326,7 @@
           "S3Bucket": Object {
             "Fn::Sub": "cdk-hnb659fds-assets-\${AWS::AccountId}-\${AWS::Region}",
           },
-<<<<<<< HEAD
-          "S3Key": "7afd703e431de34d7b8085dd5c5f0162054c46338e9b61c5916ec1a915e70e2c.zip",
-=======
           "S3Key": "ad3680e5a6b851b74a2c5fea61ea0c81f03260d04ef73495c80bdbfc7697c1b7.zip",
->>>>>>> 170be3f0
         },
         "FunctionName": "LambdaService",
         "Handler": "buildLambda.handler",
