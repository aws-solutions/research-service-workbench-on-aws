--- conflicted
+++ resolved
@@ -55,7 +55,6 @@
       }
     ).bucket;
 
-<<<<<<< HEAD
     new CfnOutput(this, 'ExampleHostS3DataSetsBucketName', {
       value: examplehostingDataSetBucket.bucketName
     });
@@ -70,12 +69,8 @@
 
     addAccessPointDelegationStatement(examplehostingDataSetBucket);
 
-    const exampleCrossAccountRole = new Role(this, 'ExampleCrossAccountRole', {
-      roleName: 'ExampleCrossAccountRole',
-=======
     const exampleCrossAccountRole = new Role(this, props.crossAccountRoleName, {
       roleName: props.crossAccountRoleName,
->>>>>>> 3d1591a7
       assumedBy: new ArnPrincipal(
         `arn:${Aws.PARTITION}:iam::${props.mainAccountId}:role/${props.lambdaRoleName}`
       ).withConditions({
