--- conflicted
+++ resolved
@@ -8,11 +8,7 @@
   WorkbenchEncryptionKeyWithRotation,
   WorkbenchSecureS3Bucket
 } from '@aws/workbench-core-infrastructure';
-<<<<<<< HEAD
 import { Aws, CfnOutput, CfnResource, RemovalPolicy, Stack, StackProps } from 'aws-cdk-lib';
-=======
-import { Aws, CfnResource, RemovalPolicy, Stack, StackProps } from 'aws-cdk-lib';
->>>>>>> e61d6caf
 import { AccountPrincipal, PolicyStatement, PrincipalWithConditions, Role } from 'aws-cdk-lib/aws-iam';
 import { Key } from 'aws-cdk-lib/aws-kms';
 import { CfnFunction } from 'aws-cdk-lib/aws-lambda';
