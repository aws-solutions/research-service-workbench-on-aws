--- conflicted
+++ resolved
@@ -34,11 +34,7 @@
 import { Key } from 'aws-cdk-lib/aws-kms';
 import { Alias, CfnFunction, Code, Function, Runtime } from 'aws-cdk-lib/aws-lambda';
 import { CfnLogGroup, LogGroup } from 'aws-cdk-lib/aws-logs';
-<<<<<<< HEAD
-import { Bucket } from 'aws-cdk-lib/aws-s3';
-=======
 import { BlockPublicAccess, Bucket, BucketEncryption, CfnBucket, ObjectOwnership } from 'aws-cdk-lib/aws-s3';
->>>>>>> 00b82f66
 import { NagSuppressions } from 'cdk-nag';
 import { Construct } from 'constructs';
 import { addAccessPointDelegationStatement, createAccessLogsBucket } from './helpers/helper-function';
@@ -356,8 +352,6 @@
     return dynamicAuthDDBTable.table;
   }
 
-<<<<<<< HEAD
-=======
   private _addAccessPointDelegationStatement(s3Bucket: Bucket): void {
     s3Bucket.addToResourcePolicy(
       new PolicyStatement({
@@ -431,7 +425,6 @@
     return exampleS3AccessLogsBucket;
   }
 
->>>>>>> 00b82f66
   private _createRestApi(exampleLambda: Function): void {
     const logGroup = new LogGroup(this, 'ExampleAPIGatewayAccessLogs');
 
