--- conflicted
+++ resolved
@@ -25,10 +25,6 @@
 import { AttributeType, Table } from 'aws-cdk-lib/aws-dynamodb';
 import {
   CfnPolicy,
-<<<<<<< HEAD
-  Effect,
-=======
->>>>>>> 71e53fdb
   ManagedPolicy,
   Policy,
   PolicyStatement,
@@ -41,11 +37,7 @@
 import { Bucket } from 'aws-cdk-lib/aws-s3';
 import { NagSuppressions } from 'cdk-nag';
 import { Construct } from 'constructs';
-<<<<<<< HEAD
-import { createAccessLogsBucket } from './helpers/helper-function';
-=======
 import { addAccessPointDelegationStatement, createAccessLogsBucket } from './helpers/helper-function';
->>>>>>> 71e53fdb
 
 export interface ExampleStackProps extends StackProps {
   hostingAccountId: string;
@@ -359,25 +351,6 @@
     return dynamicAuthDDBTable.table;
   }
 
-<<<<<<< HEAD
-  private _addAccessPointDelegationStatement(s3Bucket: Bucket): void {
-    s3Bucket.addToResourcePolicy(
-      new PolicyStatement({
-        effect: Effect.ALLOW,
-        principals: [new AnyPrincipal()],
-        actions: ['s3:*'],
-        resources: [s3Bucket.bucketArn, s3Bucket.arnForObjects('*')],
-        conditions: {
-          StringEquals: {
-            's3:DataAccessPointAccount': Aws.ACCOUNT_ID
-          }
-        }
-      })
-    );
-  }
-
-=======
->>>>>>> 71e53fdb
   private _createRestApi(exampleLambda: Function): void {
     const logGroup = new LogGroup(this, 'ExampleAPIGatewayAccessLogs');
 
