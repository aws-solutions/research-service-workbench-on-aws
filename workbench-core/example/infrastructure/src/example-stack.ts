/*
 *  Copyright Amazon.com, Inc. or its affiliates. All Rights Reserved.
 *  SPDX-License-Identifier: Apache-2.0
 */

/* eslint-disable @typescript-eslint/ban-types */
/* eslint-disable no-new */
import { WorkbenchCognito, WorkbenchCognitoProps } from '@aws/workbench-core-infrastructure';
import { Aws, aws_cognito, CfnOutput, Duration, Stack, StackProps } from 'aws-cdk-lib';
import {
  AccessLogFormat,
  CfnDeployment,
  CfnMethod,
  CfnStage,
  LambdaIntegration,
  LogGroupLogDestination,
  RestApi
} from 'aws-cdk-lib/aws-apigateway';
import { AttributeType, BillingMode, CfnTable, Table } from 'aws-cdk-lib/aws-dynamodb';
import {
  AnyPrincipal,
  CfnPolicy,
  Effect,
  Policy,
  PolicyStatement,
  ServicePrincipal
} from 'aws-cdk-lib/aws-iam';
import { Key } from 'aws-cdk-lib/aws-kms';
import { Alias, CfnFunction, Code, Function, Runtime } from 'aws-cdk-lib/aws-lambda';
import { CfnLogGroup, LogGroup } from 'aws-cdk-lib/aws-logs';
import { BlockPublicAccess, Bucket, BucketEncryption, CfnBucket } from 'aws-cdk-lib/aws-s3';
import { NagSuppressions } from 'cdk-nag';
import { Construct } from 'constructs';
import { EncryptionKeyWithRotation } from './constructs/encryptionKeyWithRotation';
import { SecureS3Bucket } from './constructs/secureS3Bucket';

export class ExampleStack extends Stack {
  private _exampleLambdaEnvVars: {
    COGNITO_DOMAIN: string;
    USER_POOL_ID: string;
    CLIENT_ID: string;
    CLIENT_SECRET: string;
    STACK_NAME: string;
  };

  private _accessLogsBucket: Bucket;
  private _s3AccessLogsPrefix: string;

  public constructor(scope: Construct, id: string, props?: StackProps) {
    super(scope, id, props);

    const domainSuffix = `${Aws.ACCOUNT_ID}-${Aws.REGION}`;
    const exampleCognito = this._createExampleCognitoResources(
<<<<<<< HEAD
      'example-app-domain',
      ['http://localhost:3000/'],
      'example-app-userPool',
      'example-app-userPoolClient'
=======
      `example-app-domain-${domainSuffix}`,
      ['http://localhost:3000/'],
      `example-app-userPool`,
      `example-app-userPoolClient`
>>>>>>> 64d3cffa
    );

    this._exampleLambdaEnvVars = {
      COGNITO_DOMAIN: exampleCognito.cognitoDomain,
      USER_POOL_ID: exampleCognito.userPoolId,
      CLIENT_ID: exampleCognito.userPoolClientId,
      CLIENT_SECRET: exampleCognito.userPoolClientSecret.unsafeUnwrap(),
      STACK_NAME: Aws.STACK_NAME
    };

    this._s3AccessLogsPrefix = 'example-access-log';
    const createEncryptionKey: EncryptionKeyWithRotation = new EncryptionKeyWithRotation(
      this,
      'DataSetBucket-EncryptionKey'
    );
    const encryptionKey: Key = createEncryptionKey.key;
    this._accessLogsBucket = this._createAccessLogsBucket('ExampleS3BucketAccessLogsNameOutput');
    const createDatasetBucket = new SecureS3Bucket(this, 'Example-S3Bucket', {
      s3BucketId: 'example-s3-datasets',
      s3OutputId: 'ExampleS3BucketDatasetsArnOutput',
      encryptionKey: encryptionKey,
      serverAccessLogsBucket: this._accessLogsBucket,
      serverAccessLogsPrefix: this._s3AccessLogsPrefix
    });
    const datasetBucket: Bucket = createDatasetBucket.bucket;

    new CfnOutput(this, 'ExampleS3DataSetsBucketName', {
      value: datasetBucket.bucketName
    });

    this._addAccessPointDelegationStatement(datasetBucket);

    const exampleLambda: Function = this._createLambda(datasetBucket);

    const table = this._createDDBTable(exampleLambda);

    exampleLambda.addEnvironment('DDB_TABLE_NAME', table.tableName);

    this._createRestApi(exampleLambda);

    //CFN NAG Suppression
    const customResourceLambdaNode = this.node.findChild('AWS679f53fac002430cb0da5b7982bd2287');
    const customResourceLambdaMetaDataNode = customResourceLambdaNode.node.defaultChild as CfnFunction;
    customResourceLambdaMetaDataNode.addMetadata('cfn_nag', {
      // eslint-disable-next-line @typescript-eslint/naming-convention
      rules_to_suppress: [
        {
          id: 'W58',
          reason:
            'AWSCustomResource Lambda Function has AWSLambdaBasicExecutionRole policy attached which has the required permission to write to Cloudwatch Logs'
        },
        {
          id: 'W89',
          reason:
            'AWSCustomResource Lambda Function supports infrastructure deployment and is not deployed inside a VPC'
        },
        {
          id: 'W92',
          reason:
            'AWSCustomResource Lambda Function used for provisioning infrastructure, reserved concurrency is not required'
        }
      ]
    });

    new CfnOutput(this, 'AwsRegion', {
      value: Aws.REGION
    });

    //CDK NAG Suppression
    NagSuppressions.addResourceSuppressionsByPath(
      this,
      '/ExampleStack/AWS679f53fac002430cb0da5b7982bd2287/ServiceRole/Resource',
      [
        {
          id: 'AwsSolutions-IAM4',
          reason:
            'I am OK with this, this is part of the Custom resource defined in the @aws/workbench-core-infrastructure package',
          appliesTo: ['Policy::arn:<AWS::Partition>:iam::aws:policy/service-role/AWSLambdaBasicExecutionRole']
        }
      ]
    );

    NagSuppressions.addResourceSuppressionsByPath(
      this,
      '/ExampleStack/AWS679f53fac002430cb0da5b7982bd2287/Resource',
      [{ id: 'AwsSolutions-L1', reason: 'This is an AWSCustom Resource Lambda Function, I am ok with this' }]
    );

    NagSuppressions.addResourceSuppressionsByPath(
      this,
      '/ExampleStack/ExampleLambdaService/ServiceRole/DefaultPolicy/Resource',
      [
        {
          id: 'AwsSolutions-IAM5',
          reason: 'I am OK with using wildcard here'
        }
      ]
    );

    NagSuppressions.addResourceSuppressionsByPath(this, '/ExampleStack/ExampleStack/Resource', [
      {
        id: 'AwsSolutions-DDB3',
        reason: 'I am OK with not having Point-in-time Recovery enabled for DynamoDB, this is an example app'
      }
    ]);

    NagSuppressions.addResourceSuppressionsByPath(
      this,
      '/ExampleStack/ExampleRestApi/CloudWatchRole/Resource',
      [
        {
          id: 'AwsSolutions-IAM4',
          reason: 'I am OK with using managed Policy here',
          appliesTo: [
            'Policy::arn:<AWS::Partition>:iam::aws:policy/service-role/AmazonAPIGatewayPushToCloudWatchLogs'
          ]
        }
      ]
    );

    NagSuppressions.addStackSuppressions(this, [
      { id: 'AwsSolutions-APIG3', reason: 'I am ok with not using WAFv2, this is an example App' },
      {
        id: 'AwsSolutions-APIG6',
        reason: 'I am ok with not enabling Cloudwatch logging at stage level, this is an example App'
      },
      { id: 'AwsSolutions-APIG4', reason: '@aws/workbench-core-authorization implemented at app level' },
      { id: 'AwsSolutions-COG4', reason: '@aws/workbench-core-authorization implemented at app level' }
    ]);
  }

  // DynamoDB Table
  private _createDDBTable(exampleLambda: Function): Table {
    const table = new Table(this, `${this.stackName}`, {
      partitionKey: { name: 'pk', type: AttributeType.STRING },
      sortKey: { name: 'sk', type: AttributeType.STRING },
      // tableName: tableName,  W28: Resource found with an explicit name, this disallows updates that require replacement of this resource
      billingMode: BillingMode.PAY_PER_REQUEST
    });

    //CFN NAG Suppression
    const tableNode = table.node.defaultChild as CfnTable;
    tableNode.addMetadata('cfn_nag', {
      // eslint-disable-next-line @typescript-eslint/naming-convention
      rules_to_suppress: [
        {
          id: 'W78',
          reason: 'This is an example app for integration test, backup is not required'
        },
        {
          id: 'W74',
          reason: 'default: server-side encryption is enabled with an AWS owned customer master key'
        }
      ]
    });

    // Add GSI for get resource by name
    table.addGlobalSecondaryIndex({
      indexName: 'getResourceByName',
      partitionKey: { name: 'resourceType', type: AttributeType.STRING },
      sortKey: { name: 'name', type: AttributeType.STRING }
    });
    // Add GSI for get resource by status
    table.addGlobalSecondaryIndex({
      indexName: 'getResourceByStatus',
      partitionKey: { name: 'resourceType', type: AttributeType.STRING },
      sortKey: { name: 'status', type: AttributeType.STRING }
    });
    // Add GSI for get resource by createdAt
    table.addGlobalSecondaryIndex({
      indexName: 'getResourceByCreatedAt',
      partitionKey: { name: 'resourceType', type: AttributeType.STRING },
      sortKey: { name: 'createdAt', type: AttributeType.STRING }
    });
    // Add GSI for get resource by dependency
    table.addGlobalSecondaryIndex({
      indexName: 'getResourceByDependency',
      partitionKey: { name: 'resourceType', type: AttributeType.STRING },
      sortKey: { name: 'dependency', type: AttributeType.STRING }
    });
    // Add GSI for get resource by owner
    table.addGlobalSecondaryIndex({
      indexName: 'getResourceByOwner',
      partitionKey: { name: 'resourceType', type: AttributeType.STRING },
      sortKey: { name: 'owner', type: AttributeType.STRING }
    });
    // TODO Add GSI for get resource by cost
    // Add GSI for get resource by type
    table.addGlobalSecondaryIndex({
      indexName: 'getResourceByType',
      partitionKey: { name: 'resourceType', type: AttributeType.STRING },
      sortKey: { name: 'type', type: AttributeType.STRING }
    });
    // Grant the Lambda Functions read access to the DynamoDB table
    table.grantReadWriteData(exampleLambda);

    new CfnOutput(this, 'ExampleDynamoDBTableOutput', { value: table.tableArn });
    new CfnOutput(this, 'ExampleDynamoDBTableName', { value: table.tableName });
    return table;
  }

  private _addAccessPointDelegationStatement(s3Bucket: Bucket): void {
    s3Bucket.addToResourcePolicy(
      new PolicyStatement({
        effect: Effect.ALLOW,
        principals: [new AnyPrincipal()],
        actions: ['s3:*'],
        resources: [s3Bucket.bucketArn, s3Bucket.arnForObjects('*')],
        conditions: {
          StringEquals: {
            's3:DataAccessPointAccount': Aws.ACCOUNT_ID
          }
        }
      })
    );
  }

  private _createAccessLogsBucket(bucketNameOutput: string): Bucket {
    const exampleS3AccessLogsBucket = new Bucket(this, 'ExampleS3AccessLogsBucket', {
      blockPublicAccess: BlockPublicAccess.BLOCK_ALL,
      encryption: BucketEncryption.S3_MANAGED,
      enforceSSL: true
    });

    exampleS3AccessLogsBucket.addToResourcePolicy(
      new PolicyStatement({
        effect: Effect.ALLOW,
        principals: [new ServicePrincipal('logging.s3.amazonaws.com')],
        actions: ['s3:PutObject'],
        resources: [`${exampleS3AccessLogsBucket.bucketArn}/${this._s3AccessLogsPrefix}*`],
        conditions: {
          StringEquals: {
            'aws:SourceAccount': Aws.ACCOUNT_ID
          }
        }
      })
    );

    //CFN NAG Suppression
    const exampleS3AccessLogsBucketNode = exampleS3AccessLogsBucket.node.defaultChild as CfnBucket;
    exampleS3AccessLogsBucketNode.addMetadata('cfn_nag', {
      // eslint-disable-next-line @typescript-eslint/naming-convention
      rules_to_suppress: [
        {
          id: 'W35',
          reason:
            "This is an access log bucket, we don't need to configure access logging for access log buckets"
        }
      ]
    });

    new CfnOutput(this, bucketNameOutput, {
      value: exampleS3AccessLogsBucket.bucketName,
      exportName: bucketNameOutput
    });

    //CDK NAG Suppression
    NagSuppressions.addResourceSuppressions(exampleS3AccessLogsBucket, [
      {
        id: 'AwsSolutions-S1',
        reason:
          "This is an access log bucket, we don't need to configure access logging for access log buckets"
      }
    ]);

    return exampleS3AccessLogsBucket;
  }

  private _createRestApi(exampleLambda: Function): void {
    const logGroup = new LogGroup(this, 'ExampleAPIGatewayAccessLogs');

    const logGroupNode = logGroup.node.defaultChild as CfnLogGroup;
    logGroupNode.addMetadata('cfn_nag', {
      // eslint-disable-next-line @typescript-eslint/naming-convention
      rules_to_suppress: [
        {
          id: 'W84',
          reason: 'Cloudwatch LogGroups are encrypted by default'
        }
      ]
    });

    const API: RestApi = new RestApi(this, `ExampleRestApi`, {
      restApiName: 'ExampleRestAPI',
      description: 'Example Rest API',
      deployOptions: {
        stageName: 'dev',
        accessLogDestination: new LogGroupLogDestination(logGroup),
        accessLogFormat: AccessLogFormat.custom(
          JSON.stringify({
            stage: '$context.stage',
            requestId: '$context.requestId',
            integrationRequestId: '$context.integration.requestId',
            status: '$context.status',
            apiId: '$context.apiId',
            resourcePath: '$context.resourcePath',
            path: '$context.path',
            resourceId: '$context.resourceId',
            httpMethod: '$context.httpMethod',
            sourceIp: '$context.identity.sourceIp',
            userAgent: '$context.identity.userAgent'
          })
        ),
        throttlingBurstLimit: 50,
        throttlingRateLimit: 100
      },
      defaultCorsPreflightOptions: {
        allowHeaders: ['Content-Type', 'X-Amz-Date', 'Authorization', 'X-Api-Key', 'CSRF-Token'],
        allowMethods: ['OPTIONS', 'GET', 'POST', 'PUT', 'PATCH', 'DELETE'],
        allowCredentials: true,
        allowOrigins: ['http://localhost:3000/']
      }
    });

    //CFN NAG Suppression
    const deploymentNode = API.node.findChild('Deployment');
    const deploymentMetaDataNode = deploymentNode.node.defaultChild as CfnDeployment;
    deploymentMetaDataNode.addMetadata('cfn_nag', {
      // eslint-disable-next-line @typescript-eslint/naming-convention
      rules_to_suppress: [
        {
          id: 'W68',
          reason: 'No need to enforce Usage Plan. This is an example App'
        }
      ]
    });

    //CFN NAG Suppression
    const deploymentStageNode = API.node.findChild('DeploymentStage.dev');
    const deploymentStageMetaDataNode = deploymentStageNode.node.defaultChild as CfnStage;
    deploymentStageMetaDataNode.addMetadata('cfn_nag', {
      // eslint-disable-next-line @typescript-eslint/naming-convention
      rules_to_suppress: [
        {
          id: 'W64',
          reason: 'No need to enforce Usage Plan. This is an example App'
        }
      ]
    });

    new CfnOutput(this, 'ExampleAPIEndpoint', {
      value: API.url
    });

    const alias = new Alias(this, 'Alias', {
      aliasName: 'live',
      version: exampleLambda.currentVersion,
      provisionedConcurrentExecutions: 1
    });

    API.root.addProxy({
      defaultIntegration: new LambdaIntegration(alias)
    });

    //CFN NAG Suppression
    const anyMethodNode = API.node.findChild('Default').node.findChild('ANY');
    const anyMethodMetaDataNode = anyMethodNode.node.defaultChild as CfnMethod;
    anyMethodMetaDataNode.addMetadata('cfn_nag', {
      // eslint-disable-next-line @typescript-eslint/naming-convention
      rules_to_suppress: [
        {
          id: 'W59',
          reason: 'Making use of custom Authorization at the App level, this is ok !'
        }
      ]
    });

    //CFN NAG Suppression
    const anyProxyNode = API.node.findChild('Default').node.findChild('{proxy+}').node.findChild('ANY');
    const anyProxyMetaDataNode = anyProxyNode.node.defaultChild as CfnMethod;
    anyProxyMetaDataNode.addMetadata('cfn_nag', {
      // eslint-disable-next-line @typescript-eslint/naming-convention
      rules_to_suppress: [
        {
          id: 'W59',
          reason: 'Making use of custom Authorization at the App level, this is ok !'
        }
      ]
    });

    NagSuppressions.addResourceSuppressions(
      API,
      [
        {
          id: 'AwsSolutions-APIG2',
          reason: 'I am OK with not enabling request validation for Rest API, this is an example App'
        }
      ],
      true
    );
  }

  private _createLambda(datasetBucket: Bucket): Function {
    const exampleLambda: Function = new Function(this, 'ExampleLambdaService', {
      runtime: Runtime.NODEJS_16_X,
      handler: 'buildLambda.handler',
      code: Code.fromAsset('build'),
      functionName: 'ExampleLambda',
      environment: this._exampleLambdaEnvVars,
      timeout: Duration.seconds(29), // Integration timeout should be 29 seconds https://docs.aws.amazon.com/apigateway/latest/developerguide/limits.html
      memorySize: 832
    });

    const exampleLambdaPolicy: Policy = new Policy(this, 'ExampleLambdaPolicy', {
      statements: [
        new PolicyStatement({
          actions: ['events:DescribeRule', 'events:Put*'],
          resources: [`arn:aws:events:${Aws.REGION}:${this.account}:event-bus/default`],
          sid: 'EventBridgeAccess'
        }),
        new PolicyStatement({
          actions: ['cloudformation:DescribeStacks', 'cloudformation:DescribeStackEvents'],
          resources: [`arn:aws:cloudformation:${Aws.REGION}:*:stack/${this.stackName}*`],
          sid: 'CfnAccess'
        }),
        new PolicyStatement({
          actions: ['cognito-idp:DescribeUserPoolClient'],
          resources: [`arn:aws:cognito-idp:${Aws.REGION}:${this.account}:userpool/*`],
          sid: 'CognitoAccess'
        }),
        new PolicyStatement({
          actions: ['kms:GetKeyPolicy', 'kms:PutKeyPolicy', 'kms:GenerateDataKey'], //GenerateDataKey is required when creating a DS through the API
          resources: [`arn:aws:kms:${Aws.REGION}:${this.account}:key/*`],
          sid: 'KMSAccess'
        }),
        new PolicyStatement({
          actions: ['events:DescribeRule', 'events:Put*', 'events:RemovePermission'],
          resources: ['*'],
          sid: 'EventbridgeAccess'
        }),
        new PolicyStatement({
          actions: ['logs:CreateLogGroup'],
          resources: [`arn:${Aws.PARTITION}:logs:${Aws.REGION}:${Aws.ACCOUNT_ID}:*`]
        }),
        new PolicyStatement({
          actions: ['logs:CreateLogStream', 'logs:PutLogEvents'],
          resources: [
            `arn:${Aws.PARTITION}:logs:${Aws.REGION}:${Aws.ACCOUNT_ID}:log-group:/aws/lambda/${exampleLambda.functionName}:*`
          ]
        }),
        new PolicyStatement({
          sid: 'datasetS3Access',
          actions: [
            's3:GetObject',
            's3:GetObjectVersion',
            's3:GetObjectTagging',
            's3:AbortMultipartUpload',
            's3:ListMultipartUploadParts',
            's3:GetBucketPolicy',
            's3:PutBucketPolicy',
            's3:PutObject',
            's3:PutObjectAcl',
            's3:PutObjectTagging',
            's3:ListBucket',
            's3:PutAccessPointPolicy',
            's3:GetAccessPointPolicy',
            's3:CreateAccessPoint',
            's3:DeleteAccessPoint'
          ],
          resources: [
            datasetBucket.bucketArn,
            `${datasetBucket.bucketArn}/*`,
            `arn:aws:s3:${this.region}:${this.account}:accesspoint/*`
          ]
        }),
        new PolicyStatement({
          sid: 'cognitoAccess',
          actions: [
            'cognito-idp:AdminAddUserToGroup',
            'cognito-idp:AdminCreateUser',
            'cognito-idp:AdminDeleteUser',
            'cognito-idp:AdminGetUser',
            'cognito-idp:AdminListGroupsForUser',
            'cognito-idp:AdminRemoveUserFromGroup',
            'cognito-idp:AdminUpdateUserAttributes',
            'cognito-idp:CreateGroup',
            'cognito-idp:DeleteGroup',
            'cognito-idp:ListGroups',
            'cognito-idp:ListUsers',
            'cognito-idp:ListUsersInGroup'
          ],
          resources: ['*']
        })
      ]
    });

    //CFN NAG Suppression
    const exampleLambdaNode = exampleLambda.node.defaultChild as CfnFunction;
    exampleLambdaNode.addMetadata('cfn_nag', {
      // eslint-disable-next-line @typescript-eslint/naming-convention
      rules_to_suppress: [
        {
          id: 'W58',
          reason: 'Lambda Function has permission to write to Cloudwatch Logs in exampleLambdaPolicy'
        },
        {
          id: 'W89',
          reason: 'This is an example Lambda Function for integration test and is not deployed inside a VPC'
        },
        {
          id: 'W92',
          reason: 'This is an example Lambda Function, reserved concurrency is not required'
        }
      ]
    });

    //CFN NAG Suppression
    const exampleLambdaPolicyNode = exampleLambdaPolicy.node.defaultChild as CfnPolicy;
    exampleLambdaPolicyNode.addMetadata('cfn_nag', {
      // eslint-disable-next-line @typescript-eslint/naming-convention
      rules_to_suppress: [
        {
          id: 'W12',
          reason: 'I am ok with using wildcard here !'
        }
      ]
    });

    //CDK NAG Suppression
    NagSuppressions.addResourceSuppressions(
      exampleLambdaPolicy,
      [
        {
          id: 'AwsSolutions-IAM5',
          reason: 'I am OK with using wildcard here'
        }
      ],
      true
    );

    exampleLambda.role!.attachInlinePolicy(exampleLambdaPolicy);

    new CfnOutput(this, 'ExampleLambdaRoleOutput', {
      value: exampleLambda.role!.roleArn
    });

    //CDK NAG Suppression
    NagSuppressions.addResourceSuppressions(
      exampleLambda,
      [
        {
          id: 'AwsSolutions-IAM4',
          reason: 'I am OK with using AWSLambdaBasicExecutionRole here',
          appliesTo: ['Policy::arn:<AWS::Partition>:iam::aws:policy/service-role/AWSLambdaBasicExecutionRole']
        }
      ],
      true
    );

    return exampleLambda;
  }

  private _createExampleCognitoResources(
    domainPrefix: string,
    websiteUrls: string[],
    userPoolName: string,
    userPoolClientName: string
  ): WorkbenchCognito {
    const props: WorkbenchCognitoProps = {
      domainPrefix: domainPrefix,
      websiteUrls: websiteUrls,
      userPoolName: userPoolName,
      userPoolClientName: userPoolClientName,
      oidcIdentityProviders: [],
      accessTokenValidity: Duration.minutes(60) // Extend access token expiration to 60 minutes to allow integration tests to run successfully. Once MAFoundation-310 has been implemented to allow multiple clientIds, we'll create a separate client for integration tests and the "main" client access token expiration time can be return to 15 minutes
    };

    const workbenchCognito = new WorkbenchCognito(this, 'ExampleServiceWorkbenchCognito', props);
    const cfnUserPool: aws_cognito.CfnUserPool = workbenchCognito.userPool!.node
      .defaultChild as aws_cognito.CfnUserPool;
    cfnUserPool.userPoolAddOns = {
      advancedSecurityMode: 'ENFORCED'
    };

    new CfnOutput(this, 'ExampleCognitoUserPoolId', {
      value: workbenchCognito.userPoolId,
      exportName: 'ExampleUserPoolId'
    });

    new CfnOutput(this, 'ExampleCognitoUserPoolClientId', {
      value: workbenchCognito.userPoolClientId,
      exportName: 'ExampleCognitoUserPoolClientId'
    });

    new CfnOutput(this, 'ExampleCognitoDomainName', {
      value: workbenchCognito.cognitoDomain,
      exportName: 'ExampleCognitoDomain'
    });

    //CDK NAG Suppression
    NagSuppressions.addResourceSuppressionsByPath(
      this,
      '/ExampleStack/ExampleServiceWorkbenchCognito/WorkbenchUserPool/Resource',
      [
        { id: 'AwsSolutions-COG1', reason: 'Should be fixed in @aws/workbench-core-infrastructure package' },
        {
          id: 'AwsSolutions-COG2',
          reason: 'This is an example package for integration test, selecting default MFA Optional'
        }
      ]
    );

    return workbenchCognito;
  }
}<|MERGE_RESOLUTION|>--- conflicted
+++ resolved
@@ -51,17 +51,10 @@
 
     const domainSuffix = `${Aws.ACCOUNT_ID}-${Aws.REGION}`;
     const exampleCognito = this._createExampleCognitoResources(
-<<<<<<< HEAD
-      'example-app-domain',
-      ['http://localhost:3000/'],
-      'example-app-userPool',
-      'example-app-userPoolClient'
-=======
       `example-app-domain-${domainSuffix}`,
       ['http://localhost:3000/'],
       `example-app-userPool`,
       `example-app-userPoolClient`
->>>>>>> 64d3cffa
     );
 
     this._exampleLambdaEnvVars = {
