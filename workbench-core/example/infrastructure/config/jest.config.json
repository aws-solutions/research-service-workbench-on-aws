--- conflicted
+++ resolved
@@ -4,10 +4,6 @@
   "coveragePathIgnorePatterns": [
     "<rootDir>/src/index.ts",
     "<rootDir>/src/app.ts",
-<<<<<<< HEAD
-    "<rootDir>/src/infrastructure-stack.ts",
-=======
->>>>>>> 8db7ea99
     "<rootDir>/src/constructs"
   ],
   "coverageThreshold": {
