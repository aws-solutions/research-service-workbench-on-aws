{
  "name": "@aws/workbench-core-example-infrastructure",
  "version": "0.0.1",
  "description": "Example infrastructure to deploy express app",
  "homepage": "https://github.com/aws-solutions/solution-spark-on-aws",
  "repository": {
    "type": "git",
    "url": "https://github.com/aws-solutions/solution-spark-on-aws.git"
  },
  "license": "Apache-2.0",
  "author": {
    "name": "Amazon Web Services",
    "url": "http://aws.amazon.com"
  },
  "scripts": {
    "add-license-header": "license-check-and-add add -f license-add-config.json",
    "build": "rushx compile && heft build --clean && rushx pkg-json-lint",
    "build:test": "rushx compile && heft test -u --clean && rushx pkg-json-lint && rushx make-badges",
    "cdk": "cdk",
    "cdk:bootstrap": "cdk bootstrap",
    "cdk:deploy": "rushx compile && cdk deploy --all --require-approval never --outputs-file src/config/testEnv.json",
<<<<<<< HEAD
=======
    "cdk:destroy": "rushx cdk destroy --all",
>>>>>>> 64d3cffa
    "cdk:synth": "cdk synth",
    "check-license-header": "license-check-and-add check -f license-add-config.json",
    "compile": "node scripts/buildLambda.js",
    "depcheck": "depcheck",
    "integration-tests": "rushx build && jest lib/integration-tests -i",
    "license-checker": "license-checker --onlyAllow 'MIT; Apache-2.0; ISC; BSD'",
    "lint:fix": "eslint . --fix",
    "make-badges": "istanbul-badges-readme --coverageDir=./temp/coverage --exitCode=1",
    "pkg-json-lint": "npmPkgJsonLint -c ../../../.npmpackagejsonlintrc.json .",
    "sort-package-json": "sort-package-json package.json",
    "test": "rushx test:only && rushx make-badges",
    "test:only": "heft test -u --clean --no-build"
  },
  "dependencies": {
    "@aws-cdk/aws-iam": "^1.159.0",
    "@aws-sdk/client-cloudformation": "^3.118.1",
    "@aws-sdk/client-s3": "^3.118.1",
    "@aws-sdk/client-s3-control": "^3.118.1",
    "@aws-sdk/client-sagemaker": "^3.118.1",
    "@aws-sdk/client-service-catalog": "^3.118.1",
    "@aws-sdk/client-ssm": "^3.118.1",
    "@aws-sdk/client-sts": "^3.118.1",
    "@aws-sdk/types": "^3.110.0",
    "@aws/workbench-core-authentication": "workspace:*",
    "@aws/workbench-core-authorization": "workspace:*",
    "@aws/workbench-core-base": "workspace:*",
    "@aws/workbench-core-datasets": "workspace:*",
    "@aws/workbench-core-environments": "workspace:*",
    "@aws/workbench-core-example-app": "workspace:*",
    "@aws/workbench-core-infrastructure": "workspace:*",
    "aws-cdk-lib": "^2.29.1",
    "constructs": "^10.0.0",
    "cookie-parser": "^1.4.6",
    "csrf": "^3.1.0",
    "express": "^4.17.3",
    "js-yaml": "^4.1.0",
    "lodash": "^4.17.21",
    "source-map-support": "^0.5.16"
  },
  "devDependencies": {
    "@aws-cdk/assert": "^2.0.0",
    "@aws-cdk/aws-apigatewayv2-alpha": "^2.22.0-alpha.0",
    "@aws-cdk/aws-apigatewayv2-authorizers-alpha": "^2.22.0-alpha.0",
    "@aws-cdk/aws-apigatewayv2-integrations-alpha": "^2.22.0-alpha.0",
    "@aws-cdk/aws-iam": "^1.159.0",
    "@aws-sdk/client-cloudformation": "^3.118.1",
    "@aws-sdk/client-s3": "^3.118.1",
    "@aws-sdk/client-sagemaker": "^3.118.1",
    "@aws-sdk/client-service-catalog": "^3.118.1",
    "@aws-sdk/client-ssm": "^3.118.1",
    "@aws-sdk/client-sts": "^3.118.1",
    "@aws-sdk/types": "^3.110.0",
    "@aws/eslint-config-workbench-core-eslint-custom": "workspace:*",
    "@rushstack/eslint-config": "^3.0.0",
    "@rushstack/heft": "^0.47.5",
    "@rushstack/heft-jest-plugin": "^0.3.28",
    "@rushstack/heft-node-rig": "^1.10.5",
    "@types/cookie-parser": "^1.4.3",
    "@types/csrf": "^3.1.0",
    "@types/express": "^4.17.13",
    "@types/heft-jest": "1.0.2",
    "@types/jest": "^27.4.1",
    "@types/lodash": "^4.14.181",
    "@types/node": "^14",
    "@types/uuid": "^8.3.4",
    "@vendia/serverless-express": "^4.5.4",
    "aws-cdk": "^2.12.0",
    "axios": "^0.27.1",
    "cdk-nag": "^2.12.25",
    "depcheck": "^1.4.3",
    "esbuild": "^0.14.21",
    "eslint": "^8.7.0",
    "eslint-plugin-import": "^2.26.0",
    "eslint-plugin-security": "^1.4.0",
    "express": "^4.17.3",
    "istanbul-badges-readme": "1.8.1",
    "jest": "^27.5.1",
    "license-check-and-add": "^4.0.5",
    "license-checker": "^25.0.1",
    "npm-package-json-lint": "^6.3.0",
    "npm-package-json-lint-config-default": "^5.0.0",
    "sort-package-json": "^1.57.0",
    "ts-jest": "^27.1.3",
    "typescript": "^4.5.2"
  }
}<|MERGE_RESOLUTION|>--- conflicted
+++ resolved
@@ -19,10 +19,7 @@
     "cdk": "cdk",
     "cdk:bootstrap": "cdk bootstrap",
     "cdk:deploy": "rushx compile && cdk deploy --all --require-approval never --outputs-file src/config/testEnv.json",
-<<<<<<< HEAD
-=======
     "cdk:destroy": "rushx cdk destroy --all",
->>>>>>> 64d3cffa
     "cdk:synth": "cdk synth",
     "check-license-header": "license-check-and-add check -f license-add-config.json",
     "compile": "node scripts/buildLambda.js",
