--- conflicted
+++ resolved
@@ -47,11 +47,7 @@
     "@aws/workbench-core-infrastructure": "workspace:*",
     "@aws/workbench-core-user-management": "workspace:*",
     "@vendia/serverless-express": "^4.5.4",
-<<<<<<< HEAD
     "aws-cdk-lib": "^2.72.1",
-=======
-    "aws-cdk-lib": "^2.61.0",
->>>>>>> 0b68cd5c
     "constructs": "^10.0.0",
     "csrf": "^3.1.0",
     "dotenv": "^16.0.3",
@@ -61,10 +57,7 @@
     "source-map-support": "^0.5.16"
   },
   "devDependencies": {
-<<<<<<< HEAD
-=======
     "@aws-sdk/client-cognito-identity-provider": "^3.212.0",
->>>>>>> 0b68cd5c
     "@aws/eslint-config-workbench-core-eslint-custom": "workspace:*",
     "@aws/workbench-core-example-app": "workspace:*",
     "@rushstack/eslint-config": "^3.0.0",
@@ -78,11 +71,7 @@
     "@types/lodash": "^4.14.181",
     "@types/node": "^18.15.11",
     "@types/uuid": "^8.3.4",
-<<<<<<< HEAD
     "aws-cdk": "^2.72.1",
-=======
-    "aws-cdk": "^2.61.0",
->>>>>>> 0b68cd5c
     "axios": "^0.27.1",
     "cdk-nag": "^2.12.25",
     "depcheck": "^1.4.3",
