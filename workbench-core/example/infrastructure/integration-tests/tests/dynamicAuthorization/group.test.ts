--- conflicted
+++ resolved
@@ -166,19 +166,13 @@
     });
   });
 
-<<<<<<< HEAD
   describe('removeUserFromGroup', () => {
-=======
-  describe('getGroupUsers', () => {
-    let fakeGroupUuid: string;
->>>>>>> d70318b2
     let user: CreateUser;
 
     beforeEach(() => {
       user = {
         firstName: 'Test',
         lastName: 'User',
-<<<<<<< HEAD
         email: `success+remove-user-from-group-${uuidv4()}@simulator.amazonses.com`
       };
     });
@@ -229,26 +223,34 @@
         );
       }
     );
-=======
-        email: `success+get-group-users-${uuidv4()}@simulator.amazonses.com`
-      };
-      fakeGroupUuid = '0000000000000-0000-0000-0000-000';
-    });
-
-    it('get all the users of a group', async () => {
-      const { data: userData } = await adminSession.resources.users.create(user);
-      const { data: groupData } = await adminSession.resources.groups.create();
-      await adminSession.resources.groups.addUser({ groupId: groupData.groupId, userId: userData.id });
-      const { data } = await adminSession.resources.groups.group(groupData.groupId).getGroupUsers();
-
-      expect(data).toMatchObject({ userIds: [userData.id] });
-    });
-
-    it('returns a 404 error when the Group doesnt exist', async () => {
-      await expect(adminSession.resources.groups.group(fakeGroupUuid).getGroupUsers()).rejects.toThrow(
-        new HttpError(404, {})
-      );
-    });
->>>>>>> d70318b2
+
+    describe('getGroupUsers', () => {
+      let fakeGroupUuid: string;
+      let user: CreateUser;
+
+      beforeEach(() => {
+        user = {
+          firstName: 'Test',
+          lastName: 'User',
+          email: `success+get-group-users-${uuidv4()}@simulator.amazonses.com`
+        };
+        fakeGroupUuid = '0000000000000-0000-0000-0000-000';
+      });
+
+      it('get all the users of a group', async () => {
+        const { data: userData } = await adminSession.resources.users.create(user);
+        const { data: groupData } = await adminSession.resources.groups.create();
+        await adminSession.resources.groups.group(groupData.groupId).addUser({ userId: userData.id });
+        const { data } = await adminSession.resources.groups.group(groupData.groupId).getGroupUsers();
+
+        expect(data).toMatchObject({ userIds: [userData.id] });
+      });
+
+      it('returns a 404 error when the Group doesnt exist', async () => {
+        await expect(adminSession.resources.groups.group(fakeGroupUuid).getGroupUsers()).rejects.toThrow(
+          new HttpError(404, {})
+        );
+      });
+    });
   });
 });