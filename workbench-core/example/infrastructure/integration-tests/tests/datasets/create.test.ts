--- conflicted
+++ resolved
@@ -25,11 +25,7 @@
   describe('IntegrationTest', () => {
     test('should return DataSets entries', async () => {
       const response = await adminSession.resources.datasets.get({});
-<<<<<<< HEAD
       expect(response.data).toEqual([]);
-=======
-      expect(response.data.length).toEqual(0);
->>>>>>> 64d3cffa
     });
   });
 });