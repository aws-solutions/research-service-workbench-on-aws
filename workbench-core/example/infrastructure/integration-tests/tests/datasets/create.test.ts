/*
 *  Copyright Amazon.com, Inc. or its affiliates. All Rights Reserved.
 *  SPDX-License-Identifier: Apache-2.0
 */

import { AddDataSetExternalEndpointResponse, DataSetPermission } from '@aws/workbench-core-datasets';
import { v4 as uuidv4 } from 'uuid';
import ClientSession from '../../support/clientSession';
import { DatasetHelper } from '../../support/complex/datasetHelper';
import Dataset from '../../support/resources/datasets/dataset';
import Setup from '../../support/setup';
import HttpError from '../../support/utils/HttpError';
import RandomTextGenerator from '../../support/utils/randomTextGenerator';
import { accessPointS3AliasRegExp, endpointIdRegExp } from '../../support/utils/regExpressions';

describe('datasets create integration test', () => {
  let setup: Setup;
  let adminSession: ClientSession;
  let randomTextGenerator: RandomTextGenerator;

  let fakeDataSetId: string;

  beforeEach(() => {
    expect.hasAssertions();

    fakeDataSetId = 'example-ds-badbadba-dbad-badb-adba-dbadbadbadba';
  });

  beforeAll(async () => {
    setup = new Setup();
    adminSession = await setup.getDefaultAdminSession();
    randomTextGenerator = new RandomTextGenerator(adminSession.getSettings().get('runId'));
  });

  afterAll(async () => {
    await setup.cleanup();
  });

  describe('ProvisionDataSet', () => {
    it('assigns default permissions when a dataSet is created.', async () => {
      const response = await adminSession.resources.datasets.create({}, true);
      expect(response.data).toBeDefined();
      expect(response.data.id).toBeDefined();
      expect(response.data.permissions).toBeDefined();
      expect(response.data.permissions.length).toBe(1);
      expect(response.data.permissions[0].accessLevel).toEqual('read-only');
      expect(response.data.permissions[0].identityType).toEqual('USER');
    });
    it('assigns permissions to a group given at creation time.', async () => {
      const createGroupResponse = await adminSession.resources.groups.create({}, true);
      const { groupId } = createGroupResponse.data;
      const response = await adminSession.resources.datasets.create({
        permissions: [
          {
            identity: groupId,
            identityType: 'GROUP',
            accessLevel: 'read-write'
          }
        ]
      });

      expect(response.data.id).toBeDefined();
      expect(response.data.permissions).toMatchObject<DataSetPermission[]>([
        {
          identity: groupId,
          identityType: 'GROUP',
          accessLevel: 'read-write'
        }
      ]);
    });
    it('assigns read-only permissions to the owner if provided at creation time', async () => {
      const createGroupResponse = await adminSession.resources.groups.create({}, true);
      const { groupId } = createGroupResponse.data;
      const response = await adminSession.resources.datasets.create({
        owner: groupId,
        ownerType: 'GROUP'
      });
      expect(response.data.permissions).toMatchObject<DataSetPermission[]>([
        {
          identity: groupId,
          identityType: 'GROUP',
          accessLevel: 'read-only'
        }
      ]);
    });
    it('doesnt store the authenticated user in ddb', async () => {
      const { data } = await adminSession.resources.datasets.create();

<<<<<<< HEAD
      const metadata = await new DatasetHelper().getddbRecords(data.id);
=======
      const mainAwsService = setup.getMainAwsClient('ExampleDataSetDDBTableName');
      const metadata = await DatasetHelper.getddbRecords(mainAwsService, data.id);
>>>>>>> 0b68cd5c

      expect(metadata.authenticatedUser).toBeUndefined();
    });
  });

  describe('AddExternalEndpointForUser', () => {
    let dataset: Dataset;
    let userId: string;
    let identityType: string;

    beforeAll(async () => {
      identityType = 'USER';
      const { data } = await adminSession.resources.users.create({
        firstName: 'Test',
        lastName: 'User',
        email: `success+add-external-endpoint-${uuidv4()}@simulator.amazonses.com`
      });
      userId = data.id;
    });

    beforeEach(async () => {
      const { data } = await adminSession.resources.datasets.create();
      dataset = adminSession.resources.datasets.children.get(data.id) as Dataset;
    });

    it('creates an endpoint for a user for a dataset', async () => {
      await dataset.addAccess({
        permission: {
          identityType,
          identity: userId,
          accessLevel: 'read-only'
        }
      });
      const response = await dataset.share({ userId });

      expect(response).toMatchObject<AddDataSetExternalEndpointResponse>({
        data: {
          mountObject: {
            name: dataset.storagePath,
            bucket: expect.stringMatching(accessPointS3AliasRegExp),
            prefix: dataset.storagePath,
            endpointId: expect.stringMatching(endpointIdRegExp)
          }
        }
      });

      // confirm authenticated user isnt present in ddb
<<<<<<< HEAD
      const metadata = await new DatasetHelper().getddbRecords(
=======
      const mainAwsService = setup.getMainAwsClient('ExampleDataSetDDBTableName');
      const metadata = await DatasetHelper.getddbRecords(
        mainAwsService,
>>>>>>> 0b68cd5c
        dataset.id,
        response.data.mountObject.endpointId
      );
      expect(metadata.authenticatedUser).toBeUndefined();
    });

    it('throws when adding an endpoint to a dataset which does not exist', async () => {
      await expect(
        adminSession.resources.datasets
          .dataset({ id: fakeDataSetId, awsAccountId: '', storageName: '', storagePath: '' })
          .share({ userId })
      ).rejects.toThrow(new HttpError(404, {}));
    });

    it('throws when attempting to create an endpoint that already exists', async () => {
      const externalEndpointName = `ap-${randomTextGenerator.getFakeText('test-EP').toLowerCase()}`;

      await dataset.addAccess({
        permission: {
          identityType,
          identity: userId,
          accessLevel: 'read-only'
        }
      });
      await dataset.share({ externalEndpointName, userId });

      await expect(dataset.share({ externalEndpointName, userId })).rejects.toThrow(new HttpError(400, {}));
    });

    it('throws when the userId doesnt have permission to access the dataset', async () => {
      await expect(dataset.share({ userId })).rejects.toThrow(new HttpError(403, {}));
    });
  });

  describe('AddExternalEndpointForGroup', () => {
    let dataset: Dataset;
    let groupId: string;
    let identityType: string;

    beforeAll(async () => {
      identityType = 'GROUP';
      groupId = randomTextGenerator.getFakeText('test-authZ-group');
      await adminSession.resources.groups.create({ groupId });
    });

    beforeEach(async () => {
      const { data } = await adminSession.resources.datasets.create();
      dataset = adminSession.resources.datasets.children.get(data.id) as Dataset;
    });

    it('creates an endpoint for a group for a dataset', async () => {
      await dataset.addAccess({
        permission: {
          identityType,
          identity: groupId,
          accessLevel: 'read-only'
        }
      });
      const response = await dataset.share({ groupId });

      expect(response).toMatchObject<AddDataSetExternalEndpointResponse>({
        data: {
          mountObject: {
            name: dataset.storagePath,
            bucket: expect.stringMatching(accessPointS3AliasRegExp),
            prefix: dataset.storagePath,
            endpointId: expect.stringMatching(endpointIdRegExp)
          }
        }
      });

      // confirm authenticated user isnt present in ddb
<<<<<<< HEAD
      const metadata = await new DatasetHelper().getddbRecords(
=======
      const mainAwsService = setup.getMainAwsClient('ExampleDataSetDDBTableName');
      const metadata = await DatasetHelper.getddbRecords(
        mainAwsService,
>>>>>>> 0b68cd5c
        dataset.id,
        response.data.mountObject.endpointId
      );
      expect(metadata.authenticatedUser).toBeUndefined();
    });

    it('throws when adding an endpoint to a dataset which does not exist', async () => {
      await expect(
        adminSession.resources.datasets
          .dataset({ id: fakeDataSetId, awsAccountId: '', storageName: '', storagePath: '' })
          .share({ groupId })
      ).rejects.toThrow(new HttpError(404, {}));
    });

    it('throws when attempting to create an endpoint that already exists', async () => {
      const randomTextGenerator = new RandomTextGenerator(adminSession.getSettings().get('runId'));
      const externalEndpointName = `ap-${randomTextGenerator.getFakeText('test-EP').toLowerCase()}`;

      await dataset.addAccess({
        permission: {
          identityType,
          identity: groupId,
          accessLevel: 'read-only'
        }
      });
      await dataset.share({ externalEndpointName, groupId });

      await expect(dataset.share({ externalEndpointName, groupId })).rejects.toThrow(new HttpError(400, {}));
    });

    it('throws when the groupId doesnt have permission to access the dataset', async () => {
      await expect(dataset.share({ groupId })).rejects.toThrow(new HttpError(403, {}));
    });
  });
});<|MERGE_RESOLUTION|>--- conflicted
+++ resolved
@@ -86,12 +86,8 @@
     it('doesnt store the authenticated user in ddb', async () => {
       const { data } = await adminSession.resources.datasets.create();
 
-<<<<<<< HEAD
-      const metadata = await new DatasetHelper().getddbRecords(data.id);
-=======
       const mainAwsService = setup.getMainAwsClient('ExampleDataSetDDBTableName');
       const metadata = await DatasetHelper.getddbRecords(mainAwsService, data.id);
->>>>>>> 0b68cd5c
 
       expect(metadata.authenticatedUser).toBeUndefined();
     });
@@ -139,13 +135,9 @@
       });
 
       // confirm authenticated user isnt present in ddb
-<<<<<<< HEAD
-      const metadata = await new DatasetHelper().getddbRecords(
-=======
       const mainAwsService = setup.getMainAwsClient('ExampleDataSetDDBTableName');
       const metadata = await DatasetHelper.getddbRecords(
         mainAwsService,
->>>>>>> 0b68cd5c
         dataset.id,
         response.data.mountObject.endpointId
       );
@@ -218,13 +210,9 @@
       });
 
       // confirm authenticated user isnt present in ddb
-<<<<<<< HEAD
-      const metadata = await new DatasetHelper().getddbRecords(
-=======
       const mainAwsService = setup.getMainAwsClient('ExampleDataSetDDBTableName');
       const metadata = await DatasetHelper.getddbRecords(
         mainAwsService,
->>>>>>> 0b68cd5c
         dataset.id,
         response.data.mountObject.endpointId
       );
