--- conflicted
+++ resolved
@@ -4,7 +4,7 @@
  */
 
 import { dataSetPrefix } from '@aws/workbench-core-example-app/lib/configs/constants';
-import { CreateUser, User } from '@aws/workbench-core-user-management';
+import { CreateUser } from '@aws/workbench-core-user-management';
 import { v4 as uuidv4 } from 'uuid';
 import ClientSession from '../../support/clientSession';
 import Dataset from '../../support/resources/datasets/dataset';
@@ -16,11 +16,7 @@
   const mockBadValue: string = 'fake-data';
   let adminSession: ClientSession;
   let user: CreateUser;
-<<<<<<< HEAD
-  let userData: User;
-=======
   let userId: string;
->>>>>>> c6e1be6d
 
   beforeEach(() => {
     expect.hasAssertions();
@@ -33,13 +29,8 @@
       lastName: 'User',
       email: `success+create-user-${uuidv4()}@simulator.amazonses.com`
     };
-<<<<<<< HEAD
-    const createUserResponse = await adminSession.resources.users.create(user);
-    userData = createUserResponse.data;
-=======
     const userData = await adminSession.resources.users.create(user);
     userId = userData.data.id;
->>>>>>> c6e1be6d
   });
 
   afterAll(async () => {
@@ -178,10 +169,6 @@
     });
   });
 
-<<<<<<< HEAD
-  describe('removeDataSetAccessPermissions', () => {
-    it('removes a read-only access permission.', async () => {
-=======
   describe('getDatasetAllAccessPermissions', () => {
     it('throws if the DataSet does not exist.', async () => {
       const fakeDataSet: Dataset = adminSession.resources.datasets.dataset({
@@ -194,29 +181,10 @@
       await expect(fakeDataSet.getAllAccess()).rejects.toThrow(new HttpError(404, {}));
     });
     it('gets a read-write permission for a group', async () => {
->>>>>>> c6e1be6d
-      const createDataSetResponse = await adminSession.resources.datasets.create({}, true);
-      const dataSetId: string = createDataSetResponse.data.id;
-      const createGroupResponse = await adminSession.resources.groups.create({}, true);
-      const { groupId } = createGroupResponse.data;
-<<<<<<< HEAD
-      await (adminSession.resources.datasets.children.get(dataSetId) as Dataset).addAccess({
-        permission: {
-          identityType: 'GROUP',
-          identity: groupId,
-          accessLevel: 'read-only'
-        }
-      });
-      await expect(
-        (adminSession.resources.datasets.children.get(dataSetId) as Dataset).removeAccess({
-          permission: {
-            identityType: 'GROUP',
-            identity: groupId,
-            accessLevel: 'read-only'
-          }
-        })
-      ).resolves.toMatchObject({
-=======
+      const createDataSetResponse = await adminSession.resources.datasets.create({}, true);
+      const dataSetId: string = createDataSetResponse.data.id;
+      const createGroupResponse = await adminSession.resources.groups.create({}, true);
+      const { groupId } = createGroupResponse.data;
 
       const dataSet = adminSession.resources.datasets.children.get(dataSetId) as Dataset;
       await dataSet.addAccess({
@@ -227,22 +195,12 @@
         }
       });
       await expect(dataSet.getAllAccess()).resolves.toMatchObject({
->>>>>>> c6e1be6d
-        data: {
-          dataSetId: dataSetId,
-          permissions: [
-            {
-              identityType: 'GROUP',
-              identity: groupId,
-<<<<<<< HEAD
-              accessLevel: 'read-only'
-            }
-          ]
-        }
-      });
-    });
-    it('removes a read-write access permission when read-write is requested.', async () => {
-=======
+        data: {
+          dataSetId: dataSetId,
+          permissions: [
+            {
+              identityType: 'GROUP',
+              identity: groupId,
               accessLevel: 'read-write'
             }
           ]
@@ -250,35 +208,19 @@
       });
     });
     it('gets multiple permissions on a dataset.', async () => {
->>>>>>> c6e1be6d
-      const createDataSetResponse = await adminSession.resources.datasets.create({}, true);
-      const dataSetId: string = createDataSetResponse.data.id;
-      const createGroupResponse = await adminSession.resources.groups.create({}, true);
-      const { groupId } = createGroupResponse.data;
-<<<<<<< HEAD
-      await (adminSession.resources.datasets.children.get(dataSetId) as Dataset).addAccess({
-=======
+      const createDataSetResponse = await adminSession.resources.datasets.create({}, true);
+      const dataSetId: string = createDataSetResponse.data.id;
+      const createGroupResponse = await adminSession.resources.groups.create({}, true);
+      const { groupId } = createGroupResponse.data;
 
       const dataSet = adminSession.resources.datasets.children.get(dataSetId) as Dataset;
       await dataSet.addAccess({
->>>>>>> c6e1be6d
         permission: {
           identityType: 'GROUP',
           identity: groupId,
           accessLevel: 'read-write'
         }
       });
-<<<<<<< HEAD
-      await expect(
-        (adminSession.resources.datasets.children.get(dataSetId) as Dataset).removeAccess({
-          permission: {
-            identityType: 'GROUP',
-            identity: groupId,
-            accessLevel: 'read-write'
-          }
-        })
-      ).resolves.toMatchObject({
-=======
       await dataSet.addAccess({
         permission: {
           identityType: 'USER',
@@ -287,7 +229,6 @@
         }
       });
       await expect(dataSet.getAllAccess()).resolves.toMatchObject({
->>>>>>> c6e1be6d
         data: {
           dataSetId: dataSetId,
           permissions: [
@@ -295,32 +236,6 @@
               identityType: 'GROUP',
               identity: groupId,
               accessLevel: 'read-write'
-<<<<<<< HEAD
-            }
-          ]
-        }
-      });
-    });
-    it('removes access permissions for a user.', async () => {
-      const createDataSetResponse = await adminSession.resources.datasets.create({}, true);
-      const dataSetId: string = createDataSetResponse.data.id;
-      await (adminSession.resources.datasets.children.get(dataSetId) as Dataset).addAccess({
-        permission: {
-          identityType: 'USER',
-          identity: userData.id,
-          accessLevel: 'read-only'
-        }
-      });
-      await expect(
-        (adminSession.resources.datasets.children.get(dataSetId) as Dataset).removeAccess({
-          permission: {
-            identityType: 'USER',
-            identity: userData.id,
-            accessLevel: 'read-only'
-          }
-        })
-      ).resolves.toMatchObject({
-=======
             },
             {
               identityType: 'USER',
@@ -361,14 +276,137 @@
         }
       });
       await expect(dataSet.getAccess('GROUP', groupId)).resolves.toMatchObject({
->>>>>>> c6e1be6d
-        data: {
-          dataSetId: dataSetId,
-          permissions: [
-            {
-<<<<<<< HEAD
+        data: {
+          dataSetId: dataSetId,
+          permissions: [
+            {
+              identityType: 'GROUP',
+              identity: groupId,
+              accessLevel: 'read-write'
+            }
+          ]
+        }
+      });
+    });
+    it('Gets read-only access for a user.', async () => {
+      const createDataSetResponse = await adminSession.resources.datasets.create({}, true);
+      const dataSetId: string = createDataSetResponse.data.id;
+
+      const dataSet = adminSession.resources.datasets.children.get(dataSetId) as Dataset;
+      await dataSet.addAccess({
+        permission: {
+          identityType: 'USER',
+          identity: userId,
+          accessLevel: 'read-only'
+        }
+      });
+      await expect(dataSet.getAccess('USER', userId)).resolves.toMatchObject({
+        data: {
+          dataSetId: dataSetId,
+          permissions: [
+            {
               identityType: 'USER',
-              identity: userData.id,
+              identity: userId,
+              accessLevel: 'read-only'
+            }
+          ]
+        }
+      });
+    });
+  });
+
+  describe('removeDataSetAccessPermissions', () => {
+    it('removes a read-only access permission.', async () => {
+      const createDataSetResponse = await adminSession.resources.datasets.create({}, true);
+      const dataSetId: string = createDataSetResponse.data.id;
+      const createGroupResponse = await adminSession.resources.groups.create({}, true);
+      const { groupId } = createGroupResponse.data;
+      await (adminSession.resources.datasets.children.get(dataSetId) as Dataset).addAccess({
+        permission: {
+          identityType: 'GROUP',
+          identity: groupId,
+          accessLevel: 'read-only'
+        }
+      });
+      await expect(
+        (adminSession.resources.datasets.children.get(dataSetId) as Dataset).removeAccess({
+          permission: {
+            identityType: 'GROUP',
+            identity: groupId,
+            accessLevel: 'read-only'
+          }
+        })
+      ).resolves.toMatchObject({
+        data: {
+          dataSetId: dataSetId,
+          permissions: [
+            {
+              identityType: 'GROUP',
+              identity: groupId,
+              accessLevel: 'read-only'
+            }
+          ]
+        }
+      });
+    });
+    it('removes a read-write access permission when read-write is requested.', async () => {
+      const createDataSetResponse = await adminSession.resources.datasets.create({}, true);
+      const dataSetId: string = createDataSetResponse.data.id;
+      const createGroupResponse = await adminSession.resources.groups.create({}, true);
+      const { groupId } = createGroupResponse.data;
+      await (adminSession.resources.datasets.children.get(dataSetId) as Dataset).addAccess({
+        permission: {
+          identityType: 'GROUP',
+          identity: groupId,
+          accessLevel: 'read-write'
+        }
+      });
+      await expect(
+        (adminSession.resources.datasets.children.get(dataSetId) as Dataset).removeAccess({
+          permission: {
+            identityType: 'GROUP',
+            identity: groupId,
+            accessLevel: 'read-write'
+          }
+        })
+      ).resolves.toMatchObject({
+        data: {
+          dataSetId: dataSetId,
+          permissions: [
+            {
+              identityType: 'GROUP',
+              identity: groupId,
+              accessLevel: 'read-write'
+            }
+          ]
+        }
+      });
+    });
+    it('removes access permissions for a user.', async () => {
+      const createDataSetResponse = await adminSession.resources.datasets.create({}, true);
+      const dataSetId: string = createDataSetResponse.data.id;
+      await (adminSession.resources.datasets.children.get(dataSetId) as Dataset).addAccess({
+        permission: {
+          identityType: 'USER',
+          identity: userId,
+          accessLevel: 'read-only'
+        }
+      });
+      await expect(
+        (adminSession.resources.datasets.children.get(dataSetId) as Dataset).removeAccess({
+          permission: {
+            identityType: 'USER',
+            identity: userId,
+            accessLevel: 'read-only'
+          }
+        })
+      ).resolves.toMatchObject({
+        data: {
+          dataSetId: dataSetId,
+          permissions: [
+            {
+              identityType: 'USER',
+              identity: userId,
               accessLevel: 'read-only'
             }
           ]
@@ -441,40 +479,6 @@
           }
         })
       ).rejects.toThrow(new HttpError(404, {}));
-=======
-              identityType: 'GROUP',
-              identity: groupId,
-              accessLevel: 'read-write'
-            }
-          ]
-        }
-      });
-    });
-    it('Gets read-only access for a user.', async () => {
-      const createDataSetResponse = await adminSession.resources.datasets.create({}, true);
-      const dataSetId: string = createDataSetResponse.data.id;
-
-      const dataSet = adminSession.resources.datasets.children.get(dataSetId) as Dataset;
-      await dataSet.addAccess({
-        permission: {
-          identityType: 'USER',
-          identity: userId,
-          accessLevel: 'read-only'
-        }
-      });
-      await expect(dataSet.getAccess('USER', userId)).resolves.toMatchObject({
-        data: {
-          dataSetId: dataSetId,
-          permissions: [
-            {
-              identityType: 'USER',
-              identity: userId,
-              accessLevel: 'read-only'
-            }
-          ]
-        }
-      });
->>>>>>> c6e1be6d
     });
   });
 });