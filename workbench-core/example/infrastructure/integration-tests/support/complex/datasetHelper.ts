import { AccessPoint } from '@aws-sdk/client-s3-control';
<<<<<<< HEAD
import { AwsService, buildDynamoDbKey, buildDynamoDBPkSk, JSONValue } from '@aws/workbench-core-base';
import {
  dataSetPrefix,
  endpointPrefix,
  storageLocationPrefix
} from '@aws/workbench-core-example-app/lib/configs/constants';
import Setup from '../setup';
=======
import { AwsService, buildDynamoDbKey, JSONValue } from '@aws/workbench-core-base';
import { dataSetPrefix, endpointPrefix } from '@aws/workbench-core-example-app/lib/configs/constants';
>>>>>>> 0b68cd5c

export class DatasetHelper {
  public static async listAccessPoints(
    awsService: AwsService,
    bucket: string,
    accountId: string
  ): Promise<Array<AccessPoint>> {
    const response = await awsService.clients.s3Control.listAccessPoints({
      AccountId: accountId,
      Bucket: bucket
    })!;
    return response.AccessPointList!;
  }

  public static async listDatasetFileNames(
    awsService: AwsService,
    bucket: string,
    dir: string
  ): Promise<string[]> {
    const response = await awsService.clients.s3.listObjectsV2({ Bucket: bucket, Prefix: dir });

    return response.Contents?.map((file) => file.Key ?? '') ?? [];
  }

  public static async deleteS3AccessPoint(
    awsService: AwsService,
    name: string,
    bucketAccount: string
  ): Promise<void> {
    await awsService.clients.s3Control.deleteAccessPoint({
      Name: name,
      AccountId: bucketAccount
    });
  }

  public static async deleteS3Resources(awsService: AwsService, bucket: string, dir: string): Promise<void> {
    const listedObjects = await awsService.clients.s3.listObjectsV2({ Bucket: bucket, Prefix: dir })!;
    if (!listedObjects.Contents?.length) return;

    // eslint-disable-next-line @typescript-eslint/no-explicit-any
    const deleteParams: { Bucket: string; Delete: { Objects: any } } = {
      Bucket: bucket,
      Delete: { Objects: [] }
    };
    listedObjects.Contents!.forEach((key) => {
      deleteParams.Delete.Objects.push({ Key: key.Key });
    });

    await awsService.clients.s3.deleteObjects(deleteParams);
    if (listedObjects.IsTruncated) await DatasetHelper.deleteS3Resources(awsService, bucket, dir);
  }

<<<<<<< HEAD
  public async deleteDdbRecords(dataSetId: string): Promise<void> {
    // delete dataset entry
    const deletedDataSet = await this._awsSdk.helpers.ddb.deleteItem({
      key: buildDynamoDBPkSk(dataSetId, dataSetPrefix),
      params: { return: 'ALL_OLD' }
    });

    // delete storage location entry
    await this._awsSdk.helpers.ddb.deleteItem({
      key: {
        pk: dataSetPrefix,
        sk: buildDynamoDbKey(deletedDataSet.storageName as string, storageLocationPrefix)
      }
    });

    // delete endpoint entries
    const data = await this._awsSdk.helpers.ddb
=======
  public static async deleteDdbRecords(awsService: AwsService, dataSetId: string): Promise<void> {
    await awsService.helpers.ddb
      .delete({ pk: `${dataSetPrefix}#${dataSetId}`, sk: `${dataSetPrefix}#${dataSetId}` })
      .execute();
    const data = await awsService.helpers.ddb
>>>>>>> 0b68cd5c
      .query({
        key: {
          name: 'pk',
          value: buildDynamoDbKey(dataSetId, dataSetPrefix)
        }
      })
      .execute();
    if (data.Count === 0) return;

    const endpoints = data.Items!;
    // Tests are not expected to create more than a couple of endpoints per DS max, so no support needed for pagintated query results
    await Promise.all(
      endpoints.map(async (endpoint) => {
<<<<<<< HEAD
        await this._awsSdk.helpers.ddb.delete({ pk: endpoint.pk, sk: endpoint.sk }).execute();
      })
    );
  }

  public async getddbRecords(dataSetId: string, endpointId?: string): Promise<Record<string, JSONValue>> {
    return this._awsSdk.helpers.ddb.getItem({
=======
        await awsService.helpers.ddb.delete({ pk: endpoint.pk, sk: endpoint.sk }).execute();
      })
    );
  }

  public static async getddbRecords(
    awsService: AwsService,
    dataSetId: string,
    endpointId?: string
  ): Promise<Record<string, JSONValue>> {
    return awsService.helpers.ddb.getItem({
>>>>>>> 0b68cd5c
      key: {
        pk: buildDynamoDbKey(dataSetId, dataSetPrefix),
        sk: buildDynamoDbKey(endpointId ?? dataSetId, endpointId ? endpointPrefix : dataSetPrefix)
      }
    });
  }
}<|MERGE_RESOLUTION|>--- conflicted
+++ resolved
@@ -1,16 +1,6 @@
 import { AccessPoint } from '@aws-sdk/client-s3-control';
-<<<<<<< HEAD
-import { AwsService, buildDynamoDbKey, buildDynamoDBPkSk, JSONValue } from '@aws/workbench-core-base';
-import {
-  dataSetPrefix,
-  endpointPrefix,
-  storageLocationPrefix
-} from '@aws/workbench-core-example-app/lib/configs/constants';
-import Setup from '../setup';
-=======
 import { AwsService, buildDynamoDbKey, JSONValue } from '@aws/workbench-core-base';
 import { dataSetPrefix, endpointPrefix } from '@aws/workbench-core-example-app/lib/configs/constants';
->>>>>>> 0b68cd5c
 
 export class DatasetHelper {
   public static async listAccessPoints(
@@ -63,35 +53,15 @@
     if (listedObjects.IsTruncated) await DatasetHelper.deleteS3Resources(awsService, bucket, dir);
   }
 
-<<<<<<< HEAD
-  public async deleteDdbRecords(dataSetId: string): Promise<void> {
-    // delete dataset entry
-    const deletedDataSet = await this._awsSdk.helpers.ddb.deleteItem({
-      key: buildDynamoDBPkSk(dataSetId, dataSetPrefix),
-      params: { return: 'ALL_OLD' }
-    });
-
-    // delete storage location entry
-    await this._awsSdk.helpers.ddb.deleteItem({
-      key: {
-        pk: dataSetPrefix,
-        sk: buildDynamoDbKey(deletedDataSet.storageName as string, storageLocationPrefix)
-      }
-    });
-
-    // delete endpoint entries
-    const data = await this._awsSdk.helpers.ddb
-=======
   public static async deleteDdbRecords(awsService: AwsService, dataSetId: string): Promise<void> {
     await awsService.helpers.ddb
       .delete({ pk: `${dataSetPrefix}#${dataSetId}`, sk: `${dataSetPrefix}#${dataSetId}` })
       .execute();
     const data = await awsService.helpers.ddb
->>>>>>> 0b68cd5c
       .query({
         key: {
           name: 'pk',
-          value: buildDynamoDbKey(dataSetId, dataSetPrefix)
+          value: `${dataSetPrefix}#${dataSetId}`
         }
       })
       .execute();
@@ -101,15 +71,6 @@
     // Tests are not expected to create more than a couple of endpoints per DS max, so no support needed for pagintated query results
     await Promise.all(
       endpoints.map(async (endpoint) => {
-<<<<<<< HEAD
-        await this._awsSdk.helpers.ddb.delete({ pk: endpoint.pk, sk: endpoint.sk }).execute();
-      })
-    );
-  }
-
-  public async getddbRecords(dataSetId: string, endpointId?: string): Promise<Record<string, JSONValue>> {
-    return this._awsSdk.helpers.ddb.getItem({
-=======
         await awsService.helpers.ddb.delete({ pk: endpoint.pk, sk: endpoint.sk }).execute();
       })
     );
@@ -121,7 +82,6 @@
     endpointId?: string
   ): Promise<Record<string, JSONValue>> {
     return awsService.helpers.ddb.getItem({
->>>>>>> 0b68cd5c
       key: {
         pk: buildDynamoDbKey(dataSetId, dataSetPrefix),
         sk: buildDynamoDbKey(endpointId ?? dataSetId, endpointId ? endpointPrefix : dataSetPrefix)
