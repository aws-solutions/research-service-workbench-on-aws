--- conflicted
+++ resolved
@@ -1,8 +1,3 @@
-<<<<<<< HEAD
-import { AccessPoint } from '@aws-sdk/client-s3-control';
-import { AwsService, buildDynamoDbKey, JSONValue } from '@aws/workbench-core-base';
-import { dataSetPrefix, endpointPrefix } from '@aws/workbench-core-example-app/lib/configs/constants';
-=======
 import { AwsService, buildDynamoDbKey, buildDynamoDBPkSk, JSONValue } from '@aws/workbench-core-base';
 import {
   dataSetPrefix,
@@ -10,8 +5,6 @@
   storageLocationPrefix
 } from '@aws/workbench-core-example-app/lib/configs/constants';
 import { AccessPoint } from '@aws-sdk/client-s3-control';
-import Setup from '../setup';
->>>>>>> 27e6e169
 
 export class DatasetHelper {
   public static async listAccessPoints(
@@ -65,14 +58,26 @@
   }
 
   public static async deleteDdbRecords(awsService: AwsService, dataSetId: string): Promise<void> {
-    await awsService.helpers.ddb
-      .delete({ pk: `${dataSetPrefix}#${dataSetId}`, sk: `${dataSetPrefix}#${dataSetId}` })
-      .execute();
+    // delete dataset entry
+    const deletedDataSet = await awsService.helpers.ddb.deleteItem({
+      key: buildDynamoDBPkSk(dataSetId, dataSetPrefix),
+      params: { return: 'ALL_OLD' }
+    });
+
+    // delete storage location entry
+    await awsService.helpers.ddb.deleteItem({
+      key: {
+        pk: dataSetPrefix,
+        sk: buildDynamoDbKey(deletedDataSet.storageName as string, storageLocationPrefix)
+      }
+    });
+
+    // delete endpoint entries
     const data = await awsService.helpers.ddb
       .query({
         key: {
           name: 'pk',
-          value: `${dataSetPrefix}#${dataSetId}`
+          value: buildDynamoDbKey(dataSetId, dataSetPrefix)
         }
       })
       .execute();
