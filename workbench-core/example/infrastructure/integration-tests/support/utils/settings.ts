--- conflicted
+++ resolved
@@ -13,12 +13,8 @@
 
   // Main CFN template outputs
   ExampleS3BucketExampleS3BucketDatasetsArnOutput393A6D8B: string;
-<<<<<<< HEAD
-  AwsRegion: string;
-=======
   MainAccountId: string;
   MainAccountRegion: string;
->>>>>>> 0b68cd5c
   ExampleCognitoWebUiUserPoolClientId: string;
   ExampleCognitoIntegrationTestUserPoolClientId: string;
   ExampleEncryptionKeyEncryptionKeyOutput172B0370: string;
