--- conflicted
+++ resolved
@@ -98,7 +98,6 @@
     return permissionsCreated;
   }
 
-<<<<<<< HEAD
   public async removeAccess(requestBody: { permission: DataSetPermission }): Promise<PermissionsResponse> {
     let routeId: string;
     if (requestBody.permission.identityType === 'GROUP') {
@@ -122,13 +121,6 @@
     return permissionsDeleted;
   }
 
-  public async share(requestBody: {
-    externalEndpointName?: string;
-    externalRoleName?: string;
-    kmsKeyArn?: string;
-    userId?: string;
-  }): Promise<AxiosResponse> {
-=======
   public async share(
     requestBody: {
       externalEndpointName?: string;
@@ -139,7 +131,6 @@
       userId?: string;
     } = {}
   ): Promise<AxiosResponse> {
->>>>>>> aa894775
     const randomTextGenerator = new RandomTextGenerator(this._settings.get('runId'));
     // note: endpoint will be created as S3 access point which MUST begin with a lower case letter.
     const endPointName =
