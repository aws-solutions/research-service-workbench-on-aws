/*
 *  Copyright Amazon.com, Inc. or its affiliates. All Rights Reserved.
 *  SPDX-License-Identifier: Apache-2.0
 */

import ClientSession from './clientSession';
import Datasets from './resources/datasets/datasets';
import Groups from './resources/dynamicAuthorization/groups';
<<<<<<< HEAD
import IdentityPermissions from './resources/dynamicAuthorization/identityPermissions';
import Users from './resources/users/users';
=======
import Roles from './resources/userManagement/roles';
import Users from './resources/userManagement/users';
>>>>>>> 12af8e8f

function getResources(clientSession: ClientSession): Resources {
  return {
    datasets: new Datasets(clientSession),
    users: new Users(clientSession),
<<<<<<< HEAD
    groups: new Groups(clientSession),
    identityPermissions: new IdentityPermissions(clientSession)
=======
    roles: new Roles(clientSession),
    groups: new Groups(clientSession)
>>>>>>> 12af8e8f
  };
}

interface Resources {
  datasets: Datasets;
  users: Users;
  roles: Roles;
  groups: Groups;
  identityPermissions: IdentityPermissions;
}

export { getResources, Resources };<|MERGE_RESOLUTION|>--- conflicted
+++ resolved
@@ -6,25 +6,17 @@
 import ClientSession from './clientSession';
 import Datasets from './resources/datasets/datasets';
 import Groups from './resources/dynamicAuthorization/groups';
-<<<<<<< HEAD
 import IdentityPermissions from './resources/dynamicAuthorization/identityPermissions';
-import Users from './resources/users/users';
-=======
 import Roles from './resources/userManagement/roles';
 import Users from './resources/userManagement/users';
->>>>>>> 12af8e8f
 
 function getResources(clientSession: ClientSession): Resources {
   return {
     datasets: new Datasets(clientSession),
     users: new Users(clientSession),
-<<<<<<< HEAD
     groups: new Groups(clientSession),
-    identityPermissions: new IdentityPermissions(clientSession)
-=======
-    roles: new Roles(clientSession),
-    groups: new Groups(clientSession)
->>>>>>> 12af8e8f
+    identityPermissions: new IdentityPermissions(clientSession),
+    roles: new Roles(clientSession)
   };
 }
 
