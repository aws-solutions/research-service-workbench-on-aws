/*
 *  Copyright Amazon.com, Inc. or its affiliates. All Rights Reserved.
 *  SPDX-License-Identifier: Apache-2.0
 */

<<<<<<< HEAD
import { CfnResource, Duration, SecretValue, Stack } from 'aws-cdk-lib';
=======
import { Duration, RemovalPolicy, SecretValue, Stack } from 'aws-cdk-lib';
>>>>>>> 9cffb304
import {
  AccountRecovery,
  Mfa,
  OAuthScope,
  UserPool,
  UserPoolClient,
  UserPoolClientOptions,
  UserPoolDomain,
  UserPoolIdentityProviderOidc,
  UserPoolIdentityProviderOidcProps,
  UserPoolProps
} from 'aws-cdk-lib/aws-cognito';
import { AwsCustomResource, AwsCustomResourcePolicy, PhysicalResourceId } from 'aws-cdk-lib/custom-resources';
import { Construct} from 'constructs';
import merge from 'lodash/merge';

const userPoolDefaults: UserPoolProps = {
  accountRecovery: AccountRecovery.EMAIL_ONLY,
  enableSmsRole: false,
  mfa: Mfa.OPTIONAL,
  selfSignUpEnabled: false, // only admin can create users
  signInAliases: {
    // only sign in with email
    username: false,
    email: true
  },
  signInCaseSensitive: false,
  standardAttributes: {
    givenName: {
      required: true
    },
    familyName: {
      required: true
    },
    email: {
      required: true
    }
  },
  mfaSecondFactor: {
    sms: false,
    otp: true
  }
};

const userPoolClientDefaults: UserPoolClientOptions = {
  generateSecret: true,
  oAuth: {
    flows: {
      authorizationCodeGrant: true
    },
    scopes: [OAuthScope.OPENID]
  },
  authFlows: {
    adminUserPassword: true,
    userSrp: true,
    custom: true
  },
  preventUserExistenceErrors: true,
  enableTokenRevocation: true,
  idTokenValidity: Duration.minutes(15),
  accessTokenValidity: Duration.minutes(15),
  refreshTokenValidity: Duration.days(7)
};

export interface WorkbenchCognitoProps {
  domainPrefix: string;
  websiteUrls: string[];
  userPoolName?: string;
  userPoolClientName?: string;
  oidcIdentityProviders?: WorkbenchUserPoolOidcIdentityProvider[];
  accessTokenValidity?: Duration;
  idTokenValidity?: Duration;
  refreshTokenValidity?: Duration;
  mfa?: Mfa;
  removalPolicy?: RemovalPolicy;
}

export interface WorkbenchUserPoolOidcIdentityProvider
  extends Omit<UserPoolIdentityProviderOidcProps, 'userPool' | 'scopes'> {}

export class WorkbenchCognito extends Construct {
  public readonly userPool: UserPool;
  public readonly userPoolClient: UserPoolClient;
  public readonly userPoolDomain: UserPoolDomain;

  public readonly cognitoDomain: string;
  public readonly userPoolId: string;
  public readonly userPoolClientId: string;
  public readonly userPoolClientSecret: SecretValue;

  public constructor(scope: Construct, id: string, props: WorkbenchCognitoProps) {
    const {
      domainPrefix,
      websiteUrls,
      userPoolClientName,
      oidcIdentityProviders: oidcIdentityProviderProps
    } = props;
    super(scope, id);

    const tempUserPoolProps: UserPoolProps = {
      mfa: props.mfa,
      userPoolName: props.userPoolName,
      removalPolicy: props.removalPolicy
    };

    const userPoolProps = merge(userPoolDefaults, tempUserPoolProps);

    this.userPool = new UserPool(this, 'WorkbenchUserPool', userPoolProps);
    const metadatanode = this.userPool.node.defaultChild as CfnResource;
    metadatanode.addMetadata('cfn_nag', {
      // eslint-disable-next-line @typescript-eslint/naming-convention
      rules_to_suppress: [{
          id: 'F78',
          reason: 'By design. MFA is unecessary for this test environment. However, we encourage users to update this to best suit their organization\'s needs.'
      }]});

    this.userPoolDomain = new UserPoolDomain(this, 'WorkbenchUserPoolDomain', {
      userPool: this.userPool,
      cognitoDomain: { domainPrefix: domainPrefix }
    });

    oidcIdentityProviderProps?.forEach((props, index) => {
      const provider = new UserPoolIdentityProviderOidc(
        this,
        `WorkbenchUserPoolIdentityProviderOidc${index}`,
        {
          ...props,
          userPool: this.userPool,
          scopes: ['openid', 'profile', 'email']
        }
      );
      this.userPool.registerIdentityProvider(provider);
    });

    const tempUserPoolClientProps: UserPoolClientOptions = {
      oAuth: {
        callbackUrls: websiteUrls,
        logoutUrls: websiteUrls
      },
      accessTokenValidity: props.accessTokenValidity,
      idTokenValidity: props.idTokenValidity,
      refreshTokenValidity: props.refreshTokenValidity
    };
    const userPoolClientProps = merge(userPoolClientDefaults, tempUserPoolClientProps);
    this.userPoolClient = new UserPoolClient(this, 'WorkbenchUserPoolClient', {
      ...userPoolClientProps,
      userPool: this.userPool,
      userPoolClientName
    });
    this.userPool.identityProviders.forEach((provider) => this.userPoolClient.node.addDependency(provider));

    const describeCognitoUserPoolClient = new AwsCustomResource(this, 'DescribeCognitoUserPoolClient', {
      resourceType: 'Custom::DescribeCognitoUserPoolClient',
      onCreate: {
        region: Stack.of(this).region,
        service: 'CognitoIdentityServiceProvider',
        action: 'describeUserPoolClient',
        parameters: {
          UserPoolId: this.userPool.userPoolId,
          ClientId: this.userPoolClient.userPoolClientId
        },
        physicalResourceId: PhysicalResourceId.of(this.userPoolClient.userPoolClientId)
      },
      policy: AwsCustomResourcePolicy.fromSdkCalls({
        resources: [this.userPool.userPoolArn]
      }),
<<<<<<< HEAD
=======
      installLatestAwsSdk: true
>>>>>>> 9cffb304
    });

    const userPoolClientSecret = describeCognitoUserPoolClient.getResponseField(
      'UserPoolClient.ClientSecret'
    );

    this.cognitoDomain = this.userPoolDomain.baseUrl();
    this.userPoolId = this.userPool.userPoolId;
    this.userPoolClientId = this.userPoolClient.userPoolClientId;
    this.userPoolClientSecret = SecretValue.unsafePlainText(userPoolClientSecret);
  }
}<|MERGE_RESOLUTION|>--- conflicted
+++ resolved
@@ -3,11 +3,7 @@
  *  SPDX-License-Identifier: Apache-2.0
  */
 
-<<<<<<< HEAD
-import { CfnResource, Duration, SecretValue, Stack } from 'aws-cdk-lib';
-=======
-import { Duration, RemovalPolicy, SecretValue, Stack } from 'aws-cdk-lib';
->>>>>>> 9cffb304
+import { CfnResource, Duration, RemovalPolicy, SecretValue, Stack } from 'aws-cdk-lib';
 import {
   AccountRecovery,
   Mfa,
@@ -21,7 +17,7 @@
   UserPoolProps
 } from 'aws-cdk-lib/aws-cognito';
 import { AwsCustomResource, AwsCustomResourcePolicy, PhysicalResourceId } from 'aws-cdk-lib/custom-resources';
-import { Construct} from 'constructs';
+import { Construct } from 'constructs';
 import merge from 'lodash/merge';
 
 const userPoolDefaults: UserPoolProps = {
@@ -119,10 +115,14 @@
     const metadatanode = this.userPool.node.defaultChild as CfnResource;
     metadatanode.addMetadata('cfn_nag', {
       // eslint-disable-next-line @typescript-eslint/naming-convention
-      rules_to_suppress: [{
+      rules_to_suppress: [
+        {
           id: 'F78',
-          reason: 'By design. MFA is unecessary for this test environment. However, we encourage users to update this to best suit their organization\'s needs.'
-      }]});
+          reason:
+            "By design. MFA is unecessary for this test environment. However, we encourage users to update this to best suit their organization's needs."
+        }
+      ]
+    });
 
     this.userPoolDomain = new UserPoolDomain(this, 'WorkbenchUserPoolDomain', {
       userPool: this.userPool,
@@ -174,10 +174,7 @@
       policy: AwsCustomResourcePolicy.fromSdkCalls({
         resources: [this.userPool.userPoolArn]
       }),
-<<<<<<< HEAD
-=======
       installLatestAwsSdk: true
->>>>>>> 9cffb304
     });
 
     const userPoolClientSecret = describeCognitoUserPoolClient.getResponseField(
