/*
 *  Copyright Amazon.com, Inc. or its affiliates. All Rights Reserved.
 *  SPDX-License-Identifier: Apache-2.0
 */

import { Duration, RemovalPolicy, Stack } from 'aws-cdk-lib';
import { Template } from 'aws-cdk-lib/assertions';
import { AdvancedSecurityMode, Mfa, ProviderAttribute } from 'aws-cdk-lib/aws-cognito';
import {
  WorkbenchCognito,
  WorkbenchCognitoProps,
  WorkbenchUserPoolOidcIdentityProvider
} from './workbenchCognito';

describe('WorkbenchCognito tests', () => {
  it('correctly uses default values', () => {
    const workbenchCognitoProps: WorkbenchCognitoProps = {
      domainPrefix: 'test-domain',
      websiteUrls: ['https://www.example.com']
    };
    const stack = new Stack();
    new WorkbenchCognito(stack, 'TestWorkbenchCognito', workbenchCognitoProps);
    const template = Template.fromStack(stack);

    // User Pool
    template.resourceCountIs('AWS::Cognito::UserPool', 1);
    template.hasResourceProperties('AWS::Cognito::UserPool', {
      AccountRecoverySetting: {
        RecoveryMechanisms: [
          {
            Name: 'verified_email',
            Priority: 1
          }
        ]
      },
      AdminCreateUserConfig: {
        AllowAdminCreateUserOnly: true
      },
      AutoVerifiedAttributes: ['email'],
      MfaConfiguration: 'OPTIONAL',
      Schema: [
        {
          Mutable: true,
          Name: 'given_name',
          Required: true
        },
        {
          Mutable: true,
          Name: 'family_name',
          Required: true
        },
        {
          Mutable: true,
          Name: 'email',
          Required: true
        }
      ],
      UsernameAttributes: ['email'],
      UsernameConfiguration: {
        CaseSensitive: false
      },
      UserPoolAddOns: {
        AdvancedSecurityMode: 'ENFORCED'
      }
    });

    // User Pool Domain
    template.resourceCountIs('AWS::Cognito::UserPoolDomain', 1);
    template.hasResourceProperties('AWS::Cognito::UserPoolDomain', {
      Domain: workbenchCognitoProps.domainPrefix
    });

    // User Pool Client
    template.resourceCountIs('AWS::Cognito::UserPoolClient', 2);
    template.hasResourceProperties('AWS::Cognito::UserPoolClient', {
      AllowedOAuthFlows: ['code'],
      AllowedOAuthFlowsUserPoolClient: true,
      AllowedOAuthScopes: ['openid'],
      CallbackURLs: workbenchCognitoProps.websiteUrls,
      EnableTokenRevocation: true,
      GenerateSecret: true,
      LogoutURLs: workbenchCognitoProps.websiteUrls,
      PreventUserExistenceErrors: 'ENABLED',
      IdTokenValidity: 15,
      AccessTokenValidity: 15,
      RefreshTokenValidity: 10080,
      TokenValidityUnits: {
        IdToken: 'minutes',
        AccessToken: 'minutes',
        RefreshToken: 'minutes'
      },
<<<<<<< HEAD
      ExplicitAuthFlows: ['ALLOW_CUSTOM_AUTH', 'ALLOW_USER_SRP_AUTH', 'ALLOW_REFRESH_TOKEN_AUTH']
=======
      ExplicitAuthFlows: [
        'ALLOW_USER_PASSWORD_AUTH',
        'ALLOW_CUSTOM_AUTH',
        'ALLOW_USER_SRP_AUTH',
        'ALLOW_REFRESH_TOKEN_AUTH'
      ]
>>>>>>> 0b68cd5c
    });

    template.hasResourceProperties('AWS::Cognito::UserPoolClient', {
      AllowedOAuthFlows: ['code'],
      AllowedOAuthFlowsUserPoolClient: true,
      AllowedOAuthScopes: ['openid'],
      CallbackURLs: workbenchCognitoProps.websiteUrls,
      EnableTokenRevocation: true,
      GenerateSecret: true,
      LogoutURLs: workbenchCognitoProps.websiteUrls,
      PreventUserExistenceErrors: 'ENABLED',
      IdTokenValidity: 15,
      AccessTokenValidity: 15,
      RefreshTokenValidity: 10080,
      TokenValidityUnits: {
        IdToken: 'minutes',
        AccessToken: 'minutes',
        RefreshToken: 'minutes'
      },
      ExplicitAuthFlows: [
        'ALLOW_ADMIN_USER_PASSWORD_AUTH',
        'ALLOW_CUSTOM_AUTH',
        'ALLOW_USER_SRP_AUTH',
        'ALLOW_REFRESH_TOKEN_AUTH'
      ]
    });
  });

  it('correctly uses provided optional values', () => {
    const workbenchCognitoProps: WorkbenchCognitoProps = {
      domainPrefix: 'test-domain',
      websiteUrls: ['https://www.example.com'],
      userPoolName: 'Sample-User-Pool-Name',
      webUiUserPoolClientName: 'Sample-User-Pool-Client-Name-webUi',
      programmaticAccessUserPoolName: 'Sample-User-Pool-Client-Name-iTest',
      webUiUserPoolTokenValidity: {
        accessTokenValidity: Duration.minutes(5),
        idTokenValidity: Duration.hours(1),
        refreshTokenValidity: Duration.hours(24)
      },
      programmaticAccessUserPoolTokenValidity: {
        accessTokenValidity: Duration.minutes(10),
        idTokenValidity: Duration.hours(2),
        refreshTokenValidity: Duration.hours(48)
      },
      mfa: Mfa.REQUIRED,
      removalPolicy: RemovalPolicy.DESTROY,
      advancedSecurityMode: AdvancedSecurityMode.AUDIT
    };
    const stack = new Stack();
    new WorkbenchCognito(stack, 'TestWorkbenchCognito', workbenchCognitoProps);
    const template = Template.fromStack(stack);

    // User Pool
    template.resourceCountIs('AWS::Cognito::UserPool', 1);
    template.hasResourceProperties('AWS::Cognito::UserPool', {
      AccountRecoverySetting: {
        RecoveryMechanisms: [
          {
            Name: 'verified_email',
            Priority: 1
          }
        ]
      },
      AdminCreateUserConfig: {
        AllowAdminCreateUserOnly: true
      },
      AutoVerifiedAttributes: ['email'],
      MfaConfiguration: 'ON',
      Schema: [
        {
          Mutable: true,
          Name: 'given_name',
          Required: true
        },
        {
          Mutable: true,
          Name: 'family_name',
          Required: true
        },
        {
          Mutable: true,
          Name: 'email',
          Required: true
        }
      ],
      UsernameAttributes: ['email'],
      UsernameConfiguration: {
        CaseSensitive: false
      },
      UserPoolName: workbenchCognitoProps.userPoolName,
      UserPoolAddOns: {
        AdvancedSecurityMode: 'AUDIT'
      }
    });

    // test removal policy
    template.hasResource('AWS::Cognito::UserPool', {
      DeletionPolicy: 'Delete',
      UpdateReplacePolicy: 'Delete'
    });

    // User Pool Domain
    template.resourceCountIs('AWS::Cognito::UserPoolDomain', 1);
    template.hasResourceProperties('AWS::Cognito::UserPoolDomain', {
      Domain: workbenchCognitoProps.domainPrefix
    });

    // User Pool Client
    template.resourceCountIs('AWS::Cognito::UserPoolClient', 2);

    template.hasResourceProperties('AWS::Cognito::UserPoolClient', {
      AllowedOAuthFlows: ['code'],
      AllowedOAuthFlowsUserPoolClient: true,
      AllowedOAuthScopes: ['openid'],
      CallbackURLs: workbenchCognitoProps.websiteUrls,
      EnableTokenRevocation: true,
      GenerateSecret: true,
      LogoutURLs: workbenchCognitoProps.websiteUrls,
      PreventUserExistenceErrors: 'ENABLED',
      IdTokenValidity: 60,
      AccessTokenValidity: 5,
      RefreshTokenValidity: 1440,
      TokenValidityUnits: {
        IdToken: 'minutes',
        AccessToken: 'minutes',
        RefreshToken: 'minutes'
      },
      ExplicitAuthFlows: ['ALLOW_CUSTOM_AUTH', 'ALLOW_USER_SRP_AUTH', 'ALLOW_REFRESH_TOKEN_AUTH'],
      ClientName: workbenchCognitoProps.webUiUserPoolClientName
    });

    template.hasResourceProperties('AWS::Cognito::UserPoolClient', {
      AllowedOAuthFlows: ['code'],
      AllowedOAuthFlowsUserPoolClient: true,
      AllowedOAuthScopes: ['openid'],
      CallbackURLs: workbenchCognitoProps.websiteUrls,
      EnableTokenRevocation: true,
      GenerateSecret: true,
      LogoutURLs: workbenchCognitoProps.websiteUrls,
      PreventUserExistenceErrors: 'ENABLED',
      IdTokenValidity: 120,
      AccessTokenValidity: 10,
      RefreshTokenValidity: 2880,
      TokenValidityUnits: {
        IdToken: 'minutes',
        AccessToken: 'minutes',
        RefreshToken: 'minutes'
      },
      ExplicitAuthFlows: [
<<<<<<< HEAD
=======
        'ALLOW_USER_PASSWORD_AUTH',
        'ALLOW_CUSTOM_AUTH',
        'ALLOW_USER_SRP_AUTH',
        'ALLOW_REFRESH_TOKEN_AUTH'
      ],
      ClientName: workbenchCognitoProps.webUiUserPoolClientName
    });

    template.hasResourceProperties('AWS::Cognito::UserPoolClient', {
      AllowedOAuthFlows: ['code'],
      AllowedOAuthFlowsUserPoolClient: true,
      AllowedOAuthScopes: ['openid'],
      CallbackURLs: workbenchCognitoProps.websiteUrls,
      EnableTokenRevocation: true,
      GenerateSecret: true,
      LogoutURLs: workbenchCognitoProps.websiteUrls,
      PreventUserExistenceErrors: 'ENABLED',
      IdTokenValidity: 120,
      AccessTokenValidity: 10,
      RefreshTokenValidity: 2880,
      TokenValidityUnits: {
        IdToken: 'minutes',
        AccessToken: 'minutes',
        RefreshToken: 'minutes'
      },
      ExplicitAuthFlows: [
        'ALLOW_USER_PASSWORD_AUTH',
>>>>>>> 0b68cd5c
        'ALLOW_ADMIN_USER_PASSWORD_AUTH',
        'ALLOW_CUSTOM_AUTH',
        'ALLOW_USER_SRP_AUTH',
        'ALLOW_REFRESH_TOKEN_AUTH'
      ],
      ClientName: workbenchCognitoProps.programmaticAccessUserPoolName
    });
  });

  it('has the correct user pool idp properties when provided', () => {
    const oidcProvider1: WorkbenchUserPoolOidcIdentityProvider = {
      clientId: 'fake-id-1',
      clientSecret: 'fake-secret-1',
      issuerUrl: 'https://www.example-idp-1.com',
      name: 'test-provider-1',
      attributeMapping: {
        givenName: ProviderAttribute.other('given_name-1'),
        familyName: ProviderAttribute.other('family_name-1'),
        email: ProviderAttribute.other('email-1')
      }
    };
    const oidcProvider2: WorkbenchUserPoolOidcIdentityProvider = {
      clientId: 'fake-id-2',
      clientSecret: 'fake-secret-2',
      issuerUrl: 'https://www.example-idp-2.com',
      name: 'test-provider-2',
      attributeMapping: {
        givenName: ProviderAttribute.other('given_name-2'),
        familyName: ProviderAttribute.other('family_name-2'),
        email: ProviderAttribute.other('email-2')
      }
    };
    const workbenchCognitoProps: WorkbenchCognitoProps = {
      domainPrefix: 'test-domain',
      websiteUrls: ['https://www.example.com'],
      oidcIdentityProviders: [oidcProvider1, oidcProvider2]
    };
    const stack = new Stack();
    new WorkbenchCognito(stack, 'TestWorkbenchCognito', workbenchCognitoProps);
    const template = Template.fromStack(stack);

    template.resourceCountIs('AWS::Cognito::UserPoolIdentityProvider', 2);
    template.hasResourceProperties('AWS::Cognito::UserPoolIdentityProvider', {
      ProviderName: oidcProvider1.name,
      ProviderType: 'OIDC',
      AttributeMapping: {
        email: 'email-1',
        given_name: 'given_name-1',
        family_name: 'family_name-1'
      },
      ProviderDetails: {
        client_id: oidcProvider1.clientId,
        client_secret: oidcProvider1.clientSecret,
        authorize_scopes: 'openid profile email',
        // eslint-disable-next-line @typescript-eslint/naming-convention
        attributes_request_method: 'GET',
        oidc_issuer: oidcProvider1.issuerUrl
      }
    });
    template.hasResourceProperties('AWS::Cognito::UserPoolIdentityProvider', {
      ProviderName: oidcProvider2.name,
      ProviderType: 'OIDC',
      AttributeMapping: {
        email: 'email-2',
        given_name: 'given_name-2',
        family_name: 'family_name-2'
      },
      ProviderDetails: {
        client_id: oidcProvider2.clientId,
        client_secret: oidcProvider2.clientSecret,
        authorize_scopes: 'openid profile email',
        // eslint-disable-next-line @typescript-eslint/naming-convention
        attributes_request_method: 'GET',
        oidc_issuer: oidcProvider2.issuerUrl
      }
    });
  });
});<|MERGE_RESOLUTION|>--- conflicted
+++ resolved
@@ -89,16 +89,7 @@
         AccessToken: 'minutes',
         RefreshToken: 'minutes'
       },
-<<<<<<< HEAD
       ExplicitAuthFlows: ['ALLOW_CUSTOM_AUTH', 'ALLOW_USER_SRP_AUTH', 'ALLOW_REFRESH_TOKEN_AUTH']
-=======
-      ExplicitAuthFlows: [
-        'ALLOW_USER_PASSWORD_AUTH',
-        'ALLOW_CUSTOM_AUTH',
-        'ALLOW_USER_SRP_AUTH',
-        'ALLOW_REFRESH_TOKEN_AUTH'
-      ]
->>>>>>> 0b68cd5c
     });
 
     template.hasResourceProperties('AWS::Cognito::UserPoolClient', {
@@ -249,36 +240,7 @@
         RefreshToken: 'minutes'
       },
       ExplicitAuthFlows: [
-<<<<<<< HEAD
-=======
         'ALLOW_USER_PASSWORD_AUTH',
-        'ALLOW_CUSTOM_AUTH',
-        'ALLOW_USER_SRP_AUTH',
-        'ALLOW_REFRESH_TOKEN_AUTH'
-      ],
-      ClientName: workbenchCognitoProps.webUiUserPoolClientName
-    });
-
-    template.hasResourceProperties('AWS::Cognito::UserPoolClient', {
-      AllowedOAuthFlows: ['code'],
-      AllowedOAuthFlowsUserPoolClient: true,
-      AllowedOAuthScopes: ['openid'],
-      CallbackURLs: workbenchCognitoProps.websiteUrls,
-      EnableTokenRevocation: true,
-      GenerateSecret: true,
-      LogoutURLs: workbenchCognitoProps.websiteUrls,
-      PreventUserExistenceErrors: 'ENABLED',
-      IdTokenValidity: 120,
-      AccessTokenValidity: 10,
-      RefreshTokenValidity: 2880,
-      TokenValidityUnits: {
-        IdToken: 'minutes',
-        AccessToken: 'minutes',
-        RefreshToken: 'minutes'
-      },
-      ExplicitAuthFlows: [
-        'ALLOW_USER_PASSWORD_AUTH',
->>>>>>> 0b68cd5c
         'ALLOW_ADMIN_USER_PASSWORD_AUTH',
         'ALLOW_CUSTOM_AUTH',
         'ALLOW_USER_SRP_AUTH',
