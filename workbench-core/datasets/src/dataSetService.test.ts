/*
 *  Copyright Amazon.com, Inc. or its affiliates. All Rights Reserved.
 *  SPDX-License-Identifier: Apache-2.0
 */

jest.mock('@aws/workbench-core-audit');
jest.mock('@aws/workbench-core-authorization');
jest.mock('@aws/workbench-core-logging');
jest.mock('./dataSetMetadataPlugin');
jest.mock('./wbcDataSetsAuthorizationPlugin');

import { AuditService, BaseAuditPlugin, Writer } from '@aws/workbench-core-audit';
import {
  DDBDynamicAuthorizationPermissionsPlugin,
  DynamicAuthorizationService,
  WBCGroupManagementPlugin
} from '@aws/workbench-core-authorization';
import { AwsService, DynamoDBService } from '@aws/workbench-core-base';
import { LoggingService } from '@aws/workbench-core-logging';
import { CognitoUserManagementPlugin, UserManagementService } from '@aws/workbench-core-user-management';
import * as Boom from '@hapi/boom';
import { DataSet } from './dataSet';
import { DataSetService } from './dataSetService';
import { DdbDataSetMetadataPlugin } from './ddbDataSetMetadataPlugin';
import { DataSetHasEndpointError } from './errors/dataSetHasEndpointError';
import { NotAuthorizedError } from './errors/notAuthorizedError';
import { AddDataSetExternalEndpointResponse } from './models/addDataSetExternalEndpoint';
import { AddRemoveAccessPermissionRequest } from './models/addRemoveAccessPermissionRequest';
import { PermissionsResponse } from './models/permissionsResponse';
import { S3DataSetStoragePlugin } from './s3DataSetStoragePlugin';
import { WbcDataSetsAuthorizationPlugin } from './wbcDataSetsAuthorizationPlugin';

describe('DataSetService', () => {
  let writer: Writer;
  let audit: AuditService;
  let log: LoggingService;
  let aws: AwsService;
  let ddbService: DynamoDBService;
  let groupManagementPlugin: WBCGroupManagementPlugin;
  let permissionsPlugin: DDBDynamicAuthorizationPermissionsPlugin;
  let authzService: DynamicAuthorizationService;
  let metaPlugin: DdbDataSetMetadataPlugin;
  let authzPlugin: WbcDataSetsAuthorizationPlugin;
  let s3Plugin: S3DataSetStoragePlugin;
  let dataSetService: DataSetService;

  const mockDataSetId = 'sampleDataSetId';
  const mockInvalidId = 'Sample-Invalid-Id';
  const mockDataSetName = 'Sample-DataSet';
  const mockDataSetPath = 'sample-s3-prefix';
  const mockAwsAccountId = 'Sample-AWS-Account';
  const mockAwsBucketRegion = 'Sample-AWS-Bucket-Region';
  const mockDataSetStorageType = 'S3';
  const mockDataSetStorageName = 'S3-Bucket';
  const mockAccessPointName = 'Sample-Access-Point';
  const mockAccessPointAlias = `${mockAccessPointName}-s3alias`;
  const mockRoleArn = 'Sample-Role-Arn';
  const mockAlternateRoleArn = 'Another-Sample-Role-Arn';
  const mockExistingEndpointName = 'Sample-Existing-AP';
  const mockExistingEndpointId = 'Sample-Endpoint-Id';
  const mockNoRolesEndpointId = 'Sample-NoRoles-Endpoint-Id';
  const mockDataSetWithEndpointId = 'sampleDataSetWithEndpointId';
  const mockEndPointUrl = `s3://arn:s3:us-east-1:${mockAwsAccountId}:accesspoint/${mockAccessPointName}/${mockDataSetPath}/`;
  const mockDataSetObject = 'datasetObjectId';
  const mockPresignedSinglePartUploadURL = 'Sample-Presigned-Single-Part-Upload-Url';
  const mockUserId = 'sample-user-id';
  const mockAuthenticatedUser = {
    id: mockUserId,
    roles: []
  };

  const mockDataSetAddAccessParams: AddRemoveAccessPermissionRequest = {
    authenticatedUser: mockAuthenticatedUser,
    dataSetId: mockDataSetId,
    permission: {
      accessLevel: 'read-only',
      identityType: 'USER',
      identity: mockUserId
    }
  };
  const mockAddAccessResponse: PermissionsResponse = {
    data: {
      dataSetId: mockDataSetId,
      permissions: [
        {
          identity: mockUserId,
          identityType: 'USER',
          accessLevel: 'read-only'
        }
      ]
    }
  };

  beforeEach(() => {
    jest.resetAllMocks();
    expect.hasAssertions();

    writer = {
      prepare: jest.fn(),
      write: jest.fn()
    };
    audit = new AuditService(new BaseAuditPlugin(writer), true);
    aws = new AwsService({
      region: 'us-east-1',
      credentials: {
        accessKeyId: 'fakeKey',
        secretAccessKey: 'fakeSecret'
      }
    });
    ddbService = new DynamoDBService({ region: 'us-east-1', table: 'fakeTable' });
    groupManagementPlugin = new WBCGroupManagementPlugin({
      userManagementService: new UserManagementService(new CognitoUserManagementPlugin('fakeUserPool', aws)),
      ddbService: ddbService,
      userGroupKeyType: 'GROUP'
    });
    permissionsPlugin = new DDBDynamicAuthorizationPermissionsPlugin({
      dynamoDBService: ddbService
    });
    authzService = new DynamicAuthorizationService({
      groupManagementPlugin: groupManagementPlugin,
      dynamicAuthorizationPermissionsPlugin: permissionsPlugin,
      auditService: audit
    });
    authzPlugin = new WbcDataSetsAuthorizationPlugin(authzService);
    log = new LoggingService();
    metaPlugin = new DdbDataSetMetadataPlugin(aws, 'DS', 'EP');

    jest.spyOn(DdbDataSetMetadataPlugin.prototype, 'listDataSets').mockImplementation(async () => {
      return [
        {
          id: mockDataSetId,
          name: mockDataSetName,
          path: mockDataSetPath,
          awsAccountId: mockAwsAccountId,
          storageType: mockDataSetStorageType,
          storageName: mockDataSetStorageName
        }
      ];
    });
    jest
      .spyOn(DdbDataSetMetadataPlugin.prototype, 'getDataSetMetadata')
      .mockImplementation(async (id: string): Promise<DataSet> => {
        if (id === mockDataSetWithEndpointId) {
          return {
            id: mockDataSetWithEndpointId,
            name: mockDataSetName,
            path: mockDataSetPath,
            awsAccountId: mockAwsAccountId,
            storageType: mockDataSetStorageType,
            storageName: mockDataSetStorageName,
            externalEndpoints: [mockExistingEndpointName]
          };
        } else if (id === mockInvalidId) {
          throw Boom.notFound(`Could not find DataSet '${mockInvalidId}'.`);
        }
        return {
          id: mockDataSetId,
          name: mockDataSetName,
          path: mockDataSetPath,
          awsAccountId: mockAwsAccountId,
          storageType: mockDataSetStorageType,
          storageName: mockDataSetStorageName
        };
      });
    jest.spyOn(DdbDataSetMetadataPlugin.prototype, 'listDataSetObjects').mockImplementation(async () => {
      return [mockDataSetObject];
    });
    jest
      .spyOn(DdbDataSetMetadataPlugin.prototype, 'getDataSetObjectMetadata')
      .mockImplementation(async () => {
        return {
          id: mockDataSetId,
          name: mockDataSetName,
          path: mockDataSetPath,
          awsAccountId: mockAwsAccountId,
          storageType: mockDataSetStorageType,
          storageName: mockDataSetStorageName
        };
      });
    jest.spyOn(DdbDataSetMetadataPlugin.prototype, 'addDataSet').mockImplementation(async () => {
      return {
        id: mockDataSetId,
        name: mockDataSetName,
        path: mockDataSetPath,
        awsAccountId: mockAwsAccountId,
        storageType: mockDataSetStorageType,
        storageName: mockDataSetStorageName
      };
    });
    jest.spyOn(DdbDataSetMetadataPlugin.prototype, 'updateDataSet').mockImplementation(async () => {
      return {
        id: mockDataSetId,
        name: mockDataSetName,
        path: mockDataSetPath,
        awsAccountId: mockAwsAccountId,
        storageType: mockDataSetStorageType,
        storageName: mockDataSetStorageName,
        externalEndpoints: [mockAccessPointName]
      };
    });
    jest.spyOn(DdbDataSetMetadataPlugin.prototype, 'removeDataSet').mockImplementation(async () => {});
    jest
      .spyOn(DdbDataSetMetadataPlugin.prototype, 'getDataSetEndPointDetails')
      .mockImplementation(async (dataSetId: string, endPointId: string) => {
        if (endPointId === mockNoRolesEndpointId) {
          return {
            id: mockExistingEndpointId,
            name: mockExistingEndpointName,
            dataSetId: mockDataSetId,
            dataSetName: mockDataSetName,
            path: mockDataSetPath,
            endPointUrl: mockEndPointUrl,
            endPointAlias: mockAccessPointAlias
          };
        }
        return {
          id: mockExistingEndpointId,
          name: mockExistingEndpointName,
          dataSetId: mockDataSetId,
          dataSetName: mockDataSetName,
          path: mockDataSetPath,
          endPointUrl: mockEndPointUrl,
          endPointAlias: mockAccessPointAlias,
          allowedRoles: [mockRoleArn]
        };
      });
    jest.spyOn(DdbDataSetMetadataPlugin.prototype, 'addExternalEndpoint').mockImplementation(async () => {
      return {
        id: mockExistingEndpointId,
        name: mockExistingEndpointName,
        dataSetId: mockDataSetId,
        dataSetName: mockDataSetName,
        path: mockDataSetPath,
        endPointUrl: mockEndPointUrl,
        endPointAlias: mockAccessPointAlias,
        allowedRoles: [mockRoleArn]
      };
    });
    jest.spyOn(DdbDataSetMetadataPlugin.prototype, 'listEndpointsForDataSet').mockImplementation(async () => {
      return [
        {
          id: mockExistingEndpointId,
          name: mockExistingEndpointName,
          dataSetId: mockDataSetId,
          dataSetName: mockDataSetName,
          path: mockDataSetPath,
          endPointUrl: mockEndPointUrl,
          endPointAlias: mockAccessPointAlias,
          allowedRoles: [mockRoleArn]
        }
      ];
    });
    jest.spyOn(DdbDataSetMetadataPlugin.prototype, 'updateExternalEndpoint').mockImplementation(async () => {
      return {
        id: mockExistingEndpointId,
        name: mockExistingEndpointName,
        dataSetId: mockDataSetId,
        dataSetName: mockDataSetName,
        path: mockDataSetPath,
        endPointUrl: mockEndPointUrl,
        endPointAlias: mockAccessPointAlias,
        allowedRoles: [mockRoleArn, mockAlternateRoleArn]
      };
    });
    jest.spyOn(DdbDataSetMetadataPlugin.prototype, 'listStorageLocations').mockImplementation(async () => {
      return [
        {
          name: mockDataSetStorageName,
          awsAccountId: mockAwsAccountId,
          type: mockDataSetStorageType,
          region: mockAwsBucketRegion
        }
      ];
    });

    jest.spyOn(S3DataSetStoragePlugin.prototype, 'getStorageType').mockImplementation(() => {
      return mockDataSetStorageType;
    });
    jest.spyOn(S3DataSetStoragePlugin.prototype, 'createStorage').mockImplementation(async () => {
      return `s3://${mockDataSetStorageName}/${mockDataSetPath}/`;
    });
    jest.spyOn(S3DataSetStoragePlugin.prototype, 'importStorage').mockImplementation(async () => {
      return `s3://${mockDataSetStorageName}/${mockDataSetPath}/`;
    });
    jest.spyOn(S3DataSetStoragePlugin.prototype, 'addExternalEndpoint').mockImplementation(async () => {
      return {
        data: {
          connections: {
            endPointUrl: mockEndPointUrl,
            endPointAlias: mockAccessPointAlias
          }
        }
      };
    });
    jest.spyOn(S3DataSetStoragePlugin.prototype, 'removeExternalEndpoint').mockImplementation(async () => {});
    jest
      .spyOn(S3DataSetStoragePlugin.prototype, 'addRoleToExternalEndpoint')
      .mockImplementation(async () => {});
    jest
      .spyOn(S3DataSetStoragePlugin.prototype, 'removeRoleFromExternalEndpoint')
      .mockImplementation(async () => {});
    jest
      .spyOn(S3DataSetStoragePlugin.prototype, 'createPresignedUploadUrl')
      .mockImplementation(async () => mockPresignedSinglePartUploadURL);

    dataSetService = new DataSetService(audit, log, metaPlugin, authzPlugin);
    s3Plugin = new S3DataSetStoragePlugin(aws);

    jest
      .spyOn(WbcDataSetsAuthorizationPlugin.prototype, 'addAccessPermission')
      .mockImplementation(async () => mockAddAccessResponse);

    jest
<<<<<<< HEAD
      .spyOn(WbcDataSetsAuthorizationPlugin.prototype, 'removeAccessPermissions')
=======
      .spyOn(WbcDataSetsAuthorizationPlugin.prototype, 'getAccessPermissions')
      .mockImplementation(async () => mockAddAccessResponse);

    jest
      .spyOn(WbcDataSetsAuthorizationPlugin.prototype, 'getAllDataSetAccessPermissions')
>>>>>>> c6e1be6d
      .mockImplementation(async () => mockAddAccessResponse);
  });

  describe('constructor', () => {
    it('sets a private audit and log service', () => {
      const testService = new DataSetService(audit, log, metaPlugin, authzPlugin);

      expect(testService[`_audit`]).toBe(audit);
      expect(testService[`_log`]).toBe(log);
    });
  });

  describe('provisionDataset', () => {
    it('calls createStorage and addDataSet', async () => {
      await expect(
        dataSetService.provisionDataSet({
          name: mockDataSetName,
          storageName: mockDataSetStorageName,
          path: mockDataSetPath,
          awsAccountId: mockAwsAccountId,
          region: mockAwsBucketRegion,
          storageProvider: s3Plugin,
          authenticatedUser: mockAuthenticatedUser
        })
      ).resolves.toEqual({
        id: mockDataSetId,
        name: mockDataSetName,
        path: mockDataSetPath,
        storageName: mockDataSetStorageName,
        awsAccountId: mockAwsAccountId,
        storageType: mockDataSetStorageType
      });
      expect(metaPlugin.addDataSet).toBeCalledTimes(1);
      expect(s3Plugin.createStorage).toBeCalledTimes(1);
    });
  });

  describe('importDataset', () => {
    it('calls importStorage and addDataSet ', async () => {
      await expect(
        dataSetService.importDataSet({
          name: 'name',
          storageName: 'storageName',
          path: 'path',
          awsAccountId: 'accountId',
          region: 'bucketRegion',
          storageProvider: s3Plugin,
          authenticatedUser: mockAuthenticatedUser
        })
      ).resolves.toEqual({
        id: mockDataSetId,
        name: mockDataSetName,
        path: mockDataSetPath,
        storageName: mockDataSetStorageName,
        awsAccountId: mockAwsAccountId,
        storageType: mockDataSetStorageType
      });
      expect(metaPlugin.addDataSet).toBeCalledTimes(1);
      expect(s3Plugin.importStorage).toBeCalledTimes(1);
    });
  });

  describe('removeDataset', () => {
    it('returns nothing when the dataset is removed', async () => {
      await expect(
        dataSetService.removeDataSet(mockDataSetId, () => Promise.resolve(), mockAuthenticatedUser)
      ).resolves.not.toThrow();
    });

    it('throws when an external endpoint exists on the DataSet.', async () => {
      await expect(
        dataSetService.removeDataSet(
          mockDataSetWithEndpointId,
          () => Promise.resolve(),
          mockAuthenticatedUser
        )
      ).rejects.toThrow(
        new DataSetHasEndpointError(
          'External endpoints found on Dataset must be removed before DataSet can be removed.'
        )
      );
    });

    it('throws when preconditions are not met', async () => {
      await expect(
        dataSetService.removeDataSet(
          mockDataSetId,
          async () => {
            await Promise.reject(new Error('Preconditions are not met'));
          },
          mockAuthenticatedUser
        )
      ).rejects.toThrow('Preconditions are not met');
    });
  });

  describe('getDataSetMountObject', () => {
    it("throws when called with a name that doesn't exists.", async () => {
      await expect(
        dataSetService.getDataSetMountObject('name', 'endPointName', mockAuthenticatedUser)
      ).rejects.toThrow(new Error(`'endPointName' not found on DataSet 'name'.`));
    });

    it('returns endpoint attributes when called with a name that exists.', async () => {
      dataSetService.getDataSet = jest.fn(async () => {
        return {
          id: mockDataSetId,
          name: mockDataSetName,
          path: mockDataSetPath,
          externalEndpoints: [mockExistingEndpointId],
          awsAccountId: mockAwsAccountId,
          storageType: mockDataSetStorageType,
          storageName: mockDataSetStorageName
        };
      });

      dataSetService.getExternalEndPoint = jest.fn(async () => {
        return {
          id: mockExistingEndpointId,
          endPointAlias: 'sampleAlias',
          name: mockExistingEndpointName,
          path: mockDataSetPath,
          dataSetId: mockDataSetId,
          dataSetName: mockDataSetName,
          endPointUrl: 's3://sampleBucket'
        };
      });

      await expect(
        dataSetService.getDataSetMountObject(mockDataSetId, mockExistingEndpointId, mockAuthenticatedUser)
      ).resolves.toEqual({
        name: mockDataSetName,
        prefix: mockDataSetPath,
        bucket: 'sampleAlias',
        endpointId: mockExistingEndpointId
      });
    });

    it('throws error when called with a name that does not have an alias.', async () => {
      dataSetService.getDataSet = jest.fn(async () => {
        return {
          id: mockDataSetId,
          name: mockDataSetName,
          path: mockDataSetPath,
          externalEndpoints: [mockExistingEndpointId],
          awsAccountId: mockAwsAccountId,
          storageType: mockDataSetStorageType,
          storageName: mockDataSetStorageName
        };
      });

      dataSetService.getExternalEndPoint = jest.fn(async () => {
        return {
          id: mockExistingEndpointId,
          name: mockExistingEndpointName,
          path: mockDataSetPath,
          dataSetId: mockDataSetId,
          dataSetName: mockDataSetName,
          endPointUrl: ''
        };
      });

      await expect(
        dataSetService.getDataSetMountObject(mockDataSetId, mockExistingEndpointId, mockAuthenticatedUser)
      ).rejects.toThrow(new Error('Endpoint has missing information'));
    });

    it('throws error when called with a name that does not have an ID.', async () => {
      dataSetService.getDataSet = jest.fn(async () => {
        return {
          id: mockDataSetId,
          name: mockDataSetName,
          path: mockDataSetPath,
          externalEndpoints: [mockExistingEndpointId],
          awsAccountId: mockAwsAccountId,
          storageType: mockDataSetStorageType,
          storageName: mockDataSetStorageName
        };
      });

      dataSetService.getExternalEndPoint = jest.fn(async () => {
        return {
          name: mockExistingEndpointName,
          path: mockDataSetPath,
          dataSetId: mockDataSetId,
          dataSetName: mockDataSetName,
          endPointUrl: ''
        };
      });

      await expect(
        dataSetService.getDataSetMountObject(mockDataSetId, mockExistingEndpointId, mockAuthenticatedUser)
      ).rejects.toThrow(new Error('Endpoint has missing information'));
    });
  });

  describe('listDataSets', () => {
    it('returns an array of known DataSets.', async () => {
      await expect(dataSetService.listDataSets(mockAuthenticatedUser)).resolves.toEqual([
        {
          id: mockDataSetId,
          name: mockDataSetName,
          path: mockDataSetPath,
          awsAccountId: mockAwsAccountId,
          storageType: mockDataSetStorageType,
          storageName: mockDataSetStorageName
        }
      ]);
    });
  });

  describe('getDataSet', () => {
    it('returns a the details of a DataSet.', async () => {
      await expect(dataSetService.getDataSet(mockDataSetName, mockAuthenticatedUser)).resolves.toEqual({
        id: mockDataSetId,
        name: mockDataSetName,
        path: mockDataSetPath,
        awsAccountId: mockAwsAccountId,
        storageType: mockDataSetStorageType,
        storageName: mockDataSetStorageName
      });
    });
    it('throws when an invalid dataset Id is given.', async () => {
      try {
        await dataSetService.getDataSet(mockInvalidId, mockAuthenticatedUser);
      } catch (error) {
        expect(Boom.isBoom(error, 404)).toBe(true);
        expect(error.message).toBe(`Could not find DataSet '${mockInvalidId}'.`);
      }
    });
  });

  describe('addDataSetExternalEndpoint', () => {
    it('returns the mount string for the DataSet mount point', async () => {
      jest.spyOn(WbcDataSetsAuthorizationPlugin.prototype, 'getAccessPermissions').mockResolvedValue({
        data: {
          dataSetId: mockDataSetId,
          permissions: [{ identity: mockUserId, identityType: 'USER', accessLevel: 'read-only' }]
        }
      });
      await expect(
        dataSetService.addDataSetExternalEndpointForUser({
          dataSetId: mockDataSetId,
          externalEndpointName: mockAccessPointName,
          storageProvider: s3Plugin,
          userId: mockUserId,
          authenticatedUser: mockAuthenticatedUser,
          externalRoleName: mockRoleArn
        })
      ).resolves.toMatchObject<AddDataSetExternalEndpointResponse>({
        data: {
          mountObject: {
            name: mockDataSetName,
            bucket: mockAccessPointAlias,
            prefix: mockDataSetPath,
            endpointId: mockExistingEndpointId
          }
        }
      });
    });

    it('throws if the external endpoint already exists.', async () => {
      jest.spyOn(WbcDataSetsAuthorizationPlugin.prototype, 'getAccessPermissions').mockResolvedValue({
        data: {
          dataSetId: mockDataSetId,
          permissions: [{ identity: mockUserId, identityType: 'USER', accessLevel: 'read-write' }]
        }
      });
      let response;

      try {
        response = await dataSetService.addDataSetExternalEndpointForUser({
          dataSetId: mockDataSetWithEndpointId,
          externalEndpointName: mockExistingEndpointName,
          storageProvider: s3Plugin,
          userId: mockUserId,
          authenticatedUser: mockAuthenticatedUser,
          externalRoleName: mockRoleArn
        });
      } catch (err) {
        response = err;
      }
      expect(Boom.isBoom(response, 400)).toBe(true);
      expect(response.message).toEqual(
        `'${mockExistingEndpointName}' already exists in '${mockDataSetWithEndpointId}'.`
      );
    });

    it('throws if the subject doesnt have permission to access the dataset', async () => {
      jest
        .spyOn(WbcDataSetsAuthorizationPlugin.prototype, 'getAccessPermissions')
        .mockResolvedValue({ data: { dataSetId: mockDataSetId, permissions: [] } });

      await expect(
        dataSetService.addDataSetExternalEndpointForUser({
          dataSetId: mockDataSetWithEndpointId,
          externalEndpointName: mockExistingEndpointName,
          storageProvider: s3Plugin,
          userId: mockUserId,
          authenticatedUser: mockAuthenticatedUser,
          externalRoleName: mockRoleArn
        })
      ).rejects.toThrow(NotAuthorizedError);
    });
  });

  describe('removeDataSetExternalEndpoint', () => {
    it('returns nothing after removing DataSet mount point', async () => {
      await expect(
        dataSetService.removeDataSetExternalEndpoint(
          mockDataSetId,
          mockAccessPointName,
          s3Plugin,
          mockAuthenticatedUser
        )
      ).resolves.not.toThrow();
    });

    it('returns nothing if endpointId does not exist on dataset', async () => {
      dataSetService.getDataSet = jest.fn(async () => {
        return {
          id: mockDataSetId,
          name: mockDataSetName,
          path: mockDataSetPath,
          externalEndpoints: ['someOtherEndpoint'],
          awsAccountId: mockAwsAccountId,
          storageType: mockDataSetStorageType,
          storageName: mockDataSetStorageName
        };
      });

      await expect(
        dataSetService.removeDataSetExternalEndpoint(
          mockDataSetId,
          mockExistingEndpointId,
          s3Plugin,
          mockAuthenticatedUser
        )
      ).resolves.not.toThrow();
    });

    it('returns nothing if no endpointId exists on dataset', async () => {
      dataSetService.getDataSet = jest.fn(async () => {
        return {
          id: mockDataSetId,
          name: mockDataSetName,
          path: mockDataSetPath,
          externalEndpoints: [],
          awsAccountId: mockAwsAccountId,
          storageType: mockDataSetStorageType,
          storageName: mockDataSetStorageName
        };
      });

      await expect(
        dataSetService.removeDataSetExternalEndpoint(
          mockDataSetId,
          mockExistingEndpointId,
          s3Plugin,
          mockAuthenticatedUser
        )
      ).resolves.not.toThrow();
    });

    it('finishes successfully if endpointId exists on dataset', async () => {
      dataSetService.getDataSet = jest.fn(async () => {
        return {
          id: mockDataSetId,
          name: mockDataSetName,
          path: mockDataSetPath,
          externalEndpoints: [mockExistingEndpointId],
          awsAccountId: mockAwsAccountId,
          storageType: mockDataSetStorageType,
          storageName: mockDataSetStorageName
        };
      });
      s3Plugin.removeExternalEndpoint = jest.fn();

      await expect(
        dataSetService.removeDataSetExternalEndpoint(
          mockDataSetId,
          mockExistingEndpointId,
          s3Plugin,
          mockAuthenticatedUser
        )
      ).resolves.not.toThrow();
    });
  });

  describe('addRoleToExternalEndpoint', () => {
    it('no-op if the role has already been added to the endpoint.', async () => {
      await expect(
        dataSetService.addRoleToExternalEndpoint(
          mockDataSetId,
          mockExistingEndpointId,
          mockRoleArn,
          s3Plugin,
          mockAuthenticatedUser
        )
      ).resolves.toBeUndefined();
    });

    it('completes if given an unknown role arn.', async () => {
      await expect(
        dataSetService.addRoleToExternalEndpoint(
          mockDataSetId,
          mockExistingEndpointId,
          mockAlternateRoleArn,
          s3Plugin,
          mockAuthenticatedUser
        )
      ).resolves.toBeUndefined();
    });

    it('completes if given an existing endpoint with no stored roles', async () => {
      await expect(
        dataSetService.addRoleToExternalEndpoint(
          mockDataSetId,
          mockNoRolesEndpointId,
          mockRoleArn,
          s3Plugin,
          mockAuthenticatedUser
        )
      ).resolves.toBeUndefined();
    });
  });

  describe('listStorageLocations', () => {
    it('returns an array of known StorageLocations.', async () => {
      await expect(dataSetService.listStorageLocations(mockAuthenticatedUser)).resolves.toEqual([
        {
          name: mockDataSetStorageName,
          awsAccountId: mockAwsAccountId,
          type: mockDataSetStorageType,
          region: mockAwsBucketRegion
        }
      ]);
    });
  });

  describe('getSinglePartPresignedUrl', () => {
    it('returns a presigned URL.', async () => {
      const ttlSeconds = 3600;
      const fileName = 'test.txt';

      await expect(
        dataSetService.getPresignedSinglePartUploadUrl(
          mockDataSetId,
          fileName,
          ttlSeconds,
          s3Plugin,
          mockAuthenticatedUser
        )
      ).resolves.toEqual(mockPresignedSinglePartUploadURL);
    });
  });

  describe('addDataSetAccessPermissions', () => {
    it('returns access permissions added to a DataSet', async () => {
      await expect(
        dataSetService.addDataSetAccessPermissions(mockDataSetAddAccessParams)
      ).resolves.toStrictEqual(mockAddAccessResponse);
    });
    it('throws when the dataSet does not exist', async () => {
      const invalidAccessParams: AddRemoveAccessPermissionRequest = {
        ...mockDataSetAddAccessParams,
        dataSetId: mockInvalidId
      };
      try {
        await dataSetService.addDataSetAccessPermissions(invalidAccessParams);
      } catch (error) {
        expect(Boom.isBoom(error, 404)).toBe(true);
        expect(error.message).toBe(`Could not find DataSet '${mockInvalidId}'.`);
      }
    });
  });

<<<<<<< HEAD
  describe('removeDataSetAccessPermissions', () => {
    it('returns access permissions removed from a DataSet', async () => {
      await expect(
        dataSetService.removeDataSetAccessPermissions(mockDataSetAddAccessParams)
      ).resolves.toStrictEqual(mockAddAccessResponse);
    });
    it('throws when the dataSet does not exist', async () => {
      const invalidAccessParams: AddRemoveAccessPermissionRequest = {
        ...mockDataSetAddAccessParams,
        dataSetId: mockInvalidId
      };
      try {
        await dataSetService.removeDataSetAccessPermissions(invalidAccessParams);
=======
  describe('getDataSetAllAccessPermissions', () => {
    it('returns permssions on a dataset.', async () => {
      await expect(
        dataSetService.getAllDataSetAccessPermissions(mockDataSetId, mockAuthenticatedUser)
      ).resolves.toMatchObject(mockAddAccessResponse);
    });
    it('throws when an invalid dataset Id is given.', async () => {
      try {
        await dataSetService.getAllDataSetAccessPermissions(mockInvalidId, mockAuthenticatedUser);
      } catch (error) {
        expect(Boom.isBoom(error, 404)).toBe(true);
        expect(error.message).toBe(`Could not find DataSet '${mockInvalidId}'.`);
      }
    });
  });

  describe('getDataSetAccessPermissions', () => {
    it('returns permsissions for the user on the dataset', async () => {
      await expect(
        dataSetService.getDataSetAccessPermissions(
          {
            dataSetId: mockDataSetId,
            identity: mockUserId,
            identityType: 'USER'
          },
          mockAuthenticatedUser
        )
      ).resolves.toMatchObject(mockAddAccessResponse);
    });
    it('throws when an invalid dataset Id is given.', async () => {
      try {
        await dataSetService.getDataSetAccessPermissions(
          {
            dataSetId: mockInvalidId,
            identity: mockUserId,
            identityType: 'USER'
          },
          mockAuthenticatedUser
        );
>>>>>>> c6e1be6d
      } catch (error) {
        expect(Boom.isBoom(error, 404)).toBe(true);
        expect(error.message).toBe(`Could not find DataSet '${mockInvalidId}'.`);
      }
    });
  });
});<|MERGE_RESOLUTION|>--- conflicted
+++ resolved
@@ -311,15 +311,15 @@
       .mockImplementation(async () => mockAddAccessResponse);
 
     jest
-<<<<<<< HEAD
       .spyOn(WbcDataSetsAuthorizationPlugin.prototype, 'removeAccessPermissions')
-=======
+      .mockImplementation(async () => mockAddAccessResponse);
+
+    jest
       .spyOn(WbcDataSetsAuthorizationPlugin.prototype, 'getAccessPermissions')
       .mockImplementation(async () => mockAddAccessResponse);
 
     jest
       .spyOn(WbcDataSetsAuthorizationPlugin.prototype, 'getAllDataSetAccessPermissions')
->>>>>>> c6e1be6d
       .mockImplementation(async () => mockAddAccessResponse);
   });
 
@@ -797,21 +797,6 @@
     });
   });
 
-<<<<<<< HEAD
-  describe('removeDataSetAccessPermissions', () => {
-    it('returns access permissions removed from a DataSet', async () => {
-      await expect(
-        dataSetService.removeDataSetAccessPermissions(mockDataSetAddAccessParams)
-      ).resolves.toStrictEqual(mockAddAccessResponse);
-    });
-    it('throws when the dataSet does not exist', async () => {
-      const invalidAccessParams: AddRemoveAccessPermissionRequest = {
-        ...mockDataSetAddAccessParams,
-        dataSetId: mockInvalidId
-      };
-      try {
-        await dataSetService.removeDataSetAccessPermissions(invalidAccessParams);
-=======
   describe('getDataSetAllAccessPermissions', () => {
     it('returns permssions on a dataset.', async () => {
       await expect(
@@ -851,11 +836,30 @@
           },
           mockAuthenticatedUser
         );
->>>>>>> c6e1be6d
       } catch (error) {
         expect(Boom.isBoom(error, 404)).toBe(true);
         expect(error.message).toBe(`Could not find DataSet '${mockInvalidId}'.`);
       }
     });
   });
+
+  describe('removeDataSetAccessPermissions', () => {
+    it('returns access permissions removed from a DataSet', async () => {
+      await expect(
+        dataSetService.removeDataSetAccessPermissions(mockDataSetAddAccessParams)
+      ).resolves.toStrictEqual(mockAddAccessResponse);
+    });
+    it('throws when the dataSet does not exist', async () => {
+      const invalidAccessParams: AddRemoveAccessPermissionRequest = {
+        ...mockDataSetAddAccessParams,
+        dataSetId: mockInvalidId
+      };
+      try {
+        await dataSetService.removeDataSetAccessPermissions(invalidAccessParams);
+      } catch (error) {
+        expect(Boom.isBoom(error, 404)).toBe(true);
+        expect(error.message).toBe(`Could not find DataSet '${mockInvalidId}'.`);
+      }
+    });
+  });
 });