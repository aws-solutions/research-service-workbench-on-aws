--- conflicted
+++ resolved
@@ -21,13 +21,15 @@
       write: jest.fn()
     };
     audit = new AuditService(new BaseAuditPlugin(writer), true);
-
+    aws = new AwsService({
+      region: 'us-east-1',
+      credentials: {
+        accessKeyId: 'fakeKey',
+        secretAccessKey: 'fakeSecret'
+      }
+    });
     log = new LoggingService();
-    metaPlugin = new DdbDataSetMetadataPlugin(
-      { region: 'us-east-1', ddbTableName: 'DataSetsTable' },
-      'DS',
-      'endpointKeyId'
-    );
+    metaPlugin = new DdbDataSetMetadataPlugin(aws, 'DS', 'endpointKeyId');
   });
 
   describe('constructor', () => {
@@ -44,21 +46,7 @@
     let plugin: S3DataSetStoragePlugin;
 
     beforeEach(() => {
-<<<<<<< HEAD
       service = new DataSetService(audit, log, metaPlugin);
-      plugin = new S3DataSetStoragePlugin({
-        region: 'us-east-1',
-        kmsKeyArn: 'not an arn!'
-=======
-      service = new DataSetService(audit, log);
-      aws = new AwsService({
-        region: 'us-east-1',
-        credentials: {
-          accessKeyId: 'fakeKey',
-          secretAccessKey: 'fakeSecret'
-        }
->>>>>>> 51816abb
-      });
       const kmsKeyArn = 'not an arn!';
       plugin = new S3DataSetStoragePlugin(aws, kmsKeyArn);
     });
@@ -75,21 +63,7 @@
     let plugin: S3DataSetStoragePlugin;
 
     beforeEach(() => {
-<<<<<<< HEAD
       service = new DataSetService(audit, log, metaPlugin);
-      plugin = new S3DataSetStoragePlugin({
-        region: 'us-east-1',
-        kmsKeyArn: 'not an arn!'
-=======
-      service = new DataSetService(audit, log);
-      aws = new AwsService({
-        region: 'us-east-1',
-        credentials: {
-          accessKeyId: 'fakeKey',
-          secretAccessKey: 'fakeSecret'
-        }
->>>>>>> 51816abb
-      });
       const kmsKeyArn = 'not an arn!';
       plugin = new S3DataSetStoragePlugin(aws, kmsKeyArn);
     });
