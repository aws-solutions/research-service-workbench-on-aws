--- conflicted
+++ resolved
@@ -17,23 +17,16 @@
 } from '@aws/workbench-core-authorization';
 import { AwsService, DynamoDBService } from '@aws/workbench-core-base';
 import { LoggingService } from '@aws/workbench-core-logging';
-<<<<<<< HEAD
-=======
 import { CognitoUserManagementPlugin, UserManagementService } from '@aws/workbench-core-user-management';
->>>>>>> e30ed54d
 import * as Boom from '@hapi/boom';
 import { DataSet } from './dataSet';
 import { DataSetService } from './dataSetService';
 import { DdbDataSetMetadataPlugin } from './ddbDataSetMetadataPlugin';
 import { DataSetHasEndpointError } from './errors/dataSetHasEndpointError';
-<<<<<<< HEAD
-import { S3DataSetStoragePlugin } from './s3DataSetStoragePlugin';
-=======
 import { AddRemoveAccessPermissionRequest } from './models/addRemoveAccessPermissionRequest';
 import { PermissionsResponse } from './models/permissionsResponse';
 import { S3DataSetStoragePlugin } from './s3DataSetStoragePlugin';
 import { WbcDataSetsAuthorizationPlugin } from './wbcDataSetsAuthorizationPlugin';
->>>>>>> e30ed54d
 
 describe('DataSetService', () => {
   let writer: Writer;
@@ -68,8 +61,6 @@
   const mockEndPointUrl = `s3://arn:s3:us-east-1:${mockAwsAccountId}:accesspoint/${mockAccessPointName}/${mockDataSetPath}/`;
   const mockDataSetObject = 'datasetObjectId';
   const mockPresignedSinglePartUploadURL = 'Sample-Presigned-Single-Part-Upload-Url';
-<<<<<<< HEAD
-=======
   const mockUserId = 'sample-user-id';
   const mockAuthenticatedUser = {
     id: mockUserId,
@@ -97,7 +88,6 @@
       ]
     }
   };
->>>>>>> e30ed54d
 
   beforeEach(() => {
     jest.resetAllMocks();
@@ -304,8 +294,6 @@
     jest
       .spyOn(S3DataSetStoragePlugin.prototype, 'createPresignedUploadUrl')
       .mockImplementation(async () => mockPresignedSinglePartUploadURL);
-<<<<<<< HEAD
-=======
 
     dataSetService = new DataSetService(audit, log, metaPlugin, authzPlugin);
     s3Plugin = new S3DataSetStoragePlugin(aws);
@@ -313,7 +301,6 @@
     jest
       .spyOn(WbcDataSetsAuthorizationPlugin.prototype, 'addAccessPermission')
       .mockImplementation(async () => mockAddAccessResponse);
->>>>>>> e30ed54d
   });
 
   describe('constructor', () => {
@@ -328,22 +315,14 @@
   describe('provisionDataset', () => {
     it('calls createStorage and addDataSet', async () => {
       await expect(
-<<<<<<< HEAD
-        service.provisionDataSet({
-=======
         dataSetService.provisionDataSet({
->>>>>>> e30ed54d
           name: mockDataSetName,
           storageName: mockDataSetStorageName,
           path: mockDataSetPath,
           awsAccountId: mockAwsAccountId,
           region: mockAwsBucketRegion,
-<<<<<<< HEAD
-          storageProvider: plugin
-=======
           storageProvider: s3Plugin,
           authenticatedUser: mockAuthenticatedUser
->>>>>>> e30ed54d
         })
       ).resolves.toEqual({
         id: mockDataSetId,
@@ -361,22 +340,14 @@
   describe('importDataset', () => {
     it('calls importStorage and addDataSet ', async () => {
       await expect(
-<<<<<<< HEAD
-        service.importDataSet({
-=======
         dataSetService.importDataSet({
->>>>>>> e30ed54d
           name: 'name',
           storageName: 'storageName',
           path: 'path',
           awsAccountId: 'accountId',
           region: 'bucketRegion',
-<<<<<<< HEAD
-          storageProvider: plugin
-=======
           storageProvider: s3Plugin,
           authenticatedUser: mockAuthenticatedUser
->>>>>>> e30ed54d
         })
       ).resolves.toEqual({
         id: mockDataSetId,
@@ -412,25 +383,6 @@
       );
     });
 
-<<<<<<< HEAD
-    it('returns nothing when the dataset is removed', async () => {
-      await expect(service.removeDataSet(mockDataSetId, () => Promise.resolve())).resolves.not.toThrow();
-    });
-
-    it('throws when an external endpoint exists on the DataSet.', async () => {
-      await expect(service.removeDataSet(mockDataSetWithEndpointId, () => Promise.resolve())).rejects.toThrow(
-        new DataSetHasEndpointError(
-          'External endpoints found on Dataset must be removed before DataSet can be removed.'
-        )
-      );
-    });
-
-    it('throws when preconditions are not met', async () => {
-      await expect(
-        service.removeDataSet(mockDataSetId, async () => {
-          await Promise.reject(new Error('Preconditions are not met'));
-        })
-=======
     it('throws when preconditions are not met', async () => {
       await expect(
         dataSetService.removeDataSet(
@@ -440,7 +392,6 @@
           },
           mockAuthenticatedUser
         )
->>>>>>> e30ed54d
       ).rejects.toThrow('Preconditions are not met');
     });
   });
@@ -756,28 +707,11 @@
   });
 
   describe('getSinglePartPresignedUrl', () => {
-<<<<<<< HEAD
-    let service: DataSetService;
-    let plugin: S3DataSetStoragePlugin;
-
-    beforeEach(() => {
-      service = new DataSetService(audit, log, metaPlugin);
-      plugin = new S3DataSetStoragePlugin(aws);
-    });
-
-=======
->>>>>>> e30ed54d
     it('returns a presigned URL.', async () => {
       const ttlSeconds = 3600;
       const fileName = 'test.txt';
 
       await expect(
-<<<<<<< HEAD
-        service.getPresignedSinglePartUploadUrl(mockDataSetId, fileName, ttlSeconds, plugin)
-      ).resolves.toEqual(mockPresignedSinglePartUploadURL);
-    });
-  });
-=======
         dataSetService.getPresignedSinglePartUploadUrl(
           mockDataSetId,
           fileName,
@@ -808,5 +742,4 @@
       }
     });
   });
->>>>>>> e30ed54d
 });