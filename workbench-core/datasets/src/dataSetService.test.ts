--- conflicted
+++ resolved
@@ -11,6 +11,7 @@
 
 import { AuditService, BaseAuditPlugin, Writer } from '@aws/workbench-core-audit';
 import {
+  CASLAuthorizationPlugin,
   DDBDynamicAuthorizationPermissionsPlugin,
   DynamicAuthorizationService,
   WBCGroupManagementPlugin
@@ -18,17 +19,6 @@
 import { AwsService, DynamoDBService } from '@aws/workbench-core-base';
 import { LoggingService } from '@aws/workbench-core-logging';
 import { CognitoUserManagementPlugin, UserManagementService } from '@aws/workbench-core-user-management';
-<<<<<<< HEAD
-import * as Boom from '@hapi/boom';
-import { DataSet } from './dataSet';
-import { DataSetService } from './dataSetService';
-import { DdbDataSetMetadataPlugin } from './ddbDataSetMetadataPlugin';
-import { DataSetHasEndpointError } from './errors/dataSetHasEndpointError';
-import { NotAuthorizedError } from './errors/notAuthorizedError';
-import { AddDataSetExternalEndpointResponse } from './models/addDataSetExternalEndpoint';
-import { AddRemoveAccessPermissionRequest } from './models/addRemoveAccessPermissionRequest';
-import { PermissionsResponse } from './models/permissionsResponse';
-=======
 import { DataSetService } from './dataSetService';
 import { DdbDataSetMetadataPlugin } from './ddbDataSetMetadataPlugin';
 import { DataSetHasEndpointError } from './errors/dataSetHasEndpointError';
@@ -45,7 +35,6 @@
 import { GetDataSetMountPointResponse } from './models/getDataSetMountPoint';
 import { PermissionsResponse } from './models/permissionsResponse';
 import { StorageLocation } from './models/storageLocation';
->>>>>>> 49105824
 import { S3DataSetStoragePlugin } from './s3DataSetStoragePlugin';
 import { WbcDataSetsAuthorizationPlugin } from './wbcDataSetsAuthorizationPlugin';
 
@@ -57,6 +46,7 @@
   let ddbService: DynamoDBService;
   let groupManagementPlugin: WBCGroupManagementPlugin;
   let permissionsPlugin: DDBDynamicAuthorizationPermissionsPlugin;
+  let caslAuthorizationPlugin: CASLAuthorizationPlugin;
   let authzService: DynamicAuthorizationService;
   let metaPlugin: DdbDataSetMetadataPlugin;
   let authzPlugin: WbcDataSetsAuthorizationPlugin;
@@ -79,26 +69,17 @@
   const mockExistingEndpointId = 'Sample-Endpoint-Id';
   const mockNoRolesEndpointId = 'Sample-NoRoles-Endpoint-Id';
   const mockDataSetWithEndpointId = 'sampleDataSetWithEndpointId';
-<<<<<<< HEAD
-  const mockEndPointUrl = `s3://arn:s3:us-east-1:${mockAwsAccountId}:accesspoint/${mockAccessPointName}/${mockDataSetPath}/`;
-  const mockDataSetObject = 'datasetObjectId';
-  const mockPresignedSinglePartUploadURL = 'Sample-Presigned-Single-Part-Upload-Url';
-=======
   const mockEndpointUrl = `s3://arn:s3:us-east-1:${mockAwsAccountId}:accesspoint/${mockAccessPointName}/${mockDataSetPath}/`;
   const mockDataSetObject = 'datasetObjectId';
   const mockPresignedSinglePartUploadURL = 'Sample-Presigned-Single-Part-Upload-Url';
   const mockGroupId = 'Sample-Group-Id';
->>>>>>> 49105824
   const mockUserId = 'sample-user-id';
   const mockAuthenticatedUser = {
     id: mockUserId,
     roles: []
   };
-<<<<<<< HEAD
-=======
   const mockCreatedAt = new Date().toISOString();
   const mockReadOnlyAccessLevel: DataSetsAccessLevel = 'read-only';
->>>>>>> 49105824
 
   const mockDataSetAddAccessParams: AddRemoveAccessPermissionRequest = {
     authenticatedUser: mockAuthenticatedUser,
@@ -121,8 +102,6 @@
       ]
     }
   };
-<<<<<<< HEAD
-=======
   const mockReadOnlyUserPermission: DataSetPermission = {
     identity: mockUserId,
     identityType: 'USER',
@@ -138,7 +117,6 @@
     identityType: 'GROUP',
     accessLevel: 'read-write'
   };
->>>>>>> 49105824
 
   beforeEach(() => {
     jest.resetAllMocks();
@@ -165,10 +143,12 @@
     permissionsPlugin = new DDBDynamicAuthorizationPermissionsPlugin({
       dynamoDBService: ddbService
     });
+    caslAuthorizationPlugin = new CASLAuthorizationPlugin();
     authzService = new DynamicAuthorizationService({
       groupManagementPlugin: groupManagementPlugin,
       dynamicAuthorizationPermissionsPlugin: permissionsPlugin,
-      auditService: audit
+      auditService: audit,
+      authorizationPlugin: caslAuthorizationPlugin
     });
     authzPlugin = new WbcDataSetsAuthorizationPlugin(authzService);
     log = new LoggingService();
@@ -187,7 +167,6 @@
         }
       ];
     });
-<<<<<<< HEAD
     jest
       .spyOn(DdbDataSetMetadataPlugin.prototype, 'getDataSetMetadata')
       .mockImplementation(async (id: string): Promise<DataSet> => {
@@ -199,86 +178,13 @@
             awsAccountId: mockAwsAccountId,
             storageType: mockDataSetStorageType,
             storageName: mockDataSetStorageName,
-            externalEndpoints: [mockExistingEndpointName]
-          };
-        } else if (id === mockInvalidId) {
-          throw Boom.notFound(`Could not find DataSet '${mockInvalidId}'.`);
-        }
-        return {
-          id: mockDataSetId,
-          name: mockDataSetName,
-          path: mockDataSetPath,
-          awsAccountId: mockAwsAccountId,
-          storageType: mockDataSetStorageType,
-          storageName: mockDataSetStorageName
-        };
-      });
-    jest.spyOn(DdbDataSetMetadataPlugin.prototype, 'listDataSetObjects').mockImplementation(async () => {
-      return [mockDataSetObject];
-    });
-    jest
-      .spyOn(DdbDataSetMetadataPlugin.prototype, 'getDataSetObjectMetadata')
-      .mockImplementation(async () => {
-        return {
-          id: mockDataSetId,
-          name: mockDataSetName,
-          path: mockDataSetPath,
-          awsAccountId: mockAwsAccountId,
-          storageType: mockDataSetStorageType,
-          storageName: mockDataSetStorageName
-        };
-      });
-    jest.spyOn(DdbDataSetMetadataPlugin.prototype, 'addDataSet').mockImplementation(async () => {
-      return {
-        id: mockDataSetId,
-        name: mockDataSetName,
-        path: mockDataSetPath,
-        awsAccountId: mockAwsAccountId,
-        storageType: mockDataSetStorageType,
-        storageName: mockDataSetStorageName
-      };
-    });
-    jest.spyOn(DdbDataSetMetadataPlugin.prototype, 'updateDataSet').mockImplementation(async () => {
-      return {
-        id: mockDataSetId,
-        name: mockDataSetName,
-        path: mockDataSetPath,
-        awsAccountId: mockAwsAccountId,
-        storageType: mockDataSetStorageType,
-        storageName: mockDataSetStorageName,
-        externalEndpoints: [mockAccessPointName]
-      };
-    });
-    jest.spyOn(DdbDataSetMetadataPlugin.prototype, 'removeDataSet').mockImplementation(async () => {});
-=======
->>>>>>> 49105824
-    jest
-      .spyOn(DdbDataSetMetadataPlugin.prototype, 'getDataSetEndPointDetails')
-      .mockImplementation(async (dataSetId: string, endPointId: string) => {
-        if (endPointId === mockNoRolesEndpointId) {
-          return {
-            id: mockExistingEndpointId,
-            name: mockExistingEndpointName,
-            dataSetId: mockDataSetId,
-            dataSetName: mockDataSetName,
-            path: mockDataSetPath,
-<<<<<<< HEAD
-            endPointUrl: mockEndPointUrl,
-            endPointAlias: mockAccessPointAlias
-=======
-            awsAccountId: mockAwsAccountId,
-            storageType: mockDataSetStorageType,
-            storageName: mockDataSetStorageName,
             externalEndpoints: [mockExistingEndpointName],
             createdAt: mockCreatedAt
->>>>>>> 49105824
           };
         } else if (id === mockInvalidId) {
           throw new DataSetNotFoundError(`Could not find DataSet '${mockInvalidId}'.`);
         }
         return {
-<<<<<<< HEAD
-=======
           id: mockDataSetId,
           name: mockDataSetName,
           path: mockDataSetPath,
@@ -344,7 +250,6 @@
           };
         }
         return {
->>>>>>> 49105824
           id: mockExistingEndpointId,
           name: mockExistingEndpointName,
           dataSetId: mockDataSetId,
@@ -379,17 +284,11 @@
           dataSetId: mockDataSetId,
           dataSetName: mockDataSetName,
           path: mockDataSetPath,
-<<<<<<< HEAD
-          endPointUrl: mockEndPointUrl,
-          endPointAlias: mockAccessPointAlias,
-          allowedRoles: [mockRoleArn]
-=======
           endPointUrl: mockEndpointUrl,
           endPointAlias: mockAccessPointAlias,
           allowedRoles: [mockRoleArn],
           createdAt: mockCreatedAt,
           accessLevel: mockReadOnlyAccessLevel
->>>>>>> 49105824
         }
       ];
     });
@@ -431,11 +330,7 @@
       return {
         data: {
           connections: {
-<<<<<<< HEAD
-            endPointUrl: mockEndPointUrl,
-=======
             endPointUrl: mockEndpointUrl,
->>>>>>> 49105824
             endPointAlias: mockAccessPointAlias
           }
         }
@@ -458,8 +353,6 @@
     jest
       .spyOn(WbcDataSetsAuthorizationPlugin.prototype, 'addAccessPermission')
       .mockImplementation(async () => mockAddAccessResponse);
-<<<<<<< HEAD
-=======
 
     jest
       .spyOn(WbcDataSetsAuthorizationPlugin.prototype, 'removeAccessPermissions')
@@ -472,7 +365,6 @@
     jest
       .spyOn(WbcDataSetsAuthorizationPlugin.prototype, 'getAllDataSetAccessPermissions')
       .mockImplementation(async () => mockAddAccessResponse);
->>>>>>> 49105824
   });
 
   describe('constructor', () => {
@@ -496,11 +388,7 @@
           storageProvider: s3Plugin,
           authenticatedUser: mockAuthenticatedUser
         })
-<<<<<<< HEAD
-      ).resolves.toEqual({
-=======
       ).resolves.toMatchObject<DataSet>({
->>>>>>> 49105824
         id: mockDataSetId,
         name: mockDataSetName,
         path: mockDataSetPath,
@@ -513,8 +401,6 @@
       expect(metaPlugin.addDataSet).toBeCalledTimes(1);
       expect(s3Plugin.createStorage).toBeCalledTimes(1);
     });
-<<<<<<< HEAD
-=======
     it('can add the authenticated user as read-only if there are no other permissions requested.', async () => {
       await expect(
         dataSetService.provisionDataSet({
@@ -653,7 +539,6 @@
       ).rejects.toThrow(Error);
       expect(authzPlugin.addAccessPermission).not.toHaveBeenCalled();
     });
->>>>>>> 49105824
   });
 
   describe('importDataset', () => {
@@ -668,11 +553,7 @@
           storageProvider: s3Plugin,
           authenticatedUser: mockAuthenticatedUser
         })
-<<<<<<< HEAD
-      ).resolves.toEqual({
-=======
       ).resolves.toMatchObject<DataSet>({
->>>>>>> 49105824
         id: mockDataSetId,
         name: mockDataSetName,
         path: mockDataSetPath,
@@ -685,49 +566,6 @@
       expect(metaPlugin.addDataSet).toBeCalledTimes(1);
       expect(s3Plugin.importStorage).toBeCalledTimes(1);
     });
-<<<<<<< HEAD
-  });
-
-  describe('removeDataset', () => {
-    it('returns nothing when the dataset is removed', async () => {
-      await expect(
-        dataSetService.removeDataSet(mockDataSetId, () => Promise.resolve(), mockAuthenticatedUser)
-      ).resolves.not.toThrow();
-    });
-
-    it('throws when an external endpoint exists on the DataSet.', async () => {
-      await expect(
-        dataSetService.removeDataSet(
-          mockDataSetWithEndpointId,
-          () => Promise.resolve(),
-          mockAuthenticatedUser
-        )
-      ).rejects.toThrow(
-        new DataSetHasEndpointError(
-          'External endpoints found on Dataset must be removed before DataSet can be removed.'
-        )
-      );
-    });
-
-    it('throws when preconditions are not met', async () => {
-      await expect(
-        dataSetService.removeDataSet(
-          mockDataSetId,
-          async () => {
-            await Promise.reject(new Error('Preconditions are not met'));
-          },
-          mockAuthenticatedUser
-        )
-      ).rejects.toThrow('Preconditions are not met');
-    });
-  });
-
-  describe('getDataSetMountObject', () => {
-    it("throws when called with a name that doesn't exists.", async () => {
-      await expect(
-        dataSetService.getDataSetMountObject('name', 'endPointName', mockAuthenticatedUser)
-      ).rejects.toThrow(new Error(`'endPointName' not found on DataSet 'name'.`));
-=======
     it('generates an audit event when an error is thrown', async () => {
       jest
         .spyOn(DdbDataSetMetadataPlugin.prototype, 'addDataSet')
@@ -821,7 +659,6 @@
           'External endpoints found on Dataset must be removed before DataSet can be removed.'
         )
       );
->>>>>>> 49105824
     });
     it('throws when preconditions are not met', async () => {
       await expect(
@@ -841,12 +678,7 @@
     it('returns endpoint attributes when called by an authenticated user with user permissions on the dataset.', async () => {
       dataSetService.getDataSet = jest.fn();
 
-<<<<<<< HEAD
-    it('returns endpoint attributes when called with a name that exists.', async () => {
-      dataSetService.getDataSet = jest.fn(async () => {
-=======
       dataSetService.getExternalEndPoint = jest.fn(async () => {
->>>>>>> 49105824
         return {
           id: mockExistingEndpointId,
           endPointAlias: mockAccessPointAlias,
@@ -879,8 +711,6 @@
     it('returns endpoint attributes when called by an authenticated user with group permissions on the dataset.', async () => {
       dataSetService.getDataSet = jest.fn();
 
-<<<<<<< HEAD
-=======
       jest
         .spyOn(WbcDataSetsAuthorizationPlugin.prototype, 'getAccessPermissions')
         .mockImplementation(async () => ({
@@ -890,7 +720,6 @@
           }
         }));
 
->>>>>>> 49105824
       dataSetService.getExternalEndPoint = jest.fn(async () => {
         return {
           id: mockExistingEndpointId,
@@ -906,29 +735,6 @@
       });
 
       await expect(
-<<<<<<< HEAD
-        dataSetService.getDataSetMountObject(mockDataSetId, mockExistingEndpointId, mockAuthenticatedUser)
-      ).resolves.toEqual({
-        name: mockDataSetName,
-        prefix: mockDataSetPath,
-        bucket: 'sampleAlias',
-        endpointId: mockExistingEndpointId
-      });
-    });
-
-    it('throws error when called with a name that does not have an alias.', async () => {
-      dataSetService.getDataSet = jest.fn(async () => {
-        return {
-          id: mockDataSetId,
-          name: mockDataSetName,
-          path: mockDataSetPath,
-          externalEndpoints: [mockExistingEndpointId],
-          awsAccountId: mockAwsAccountId,
-          storageType: mockDataSetStorageType,
-          storageName: mockDataSetStorageName
-        };
-      });
-=======
         dataSetService.getDataSetMountObject({
           dataSetId: mockDataSetId,
           endpointId: mockExistingEndpointId,
@@ -948,7 +754,6 @@
 
     it('throws DataSetNotFoundError when the provided dataset id does not exist.', async () => {
       dataSetService.getDataSet = jest.fn().mockRejectedValueOnce(new DataSetNotFoundError());
->>>>>>> 49105824
 
       dataSetService.getExternalEndPoint = jest.fn(async () => {
         return {
@@ -972,15 +777,6 @@
       ).rejects.toThrow(DataSetNotFoundError);
     });
 
-<<<<<<< HEAD
-      await expect(
-        dataSetService.getDataSetMountObject(mockDataSetId, mockExistingEndpointId, mockAuthenticatedUser)
-      ).rejects.toThrow(new Error('Endpoint has missing information'));
-    });
-
-    it('throws error when called with a name that does not have an ID.', async () => {
-      dataSetService.getDataSet = jest.fn(async () => {
-=======
     it('throws EndpointNotFoundError when the provided endpoint id does not exist.', async () => {
       dataSetService.getDataSet = jest.fn();
 
@@ -1005,7 +801,6 @@
       dataSetService.getDataSet = jest.fn();
 
       dataSetService.getExternalEndPoint = jest.fn(async () => {
->>>>>>> 49105824
         return {
           id: mockExistingEndpointId,
           name: mockExistingEndpointName,
@@ -1051,27 +846,18 @@
       });
 
       await expect(
-<<<<<<< HEAD
-        dataSetService.getDataSetMountObject(mockDataSetId, mockExistingEndpointId, mockAuthenticatedUser)
-      ).rejects.toThrow(new Error('Endpoint has missing information'));
-=======
         dataSetService.getDataSetMountObject({
           dataSetId: mockDataSetId,
           endpointId: mockExistingEndpointId,
           authenticatedUser: mockAuthenticatedUser
         })
       ).rejects.toThrow(NotAuthorizedError);
->>>>>>> 49105824
     });
   });
 
   describe('listDataSets', () => {
     it('returns an array of known DataSets.', async () => {
-<<<<<<< HEAD
-      await expect(dataSetService.listDataSets(mockAuthenticatedUser)).resolves.toEqual([
-=======
       await expect(dataSetService.listDataSets(mockAuthenticatedUser)).resolves.toMatchObject<DataSet[]>([
->>>>>>> 49105824
         {
           id: mockDataSetId,
           name: mockDataSetName,
@@ -1083,8 +869,6 @@
         }
       ]);
     });
-<<<<<<< HEAD
-=======
     it('generates an audit event when an error is thrown', async () => {
       jest
         .spyOn(DdbDataSetMetadataPlugin.prototype, 'listDataSets')
@@ -1095,18 +879,13 @@
       );
       expect(audit.write).toHaveBeenCalledTimes(1);
     });
->>>>>>> 49105824
   });
 
   describe('getDataSet', () => {
     it('returns a the details of a DataSet.', async () => {
-<<<<<<< HEAD
-      await expect(dataSetService.getDataSet(mockDataSetName, mockAuthenticatedUser)).resolves.toEqual({
-=======
       await expect(
         dataSetService.getDataSet(mockDataSetName, mockAuthenticatedUser)
       ).resolves.toMatchObject<DataSet>({
->>>>>>> 49105824
         id: mockDataSetId,
         name: mockDataSetName,
         path: mockDataSetPath,
@@ -1121,28 +900,6 @@
       try {
         await dataSetService.getDataSet(mockInvalidId, mockAuthenticatedUser);
       } catch (error) {
-<<<<<<< HEAD
-        expect(Boom.isBoom(error, 404)).toBe(true);
-        expect(error.message).toBe(`Could not find DataSet '${mockInvalidId}'.`);
-      }
-    });
-  });
-
-  describe('addDataSetExternalEndpoint', () => {
-    it('returns the mount string for the DataSet mount point', async () => {
-      jest.spyOn(WbcDataSetsAuthorizationPlugin.prototype, 'getAccessPermissions').mockResolvedValue({
-        data: {
-          dataSetId: mockDataSetId,
-          permissions: [{ identity: mockUserId, identityType: 'USER', accessLevel: 'read-only' }]
-        }
-      });
-      await expect(
-        dataSetService.addDataSetExternalEndpointForUser({
-          dataSetId: mockDataSetId,
-          externalEndpointName: mockAccessPointName,
-          storageProvider: s3Plugin,
-          userId: mockUserId,
-=======
         expect(isDataSetNotFoundError(error)).toBe(true);
         expect(error.message).toBe(`Could not find DataSet '${mockInvalidId}'.`);
         expect(audit.write).toHaveBeenCalledTimes(1);
@@ -1191,7 +948,6 @@
           externalEndpointName: mockAccessPointName,
           storageProvider: s3Plugin,
           groupId: mockGroupId,
->>>>>>> 49105824
           authenticatedUser: mockAuthenticatedUser,
           externalRoleName: mockRoleArn
         })
@@ -1211,29 +967,6 @@
       jest.spyOn(WbcDataSetsAuthorizationPlugin.prototype, 'getAccessPermissions').mockResolvedValue({
         data: {
           dataSetId: mockDataSetId,
-<<<<<<< HEAD
-          permissions: [{ identity: mockUserId, identityType: 'USER', accessLevel: 'read-write' }]
-        }
-      });
-      let response;
-
-      try {
-        response = await dataSetService.addDataSetExternalEndpointForUser({
-          dataSetId: mockDataSetWithEndpointId,
-          externalEndpointName: mockExistingEndpointName,
-          storageProvider: s3Plugin,
-          userId: mockUserId,
-          authenticatedUser: mockAuthenticatedUser,
-          externalRoleName: mockRoleArn
-        });
-      } catch (err) {
-        response = err;
-      }
-      expect(Boom.isBoom(response, 400)).toBe(true);
-      expect(response.message).toEqual(
-        `'${mockExistingEndpointName}' already exists in '${mockDataSetWithEndpointId}'.`
-      );
-=======
           permissions: [{ identity: mockGroupId, identityType: 'GROUP', accessLevel: 'read-write' }]
         }
       });
@@ -1268,16 +1001,9 @@
           externalRoleName: mockRoleArn
         })
       ).rejects.toThrow(NotAuthorizedError);
->>>>>>> 49105824
-    });
-
-<<<<<<< HEAD
-    it('throws if the subject doesnt have permission to access the dataset', async () => {
-      jest
-        .spyOn(WbcDataSetsAuthorizationPlugin.prototype, 'getAccessPermissions')
-        .mockResolvedValue({ data: { dataSetId: mockDataSetId, permissions: [] } });
-
-=======
+    });
+  });
+
   describe('addDataSetExternalEndpointForUser', () => {
     it('returns the mount object for the DataSet mount point', async () => {
       jest.spyOn(WbcDataSetsAuthorizationPlugin.prototype, 'getAccessPermissions').mockResolvedValue({
@@ -1319,7 +1045,6 @@
         .spyOn(S3DataSetStoragePlugin.prototype, 'addExternalEndpoint')
         .mockRejectedValueOnce(new EndpointExistsError());
 
->>>>>>> 49105824
       await expect(
         dataSetService.addDataSetExternalEndpointForUser({
           dataSetId: mockDataSetWithEndpointId,
@@ -1329,26 +1054,9 @@
           authenticatedUser: mockAuthenticatedUser,
           externalRoleName: mockRoleArn
         })
-<<<<<<< HEAD
-      ).rejects.toThrow(NotAuthorizedError);
-=======
       ).rejects.toThrow(EndpointExistsError);
->>>>>>> 49105824
-    });
-  });
-
-<<<<<<< HEAD
-  describe('removeDataSetExternalEndpoint', () => {
-    it('returns nothing after removing DataSet mount point', async () => {
-      await expect(
-        dataSetService.removeDataSetExternalEndpoint(
-          mockDataSetId,
-          mockAccessPointName,
-          s3Plugin,
-          mockAuthenticatedUser
-        )
-      ).resolves.not.toThrow();
-=======
+    });
+
     it('throws if the subject does not have permission to access the dataset', async () => {
       jest
         .spyOn(WbcDataSetsAuthorizationPlugin.prototype, 'getAccessPermissions')
@@ -1365,16 +1073,11 @@
         })
       ).rejects.toThrow(NotAuthorizedError);
       expect(audit.write).toHaveBeenCalledTimes(2);
->>>>>>> 49105824
-    });
-  });
-
-<<<<<<< HEAD
-    it('returns nothing if endpointId does not exist on dataset', async () => {
-=======
+    });
+  });
+
   describe('removeDataSetExternalEndpoint', () => {
     it('returns nothing after removing DataSet mount point', async () => {
->>>>>>> 49105824
       dataSetService.getDataSet = jest.fn(async () => {
         return {
           id: mockDataSetId,
@@ -1441,11 +1144,7 @@
       ).rejects.toThrow(DataSetNotFoundError);
     });
 
-<<<<<<< HEAD
-    it('returns nothing if no endpointId exists on dataset', async () => {
-=======
     it('throws EndpointNotFoundError if endpointId does not exist on dataset', async () => {
->>>>>>> 49105824
       dataSetService.getDataSet = jest.fn(async () => {
         return {
           id: mockDataSetId,
@@ -1479,17 +1178,10 @@
           s3Plugin,
           mockAuthenticatedUser
         )
-<<<<<<< HEAD
-      ).resolves.not.toThrow();
-    });
-
-    it('finishes successfully if endpointId exists on dataset', async () => {
-=======
       ).rejects.toThrow(EndpointNotFoundError);
     });
 
     it('throws EndpointNotFoundError if the dataset has no external endpoints', async () => {
->>>>>>> 49105824
       dataSetService.getDataSet = jest.fn(async () => {
         return {
           id: mockDataSetId,
@@ -1514,10 +1206,6 @@
           accessLevel: mockReadOnlyAccessLevel
         };
       });
-<<<<<<< HEAD
-      s3Plugin.removeExternalEndpoint = jest.fn();
-=======
->>>>>>> 49105824
 
       await expect(
         dataSetService.removeDataSetExternalEndpoint(
@@ -1526,11 +1214,7 @@
           s3Plugin,
           mockAuthenticatedUser
         )
-<<<<<<< HEAD
-      ).resolves.not.toThrow();
-=======
       ).rejects.toThrow(EndpointNotFoundError);
->>>>>>> 49105824
     });
   });
 
@@ -1546,7 +1230,6 @@
         )
       ).resolves.toBeUndefined();
     });
-<<<<<<< HEAD
 
     it('completes if given an unknown role arn.', async () => {
       await expect(
@@ -1570,121 +1253,6 @@
           mockAuthenticatedUser
         )
       ).resolves.toBeUndefined();
-    });
-  });
-
-  describe('listStorageLocations', () => {
-    it('returns an array of known StorageLocations.', async () => {
-      await expect(dataSetService.listStorageLocations(mockAuthenticatedUser)).resolves.toEqual([
-        {
-          name: mockDataSetStorageName,
-          awsAccountId: mockAwsAccountId,
-          type: mockDataSetStorageType,
-          region: mockAwsBucketRegion
-        }
-      ]);
-    });
-  });
-
-  describe('getSinglePartPresignedUrl', () => {
-    it('returns a presigned URL.', async () => {
-      const ttlSeconds = 3600;
-      const fileName = 'test.txt';
-
-      await expect(
-        dataSetService.getPresignedSinglePartUploadUrl(
-          mockDataSetId,
-          fileName,
-          ttlSeconds,
-          s3Plugin,
-          mockAuthenticatedUser
-        )
-      ).resolves.toEqual(mockPresignedSinglePartUploadURL);
-    });
-  });
-
-  describe('addDataSetAccessPermissions', () => {
-    it('returns access permissions added to a DataSet', async () => {
-      await expect(
-        dataSetService.addDataSetAccessPermissions(mockDataSetAddAccessParams)
-      ).resolves.toStrictEqual(mockAddAccessResponse);
-    });
-    it('throws when the dataSet does not exist', async () => {
-      const invalidAccessParams: AddRemoveAccessPermissionRequest = {
-        ...mockDataSetAddAccessParams,
-        dataSetId: mockInvalidId
-      };
-      try {
-        await dataSetService.addDataSetAccessPermissions(invalidAccessParams);
-      } catch (error) {
-        expect(Boom.isBoom(error, 404)).toBe(true);
-        expect(error.message).toBe(`Could not find DataSet '${mockInvalidId}'.`);
-      }
-    });
-  });
-
-  describe('listStorageLocations', () => {
-    let service: DataSetService;
-
-    beforeEach(() => {
-      service = new DataSetService(audit, log, metaPlugin, authzPlugin);
-    });
-
-    it('returns an array of known StorageLocations.', async () => {
-      await expect(service.listStorageLocations({ id: 'sampleUserId', roles: ['Admin'] })).resolves.toEqual([
-        {
-          name: mockDataSetStorageName,
-          awsAccountId: mockAwsAccountId,
-          type: mockDataSetStorageType,
-          region: mockAwsBucketRegion
-        }
-      ]);
-    });
-  });
-
-  describe('getSinglePartPresignedUrl', () => {
-    let service: DataSetService;
-    let plugin: S3DataSetStoragePlugin;
-
-    beforeEach(() => {
-      service = new DataSetService(audit, log, metaPlugin, authzPlugin);
-      plugin = new S3DataSetStoragePlugin(aws);
-    });
-
-    it('returns a presigned URL.', async () => {
-      const ttlSeconds = 3600;
-=======
->>>>>>> 49105824
-
-      await expect(
-<<<<<<< HEAD
-        service.getPresignedSinglePartUploadUrl(mockDataSetId, 'sampleFileName', ttlSeconds, plugin, {
-          id: 'sampleUserId',
-          roles: ['Admin']
-        })
-      ).resolves.toEqual(mockPresignedSinglePartUploadURL);
-=======
-        dataSetService.addRoleToExternalEndpoint(
-          mockDataSetId,
-          mockExistingEndpointId,
-          mockAlternateRoleArn,
-          s3Plugin,
-          mockAuthenticatedUser
-        )
-      ).resolves.toBeUndefined();
-    });
-
-    it('completes if given an existing endpoint with no stored roles', async () => {
-      await expect(
-        dataSetService.addRoleToExternalEndpoint(
-          mockDataSetId,
-          mockNoRolesEndpointId,
-          mockRoleArn,
-          s3Plugin,
-          mockAuthenticatedUser
-        )
-      ).resolves.toBeUndefined();
->>>>>>> 49105824
     });
 
     it('generates an audit event when an error is thrown', async () => {
