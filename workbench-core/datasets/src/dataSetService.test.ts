/*
 *  Copyright Amazon.com, Inc. or its affiliates. All Rights Reserved.
 *  SPDX-License-Identifier: Apache-2.0
 */

jest.mock('@aws/workbench-core-audit');
jest.mock('@aws/workbench-core-authorization');
jest.mock('@aws/workbench-core-logging');
jest.mock('./dataSetMetadataPlugin');
jest.mock('./wbcDataSetsAuthorizationPlugin');

import { AuditService, BaseAuditPlugin, Writer } from '@aws/workbench-core-audit';
import {
  DDBDynamicAuthorizationPermissionsPlugin,
  DynamicAuthorizationService,
  WBCGroupManagementPlugin
} from '@aws/workbench-core-authorization';
import { AwsService, DynamoDBService } from '@aws/workbench-core-base';
import { LoggingService } from '@aws/workbench-core-logging';
import { CognitoUserManagementPlugin, UserManagementService } from '@aws/workbench-core-user-management';
import { DataSetService } from './dataSetService';
import { DdbDataSetMetadataPlugin } from './ddbDataSetMetadataPlugin';
import { DataSetHasEndpointError } from './errors/dataSetHasEndpointError';
import { DataSetNotFoundError, isDataSetNotFoundError } from './errors/dataSetNotFoundError';
import { EndpointExistsError } from './errors/endpointExistsError';
import { EndpointNotFoundError } from './errors/endpointNotFoundError';
import { NotAuthorizedError } from './errors/notAuthorizedError';
import { AddDataSetExternalEndpointResponse } from './models/addDataSetExternalEndpoint';
import { AddRemoveAccessPermissionRequest } from './models/addRemoveAccessPermissionRequest';
import { DataSet } from './models/dataSet';
import { DataSetPermission } from './models/dataSetPermission';
import { DataSetsAccessLevel } from './models/dataSetsAccessLevel';
import { ExternalEndpoint } from './models/externalEndpoint';
import { GetDataSetMountPointResponse } from './models/getDataSetMountPoint';
import { PermissionsResponse } from './models/permissionsResponse';
import { StorageLocation } from './models/storageLocation';
import { S3DataSetStoragePlugin } from './s3DataSetStoragePlugin';
import { WbcDataSetsAuthorizationPlugin } from './wbcDataSetsAuthorizationPlugin';

describe('DataSetService', () => {
  let writer: Writer;
  let audit: AuditService;
  let log: LoggingService;
  let aws: AwsService;
  let ddbService: DynamoDBService;
  let groupManagementPlugin: WBCGroupManagementPlugin;
  let permissionsPlugin: DDBDynamicAuthorizationPermissionsPlugin;
  let authzService: DynamicAuthorizationService;
  let metaPlugin: DdbDataSetMetadataPlugin;
  let authzPlugin: WbcDataSetsAuthorizationPlugin;
  let s3Plugin: S3DataSetStoragePlugin;
  let dataSetService: DataSetService;

  const mockDataSetId = 'sampleDataSetId';
  const mockInvalidId = 'Sample-Invalid-Id';
  const mockDataSetName = 'Sample-DataSet';
  const mockDataSetPath = 'sample-s3-prefix';
  const mockAwsAccountId = 'Sample-AWS-Account';
  const mockAwsBucketRegion = 'Sample-AWS-Bucket-Region';
  const mockDataSetStorageType = 'S3';
  const mockDataSetStorageName = 'S3-Bucket';
  const mockAccessPointName = 'Sample-Access-Point';
  const mockAccessPointAlias = `${mockAccessPointName}-s3alias`;
  const mockRoleArn = 'Sample-Role-Arn';
  const mockAlternateRoleArn = 'Another-Sample-Role-Arn';
  const mockExistingEndpointName = 'Sample-Existing-AP';
  const mockExistingEndpointId = 'Sample-Endpoint-Id';
  const mockNoRolesEndpointId = 'Sample-NoRoles-Endpoint-Id';
  const mockDataSetWithEndpointId = 'sampleDataSetWithEndpointId';
  const mockEndpointUrl = `s3://arn:s3:us-east-1:${mockAwsAccountId}:accesspoint/${mockAccessPointName}/${mockDataSetPath}/`;
  const mockDataSetObject = 'datasetObjectId';
  const mockPresignedSinglePartUploadURL = 'Sample-Presigned-Single-Part-Upload-Url';
  const mockGroupId = 'Sample-Group-Id';
  const mockUserId = 'sample-user-id';
  const mockAuthenticatedUser = {
    id: mockUserId,
    roles: []
  };
  const mockCreatedAt = new Date().toISOString();
  const mockReadOnlyAccessLevel: DataSetsAccessLevel = 'read-only';

  const mockDataSetAddAccessParams: AddRemoveAccessPermissionRequest = {
    authenticatedUser: mockAuthenticatedUser,
    dataSetId: mockDataSetId,
    permission: {
      accessLevel: 'read-only',
      identityType: 'USER',
      identity: mockUserId
    }
  };
  const mockAddAccessResponse: PermissionsResponse = {
    data: {
      dataSetId: mockDataSetId,
      permissions: [
        {
          identity: mockUserId,
          identityType: 'USER',
          accessLevel: 'read-only'
        }
      ]
    }
  };
  const mockReadOnlyUserPermission: DataSetPermission = {
    identity: mockUserId,
    identityType: 'USER',
    accessLevel: 'read-only'
  };
  const mockReadWriteUserPermission: DataSetPermission = {
    identity: mockUserId,
    identityType: 'USER',
    accessLevel: 'read-write'
  };
  const mockReadWriteGroupPermission: DataSetPermission = {
    identity: mockGroupId,
    identityType: 'GROUP',
    accessLevel: 'read-write'
  };

  beforeEach(() => {
    jest.resetAllMocks();
    expect.hasAssertions();

    writer = {
      prepare: jest.fn(),
      write: jest.fn()
    };
    audit = new AuditService(new BaseAuditPlugin(writer), true);
    aws = new AwsService({
      region: 'us-east-1',
      credentials: {
        accessKeyId: 'fakeKey',
        secretAccessKey: 'fakeSecret'
      }
    });
    ddbService = new DynamoDBService({ region: 'us-east-1', table: 'fakeTable' });
    groupManagementPlugin = new WBCGroupManagementPlugin({
      userManagementService: new UserManagementService(new CognitoUserManagementPlugin('fakeUserPool', aws)),
      ddbService: ddbService,
      userGroupKeyType: 'GROUP'
    });
    permissionsPlugin = new DDBDynamicAuthorizationPermissionsPlugin({
      dynamoDBService: ddbService
    });
    authzService = new DynamicAuthorizationService({
      groupManagementPlugin: groupManagementPlugin,
      dynamicAuthorizationPermissionsPlugin: permissionsPlugin,
      auditService: audit
    });
    authzPlugin = new WbcDataSetsAuthorizationPlugin(authzService);
    log = new LoggingService();
    metaPlugin = new DdbDataSetMetadataPlugin(aws, 'DS', 'EP');

    jest.spyOn(DdbDataSetMetadataPlugin.prototype, 'listDataSets').mockImplementation(async () => {
      return [
        {
          id: mockDataSetId,
          name: mockDataSetName,
          path: mockDataSetPath,
          awsAccountId: mockAwsAccountId,
          storageType: mockDataSetStorageType,
          storageName: mockDataSetStorageName,
          createdAt: mockCreatedAt
        }
      ];
    });
    jest
      .spyOn(DdbDataSetMetadataPlugin.prototype, 'getDataSetMetadata')
      .mockImplementation(async (id: string): Promise<DataSet> => {
        if (id === mockDataSetWithEndpointId) {
          return {
            id: mockDataSetWithEndpointId,
            name: mockDataSetName,
            path: mockDataSetPath,
            awsAccountId: mockAwsAccountId,
            storageType: mockDataSetStorageType,
            storageName: mockDataSetStorageName,
            externalEndpoints: [mockExistingEndpointName],
            createdAt: mockCreatedAt
          };
        } else if (id === mockInvalidId) {
          throw new DataSetNotFoundError(`Could not find DataSet '${mockInvalidId}'.`);
        }
        return {
          id: mockDataSetId,
          name: mockDataSetName,
          path: mockDataSetPath,
          awsAccountId: mockAwsAccountId,
          storageType: mockDataSetStorageType,
          storageName: mockDataSetStorageName,
          createdAt: mockCreatedAt
        };
      });
    jest.spyOn(DdbDataSetMetadataPlugin.prototype, 'listDataSetObjects').mockImplementation(async () => {
      return [mockDataSetObject];
    });
    jest
      .spyOn(DdbDataSetMetadataPlugin.prototype, 'getDataSetObjectMetadata')
      .mockImplementation(async () => {
        return {
          id: mockDataSetId,
          name: mockDataSetName,
          path: mockDataSetPath,
          awsAccountId: mockAwsAccountId,
          storageType: mockDataSetStorageType,
          storageName: mockDataSetStorageName
        };
      });
    jest.spyOn(DdbDataSetMetadataPlugin.prototype, 'addDataSet').mockImplementation(async () => {
      return {
        id: mockDataSetId,
        name: mockDataSetName,
        path: mockDataSetPath,
        awsAccountId: mockAwsAccountId,
        storageType: mockDataSetStorageType,
        storageName: mockDataSetStorageName,
        createdAt: mockCreatedAt
      };
    });
    jest.spyOn(DdbDataSetMetadataPlugin.prototype, 'updateDataSet').mockImplementation(async () => {
      return {
        id: mockDataSetId,
        name: mockDataSetName,
        path: mockDataSetPath,
        awsAccountId: mockAwsAccountId,
        storageType: mockDataSetStorageType,
        storageName: mockDataSetStorageName,
        externalEndpoints: [mockAccessPointName],
        createdAt: mockCreatedAt
      };
    });
    jest.spyOn(DdbDataSetMetadataPlugin.prototype, 'removeDataSet').mockImplementation(async () => {});
    jest
      .spyOn(DdbDataSetMetadataPlugin.prototype, 'getDataSetEndPointDetails')
      .mockImplementation(async (dataSetId: string, endpointId: string) => {
        if (endpointId === mockNoRolesEndpointId) {
          return {
            id: mockExistingEndpointId,
            name: mockExistingEndpointName,
            dataSetId: mockDataSetId,
            dataSetName: mockDataSetName,
            path: mockDataSetPath,
            endPointUrl: mockEndpointUrl,
            endPointAlias: mockAccessPointAlias,
            createdAt: mockCreatedAt,
            accessLevel: mockReadOnlyAccessLevel
          };
        }
        return {
          id: mockExistingEndpointId,
          name: mockExistingEndpointName,
          dataSetId: mockDataSetId,
          dataSetName: mockDataSetName,
          path: mockDataSetPath,
          endPointUrl: mockEndpointUrl,
          endPointAlias: mockAccessPointAlias,
          allowedRoles: [mockRoleArn],
          createdAt: mockCreatedAt,
          accessLevel: mockReadOnlyAccessLevel
        };
      });
    jest.spyOn(DdbDataSetMetadataPlugin.prototype, 'addExternalEndpoint').mockImplementation(async () => {
      return {
        id: mockExistingEndpointId,
        name: mockExistingEndpointName,
        dataSetId: mockDataSetId,
        dataSetName: mockDataSetName,
        path: mockDataSetPath,
        endPointUrl: mockEndpointUrl,
        endPointAlias: mockAccessPointAlias,
        allowedRoles: [mockRoleArn],
        createdAt: mockCreatedAt,
        accessLevel: mockReadOnlyAccessLevel
      };
    });
    jest.spyOn(DdbDataSetMetadataPlugin.prototype, 'listEndpointsForDataSet').mockImplementation(async () => {
      return [
        {
          id: mockExistingEndpointId,
          name: mockExistingEndpointName,
          dataSetId: mockDataSetId,
          dataSetName: mockDataSetName,
          path: mockDataSetPath,
          endPointUrl: mockEndpointUrl,
          endPointAlias: mockAccessPointAlias,
          allowedRoles: [mockRoleArn],
          createdAt: mockCreatedAt,
          accessLevel: mockReadOnlyAccessLevel
        }
      ];
    });
    jest.spyOn(DdbDataSetMetadataPlugin.prototype, 'updateExternalEndpoint').mockImplementation(async () => {
      return {
        id: mockExistingEndpointId,
        name: mockExistingEndpointName,
        dataSetId: mockDataSetId,
        dataSetName: mockDataSetName,
        path: mockDataSetPath,
        endPointUrl: mockEndpointUrl,
        endPointAlias: mockAccessPointAlias,
        allowedRoles: [mockRoleArn, mockAlternateRoleArn],
        createdAt: mockCreatedAt,
        accessLevel: mockReadOnlyAccessLevel
      };
    });
    jest.spyOn(DdbDataSetMetadataPlugin.prototype, 'listStorageLocations').mockImplementation(async () => {
      return [
        {
          name: mockDataSetStorageName,
          awsAccountId: mockAwsAccountId,
          type: mockDataSetStorageType,
          region: mockAwsBucketRegion
        }
      ];
    });

    jest.spyOn(S3DataSetStoragePlugin.prototype, 'getStorageType').mockImplementation(() => {
      return mockDataSetStorageType;
    });
    jest.spyOn(S3DataSetStoragePlugin.prototype, 'createStorage').mockImplementation(async () => {
      return `s3://${mockDataSetStorageName}/${mockDataSetPath}/`;
    });
    jest.spyOn(S3DataSetStoragePlugin.prototype, 'importStorage').mockImplementation(async () => {
      return `s3://${mockDataSetStorageName}/${mockDataSetPath}/`;
    });
    jest.spyOn(S3DataSetStoragePlugin.prototype, 'addExternalEndpoint').mockImplementation(async () => {
      return {
        data: {
          connections: {
            endPointUrl: mockEndpointUrl,
            endPointAlias: mockAccessPointAlias
          }
        }
      };
    });
    jest.spyOn(S3DataSetStoragePlugin.prototype, 'removeExternalEndpoint').mockImplementation(async () => {});
    jest
      .spyOn(S3DataSetStoragePlugin.prototype, 'addRoleToExternalEndpoint')
      .mockImplementation(async () => {});
    jest
      .spyOn(S3DataSetStoragePlugin.prototype, 'removeRoleFromExternalEndpoint')
      .mockImplementation(async () => {});
    jest
      .spyOn(S3DataSetStoragePlugin.prototype, 'createPresignedUploadUrl')
      .mockImplementation(async () => mockPresignedSinglePartUploadURL);

    dataSetService = new DataSetService(audit, log, metaPlugin, authzPlugin);
    s3Plugin = new S3DataSetStoragePlugin(aws);

    jest
      .spyOn(WbcDataSetsAuthorizationPlugin.prototype, 'addAccessPermission')
      .mockImplementation(async () => mockAddAccessResponse);

    jest
      .spyOn(WbcDataSetsAuthorizationPlugin.prototype, 'removeAccessPermissions')
      .mockImplementation(async () => mockAddAccessResponse);

    jest
      .spyOn(WbcDataSetsAuthorizationPlugin.prototype, 'getAccessPermissions')
      .mockImplementation(async () => mockAddAccessResponse);

    jest
      .spyOn(WbcDataSetsAuthorizationPlugin.prototype, 'getAllDataSetAccessPermissions')
      .mockImplementation(async () => mockAddAccessResponse);
  });

  describe('constructor', () => {
    it('sets a private audit and log service', () => {
      const testService = new DataSetService(audit, log, metaPlugin, authzPlugin);

      expect(testService[`_audit`]).toBe(audit);
      expect(testService[`_log`]).toBe(log);
    });
  });

  describe('provisionDataset', () => {
    it('calls createStorage and addDataSet', async () => {
      await expect(
        dataSetService.provisionDataSet({
          name: mockDataSetName,
          storageName: mockDataSetStorageName,
          path: mockDataSetPath,
          awsAccountId: mockAwsAccountId,
          region: mockAwsBucketRegion,
          storageProvider: s3Plugin,
          authenticatedUser: mockAuthenticatedUser
        })
      ).resolves.toMatchObject<DataSet>({
        id: mockDataSetId,
        name: mockDataSetName,
        path: mockDataSetPath,
        storageName: mockDataSetStorageName,
        awsAccountId: mockAwsAccountId,
        storageType: mockDataSetStorageType,
        createdAt: mockCreatedAt,
        permissions: [mockReadOnlyUserPermission]
      });
      expect(metaPlugin.addDataSet).toBeCalledTimes(1);
      expect(s3Plugin.createStorage).toBeCalledTimes(1);
    });
    it('can add the authenticated user as read-only if there are no other permissions requested.', async () => {
      await expect(
        dataSetService.provisionDataSet({
          name: mockDataSetName,
          storageName: mockDataSetStorageName,
          path: mockDataSetPath,
          awsAccountId: mockAwsAccountId,
          region: mockAwsBucketRegion,
          storageProvider: s3Plugin,
          authenticatedUser: mockAuthenticatedUser
        })
      ).resolves.toMatchObject<DataSet>({
        id: mockDataSetId,
        createdAt: mockCreatedAt,
        name: mockDataSetName,
        path: mockDataSetPath,
        storageName: mockDataSetStorageName,
        awsAccountId: mockAwsAccountId,
        storageType: mockDataSetStorageType,
        permissions: [mockReadOnlyUserPermission]
      });
      expect(authzPlugin.addAccessPermission).toBeCalledWith({
        authenticatedUser: mockAuthenticatedUser,
        dataSetId: mockDataSetId,
        permission: [mockReadOnlyUserPermission]
      });
    });
    it('does not add the authenticated user twice if included in the permissions request.', async () => {
      jest
        .spyOn(WbcDataSetsAuthorizationPlugin.prototype, 'addAccessPermission')
        .mockImplementationOnce(async () => {
          return {
            data: {
              dataSetId: mockDataSetId,
              permissions: [mockReadWriteUserPermission]
            }
          };
        });
      await expect(
        dataSetService.provisionDataSet({
          name: mockDataSetName,
          storageName: mockDataSetStorageName,
          path: mockDataSetPath,
          awsAccountId: mockAwsAccountId,
          region: mockAwsBucketRegion,
          storageProvider: s3Plugin,
          authenticatedUser: mockAuthenticatedUser,
          permissions: [mockReadWriteUserPermission]
        })
      ).resolves.toMatchObject<DataSet>({
        id: mockDataSetId,
        createdAt: mockCreatedAt,
        name: mockDataSetName,
        path: mockDataSetPath,
        storageName: mockDataSetStorageName,
        awsAccountId: mockAwsAccountId,
        storageType: mockDataSetStorageType,
        permissions: [mockReadWriteUserPermission]
      });
      expect(authzPlugin.addAccessPermission).toBeCalledWith({
        authenticatedUser: mockAuthenticatedUser,
        dataSetId: mockDataSetId,
        permission: [mockReadWriteUserPermission]
      });
    });
    it('can add the authenticated user as read-only if there are other permissions requested.', async () => {
      jest
        .spyOn(WbcDataSetsAuthorizationPlugin.prototype, 'addAccessPermission')
        .mockImplementationOnce(async () => {
          return {
            data: {
              dataSetId: mockDataSetId,
              permissions: [mockReadWriteGroupPermission, mockReadOnlyUserPermission]
            }
          };
        });
      await expect(
        dataSetService.provisionDataSet({
          name: mockDataSetName,
          storageName: mockDataSetStorageName,
          path: mockDataSetPath,
          awsAccountId: mockAwsAccountId,
          region: mockAwsBucketRegion,
          storageProvider: s3Plugin,
          authenticatedUser: mockAuthenticatedUser,
          permissions: [mockReadWriteGroupPermission, mockReadOnlyUserPermission]
        })
      ).resolves.toMatchObject<DataSet>({
        id: mockDataSetId,
        createdAt: mockCreatedAt,
        name: mockDataSetName,
        path: mockDataSetPath,
        storageName: mockDataSetStorageName,
        awsAccountId: mockAwsAccountId,
        storageType: mockDataSetStorageType,
        permissions: [mockReadWriteGroupPermission, mockReadOnlyUserPermission]
      });
      expect(authzPlugin.addAccessPermission).toBeCalledWith({
        authenticatedUser: mockAuthenticatedUser,
        dataSetId: mockDataSetId,
        permission: [mockReadWriteGroupPermission, mockReadOnlyUserPermission]
      });
    });
    it('generates an audit event when an error is thrown', async () => {
      jest
        .spyOn(DdbDataSetMetadataPlugin.prototype, 'addDataSet')
        .mockRejectedValueOnce(new Error('intentional test error'));

      await expect(
        dataSetService.provisionDataSet({
          name: mockDataSetName,
          storageName: mockDataSetStorageName,
          path: mockDataSetPath,
          awsAccountId: mockAwsAccountId,
          region: mockAwsBucketRegion,
          storageProvider: s3Plugin,
          authenticatedUser: mockAuthenticatedUser
        })
      ).rejects.toThrowError(new Error('intentional test error'));
      expect(audit.write).toHaveBeenCalledTimes(1);
    });
    it('does not update permissions if creation fails.', async () => {
      jest
        .spyOn(DdbDataSetMetadataPlugin.prototype, 'addDataSet')
        .mockRejectedValueOnce(new Error('intentional test error'));
      await expect(
        dataSetService.provisionDataSet({
          name: mockDataSetName,
          storageName: mockDataSetStorageName,
          path: mockDataSetPath,
          awsAccountId: mockAwsAccountId,
          region: mockAwsBucketRegion,
          storageProvider: s3Plugin,
          authenticatedUser: mockAuthenticatedUser
        })
      ).rejects.toThrow(Error);
      expect(authzPlugin.addAccessPermission).not.toHaveBeenCalled();
    });
  });

  describe('importDataset', () => {
    it('calls importStorage and addDataSet ', async () => {
      await expect(
        dataSetService.importDataSet({
          name: 'name',
          storageName: 'storageName',
          path: 'path',
          awsAccountId: 'accountId',
          region: 'bucketRegion',
          storageProvider: s3Plugin,
          authenticatedUser: mockAuthenticatedUser
        })
      ).resolves.toMatchObject<DataSet>({
        id: mockDataSetId,
        name: mockDataSetName,
        path: mockDataSetPath,
        storageName: mockDataSetStorageName,
        awsAccountId: mockAwsAccountId,
        storageType: mockDataSetStorageType,
        createdAt: mockCreatedAt,
        permissions: [mockReadOnlyUserPermission]
      });
      expect(metaPlugin.addDataSet).toBeCalledTimes(1);
      expect(s3Plugin.importStorage).toBeCalledTimes(1);
    });
    it('generates an audit event when an error is thrown', async () => {
      jest
        .spyOn(DdbDataSetMetadataPlugin.prototype, 'addDataSet')
        .mockRejectedValueOnce(new Error('intentional test error'));

      await expect(
        dataSetService.importDataSet({
          name: mockDataSetName,
          storageName: mockDataSetStorageName,
          path: mockDataSetPath,
          awsAccountId: mockAwsAccountId,
          region: mockAwsBucketRegion,
          storageProvider: s3Plugin,
          authenticatedUser: mockAuthenticatedUser
        })
      ).rejects.toThrowError(new Error('intentional test error'));
      expect(audit.write).toHaveBeenCalledTimes(1);
    });
    it('does not add the authenticated user twice if included in the permissions request.', async () => {
      jest
        .spyOn(WbcDataSetsAuthorizationPlugin.prototype, 'addAccessPermission')
        .mockImplementationOnce(async () => {
          return {
            data: {
              dataSetId: mockDataSetId,
              permissions: [mockReadWriteUserPermission]
            }
          };
        });
      await expect(
        dataSetService.importDataSet({
          name: mockDataSetName,
          storageName: mockDataSetStorageName,
          path: mockDataSetPath,
          awsAccountId: mockAwsAccountId,
          region: mockAwsBucketRegion,
          storageProvider: s3Plugin,
          authenticatedUser: mockAuthenticatedUser,
          permissions: [mockReadWriteUserPermission]
        })
      ).resolves.toMatchObject<DataSet>({
        id: mockDataSetId,
        createdAt: mockCreatedAt,
        name: mockDataSetName,
        path: mockDataSetPath,
        storageName: mockDataSetStorageName,
        awsAccountId: mockAwsAccountId,
        storageType: mockDataSetStorageType,
        permissions: [mockReadWriteUserPermission]
      });
      expect(authzPlugin.addAccessPermission).toBeCalledWith({
        authenticatedUser: mockAuthenticatedUser,
        dataSetId: mockDataSetId,
        permission: [mockReadWriteUserPermission]
      });
    });
  });

  describe('removeDataset', () => {
    it('returns nothing when the dataset is removed', async () => {
      await expect(
        dataSetService.removeDataSet(mockDataSetId, () => Promise.resolve(), mockAuthenticatedUser)
      ).resolves.not.toThrow();
    });
    it('throws when an external endpoint exists on the DataSet.', async () => {
      await expect(
        dataSetService.removeDataSet(
          mockDataSetWithEndpointId,
          () => Promise.resolve(),
          mockAuthenticatedUser
        )
      ).rejects.toThrow(
        new DataSetHasEndpointError(
          'External endpoints found on Dataset must be removed before DataSet can be removed.'
        )
      );
    });
    it('throws when preconditions are not met', async () => {
      await expect(
        dataSetService.removeDataSet(
          mockDataSetId,
          async () => {
            await Promise.reject(new Error('Preconditions are not met'));
          },
          mockAuthenticatedUser
        )
      ).rejects.toThrow('Preconditions are not met');
      expect(audit.write).toHaveBeenCalledTimes(1);
    });
  });

  describe('getDataSetMountObject', () => {
    it('returns endpoint attributes when called by an authenticated user with user permissions on the dataset.', async () => {
      dataSetService.getDataSet = jest.fn();

      dataSetService.getExternalEndPoint = jest.fn(async () => {
        return {
          id: mockExistingEndpointId,
          endPointAlias: mockAccessPointAlias,
          name: mockExistingEndpointName,
          path: mockDataSetPath,
          dataSetId: mockDataSetId,
          dataSetName: mockDataSetName,
          endPointUrl: mockEndpointUrl,
          createdAt: mockCreatedAt,
          accessLevel: mockReadOnlyAccessLevel
        };
      });
      await expect(
        dataSetService.getDataSetMountObject({
          dataSetId: mockDataSetId,
          endpointId: mockExistingEndpointId,
          authenticatedUser: mockAuthenticatedUser
        })
      ).resolves.toMatchObject<GetDataSetMountPointResponse>({
        data: {
          mountObject: {
            name: mockDataSetName,
            prefix: mockDataSetPath,
            bucket: mockAccessPointAlias,
            endpointId: mockExistingEndpointId
          }
        }
      });
    });
    it('returns endpoint attributes when called by an authenticated user with group permissions on the dataset.', async () => {
      dataSetService.getDataSet = jest.fn();

      jest
        .spyOn(WbcDataSetsAuthorizationPlugin.prototype, 'getAccessPermissions')
        .mockImplementation(async () => ({
          data: {
            dataSetId: mockDataSetId,
            permissions: [{ accessLevel: 'read-only', identityType: 'GROUP', identity: mockGroupId }]
          }
        }));

      dataSetService.getExternalEndPoint = jest.fn(async () => {
        return {
          id: mockExistingEndpointId,
          endPointAlias: mockAccessPointAlias,
          name: mockExistingEndpointName,
          path: mockDataSetPath,
          dataSetId: mockDataSetId,
          dataSetName: mockDataSetName,
          endPointUrl: mockEndpointUrl,
          createdAt: mockCreatedAt,
          accessLevel: mockReadOnlyAccessLevel
        };
      });

      await expect(
        dataSetService.getDataSetMountObject({
          dataSetId: mockDataSetId,
          endpointId: mockExistingEndpointId,
          authenticatedUser: { id: mockUserId, roles: [mockGroupId] }
        })
      ).resolves.toMatchObject<GetDataSetMountPointResponse>({
        data: {
          mountObject: {
            name: mockDataSetName,
            prefix: mockDataSetPath,
            bucket: mockAccessPointAlias,
            endpointId: mockExistingEndpointId
          }
        }
      });
    });

    it('throws DataSetNotFoundError when the provided dataset id does not exist.', async () => {
      dataSetService.getDataSet = jest.fn().mockRejectedValueOnce(new DataSetNotFoundError());

      dataSetService.getExternalEndPoint = jest.fn(async () => {
        return {
          id: mockExistingEndpointId,
          name: mockExistingEndpointName,
          path: mockDataSetPath,
          dataSetId: mockDataSetId,
          dataSetName: mockDataSetName,
          endPointUrl: mockEndpointUrl,
          endPointAlias: mockAccessPointAlias,
          createdAt: mockCreatedAt,
          accessLevel: mockReadOnlyAccessLevel
        };
      });
      await expect(
        dataSetService.getDataSetMountObject({
          dataSetId: mockDataSetId,
          endpointId: mockExistingEndpointId,
          authenticatedUser: mockAuthenticatedUser
        })
      ).rejects.toThrow(DataSetNotFoundError);
    });

    it('throws EndpointNotFoundError when the provided endpoint id does not exist.', async () => {
      dataSetService.getDataSet = jest.fn();

      dataSetService.getExternalEndPoint = jest.fn().mockRejectedValueOnce(new EndpointNotFoundError());

      await expect(
        dataSetService.getDataSetMountObject({
          dataSetId: mockDataSetId,
          endpointId: mockExistingEndpointId,
          authenticatedUser: mockAuthenticatedUser
        })
      ).rejects.toThrow(EndpointNotFoundError);
    });

    it('throws NotAuthorizedError when the authenticated user doesnt have permission to access the dataSet.', async () => {
      jest.spyOn(WbcDataSetsAuthorizationPlugin.prototype, 'getAccessPermissions').mockResolvedValue({
        data: {
          dataSetId: mockDataSetId,
          permissions: []
        }
      });
      dataSetService.getDataSet = jest.fn();

      dataSetService.getExternalEndPoint = jest.fn(async () => {
        return {
          id: mockExistingEndpointId,
          name: mockExistingEndpointName,
          endPointAlias: mockAccessPointAlias,
          path: mockDataSetPath,
          dataSetId: mockDataSetId,
          dataSetName: mockDataSetName,
          endPointUrl: '',
          createdAt: mockCreatedAt,
          accessLevel: mockReadOnlyAccessLevel
        };
      });
      await expect(
        dataSetService.getDataSetMountObject({
          dataSetId: mockDataSetId,
          endpointId: mockExistingEndpointId,
          authenticatedUser: mockAuthenticatedUser
        })
      ).rejects.toThrow(NotAuthorizedError);
    });

    it('throws NotAuthorizedError when the authenticated user doesnt have sufficient permissions to access the endpoint.', async () => {
      jest.spyOn(WbcDataSetsAuthorizationPlugin.prototype, 'getAccessPermissions').mockResolvedValue({
        data: {
          dataSetId: mockDataSetId,
          permissions: [{ identity: mockUserId, identityType: 'USER', accessLevel: 'read-only' }]
        }
      });
      dataSetService.getDataSet = jest.fn();

      dataSetService.getExternalEndPoint = jest.fn(async () => {
        return {
          id: mockExistingEndpointId,
          name: mockExistingEndpointName,
          endPointAlias: mockAccessPointAlias,
          path: mockDataSetPath,
          dataSetId: mockDataSetId,
          dataSetName: mockDataSetName,
          endPointUrl: '',
          createdAt: mockCreatedAt,
          accessLevel: 'read-write' as DataSetsAccessLevel
        };
      });

      await expect(
        dataSetService.getDataSetMountObject({
          dataSetId: mockDataSetId,
          endpointId: mockExistingEndpointId,
          authenticatedUser: mockAuthenticatedUser
        })
      ).rejects.toThrow(NotAuthorizedError);
    });
  });

  describe('listDataSets', () => {
<<<<<<< HEAD
    it('returns an array of DataSets the authenticated user has access to.', async () => {
      await expect(dataSetService.listDataSets(mockAuthenticatedUser)).resolves.toEqual([
=======
    it('returns an array of known DataSets.', async () => {
      await expect(dataSetService.listDataSets(mockAuthenticatedUser)).resolves.toMatchObject<DataSet[]>([
>>>>>>> 1cf88f35
        {
          id: mockDataSetId,
          name: mockDataSetName,
          path: mockDataSetPath,
          awsAccountId: mockAwsAccountId,
          storageType: mockDataSetStorageType,
          storageName: mockDataSetStorageName,
          createdAt: mockCreatedAt
        }
      ]);
    });
    it('generates an audit event when an error is thrown', async () => {
      jest
        .spyOn(DdbDataSetMetadataPlugin.prototype, 'listDataSets')
        .mockRejectedValueOnce(new Error('intentional test error'));

      await expect(dataSetService.listDataSets(mockAuthenticatedUser)).rejects.toThrowError(
        new Error('intentional test error')
      );
      expect(audit.write).toHaveBeenCalledTimes(1);
    });
  });

  describe('getDataSet', () => {
    it('returns a the details of a DataSet.', async () => {
      await expect(
        dataSetService.getDataSet(mockDataSetName, mockAuthenticatedUser)
      ).resolves.toMatchObject<DataSet>({
        id: mockDataSetId,
        name: mockDataSetName,
        path: mockDataSetPath,
        awsAccountId: mockAwsAccountId,
        storageType: mockDataSetStorageType,
        storageName: mockDataSetStorageName,
        createdAt: mockCreatedAt,
        permissions: [mockReadOnlyUserPermission]
      });
    });
    it('throws when an invalid dataset Id is given.', async () => {
      try {
        await dataSetService.getDataSet(mockInvalidId, mockAuthenticatedUser);
      } catch (error) {
        expect(isDataSetNotFoundError(error)).toBe(true);
        expect(error.message).toBe(`Could not find DataSet '${mockInvalidId}'.`);
        expect(audit.write).toHaveBeenCalledTimes(1);
      }
    });
    it('returns permissions from two pages of permissions', async () => {
      jest
        .spyOn(WbcDataSetsAuthorizationPlugin.prototype, 'getAllDataSetAccessPermissions')
        .mockResolvedValueOnce({
          data: {
            dataSetId: mockDataSetId,
            permissions: [mockReadOnlyUserPermission]
          },
          pageToken: 'pageToken'
        })
        .mockResolvedValueOnce({
          data: {
            dataSetId: mockDataSetId,
            permissions: [mockReadWriteGroupPermission]
          }
        });
      await expect(dataSetService.getDataSet(mockDataSetName, mockAuthenticatedUser)).resolves.toMatchObject({
        id: mockDataSetId,
        name: mockDataSetName,
        path: mockDataSetPath,
        awsAccountId: mockAwsAccountId,
        storageType: mockDataSetStorageType,
        storageName: mockDataSetStorageName,
        permissions: [mockReadOnlyUserPermission, mockReadWriteGroupPermission]
      });
      expect(authzPlugin.getAllDataSetAccessPermissions).toHaveBeenCalledTimes(2);
    });
  });

  describe('addDataSetExternalEndpointForGroup', () => {
    it('returns the mount object for the DataSet mount point', async () => {
      jest.spyOn(WbcDataSetsAuthorizationPlugin.prototype, 'getAccessPermissions').mockResolvedValue({
        data: {
          dataSetId: mockDataSetId,
          permissions: [{ identity: mockGroupId, identityType: 'GROUP', accessLevel: 'read-only' }]
        }
      });
      await expect(
        dataSetService.addDataSetExternalEndpointForGroup({
          dataSetId: mockDataSetId,
          externalEndpointName: mockAccessPointName,
          storageProvider: s3Plugin,
          groupId: mockGroupId,
          authenticatedUser: mockAuthenticatedUser,
          externalRoleName: mockRoleArn
        })
      ).resolves.toMatchObject<AddDataSetExternalEndpointResponse>({
        data: {
          mountObject: {
            name: mockDataSetName,
            bucket: mockAccessPointAlias,
            prefix: mockDataSetPath,
            endpointId: mockExistingEndpointId
          }
        }
      });
    });

    it('throws if the external endpoint already exists.', async () => {
      jest.spyOn(WbcDataSetsAuthorizationPlugin.prototype, 'getAccessPermissions').mockResolvedValue({
        data: {
          dataSetId: mockDataSetId,
          permissions: [{ identity: mockGroupId, identityType: 'GROUP', accessLevel: 'read-write' }]
        }
      });

      jest
        .spyOn(S3DataSetStoragePlugin.prototype, 'addExternalEndpoint')
        .mockRejectedValueOnce(new EndpointExistsError());

      await expect(
        dataSetService.addDataSetExternalEndpointForGroup({
          dataSetId: mockDataSetWithEndpointId,
          externalEndpointName: mockExistingEndpointName,
          storageProvider: s3Plugin,
          groupId: mockGroupId,
          authenticatedUser: mockAuthenticatedUser,
          externalRoleName: mockRoleArn
        })
      ).rejects.toThrow(EndpointExistsError);
      expect(audit.write).toHaveBeenCalledTimes(2);
    });
    it('throws if the subject doesnt have permission to access the dataset', async () => {
      jest
        .spyOn(WbcDataSetsAuthorizationPlugin.prototype, 'getAccessPermissions')
        .mockResolvedValue({ data: { dataSetId: mockDataSetId, permissions: [] } });
      await expect(
        dataSetService.addDataSetExternalEndpointForGroup({
          dataSetId: mockDataSetWithEndpointId,
          externalEndpointName: mockExistingEndpointName,
          storageProvider: s3Plugin,
          groupId: mockGroupId,
          authenticatedUser: mockAuthenticatedUser,
          externalRoleName: mockRoleArn
        })
      ).rejects.toThrow(NotAuthorizedError);
    });
  });

  describe('addDataSetExternalEndpointForUser', () => {
    it('returns the mount object for the DataSet mount point', async () => {
      jest.spyOn(WbcDataSetsAuthorizationPlugin.prototype, 'getAccessPermissions').mockResolvedValue({
        data: {
          dataSetId: mockDataSetId,
          permissions: [{ identity: mockUserId, identityType: 'USER', accessLevel: 'read-write' }]
        }
      });
      await expect(
        dataSetService.addDataSetExternalEndpointForUser({
          dataSetId: mockDataSetId,
          externalEndpointName: mockAccessPointName,
          storageProvider: s3Plugin,
          userId: mockUserId,
          authenticatedUser: mockAuthenticatedUser,
          externalRoleName: mockRoleArn
        })
      ).resolves.toMatchObject<AddDataSetExternalEndpointResponse>({
        data: {
          mountObject: {
            name: mockDataSetName,
            bucket: mockAccessPointAlias,
            prefix: mockDataSetPath,
            endpointId: mockExistingEndpointId
          }
        }
      });
    });

    it('throws if the external endpoint already exists.', async () => {
      jest.spyOn(WbcDataSetsAuthorizationPlugin.prototype, 'getAccessPermissions').mockResolvedValue({
        data: {
          dataSetId: mockDataSetId,
          permissions: [mockReadWriteUserPermission]
        }
      });

      jest
        .spyOn(S3DataSetStoragePlugin.prototype, 'addExternalEndpoint')
        .mockRejectedValueOnce(new EndpointExistsError());

      await expect(
        dataSetService.addDataSetExternalEndpointForUser({
          dataSetId: mockDataSetWithEndpointId,
          externalEndpointName: mockExistingEndpointName,
          storageProvider: s3Plugin,
          userId: mockUserId,
          authenticatedUser: mockAuthenticatedUser,
          externalRoleName: mockRoleArn
        })
      ).rejects.toThrow(EndpointExistsError);
    });

    it('throws if the subject does not have permission to access the dataset', async () => {
      jest
        .spyOn(WbcDataSetsAuthorizationPlugin.prototype, 'getAccessPermissions')
        .mockResolvedValue({ data: { dataSetId: mockDataSetId, permissions: [] } });

      await expect(
        dataSetService.addDataSetExternalEndpointForUser({
          dataSetId: mockDataSetWithEndpointId,
          externalEndpointName: mockExistingEndpointName,
          storageProvider: s3Plugin,
          userId: mockUserId,
          authenticatedUser: mockAuthenticatedUser,
          externalRoleName: mockRoleArn
        })
      ).rejects.toThrow(NotAuthorizedError);
      expect(audit.write).toHaveBeenCalledTimes(2);
    });
  });

  describe('removeDataSetExternalEndpoint', () => {
    it('returns nothing after removing DataSet mount point', async () => {
      dataSetService.getDataSet = jest.fn(async () => {
        return {
          id: mockDataSetId,
          name: mockDataSetName,
          path: mockDataSetPath,
          externalEndpoints: [mockExistingEndpointId],
          awsAccountId: mockAwsAccountId,
          storageType: mockDataSetStorageType,
          storageName: mockDataSetStorageName,
          createdAt: mockCreatedAt
        };
      });
      dataSetService.getExternalEndPoint = jest.fn(async () => {
        return {
          id: mockExistingEndpointId,
          endPointAlias: mockAccessPointAlias,
          name: mockExistingEndpointName,
          path: mockDataSetPath,
          dataSetId: mockDataSetId,
          dataSetName: mockDataSetName,
          endPointUrl: mockEndpointUrl,
          createdAt: mockCreatedAt,
          accessLevel: mockReadOnlyAccessLevel
        };
      });

      await expect(
        dataSetService.removeDataSetExternalEndpoint(
          mockDataSetId,
          mockExistingEndpointId,
          s3Plugin,
          mockAuthenticatedUser
        )
      ).resolves.not.toThrow();
      expect(metaPlugin.updateDataSet).toHaveBeenCalledTimes(1);
    });

    it('generates an audit event when an error is thrown', async () => {
      jest
        .spyOn(DdbDataSetMetadataPlugin.prototype, 'getDataSetMetadata')
        .mockRejectedValueOnce(new Error('intentional test error'));

      await expect(
        dataSetService.removeDataSetExternalEndpoint(
          mockDataSetId,
          mockExistingEndpointId,
          s3Plugin,
          mockAuthenticatedUser
        )
      ).rejects.toThrowError(new Error('intentional test error'));
      expect(audit.write).toHaveBeenCalledTimes(2);
    });

    it('throws DataSetNotFoundError if the dataset does not exist', async () => {
      dataSetService.getDataSet = jest.fn().mockRejectedValueOnce(new DataSetNotFoundError());

      await expect(
        dataSetService.removeDataSetExternalEndpoint(
          mockDataSetId,
          mockExistingEndpointId,
          s3Plugin,
          mockAuthenticatedUser
        )
      ).rejects.toThrow(DataSetNotFoundError);
    });

    it('throws EndpointNotFoundError if endpointId does not exist on dataset', async () => {
      dataSetService.getDataSet = jest.fn(async () => {
        return {
          id: mockDataSetId,
          name: mockDataSetName,
          path: mockDataSetPath,
          externalEndpoints: [],
          awsAccountId: mockAwsAccountId,
          storageType: mockDataSetStorageType,
          storageName: mockDataSetStorageName,
          createdAt: mockCreatedAt
        };
      });
      dataSetService.getExternalEndPoint = jest.fn(async () => {
        return {
          id: mockExistingEndpointId,
          endPointAlias: mockAccessPointAlias,
          name: mockExistingEndpointName,
          path: mockDataSetPath,
          dataSetId: mockDataSetId,
          dataSetName: mockDataSetName,
          endPointUrl: mockEndpointUrl,
          createdAt: mockCreatedAt,
          accessLevel: mockReadOnlyAccessLevel
        };
      });

      await expect(
        dataSetService.removeDataSetExternalEndpoint(
          mockDataSetId,
          mockExistingEndpointId,
          s3Plugin,
          mockAuthenticatedUser
        )
      ).rejects.toThrow(EndpointNotFoundError);
    });

    it('throws EndpointNotFoundError if the dataset has no external endpoints', async () => {
      dataSetService.getDataSet = jest.fn(async () => {
        return {
          id: mockDataSetId,
          name: mockDataSetName,
          path: mockDataSetPath,
          awsAccountId: mockAwsAccountId,
          storageType: mockDataSetStorageType,
          storageName: mockDataSetStorageName,
          createdAt: mockCreatedAt
        };
      });
      dataSetService.getExternalEndPoint = jest.fn(async () => {
        return {
          id: mockExistingEndpointId,
          endPointAlias: mockAccessPointAlias,
          name: mockExistingEndpointName,
          path: mockDataSetPath,
          dataSetId: mockDataSetId,
          dataSetName: mockDataSetName,
          endPointUrl: mockEndpointUrl,
          createdAt: mockCreatedAt,
          accessLevel: mockReadOnlyAccessLevel
        };
      });

      await expect(
        dataSetService.removeDataSetExternalEndpoint(
          mockDataSetId,
          mockExistingEndpointId,
          s3Plugin,
          mockAuthenticatedUser
        )
      ).rejects.toThrow(EndpointNotFoundError);
    });
  });

  describe('addRoleToExternalEndpoint', () => {
    it('no-op if the role has already been added to the endpoint.', async () => {
      await expect(
        dataSetService.addRoleToExternalEndpoint(
          mockDataSetId,
          mockExistingEndpointId,
          mockRoleArn,
          s3Plugin,
          mockAuthenticatedUser
        )
      ).resolves.toBeUndefined();
    });

    it('completes if given an unknown role arn.', async () => {
      await expect(
        dataSetService.addRoleToExternalEndpoint(
          mockDataSetId,
          mockExistingEndpointId,
          mockAlternateRoleArn,
          s3Plugin,
          mockAuthenticatedUser
        )
      ).resolves.toBeUndefined();
    });

    it('completes if given an existing endpoint with no stored roles', async () => {
      await expect(
        dataSetService.addRoleToExternalEndpoint(
          mockDataSetId,
          mockNoRolesEndpointId,
          mockRoleArn,
          s3Plugin,
          mockAuthenticatedUser
        )
      ).resolves.toBeUndefined();
    });

    it('generates an audit event when an error is thrown', async () => {
      jest
        .spyOn(DdbDataSetMetadataPlugin.prototype, 'getDataSetEndPointDetails')
        .mockRejectedValueOnce(new Error('intentional test error'));

      await expect(
        dataSetService.addRoleToExternalEndpoint(
          mockDataSetId,
          mockNoRolesEndpointId,
          mockRoleArn,
          s3Plugin,
          mockAuthenticatedUser
        )
      ).rejects.toThrowError(new Error('intentional test error'));
      expect(audit.write).toHaveBeenCalledTimes(1);
    });
  });

  describe('getExternalEndPoint', () => {
    it('generates an audit event when an error is thrown', async () => {
      jest
        .spyOn(DdbDataSetMetadataPlugin.prototype, 'getDataSetEndPointDetails')
        .mockRejectedValueOnce(new Error('intentional test error'));

      await expect(
        dataSetService.getExternalEndPoint(mockDataSetId, mockNoRolesEndpointId, mockAuthenticatedUser)
      ).rejects.toThrowError(new Error('intentional test error'));
      expect(audit.write).toHaveBeenCalledTimes(1);
    });
  });

  describe('listStorageLocations', () => {
    it('returns an array of known StorageLocations.', async () => {
      await expect(dataSetService.listStorageLocations(mockAuthenticatedUser)).resolves.toMatchObject<
        StorageLocation[]
      >([
        {
          name: mockDataSetStorageName,
          awsAccountId: mockAwsAccountId,
          type: mockDataSetStorageType,
          region: mockAwsBucketRegion
        }
      ]);
    });
    it('generates an audit event when an error is thrown', async () => {
      jest
        .spyOn(DdbDataSetMetadataPlugin.prototype, 'listStorageLocations')
        .mockRejectedValueOnce(new Error('intentional test error'));

      await expect(dataSetService.listStorageLocations(mockAuthenticatedUser)).rejects.toThrowError(
        new Error('intentional test error')
      );
      expect(audit.write).toHaveBeenCalledTimes(1);
    });
  });

  describe('getSinglePartPresignedUrl', () => {
    it('returns a presigned URL.', async () => {
      const ttlSeconds = 3600;
      const fileName = 'test.txt';

      await expect(
        dataSetService.getPresignedSinglePartUploadUrl(
          mockDataSetId,
          fileName,
          ttlSeconds,
          s3Plugin,
          mockAuthenticatedUser
        )
      ).resolves.toStrictEqual(mockPresignedSinglePartUploadURL);
    });
    it('throws if the dataSet is not found.', async () => {
      const ttlSeconds = 3600;
      const fileName = 'test.txt';
      await expect(
        dataSetService.getPresignedSinglePartUploadUrl(
          mockInvalidId,
          fileName,
          ttlSeconds,
          s3Plugin,
          mockAuthenticatedUser
        )
      ).rejects.toThrowError(DataSetNotFoundError);
      expect(audit.write).toHaveBeenCalledTimes(2);
    });
  });

  describe('addDataSetAccessPermissions', () => {
    it('returns access permissions added to a DataSet', async () => {
      await expect(
        dataSetService.addDataSetAccessPermissions(mockDataSetAddAccessParams)
      ).resolves.toStrictEqual(mockAddAccessResponse);
    });
    it('throws when the dataSet does not exist', async () => {
      const invalidAccessParams: AddRemoveAccessPermissionRequest = {
        ...mockDataSetAddAccessParams,
        dataSetId: mockInvalidId
      };
      try {
        await dataSetService.addDataSetAccessPermissions(invalidAccessParams);
      } catch (error) {
        expect(isDataSetNotFoundError(error)).toBe(true);
        expect(error.message).toBe(`Could not find DataSet '${mockInvalidId}'.`);
        expect(audit.write).toHaveBeenCalledTimes(2);
      }
    });
  });

  describe('getDataSetAllAccessPermissions', () => {
    it('returns permssions on a dataset.', async () => {
      await expect(
        dataSetService.getAllDataSetAccessPermissions(mockDataSetId, mockAuthenticatedUser)
      ).resolves.toMatchObject(mockAddAccessResponse);
    });
    it('throws when an invalid dataset Id is given.', async () => {
      try {
        await dataSetService.getAllDataSetAccessPermissions(mockInvalidId, mockAuthenticatedUser);
      } catch (error) {
        expect(isDataSetNotFoundError(error)).toBe(true);
        expect(error.message).toBe(`Could not find DataSet '${mockInvalidId}'.`);
        expect(audit.write).toHaveBeenCalledTimes(2);
      }
    });
  });

  describe('getDataSetAccessPermissions', () => {
    it('returns permsissions for the user on the dataset', async () => {
      await expect(
        dataSetService.getDataSetAccessPermissions(
          {
            dataSetId: mockDataSetId,
            identity: mockUserId,
            identityType: 'USER'
          },
          mockAuthenticatedUser
        )
      ).resolves.toMatchObject(mockAddAccessResponse);
    });
    it('throws when an invalid dataset Id is given.', async () => {
      try {
        await dataSetService.getDataSetAccessPermissions(
          {
            dataSetId: mockInvalidId,
            identity: mockUserId,
            identityType: 'USER'
          },
          mockAuthenticatedUser
        );
      } catch (error) {
        expect(isDataSetNotFoundError(error)).toBe(true);
        expect(error.message).toBe(`Could not find DataSet '${mockInvalidId}'.`);
        expect(audit.write).toHaveBeenCalledTimes(2);
      }
    });
  });

  describe('removeDataSetAccessPermissions', () => {
    it('returns access permissions removed from a DataSet', async () => {
      await expect(
        dataSetService.removeDataSetAccessPermissions(mockDataSetAddAccessParams)
      ).resolves.toStrictEqual(mockAddAccessResponse);
    });
    it('throws when the dataSet does not exist', async () => {
      const invalidAccessParams: AddRemoveAccessPermissionRequest = {
        ...mockDataSetAddAccessParams,
        dataSetId: mockInvalidId
      };
      try {
        await dataSetService.removeDataSetAccessPermissions(invalidAccessParams);
      } catch (error) {
        expect(isDataSetNotFoundError(error)).toBe(true);
        expect(error.message).toBe(`Could not find DataSet '${mockInvalidId}'.`);
        expect(audit.write).toHaveBeenCalledTimes(2);
      }
    });
  });

  describe('getExternalEndPoint', () => {
    it('gets the external endpoint', async () => {
      await expect(
        dataSetService.getExternalEndPoint(mockDataSetId, mockExistingEndpointId, mockAuthenticatedUser)
      ).resolves.toMatchObject<ExternalEndpoint>({
        id: mockExistingEndpointId,
        name: mockExistingEndpointName,
        dataSetId: mockDataSetId,
        dataSetName: mockDataSetName,
        path: mockDataSetPath,
        endPointUrl: mockEndpointUrl,
        endPointAlias: mockAccessPointAlias,
        allowedRoles: [mockRoleArn],
        createdAt: mockCreatedAt,
        accessLevel: mockReadOnlyAccessLevel
      });
    });

    it('throws EndpointNotFoundError when the endpoint does not exist', async () => {
      jest
        .spyOn(DdbDataSetMetadataPlugin.prototype, 'getDataSetEndPointDetails')
        .mockRejectedValueOnce(new EndpointNotFoundError());

      await expect(
        dataSetService.getExternalEndPoint(mockDataSetId, mockEndpointUrl, mockAuthenticatedUser)
      ).rejects.toThrow(EndpointNotFoundError);
    });
  });
});<|MERGE_RESOLUTION|>--- conflicted
+++ resolved
@@ -835,13 +835,8 @@
   });
 
   describe('listDataSets', () => {
-<<<<<<< HEAD
     it('returns an array of DataSets the authenticated user has access to.', async () => {
-      await expect(dataSetService.listDataSets(mockAuthenticatedUser)).resolves.toEqual([
-=======
-    it('returns an array of known DataSets.', async () => {
       await expect(dataSetService.listDataSets(mockAuthenticatedUser)).resolves.toMatchObject<DataSet[]>([
->>>>>>> 1cf88f35
         {
           id: mockDataSetId,
           name: mockDataSetName,
