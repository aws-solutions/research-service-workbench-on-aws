/*
 *  Copyright Amazon.com, Inc. or its affiliates. All Rights Reserved.
 *  SPDX-License-Identifier: Apache-2.0
 */

jest.mock('@aws/workbench-core-audit');
jest.mock('@aws/workbench-core-authorization');
jest.mock('@aws/workbench-core-logging');
jest.mock('./dataSetMetadataPlugin');
jest.mock('./wbcDataSetsAuthorizationPlugin');

import { AuditService, BaseAuditPlugin, Writer } from '@aws/workbench-core-audit';
import {
  DDBDynamicAuthorizationPermissionsPlugin,
  DynamicAuthorizationService,
  IdentityType,
  WBCGroupManagementPlugin
} from '@aws/workbench-core-authorization';
import { AwsService, DynamoDBService } from '@aws/workbench-core-base';
import { LoggingService } from '@aws/workbench-core-logging';
import { CognitoUserManagementPlugin, UserManagementService } from '@aws/workbench-core-user-management';
import * as Boom from '@hapi/boom';
import { DataSetService } from './dataSetService';
import { DdbDataSetMetadataPlugin } from './ddbDataSetMetadataPlugin';
import { DataSetHasEndpointError } from './errors/dataSetHasEndpointError';
<<<<<<< HEAD
import { InvalidEndpointError } from './errors/invalidEndpointError';
=======
import { EndPointExistsError } from './errors/endPointExistsError';
>>>>>>> aa894775
import { NotAuthorizedError } from './errors/notAuthorizedError';
import { AddDataSetExternalEndpointResponse } from './models/addDataSetExternalEndpoint';
import { AddRemoveAccessPermissionRequest } from './models/addRemoveAccessPermissionRequest';
import { DataSet } from './models/dataSet';
import { DataSetsAccessLevel } from './models/dataSetsAccessLevel';
import { GetDataSetMountPointResponse } from './models/getDataSetMountPoint';
import { PermissionsResponse } from './models/permissionsResponse';
import { StorageLocation } from './models/storageLocation';
import { S3DataSetStoragePlugin } from './s3DataSetStoragePlugin';
import { WbcDataSetsAuthorizationPlugin } from './wbcDataSetsAuthorizationPlugin';

describe('DataSetService', () => {
  let writer: Writer;
  let audit: AuditService;
  let log: LoggingService;
  let aws: AwsService;
  let ddbService: DynamoDBService;
  let groupManagementPlugin: WBCGroupManagementPlugin;
  let permissionsPlugin: DDBDynamicAuthorizationPermissionsPlugin;
  let authzService: DynamicAuthorizationService;
  let metaPlugin: DdbDataSetMetadataPlugin;
  let authzPlugin: WbcDataSetsAuthorizationPlugin;
  let s3Plugin: S3DataSetStoragePlugin;
  let dataSetService: DataSetService;

  const mockDataSetId = 'sampleDataSetId';
  const mockInvalidId = 'Sample-Invalid-Id';
  const mockDataSetName = 'Sample-DataSet';
  const mockDataSetPath = 'sample-s3-prefix';
  const mockAwsAccountId = 'Sample-AWS-Account';
  const mockAwsBucketRegion = 'Sample-AWS-Bucket-Region';
  const mockDataSetStorageType = 'S3';
  const mockDataSetStorageName = 'S3-Bucket';
  const mockAccessPointName = 'Sample-Access-Point';
  const mockAccessPointAlias = `${mockAccessPointName}-s3alias`;
  const mockRoleArn = 'Sample-Role-Arn';
  const mockAlternateRoleArn = 'Another-Sample-Role-Arn';
  const mockExistingEndpointName = 'Sample-Existing-AP';
  const mockExistingEndpointId = 'Sample-Endpoint-Id';
  const mockNoRolesEndpointId = 'Sample-NoRoles-Endpoint-Id';
  const mockDataSetWithEndpointId = 'sampleDataSetWithEndpointId';
  const mockEndPointUrl = `s3://arn:s3:us-east-1:${mockAwsAccountId}:accesspoint/${mockAccessPointName}/${mockDataSetPath}/`;
  const mockDataSetObject = 'datasetObjectId';
  const mockPresignedSinglePartUploadURL = 'Sample-Presigned-Single-Part-Upload-Url';
  const mockGroupId = 'Sample-Group-Id';
  const mockUserId = 'sample-user-id';
  const mockAuthenticatedUser = {
    id: mockUserId,
    roles: []
  };
  const mockCreatedAt = new Date().toISOString();
  const mockAccessLevel: DataSetsAccessLevel = 'read-only';
  const mockIdentity = mockUserId;
  const mockIdentityType: IdentityType = 'USER';

  const mockDataSetAddAccessParams: AddRemoveAccessPermissionRequest = {
    authenticatedUser: mockAuthenticatedUser,
    dataSetId: mockDataSetId,
    permission: {
      accessLevel: 'read-only',
      identityType: 'USER',
      identity: mockUserId
    }
  };
  const mockAddAccessResponse: PermissionsResponse = {
    data: {
      dataSetId: mockDataSetId,
      permissions: [
        {
          identity: mockUserId,
          identityType: 'USER',
          accessLevel: 'read-only'
        }
      ]
    }
  };

  beforeEach(() => {
    jest.resetAllMocks();
    expect.hasAssertions();

    writer = {
      prepare: jest.fn(),
      write: jest.fn()
    };
    audit = new AuditService(new BaseAuditPlugin(writer), true);
    aws = new AwsService({
      region: 'us-east-1',
      credentials: {
        accessKeyId: 'fakeKey',
        secretAccessKey: 'fakeSecret'
      }
    });
    ddbService = new DynamoDBService({ region: 'us-east-1', table: 'fakeTable' });
    groupManagementPlugin = new WBCGroupManagementPlugin({
      userManagementService: new UserManagementService(new CognitoUserManagementPlugin('fakeUserPool', aws)),
      ddbService: ddbService,
      userGroupKeyType: 'GROUP'
    });
    permissionsPlugin = new DDBDynamicAuthorizationPermissionsPlugin({
      dynamoDBService: ddbService
    });
    authzService = new DynamicAuthorizationService({
      groupManagementPlugin: groupManagementPlugin,
      dynamicAuthorizationPermissionsPlugin: permissionsPlugin,
      auditService: audit
    });
    authzPlugin = new WbcDataSetsAuthorizationPlugin(authzService);
    log = new LoggingService();
    metaPlugin = new DdbDataSetMetadataPlugin(aws, 'DS', 'EP');

    jest.spyOn(DdbDataSetMetadataPlugin.prototype, 'listDataSets').mockImplementation(async () => {
      return [
        {
          id: mockDataSetId,
          name: mockDataSetName,
          path: mockDataSetPath,
          awsAccountId: mockAwsAccountId,
          storageType: mockDataSetStorageType,
          storageName: mockDataSetStorageName,
          createdAt: mockCreatedAt
        }
      ];
    });
    jest
      .spyOn(DdbDataSetMetadataPlugin.prototype, 'getDataSetMetadata')
      .mockImplementation(async (id: string): Promise<DataSet> => {
        if (id === mockDataSetWithEndpointId) {
          return {
            id: mockDataSetWithEndpointId,
            name: mockDataSetName,
            path: mockDataSetPath,
            awsAccountId: mockAwsAccountId,
            storageType: mockDataSetStorageType,
            storageName: mockDataSetStorageName,
            externalEndpoints: [mockExistingEndpointName],
            createdAt: mockCreatedAt
          };
        } else if (id === mockInvalidId) {
          throw Boom.notFound(`Could not find DataSet '${mockInvalidId}'.`);
        }
        return {
          id: mockDataSetId,
          name: mockDataSetName,
          path: mockDataSetPath,
          awsAccountId: mockAwsAccountId,
          storageType: mockDataSetStorageType,
          storageName: mockDataSetStorageName,
          createdAt: mockCreatedAt
        };
      });
    jest.spyOn(DdbDataSetMetadataPlugin.prototype, 'listDataSetObjects').mockImplementation(async () => {
      return [mockDataSetObject];
    });
    jest
      .spyOn(DdbDataSetMetadataPlugin.prototype, 'getDataSetObjectMetadata')
      .mockImplementation(async () => {
        return {
          id: mockDataSetId,
          name: mockDataSetName,
          path: mockDataSetPath,
          awsAccountId: mockAwsAccountId,
          storageType: mockDataSetStorageType,
          storageName: mockDataSetStorageName
        };
      });
    jest.spyOn(DdbDataSetMetadataPlugin.prototype, 'addDataSet').mockImplementation(async () => {
      return {
        id: mockDataSetId,
        name: mockDataSetName,
        path: mockDataSetPath,
        awsAccountId: mockAwsAccountId,
        storageType: mockDataSetStorageType,
        storageName: mockDataSetStorageName,
        createdAt: mockCreatedAt
      };
    });
    jest.spyOn(DdbDataSetMetadataPlugin.prototype, 'updateDataSet').mockImplementation(async () => {
      return {
        id: mockDataSetId,
        name: mockDataSetName,
        path: mockDataSetPath,
        awsAccountId: mockAwsAccountId,
        storageType: mockDataSetStorageType,
        storageName: mockDataSetStorageName,
        externalEndpoints: [mockAccessPointName],
        createdAt: mockCreatedAt
      };
    });
    jest.spyOn(DdbDataSetMetadataPlugin.prototype, 'removeDataSet').mockImplementation(async () => {});
    jest
      .spyOn(DdbDataSetMetadataPlugin.prototype, 'getDataSetEndPointDetails')
      .mockImplementation(async (dataSetId: string, endPointId: string) => {
        if (endPointId === mockNoRolesEndpointId) {
          return {
            id: mockExistingEndpointId,
            name: mockExistingEndpointName,
            dataSetId: mockDataSetId,
            dataSetName: mockDataSetName,
            path: mockDataSetPath,
            endPointUrl: mockEndPointUrl,
            endPointAlias: mockAccessPointAlias,
            createdAt: mockCreatedAt,
            accessLevel: mockAccessLevel
          };
        }
        return {
          id: mockExistingEndpointId,
          name: mockExistingEndpointName,
          dataSetId: mockDataSetId,
          dataSetName: mockDataSetName,
          path: mockDataSetPath,
          endPointUrl: mockEndPointUrl,
          endPointAlias: mockAccessPointAlias,
          allowedRoles: [mockRoleArn],
          createdAt: mockCreatedAt,
          accessLevel: mockAccessLevel
        };
      });
    jest.spyOn(DdbDataSetMetadataPlugin.prototype, 'addExternalEndpoint').mockImplementation(async () => {
      return {
        id: mockExistingEndpointId,
        name: mockExistingEndpointName,
        dataSetId: mockDataSetId,
        dataSetName: mockDataSetName,
        path: mockDataSetPath,
        endPointUrl: mockEndPointUrl,
        endPointAlias: mockAccessPointAlias,
        allowedRoles: [mockRoleArn],
        createdAt: mockCreatedAt,
        accessLevel: mockAccessLevel
      };
    });
    jest.spyOn(DdbDataSetMetadataPlugin.prototype, 'listEndpointsForDataSet').mockImplementation(async () => {
      return [
        {
          id: mockExistingEndpointId,
          name: mockExistingEndpointName,
          dataSetId: mockDataSetId,
          dataSetName: mockDataSetName,
          path: mockDataSetPath,
          endPointUrl: mockEndPointUrl,
          endPointAlias: mockAccessPointAlias,
          allowedRoles: [mockRoleArn],
          createdAt: mockCreatedAt,
          accessLevel: mockAccessLevel
        }
      ];
    });
    jest.spyOn(DdbDataSetMetadataPlugin.prototype, 'updateExternalEndpoint').mockImplementation(async () => {
      return {
        id: mockExistingEndpointId,
        name: mockExistingEndpointName,
        dataSetId: mockDataSetId,
        dataSetName: mockDataSetName,
        path: mockDataSetPath,
        endPointUrl: mockEndPointUrl,
        endPointAlias: mockAccessPointAlias,
        allowedRoles: [mockRoleArn, mockAlternateRoleArn],
        createdAt: mockCreatedAt,
        accessLevel: mockAccessLevel
      };
    });
    jest.spyOn(DdbDataSetMetadataPlugin.prototype, 'listStorageLocations').mockImplementation(async () => {
      return [
        {
          name: mockDataSetStorageName,
          awsAccountId: mockAwsAccountId,
          type: mockDataSetStorageType,
          region: mockAwsBucketRegion
        }
      ];
    });

    jest.spyOn(S3DataSetStoragePlugin.prototype, 'getStorageType').mockImplementation(() => {
      return mockDataSetStorageType;
    });
    jest.spyOn(S3DataSetStoragePlugin.prototype, 'createStorage').mockImplementation(async () => {
      return `s3://${mockDataSetStorageName}/${mockDataSetPath}/`;
    });
    jest.spyOn(S3DataSetStoragePlugin.prototype, 'importStorage').mockImplementation(async () => {
      return `s3://${mockDataSetStorageName}/${mockDataSetPath}/`;
    });
    jest.spyOn(S3DataSetStoragePlugin.prototype, 'addExternalEndpoint').mockImplementation(async () => {
      return {
        data: {
          connections: {
            endPointUrl: mockEndPointUrl,
            endPointAlias: mockAccessPointAlias
          }
        }
      };
    });
    jest.spyOn(S3DataSetStoragePlugin.prototype, 'removeExternalEndpoint').mockImplementation(async () => {});
    jest
      .spyOn(S3DataSetStoragePlugin.prototype, 'addRoleToExternalEndpoint')
      .mockImplementation(async () => {});
    jest
      .spyOn(S3DataSetStoragePlugin.prototype, 'removeRoleFromExternalEndpoint')
      .mockImplementation(async () => {});
    jest
      .spyOn(S3DataSetStoragePlugin.prototype, 'createPresignedUploadUrl')
      .mockImplementation(async () => mockPresignedSinglePartUploadURL);

    dataSetService = new DataSetService(audit, log, metaPlugin, authzPlugin);
    s3Plugin = new S3DataSetStoragePlugin(aws);

    jest
      .spyOn(WbcDataSetsAuthorizationPlugin.prototype, 'addAccessPermission')
      .mockImplementation(async () => mockAddAccessResponse);

    jest
      .spyOn(WbcDataSetsAuthorizationPlugin.prototype, 'getAccessPermissions')
      .mockImplementation(async () => mockAddAccessResponse);

    jest
      .spyOn(WbcDataSetsAuthorizationPlugin.prototype, 'getAllDataSetAccessPermissions')
      .mockImplementation(async () => mockAddAccessResponse);
  });

  describe('constructor', () => {
    it('sets a private audit and log service', () => {
      const testService = new DataSetService(audit, log, metaPlugin, authzPlugin);

      expect(testService[`_audit`]).toBe(audit);
      expect(testService[`_log`]).toBe(log);
    });
  });

  describe('provisionDataset', () => {
    it('calls createStorage and addDataSet', async () => {
      await expect(
        dataSetService.provisionDataSet({
          name: mockDataSetName,
          storageName: mockDataSetStorageName,
          path: mockDataSetPath,
          awsAccountId: mockAwsAccountId,
          region: mockAwsBucketRegion,
          storageProvider: s3Plugin,
          authenticatedUser: mockAuthenticatedUser
        })
      ).resolves.toMatchObject<DataSet>({
        id: mockDataSetId,
        name: mockDataSetName,
        path: mockDataSetPath,
        storageName: mockDataSetStorageName,
        awsAccountId: mockAwsAccountId,
        storageType: mockDataSetStorageType,
        createdAt: mockCreatedAt
      });
      expect(metaPlugin.addDataSet).toBeCalledTimes(1);
      expect(s3Plugin.createStorage).toBeCalledTimes(1);
    });
  });

  describe('importDataset', () => {
    it('calls importStorage and addDataSet ', async () => {
      await expect(
        dataSetService.importDataSet({
          name: 'name',
          storageName: 'storageName',
          path: 'path',
          awsAccountId: 'accountId',
          region: 'bucketRegion',
          storageProvider: s3Plugin,
          authenticatedUser: mockAuthenticatedUser
        })
      ).resolves.toMatchObject<DataSet>({
        id: mockDataSetId,
        name: mockDataSetName,
        path: mockDataSetPath,
        storageName: mockDataSetStorageName,
        awsAccountId: mockAwsAccountId,
        storageType: mockDataSetStorageType,
        createdAt: mockCreatedAt
      });
      expect(metaPlugin.addDataSet).toBeCalledTimes(1);
      expect(s3Plugin.importStorage).toBeCalledTimes(1);
    });
  });

  describe('removeDataset', () => {
    it('returns nothing when the dataset is removed', async () => {
      await expect(
        dataSetService.removeDataSet(mockDataSetId, () => Promise.resolve(), mockAuthenticatedUser)
      ).resolves.not.toThrow();
    });

    it('throws when an external endpoint exists on the DataSet.', async () => {
      await expect(
        dataSetService.removeDataSet(
          mockDataSetWithEndpointId,
          () => Promise.resolve(),
          mockAuthenticatedUser
        )
      ).rejects.toThrow(
        new DataSetHasEndpointError(
          'External endpoints found on Dataset must be removed before DataSet can be removed.'
        )
      );
    });

    it('throws when preconditions are not met', async () => {
      await expect(
        dataSetService.removeDataSet(
          mockDataSetId,
          async () => {
            await Promise.reject(new Error('Preconditions are not met'));
          },
          mockAuthenticatedUser
        )
      ).rejects.toThrow('Preconditions are not met');
    });
  });

  describe('getDataSetMountObject', () => {
    it('returns endpoint attributes when called with a name that exists.', async () => {
      dataSetService.getDataSet = jest.fn(async () => {
        return {
          id: mockDataSetId,
          name: mockDataSetName,
          path: mockDataSetPath,
          externalEndpoints: [mockExistingEndpointId],
          awsAccountId: mockAwsAccountId,
          storageType: mockDataSetStorageType,
          storageName: mockDataSetStorageName,
          createdAt: mockCreatedAt
        };
      });

      dataSetService.getExternalEndPoint = jest.fn(async () => {
        return {
          id: mockExistingEndpointId,
          endPointAlias: 'sampleAlias',
          name: mockExistingEndpointName,
          path: mockDataSetPath,
          dataSetId: mockDataSetId,
          dataSetName: mockDataSetName,
          endPointUrl: 's3://sampleBucket',
          createdAt: mockCreatedAt,
          accessLevel: mockAccessLevel
        };
      });

      await expect(
        dataSetService.getDataSetMountObject({
          dataSetId: mockDataSetId,
          endPointId: mockExistingEndpointId,
          identity: mockIdentity,
          identityType: mockIdentityType,
          authenticatedUser: mockAuthenticatedUser
        })
      ).resolves.toMatchObject<GetDataSetMountPointResponse>({
        data: {
          mountObject: {
            name: mockDataSetName,
            prefix: mockDataSetPath,
            bucket: 'sampleAlias',
            endpointId: mockExistingEndpointId
          }
        }
      });
    });

    it('throws InvalidEndpointError when called with a name that does not have an alias.', async () => {
      dataSetService.getDataSet = jest.fn(async () => {
        return {
          id: mockDataSetId,
          name: mockDataSetName,
          path: mockDataSetPath,
          externalEndpoints: [mockExistingEndpointId],
          awsAccountId: mockAwsAccountId,
          storageType: mockDataSetStorageType,
          storageName: mockDataSetStorageName,
          createdAt: mockCreatedAt
        };
      });

      dataSetService.getExternalEndPoint = jest.fn(async () => {
        return {
          id: mockExistingEndpointId,
          name: mockExistingEndpointName,
          path: mockDataSetPath,
          dataSetId: mockDataSetId,
          dataSetName: mockDataSetName,
          endPointUrl: '',
          createdAt: mockCreatedAt,
          accessLevel: mockAccessLevel
        };
      });

      await expect(
        dataSetService.getDataSetMountObject({
          dataSetId: mockDataSetId,
          endPointId: mockExistingEndpointId,
          identity: mockIdentity,
          identityType: mockIdentityType,
          authenticatedUser: mockAuthenticatedUser
        })
      ).rejects.toThrow(InvalidEndpointError);
    });

    it('throws NotAuthorizedError when the ideneity passed in doesnt have permission to access the dataSet.', async () => {
      jest.spyOn(WbcDataSetsAuthorizationPlugin.prototype, 'getAccessPermissions').mockResolvedValue({
        data: {
          dataSetId: mockDataSetId,
          permissions: []
        }
      });
      dataSetService.getDataSet = jest.fn(async () => {
        return {
          id: mockDataSetId,
          name: mockDataSetName,
          path: mockDataSetPath,
          externalEndpoints: [mockExistingEndpointId],
          awsAccountId: mockAwsAccountId,
          storageType: mockDataSetStorageType,
          storageName: mockDataSetStorageName,
          createdAt: mockCreatedAt
        };
      });

      dataSetService.getExternalEndPoint = jest.fn(async () => {
        return {
          id: mockExistingEndpointId,
          name: mockExistingEndpointName,
          endPointAlias: mockAccessPointAlias,
          path: mockDataSetPath,
          dataSetId: mockDataSetId,
          dataSetName: mockDataSetName,
          endPointUrl: '',
          createdAt: mockCreatedAt,
          accessLevel: mockAccessLevel
        };
      });

      await expect(
        dataSetService.getDataSetMountObject({
          dataSetId: mockDataSetId,
          endPointId: mockExistingEndpointId,
          identity: mockIdentity,
          identityType: mockIdentityType,
          authenticatedUser: mockAuthenticatedUser
        })
      ).rejects.toThrow(NotAuthorizedError);
    });

    it('throws NotAuthorizedError when the ideneity passed in doesnt have sufficient permissions to access the endpoint.', async () => {
      jest.spyOn(WbcDataSetsAuthorizationPlugin.prototype, 'getAccessPermissions').mockResolvedValue({
        data: {
          dataSetId: mockDataSetId,
          permissions: [{ identity: mockUserId, identityType: 'USER', accessLevel: 'read-only' }]
        }
      });
      dataSetService.getDataSet = jest.fn(async () => {
        return {
          id: mockDataSetId,
          name: mockDataSetName,
          path: mockDataSetPath,
          externalEndpoints: [mockExistingEndpointId],
          awsAccountId: mockAwsAccountId,
          storageType: mockDataSetStorageType,
          storageName: mockDataSetStorageName,
          createdAt: mockCreatedAt
        };
      });

      dataSetService.getExternalEndPoint = jest.fn(async () => {
        return {
          id: mockExistingEndpointId,
          name: mockExistingEndpointName,
          endPointAlias: mockAccessPointAlias,
          path: mockDataSetPath,
          dataSetId: mockDataSetId,
          dataSetName: mockDataSetName,
          endPointUrl: '',
          createdAt: mockCreatedAt,
          accessLevel: 'read-write' as DataSetsAccessLevel
        };
      });

      await expect(
        dataSetService.getDataSetMountObject({
          dataSetId: mockDataSetId,
          endPointId: mockExistingEndpointId,
          identity: mockIdentity,
          identityType: mockIdentityType,
          authenticatedUser: mockAuthenticatedUser
        })
      ).rejects.toThrow(NotAuthorizedError);
    });
  });

  describe('listDataSets', () => {
    it('returns an array of known DataSets.', async () => {
      await expect(dataSetService.listDataSets(mockAuthenticatedUser)).resolves.toMatchObject<DataSet[]>([
        {
          id: mockDataSetId,
          name: mockDataSetName,
          path: mockDataSetPath,
          awsAccountId: mockAwsAccountId,
          storageType: mockDataSetStorageType,
          storageName: mockDataSetStorageName,
          createdAt: mockCreatedAt
        }
      ]);
    });
  });

  describe('getDataSet', () => {
    it('returns a the details of a DataSet.', async () => {
      await expect(
        dataSetService.getDataSet(mockDataSetName, mockAuthenticatedUser)
      ).resolves.toMatchObject<DataSet>({
        id: mockDataSetId,
        name: mockDataSetName,
        path: mockDataSetPath,
        awsAccountId: mockAwsAccountId,
        storageType: mockDataSetStorageType,
        storageName: mockDataSetStorageName,
        createdAt: mockCreatedAt
      });
    });
    it('throws when an invalid dataset Id is given.', async () => {
      try {
        await dataSetService.getDataSet(mockInvalidId, mockAuthenticatedUser);
      } catch (error) {
        expect(Boom.isBoom(error, 404)).toBe(true);
        expect(error.message).toBe(`Could not find DataSet '${mockInvalidId}'.`);
      }
    });
  });

  describe('addDataSetExternalEndpointForGroup', () => {
    it('returns the mount object for the DataSet mount point', async () => {
      jest.spyOn(WbcDataSetsAuthorizationPlugin.prototype, 'getAccessPermissions').mockResolvedValue({
        data: {
          dataSetId: mockDataSetId,
          permissions: [{ identity: mockGroupId, identityType: 'GROUP', accessLevel: 'read-only' }]
        }
      });
      await expect(
        dataSetService.addDataSetExternalEndpointForGroup({
          dataSetId: mockDataSetId,
          externalEndpointName: mockAccessPointName,
          storageProvider: s3Plugin,
          groupId: mockGroupId,
          authenticatedUser: mockAuthenticatedUser,
          externalRoleName: mockRoleArn
        })
      ).resolves.toMatchObject<AddDataSetExternalEndpointResponse>({
        data: {
          mountObject: {
            name: mockDataSetName,
            bucket: mockAccessPointAlias,
            prefix: mockDataSetPath,
            endpointId: mockExistingEndpointId
          }
        }
      });
    });

    it('throws if the external endpoint already exists.', async () => {
      jest.spyOn(WbcDataSetsAuthorizationPlugin.prototype, 'getAccessPermissions').mockResolvedValue({
        data: {
          dataSetId: mockDataSetId,
          permissions: [{ identity: mockGroupId, identityType: 'GROUP', accessLevel: 'read-write' }]
        }
      });

      await expect(
        dataSetService.addDataSetExternalEndpointForGroup({
          dataSetId: mockDataSetWithEndpointId,
          externalEndpointName: mockExistingEndpointName,
          storageProvider: s3Plugin,
          groupId: mockGroupId,
          authenticatedUser: mockAuthenticatedUser,
          externalRoleName: mockRoleArn
        })
      ).rejects.toThrow(EndPointExistsError);
    });

    it('throws if the subject doesnt have permission to access the dataset', async () => {
      jest
        .spyOn(WbcDataSetsAuthorizationPlugin.prototype, 'getAccessPermissions')
        .mockResolvedValue({ data: { dataSetId: mockDataSetId, permissions: [] } });

      await expect(
        dataSetService.addDataSetExternalEndpointForGroup({
          dataSetId: mockDataSetWithEndpointId,
          externalEndpointName: mockExistingEndpointName,
          storageProvider: s3Plugin,
          groupId: mockGroupId,
          authenticatedUser: mockAuthenticatedUser,
          externalRoleName: mockRoleArn
        })
      ).rejects.toThrow(NotAuthorizedError);
    });
  });

  describe('addDataSetExternalEndpointForUser', () => {
    it('returns the mount object for the DataSet mount point', async () => {
      jest.spyOn(WbcDataSetsAuthorizationPlugin.prototype, 'getAccessPermissions').mockResolvedValue({
        data: {
          dataSetId: mockDataSetId,
          permissions: [{ identity: mockUserId, identityType: 'USER', accessLevel: 'read-only' }]
        }
      });
      await expect(
        dataSetService.addDataSetExternalEndpointForUser({
          dataSetId: mockDataSetId,
          externalEndpointName: mockAccessPointName,
          storageProvider: s3Plugin,
          userId: mockUserId,
          authenticatedUser: mockAuthenticatedUser,
          externalRoleName: mockRoleArn
        })
      ).resolves.toMatchObject<AddDataSetExternalEndpointResponse>({
        data: {
          mountObject: {
            name: mockDataSetName,
            bucket: mockAccessPointAlias,
            prefix: mockDataSetPath,
            endpointId: mockExistingEndpointId
          }
        }
      });
    });

    it('throws if the external endpoint already exists.', async () => {
      jest.spyOn(WbcDataSetsAuthorizationPlugin.prototype, 'getAccessPermissions').mockResolvedValue({
        data: {
          dataSetId: mockDataSetId,
          permissions: [{ identity: mockUserId, identityType: 'USER', accessLevel: 'read-write' }]
        }
      });

      await expect(
        dataSetService.addDataSetExternalEndpointForUser({
          dataSetId: mockDataSetWithEndpointId,
          externalEndpointName: mockExistingEndpointName,
          storageProvider: s3Plugin,
          userId: mockUserId,
          authenticatedUser: mockAuthenticatedUser,
          externalRoleName: mockRoleArn
        })
      ).rejects.toThrow(EndPointExistsError);
    });

    it('throws if the subject doesnt have permission to access the dataset', async () => {
      jest
        .spyOn(WbcDataSetsAuthorizationPlugin.prototype, 'getAccessPermissions')
        .mockResolvedValue({ data: { dataSetId: mockDataSetId, permissions: [] } });

      await expect(
        dataSetService.addDataSetExternalEndpointForUser({
          dataSetId: mockDataSetWithEndpointId,
          externalEndpointName: mockExistingEndpointName,
          storageProvider: s3Plugin,
          userId: mockUserId,
          authenticatedUser: mockAuthenticatedUser,
          externalRoleName: mockRoleArn
        })
      ).rejects.toThrow(NotAuthorizedError);
    });
  });

  describe('removeDataSetExternalEndpoint', () => {
    it('returns nothing after removing DataSet mount point', async () => {
      await expect(
        dataSetService.removeDataSetExternalEndpoint(
          mockDataSetId,
          mockAccessPointName,
          s3Plugin,
          mockAuthenticatedUser
        )
      ).resolves.not.toThrow();
    });

    it('returns nothing if endpointId does not exist on dataset', async () => {
      dataSetService.getDataSet = jest.fn(async () => {
        return {
          id: mockDataSetId,
          name: mockDataSetName,
          path: mockDataSetPath,
          externalEndpoints: ['someOtherEndpoint'],
          awsAccountId: mockAwsAccountId,
          storageType: mockDataSetStorageType,
          storageName: mockDataSetStorageName,
          createdAt: mockCreatedAt
        };
      });

      await expect(
        dataSetService.removeDataSetExternalEndpoint(
          mockDataSetId,
          mockExistingEndpointId,
          s3Plugin,
          mockAuthenticatedUser
        )
      ).resolves.not.toThrow();
    });

    it('returns nothing if no endpointId exists on dataset', async () => {
      dataSetService.getDataSet = jest.fn(async () => {
        return {
          id: mockDataSetId,
          name: mockDataSetName,
          path: mockDataSetPath,
          externalEndpoints: [],
          awsAccountId: mockAwsAccountId,
          storageType: mockDataSetStorageType,
          storageName: mockDataSetStorageName,
          createdAt: mockCreatedAt
        };
      });

      await expect(
        dataSetService.removeDataSetExternalEndpoint(
          mockDataSetId,
          mockExistingEndpointId,
          s3Plugin,
          mockAuthenticatedUser
        )
      ).resolves.not.toThrow();
    });

    it('finishes successfully if endpointId exists on dataset', async () => {
      dataSetService.getDataSet = jest.fn(async () => {
        return {
          id: mockDataSetId,
          name: mockDataSetName,
          path: mockDataSetPath,
          externalEndpoints: [mockExistingEndpointId],
          awsAccountId: mockAwsAccountId,
          storageType: mockDataSetStorageType,
          storageName: mockDataSetStorageName,
          createdAt: mockCreatedAt
        };
      });
      s3Plugin.removeExternalEndpoint = jest.fn();

      await expect(
        dataSetService.removeDataSetExternalEndpoint(
          mockDataSetId,
          mockExistingEndpointId,
          s3Plugin,
          mockAuthenticatedUser
        )
      ).resolves.not.toThrow();
    });
  });

  describe('addRoleToExternalEndpoint', () => {
    it('no-op if the role has already been added to the endpoint.', async () => {
      await expect(
        dataSetService.addRoleToExternalEndpoint(
          mockDataSetId,
          mockExistingEndpointId,
          mockRoleArn,
          s3Plugin,
          mockAuthenticatedUser
        )
      ).resolves.toBeUndefined();
    });

    it('completes if given an unknown role arn.', async () => {
      await expect(
        dataSetService.addRoleToExternalEndpoint(
          mockDataSetId,
          mockExistingEndpointId,
          mockAlternateRoleArn,
          s3Plugin,
          mockAuthenticatedUser
        )
      ).resolves.toBeUndefined();
    });

    it('completes if given an existing endpoint with no stored roles', async () => {
      await expect(
        dataSetService.addRoleToExternalEndpoint(
          mockDataSetId,
          mockNoRolesEndpointId,
          mockRoleArn,
          s3Plugin,
          mockAuthenticatedUser
        )
      ).resolves.toBeUndefined();
    });
  });

  describe('listStorageLocations', () => {
    it('returns an array of known StorageLocations.', async () => {
      await expect(dataSetService.listStorageLocations(mockAuthenticatedUser)).resolves.toMatchObject<
        StorageLocation[]
      >([
        {
          name: mockDataSetStorageName,
          awsAccountId: mockAwsAccountId,
          type: mockDataSetStorageType,
          region: mockAwsBucketRegion
        }
      ]);
    });
  });

  describe('getSinglePartPresignedUrl', () => {
    it('returns a presigned URL.', async () => {
      const ttlSeconds = 3600;
      const fileName = 'test.txt';

      await expect(
        dataSetService.getPresignedSinglePartUploadUrl(
          mockDataSetId,
          fileName,
          ttlSeconds,
          s3Plugin,
          mockAuthenticatedUser
        )
      ).resolves.toStrictEqual(mockPresignedSinglePartUploadURL);
    });
  });

  describe('addDataSetAccessPermissions', () => {
    it('returns access permissions added to a DataSet', async () => {
      await expect(
        dataSetService.addDataSetAccessPermissions(mockDataSetAddAccessParams)
      ).resolves.toStrictEqual(mockAddAccessResponse);
    });
    it('throws when the dataSet does not exist', async () => {
      const invalidAccessParams: AddRemoveAccessPermissionRequest = {
        ...mockDataSetAddAccessParams,
        dataSetId: mockInvalidId
      };
      try {
        await dataSetService.addDataSetAccessPermissions(invalidAccessParams);
      } catch (error) {
        expect(Boom.isBoom(error, 404)).toBe(true);
        expect(error.message).toBe(`Could not find DataSet '${mockInvalidId}'.`);
      }
    });
  });

  describe('getDataSetAllAccessPermissions', () => {
    it('returns permssions on a dataset.', async () => {
      await expect(
        dataSetService.getAllDataSetAccessPermissions(mockDataSetId, mockAuthenticatedUser)
      ).resolves.toMatchObject(mockAddAccessResponse);
    });
    it('throws when an invalid dataset Id is given.', async () => {
      try {
        await dataSetService.getAllDataSetAccessPermissions(mockInvalidId, mockAuthenticatedUser);
      } catch (error) {
        expect(Boom.isBoom(error, 404)).toBe(true);
        expect(error.message).toBe(`Could not find DataSet '${mockInvalidId}'.`);
      }
    });
  });

  describe('getDataSetAccessPermissions', () => {
    it('returns permsissions for the user on the dataset', async () => {
      await expect(
        dataSetService.getDataSetAccessPermissions(
          {
            dataSetId: mockDataSetId,
            identity: mockUserId,
            identityType: 'USER'
          },
          mockAuthenticatedUser
        )
      ).resolves.toMatchObject(mockAddAccessResponse);
    });
    it('throws when an invalid dataset Id is given.', async () => {
      try {
        await dataSetService.getDataSetAccessPermissions(
          {
            dataSetId: mockInvalidId,
            identity: mockUserId,
            identityType: 'USER'
          },
          mockAuthenticatedUser
        );
      } catch (error) {
        expect(Boom.isBoom(error, 404)).toBe(true);
        expect(error.message).toBe(`Could not find DataSet '${mockInvalidId}'.`);
      }
    });
  });
});<|MERGE_RESOLUTION|>--- conflicted
+++ resolved
@@ -23,11 +23,8 @@
 import { DataSetService } from './dataSetService';
 import { DdbDataSetMetadataPlugin } from './ddbDataSetMetadataPlugin';
 import { DataSetHasEndpointError } from './errors/dataSetHasEndpointError';
-<<<<<<< HEAD
+import { EndpointExistsError } from './errors/endpointExistsError';
 import { InvalidEndpointError } from './errors/invalidEndpointError';
-=======
-import { EndPointExistsError } from './errors/endPointExistsError';
->>>>>>> aa894775
 import { NotAuthorizedError } from './errors/notAuthorizedError';
 import { AddDataSetExternalEndpointResponse } from './models/addDataSetExternalEndpoint';
 import { AddRemoveAccessPermissionRequest } from './models/addRemoveAccessPermissionRequest';
@@ -707,7 +704,7 @@
           authenticatedUser: mockAuthenticatedUser,
           externalRoleName: mockRoleArn
         })
-      ).rejects.toThrow(EndPointExistsError);
+      ).rejects.toThrow(EndpointExistsError);
     });
 
     it('throws if the subject doesnt have permission to access the dataset', async () => {
@@ -774,7 +771,7 @@
           authenticatedUser: mockAuthenticatedUser,
           externalRoleName: mockRoleArn
         })
-      ).rejects.toThrow(EndPointExistsError);
+      ).rejects.toThrow(EndpointExistsError);
     });
 
     it('throws if the subject doesnt have permission to access the dataset', async () => {
