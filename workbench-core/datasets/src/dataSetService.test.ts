/*
 *  Copyright Amazon.com, Inc. or its affiliates. All Rights Reserved.
 *  SPDX-License-Identifier: Apache-2.0
 */

jest.mock('@aws/workbench-core-audit');
jest.mock('@aws/workbench-core-logging');
jest.mock('./dataSetMetadataPlugin');

import { AuditService, BaseAuditPlugin, Writer } from '@aws/workbench-core-audit';
import { AwsService } from '@aws/workbench-core-base';
import { LoggingService } from '@aws/workbench-core-logging';
import Boom from '@hapi/boom';
import { DataSet } from './dataSet';
import { DataSetService } from './dataSetService';
import { DdbDataSetMetadataPlugin } from './ddbDataSetMetadataPlugin';
<<<<<<< HEAD
import { DataSet, DataSetHasEndpointError, DataSetService, S3DataSetStoragePlugin } from '.';
=======
import { DataSetHasEndpointError } from './errors/dataSetHasEndpointError';
import { S3DataSetStoragePlugin } from './s3DataSetStoragePlugin';
>>>>>>> 70b8d263

describe('DataSetService', () => {
  let writer: Writer;
  let audit: AuditService;
  let log: LoggingService;
  let aws: AwsService;
  let metaPlugin: DdbDataSetMetadataPlugin;

  const mockDataSetId = 'sampleDataSetId';
  const mockDataSetName = 'Sample-DataSet';
  const mockDataSetPath = 'sample-s3-prefix';
  const mockAwsAccountId = 'Sample-AWS-Account';
  const mockAwsBucketRegion = 'Sample-AWS-Bucket-Region';
  const mockDataSetStorageType = 'S3';
  const mockDataSetStorageName = 'S3-Bucket';
  const mockAccessPointName = 'Sample-Access-Point';
  const mockAccessPointAlias = `${mockAccessPointName}-s3alias`;
  const mockRoleArn = 'Sample-Role-Arn';
  const mockAlternateRoleArn = 'Another-Sample-Role-Arn';
  const mockExistingEndpointName = 'Sample-Existing-AP';
  const mockExistingEndpointId = 'Sample-Endpoint-Id';
  const mockDataSetWithEndpointId = 'sampleDataSetWithEndpointId';
  const mockEndPointUrl = `s3://arn:s3:us-east-1:${mockAwsAccountId}:accesspoint/${mockAccessPointName}/${mockDataSetPath}/`;
  const mockDataSetObject = 'datasetObjectId';
  const mockPresignedSinglePartUploadURL = 'Sample-Presigned-Single-Part-Upload-Url';

  beforeEach(() => {
    jest.resetAllMocks();
    writer = {
      prepare: jest.fn(),
      write: jest.fn()
    };
    audit = new AuditService(new BaseAuditPlugin(writer), true);
    aws = new AwsService({
      region: 'us-east-1',
      credentials: {
        accessKeyId: 'fakeKey',
        secretAccessKey: 'fakeSecret'
      }
    });
    log = new LoggingService();
    metaPlugin = new DdbDataSetMetadataPlugin(aws, 'DS', 'EP');
    jest.spyOn(DdbDataSetMetadataPlugin.prototype, 'listDataSets').mockImplementation(async () => {
      return [
        {
          id: mockDataSetId,
          name: mockDataSetName,
          path: mockDataSetPath,
          awsAccountId: mockAwsAccountId,
          storageType: mockDataSetStorageType,
          storageName: mockDataSetStorageName
        }
      ];
    });
    jest
      .spyOn(DdbDataSetMetadataPlugin.prototype, 'getDataSetMetadata')
      .mockImplementation(async (id: string): Promise<DataSet> => {
        if (id === mockDataSetWithEndpointId) {
          return {
            id: mockDataSetWithEndpointId,
            name: mockDataSetName,
            path: mockDataSetPath,
            awsAccountId: mockAwsAccountId,
            storageType: mockDataSetStorageType,
            storageName: mockDataSetStorageName,
            externalEndpoints: [mockExistingEndpointName]
          };
        }
        return {
          id: mockDataSetId,
          name: mockDataSetName,
          path: mockDataSetPath,
          awsAccountId: mockAwsAccountId,
          storageType: mockDataSetStorageType,
          storageName: mockDataSetStorageName
        };
      });
    jest.spyOn(DdbDataSetMetadataPlugin.prototype, 'listDataSetObjects').mockImplementation(async () => {
      return [mockDataSetObject];
    });
    jest
      .spyOn(DdbDataSetMetadataPlugin.prototype, 'getDataSetObjectMetadata')
      .mockImplementation(async () => {
        return {
          id: mockDataSetId,
          name: mockDataSetName,
          path: mockDataSetPath,
          awsAccountId: mockAwsAccountId,
          storageType: mockDataSetStorageType,
          storageName: mockDataSetStorageName
        };
      });
    jest.spyOn(DdbDataSetMetadataPlugin.prototype, 'addDataSet').mockImplementation(async () => {
      return {
        id: mockDataSetId,
        name: mockDataSetName,
        path: mockDataSetPath,
        awsAccountId: mockAwsAccountId,
        storageType: mockDataSetStorageType,
        storageName: mockDataSetStorageName
      };
    });
    jest.spyOn(DdbDataSetMetadataPlugin.prototype, 'updateDataSet').mockImplementation(async () => {
      return {
        id: mockDataSetId,
        name: mockDataSetName,
        path: mockDataSetPath,
        awsAccountId: mockAwsAccountId,
        storageType: mockDataSetStorageType,
        storageName: mockDataSetStorageName,
        externalEndpoints: [mockAccessPointName]
      };
    });
    jest.spyOn(DdbDataSetMetadataPlugin.prototype, 'removeDataSet').mockImplementation(async () => {});
    jest
      .spyOn(DdbDataSetMetadataPlugin.prototype, 'getDataSetEndPointDetails')
      .mockImplementation(async () => {
        return {
          id: mockExistingEndpointId,
          name: mockExistingEndpointName,
          dataSetId: mockDataSetId,
          dataSetName: mockDataSetName,
          path: mockDataSetPath,
          endPointUrl: mockEndPointUrl,
          endPointAlias: mockAccessPointAlias,
          allowedRoles: [mockRoleArn]
        };
      });
    jest.spyOn(DdbDataSetMetadataPlugin.prototype, 'addExternalEndpoint').mockImplementation(async () => {
      return {
        id: mockExistingEndpointId,
        name: mockExistingEndpointName,
        dataSetId: mockDataSetId,
        dataSetName: mockDataSetName,
        path: mockDataSetPath,
        endPointUrl: mockEndPointUrl,
        endPointAlias: mockAccessPointAlias,
        allowedRoles: [mockRoleArn]
      };
    });
    jest.spyOn(DdbDataSetMetadataPlugin.prototype, 'listEndpointsForDataSet').mockImplementation(async () => {
      return [
        {
          id: mockExistingEndpointId,
          name: mockExistingEndpointName,
          dataSetId: mockDataSetId,
          dataSetName: mockDataSetName,
          path: mockDataSetPath,
          endPointUrl: mockEndPointUrl,
          endPointAlias: mockAccessPointAlias,
          allowedRoles: [mockRoleArn]
        }
      ];
    });
    jest.spyOn(DdbDataSetMetadataPlugin.prototype, 'updateExternalEndpoint').mockImplementation(async () => {
      return {
        id: mockExistingEndpointId,
        name: mockExistingEndpointName,
        dataSetId: mockDataSetId,
        dataSetName: mockDataSetName,
        path: mockDataSetPath,
        endPointUrl: mockEndPointUrl,
        endPointAlias: mockAccessPointAlias,
        allowedRoles: [mockRoleArn, mockAlternateRoleArn]
      };
    });
    jest.spyOn(DdbDataSetMetadataPlugin.prototype, 'listStorageLocations').mockImplementation(async () => {
      return [
        {
          name: mockDataSetStorageName,
          awsAccountId: mockAwsAccountId,
          type: mockDataSetStorageType,
          region: mockAwsBucketRegion
        }
      ];
    });

    jest.spyOn(S3DataSetStoragePlugin.prototype, 'getStorageType').mockImplementation(() => {
      return mockDataSetStorageType;
    });
    jest.spyOn(S3DataSetStoragePlugin.prototype, 'createStorage').mockImplementation(async () => {
      return `s3://${mockDataSetStorageName}/${mockDataSetPath}/`;
    });
    jest.spyOn(S3DataSetStoragePlugin.prototype, 'importStorage').mockImplementation(async () => {
      return `s3://${mockDataSetStorageName}/${mockDataSetPath}/`;
    });
    jest.spyOn(S3DataSetStoragePlugin.prototype, 'addExternalEndpoint').mockImplementation(async () => {
      return {
        endPointUrl: mockEndPointUrl,
        endPointAlias: mockAccessPointAlias
      };
    });
    jest.spyOn(S3DataSetStoragePlugin.prototype, 'removeExternalEndpoint').mockImplementation(async () => {});
    jest
      .spyOn(S3DataSetStoragePlugin.prototype, 'addRoleToExternalEndpoint')
      .mockImplementation(async () => {});
    jest
      .spyOn(S3DataSetStoragePlugin.prototype, 'removeRoleFromExternalEndpoint')
      .mockImplementation(async () => {});
    jest
      .spyOn(S3DataSetStoragePlugin.prototype, 'createPresignedUploadUrl')
      .mockImplementation(async () => mockPresignedSinglePartUploadURL);
  });

  describe('constructor', () => {
    it('sets a private audit and log service', () => {
      const service = new DataSetService(audit, log, metaPlugin);

      expect(service[`_audit`]).toBe(audit);
      expect(service[`_log`]).toBe(log);
    });
  });

  describe('provisionDataset', () => {
    let service: DataSetService;
    let plugin: S3DataSetStoragePlugin;

    beforeEach(() => {
      service = new DataSetService(audit, log, metaPlugin);
      plugin = new S3DataSetStoragePlugin(aws);
    });

    it('calls createStorage and addDataSet', async () => {
      await expect(
        service.provisionDataSet({
          name: mockDataSetName,
          storageName: mockDataSetStorageName,
          path: mockDataSetPath,
          awsAccountId: mockAwsAccountId,
          region: mockAwsBucketRegion,
          storageProvider: plugin
        })
      ).resolves.toEqual({
        id: mockDataSetId,
        name: mockDataSetName,
        path: mockDataSetPath,
        storageName: mockDataSetStorageName,
        awsAccountId: mockAwsAccountId,
        storageType: mockDataSetStorageType
      });
      expect(metaPlugin.addDataSet).toBeCalledTimes(1);
      expect(plugin.createStorage).toBeCalledTimes(1);
    });
  });

  describe('importDataset', () => {
    let service: DataSetService;
    let plugin: S3DataSetStoragePlugin;

    beforeEach(() => {
      service = new DataSetService(audit, log, metaPlugin);
      plugin = new S3DataSetStoragePlugin(aws);
    });

    it('calls importStorage and addDataSet ', async () => {
      await expect(
        service.importDataSet({
          name: 'name',
          storageName: 'storageName',
          path: 'path',
          awsAccountId: 'accountId',
          region: 'bucketRegion',
          storageProvider: plugin
        })
      ).resolves.toEqual({
        id: mockDataSetId,
        name: mockDataSetName,
        path: mockDataSetPath,
        storageName: mockDataSetStorageName,
        awsAccountId: mockAwsAccountId,
        storageType: mockDataSetStorageType
      });
      expect(metaPlugin.addDataSet).toBeCalledTimes(1);
      expect(plugin.importStorage).toBeCalledTimes(1);
    });
  });

  describe('removeDataset', () => {
    let service: DataSetService;

    beforeEach(() => {
      service = new DataSetService(audit, log, metaPlugin);
    });

    it('returns nothing when the dataset is removed', async () => {
      await expect(service.removeDataSet(mockDataSetId, () => Promise.resolve())).resolves.not.toThrow();
    });

    it('throws when an external endpoint exists on the DataSet.', async () => {
      await expect(service.removeDataSet(mockDataSetWithEndpointId, () => Promise.resolve())).rejects.toThrow(
        new DataSetHasEndpointError(
          'External endpoints found on Dataset must be removed before DataSet can be removed.'
        )
      );
    });

    it('throws when preconditions are not met', async () => {
      await expect(
        service.removeDataSet(mockDataSetId, async () => {
          await Promise.reject(new Error('Preconditions are not met'));
        })
      ).rejects.toThrow('Preconditions are not met');
    });

    it('throws when an external endpoint exists on the DataSet.', async () => {
      await expect(service.removeDataSet(mockDataSetWithEndpointId)).rejects.toThrow(
        new DataSetHasEndpointError(
          'External endpoints found on Dataset must be removed before DataSet can be removed.'
        )
      );
    });
  });

  describe('getDataSetMountObject', () => {
    let service: DataSetService;

    beforeEach(() => {
      service = new DataSetService(audit, log, metaPlugin);
    });

    it("throws when called with a name that doesn't exists.", async () => {
      await expect(service.getDataSetMountObject('name', 'endPointName')).rejects.toThrow(
        new Error(`'endPointName' not found on DataSet 'name'.`)
      );
    });

    it('returns endpoint attributes when called with a name that exists.', async () => {
      service.getDataSet = jest.fn(async () => {
        return {
          id: mockDataSetId,
          name: mockDataSetName,
          path: mockDataSetPath,
          externalEndpoints: [mockExistingEndpointId],
          awsAccountId: mockAwsAccountId,
          storageType: mockDataSetStorageType,
          storageName: mockDataSetStorageName
        };
      });

      service.getExternalEndPoint = jest.fn(async () => {
        return {
          id: mockExistingEndpointId,
          endPointAlias: 'sampleAlias',
          name: mockExistingEndpointName,
          path: mockDataSetPath,
          dataSetId: mockDataSetId,
          dataSetName: mockDataSetName,
          endPointUrl: 's3://sampleBucket'
        };
      });

      await expect(service.getDataSetMountObject(mockDataSetId, mockExistingEndpointId)).resolves.toEqual({
        name: mockDataSetName,
        prefix: mockDataSetPath,
        bucket: 'sampleAlias',
        endpointId: mockExistingEndpointId
      });
    });

    it('throws error when called with a name that does not have an alias.', async () => {
      service.getDataSet = jest.fn(async () => {
        return {
          id: mockDataSetId,
          name: mockDataSetName,
          path: mockDataSetPath,
          externalEndpoints: [mockExistingEndpointId],
          awsAccountId: mockAwsAccountId,
          storageType: mockDataSetStorageType,
          storageName: mockDataSetStorageName
        };
      });

      service.getExternalEndPoint = jest.fn(async () => {
        return {
          id: mockExistingEndpointId,
          name: mockExistingEndpointName,
          path: mockDataSetPath,
          dataSetId: mockDataSetId,
          dataSetName: mockDataSetName,
          endPointUrl: ''
        };
      });

      await expect(service.getDataSetMountObject(mockDataSetId, mockExistingEndpointId)).rejects.toThrow(
        new Error('Endpoint has missing information')
      );
    });

    it('throws error when called with a name that does not have an ID.', async () => {
      service.getDataSet = jest.fn(async () => {
        return {
          id: mockDataSetId,
          name: mockDataSetName,
          path: mockDataSetPath,
          externalEndpoints: [mockExistingEndpointId],
          awsAccountId: mockAwsAccountId,
          storageType: mockDataSetStorageType,
          storageName: mockDataSetStorageName
        };
      });

      service.getExternalEndPoint = jest.fn(async () => {
        return {
          name: mockExistingEndpointName,
          path: mockDataSetPath,
          dataSetId: mockDataSetId,
          dataSetName: mockDataSetName,
          endPointUrl: ''
        };
      });

      await expect(service.getDataSetMountObject(mockDataSetId, mockExistingEndpointId)).rejects.toThrow(
        new Error('Endpoint has missing information')
      );
    });
  });

  describe('listDataSets', () => {
    let service: DataSetService;

    beforeEach(() => {
      service = new DataSetService(audit, log, metaPlugin);
    });

    it('returns an array of known DataSets.', async () => {
      await expect(service.listDataSets()).resolves.toEqual([
        {
          id: mockDataSetId,
          name: mockDataSetName,
          path: mockDataSetPath,
          awsAccountId: mockAwsAccountId,
          storageType: mockDataSetStorageType,
          storageName: mockDataSetStorageName
        }
      ]);
    });
  });

  describe('getDataSet', () => {
    let service: DataSetService;

    beforeEach(() => {
      service = new DataSetService(audit, log, metaPlugin);
    });

    it('returns a the details of a DataSet.', async () => {
      await expect(service.getDataSet(mockDataSetName)).resolves.toEqual({
        id: mockDataSetId,
        name: mockDataSetName,
        path: mockDataSetPath,
        awsAccountId: mockAwsAccountId,
        storageType: mockDataSetStorageType,
        storageName: mockDataSetStorageName
      });
    });
  });

  describe('addDataSetExternalEndpoint', () => {
    let service: DataSetService;
    let plugin: S3DataSetStoragePlugin;

    beforeEach(() => {
      service = new DataSetService(audit, log, metaPlugin);
      plugin = new S3DataSetStoragePlugin(aws);
    });

    it('returns the mount string for the DataSet mount point', async () => {
      await expect(
        service.addDataSetExternalEndpoint(mockDataSetId, mockAccessPointName, plugin, mockRoleArn)
      ).resolves.toEqual({
        name: mockDataSetName,
        bucket: mockAccessPointAlias,
        prefix: mockDataSetPath,
        endpointId: mockExistingEndpointId
      });
    });

    it('throws if the external endpoint already exists.', async () => {
      let response;

      try {
        response = await service.addDataSetExternalEndpoint(
          mockDataSetWithEndpointId,
          mockExistingEndpointName,
          plugin,
          mockRoleArn
        );
        expect.hasAssertions();
      } catch (err) {
        response = err;
      }
      expect(Boom.isBoom(response, 400)).toBe(true);
      expect(response.message).toEqual(
        `'${mockExistingEndpointName}' already exists in '${mockDataSetWithEndpointId}'.`
      );
    });
  });

  describe('removeDataSetExternalEndpoint', () => {
    let service: DataSetService;
    let plugin: S3DataSetStoragePlugin;

    beforeEach(() => {
      service = new DataSetService(audit, log, metaPlugin);
      plugin = new S3DataSetStoragePlugin(aws);
    });

    it('returns nothing after removing DataSet mount point', async () => {
      await expect(
        service.removeDataSetExternalEndpoint(mockDataSetId, mockAccessPointName, plugin)
      ).resolves.not.toThrow();
    });

    it('returns nothing if endpointId does not exist on dataset', async () => {
      service.getDataSet = jest.fn(async () => {
        return {
          id: mockDataSetId,
          name: mockDataSetName,
          path: mockDataSetPath,
          externalEndpoints: ['someOtherEndpoint'],
          awsAccountId: mockAwsAccountId,
          storageType: mockDataSetStorageType,
          storageName: mockDataSetStorageName
        };
      });

      await expect(
        service.removeDataSetExternalEndpoint(mockDataSetId, mockExistingEndpointId, plugin)
      ).resolves.not.toThrow();
    });

    it('returns nothing if no endpointId exists on dataset', async () => {
      service.getDataSet = jest.fn(async () => {
        return {
          id: mockDataSetId,
          name: mockDataSetName,
          path: mockDataSetPath,
          externalEndpoints: [],
          awsAccountId: mockAwsAccountId,
          storageType: mockDataSetStorageType,
          storageName: mockDataSetStorageName
        };
      });

      await expect(
        service.removeDataSetExternalEndpoint(mockDataSetId, mockExistingEndpointId, plugin)
      ).resolves.not.toThrow();
    });

    it('finishes successfully if endpointId exists on dataset', async () => {
      service.getDataSet = jest.fn(async () => {
        return {
          id: mockDataSetId,
          name: mockDataSetName,
          path: mockDataSetPath,
          externalEndpoints: [mockExistingEndpointId],
          awsAccountId: mockAwsAccountId,
          storageType: mockDataSetStorageType,
          storageName: mockDataSetStorageName
        };
      });
      plugin.removeExternalEndpoint = jest.fn();

      await expect(
        service.removeDataSetExternalEndpoint(mockDataSetId, mockExistingEndpointId, plugin)
      ).resolves.not.toThrow();
    });
  });

  describe('addRoleToExternalEndpoint', () => {
    let service: DataSetService;
    let plugin: S3DataSetStoragePlugin;

    beforeEach(() => {
      service = new DataSetService(audit, log, metaPlugin);
      plugin = new S3DataSetStoragePlugin(aws);
    });

    it('no-op if the role has already been added to the endpoint.', async () => {
      await expect(
        service.addRoleToExternalEndpoint(mockDataSetId, mockExistingEndpointId, mockRoleArn, plugin)
      ).resolves.toBeUndefined();
    });

    it('completes if given an unknown role arn.', async () => {
      await expect(
        service.addRoleToExternalEndpoint(mockDataSetId, mockExistingEndpointId, mockAlternateRoleArn, plugin)
      ).resolves.toBeUndefined();
    });
  });

  describe('listStorageLocations', () => {
    let service: DataSetService;

    beforeEach(() => {
      service = new DataSetService(audit, log, metaPlugin);
    });

    it('returns an array of known StorageLocations.', async () => {
      await expect(service.listStorageLocations()).resolves.toEqual([
        {
          name: mockDataSetStorageName,
          awsAccountId: mockAwsAccountId,
          type: mockDataSetStorageType,
          region: mockAwsBucketRegion
        }
      ]);
    });
  });

  describe('getSinglePartPresignedUrl', () => {
    let service: DataSetService;
    let plugin: S3DataSetStoragePlugin;

    beforeEach(() => {
      service = new DataSetService(audit, log, metaPlugin);
      plugin = new S3DataSetStoragePlugin(aws);
    });

    it('returns a presigned URL.', async () => {
      const ttlSeconds = 3600;

      await expect(
        service.getPresignedSinglePartUploadUrl(mockDataSetId, ttlSeconds, plugin)
      ).resolves.toEqual(mockPresignedSinglePartUploadURL);
    });
  });
});<|MERGE_RESOLUTION|>--- conflicted
+++ resolved
@@ -14,12 +14,8 @@
 import { DataSet } from './dataSet';
 import { DataSetService } from './dataSetService';
 import { DdbDataSetMetadataPlugin } from './ddbDataSetMetadataPlugin';
-<<<<<<< HEAD
-import { DataSet, DataSetHasEndpointError, DataSetService, S3DataSetStoragePlugin } from '.';
-=======
 import { DataSetHasEndpointError } from './errors/dataSetHasEndpointError';
 import { S3DataSetStoragePlugin } from './s3DataSetStoragePlugin';
->>>>>>> 70b8d263
 
 describe('DataSetService', () => {
   let writer: Writer;
@@ -305,31 +301,7 @@
     });
 
     it('returns nothing when the dataset is removed', async () => {
-      await expect(service.removeDataSet(mockDataSetId, () => Promise.resolve())).resolves.not.toThrow();
-    });
-
-    it('throws when an external endpoint exists on the DataSet.', async () => {
-      await expect(service.removeDataSet(mockDataSetWithEndpointId, () => Promise.resolve())).rejects.toThrow(
-        new DataSetHasEndpointError(
-          'External endpoints found on Dataset must be removed before DataSet can be removed.'
-        )
-      );
-    });
-
-    it('throws when preconditions are not met', async () => {
-      await expect(
-        service.removeDataSet(mockDataSetId, async () => {
-          await Promise.reject(new Error('Preconditions are not met'));
-        })
-      ).rejects.toThrow('Preconditions are not met');
-    });
-
-    it('throws when an external endpoint exists on the DataSet.', async () => {
-      await expect(service.removeDataSet(mockDataSetWithEndpointId)).rejects.toThrow(
-        new DataSetHasEndpointError(
-          'External endpoints found on Dataset must be removed before DataSet can be removed.'
-        )
-      );
+      await expect(service.removeDataSet(mockDataSetId)).resolves.not.toThrow();
     });
   });
 
