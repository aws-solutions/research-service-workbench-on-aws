/*
 *  Copyright Amazon.com, Inc. or its affiliates. All Rights Reserved.
 *  SPDX-License-Identifier: Apache-2.0
 */

jest.mock('uuid', () => ({
  v4: jest.fn(() => {
    return 'sampleId';
  })
}));

import {
  DeleteItemCommand,
  DynamoDBClient,
  GetItemCommand,
  QueryCommand,
  ServiceInputTypes,
  ServiceOutputTypes,
  UpdateItemCommand
} from '@aws-sdk/client-dynamodb';
import { AwsService } from '@aws/workbench-core-base';
import { AwsStub, mockClient } from 'aws-sdk-client-mock';
import { fc, itProp } from 'jest-fast-check';
import { DdbDataSetMetadataPlugin } from './ddbDataSetMetadataPlugin';
<<<<<<< HEAD
import { DataSetExistsError } from './errors/dataSetExistsError';
import { DataSetNotFoundError } from './errors/dataSetNotFoundError';
import { EndpointExistsError } from './errors/endpointExistsError';
import { EndpointNotFoundError } from './errors/endpointNotFoundError';
import { CreateDataSet, DataSet } from './models/dataSet';
import { DataSetsAccessLevel } from './models/dataSetsAccessLevel';
import { CreateExternalEndpoint, ExternalEndpoint } from './models/externalEndpoint';
import { StorageLocation } from './models/storageLocation';
=======
import { DataSetNotFoundError } from './errors/dataSetNotFoundError';
import { ExternalEndpoint } from './externalEndpoint';
>>>>>>> aa894775

describe('DdbDataSetMetadataPlugin', () => {
  const ORIGINAL_ENV = process.env;
  const datasetKeyTypeId = 'DS';
  const endpointKeyTypeId = 'EP';

  const mockDataSetId = `${datasetKeyTypeId.toLowerCase()}-sampleId`;
  const mockDataSetName = 'Sample-DataSet';
  const mockDataSetPath = 'sample-s3-prefix';
  const mockAwsAccountId = 'Sample-AWS-Account';
  const mockAwsBucketRegion = 'Sample-AWS-Bucket-Region';
  const mockDataSetStorageType = 'S3';
  const mockDataSetStorageName = 'S3-Bucket';
  const mockDataSetDescription = 'Sample-DataSet-Description';
  const mockDataSetType = 'Sample-DataSet-Type';
  const mockDataSetOwner = 'Sample-DataSet-Owner';
  const mockDataSetRegion = 'Sample-DataSet-Region';
  const mockEndpointId = `${endpointKeyTypeId.toLowerCase()}-sampleId`;
  const mockEndPointName = `${endpointKeyTypeId}-Sample-Access-Point`;
  const mockEndPointRole = 'Sample-Role';
  const mockEndPointUrl = `s3://arn:s3:us-east-1:${mockAwsAccountId}:accesspoint/${mockEndPointName}/${mockDataSetPath}/`;
  const mockCreatedAt = 'Sample-Created-At-ISO-String';
  const mockAccessLevel: DataSetsAccessLevel = 'read-only';

  let aws: AwsService;
  let plugin: DdbDataSetMetadataPlugin;
  let mockDdb: AwsStub<ServiceInputTypes, ServiceOutputTypes>;

  beforeEach(() => {
    jest.resetModules();
    expect.hasAssertions();
<<<<<<< HEAD
=======

>>>>>>> aa894775
    process.env = { ...ORIGINAL_ENV };
    process.env.AWS_REGION = 'us-east-1';
    aws = new AwsService({ region: 'us-east-1', ddbTableName: 'DataSetsTable' });
    plugin = new DdbDataSetMetadataPlugin(aws, datasetKeyTypeId, endpointKeyTypeId);
    mockDdb = mockClient(DynamoDBClient);
    jest.spyOn(Date.prototype, 'toISOString').mockImplementation(() => mockCreatedAt);
  });

  afterAll(() => {
    process.env = ORIGINAL_ENV;
  });

  describe('listDataSets', () => {
    it('returns a DataSet stored in the Database', async () => {
      mockDdb.on(QueryCommand).resolves({
        Items: [
          {
            id: { S: mockDataSetId },
            name: { S: mockDataSetName },
            createdAt: { S: mockCreatedAt },
            path: { S: mockDataSetPath },
            awsAccountId: { S: mockAwsAccountId },
            storageType: { S: mockDataSetStorageType },
            storageName: { S: mockDataSetStorageName }
          }
        ]
      });

      const response = await plugin.listDataSets();
      expect(response).toMatchObject<DataSet[]>([
        {
          id: mockDataSetId,
          name: mockDataSetName,
          path: mockDataSetPath,
          awsAccountId: mockAwsAccountId,
          storageType: mockDataSetStorageType,
          storageName: mockDataSetStorageName,
          createdAt: mockCreatedAt
        }
      ]);
    });

    it('returns an empty array if there are no DataSets to list', async () => {
      mockDdb.on(QueryCommand).resolves({});

      const response: DataSet[] = await plugin.listDataSets();
      expect(response).toBeDefined();
      expect(response).toHaveLength(0);
      expect(response).toStrictEqual([]);
    });
  });

  describe('getDataSetsMetadata', () => {
    it('returns the sample DataSet when it is found in the database.', async () => {
      mockDdb.on(GetItemCommand).resolves({
        Item: {
          id: { S: mockDataSetId },
          name: { S: mockDataSetName },
          createdAt: { S: mockCreatedAt },
          path: { S: mockDataSetPath },
          awsAccountId: { S: mockAwsAccountId },
          storageType: { S: mockDataSetStorageType },
          storageName: { S: mockDataSetStorageName }
        }
      });
      const response = await plugin.getDataSetMetadata(mockDataSetId);

      expect(response).toMatchObject<DataSet>({
        id: mockDataSetId,
        name: mockDataSetName,
        path: mockDataSetPath,
        awsAccountId: mockAwsAccountId,
        storageType: mockDataSetStorageType,
        storageName: mockDataSetStorageName,
        createdAt: mockCreatedAt
      });
    });

    it('throws DataSetNotFoundError when an undefined DataSet item is returned.', async () => {
      mockDdb.on(GetItemCommand).resolves({
        Item: undefined
      });

      await expect(plugin.getDataSetMetadata(mockDataSetId)).rejects.toThrow(DataSetNotFoundError);
    });

    it('throws DataSetNotFoundError when no DB response is returned.', async () => {
      mockDdb.on(GetItemCommand).resolves({});

      await expect(plugin.getDataSetMetadata(mockDataSetId)).rejects.toThrow(DataSetNotFoundError);
    });
  });

  describe('listDataSetObjects', () => {
    itProp('throws a not implemented error', [fc.string()], async (dataSetName) => {
      await expect(() => plugin.listDataSetObjects(dataSetName)).rejects.toThrow(
        new Error('Method not implemented.')
      );
    });
  });

  describe('getDataSetObjectMetadata', () => {
    itProp('throws a not implemented error', [fc.string(), fc.string()], async (dataSetName, objectName) => {
      await expect(() => plugin.getDataSetObjectMetadata(dataSetName, objectName)).rejects.toThrow(
        new Error('Method not implemented.')
      );
    });
  });

  describe('addDataSet', () => {
    let exampleDS: CreateDataSet;

    beforeEach(() => {
      exampleDS = {
        name: mockDataSetName,
        description: mockDataSetDescription,
        owner: mockDataSetOwner,
        type: mockDataSetType,
        storageType: mockDataSetStorageType,
        storageName: mockDataSetStorageName,
        path: mockDataSetPath,
        awsAccountId: mockAwsAccountId,
        region: mockDataSetRegion
      };
    });

    it("Adds an 'id' to the created DataSet.", async () => {
      mockDdb.on(UpdateItemCommand).resolves({});
      mockDdb.on(QueryCommand).resolves({});

      const newDataSet = await plugin.addDataSet(exampleDS);
      expect(newDataSet).toMatchObject<DataSet>({
        ...exampleDS,
        id: mockDataSetId,
        createdAt: mockCreatedAt
      });
    });

    it('Does not create a DataSet with a duplicate name.', async () => {
      mockDdb.on(UpdateItemCommand).resolves({});
      mockDdb.on(QueryCommand).resolves({
        Items: [
          {
            id: { S: mockDataSetId },
            name: { S: mockDataSetName },
            createdAt: { S: mockCreatedAt },
            path: { S: mockDataSetPath },
            awsAccountId: { S: mockAwsAccountId },
            storageType: { S: mockDataSetStorageType },
            storageName: { S: mockDataSetStorageName }
          }
        ]
      });

      await expect(plugin.addDataSet(exampleDS)).rejects.toThrow(DataSetExistsError);
    });
  });

  describe('updateDataSet', () => {
    let exampleDS: DataSet;

    beforeEach(() => {
      exampleDS = {
        id: mockDataSetId,
        name: mockDataSetName,
        description: mockDataSetDescription,
        owner: mockDataSetOwner,
        type: mockDataSetType,
        storageType: mockDataSetStorageType,
        storageName: mockDataSetStorageName,
        path: mockDataSetPath,
        awsAccountId: mockAwsAccountId,
        region: mockDataSetRegion,
        createdAt: mockCreatedAt
      };
    });

    it('Returns the updated DataSet when complete.', async () => {
      mockDdb.on(UpdateItemCommand).resolves({});

      await expect(plugin.updateDataSet(exampleDS)).resolves.toStrictEqual(exampleDS);
    });

    it('adds optional external endpoints.', async () => {
      mockDdb.on(UpdateItemCommand).resolves({});

      const withEndpointDS: DataSet = {
        ...exampleDS,
        externalEndpoints: ['some-endpoint']
      };

      await expect(plugin.updateDataSet(withEndpointDS)).resolves.toStrictEqual(withEndpointDS);
    });
  });

  describe('removeDataSet', () => {
    it('returns nothing when the dataset is removed.', async () => {
      mockDdb.on(DeleteItemCommand).resolves({});

      await expect(plugin.removeDataSet(mockDataSetId)).resolves.not.toThrow();
      expect(mockDdb.commandCalls(DeleteItemCommand)).toHaveLength(1);
    });
  });

  describe('addExternalEndpoint', () => {
    it("succeeds when endpoint doesn't exist and no id is provided.", async () => {
      mockDdb.on(GetItemCommand).resolves({
        Item: {
          id: { S: mockDataSetId },
          name: { S: mockDataSetName },
          createdAt: { S: mockCreatedAt },
          path: { S: mockDataSetPath },
          awsAccountId: { S: mockAwsAccountId },
          storageType: { S: mockDataSetStorageType },
          storageName: { S: mockDataSetStorageName }
        }
      });
      mockDdb.on(UpdateItemCommand).resolves({});
      mockDdb.on(QueryCommand).resolves({});

      const exampleEndpoint: CreateExternalEndpoint = {
        name: mockEndPointName,
        dataSetId: mockDataSetId,
        dataSetName: mockDataSetName,
        path: mockDataSetPath,
        endPointUrl: mockEndPointUrl,
        allowedRoles: [mockEndPointRole],
        accessLevel: mockAccessLevel
      };

      await expect(plugin.addExternalEndpoint(exampleEndpoint)).resolves.toMatchObject<ExternalEndpoint>({
        id: mockEndpointId,
        dataSetId: mockDataSetId,
        dataSetName: mockDataSetName,
        endPointUrl: mockEndPointUrl,
        name: mockEndPointName,
        path: mockDataSetPath,
        allowedRoles: [mockEndPointRole],
        createdAt: mockCreatedAt,
        accessLevel: mockAccessLevel
      });
    });

    it('throws if the endpoint already exists within the DataSet', async () => {
      mockDdb.on(GetItemCommand).resolves({
        Item: {
          id: { S: mockDataSetId },
          name: { S: mockDataSetName },
          path: { S: mockDataSetPath },
          awsAccountId: { S: mockAwsAccountId },
          storageType: { S: mockDataSetStorageType },
          storageName: { S: mockDataSetStorageName },
          externalEndpoints: { L: [{ S: mockEndPointName }] },
          createdAt: { S: mockCreatedAt },
          accessLevel: { S: mockAccessLevel }
        }
      });
      mockDdb.on(QueryCommand).resolves({
        Items: [
          {
            name: { S: mockEndPointName },
            dataSetId: { S: mockDataSetId },
            dataSetName: { S: mockDataSetName },
            path: { S: mockDataSetPath },
            endPointUrl: { S: mockEndPointUrl },
            allowedRoles: { L: [{ S: mockEndPointRole }] },
            id: { S: mockEndPointName },
            createdAt: { S: mockCreatedAt },
            accessLevel: { S: mockAccessLevel }
          }
        ]
      });

      const exampleEndpoint: CreateExternalEndpoint = {
        name: mockEndPointName,
        dataSetId: mockDataSetId,
        dataSetName: mockDataSetName,
        path: mockDataSetPath,
        endPointUrl: mockEndPointUrl,
        allowedRoles: [mockEndPointRole],
        accessLevel: mockAccessLevel
      };

      await expect(plugin.addExternalEndpoint(exampleEndpoint)).rejects.toThrow(EndpointExistsError);
    });
  });

  describe('getDataSetEndPointDetails', () => {
    it('throws when an empty response is given.', async () => {
      mockDdb.on(GetItemCommand).resolves({});

      await expect(plugin.getDataSetEndPointDetails(mockDataSetId, mockEndPointName)).rejects.toThrow(
        EndpointNotFoundError
      );
    });

    it('throws when an empty item is given.', async () => {
      mockDdb.on(GetItemCommand).resolves({ Item: undefined });

      await expect(plugin.getDataSetEndPointDetails(mockDataSetId, mockEndPointName)).rejects.toThrow(
        EndpointNotFoundError
      );
    });

    it('returns the external endpoint from the database.', async () => {
      mockDdb.on(GetItemCommand).resolves({
        Item: {
          id: { S: mockEndpointId },
          name: { S: mockEndPointName },
          dataSetId: { S: mockDataSetId },
          dataSetName: { S: mockDataSetName },
          path: { S: mockDataSetPath },
          endPointUrl: { S: mockEndPointUrl },
          allowedRoles: { L: [{ S: mockEndPointRole }] },
          createdAt: { S: mockCreatedAt },
          accessLevel: { S: mockAccessLevel }
        }
      });
      await expect(
        plugin.getDataSetEndPointDetails(mockDataSetId, mockEndPointName)
      ).resolves.toMatchObject<ExternalEndpoint>({
        id: mockEndpointId,
        name: mockEndPointName,
        dataSetId: mockDataSetId,
        dataSetName: mockDataSetName,
        path: mockDataSetPath,
        endPointUrl: mockEndPointUrl,
        allowedRoles: [mockEndPointRole],
        createdAt: mockCreatedAt,
        accessLevel: mockAccessLevel
      });
    });
  });

  describe('listStorageLocations', () => {
    it('returns a list of all StorageLocations stored in the Database', async () => {
      mockDdb.on(QueryCommand).resolves({
        Items: [
          {
            id: { S: mockDataSetId },
            name: { S: mockDataSetName },
            path: { S: mockDataSetPath },
            awsAccountId: { S: mockAwsAccountId },
            storageType: { S: mockDataSetStorageType },
            storageName: { S: mockDataSetStorageName },
            region: { S: mockAwsBucketRegion },
            createdAt: { S: mockCreatedAt }
          }
        ]
      });

      const response = await plugin.listStorageLocations();
      expect(response).toBeDefined();
      expect(response).toHaveLength(1);
      expect(response).toMatchObject<StorageLocation[]>([
        {
          name: mockDataSetStorageName,
          awsAccountId: mockAwsAccountId,
          type: mockDataSetStorageType,
          region: mockAwsBucketRegion
        }
      ]);
    });
  });
});<|MERGE_RESOLUTION|>--- conflicted
+++ resolved
@@ -22,7 +22,6 @@
 import { AwsStub, mockClient } from 'aws-sdk-client-mock';
 import { fc, itProp } from 'jest-fast-check';
 import { DdbDataSetMetadataPlugin } from './ddbDataSetMetadataPlugin';
-<<<<<<< HEAD
 import { DataSetExistsError } from './errors/dataSetExistsError';
 import { DataSetNotFoundError } from './errors/dataSetNotFoundError';
 import { EndpointExistsError } from './errors/endpointExistsError';
@@ -31,10 +30,6 @@
 import { DataSetsAccessLevel } from './models/dataSetsAccessLevel';
 import { CreateExternalEndpoint, ExternalEndpoint } from './models/externalEndpoint';
 import { StorageLocation } from './models/storageLocation';
-=======
-import { DataSetNotFoundError } from './errors/dataSetNotFoundError';
-import { ExternalEndpoint } from './externalEndpoint';
->>>>>>> aa894775
 
 describe('DdbDataSetMetadataPlugin', () => {
   const ORIGINAL_ENV = process.env;
@@ -66,10 +61,6 @@
   beforeEach(() => {
     jest.resetModules();
     expect.hasAssertions();
-<<<<<<< HEAD
-=======
-
->>>>>>> aa894775
     process.env = { ...ORIGINAL_ENV };
     process.env.AWS_REGION = 'us-east-1';
     aws = new AwsService({ region: 'us-east-1', ddbTableName: 'DataSetsTable' });
