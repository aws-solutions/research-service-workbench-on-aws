import { DataSet, ExternalEndpoint } from '.';

export interface DataSetMetadataPlugin {
  /**
   * Lists the DataSets in the database backend.
   *
   * @returns an array of DataSets.
   */
  listDataSets(): Promise<DataSet[]>;

  /**
   * Gets the metadata associated with an overall dataset. This differs from
   * object/file Metadata. For that, use {@link getDataSetObjectMetadata}.
   *
   * @param name - the name of the DataSet for which to get the metadata.
   *
   * @returns the metadata associated with the overall DataSet.
   */
  getDataSetMetadata(name: string): Promise<DataSet>;

  /**
   * Get a list of objects in the DataSet as stored in the backend.
   *
   * @param dataSetName - the name of the DataSet for which the objects are to be returned.
   *
   * @returns a list of objects in a DataSet.
   */
  listDataSetObjects(dataSetName: string): Promise<string[]>;

  /**
   * Get the metadata associated with a given object in a given DataSet.
   *
   * @param dataSetName - the name of the DataSet which contains the object.
   * @param objectName - the name of the object.
   *
   * @returns the metadata associated with the object.
   */
  getDataSetObjectMetadata(dataSetName: string, objectName: string): Promise<Record<string, string>>;

  /**
   * Add a DataSet to the solution.
   * @param dataSet - the DataSet to add.
   *
   * @returns the DataSet object added to the database.
   */
  addDataSet(dataSet: DataSet): Promise<DataSet>;

  /**
   * Update a DataSet
   * @param dataSet - the updated DataSet data.
   *
   * @returns the updated DataSet object.
   */
  updateDataSet(dataSet: DataSet): Promise<DataSet>;

  /**
   * Return the details on a specific DataSet endpoint.
   *
<<<<<<< HEAD
   * @param dataSet - the name of the DataSet for which the endpoint data is to be returned.
=======
   * @param dataSetName - the name of the DataSet for which the endpoint data is to be returned.
   * @param endPointName - the name which identifies the endpoint for which details are to be returned.
   *
   * @returns details about the specified endpoint.
>>>>>>> 57e7c39b
   */
  getDataSetEndPointDetails(dataSetName: string, endPointName: string): Promise<ExternalEndpoint>;
}<|MERGE_RESOLUTION|>--- conflicted
+++ resolved
@@ -56,14 +56,10 @@
   /**
    * Return the details on a specific DataSet endpoint.
    *
-<<<<<<< HEAD
-   * @param dataSet - the name of the DataSet for which the endpoint data is to be returned.
-=======
    * @param dataSetName - the name of the DataSet for which the endpoint data is to be returned.
    * @param endPointName - the name which identifies the endpoint for which details are to be returned.
    *
    * @returns details about the specified endpoint.
->>>>>>> 57e7c39b
    */
   getDataSetEndPointDetails(dataSetName: string, endPointName: string): Promise<ExternalEndpoint>;
 }