--- conflicted
+++ resolved
@@ -74,11 +74,7 @@
   public async addDataSet(dataSet: DataSet): Promise<DataSet> {
     const dataSetParam: DataSet = dataSet;
     await this._validateCreateDataSet(dataSet);
-<<<<<<< HEAD
-    dataSetParam.id = `${this._dataSetKeyType.toLowerCase()}-${uuidv4()}`;
-=======
     dataSetParam.id = uuidWithLowercasePrefix(this._dataSetKeyType);
->>>>>>> 996e6195
     if (_.isUndefined(dataSetParam.createdAt)) dataSetParam.createdAt = new Date().toISOString();
     await this._storeDataSetToDdb(dataSetParam);
 
@@ -106,11 +102,7 @@
   public async addExternalEndpoint(endPoint: ExternalEndpoint): Promise<ExternalEndpoint> {
     const endPointParam: ExternalEndpoint = endPoint;
     await this._validateCreateExternalEndpoint(endPoint);
-<<<<<<< HEAD
-    endPointParam.id = `${this._endPointKeyType.toLowerCase()}-${uuidv4()}`;
-=======
     endPointParam.id = uuidWithLowercasePrefix(this._endPointKeyType);
->>>>>>> 996e6195
     if (_.isUndefined(endPointParam.createdAt)) endPointParam.createdAt = new Date().toISOString();
     await this._storeEndPointToDdb(endPointParam);
     return endPointParam;
