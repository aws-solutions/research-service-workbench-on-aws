--- conflicted
+++ resolved
@@ -3,16 +3,6 @@
  *  SPDX-License-Identifier: Apache-2.0
  */
 
-<<<<<<< HEAD
-import { GetItemCommandOutput, QueryCommandOutput } from '@aws-sdk/client-dynamodb';
-import { AwsService, QueryParams, uuidWithLowercasePrefix } from '@aws/workbench-core-base';
-import * as Boom from '@hapi/boom';
-import _ from 'lodash';
-import { DataSet } from './dataSet';
-import { DataSetMetadataPlugin } from './dataSetMetadataPlugin';
-import { ExternalEndpoint } from './externalEndpoint';
-import { StorageLocation } from './storageLocation';
-=======
 import { GetItemCommandOutput } from '@aws-sdk/client-dynamodb';
 import {
   AwsService,
@@ -34,7 +24,6 @@
   ExternalEndpointParser
 } from './models/externalEndpoint';
 import { StorageLocation } from './models/storageLocation';
->>>>>>> 49105824
 
 export class DdbDataSetMetadataPlugin implements DataSetMetadataPlugin {
   private _aws: AwsService;
@@ -98,12 +87,6 @@
 
   public async addDataSet(dataSet: CreateDataSet): Promise<DataSet> {
     await this._validateCreateDataSet(dataSet);
-<<<<<<< HEAD
-    dataSetParam.id = uuidWithLowercasePrefix(this._dataSetKeyType);
-    if (_.isUndefined(dataSetParam.createdAt)) dataSetParam.createdAt = new Date().toISOString();
-    await this._storeDataSetToDdb(dataSetParam);
-=======
->>>>>>> 49105824
 
     const createdDataSet: DataSet = {
       ...dataSet,
@@ -126,23 +109,6 @@
    * @param dataSetId - the ID of the Dataset to remove.
    */
   public async removeDataSet(dataSetId: string): Promise<void> {
-<<<<<<< HEAD
-    const dataSetKey = {
-      pk: `${this._dataSetKeyType}#${dataSetId}`,
-      sk: `${this._dataSetKeyType}#${dataSetId}`
-    };
-
-    await this._aws.helpers.ddb.delete(dataSetKey).execute();
-  }
-
-  public async addExternalEndpoint(endPoint: ExternalEndpoint): Promise<ExternalEndpoint> {
-    const endPointParam: ExternalEndpoint = endPoint;
-    await this._validateCreateExternalEndpoint(endPoint);
-    endPointParam.id = uuidWithLowercasePrefix(this._endPointKeyType);
-    if (_.isUndefined(endPointParam.createdAt)) endPointParam.createdAt = new Date().toISOString();
-    await this._storeEndPointToDdb(endPointParam);
-    return endPointParam;
-=======
     await this._aws.helpers.ddb.delete(buildDynamoDBPkSk(dataSetId, this._dataSetKeyType)).execute();
   }
 
@@ -158,7 +124,6 @@
     await this._storeEndpointToDdb(createdEndpoint);
 
     return createdEndpoint;
->>>>>>> 49105824
   }
 
   public async listEndpointsForDataSet(dataSetId: string): Promise<ExternalEndpoint[]> {
@@ -183,7 +148,6 @@
 
   public async listStorageLocations(): Promise<StorageLocation[]> {
     const datasets = await this.listDataSets();
-<<<<<<< HEAD
 
     const map = new Map<string, StorageLocation>();
     datasets.forEach((dataset) =>
@@ -197,25 +161,6 @@
     return Array.from(map.values());
   }
 
-  private async _validateCreateExternalEndpoint(endPoint: ExternalEndpoint): Promise<void> {
-    if (!_.isUndefined(endPoint.id)) throw new Error("Cannot create the Endpoint. 'Id' already exists.");
-    const targetDS: DataSet = await this.getDataSetMetadata(endPoint.dataSetId);
-    const endPoints: ExternalEndpoint[] = await this.listEndpointsForDataSet(targetDS.id!);
-=======
->>>>>>> 49105824
-
-    const map = new Map<string, StorageLocation>();
-    datasets.forEach((dataset) =>
-      map.set(dataset.storageName, {
-        name: dataset.storageName,
-        awsAccountId: dataset.awsAccountId,
-        type: dataset.storageType,
-        region: dataset.region
-      })
-    );
-    return Array.from(map.values());
-  }
-
   private async _validateCreateExternalEndpoint(endpoint: CreateExternalEndpoint): Promise<void> {
     const targetDS = await this.getDataSetMetadata(endpoint.dataSetId);
     const endpoints = await this.listEndpointsForDataSet(targetDS.id!);
@@ -252,21 +197,7 @@
       resourceType: 'endpoint'
     };
 
-<<<<<<< HEAD
-    if (endPoint.allowedRoles) {
-      endPointParams.item.allowedRoles = endPoint.allowedRoles;
-    }
-
-    if (endPoint.endPointAlias) {
-      endPointParams.item.endPointAlias = endPoint.endPointAlias;
-    }
-
-    await this._aws.helpers.ddb.updateExecuteAndFormat({ key: endPointKey, params: endPointParams });
-
-    return endPoint.id!;
-=======
     await this._aws.helpers.ddb.updateExecuteAndFormat({ key: endpointKey, params: { item: endpointItem } });
->>>>>>> 49105824
   }
 
   private async _storeDataSetToDdb(dataSet: DataSet): Promise<void> {
@@ -274,29 +205,6 @@
       ...dataSet,
       resourceType: 'dataset'
     };
-<<<<<<< HEAD
-    const dataSetParams: { item: { [key: string]: string | string[] | undefined } } = {
-      item: {
-        id: dataSet.id!,
-        name: dataSet.name,
-        createdAt: dataSet.createdAt!,
-        description: dataSet.description,
-        owner: dataSet.owner,
-        type: dataSet.type,
-        storageName: dataSet.storageName,
-        path: dataSet.path,
-        awsAccountId: dataSet.awsAccountId,
-        region: dataSet.region,
-        storageType: dataSet.storageType,
-        resourceType: 'dataset'
-      }
-    };
-
-    if (dataSet.externalEndpoints) dataSetParams.item.externalEndpoints = dataSet.externalEndpoints!;
-
-    await this._aws.helpers.ddb.updateExecuteAndFormat({ key: dataSetKey, params: dataSetParams });
-=======
->>>>>>> 49105824
 
     await this._aws.helpers.ddb.updateExecuteAndFormat({
       key: buildDynamoDBPkSk(dataSet.id, this._dataSetKeyType),
