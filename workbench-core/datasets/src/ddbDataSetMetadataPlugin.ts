--- conflicted
+++ resolved
@@ -102,10 +102,7 @@
 
   private async _validateCreateExternalEndpoint(endPoint: ExternalEndpoint): Promise<void> {
     if (!_.isUndefined(endPoint.id)) throw new Error("Cannot create the Endpoint. 'Id' already exists.");
-<<<<<<< HEAD
     console.log('endpoint.dataSetName', endPoint.dataSetId);
-=======
->>>>>>> 29a985cc
     const targetDS: DataSet = await this.getDataSetMetadata(endPoint.dataSetId);
     const endPoints: ExternalEndpoint[] = await this.listEndpointsForDataSet(targetDS.id as string);
 
