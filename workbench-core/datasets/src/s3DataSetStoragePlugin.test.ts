/*
 *  Copyright Amazon.com, Inc. or its affiliates. All Rights Reserved.
 *  SPDX-License-Identifier: Apache-2.0
 */

jest.mock('@aws-sdk/s3-request-presigner', () => ({
  getSignedUrl: jest.fn(() => {
    return 'sampleUrl';
  })
}));

import { GetKeyPolicyCommand, KMSClient, PutKeyPolicyCommand } from '@aws-sdk/client-kms';
import {
  GetBucketPolicyCommand,
  PutBucketPolicyCommand,
  PutObjectCommand,
  S3Client
} from '@aws-sdk/client-s3';
import {
  CreateAccessPointCommand,
  GetAccessPointPolicyCommand,
  PutAccessPointPolicyCommand,
  S3ControlClient
} from '@aws-sdk/client-s3-control';
import { AwsService } from '@aws/workbench-core-base';
import { mockClient } from 'aws-sdk-client-mock';
import { fc, itProp } from 'jest-fast-check';
import { S3DataSetStoragePlugin } from './';

describe('S3DataSetStoragePlugin', () => {
  const region: string = 'us-east-1';
  const awsCreds = {
    accessKeyId: 'fakeKey',
    secretAccessKey: 'fakeSecret'
  } as const;

  const mockAwsAccountId = '123456789012';
  const name: string = 'bucketName';
  const path: string = 'dataset-prefix';
  const externalEndpointName: string = 'someAccessPoint';
  const mockAccessPointAlias: string = `${externalEndpointName}-s3alias`;
  const externalRoleName: string = 'someRole';
  const accessPointArn: string = `arn:aws:s3:us-east-1:123456789012:accesspoint/${externalEndpointName}`;
  const externalRoleArn: string = `arn:aws:iam::123456789012:role/${externalRoleName}`;
  const kmsKeyArn: string = 'arn:aws:kms:us-east-1:123456789012:key/4c3fd651-3841-4000-97f0-11e99f011888';
  const vpcId: string = 'vpc-1234567890abcdefg';
  const endPointUrl: string = `s3://${accessPointArn}/`;

  let aws: AwsService;
  let plugin: S3DataSetStoragePlugin;

  beforeEach(() => {
    aws = new AwsService({
      region,
      credentials: awsCreds
    });

    plugin = new S3DataSetStoragePlugin(aws);
  });
  describe('constructor', () => {
    itProp(
      'class is intialized given the specified parameters',
      [fc.string(), fc.string(), fc.string()],
      (accessKeyId: string, secretAccessKey, kmsKeyArn) => {
        const randomAwsCreds = {
          accessKeyId: accessKeyId,
          secretAccessKey: secretAccessKey
        };
        aws = new AwsService({
          region,
          credentials: randomAwsCreds
        });
        const plugin = new S3DataSetStoragePlugin(aws);

        expect(plugin).toHaveProperty('_aws', aws);
      }
    );
  });

  describe('createStorage', () => {
    itProp(
      "Appends '/' to the end of the path when not supplied",
      [fc.string(), fc.string()],
      async (name, path) => {
        const s3Mock = mockClient(S3Client);
        s3Mock.on(PutObjectCommand).resolves({});
        const pathNoSlash: string = path.replace(/\//g, '_');
        const nameNoSlash: string = name.replace(/\//g, '_');
        const s3Uri = await plugin.createStorage(nameNoSlash, pathNoSlash);
        expect(s3Uri).toMatch(`s3://${nameNoSlash}/${pathNoSlash}/`);
      }
    );

    itProp(
      "Doesn't append '/' to the end of the path when supplied",
      [fc.string(), fc.string()],
      async (name, path) => {
        const s3Mock = mockClient(S3Client);
        s3Mock.on(PutObjectCommand).resolves({});
        const pathWithSlash: string = `${path}/`;
        const s3Uri = await plugin.createStorage(name, pathWithSlash);
        expect(s3Uri).toMatch(`s3://${name}/${pathWithSlash}`);
      }
    );
  });

  describe('importStorage', () => {
    itProp(
      "Appends '/' to the end of the path when not supplied",
      [fc.string(), fc.string()],
      async (name, path) => {
        const pathNoSlash: string = path.replace(/\//g, '_');
        const nameNoSlash: string = name.replace(/\//g, '_');
        const s3Uri = await plugin.importStorage(nameNoSlash, pathNoSlash);
        expect(s3Uri).toMatch(`s3://${nameNoSlash}/${pathNoSlash}/`);
      }
    );

    itProp(
      "Doesn't append '/' to the end of the path when supplied",
      [fc.string(), fc.string()],
      async (name, path) => {
        const pathWithSlash: string = `${path}/`;
        const s3Uri = await plugin.importStorage(name, pathWithSlash);
        expect(s3Uri).toMatch(`s3://${name}/${pathWithSlash}`);
      }
    );
  });

  describe('addExternalEndpoint', () => {
    it('does not alter bucket policy if access point delegation already exists.', async () => {
      const s3Mock = mockClient(S3Client);
      s3Mock
        .on(GetBucketPolicyCommand)
        .resolves({
          Policy: `
        {
          "Version": "2012-10-17",
          "Statement": [
              {
                  "Effect": "Allow",
                  "Principal": {
                      "AWS": ["*"]
                  },
                  "Action": ["s3:*"],
                  "Resource": [
                      "arn:aws:s3:::${name}",
                      "arn:aws:s3:::${name}/*"
                  ],
                  "Condition": {
                      "StringEquals": {
                          "s3:DataAccessPointAccount": "123456789012"
                      }
                  }
              }
          ]
        }
      `
        })
        .on(PutBucketPolicyCommand)
        .resolves({});

      const s3ControlMock = mockClient(S3ControlClient);
      s3ControlMock
        .on(CreateAccessPointCommand)
        .resolves({
          AccessPointArn: accessPointArn,
          Alias: mockAccessPointAlias
        })
        .on(GetAccessPointPolicyCommand)
        .resolves({})
        .on(PutAccessPointPolicyCommand)
        .resolves({});

      await expect(
        plugin.addExternalEndpoint(name, path, externalEndpointName, externalRoleName)
      ).resolves.toEqual({
        endPointUrl: `s3://${accessPointArn}`,
        endPointAlias: mockAccessPointAlias
      });
      expect(s3Mock.commandCalls(GetBucketPolicyCommand)).toHaveLength(1);
      expect(s3Mock.commandCalls(PutBucketPolicyCommand)).toHaveLength(0);
    });

    it('adds a bucket policy statement when the account ID is different.', async () => {
      const s3Mock = mockClient(S3Client);
      s3Mock
        .on(GetBucketPolicyCommand)
        .resolves({
          Policy: `
        {
          "Version": "2012-10-17",
          "Statement": [
              {
                  "Effect": "Allow",
                  "Principal": {
                      "AWS": "*"
                  },
                  "Action": "s3:*",
                  "Resource": [
                      "arn:aws:s3:::${name}",
                      "arn:aws:s3:::${name}/*"
                  ],
                  "Condition": {
                      "StringEquals": {
                          "s3:DataAccessPointAccount": "000000000000"
                      }
                  }
              }
          ]
        }
      `
        })
        .on(PutBucketPolicyCommand)
        .resolves({});

      const s3ControlMock = mockClient(S3ControlClient);
      s3ControlMock
        .on(CreateAccessPointCommand)
        .resolves({
          AccessPointArn: accessPointArn,
          Alias: mockAccessPointAlias
        })
        .on(GetAccessPointPolicyCommand)
        .resolves({})
        .on(PutAccessPointPolicyCommand)
        .resolves({});

      await expect(
        plugin.addExternalEndpoint(name, path, externalEndpointName, externalRoleName)
      ).resolves.toEqual({
        endPointUrl: `s3://${accessPointArn}`,
        endPointAlias: mockAccessPointAlias
      });
      expect(s3Mock.commandCalls(GetBucketPolicyCommand)).toHaveLength(1);
      expect(s3Mock.commandCalls(PutBucketPolicyCommand)).toHaveLength(1);
      expect(s3Mock.commandCalls(PutBucketPolicyCommand)[0].firstArg.input.Bucket).toEqual(name);
      expect(s3Mock.commandCalls(PutBucketPolicyCommand)[0].firstArg.input.Policy).toEqual(
        '{"Statement":[{"Action":"s3:*","Condition":{"StringEquals":{"s3:DataAccessPointAccount":"000000000000"}},"Effect":"Allow","Principal":{"AWS":"*"},"Resource":["arn:aws:s3:::bucketName","arn:aws:s3:::bucketName/*"]},{"Action":"s3:*","Condition":{"StringEquals":{"s3:DataAccessPointAccount":"123456789012"}},"Effect":"Allow","Principal":{"AWS":"*"},"Resource":["arn:aws:s3:::bucketName","arn:aws:s3:::bucketName/*"]}],"Version":"2012-10-17"}'
      );
    });

    it('throws when the arn for the access point is invalid. ', async () => {
      const endPointNameNoColon = externalEndpointName.replace(/\:/g, '_');
      const accessPointArn = `arn:s3:us-east-1:123456789012:accesspoint/${endPointNameNoColon}`;

      const s3Mock = mockClient(S3Client);
      s3Mock
        .on(GetBucketPolicyCommand)
        .resolves({
          Policy: `
        {
          "Version": "2012-10-17",
          "Statement": [
              {
                  "Effect": "Allow",
                  "Principal": {
                      "AWS": "*"
                  },
                  "Action": "s3:*",
                  "Resource": [
                      "arn:aws:s3:::${name}",
                      "arn:aws:s3:::${name}/*"
                  ],
                  "Condition": {
                      "StringEquals": {
                          "s3:DataAccessPointAccount": "123456789012"
                      }
                  }
              }
          ]
        }
      `
        })
        .on(PutBucketPolicyCommand)
        .resolves({});

      const s3ControlMock = mockClient(S3ControlClient);
      s3ControlMock
        .on(CreateAccessPointCommand)
        .resolves({
          AccessPointArn: accessPointArn
        })
        .on(GetAccessPointPolicyCommand)
        .resolves({})
        .on(PutAccessPointPolicyCommand)
        .resolves({});

      await expect(
        plugin.addExternalEndpoint(name, path, endPointNameNoColon, externalRoleName)
      ).rejects.toThrow(new Error("Expected an arn with at least six ':' separated values."));
      expect(s3Mock.commandCalls(GetBucketPolicyCommand)).toHaveLength(0);
      expect(s3Mock.commandCalls(PutBucketPolicyCommand)).toHaveLength(0);
    });

    it('Creates a bucket policy if none exists.', async () => {
      const s3Mock = mockClient(S3Client);
      s3Mock.on(GetBucketPolicyCommand).resolves({}).on(PutBucketPolicyCommand).resolves({});

      const s3ControlMock = mockClient(S3ControlClient);
      s3ControlMock
        .on(CreateAccessPointCommand)
        .resolves({
          AccessPointArn: accessPointArn,
          Alias: mockAccessPointAlias
        })
        .on(GetAccessPointPolicyCommand)
        .resolves({})
        .on(PutAccessPointPolicyCommand)
        .resolves({});

      await expect(
        plugin.addExternalEndpoint(name, path, externalEndpointName, mockAwsAccountId, externalRoleName)
      ).resolves.toEqual({
        endPointUrl: `s3://${accessPointArn}`,
        endPointAlias: mockAccessPointAlias
      });

      expect(s3Mock.commandCalls(GetBucketPolicyCommand)).toHaveLength(1);
      expect(s3Mock.commandCalls(PutBucketPolicyCommand)).toHaveLength(1);
      expect(s3ControlMock.commandCalls(PutAccessPointPolicyCommand)).toHaveLength(1);
    });

    it('Does not create an access policy if one exists.', async () => {
      const s3Mock = mockClient(S3Client);
      s3Mock.on(GetBucketPolicyCommand).resolves({}).on(PutBucketPolicyCommand).resolves({});

      const s3ControlMock = mockClient(S3ControlClient);
      s3ControlMock
        .on(CreateAccessPointCommand)
        .resolves({
          AccessPointArn: accessPointArn,
          Alias: mockAccessPointAlias
        })
        .on(GetAccessPointPolicyCommand)
        .resolves({
          Policy: `
      {
        "Version": "2012-10-17",
        "Statement": [
            {
                "Sid": "Statement1",
                "Effect": "Allow",
                "Principal": {
                    "AWS": "${externalRoleArn}"
                },
                "Action": "s3:ListBucket",
                "Resource": "${accessPointArn}",
                "Condition": {
                  "StringLike": {
                    "s3:prefix": "${path}/*"
                  }
                }
            },
            {
                "Sid": "Statement2",
                "Effect": "Allow",
                "Principal": {
                    "AWS": "${externalRoleArn}"
                },
                "Action": [
                    "s3:GetObject",
                    "s3:PutObject"
                ],
                "Resource": "${accessPointArn}/object/${path}/*"
            }
        ]
    }
        `
        })
        .on(PutAccessPointPolicyCommand)
        .resolves({});

      await expect(
        plugin.addExternalEndpoint(name, path, externalEndpointName, mockAwsAccountId, externalRoleArn)
      ).resolves.toEqual({
        endPointUrl: `s3://${accessPointArn}`,
        endPointAlias: mockAccessPointAlias
      });
      expect(s3Mock.commandCalls(PutBucketPolicyCommand)).toHaveLength(1);
      expect(s3ControlMock.commandCalls(PutAccessPointPolicyCommand)).toHaveLength(0);
    });

    it('updates the list bucket access point policy if the principal is missing', async () => {
      const s3Mock = mockClient(S3Client);
      s3Mock.on(GetBucketPolicyCommand).resolves({}).on(PutBucketPolicyCommand).resolves({});

      const s3ControlMock = mockClient(S3ControlClient);
      s3ControlMock
        .on(CreateAccessPointCommand)
        .resolves({
          AccessPointArn: accessPointArn,
          Alias: mockAccessPointAlias
        })
        .on(GetAccessPointPolicyCommand)
        .resolves({
          Policy: `
      {
        "Version": "2012-10-17",
        "Statement": [
            {
                "Sid": "Statement1",
                "Effect": "Allow",
                "Action": "s3:ListBucket",
                "Resource": "${accessPointArn}",
                "Condition": {
                  "StringLike": {
                    "s3:prefix": "${path}/*"
                  }
                }
            },
            {
                "Sid": "Statement2",
                "Effect": "Allow",
                "Principal": {
                    "AWS": "${externalRoleArn}"
                },
                "Action": [
                    "s3:GetObject",
                    "s3:PutObject"
                ],
                "Resource": "${accessPointArn}/object/${path}/*"
            }
        ]
    }
        `
        })
        .on(PutAccessPointPolicyCommand)
        .resolves({});

      await expect(
        plugin.addExternalEndpoint(name, path, externalEndpointName, mockAwsAccountId, externalRoleArn)
      ).resolves.toEqual({
        endPointUrl: `s3://${accessPointArn}`,
        endPointAlias: mockAccessPointAlias
      });

      expect(s3Mock.commandCalls(PutBucketPolicyCommand)).toHaveLength(1);
      expect(s3ControlMock.commandCalls(PutAccessPointPolicyCommand)).toHaveLength(1);
      expect(s3ControlMock.commandCalls(PutAccessPointPolicyCommand)[0].firstArg.input.AccountId).toEqual(
        '123456789012'
      );
      expect(s3ControlMock.commandCalls(PutAccessPointPolicyCommand)[0].firstArg.input.Name).toEqual(
        externalEndpointName
      );
      expect(s3ControlMock.commandCalls(PutAccessPointPolicyCommand)[0].firstArg.input.Policy).toEqual(
        '{"Statement":[{"Action":"s3:ListBucket","Condition":{"StringLike":{"s3:prefix":"dataset-prefix/*"}},"Effect":"Allow","Principal":{"AWS":"arn:aws:iam::123456789012:role/someRole"},"Resource":"arn:aws:s3:us-east-1:123456789012:accesspoint/someAccessPoint","Sid":"Statement1"},{"Action":["s3:GetObject","s3:PutObject"],"Effect":"Allow","Principal":{"AWS":"arn:aws:iam::123456789012:role/someRole"},"Resource":"arn:aws:s3:us-east-1:123456789012:accesspoint/someAccessPoint/object/dataset-prefix/*","Sid":"Statement2"}],"Version":"2012-10-17"}'
      );
    });

    it('updates the get/put bucket access point policy if the prinicpal is missing', async () => {
      const s3Mock = mockClient(S3Client);
      s3Mock.on(GetBucketPolicyCommand).resolves({}).on(PutBucketPolicyCommand).resolves({});

      const s3ControlMock = mockClient(S3ControlClient);
      s3ControlMock
        .on(CreateAccessPointCommand)
        .resolves({
          AccessPointArn: accessPointArn,
          Alias: mockAccessPointAlias
        })
        .on(GetAccessPointPolicyCommand)
        .resolves({
          Policy: `
      {
        "Version": "2012-10-17",
        "Statement": [
            {
                "Sid": "Statement1",
                "Effect": "Allow",
                "Principal": {
                  "AWS": "${externalRoleArn}"
                },
                "Action": "s3:ListBucket",
                "Resource": "${accessPointArn}",
                "Condition": {
                  "StringLike": {
                    "s3:prefix": "${path}/*"
                  }
                }
            },
            {
                "Sid": "Statement2",
                "Effect": "Allow",
                "Action": [
                    "s3:GetObject",
                    "s3:PutObject"
                ],
                "Resource": "${accessPointArn}/object/${path}/*"
            }
        ]
    }
        `
        })
        .on(PutAccessPointPolicyCommand)
        .resolves({});

      await expect(
        plugin.addExternalEndpoint(name, path, externalEndpointName, mockAwsAccountId, externalRoleArn)
      ).resolves.toEqual({
        endPointUrl: `s3://${accessPointArn}`,
        endPointAlias: mockAccessPointAlias
      });

      expect(s3Mock.commandCalls(PutBucketPolicyCommand)).toHaveLength(1);
      expect(s3ControlMock.commandCalls(PutAccessPointPolicyCommand)).toHaveLength(1);
      expect(s3ControlMock.commandCalls(PutAccessPointPolicyCommand)[0].firstArg.input.AccountId).toEqual(
        '123456789012'
      );
      expect(s3ControlMock.commandCalls(PutAccessPointPolicyCommand)[0].firstArg.input.Name).toEqual(
        externalEndpointName
      );
      expect(s3ControlMock.commandCalls(PutAccessPointPolicyCommand)[0].firstArg.input.Policy).toEqual(
        '{"Statement":[{"Action":["s3:GetObject","s3:PutObject"],"Effect":"Allow","Principal":{"AWS":"arn:aws:iam::123456789012:role/someRole"},"Resource":"arn:aws:s3:us-east-1:123456789012:accesspoint/someAccessPoint/object/dataset-prefix/*","Sid":"Statement2"},{"Action":"s3:ListBucket","Condition":{"StringLike":{"s3:prefix":"dataset-prefix/*"}},"Effect":"Allow","Principal":{"AWS":"arn:aws:iam::123456789012:role/someRole"},"Resource":"arn:aws:s3:us-east-1:123456789012:accesspoint/someAccessPoint","Sid":"Statement1"}],"Version":"2012-10-17"}'
      );
    });

    it('creates an internet access point if the vpc id is not specified.', async () => {
      const s3Mock = mockClient(S3Client);
      s3Mock.on(GetBucketPolicyCommand).resolves({}).on(PutBucketPolicyCommand).resolves({});
      const s3ControlMock = mockClient(S3ControlClient);
      s3ControlMock
        .on(CreateAccessPointCommand)
        .resolves({
          AccessPointArn: accessPointArn,
          Alias: mockAccessPointAlias
        })
        .on(GetAccessPointPolicyCommand)
        .resolves({})
        .on(PutAccessPointPolicyCommand)
        .resolves({});

      await expect(
        plugin.addExternalEndpoint(name, path, externalEndpointName, mockAwsAccountId, externalRoleArn)
      ).resolves.toEqual({
        endPointUrl: `s3://${accessPointArn}`,
        endPointAlias: mockAccessPointAlias
      });
      expect(
        s3ControlMock.commandCalls(
          CreateAccessPointCommand,
          {
            Name: externalEndpointName,
            Bucket: name,
            AccountId: mockAwsAccountId
          },
          true
        )
      ).toHaveLength(1);
      expect(
        s3ControlMock.commandCalls(
          CreateAccessPointCommand,
          {
            Name: externalEndpointName,
            Bucket: name,
            AccountId: mockAwsAccountId,
            VpcConfiguration: {
              VpcId: vpcId
            }
          },
          true
        )
      ).toHaveLength(0);
    });

    it('creates a VPC access point if the vpc id is specified.', async () => {
      const s3Mock = mockClient(S3Client);
      s3Mock.on(GetBucketPolicyCommand).resolves({}).on(PutBucketPolicyCommand).resolves({});
      const s3ControlMock = mockClient(S3ControlClient);
      s3ControlMock
        .on(CreateAccessPointCommand)
        .resolves({
          AccessPointArn: accessPointArn,
          Alias: mockAccessPointAlias
        })
        .on(GetAccessPointPolicyCommand)
        .resolves({})
        .on(PutAccessPointPolicyCommand)
        .resolves({});

      await expect(
        plugin.addExternalEndpoint(
          name,
          path,
          externalEndpointName,
          mockAwsAccountId,
          externalRoleArn,
          undefined,
          vpcId
        )
      ).resolves.toEqual({
        endPointUrl: `s3://${accessPointArn}`,
        endPointAlias: mockAccessPointAlias
      });
      expect(
        s3ControlMock.commandCalls(
          CreateAccessPointCommand,
          {
            Name: externalEndpointName,
            Bucket: name,
            AccountId: mockAwsAccountId
          },
          true
        )
      ).toHaveLength(0);
      expect(
        s3ControlMock.commandCalls(
          CreateAccessPointCommand,
          {
            Name: externalEndpointName,
            Bucket: name,
            AccountId: mockAwsAccountId,
            VpcConfiguration: {
              VpcId: vpcId
            }
          },
          true
        )
      ).toHaveLength(1);
    });

    it("doesn't add a key policy if the key arn is not specified.", async () => {
      const s3Mock = mockClient(S3Client);
      s3Mock.on(GetBucketPolicyCommand).resolves({}).on(PutBucketPolicyCommand).resolves({});
      const s3ControlMock = mockClient(S3ControlClient);
      s3ControlMock
        .on(CreateAccessPointCommand)
        .resolves({
          AccessPointArn: accessPointArn,
          Alias: mockAccessPointAlias
        })
        .on(GetAccessPointPolicyCommand)
        .resolves({})
        .on(PutAccessPointPolicyCommand)
        .resolves({});
      const kmsMock = mockClient(KMSClient);
      kmsMock.on(GetKeyPolicyCommand).resolves({}).on(PutKeyPolicyCommand).resolves({});
      await expect(
        plugin.addExternalEndpoint(name, path, externalEndpointName, mockAwsAccountId, externalRoleArn)
      ).resolves.toEqual({
        endPointUrl: `s3://${accessPointArn}`,
        endPointAlias: mockAccessPointAlias
      });
      expect(kmsMock.commandCalls(GetKeyPolicyCommand)).toHaveLength(0);
      expect(kmsMock.commandCalls(PutKeyPolicyCommand)).toHaveLength(0);
    });

    it('adds a key policy if the key arn is specified, and no key policy exists.', async () => {
      const name: string = 'bucketName';
      const path: string = 'dataset-prefix';
      const externalRoleName: string = 'someRole';
      const externalEndpointName: string = 'someEndpoint';
      const mockAccessPointAlias: string = `${externalEndpointName}-s3alias`;
      const externalRoleArn = `arn:aws:iam::123456789012:role/${externalRoleName}`;
      const accessPointArn = `arn:aws:s3:us-east-1:123456789012:accesspoint/${externalEndpointName}`;
      const kmsKeyArn = 'arn:aws:kms:us-east-1:123456789012:key/4c3fd651-3841-4000-97f0-11e99f011888';
      const s3Mock = mockClient(S3Client);
      s3Mock.on(GetBucketPolicyCommand).resolves({}).on(PutBucketPolicyCommand).resolves({});
      const s3ControlMock = mockClient(S3ControlClient);
      s3ControlMock
        .on(CreateAccessPointCommand)
        .resolves({
          AccessPointArn: accessPointArn,
          Alias: mockAccessPointAlias
        })
        .on(GetAccessPointPolicyCommand)
        .resolves({})
        .on(PutAccessPointPolicyCommand)
        .resolves({});
      const kmsMock = mockClient(KMSClient);
      kmsMock.on(GetKeyPolicyCommand).resolves({}).on(PutKeyPolicyCommand).resolves({});
      await expect(
        plugin.addExternalEndpoint(
          name,
          path,
          externalEndpointName,
          mockAwsAccountId,
          externalRoleArn,
          kmsKeyArn
        )
      ).resolves.toEqual({
        endPointUrl: `s3://${accessPointArn}`,
        endPointAlias: mockAccessPointAlias
      });
      expect(kmsMock.commandCalls(GetKeyPolicyCommand)).toHaveLength(1);
      expect(kmsMock.commandCalls(PutKeyPolicyCommand)).toHaveLength(1);
    });

    it('adds a key policy if the key arn is specified, and only a grant policy exists.', async () => {
      const s3Mock = mockClient(S3Client);
      s3Mock.on(GetBucketPolicyCommand).resolves({}).on(PutBucketPolicyCommand).resolves({});
      const s3ControlMock = mockClient(S3ControlClient);
      s3ControlMock
        .on(CreateAccessPointCommand)
        .resolves({
          AccessPointArn: accessPointArn,
          Alias: mockAccessPointAlias
        })
        .on(GetAccessPointPolicyCommand)
        .resolves({})
        .on(PutAccessPointPolicyCommand)
        .resolves({});
      const kmsMock = mockClient(KMSClient);
      kmsMock
        .on(GetKeyPolicyCommand)
        .resolves({
          Policy: `
        {
          "Version": "2012-10-17",
          "Statement": [
              {
                "Effect": "Allow",
                "Principal": {
                  "AWS":"arn:aws:iam::123456789012:root"
                },
                "Action": [
                  "kms:CreateGrant",
                  "kms:ListGrant",
                  "kms:RevokeGrant"
                ],
                "Resource": "*",
                "Condition": {
                  "Bool": {
                    "kms:GrantIsForAWSResource": "true"
                  }
                }
              }
          ]
        }`
        })
        .on(PutKeyPolicyCommand)
        .resolves({});
      await expect(
        plugin.addExternalEndpoint(
          name,
          path,
          externalEndpointName,
          mockAwsAccountId,
          externalRoleArn,
          kmsKeyArn
        )
      ).resolves.toEqual({
        endPointUrl: `s3://${accessPointArn}`,
        endPointAlias: mockAccessPointAlias
      });
      expect(kmsMock.commandCalls(GetKeyPolicyCommand)).toHaveLength(1);
      expect(kmsMock.commandCalls(PutKeyPolicyCommand)).toHaveLength(1);
      expect(kmsMock.commandCalls(PutKeyPolicyCommand)[0].firstArg.input.Policy).toEqual(
        '{"Statement":[{"Action":["kms:CreateGrant","kms:ListGrant","kms:RevokeGrant"],"Condition":{"Bool":{"kms:GrantIsForAWSResource":"true"}},"Effect":"Allow","Principal":{"AWS":"arn:aws:iam::123456789012:root"},"Resource":"*"},{"Action":["kms:Encrypt","kms:Decrypt","kms:ReEncrypt*","kms:GenerateDataKey*","kms:DescribeKey"],"Effect":"Allow","Principal":{"AWS":"arn:aws:iam::123456789012:root"},"Resource":"*"}],"Version":"2012-10-17"}'
      );
    });

    it('does not add a key policy if the key arn is specified, and both usage and resource grant statements exist.', async () => {
      const s3Mock = mockClient(S3Client);
      s3Mock.on(GetBucketPolicyCommand).resolves({}).on(PutBucketPolicyCommand).resolves({});
      const s3ControlMock = mockClient(S3ControlClient);
      s3ControlMock
        .on(CreateAccessPointCommand)
        .resolves({
          AccessPointArn: accessPointArn,
          Alias: mockAccessPointAlias
        })
        .on(GetAccessPointPolicyCommand)
        .resolves({})
        .on(PutAccessPointPolicyCommand)
        .resolves({});
      const kmsMock = mockClient(KMSClient);
      kmsMock
        .on(GetKeyPolicyCommand)
        .resolves({
          Policy: `
        {
          "Version": "2012-10-17",
          "Statement": [
            {
              "Effect": "Allow",
              "Principal": {
                "AWS": "arn:aws:iam::123456789012:root"
              },
              "Action": [
                "kms:Encrypt",
                "kms:Decrypt",
                "kms:ReEncrypt*",
                "kms:GenerateDataKey*",
                "kms:DescribeKey"
              ],
              "Resource": "*"
            },
            {
              "Effect": "Allow",
              "Principal": {
                "AWS":"arn:aws:iam::123456789012:root"
              },
              "Action": [
                "kms:CreateGrant",
                "kms:ListGrant",
                "kms:RevokeGrant"
              ],
              "Resource": "*",
              "Condition": {
                "Bool": {
                  "kms:GrantIsForAWSResource": "true"
                }
              }
            }
          ]
      }`
        })
        .on(PutKeyPolicyCommand)
        .resolves({});
      await expect(
        plugin.addExternalEndpoint(
          name,
          path,
          externalEndpointName,
          mockAwsAccountId,
          externalRoleArn,
          kmsKeyArn
        )
      ).resolves.toEqual({
        endPointUrl: `s3://${accessPointArn}`,
        endPointAlias: mockAccessPointAlias
      });
      expect(kmsMock.commandCalls(GetKeyPolicyCommand)).toHaveLength(1);
      expect(kmsMock.commandCalls(PutKeyPolicyCommand)).toHaveLength(0);
    });

    it('adds a key policy if the key arn is specified, and only a usage policy exists.', async () => {
      const s3Mock = mockClient(S3Client);
      s3Mock.on(GetBucketPolicyCommand).resolves({}).on(PutBucketPolicyCommand).resolves({});
      const s3ControlMock = mockClient(S3ControlClient);
      s3ControlMock
        .on(CreateAccessPointCommand)
        .resolves({
          AccessPointArn: accessPointArn,
          Alias: mockAccessPointAlias
        })
        .on(GetAccessPointPolicyCommand)
        .resolves({})
        .on(PutAccessPointPolicyCommand)
        .resolves({});
      const kmsMock = mockClient(KMSClient);
      kmsMock
        .on(GetKeyPolicyCommand)
        .resolves({
          Policy: `
        {
          "Version": "2012-10-17",
          "Statement": [
            {
              "Effect": "Allow",
              "Principal": {
                "AWS": "arn:aws:iam::123456789012:root"
              },
              "Action": [
                "kms:Encrypt",
                "kms:Decrypt",
                "kms:ReEncrypt*",
                "kms:GenerateDataKey*",
                "kms:DescribeKey"
              ],
              "Resource": "*"
            }
          ]
      }`
        })
        .on(PutKeyPolicyCommand)
        .resolves({});
      await expect(
        plugin.addExternalEndpoint(
          name,
          path,
          externalEndpointName,
          mockAwsAccountId,
          externalRoleArn,
          kmsKeyArn
        )
      ).resolves.toEqual({
        endPointUrl: `s3://${accessPointArn}`,
        endPointAlias: mockAccessPointAlias
      });
      expect(kmsMock.commandCalls(GetKeyPolicyCommand)).toHaveLength(1);
      expect(kmsMock.commandCalls(PutKeyPolicyCommand)).toHaveLength(1);
      expect(kmsMock.commandCalls(PutKeyPolicyCommand)[0].firstArg.input.Policy).toEqual(
        '{"Statement":[{"Action":["kms:Encrypt","kms:Decrypt","kms:ReEncrypt*","kms:GenerateDataKey*","kms:DescribeKey"],"Effect":"Allow","Principal":{"AWS":"arn:aws:iam::123456789012:root"},"Resource":"*"},{"Action":["kms:CreateGrant","kms:ListGrant","kms:RevokeGrant"],"Condition":{"Bool":{"kms:GrantIsForAWSResource":"true"}},"Effect":"Allow","Principal":{"AWS":"arn:aws:iam::123456789012:root"},"Resource":"*"}],"Version":"2012-10-17"}'
      );
    });
  });

  describe('addRoleToEndpoint', () => {
    it('updates KMS key policy if key arn is provided.', async () => {
      const s3ControlMock = mockClient(S3ControlClient);
      s3ControlMock.on(GetAccessPointPolicyCommand).resolves({}).on(PutAccessPointPolicyCommand).resolves({});
      const kmsMock = mockClient(KMSClient);
      kmsMock.on(GetKeyPolicyCommand).resolves({}).on(PutKeyPolicyCommand).resolves({});

      await expect(
        plugin.addRoleToExternalEndpoint(
          name,
          path,
          externalEndpointName,
          externalRoleArn,
          endPointUrl,
          kmsKeyArn
        )
      ).resolves.toBeUndefined();
      expect(s3ControlMock.commandCalls(GetAccessPointPolicyCommand)).toHaveLength(1);
      expect(s3ControlMock.commandCalls(PutAccessPointPolicyCommand)).toHaveLength(1);
      expect(kmsMock.commandCalls(GetKeyPolicyCommand)).toHaveLength(1);
      expect(kmsMock.commandCalls(PutKeyPolicyCommand)).toHaveLength(1);
    });

    it('does not update KMS if no key is provided.', async () => {
      const s3ControlMock = mockClient(S3ControlClient);
      s3ControlMock.on(GetAccessPointPolicyCommand).resolves({}).on(PutAccessPointPolicyCommand).resolves({});
      const kmsMock = mockClient(KMSClient);
      kmsMock.on(GetKeyPolicyCommand).resolves({});

      await expect(
        plugin.addRoleToExternalEndpoint(name, path, externalEndpointName, externalRoleName, endPointUrl)
      ).resolves.toBeUndefined();
      expect(s3ControlMock.commandCalls(GetAccessPointPolicyCommand)).toHaveLength(1);
      expect(s3ControlMock.commandCalls(PutAccessPointPolicyCommand)).toHaveLength(1);
      expect(kmsMock.commandCalls(GetKeyPolicyCommand)).toHaveLength(0);
    });
  });

  describe('removeRoleFromEndpoint', () => {
    itProp(
      'throws not implemented error.',
      [fc.string(), fc.string(), fc.string()],
      async (name, externalEndpointName, externalRoleName) => {
        await expect(
          plugin.removeRoleFromExternalEndpoint(name, externalEndpointName, externalRoleName)
        ).rejects.toEqual(new Error('Method not implemented.'));
      }
    );
  });

  describe('createPresignedUploadUrl', () => {
    it('returns a presigned url for a single part file upload', async () => {
      const ttl = 3600;
<<<<<<< HEAD

      const url = await plugin.createPresignedUploadUrl(
        { name: path, storageName: name, path, storageType: 'S3' },
=======
      const fileName = 'test.txt';

      const url = await plugin.createPresignedUploadUrl(
        { name: path, storageName: name, path, storageType: 'S3' },
        fileName,
>>>>>>> 1197bae1
        ttl
      );

      expect(url).toBe('sampleUrl');
    });
  });

  describe('createPresignedMultiPartUploadUrls', () => {
    itProp('throws not implemented error.', [fc.string(), fc.nat(), fc.nat()], async (name, parts, ttl) => {
      await expect(plugin.createPresignedMultiPartUploadUrls(name, parts, ttl)).rejects.toEqual(
        new Error('Method not implemented.')
      );
    });
  });

  describe('_awsAccountIdFromArn', () => {
    it('throws when the supplied arn contains an empty accountId', () => {
      // @tsignore
      expect(() => plugin[`_awsAccountIdFromArn`]('arn:aws:s3:us-east-1::accessPoint/someName')).toThrow(
        new Error('Expected an arn with an AWS AccountID however AWS AccountID field is empty.')
      );
    });
  });
});<|MERGE_RESOLUTION|>--- conflicted
+++ resolved
@@ -940,17 +940,11 @@
   describe('createPresignedUploadUrl', () => {
     it('returns a presigned url for a single part file upload', async () => {
       const ttl = 3600;
-<<<<<<< HEAD
-
-      const url = await plugin.createPresignedUploadUrl(
-        { name: path, storageName: name, path, storageType: 'S3' },
-=======
       const fileName = 'test.txt';
 
       const url = await plugin.createPresignedUploadUrl(
         { name: path, storageName: name, path, storageType: 'S3' },
         fileName,
->>>>>>> 1197bae1
         ttl
       );
 
