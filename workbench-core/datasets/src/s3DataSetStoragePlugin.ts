import { AwsService } from '@amzn/workbench-core-base';
import { PolicyDocument, PolicyStatement } from '@aws-cdk/aws-iam';
import {
  GetKeyPolicyCommandInput,
  GetKeyPolicyCommandOutput,
  PutKeyPolicyCommandInput
} from '@aws-sdk/client-kms';
import {
  GetBucketPolicyCommandInput,
  GetBucketPolicyCommandOutput,
  PutBucketPolicyCommandInput,
  PutObjectCommandInput
} from '@aws-sdk/client-s3';
import {
  CreateAccessPointCommandInput,
  CreateAccessPointCommandOutput,
  GetAccessPointPolicyCommandInput,
  GetAccessPointPolicyCommandOutput,
  PutAccessPointPolicyCommandInput
} from '@aws-sdk/client-s3-control';
import IamHelper from './iamHelper';
import { DataSetsStoragePlugin } from '.';

/**
 * An implementation of the {@link DataSetStoragePlugin} to support DataSets stored in an S3 Bucket.
 */
export class S3DataSetStoragePlugin implements DataSetsStoragePlugin {
  private _aws: AwsService;

  /**
   *
   * @param aws - {@link AwsService}
   */
  public constructor(aws: AwsService) {
    this._aws = aws;
  }

  public getStorageType(): string {
    return 'S3';
  }

  /**
   * Create a new DataSet storage location. For S3, this is a prefix within an existing S3 bucket.
   * @param name - the name of the S3 bucket where the storage should reside.
   * @param path - the prefix to create for the dataset.
   *
   * @returns an S3 URL for the new storage location.
   */
  public async createStorage(name: string, path: string): Promise<string> {
    const objectKey: string = path.endsWith('/') ? path : `${path}/`;
    const params: PutObjectCommandInput = {
      Bucket: name,
      ContentLength: 0,
      Key: objectKey
    };

    await this._aws.clients.s3.putObject(params);

    return `s3://${name}/${objectKey}`;
  }

  public async importStorage(name: string, path: string): Promise<string> {
    const objectKey: string = path.endsWith('/') ? path : `${path}/`;
    return `s3://${name}/${objectKey}`;
  }

  /**
   * Add an external endpoint (accesspoint) to the S3 Bucket and grant access
   * to the dataset prefix for a given external role if provided.
   * @param name - the name of the S3 bucket where the storage resides.
   * @param path - the S3 bucket prefix which identifies the root of the DataSet.
   * @param externalEndpointName - the name of the access pont to create.
   * @param ownerAccountId - the owning AWS account for the bucket.
   * @param externalRoleName - an optional role which will be given access to the files under the prefix.
   * @param kmsKeyArn - an optional arn to a KMS key (recommended) which handles encryption on the files in the bucket.
   * @returns a string representing the URI to the dataset root prefix.
   */
  public async addExternalEndpoint(
    name: string,
    path: string,
    externalEndpointName: string,
    ownerAccountId: string,
    externalRoleName?: string,
    kmsKeyArn?: string
  ): Promise<string> {
    const accessPointArn: string = await this._createAccessPoint(name, externalEndpointName, ownerAccountId);
    await this._configureBucketPolicy(name, accessPointArn);

    if (externalRoleName) {
      await this._configureAccessPointPolicy(
        name,
        path,
        externalEndpointName,
        accessPointArn,
        externalRoleName
      );
      if (kmsKeyArn) await this._configureKmsKey(kmsKeyArn, externalRoleName);
    }
    return `s3://${accessPointArn}/`;
  }

  public async addRoleToExternalEndpoint(
    name: string,
    externalEndpointName: string,
    externalRoleName: string
  ): Promise<string> {
    throw new Error('Method not implemented.');
  }

  public async removeRoleFromExternalEndpoint(
    name: string,
    externalEndpointName: string,
    externalRoleArn: string
  ): Promise<void> {
    throw new Error('Method not implemented.');
  }

  // public async getExternalEndpoint(dataSetName: string, externalEndpointName: string): Promise<string> {
  //   throw new Error('Method not implemented.');
  // }

  public async createPresignedUploadUrl(
    dataSetName: string,
    timeToLiveMilliseconds: number
  ): Promise<string> {
    throw new Error('Method not implemented.');
  }

  public async createPresignedMultiPartUploadUrls(
    dataSetName: string,
    numberOfParts: number,
    timeToLiveMilliseconds: number
  ): Promise<string[]> {
    throw new Error('Method not implemented.');
  }

  private async _createAccessPoint(
    name: string,
    externalEndpointName: string,
    bucketAccount: string
  ): Promise<string> {
    const accessPointConfig: CreateAccessPointCommandInput = {
      Name: externalEndpointName,
      Bucket: name,
      AccountId: bucketAccount
    };
    console.log('accessPOintConfig', accessPointConfig);
    const response: CreateAccessPointCommandOutput = await this._aws.clients.s3Control.createAccessPoint(
      accessPointConfig
    );
    return `${response.AccessPointArn}`;
  }

  private async _configureBucketPolicy(name: string, accessPointArn: string): Promise<void> {
    const getBucketPolicyConfig: GetBucketPolicyCommandInput = {
      Bucket: name
    };
    const s3BucketArn: string = `arn:aws:s3:::${name}`;
    const accountId: string = this._awsAccountIdFromArn(accessPointArn);

    const delegationStatement = PolicyStatement.fromJson(
      JSON.parse(`
     {
      "Effect": "Allow",
      "Principal": {
        "AWS":"*"
      },
      "Action": "*",
      "Resource": ["${s3BucketArn}", "${s3BucketArn}/*"],
      "Condition": {
        "StringEquals": {
          "s3:DataAccessPointAccount": "${accountId}"
          }
        }
      }`)
    );

<<<<<<< HEAD
    console.log('delegationStatement', delegationStatement);
=======
>>>>>>> 29a985cc
    let bucketPolicy: PolicyDocument = new PolicyDocument();
    try {
      const bucketPolicyResponse: GetBucketPolicyCommandOutput = await this._aws.clients.s3.getBucketPolicy(
        getBucketPolicyConfig
      );
      if (bucketPolicyResponse.Policy) {
        bucketPolicy = PolicyDocument.fromJson(JSON.parse(bucketPolicyResponse.Policy));
      }
    } catch (e) {
<<<<<<< HEAD
      console.log('e', e);
      console.log('eCode', e.Code);
      // All errors are thrown except NoSuchBucket error. For that error we assign new bucket policy for bucket
=======
      // All errors should be thrown except "NoSuchBucketPolicy" error. For "NoSuchBucketPolicy" error we assign new bucket policy for bucket
>>>>>>> 29a985cc
      if (e.Code !== 'NoSuchBucketPolicy') {
        throw e;
      }
    }

    // console.log('bucketPolicyResponse', bucketPolicyResponse);
    // if (bucketPolicyResponse.Policy) {
    //   bucketPolicy = PolicyDocument.fromJson(JSON.parse(bucketPolicyResponse.Policy));
    // } else {
    //   bucketPolicy = new PolicyDocument();
    // }

    // console.log('bucketPolicy', bucketPolicy);
    if (IamHelper.policyDocumentContainsStatement(bucketPolicy, delegationStatement)) return;

    bucketPolicy.addStatements(delegationStatement);

    const putPolicyParams: PutBucketPolicyCommandInput = {
      Bucket: name,
      Policy: JSON.stringify(bucketPolicy.toJSON())
    };

    await this._aws.clients.s3.putBucketPolicy(putPolicyParams);
  }

  private async _configureAccessPointPolicy(
    name: string,
    dataSetPrefix: string,
    accessPointName: string,
    accessPointArn: string,
    externalRoleArn: string
  ): Promise<void> {
    const listBucketPolicyStatement = PolicyStatement.fromJson(
      JSON.parse(`
    {
      "Effect": "Allow",
      "Principal": {
        "AWS":"${externalRoleArn}"
      },
      "Action": "s3:ListBucket",
      "Resource": "${accessPointArn}"
    }
    `)
    );

    const getPutBucketPolicyStatement = PolicyStatement.fromJson(
      JSON.parse(`
    {
      "Effect": "Allow",
      "Principal": {
        "AWS":"${externalRoleArn}"
      },
      "Action": ["s3:GetObject", "s3:PutObject"],
      "Resource": "${accessPointArn}/object/${dataSetPrefix}/*"
    }
    `)
    );

    const accountId: string = this._awsAccountIdFromArn(accessPointArn);
    const getPolicyParams: GetAccessPointPolicyCommandInput = {
      AccountId: accountId,
      Name: accessPointName
    };

    const apPolicyResponse: GetAccessPointPolicyCommandOutput =
      await this._aws.clients.s3Control.getAccessPointPolicy(getPolicyParams);
    let apPolicy: PolicyDocument;
    if (apPolicyResponse.Policy) {
      apPolicy = PolicyDocument.fromJson(JSON.parse(apPolicyResponse.Policy));
    } else {
      apPolicy = new PolicyDocument();
    }

    let isDirty: boolean = false;

    if (!IamHelper.policyDocumentContainsStatement(apPolicy, listBucketPolicyStatement)) {
      isDirty = true;
      apPolicy.addStatements(listBucketPolicyStatement);
    }

    if (IamHelper.policyDocumentContainsStatement(apPolicy, getPutBucketPolicyStatement)) {
      if (!isDirty) return;
    } else {
      apPolicy.addStatements(getPutBucketPolicyStatement);
    }

    const putPolicyParams: PutAccessPointPolicyCommandInput = {
      AccountId: accountId,
      Name: accessPointName,
      Policy: JSON.stringify(apPolicy.toJSON())
    };

    await this._aws.clients.s3Control.putAccessPointPolicy(putPolicyParams);
  }

  private async _configureKmsKey(kmsKeyArn: string, externalRoleName: string): Promise<void> {
    const accountId = this._awsAccountIdFromArn(externalRoleName);

    // key usage statement
    const usageStatement: PolicyStatement = PolicyStatement.fromJson(
      JSON.parse(`
    {
      "Effect": "Allow",
      "Principal": {
        "AWS": "arn:aws:iam::${accountId}:root"
      },
      "Action": [
        "kms:Encrypt",
        "kms:Decrypt",
        "kms:ReEncrypt*",
        "kms:GenerateDataKey*",
        "kms:DescribeKey"
      ],
      "Resource": "*"
    }`)
    );

    // allow attachment statement
    const attachStatement: PolicyStatement = PolicyStatement.fromJson(
      JSON.parse(`
    {
      "Effect": "Allow",
      "Principal": {
        "AWS":"arn:aws:iam::${accountId}:root"
      },
      "Action": [
        "kms:CreateGrant",
        "kms:ListGrant",
        "kms:RevokeGrant"
      ],
      "Resource": "*",
      "Condition": {
        "Bool": {
          "kms:GrantIsForAWSResource": "true"
        }
      }
    }`)
    );

    const params: GetKeyPolicyCommandInput = {
      KeyId: kmsKeyArn,
      PolicyName: 'default'
    };
    const kmsPolicyResponse: GetKeyPolicyCommandOutput = await this._aws.clients.kms.getKeyPolicy(params);
    let kmsPolicy: PolicyDocument;
    if (kmsPolicyResponse.Policy) {
      kmsPolicy = PolicyDocument.fromJson(JSON.parse(kmsPolicyResponse.Policy));
    } else {
      kmsPolicy = new PolicyDocument();
    }

    let isDirty: boolean = false;
    if (!IamHelper.policyDocumentContainsStatement(kmsPolicy, usageStatement)) {
      isDirty = true;
      kmsPolicy.addStatements(usageStatement);
    }

    if (IamHelper.policyDocumentContainsStatement(kmsPolicy, attachStatement)) {
      if (!isDirty) return;
    } else {
      kmsPolicy.addStatements(attachStatement);
    }

    const putPolicyParams: PutKeyPolicyCommandInput = {
      KeyId: kmsKeyArn,
      PolicyName: 'default',
      Policy: JSON.stringify(kmsPolicy.toJSON())
    };

    await this._aws.clients.kms.putKeyPolicy(putPolicyParams);
  }

  private _awsAccountIdFromArn(arn: string): string {
    const arnParts = arn.split(':');
    if (arnParts.length < 6) {
      throw new Error("Expected an arn with at least six ':' separated values.");
    }

    if (!arnParts[4] || arnParts[4] === '') {
      throw new Error('Expected an arn with an AWS AccountID however AWS AccountID field is empty.');
    }

    return arnParts[4];
  }
}<|MERGE_RESOLUTION|>--- conflicted
+++ resolved
@@ -175,26 +175,18 @@
       }`)
     );
 
-<<<<<<< HEAD
-    console.log('delegationStatement', delegationStatement);
-=======
->>>>>>> 29a985cc
     let bucketPolicy: PolicyDocument = new PolicyDocument();
+    try {
     try {
       const bucketPolicyResponse: GetBucketPolicyCommandOutput = await this._aws.clients.s3.getBucketPolicy(
         getBucketPolicyConfig
       );
+
       if (bucketPolicyResponse.Policy) {
         bucketPolicy = PolicyDocument.fromJson(JSON.parse(bucketPolicyResponse.Policy));
       }
     } catch (e) {
-<<<<<<< HEAD
-      console.log('e', e);
-      console.log('eCode', e.Code);
-      // All errors are thrown except NoSuchBucket error. For that error we assign new bucket policy for bucket
-=======
       // All errors should be thrown except "NoSuchBucketPolicy" error. For "NoSuchBucketPolicy" error we assign new bucket policy for bucket
->>>>>>> 29a985cc
       if (e.Code !== 'NoSuchBucketPolicy') {
         throw e;
       }
