/*
 *  Copyright Amazon.com, Inc. or its affiliates. All Rights Reserved.
 *  SPDX-License-Identifier: Apache-2.0
 */

import { PolicyDocument, PolicyStatement } from '@aws-cdk/aws-iam';
import {
  GetKeyPolicyCommandInput,
  GetKeyPolicyCommandOutput,
  PutKeyPolicyCommandInput
} from '@aws-sdk/client-kms';
import {
  GetBucketPolicyCommandInput,
  GetBucketPolicyCommandOutput,
  PutBucketPolicyCommandInput,
  PutObjectCommandInput
} from '@aws-sdk/client-s3';
import {
  CreateAccessPointCommandInput,
  CreateAccessPointCommandOutput,
  DeleteAccessPointCommandInput,
  GetAccessPointPolicyCommandInput,
  GetAccessPointPolicyCommandOutput,
  PutAccessPointPolicyCommandInput
} from '@aws-sdk/client-s3-control';
import { AwsService } from '@aws/workbench-core-base';
import { IamHelper, InsertStatementResult } from './awsUtilities/iamHelper';
import { DataSet } from './dataSet';
import { DataSetsStoragePlugin } from './dataSetsStoragePlugin';
<<<<<<< HEAD
import { InvalidArnError } from './errors/invalidArnError';
=======
>>>>>>> 82382d9e
import {
  AddStorageExternalEndpointRequest,
  AddStorageExternalEndpointResponse
} from './models/addStorageExternalEndpoint';
<<<<<<< HEAD
=======
import { DataSetsAccessLevel } from './models/dataSetsAccessLevel';
>>>>>>> 82382d9e

/**
 * An implementation of the {@link DataSetStoragePlugin} to support DataSets stored in an S3 Bucket.
 */
export class S3DataSetStoragePlugin implements DataSetsStoragePlugin {
  private _aws: AwsService;

  /**
   *
   * @param aws - {@link AwsService}
   */
  public constructor(aws: AwsService) {
    this._aws = aws;
  }

  public getStorageType(): string {
    return 'S3';
  }

  /**
   * Create a new DataSet storage location. For S3, this is a prefix within an existing S3 bucket.
   * @param name - the name of the S3 bucket where the storage should reside.
   * @param path - the prefix to create for the dataset.
   *
   * @returns an S3 URL for the new storage location.
   */
  public async createStorage(name: string, path: string): Promise<string> {
    const objectKey: string = path.endsWith('/') ? path : `${path}/`;
    const params: PutObjectCommandInput = {
      Bucket: name,
      ContentLength: 0,
      Key: objectKey
    };

    await this._aws.clients.s3.putObject(params);

    return `s3://${name}/${objectKey}`;
  }

  public async importStorage(name: string, path: string): Promise<string> {
    const objectKey: string = path.endsWith('/') ? path : `${path}/`;
    return `s3://${name}/${objectKey}`;
  }

  /**
   * Deletes an external endpoint (accesspoint) to the S3 Bucket
   * @param externalEndpointName - the name of the access pont to create.
   * @param ownerAccountId - the owning AWS account for the bucket.
   */
  public async removeExternalEndpoint(externalEndpointName: string, ownerAccountId: string): Promise<void> {
    await this._deleteAccessPoint(externalEndpointName, ownerAccountId);
  }

  /**
   * Add an external endpoint (accesspoint) to the S3 Bucket and grant access
   * to the dataset prefix for a given external role if provided.
   * @param name - the name of the S3 bucket where the storage resides.
   * @param path - the S3 bucket prefix which identifies the root of the DataSet.
   * @param externalEndpointName - the name of the access pont to create.
   * @param ownerAccountId - the owning AWS account for the bucket.
   * @param accessLevel - the {@link DataSetsAccessLevel} to give to the access point.
   * @param externalRoleName - an optional role which will be given access to the files under the prefix.
   * @param kmsKeyArn - an optional arn to a KMS key (recommended) which handles encryption on the files in the bucket.
   * @param vpcId - an optional ID of the VPC interacting with the endpoint.
   * @returns the S3 URL and the alias which can be used to access the endpoint.
   */
  public async addExternalEndpoint(
    request: AddStorageExternalEndpointRequest
  ): Promise<AddStorageExternalEndpointResponse> {
    const {
      name,
      externalEndpointName,
      ownerAccountId,
      vpcId,
      externalRoleName,
      path,
      accessLevel,
      kmsKeyArn
    } = request;

    const response: { endPointArn: string; endPointAlias?: string } = await this._createAccessPoint(
      name,
      externalEndpointName,
      ownerAccountId,
      vpcId
    );
    await this._configureBucketPolicy(name, response.endPointArn);

    if (externalRoleName) {
      await this._configureAccessPointPolicy({
        dataSetPrefix: path,
        accessPointName: externalEndpointName,
        accessPointArn: response.endPointArn,
        externalRoleArn: externalRoleName,
<<<<<<< HEAD
        readWrite: accessLevel === 'read-write'
=======
        accessLevel
>>>>>>> 82382d9e
      });
      if (kmsKeyArn) await this._configureKmsKey(kmsKeyArn, externalRoleName);
    }
    return {
      data: {
        connections: {
          endPointUrl: `s3://${response.endPointArn}`,
          endPointAlias: response.endPointAlias
        }
      }
    };
  }

  public async addRoleToExternalEndpoint(
    name: string,
    path: string,
    externalEndpointName: string,
    externalRoleName: string,
    endPointUrl: string,
    kmsKeyArn?: string
  ): Promise<void> {
    // TODO: either throw error if not formatted correctly or support all S3 URL types https://docs.aws.amazon.com/AmazonS3/latest/userguide/access-bucket-intro.html
    const endPointArn: string = endPointUrl.replace('s3://', '');
    await this._configureAccessPointPolicy({
      dataSetPrefix: path,
      accessPointName: externalEndpointName,
      accessPointArn: endPointArn,
      externalRoleArn: externalRoleName
    });

    if (kmsKeyArn) await this._configureKmsKey(kmsKeyArn, externalRoleName);
  }

  public async removeRoleFromExternalEndpoint(
    name: string,
    externalEndpointName: string,
    externalRoleArn: string
  ): Promise<void> {
    throw new Error('Method not implemented.');
  }

  public async createPresignedUploadUrl(
    dataset: DataSet,
    fileName: string,
    timeToLiveSeconds: number
  ): Promise<string> {
    return await this._aws.helpers.s3.createPresignedUploadUrl(
      dataset.storageName,
      `${dataset.name}/${fileName}`,
      timeToLiveSeconds
    );
  }

  public async createPresignedMultiPartUploadUrls(
    dataSetName: string,
    numberOfParts: number,
    timeToLiveSeconds: number
  ): Promise<string[]> {
    throw new Error('Method not implemented.');
  }

  private async _deleteAccessPoint(externalEndpointName: string, bucketAccount: string): Promise<void> {
    const accessPointConfig: DeleteAccessPointCommandInput = {
      Name: externalEndpointName,
      AccountId: bucketAccount
    };
    await this._aws.clients.s3Control.deleteAccessPoint(accessPointConfig);
  }

  private async _createAccessPoint(
    name: string,
    externalEndpointName: string,
    bucketAccount: string,
    vpcId?: string
  ): Promise<{ endPointArn: string; endPointAlias?: string }> {
    const accessPointConfig: CreateAccessPointCommandInput = {
      Name: externalEndpointName,
      Bucket: name,
      AccountId: bucketAccount
    };
    if (vpcId) {
      accessPointConfig.VpcConfiguration = { VpcId: vpcId };
    }
    const response: CreateAccessPointCommandOutput = await this._aws.clients.s3Control.createAccessPoint(
      accessPointConfig
    );
    return {
      endPointArn: response.AccessPointArn!,
      endPointAlias: response.Alias
    };
  }

  private async _configureBucketPolicy(name: string, accessPointArn: string): Promise<void> {
    const s3BucketArn: string = `arn:aws:s3:::${name}`;
    const accountId: string = this._awsAccountIdFromArn(accessPointArn);

    const delegationStatement = PolicyStatement.fromJson(
      JSON.parse(`
     {
      "Effect": "Allow",
      "Principal": {
        "AWS":"*"
      },
      "Action": "s3:*",
      "Resource": ["${s3BucketArn}", "${s3BucketArn}/*"],
      "Condition": {
        "StringEquals": {
          "s3:DataAccessPointAccount": "${accountId}"
          }
        }
      }`)
    );

    let bucketPolicy: PolicyDocument = new PolicyDocument();
    try {
      const getBucketPolicyConfig: GetBucketPolicyCommandInput = {
        Bucket: name
      };
      const bucketPolicyResponse: GetBucketPolicyCommandOutput = await this._aws.clients.s3.getBucketPolicy(
        getBucketPolicyConfig
      );
      if (bucketPolicyResponse.Policy) {
        bucketPolicy = PolicyDocument.fromJson(JSON.parse(bucketPolicyResponse.Policy));
      }
    } catch (e) {
      // All errors should be thrown except "NoSuchBucketPolicy" error. For "NoSuchBucketPolicy" error we assign new bucket policy for bucket
      if (e.Code !== 'NoSuchBucketPolicy') {
        throw e;
      }
    }

    if (IamHelper.policyDocumentContainsStatement(bucketPolicy, delegationStatement)) return;
    bucketPolicy.addStatements(delegationStatement);

    const putPolicyParams: PutBucketPolicyCommandInput = {
      Bucket: name,
      Policy: JSON.stringify(bucketPolicy.toJSON())
    };

    await this._aws.clients.s3.putBucketPolicy(putPolicyParams);
  }

  private async _configureAccessPointPolicy(config: {
    dataSetPrefix: string;
    accessPointName: string;
    accessPointArn: string;
    externalRoleArn: string;
<<<<<<< HEAD
    readWrite?: boolean;
  }): Promise<void> {
    const { externalRoleArn, accessPointArn, dataSetPrefix, readWrite, accessPointName } = config;
=======
    accessLevel?: DataSetsAccessLevel;
  }): Promise<void> {
    const { externalRoleArn, accessPointArn, dataSetPrefix, accessLevel, accessPointName } = config;
>>>>>>> 82382d9e

    const listBucketPolicyStatement = PolicyStatement.fromJson(
      JSON.parse(`
    {
      "Effect": "Allow",
      "Principal": {
        "AWS":"${externalRoleArn}"
      },
      "Action": "s3:ListBucket",
      "Resource": "${accessPointArn}",
      "Condition": {
        "StringLike": {
          "s3:prefix": "${dataSetPrefix}/*"
        }
      }
    }
    `)
    );

    const getPutBucketPolicyStatement = PolicyStatement.fromJson(
      JSON.parse(`
    {
      "Effect": "Allow",
      "Principal": {
        "AWS":"${externalRoleArn}"
      },
      "Action": "s3:GetObject",
      "Resource": "${accessPointArn}/object/${dataSetPrefix}/*"
    }
    `)
    );

<<<<<<< HEAD
    if (readWrite) {
=======
    if (accessLevel !== 'read-only') {
>>>>>>> 82382d9e
      getPutBucketPolicyStatement.addActions('s3:PutObject');
    }

    const accountId: string = this._awsAccountIdFromArn(accessPointArn);
    const getPolicyParams: GetAccessPointPolicyCommandInput = {
      AccountId: accountId,
      Name: accessPointName
    };

    let apPolicy: PolicyDocument = new PolicyDocument();
    // s3Control GetAccessPointPolicy throws NoSuchAccessPointPolicy error when policy doesn't exist
    try {
      const apPolicyResponse: GetAccessPointPolicyCommandOutput =
        await this._aws.clients.s3Control.getAccessPointPolicy(getPolicyParams);
      if (apPolicyResponse.Policy) apPolicy = PolicyDocument.fromJson(JSON.parse(apPolicyResponse.Policy));
    } catch (err) {
      if (err.Code !== 'NoSuchAccessPointPolicy') throw err;
    }

    let updateResult: InsertStatementResult = IamHelper.insertStatementIntoDocument(
      listBucketPolicyStatement,
      apPolicy
    );
    const isPolicyUpdated = updateResult.documentUpdated;

    updateResult = IamHelper.insertStatementIntoDocument(
      getPutBucketPolicyStatement,
      updateResult.documentResult
    );

    if (isPolicyUpdated || updateResult.documentUpdated) {
      const putPolicyParams: PutAccessPointPolicyCommandInput = {
        AccountId: accountId,
        Name: accessPointName,
        Policy: JSON.stringify(updateResult.documentResult.toJSON())
      };
      await this._aws.clients.s3Control.putAccessPointPolicy(putPolicyParams);
    }
  }

  private async _configureKmsKey(kmsKeyArn: string, externalRoleName: string): Promise<void> {
    const accountId = this._awsAccountIdFromArn(externalRoleName);

    // key usage statement
    const usageStatement: PolicyStatement = PolicyStatement.fromJson(
      JSON.parse(`
    {
      "Effect": "Allow",
      "Principal": {
        "AWS": "arn:aws:iam::${accountId}:root"
      },
      "Action": [
        "kms:Encrypt",
        "kms:Decrypt",
        "kms:ReEncrypt*",
        "kms:GenerateDataKey*",
        "kms:DescribeKey"
      ],
      "Resource": "*"
    }`)
    );

    // allow attachment statement
    const attachStatement: PolicyStatement = PolicyStatement.fromJson(
      JSON.parse(`
    {
      "Effect": "Allow",
      "Principal": {
        "AWS":"arn:aws:iam::${accountId}:root"
      },
      "Action": [
        "kms:CreateGrant",
        "kms:ListGrant",
        "kms:RevokeGrant"
      ],
      "Resource": "*",
      "Condition": {
        "Bool": {
          "kms:GrantIsForAWSResource": "true"
        }
      }
    }`)
    );

    const params: GetKeyPolicyCommandInput = {
      KeyId: kmsKeyArn,
      PolicyName: 'default'
    };
    const kmsPolicyResponse: GetKeyPolicyCommandOutput = await this._aws.clients.kms.getKeyPolicy(params);
    let kmsPolicy: PolicyDocument;
    if (kmsPolicyResponse.Policy) {
      kmsPolicy = PolicyDocument.fromJson(JSON.parse(kmsPolicyResponse.Policy));
    } else {
      kmsPolicy = new PolicyDocument();
    }

    let isDirty: boolean = false;
    if (!IamHelper.policyDocumentContainsStatement(kmsPolicy, usageStatement)) {
      isDirty = true;
      kmsPolicy.addStatements(usageStatement);
    }

    if (IamHelper.policyDocumentContainsStatement(kmsPolicy, attachStatement)) {
      if (!isDirty) return;
    } else {
      kmsPolicy.addStatements(attachStatement);
    }

    const putPolicyParams: PutKeyPolicyCommandInput = {
      KeyId: kmsKeyArn,
      PolicyName: 'default',
      Policy: JSON.stringify(kmsPolicy.toJSON())
    };

    await this._aws.clients.kms.putKeyPolicy(putPolicyParams);
  }

  private _awsAccountIdFromArn(arn: string): string {
    const arnParts = arn.split(':');
    if (arnParts.length < 6) {
      throw new InvalidArnError("Expected an arn with at least six ':' separated values.");
    }

    if (!arnParts[4] || arnParts[4] === '') {
      throw new InvalidArnError(
        'Expected an arn with an AWS AccountID however AWS AccountID field is empty.'
      );
    }

    return arnParts[4];
  }
}<|MERGE_RESOLUTION|>--- conflicted
+++ resolved
@@ -27,18 +27,12 @@
 import { IamHelper, InsertStatementResult } from './awsUtilities/iamHelper';
 import { DataSet } from './dataSet';
 import { DataSetsStoragePlugin } from './dataSetsStoragePlugin';
-<<<<<<< HEAD
 import { InvalidArnError } from './errors/invalidArnError';
-=======
->>>>>>> 82382d9e
 import {
   AddStorageExternalEndpointRequest,
   AddStorageExternalEndpointResponse
 } from './models/addStorageExternalEndpoint';
-<<<<<<< HEAD
-=======
 import { DataSetsAccessLevel } from './models/dataSetsAccessLevel';
->>>>>>> 82382d9e
 
 /**
  * An implementation of the {@link DataSetStoragePlugin} to support DataSets stored in an S3 Bucket.
@@ -133,11 +127,7 @@
         accessPointName: externalEndpointName,
         accessPointArn: response.endPointArn,
         externalRoleArn: externalRoleName,
-<<<<<<< HEAD
-        readWrite: accessLevel === 'read-write'
-=======
         accessLevel
->>>>>>> 82382d9e
       });
       if (kmsKeyArn) await this._configureKmsKey(kmsKeyArn, externalRoleName);
     }
@@ -285,15 +275,9 @@
     accessPointName: string;
     accessPointArn: string;
     externalRoleArn: string;
-<<<<<<< HEAD
-    readWrite?: boolean;
-  }): Promise<void> {
-    const { externalRoleArn, accessPointArn, dataSetPrefix, readWrite, accessPointName } = config;
-=======
     accessLevel?: DataSetsAccessLevel;
   }): Promise<void> {
     const { externalRoleArn, accessPointArn, dataSetPrefix, accessLevel, accessPointName } = config;
->>>>>>> 82382d9e
 
     const listBucketPolicyStatement = PolicyStatement.fromJson(
       JSON.parse(`
@@ -326,11 +310,7 @@
     `)
     );
 
-<<<<<<< HEAD
-    if (readWrite) {
-=======
     if (accessLevel !== 'read-only') {
->>>>>>> 82382d9e
       getPutBucketPolicyStatement.addActions('s3:PutObject');
     }
 
