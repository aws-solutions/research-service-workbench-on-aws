/*
 *  Copyright Amazon.com, Inc. or its affiliates. All Rights Reserved.
 *  SPDX-License-Identifier: Apache-2.0
 */

import { PolicyDocument, PolicyStatement } from '@aws-cdk/aws-iam';
import {
  GetKeyPolicyCommandInput,
  GetKeyPolicyCommandOutput,
  PutKeyPolicyCommandInput
} from '@aws-sdk/client-kms';
import {
  GetBucketPolicyCommandInput,
  GetBucketPolicyCommandOutput,
  PutBucketPolicyCommandInput,
  PutObjectCommandInput
} from '@aws-sdk/client-s3';
import {
  CreateAccessPointCommandInput,
  CreateAccessPointCommandOutput,
  DeleteAccessPointCommandInput,
  GetAccessPointPolicyCommandInput,
  GetAccessPointPolicyCommandOutput,
  PutAccessPointPolicyCommandInput
} from '@aws-sdk/client-s3-control';
import { AwsService } from '@aws/workbench-core-base';
import { IamHelper, InsertStatementResult } from './awsUtilities/iamHelper';
import { DataSet } from './dataSet';
import { DataSetsStoragePlugin, EndpointConnectionStrings } from './dataSetsStoragePlugin';

/**
 * An implementation of the {@link DataSetStoragePlugin} to support DataSets stored in an S3 Bucket.
 */
export class S3DataSetStoragePlugin implements DataSetsStoragePlugin {
  private _aws: AwsService;

  /**
   *
   * @param aws - {@link AwsService}
   */
  public constructor(aws: AwsService) {
    this._aws = aws;
  }

  public getStorageType(): string {
    return 'S3';
  }

  /**
   * Create a new DataSet storage location. For S3, this is a prefix within an existing S3 bucket.
   * @param name - the name of the S3 bucket where the storage should reside.
   * @param path - the prefix to create for the dataset.
   *
   * @returns an S3 URL for the new storage location.
   */
  public async createStorage(name: string, path: string): Promise<string> {
    const objectKey: string = path.endsWith('/') ? path : `${path}/`;
    const params: PutObjectCommandInput = {
      Bucket: name,
      ContentLength: 0,
      Key: objectKey
    };

    await this._aws.clients.s3.putObject(params);

    return `s3://${name}/${objectKey}`;
  }

  public async importStorage(name: string, path: string): Promise<string> {
    const objectKey: string = path.endsWith('/') ? path : `${path}/`;
    return `s3://${name}/${objectKey}`;
  }

  /**
   * Deletes an external endpoint (accesspoint) to the S3 Bucket
   * @param externalEndpointName - the name of the access pont to create.
   * @param ownerAccountId - the owning AWS account for the bucket.
   */
  public async removeExternalEndpoint(externalEndpointName: string, ownerAccountId: string): Promise<void> {
    await this._deleteAccessPoint(externalEndpointName, ownerAccountId);
  }

  /**
   * Add an external endpoint (accesspoint) to the S3 Bucket and grant access
   * to the dataset prefix for a given external role if provided.
   * @param name - the name of the S3 bucket where the storage resides.
   * @param path - the S3 bucket prefix which identifies the root of the DataSet.
   * @param externalEndpointName - the name of the access pont to create.
   * @param ownerAccountId - the owning AWS account for the bucket.
   * @param externalRoleName - an optional role which will be given access to the files under the prefix.
   * @param kmsKeyArn - an optional arn to a KMS key (recommended) which handles encryption on the files in the bucket.
   * @param vpcId - an optional ID of the VPC interacting with the endpoint.
   * @returns the S3 URL and the alias which can be used to access the endpoint.
   */
  public async addExternalEndpoint(
    name: string,
    path: string,
    externalEndpointName: string,
    ownerAccountId: string,
    externalRoleName?: string,
    kmsKeyArn?: string,
    vpcId?: string
  ): Promise<EndpointConnectionStrings> {
    const response: { endPointArn: string; endPointAlias?: string } = await this._createAccessPoint(
      name,
      externalEndpointName,
      ownerAccountId,
      vpcId
    );
    await this._configureBucketPolicy(name, response.endPointArn);

    if (externalRoleName) {
      await this._configureAccessPointPolicy(
        name,
        path,
        externalEndpointName,
        response.endPointArn,
        externalRoleName
      );
      if (kmsKeyArn) await this._configureKmsKey(kmsKeyArn, externalRoleName);
    }
    return {
      endPointUrl: `s3://${response.endPointArn}`,
      endPointAlias: response.endPointAlias
    };
  }

  public async addRoleToExternalEndpoint(
    name: string,
    path: string,
    externalEndpointName: string,
    externalRoleName: string,
    endPointUrl: string,
    kmsKeyArn?: string
  ): Promise<void> {
    // TODO: either throw error if not formatted correctly or support all S3 URL types https://docs.aws.amazon.com/AmazonS3/latest/userguide/access-bucket-intro.html
    const endPointArn: string = endPointUrl.replace('s3://', '');
    await this._configureAccessPointPolicy(name, path, externalEndpointName, endPointArn, externalRoleName);

    if (kmsKeyArn) await this._configureKmsKey(kmsKeyArn, externalRoleName);
  }

  public async removeRoleFromExternalEndpoint(
    name: string,
    externalEndpointName: string,
    externalRoleArn: string
  ): Promise<void> {
    throw new Error('Method not implemented.');
  }

<<<<<<< HEAD
  public async createPresignedUploadUrl(dataset: DataSet, timeToLiveSeconds: number): Promise<string> {
    return await this._aws.helpers.s3.createPresignedUploadUrl(
      dataset.storageName,
      dataset.name,
=======
  public async createPresignedUploadUrl(
    dataset: DataSet,
    fileName: string,
    timeToLiveSeconds: number
  ): Promise<string> {
    return await this._aws.helpers.s3.createPresignedUploadUrl(
      dataset.storageName,
      `${dataset.name}/${fileName}`,
>>>>>>> 1197bae1
      timeToLiveSeconds
    );
  }

  public async createPresignedMultiPartUploadUrls(
    dataSetName: string,
    numberOfParts: number,
    timeToLiveSeconds: number
  ): Promise<string[]> {
    throw new Error('Method not implemented.');
  }

  private async _deleteAccessPoint(externalEndpointName: string, bucketAccount: string): Promise<void> {
    const accessPointConfig: DeleteAccessPointCommandInput = {
      Name: externalEndpointName,
      AccountId: bucketAccount
    };
    await this._aws.clients.s3Control.deleteAccessPoint(accessPointConfig);
  }

  private async _createAccessPoint(
    name: string,
    externalEndpointName: string,
    bucketAccount: string,
    vpcId?: string
  ): Promise<{ endPointArn: string; endPointAlias?: string }> {
    const accessPointConfig: CreateAccessPointCommandInput = {
      Name: externalEndpointName,
      Bucket: name,
      AccountId: bucketAccount
    };
    if (vpcId) {
      accessPointConfig.VpcConfiguration = { VpcId: vpcId };
    }
    const response: CreateAccessPointCommandOutput = await this._aws.clients.s3Control.createAccessPoint(
      accessPointConfig
    );
    return {
      endPointArn: response.AccessPointArn!,
      endPointAlias: response.Alias
    };
  }

  private async _configureBucketPolicy(name: string, accessPointArn: string): Promise<void> {
    const s3BucketArn: string = `arn:aws:s3:::${name}`;
    const accountId: string = this._awsAccountIdFromArn(accessPointArn);

    const delegationStatement = PolicyStatement.fromJson(
      JSON.parse(`
     {
      "Effect": "Allow",
      "Principal": {
        "AWS":"*"
      },
      "Action": "s3:*",
      "Resource": ["${s3BucketArn}", "${s3BucketArn}/*"],
      "Condition": {
        "StringEquals": {
          "s3:DataAccessPointAccount": "${accountId}"
          }
        }
      }`)
    );

    let bucketPolicy: PolicyDocument = new PolicyDocument();
    try {
      const getBucketPolicyConfig: GetBucketPolicyCommandInput = {
        Bucket: name
      };
      const bucketPolicyResponse: GetBucketPolicyCommandOutput = await this._aws.clients.s3.getBucketPolicy(
        getBucketPolicyConfig
      );
      if (bucketPolicyResponse.Policy) {
        bucketPolicy = PolicyDocument.fromJson(JSON.parse(bucketPolicyResponse.Policy));
      }
    } catch (e) {
      // All errors should be thrown except "NoSuchBucketPolicy" error. For "NoSuchBucketPolicy" error we assign new bucket policy for bucket
      if (e.Code !== 'NoSuchBucketPolicy') {
        throw e;
      }
    }

    if (IamHelper.policyDocumentContainsStatement(bucketPolicy, delegationStatement)) return;
    bucketPolicy.addStatements(delegationStatement);

    const putPolicyParams: PutBucketPolicyCommandInput = {
      Bucket: name,
      Policy: JSON.stringify(bucketPolicy.toJSON())
    };

    await this._aws.clients.s3.putBucketPolicy(putPolicyParams);
  }

  private async _configureAccessPointPolicy(
    name: string,
    dataSetPrefix: string,
    accessPointName: string,
    accessPointArn: string,
    externalRoleArn: string
  ): Promise<void> {
    const listBucketPolicyStatement = PolicyStatement.fromJson(
      JSON.parse(`
    {
      "Effect": "Allow",
      "Principal": {
        "AWS":"${externalRoleArn}"
      },
      "Action": "s3:ListBucket",
      "Resource": "${accessPointArn}",
      "Condition": {
        "StringLike": {
          "s3:prefix": "${dataSetPrefix}/*"
        }
      }
    }
    `)
    );

    const getPutBucketPolicyStatement = PolicyStatement.fromJson(
      JSON.parse(`
    {
      "Effect": "Allow",
      "Principal": {
        "AWS":"${externalRoleArn}"
      },
      "Action": ["s3:GetObject", "s3:PutObject"],
      "Resource": "${accessPointArn}/object/${dataSetPrefix}/*"
    }
    `)
    );

    const accountId: string = this._awsAccountIdFromArn(accessPointArn);
    const getPolicyParams: GetAccessPointPolicyCommandInput = {
      AccountId: accountId,
      Name: accessPointName
    };

    let apPolicy: PolicyDocument = new PolicyDocument();
    // s3Control GetAccessPointPolicy throws NoSuchAccessPointPolicy error when policy doesn't exist
    try {
      const apPolicyResponse: GetAccessPointPolicyCommandOutput =
        await this._aws.clients.s3Control.getAccessPointPolicy(getPolicyParams);
      if (apPolicyResponse.Policy) apPolicy = PolicyDocument.fromJson(JSON.parse(apPolicyResponse.Policy));
    } catch (err) {
      if (err.Code !== 'NoSuchAccessPointPolicy') throw err;
    }

    let updateResult: InsertStatementResult = IamHelper.insertStatementIntoDocument(
      listBucketPolicyStatement,
      apPolicy
    );
    const isPolicyUpdated = updateResult.documentUpdated;

    updateResult = IamHelper.insertStatementIntoDocument(
      getPutBucketPolicyStatement,
      updateResult.documentResult
    );

    if (isPolicyUpdated || updateResult.documentUpdated) {
      const putPolicyParams: PutAccessPointPolicyCommandInput = {
        AccountId: accountId,
        Name: accessPointName,
        Policy: JSON.stringify(updateResult.documentResult.toJSON())
      };
      await this._aws.clients.s3Control.putAccessPointPolicy(putPolicyParams);
    }
  }

  private async _configureKmsKey(kmsKeyArn: string, externalRoleName: string): Promise<void> {
    const accountId = this._awsAccountIdFromArn(externalRoleName);

    // key usage statement
    const usageStatement: PolicyStatement = PolicyStatement.fromJson(
      JSON.parse(`
    {
      "Effect": "Allow",
      "Principal": {
        "AWS": "arn:aws:iam::${accountId}:root"
      },
      "Action": [
        "kms:Encrypt",
        "kms:Decrypt",
        "kms:ReEncrypt*",
        "kms:GenerateDataKey*",
        "kms:DescribeKey"
      ],
      "Resource": "*"
    }`)
    );

    // allow attachment statement
    const attachStatement: PolicyStatement = PolicyStatement.fromJson(
      JSON.parse(`
    {
      "Effect": "Allow",
      "Principal": {
        "AWS":"arn:aws:iam::${accountId}:root"
      },
      "Action": [
        "kms:CreateGrant",
        "kms:ListGrant",
        "kms:RevokeGrant"
      ],
      "Resource": "*",
      "Condition": {
        "Bool": {
          "kms:GrantIsForAWSResource": "true"
        }
      }
    }`)
    );

    const params: GetKeyPolicyCommandInput = {
      KeyId: kmsKeyArn,
      PolicyName: 'default'
    };
    const kmsPolicyResponse: GetKeyPolicyCommandOutput = await this._aws.clients.kms.getKeyPolicy(params);
    let kmsPolicy: PolicyDocument;
    if (kmsPolicyResponse.Policy) {
      kmsPolicy = PolicyDocument.fromJson(JSON.parse(kmsPolicyResponse.Policy));
    } else {
      kmsPolicy = new PolicyDocument();
    }

    let isDirty: boolean = false;
    if (!IamHelper.policyDocumentContainsStatement(kmsPolicy, usageStatement)) {
      isDirty = true;
      kmsPolicy.addStatements(usageStatement);
    }

    if (IamHelper.policyDocumentContainsStatement(kmsPolicy, attachStatement)) {
      if (!isDirty) return;
    } else {
      kmsPolicy.addStatements(attachStatement);
    }

    const putPolicyParams: PutKeyPolicyCommandInput = {
      KeyId: kmsKeyArn,
      PolicyName: 'default',
      Policy: JSON.stringify(kmsPolicy.toJSON())
    };

    await this._aws.clients.kms.putKeyPolicy(putPolicyParams);
  }

  private _awsAccountIdFromArn(arn: string): string {
    const arnParts = arn.split(':');
    if (arnParts.length < 6) {
      throw new Error("Expected an arn with at least six ':' separated values.");
    }

    if (!arnParts[4] || arnParts[4] === '') {
      throw new Error('Expected an arn with an AWS AccountID however AWS AccountID field is empty.');
    }

    return arnParts[4];
  }
}<|MERGE_RESOLUTION|>--- conflicted
+++ resolved
@@ -148,12 +148,6 @@
     throw new Error('Method not implemented.');
   }
 
-<<<<<<< HEAD
-  public async createPresignedUploadUrl(dataset: DataSet, timeToLiveSeconds: number): Promise<string> {
-    return await this._aws.helpers.s3.createPresignedUploadUrl(
-      dataset.storageName,
-      dataset.name,
-=======
   public async createPresignedUploadUrl(
     dataset: DataSet,
     fileName: string,
@@ -162,7 +156,6 @@
     return await this._aws.helpers.s3.createPresignedUploadUrl(
       dataset.storageName,
       `${dataset.name}/${fileName}`,
->>>>>>> 1197bae1
       timeToLiveSeconds
     );
   }
