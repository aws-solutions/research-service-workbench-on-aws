--- conflicted
+++ resolved
@@ -20,11 +20,7 @@
   PutAccessPointPolicyCommandInput
 } from '@aws-sdk/client-s3-control';
 import { EndpointConnectionStrings } from './dataSetsStoragePlugin';
-<<<<<<< HEAD
-import { IamHelper } from './iamHelper';
-=======
-import IamHelper, { InsertStatementResult } from './iamHelper';
->>>>>>> 567c1459
+import { IamHelper, InsertStatementResult } from './iamHelper';
 import { DataSetsStoragePlugin } from '.';
 
 /**
