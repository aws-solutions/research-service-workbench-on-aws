/*
 *  Copyright Amazon.com, Inc. or its affiliates. All Rights Reserved.
 *  SPDX-License-Identifier: Apache-2.0
 */

import { PolicyDocument, PolicyStatement } from '@aws-cdk/aws-iam';
import {
  GetKeyPolicyCommandInput,
  GetKeyPolicyCommandOutput,
  PutKeyPolicyCommandInput
} from '@aws-sdk/client-kms';
import {
  GetBucketPolicyCommandInput,
  GetBucketPolicyCommandOutput,
  PutBucketPolicyCommandInput,
  PutObjectCommandInput
} from '@aws-sdk/client-s3';
import {
  CreateAccessPointCommandInput,
  CreateAccessPointCommandOutput,
  DeleteAccessPointCommandInput,
  GetAccessPointPolicyCommandInput,
  GetAccessPointPolicyCommandOutput,
  PutAccessPointPolicyCommandInput
} from '@aws-sdk/client-s3-control';
import { AwsService } from '@aws/workbench-core-base';
<<<<<<< HEAD
import { EndpointConnectionStrings } from './dataSetsStoragePlugin';
import { IamHelper, InsertStatementResult } from './iamHelper';
import { DataSet, DataSetsStoragePlugin } from '.';
=======
import { IamHelper, InsertStatementResult } from './awsUtilities/iamHelper';
import { DataSetsStoragePlugin, EndpointConnectionStrings } from './dataSetsStoragePlugin';
>>>>>>> f6a4a3af

/**
 * An implementation of the {@link DataSetStoragePlugin} to support DataSets stored in an S3 Bucket.
 */
export class S3DataSetStoragePlugin implements DataSetsStoragePlugin {
  private _aws: AwsService;

  /**
   *
   * @param aws - {@link AwsService}
   */
  public constructor(aws: AwsService) {
    this._aws = aws;
  }

  public getStorageType(): string {
    return 'S3';
  }

  /**
   * Create a new DataSet storage location. For S3, this is a prefix within an existing S3 bucket.
   * @param name - the name of the S3 bucket where the storage should reside.
   * @param path - the prefix to create for the dataset.
   *
   * @returns an S3 URL for the new storage location.
   */
  public async createStorage(name: string, path: string): Promise<string> {
    const objectKey: string = path.endsWith('/') ? path : `${path}/`;
    const params: PutObjectCommandInput = {
      Bucket: name,
      ContentLength: 0,
      Key: objectKey
    };

    await this._aws.clients.s3.putObject(params);

    return `s3://${name}/${objectKey}`;
  }

  public async importStorage(name: string, path: string): Promise<string> {
    const objectKey: string = path.endsWith('/') ? path : `${path}/`;
    return `s3://${name}/${objectKey}`;
  }

  /**
   * Deletes an external endpoint (accesspoint) to the S3 Bucket
   * @param externalEndpointName - the name of the access pont to create.
   * @param ownerAccountId - the owning AWS account for the bucket.
   */
  public async removeExternalEndpoint(externalEndpointName: string, ownerAccountId: string): Promise<void> {
    await this._deleteAccessPoint(externalEndpointName, ownerAccountId);
  }

  /**
   * Add an external endpoint (accesspoint) to the S3 Bucket and grant access
   * to the dataset prefix for a given external role if provided.
   * @param name - the name of the S3 bucket where the storage resides.
   * @param path - the S3 bucket prefix which identifies the root of the DataSet.
   * @param externalEndpointName - the name of the access pont to create.
   * @param ownerAccountId - the owning AWS account for the bucket.
   * @param externalRoleName - an optional role which will be given access to the files under the prefix.
   * @param kmsKeyArn - an optional arn to a KMS key (recommended) which handles encryption on the files in the bucket.
   * @param vpcId - an optional ID of the VPC interacting with the endpoint.
   * @returns the S3 URL and the alias which can be used to access the endpoint.
   */
  public async addExternalEndpoint(
    name: string,
    path: string,
    externalEndpointName: string,
    ownerAccountId: string,
    externalRoleName?: string,
    kmsKeyArn?: string,
    vpcId?: string
  ): Promise<EndpointConnectionStrings> {
    const response: { endPointArn: string; endPointAlias?: string } = await this._createAccessPoint(
      name,
      externalEndpointName,
      ownerAccountId,
      vpcId
    );
    await this._configureBucketPolicy(name, response.endPointArn);

    if (externalRoleName) {
      await this._configureAccessPointPolicy(
        name,
        path,
        externalEndpointName,
        response.endPointArn,
        externalRoleName
      );
      if (kmsKeyArn) await this._configureKmsKey(kmsKeyArn, externalRoleName);
    }
    return {
      endPointUrl: `s3://${response.endPointArn}`,
      endPointAlias: response.endPointAlias
    };
  }

  public async addRoleToExternalEndpoint(
    name: string,
    path: string,
    externalEndpointName: string,
    externalRoleName: string,
    endPointUrl: string,
    kmsKeyArn?: string
  ): Promise<void> {
    // TODO: either throw error if not formatted correctly or support all S3 URL types https://docs.aws.amazon.com/AmazonS3/latest/userguide/access-bucket-intro.html
    const endPointArn: string = endPointUrl.replace('s3://', '');
    await this._configureAccessPointPolicy(name, path, externalEndpointName, endPointArn, externalRoleName);

    if (kmsKeyArn) await this._configureKmsKey(kmsKeyArn, externalRoleName);
  }

  public async removeRoleFromExternalEndpoint(
    name: string,
    externalEndpointName: string,
    externalRoleArn: string
  ): Promise<void> {
    throw new Error('Method not implemented.');
  }

  public async createPresignedUploadUrl(dataset: DataSet, timeToLiveSeconds: number): Promise<string> {
    return await this._aws.helpers.s3.createPresignedUploadUrl(
      dataset.storageName,
      dataset.name,
      timeToLiveSeconds
    );
  }

  public async createPresignedMultiPartUploadUrls(
    dataSetName: string,
    numberOfParts: number,
    timeToLiveSeconds: number
  ): Promise<string[]> {
    throw new Error('Method not implemented.');
  }

  private async _deleteAccessPoint(externalEndpointName: string, bucketAccount: string): Promise<void> {
    const accessPointConfig: DeleteAccessPointCommandInput = {
      Name: externalEndpointName,
      AccountId: bucketAccount
    };
    await this._aws.clients.s3Control.deleteAccessPoint(accessPointConfig);
  }

  private async _createAccessPoint(
    name: string,
    externalEndpointName: string,
    bucketAccount: string,
    vpcId?: string
  ): Promise<{ endPointArn: string; endPointAlias?: string }> {
    const accessPointConfig: CreateAccessPointCommandInput = {
      Name: externalEndpointName,
      Bucket: name,
      AccountId: bucketAccount
    };
    if (vpcId) {
      accessPointConfig.VpcConfiguration = { VpcId: vpcId };
    }
    const response: CreateAccessPointCommandOutput = await this._aws.clients.s3Control.createAccessPoint(
      accessPointConfig
    );
    return {
      endPointArn: response.AccessPointArn!,
      endPointAlias: response.Alias
    };
  }

  private async _configureBucketPolicy(name: string, accessPointArn: string): Promise<void> {
    const s3BucketArn: string = `arn:aws:s3:::${name}`;
    const accountId: string = this._awsAccountIdFromArn(accessPointArn);

    const delegationStatement = PolicyStatement.fromJson(
      JSON.parse(`
     {
      "Effect": "Allow",
      "Principal": {
        "AWS":"*"
      },
      "Action": "s3:*",
      "Resource": ["${s3BucketArn}", "${s3BucketArn}/*"],
      "Condition": {
        "StringEquals": {
          "s3:DataAccessPointAccount": "${accountId}"
          }
        }
      }`)
    );

    let bucketPolicy: PolicyDocument = new PolicyDocument();
    try {
      const getBucketPolicyConfig: GetBucketPolicyCommandInput = {
        Bucket: name
      };
      const bucketPolicyResponse: GetBucketPolicyCommandOutput = await this._aws.clients.s3.getBucketPolicy(
        getBucketPolicyConfig
      );
      if (bucketPolicyResponse.Policy) {
        bucketPolicy = PolicyDocument.fromJson(JSON.parse(bucketPolicyResponse.Policy));
      }
    } catch (e) {
      // All errors should be thrown except "NoSuchBucketPolicy" error. For "NoSuchBucketPolicy" error we assign new bucket policy for bucket
      if (e.Code !== 'NoSuchBucketPolicy') {
        throw e;
      }
    }

    if (IamHelper.policyDocumentContainsStatement(bucketPolicy, delegationStatement)) return;
    bucketPolicy.addStatements(delegationStatement);

    const putPolicyParams: PutBucketPolicyCommandInput = {
      Bucket: name,
      Policy: JSON.stringify(bucketPolicy.toJSON())
    };

    await this._aws.clients.s3.putBucketPolicy(putPolicyParams);
  }

  private async _configureAccessPointPolicy(
    name: string,
    dataSetPrefix: string,
    accessPointName: string,
    accessPointArn: string,
    externalRoleArn: string
  ): Promise<void> {
    const listBucketPolicyStatement = PolicyStatement.fromJson(
      JSON.parse(`
    {
      "Effect": "Allow",
      "Principal": {
        "AWS":"${externalRoleArn}"
      },
      "Action": "s3:ListBucket",
      "Resource": "${accessPointArn}",
      "Condition": {
        "StringLike": {
          "s3:prefix": "${dataSetPrefix}/*"
        }
      }
    }
    `)
    );

    const getPutBucketPolicyStatement = PolicyStatement.fromJson(
      JSON.parse(`
    {
      "Effect": "Allow",
      "Principal": {
        "AWS":"${externalRoleArn}"
      },
      "Action": ["s3:GetObject", "s3:PutObject"],
      "Resource": "${accessPointArn}/object/${dataSetPrefix}/*"
    }
    `)
    );

    const accountId: string = this._awsAccountIdFromArn(accessPointArn);
    const getPolicyParams: GetAccessPointPolicyCommandInput = {
      AccountId: accountId,
      Name: accessPointName
    };

    let apPolicy: PolicyDocument = new PolicyDocument();
    // s3Control GetAccessPointPolicy throws NoSuchAccessPointPolicy error when policy doesn't exist
    try {
      const apPolicyResponse: GetAccessPointPolicyCommandOutput =
        await this._aws.clients.s3Control.getAccessPointPolicy(getPolicyParams);
      if (apPolicyResponse.Policy) apPolicy = PolicyDocument.fromJson(JSON.parse(apPolicyResponse.Policy));
    } catch (err) {
      if (err.Code !== 'NoSuchAccessPointPolicy') throw err;
    }

    let updateResult: InsertStatementResult = IamHelper.insertStatementIntoDocument(
      listBucketPolicyStatement,
      apPolicy
    );
    const isPolicyUpdated = updateResult.documentUpdated;

    updateResult = IamHelper.insertStatementIntoDocument(
      getPutBucketPolicyStatement,
      updateResult.documentResult
    );

    if (isPolicyUpdated || updateResult.documentUpdated) {
      const putPolicyParams: PutAccessPointPolicyCommandInput = {
        AccountId: accountId,
        Name: accessPointName,
        Policy: JSON.stringify(updateResult.documentResult.toJSON())
      };
      await this._aws.clients.s3Control.putAccessPointPolicy(putPolicyParams);
    }
  }

  private async _configureKmsKey(kmsKeyArn: string, externalRoleName: string): Promise<void> {
    const accountId = this._awsAccountIdFromArn(externalRoleName);

    // key usage statement
    const usageStatement: PolicyStatement = PolicyStatement.fromJson(
      JSON.parse(`
    {
      "Effect": "Allow",
      "Principal": {
        "AWS": "arn:aws:iam::${accountId}:root"
      },
      "Action": [
        "kms:Encrypt",
        "kms:Decrypt",
        "kms:ReEncrypt*",
        "kms:GenerateDataKey*",
        "kms:DescribeKey"
      ],
      "Resource": "*"
    }`)
    );

    // allow attachment statement
    const attachStatement: PolicyStatement = PolicyStatement.fromJson(
      JSON.parse(`
    {
      "Effect": "Allow",
      "Principal": {
        "AWS":"arn:aws:iam::${accountId}:root"
      },
      "Action": [
        "kms:CreateGrant",
        "kms:ListGrant",
        "kms:RevokeGrant"
      ],
      "Resource": "*",
      "Condition": {
        "Bool": {
          "kms:GrantIsForAWSResource": "true"
        }
      }
    }`)
    );

    const params: GetKeyPolicyCommandInput = {
      KeyId: kmsKeyArn,
      PolicyName: 'default'
    };
    const kmsPolicyResponse: GetKeyPolicyCommandOutput = await this._aws.clients.kms.getKeyPolicy(params);
    let kmsPolicy: PolicyDocument;
    if (kmsPolicyResponse.Policy) {
      kmsPolicy = PolicyDocument.fromJson(JSON.parse(kmsPolicyResponse.Policy));
    } else {
      kmsPolicy = new PolicyDocument();
    }

    let isDirty: boolean = false;
    if (!IamHelper.policyDocumentContainsStatement(kmsPolicy, usageStatement)) {
      isDirty = true;
      kmsPolicy.addStatements(usageStatement);
    }

    if (IamHelper.policyDocumentContainsStatement(kmsPolicy, attachStatement)) {
      if (!isDirty) return;
    } else {
      kmsPolicy.addStatements(attachStatement);
    }

    const putPolicyParams: PutKeyPolicyCommandInput = {
      KeyId: kmsKeyArn,
      PolicyName: 'default',
      Policy: JSON.stringify(kmsPolicy.toJSON())
    };

    await this._aws.clients.kms.putKeyPolicy(putPolicyParams);
  }

  private _awsAccountIdFromArn(arn: string): string {
    const arnParts = arn.split(':');
    if (arnParts.length < 6) {
      throw new Error("Expected an arn with at least six ':' separated values.");
    }

    if (!arnParts[4] || arnParts[4] === '') {
      throw new Error('Expected an arn with an AWS AccountID however AWS AccountID field is empty.');
    }

    return arnParts[4];
  }
}<|MERGE_RESOLUTION|>--- conflicted
+++ resolved
@@ -24,14 +24,9 @@
   PutAccessPointPolicyCommandInput
 } from '@aws-sdk/client-s3-control';
 import { AwsService } from '@aws/workbench-core-base';
-<<<<<<< HEAD
-import { EndpointConnectionStrings } from './dataSetsStoragePlugin';
-import { IamHelper, InsertStatementResult } from './iamHelper';
-import { DataSet, DataSetsStoragePlugin } from '.';
-=======
 import { IamHelper, InsertStatementResult } from './awsUtilities/iamHelper';
+import { DataSet } from './dataSet';
 import { DataSetsStoragePlugin, EndpointConnectionStrings } from './dataSetsStoragePlugin';
->>>>>>> f6a4a3af
 
 /**
  * An implementation of the {@link DataSetStoragePlugin} to support DataSets stored in an S3 Bucket.
