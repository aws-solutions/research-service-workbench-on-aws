--- conflicted
+++ resolved
@@ -12,12 +12,7 @@
   DeleteIdentityPermissionsResponse
 } from '@aws/workbench-core-authorization';
 import _ from 'lodash';
-<<<<<<< HEAD
-import { DataSet } from './dataSet';
-import { DataSetsAuthorizationPlugin } from './dataSetsAuthorizationPlugin';
-=======
 import { DataSetsAuthorizationPlugin, dataSetSubjectType } from './dataSetsAuthorizationPlugin';
->>>>>>> b76905ed
 import { InvalidPermissionError } from './errors/invalidPermissionError';
 import { AddRemoveAccessPermissionRequest } from './models/addRemoveAccessPermissionRequest';
 import { DataSetPermission } from './models/dataSetPermission';
@@ -32,56 +27,7 @@
   }
 
   public async addAccessPermission(params: AddRemoveAccessPermissionRequest): Promise<PermissionsResponse> {
-<<<<<<< HEAD
-    const requestPermssions = _.isArray(params.permission) ? params.permission : [params.permission];
-
-    if (
-      _.some(
-        requestPermssions,
-        (p: DataSetPermission) => p.accessLevel !== 'read-only' && p.accessLevel !== 'read-write'
-      )
-    ) {
-      throw new InvalidPermissionError("Access Level must be 'read-only' or 'read-write'.");
-    }
-
-    if (
-      _.some(
-        requestPermssions,
-        (p: DataSetPermission) => p.identityType !== 'GROUP' && p.identityType !== 'USER'
-      )
-    ) {
-      throw new InvalidPermissionError("IdentityType must be 'GROUP' or 'USER'.");
-    }
-
-    const identityPermissions: IdentityPermission[] = [];
-    const permissionsEffect: Effect = 'ALLOW';
-    requestPermssions.map((p: DataSetPermission) => {
-      const identityType: IdentityType = p.identityType === 'GROUP' ? 'GROUP' : 'USER';
-
-      identityPermissions.push({
-        identityType: identityType,
-        identityId: p.identity,
-        action: 'READ',
-        effect: permissionsEffect,
-        subjectType: 'DataSet',
-        subjectId: params.dataSetId,
-        description: `'${p.accessLevel}' access on DataSet '${params.dataSetId}'`
-      });
-      if (p.accessLevel === 'read-write') {
-        identityPermissions.push({
-          identityType: identityType,
-          identityId: p.identity,
-          action: 'UPDATE',
-          effect: permissionsEffect,
-          subjectType: 'DataSet',
-          subjectId: params.dataSetId,
-          description: `'read-write' access on DataSet '${params.dataSetId}'`
-        });
-      }
-    });
-=======
     const identityPermissions: IdentityPermission[] = this._dataSetPermissionToIdentityPermissions(params);
->>>>>>> b76905ed
     const createdPermission: CreateIdentityPermissionsResponse =
       await this._authorizer.createIdentityPermissions({
         authenticatedUser: params.authenticatedUser,
@@ -207,48 +153,55 @@
   }
 
   private _dataSetPermissionToIdentityPermissions(
-    dataSetPermission: AddRemoveAccessPermissionRequest
+    dataSetPermissions: AddRemoveAccessPermissionRequest
   ): IdentityPermission[] {
+    const requestPermssions = _.isArray(dataSetPermissions.permission)
+      ? dataSetPermissions.permission
+      : [dataSetPermissions.permission];
     if (
-      dataSetPermission.permission.accessLevel !== 'read-only' &&
-      dataSetPermission.permission.accessLevel !== 'read-write'
+      _.some(
+        requestPermssions,
+        (p: DataSetPermission) => p.accessLevel !== 'read-only' && p.accessLevel !== 'read-write'
+      )
     ) {
       throw new InvalidPermissionError("Access Level must be 'read-only' or 'read-write'.");
     }
 
     if (
-      dataSetPermission.permission.identityType !== 'GROUP' &&
-      dataSetPermission.permission.identityType !== 'USER'
+      _.some(
+        requestPermssions,
+        (p: DataSetPermission) => p.identityType !== 'GROUP' && p.identityType !== 'USER'
+      )
     ) {
       throw new InvalidPermissionError("IdentityType must be 'GROUP' or 'USER'.");
     }
 
+    const identityPermissions: IdentityPermission[] = [];
     const permissionsEffect: Effect = 'ALLOW';
-    const identityType: IdentityType =
-      dataSetPermission.permission.identityType === 'GROUP' ? 'GROUP' : 'USER';
-
-    const identityPermissions: IdentityPermission[] = [
-      {
+    requestPermssions.map((p: DataSetPermission) => {
+      const identityType: IdentityType = p.identityType === 'GROUP' ? 'GROUP' : 'USER';
+
+      identityPermissions.push({
         identityType: identityType,
-        identityId: dataSetPermission.permission.identity,
+        identityId: p.identity,
         action: 'READ',
         effect: permissionsEffect,
-        subjectType: dataSetSubjectType,
-        subjectId: dataSetPermission.dataSetId,
-        description: `'${dataSetPermission.permission.accessLevel}' access on DataSet '${dataSetPermission.dataSetId}'`
+        subjectType: 'DataSet',
+        subjectId: dataSetPermissions.dataSetId,
+        description: `'${p.accessLevel}' access on DataSet '${dataSetPermissions.dataSetId}'`
+      });
+      if (p.accessLevel === 'read-write') {
+        identityPermissions.push({
+          identityType: identityType,
+          identityId: p.identity,
+          action: 'UPDATE',
+          effect: permissionsEffect,
+          subjectType: 'DataSet',
+          subjectId: dataSetPermissions.dataSetId,
+          description: `'read-write' access on DataSet '${dataSetPermissions.dataSetId}'`
+        });
       }
-    ];
-    if (dataSetPermission.permission.accessLevel === 'read-write') {
-      identityPermissions.push({
-        identityType: identityType,
-        identityId: dataSetPermission.permission.identity,
-        action: 'UPDATE',
-        effect: permissionsEffect,
-        subjectType: dataSetSubjectType,
-        subjectId: dataSetPermission.dataSetId,
-        description: "'read-write' access on DataSet '${params.dataSetId}'"
-      });
-    }
+    });
 
     return identityPermissions;
   }
