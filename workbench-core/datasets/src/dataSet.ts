export interface DataSet {
  [key: string]: string | string[] | undefined;
  /**
   * an internally generated value which uniquely identifies the dataset.
   */
  id?: string;

  /**
   * the name of a DataSet
   */
  name: string;

  /**
   * the date and time string at which the DataSet was added to the solution.
   */
  createdAt?: string;

  /**
<<<<<<< HEAD
   * a string which identifies the storage location such as an S3 bucket.
=======
   * a string which identifies the storage specific location such the URL to an S3 bucket.
>>>>>>> 57e7c39b
   */
  storageName: string;

  /**
   * the storage path where the DataSet files can be found at the location.
   */
  path: string;

  /**
   * the endpoints through which the dataset is accessible.
   */
  externalEndpoints?: string[];

  /**
   * AWS Account ID of DataSet
   */
  awsAccountId?: string;

  /**
   * Storage Type of the DataSet
   */
  storageType?: string;
}<|MERGE_RESOLUTION|>--- conflicted
+++ resolved
@@ -16,11 +16,7 @@
   createdAt?: string;
 
   /**
-<<<<<<< HEAD
-   * a string which identifies the storage location such as an S3 bucket.
-=======
    * a string which identifies the storage specific location such the URL to an S3 bucket.
->>>>>>> 57e7c39b
    */
   storageName: string;
 
