/**
 * This interface represents a contract consumed by the DataSets service to interact
 * with an underlying stroage provider. This interface should be implemented for each
 * underlying storage mechanism used for providing DataSets item storage.
 */
export interface DataSetsStoragePlugin {
  /**
   * Create a storage destination for a dataSet.
   *
   * @param name - A name identifying the stroage destination. This should be consistent
   * with the naming rules for the underlying storage mechanism for which the
   * interface is implemented.
   * @param path - the storage specifc path for the destination.
<<<<<<< HEAD
   */
  // eslint-disable-next-line @typescript-eslint/no-explicit-any
  createStorage(name: string, path: string): Promise<string>;

  /**
   * Configures an existing dataset to be connected to an external environment.
   *
   * @param dataSetName - the name of the dataSet to be accessed
   * @param externalEndpointName - a name to uniquely identify the endpoint.
   * @param externalRoleName - the role name which the external environment will assume to
   * access the DataSet
   * @returns a string which can be used to mount the DataSet to an external environment.
   */
  addExternalEndpoint(
    dataSetName: string,
    externalEndpointName: string,
    externalRoleName: string
  ): Promise<string>;

  /**
   * Changes the role used to access an external endpoint.
   *
   * @param dataSetName - the name of the dataSet accessed by the external endpoint.
   * @param externalEndpointName - a name which uniquely identifies the external endpoint.
   * @param externalRoleName - the name of the role which will replace the current role accessing the endpoint.

   * @returns a string which can be used to mount the Dataset to an external environment.
   */
  updateExternalEndpoint(
    dataSetName: string,
    externalEndpointName: string,
    externalRoleName: string
  ): Promise<string>;

  /**
   *
   * @param dataSetName - the name of the DataSet which will be mounted to the environment.
   * @param externalEndpointName - the unique name used to identify the endpont.
   */
  getExternalEndpoint(dataSetName: string, externalEndpointName: string): Promise<string>;

  /**
   * Create a presigned URL to be used to upload a file to a Dataset.
   *
   * @param dataSetName - the name of the Dataset to which to make an upload.
   * @param timeToLiveMilliseconds - the maximum time before the URL expires.
   */
  createPresignedUploadUrl(dataSetName: string, timeToLiveMilliseconds: number): Promise<string>;

  /**
   * Create a set of presigned URLs to be used to make a multipart upload to a DataSet.
   *
   * @param storageLocation - the DataSet to which files will be uploaded.
   * @param numberOfParts - the number of parts in which the file will be divided.
   * @param timeToLiveMilliseconds - the length of time in milliseconds for which the URLs will be valid.
   * @returns an Array of presigned Urls. The first iniates the upload. The last completes it. All in between represent the parts
   * of the upload.
   */
=======
   *
   * @returns a URL to access the new storage location.
   */
  createStorage(name: string, path: string): Promise<string>;

  /**
   * Configures an existing dataset to be connected to an external environment.
   *
   * @param dataSetName - the name of the dataSet to be accessed
   * @param externalEndpointName - a name to uniquely identify the endpoint.
   * @param externalRoleName - the role name which the external environment will assume to
   * access the DataSet
   *
   * @returns a string which can be used to mount the DataSet to an external environment.
   */
  addExternalEndpoint(
    dataSetName: string,
    externalEndpointName: string,
    externalRoleName: string
  ): Promise<string>;

  /**
   * Changes the role used to access an external endpoint.
   *
   * @param dataSetName - the name of the dataSet accessed by the external endpoint.
   * @param externalEndpointName - a name which uniquely identifies the external endpoint.
   * @param externalRoleName - the name of the role which will replace the current role accessing the endpoint.

   * @returns a string which can be used to mount the Dataset to an external environment.
   */
  updateExternalEndpoint(
    dataSetName: string,
    externalEndpointName: string,
    externalRoleName: string
  ): Promise<string>;

  /**
   *
   * @param dataSetName - the name of the DataSet which will be mounted to the environment.
   * @param externalEndpointName - the unique name used to identify the endpont.
   *
   * @returns a string which can be used to mount the Dataset to an external environment.
   */
  getExternalEndpoint(dataSetName: string, externalEndpointName: string): Promise<string>;

  /**
   * Create a presigned URL to be used to upload a file to a Dataset.
   *
   * @param dataSetName - the name of the Dataset to which to make an upload.
   * @param timeToLiveMilliseconds - the maximum time before the URL expires.
   *
   * @returns a URL which can be used to upload a file directly to the DataSet destination.
   */
  createPresignedUploadUrl(dataSetName: string, timeToLiveMilliseconds: number): Promise<string>;

  /**
   * Create a set of presigned URLs to be used to make a multipart upload to a DataSet.
   *
   * @param storageLocation - the DataSet to which files will be uploaded.
   * @param numberOfParts - the number of parts in which the file will be divided.
   * @param timeToLiveMilliseconds - the length of time in milliseconds for which the URLs will be valid.
   *
   * @returns an Array of presigned Urls. The first iniates the upload. The last completes it. All in between represent the parts
   * of the upload.
   */
>>>>>>> fc87ede2
  createPresignedMultiPartUploadUrls(
    dataSetName: string,
    numberOfParts: number,
    timeToLiveMilliseconds: number
  ): Promise<string[]>;
}<|MERGE_RESOLUTION|>--- conflicted
+++ resolved
@@ -11,66 +11,6 @@
    * with the naming rules for the underlying storage mechanism for which the
    * interface is implemented.
    * @param path - the storage specifc path for the destination.
-<<<<<<< HEAD
-   */
-  // eslint-disable-next-line @typescript-eslint/no-explicit-any
-  createStorage(name: string, path: string): Promise<string>;
-
-  /**
-   * Configures an existing dataset to be connected to an external environment.
-   *
-   * @param dataSetName - the name of the dataSet to be accessed
-   * @param externalEndpointName - a name to uniquely identify the endpoint.
-   * @param externalRoleName - the role name which the external environment will assume to
-   * access the DataSet
-   * @returns a string which can be used to mount the DataSet to an external environment.
-   */
-  addExternalEndpoint(
-    dataSetName: string,
-    externalEndpointName: string,
-    externalRoleName: string
-  ): Promise<string>;
-
-  /**
-   * Changes the role used to access an external endpoint.
-   *
-   * @param dataSetName - the name of the dataSet accessed by the external endpoint.
-   * @param externalEndpointName - a name which uniquely identifies the external endpoint.
-   * @param externalRoleName - the name of the role which will replace the current role accessing the endpoint.
-
-   * @returns a string which can be used to mount the Dataset to an external environment.
-   */
-  updateExternalEndpoint(
-    dataSetName: string,
-    externalEndpointName: string,
-    externalRoleName: string
-  ): Promise<string>;
-
-  /**
-   *
-   * @param dataSetName - the name of the DataSet which will be mounted to the environment.
-   * @param externalEndpointName - the unique name used to identify the endpont.
-   */
-  getExternalEndpoint(dataSetName: string, externalEndpointName: string): Promise<string>;
-
-  /**
-   * Create a presigned URL to be used to upload a file to a Dataset.
-   *
-   * @param dataSetName - the name of the Dataset to which to make an upload.
-   * @param timeToLiveMilliseconds - the maximum time before the URL expires.
-   */
-  createPresignedUploadUrl(dataSetName: string, timeToLiveMilliseconds: number): Promise<string>;
-
-  /**
-   * Create a set of presigned URLs to be used to make a multipart upload to a DataSet.
-   *
-   * @param storageLocation - the DataSet to which files will be uploaded.
-   * @param numberOfParts - the number of parts in which the file will be divided.
-   * @param timeToLiveMilliseconds - the length of time in milliseconds for which the URLs will be valid.
-   * @returns an Array of presigned Urls. The first iniates the upload. The last completes it. All in between represent the parts
-   * of the upload.
-   */
-=======
    *
    * @returns a URL to access the new storage location.
    */
@@ -136,7 +76,6 @@
    * @returns an Array of presigned Urls. The first iniates the upload. The last completes it. All in between represent the parts
    * of the upload.
    */
->>>>>>> fc87ede2
   createPresignedMultiPartUploadUrls(
     dataSetName: string,
     numberOfParts: number,
