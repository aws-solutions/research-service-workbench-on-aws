--- conflicted
+++ resolved
@@ -3,18 +3,11 @@
  *  SPDX-License-Identifier: Apache-2.0
  */
 
-<<<<<<< HEAD
-import { DataSet } from './dataSet';
-=======
->>>>>>> 49105824
 import {
   AddStorageExternalEndpointRequest,
   AddStorageExternalEndpointResponse
 } from './models/addStorageExternalEndpoint';
-<<<<<<< HEAD
-=======
 import { DataSet } from './models/dataSet';
->>>>>>> 49105824
 
 export interface EndpointConnectionStrings {
   /**
@@ -66,16 +59,11 @@
    * Configures an existing dataset to be connected to an external environment.
    *
    * @param request - a {@link AddStorageExternalEndpointRequest} object
-<<<<<<< HEAD
-   *
-   * @returns a {@link AddStorageExternalEndpointResponse} object
-=======
    *
    * @returns a {@link AddStorageExternalEndpointResponse} object
    *
    * @throws {@link EndpointExistsError} - the endpoint already exists
    * @throws {@link InvalidArnError} - the externalRoleName is not in a valid format
->>>>>>> 49105824
    */
   addExternalEndpoint(
     request: AddStorageExternalEndpointRequest
