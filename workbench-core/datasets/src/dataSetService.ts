--- conflicted
+++ resolved
@@ -14,14 +14,11 @@
 import { DataSetHasEndpointError } from './errors/dataSetHasEndpointError';
 import { NotAuthorizedError } from './errors/notAuthorizedError';
 import { ExternalEndpoint } from './externalEndpoint';
-<<<<<<< HEAD
 import {
   AddDataSetExternalEndpointForUserRequest,
   AddDataSetExternalEndpointResponse
 } from './models/addDataSetExternalEndpoint';
-=======
 import { AddRemoveAccessPermissionRequest } from './models/addRemoveAccessPermissionRequest';
->>>>>>> e30ed54d
 import { CreateProvisionDatasetRequest } from './models/createProvisionDatasetRequest';
 import { PermissionsResponse } from './models/permissionsResponse';
 import { StorageLocation } from './storageLocation';
@@ -89,7 +86,7 @@
         ...dataSet,
         storageType: storageProvider.getStorageType()
       };
-      const response: DataSet = await this._dbProvider.addDataSet(provisioned);
+      const response = await this._dbProvider.addDataSet(provisioned);
       await this._audit.write(metadata, response);
       return response;
     } catch (error) {
@@ -179,10 +176,6 @@
    *
    * @returns a {@link DataSetMountObject}
    */
-<<<<<<< HEAD
-  public async getDataSetMountObject(dataSetId: string, endPointId: string): Promise<DataSetMountObject> {
-    const targetDS: DataSet = await this.getDataSet(dataSetId);
-=======
   public async getDataSetMountObject(
     dataSetId: string,
     endPointId: string,
@@ -190,7 +183,7 @@
       id: string;
       roles: string[];
     }
-  ): Promise<{ [key: string]: string }> {
+  ): Promise<DataSetMountObject> {
     const metadata: Metadata = {
       actor: authenticatedUser,
       action: this.getDataSetMountObject.name,
@@ -202,7 +195,6 @@
     };
     try {
       const targetDS: DataSet = await this.getDataSet(dataSetId, authenticatedUser);
->>>>>>> e30ed54d
 
       if (!_.find(targetDS.externalEndpoints, (ep) => ep === endPointId))
         throw Boom.notFound(`'${endPointId}' not found on DataSet '${dataSetId}'.`);
@@ -239,6 +231,7 @@
     };
     try {
       const response = await this._dbProvider.listDataSets();
+      await this._audit.write(metadata, response);
       return response;
     } catch (error) {
       await this._audit.write(metadata, error);
@@ -265,7 +258,7 @@
       dataSetId: dataSetId
     };
     try {
-      const response: DataSet = await this._dbProvider.getDataSetMetadata(dataSetId);
+      const response = await this._dbProvider.getDataSetMetadata(dataSetId);
       await this._audit.write(metadata, response);
       return response;
     } catch (error) {
@@ -330,64 +323,23 @@
    * @param request - the {@link AddDataSetExternalEndpointForUserRequest} object
    * @returns the {@link AddDataSetExternalEndpointResponse} object
    */
-<<<<<<< HEAD
   public async addDataSetExternalEndpointForUser(
     request: AddDataSetExternalEndpointForUserRequest
   ): Promise<AddDataSetExternalEndpointResponse> {
-    const { dataSetId, userId, externalEndpointName, storageProvider, externalRoleName, kmsKeyArn, vpcId } =
-      request;
-
-    const { data: permissionsData } = await this._authzPlugin.getAccessPermissions({
+    const {
+      authenticatedUser,
       dataSetId,
-      subject: userId
-    });
-    if (!permissionsData.permissions.length) {
-      throw new NotAuthorizedError(
-        `User "${userId}" does not have permission to access dataset "${dataSetId}.`
-      );
-    }
-
-    const readOnly = permissionsData.permissions.some(({ accessLevel }) => accessLevel === 'read-only');
-
-    const targetDS: DataSet = await this.getDataSet(dataSetId);
-
-    if (_.find(targetDS.externalEndpoints, (ep) => ep === externalEndpointName))
-      throw Boom.badRequest(`'${externalEndpointName}' already exists in '${dataSetId}'.`);
-
-    const { data: connectionsData } = await storageProvider.addExternalEndpoint({
-      name: targetDS.storageName,
-      path: targetDS.path,
+      userId,
       externalEndpointName,
-      ownerAccountId: targetDS.awsAccountId!,
-      accessLevel: readOnly ? 'read-only' : 'read-write',
+      storageProvider,
       externalRoleName,
       kmsKeyArn,
       vpcId
-    });
-
-    const endPointParam: ExternalEndpoint = {
-      name: externalEndpointName,
-      dataSetId: targetDS.id!,
-      dataSetName: targetDS.name,
-      path: targetDS.path,
-      endPointUrl: connectionsData.connections.endPointUrl,
-      endPointAlias: connectionsData.connections.endPointAlias
-=======
-  public async addDataSetExternalEndpoint(
-    dataSetId: string,
-    externalEndpointName: string,
-    storageProvider: DataSetsStoragePlugin,
-    authenticatedUser: {
-      id: string;
-      roles: string[];
-    },
-    externalRoleName?: string,
-    kmsKeyArn?: string,
-    vpcId?: string
-  ): Promise<{ [key: string]: string }> {
-    const metadata: Metadata = {
-      actor: authenticatedUser,
-      action: this.addDataSetExternalEndpoint.name,
+    } = request;
+
+    const metadata: Metadata = {
+      actor: authenticatedUser,
+      action: this.addDataSetExternalEndpointForUser.name,
       source: {
         serviceName: DataSetService.name
       },
@@ -396,31 +348,44 @@
       externalRoleName,
       kmsKeyArn,
       vpcId
->>>>>>> e30ed54d
-    };
-    try {
-      const targetDS: DataSet = await this.getDataSet(dataSetId, authenticatedUser);
+    };
+
+    try {
+      const { data: permissionsData } = await this._authzPlugin.getAccessPermissions({
+        dataSetId,
+        subject: userId
+      });
+      if (!permissionsData.permissions.length) {
+        throw new NotAuthorizedError(
+          `User "${userId}" does not have permission to access dataset "${dataSetId}.`
+        );
+      }
+
+      const readOnly = permissionsData.permissions.some(({ accessLevel }) => accessLevel === 'read-only');
+
+      const targetDS = await this.getDataSet(dataSetId, authenticatedUser);
 
       if (_.find(targetDS.externalEndpoints, (ep) => ep === externalEndpointName))
         throw Boom.badRequest(`'${externalEndpointName}' already exists in '${dataSetId}'.`);
 
-      const connections: EndpointConnectionStrings = await storageProvider.addExternalEndpoint(
-        targetDS.storageName,
-        targetDS.path,
+      const { data: connectionsData } = await storageProvider.addExternalEndpoint({
+        name: targetDS.storageName,
+        path: targetDS.path,
         externalEndpointName,
-        targetDS.awsAccountId!,
+        ownerAccountId: targetDS.awsAccountId!,
+        accessLevel: readOnly ? 'read-only' : 'read-write',
         externalRoleName,
         kmsKeyArn,
         vpcId
-      );
+      });
 
       const endPointParam: ExternalEndpoint = {
         name: externalEndpointName,
         dataSetId: targetDS.id!,
         dataSetName: targetDS.name,
         path: targetDS.path,
-        endPointUrl: connections.endPointUrl,
-        endPointAlias: connections.endPointAlias
+        endPointUrl: connectionsData.connections.endPointUrl,
+        endPointAlias: connectionsData.connections.endPointAlias
       };
 
       if (externalRoleName) {
@@ -431,34 +396,23 @@
 
       if (!targetDS.externalEndpoints) targetDS.externalEndpoints = [];
 
-<<<<<<< HEAD
-    await this._dbProvider.updateDataSet(targetDS);
-
-    const mountObject = this._generateMountObject(
-      endPoint.dataSetName,
-      endPoint.endPointAlias!,
-      endPoint.path,
-      endPoint.id!
-    );
-
-    return { data: { mountObject } };
-=======
       targetDS.externalEndpoints.push(endPoint.id!);
 
       await this._dbProvider.updateDataSet(targetDS);
-      const response = this._generateMountObject(
+
+      const mountObject = this._generateMountObject(
         endPoint.dataSetName,
         endPoint.endPointAlias!,
         endPoint.path,
         endPoint.id!
       );
-      await this._audit.write(metadata, response);
-      return response;
-    } catch (error) {
-      await this._audit.write(metadata, error);
-      throw error;
-    }
->>>>>>> e30ed54d
+      const response = { data: { mountObject } };
+      await this._audit.write(metadata, response);
+      return response;
+    } catch (error) {
+      await this._audit.write(metadata, error);
+      throw error;
+    }
   }
 
   /**
@@ -488,20 +442,7 @@
         serviceName: DataSetService.name
       },
       dataSetId,
-<<<<<<< HEAD
-      endPointId
-    );
-
-    endPointDetails.allowedRoles = endPointDetails.allowedRoles || [];
-    if (_.find(endPointDetails.allowedRoles, (r) => r === externalRoleArn)) return;
-
-    await storageProvider.addRoleToExternalEndpoint(
-      endPointDetails.dataSetName,
-      endPointDetails.path,
-      endPointDetails.name,
-=======
       endPointId,
->>>>>>> e30ed54d
       externalRoleArn,
       kmsKeyArn
     };
@@ -510,6 +451,7 @@
         dataSetId,
         endPointId
       );
+
       endPointDetails.allowedRoles = endPointDetails.allowedRoles || [];
       if (_.find(endPointDetails.allowedRoles, (r) => r === externalRoleArn)) return;
 
