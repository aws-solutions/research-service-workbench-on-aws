/*
 *  Copyright Amazon.com, Inc. or its affiliates. All Rights Reserved.
 *  SPDX-License-Identifier: Apache-2.0
 */

import { AuditService, Metadata } from '@aws/workbench-core-audit';
import { AuthenticatedUser } from '@aws/workbench-core-authorization';
import { LoggingService } from '@aws/workbench-core-logging';
import { DataSetMetadataPlugin } from './dataSetMetadataPlugin';
import { DataSetsAuthorizationPlugin } from './dataSetsAuthorizationPlugin';
import { DataSetsStoragePlugin } from './dataSetsStoragePlugin';
import { DataSetHasEndpointError } from './errors/dataSetHasEndpointError';
import { EndpointNotFoundError } from './errors/endpointNotFoundError';
import { NotAuthorizedError } from './errors/notAuthorizedError';
import {
  AddDataSetExternalEndpointBaseRequest,
  AddDataSetExternalEndpointForGroupRequest,
  AddDataSetExternalEndpointForUserRequest,
  AddDataSetExternalEndpointResponse
} from './models/addDataSetExternalEndpoint';
import { AddRemoveAccessPermissionRequest } from './models/addRemoveAccessPermissionRequest';
import { CreateProvisionDatasetRequest } from './models/createProvisionDatasetRequest';
import { CreateDataSet, DataSet } from './models/dataSet';
import { DataSetMountObject } from './models/dataSetMountObject';
import { DataSetPermission } from './models/dataSetPermission';
<<<<<<< HEAD
import { DataSetsAccessLevel } from './models/dataSetsAccessLevel';
import { CreateExternalEndpoint, ExternalEndpoint } from './models/externalEndpoint';
=======
>>>>>>> 7cdfb1b4
import { GetAccessPermissionRequest } from './models/getAccessPermissionRequest';
import { GetDataSetMountPointRequest, GetDataSetMountPointResponse } from './models/getDataSetMountPoint';
import { PermissionsResponse } from './models/permissionsResponse';
import { StorageLocation } from './models/storageLocation';

export class DataSetService {
  private _audit: AuditService;
  private _log: LoggingService;
  private _dbProvider: DataSetMetadataPlugin;
  private _authzPlugin: DataSetsAuthorizationPlugin;
  /**
   * Constructs a {@link DataSetService} instance.
   *
   * @param audit - an instance of a {@link AuditService} configured for use by the DataSetService
   * @param log - an instance of a {@link LoggingService} configured for use by the DataSetService
   * @param masterDbProvider - an instance of {@link DataSetMetadataPlugin} configured for the solution's
   * main account. This plugin will reference the table which will track all DataSets even if some file
   * metadata resides in external accounts.
   * @returns - the intialized {@link DataSetService}.
   */
  public constructor(
    audit: AuditService,
    log: LoggingService,
    masterDbProvider: DataSetMetadataPlugin,
    authorizationPlugin: DataSetsAuthorizationPlugin
  ) {
    this._audit = audit;
    this._log = log;
    this._dbProvider = masterDbProvider;
    this._authzPlugin = authorizationPlugin;
  }

  /**
   * Adds a new DataSet to the provided storage.
   * @param request - {@link CreateProvisionDatasetRequest}
   *
   * @returns the DataSet object which is stored in the backing datastore.
   */
  public async provisionDataSet(request: CreateProvisionDatasetRequest): Promise<DataSet> {
    const metadata: Metadata = {
      actor: request.authenticatedUser,
      action: this.provisionDataSet.name,
      source: {
        serviceName: DataSetService.name
      },
      requestBody: request
    };

    try {
      const { storageProvider, ...dataSet } = request;

      await storageProvider.createStorage(dataSet.storageName, dataSet.path);

      const provisioned: CreateDataSet = {
        ...dataSet,
        storageType: storageProvider.getStorageType()
      };
      const response = await this._dbProvider.addDataSet(provisioned);
      response.permissions = await this._updateNewDataSetPermissions(response, request);
      await this._audit.write(metadata, response);
      return response;
    } catch (error) {
      await this._audit.write(metadata, error);
      throw error;
    }
  }

  /**
   * Imports an existing storage location into the solution as a DataSet.
   * @param request - {@link CreateProvisionDatasetRequest}
   *
   * @returns the DataSet object which is stored in the backing datastore.
   */
  public async importDataSet(request: CreateProvisionDatasetRequest): Promise<DataSet> {
    const metadata: Metadata = {
      actor: request.authenticatedUser,
      action: this.importDataSet.name,
      source: {
        serviceName: DataSetService.name
      },
      requestBody: request
    };
    try {
      const { storageProvider, ...dataSet } = request;

      await storageProvider.importStorage(dataSet.storageName, dataSet.path);

      const imported: CreateDataSet = {
        ...dataSet,
        storageType: storageProvider.getStorageType()
      };
      const response = await this._dbProvider.addDataSet(imported);
      response.permissions = await this._updateNewDataSetPermissions(response, request);
      await this._audit.write(metadata, response);
      return response;
    } catch (error) {
      await this._audit.write(metadata, error);
      throw error;
    }
  }

  /**
   * Removes a DataSet from the solution however it does not delete the storage.
   * @param dataSetId - the ID of the DataSet to remove.
   * @param checkDependency - function to validate whether all required prerequisites are met before removing dataset.
   * If prerequisites are not met - function should throw error.
   * @throws DataSetHasEndpontError - if the dataset has external endpoints assigned.
   */
  public async removeDataSet(
    dataSetId: string,
    checkDependency: (dataSetId: string) => Promise<void>,
    authenticatedUser: {
      id: string;
      roles: string[];
    }
  ): Promise<void> {
    const metadata: Metadata = {
      actor: authenticatedUser,
      action: this.removeDataSet.name,
      source: {
        serviceName: DataSetService.name
      },
      dataSetId
    };
    try {
      await checkDependency(dataSetId);

      const targetDS = await this.getDataSet(dataSetId, authenticatedUser);
      if (targetDS.externalEndpoints?.length) {
        throw new DataSetHasEndpointError(
          'External endpoints found on Dataset must be removed before DataSet can be removed.'
        );
      }
      await this._dbProvider.removeDataSet(dataSetId);
      await this._audit.write(metadata);
    } catch (error) {
      await this._audit.write(metadata, error);
      throw error;
    }
  }

  /**
   * Get the mount configuration string for a DataSet.
   *
   * @param request - a {@link GetDataSetMountPointRequest} object
   *
   * @returns a {@link GetDataSetMountPointResponse} object
   *
   * @throws {@link NotAuthorizedError} - identity doesnt have permission to access either the dataset or the endpoint
   * @throws {@link DataSetNotFoundError} - the dataset does not exist
   * @throws {@link EndpointNotFoundError} - the endpoint does not exist
   * @throws {@link InvalidEndpointError} - the endpoint does not have an alias associated with it
   */
  public async getDataSetMountObject(
    request: GetDataSetMountPointRequest
  ): Promise<GetDataSetMountPointResponse> {
    const { authenticatedUser, dataSetId, endpointId } = request;

    const metadata: Metadata = {
      actor: authenticatedUser,
      action: this.getDataSetMountObject.name,
      source: {
        serviceName: DataSetService.name
      },
      requestBody: request
    };
    try {
      await this.getDataSet(dataSetId, authenticatedUser);

      const allPermissions = await this._getAllUserPermissionsForDataset(authenticatedUser, dataSetId);

      if (!allPermissions.length) {
        throw new NotAuthorizedError(
          `The authenticated user does not have permission to access dataSet "${dataSetId}.`
        );
      }

      const endpoint = await this.getExternalEndPoint(dataSetId, endpointId, authenticatedUser);

      const hasEndPointPermission = allPermissions.some(
        ({ accessLevel }) => accessLevel === endpoint.accessLevel
      );

      if (!hasEndPointPermission) {
        throw new NotAuthorizedError(
          `The authenticated user does not have permission to access endpoint "${endpointId}.`
        );
      }

      const response = {
        data: {
          mountObject: this._generateMountObject(
            endpoint.dataSetName,
            endpoint.endPointAlias,
            endpoint.path,
            endpoint.id
          )
        }
      };

      await this._audit.write(metadata, response);
      return response;
    } catch (error) {
      await this._audit.write(metadata, error);
      throw error;
    }
  }

  /**
   * List the currently known DataSets.
   *
   * @returns an array of DataSet objects.
   */
  public async listDataSets(authenticatedUser: { id: string; roles: string[] }): Promise<DataSet[]> {
    const metadata: Metadata = {
      actor: authenticatedUser,
      action: this.listDataSets.name,
      source: {
        serviceName: DataSetService.name
      }
    };
    try {
      const response = await this._dbProvider.listDataSets();
      await this._audit.write(metadata, response);
      return response;
    } catch (error) {
      await this._audit.write(metadata, error);
      throw error;
    }
  }

  /**
   * Get details on a particular DataSet.
   *
   * @param dataSetId - the Id of the DataSet for which details are desired.
   * @returns - the DataSet object associated with that DataSet.
   */
  public async getDataSet(
    dataSetId: string,
    authenticatedUser: { id: string; roles: string[] }
  ): Promise<DataSet> {
    const metadata: Metadata = {
      actor: authenticatedUser,
      action: this.getDataSet.name,
      source: {
        serviceName: DataSetService.name
      },
      dataSetId: dataSetId
    };
    try {
      const [dataSetResponse, permissionsResponse] = await Promise.all([
        this._dbProvider.getDataSetMetadata(dataSetId),
        this._authzPlugin.getAllDataSetAccessPermissions(dataSetId)
      ]);
      const response = {
        ...dataSetResponse,
        permissions: permissionsResponse.data.permissions
      };
      let nextPermissions = permissionsResponse;
      while (nextPermissions.pageToken) {
        nextPermissions = await this._authzPlugin.getAllDataSetAccessPermissions(
          dataSetId,
          permissionsResponse.pageToken
        );
        response.permissions.push(...nextPermissions.data.permissions);
      }
      await this._audit.write(metadata, response);
      return response;
    } catch (error) {
      await this._audit.write(metadata, error);
      throw error;
    }
  }

  /**
   * Removes an external endpoint to a DataSet.
   *
   * @param dataSetId - the name of the DataSet from which the endpoint will be removed.
   * @param externalEndpointId - the ID of the endpoint to remove.
   * @param storageProvider - an instance of {@link DataSetsStoragePlugin} initialized with permissions
   * to modify the target DataSet's underlying storage.
   */
  public async removeDataSetExternalEndpoint(
    dataSetId: string,
    externalEndpointId: string,
    storageProvider: DataSetsStoragePlugin,
    authenticatedUser: {
      id: string;
      roles: string[];
    }
  ): Promise<void> {
    const metadata: Metadata = {
      actor: authenticatedUser,
      action: this.removeDataSetExternalEndpoint.name,
      source: {
        serviceName: DataSetService.name
      },
      dataSetId,
      externalEndpointId
    };
    try {
      const targetDS = await this.getDataSet(dataSetId, authenticatedUser);
      const targetEndpoint = await this.getExternalEndPoint(dataSetId, externalEndpointId, authenticatedUser);

<<<<<<< HEAD
      if (!targetDS.externalEndpoints?.find((endpointId) => endpointId === targetEndpoint.id)) {
        throw new EndpointNotFoundError(
          `Could not find the endpoint '${externalEndpointId}' on '${dataSetId}'.`
        );
=======
      if (
        !targetDS.externalEndpoints ||
        !_.find(targetDS.externalEndpoints, (ep) => ep === targetEndpoint.id)
      ) {
        return;
>>>>>>> 7cdfb1b4
      }

      await storageProvider.removeExternalEndpoint(targetEndpoint.name, targetDS.awsAccountId!);

<<<<<<< HEAD
      targetDS.externalEndpoints = targetDS.externalEndpoints.filter(
        (endpointId) => endpointId !== targetEndpoint.id
      );
=======
      targetDS.externalEndpoints = _.filter(targetDS.externalEndpoints, (endpoint) => {
        return endpoint !== targetEndpoint.id;
      });
>>>>>>> 7cdfb1b4

      await this._dbProvider.updateDataSet(targetDS);
      await this._audit.write(metadata);
    } catch (error) {
      await this._audit.write(metadata, error);
      throw error;
    }
  }

  /**
   * Add an external endpoint to a DataSet for a given group.
   *
   * @param request - the {@link AddDataSetExternalEndpointForGroupRequest} object
   *
   * @returns the {@link AddDataSetExternalEndpointResponse} object
   *
   * @throws {@link DataSetNotFoundError} - the dataset doesnt exist
   * @throws {@link NotAuthorizedError} - the group doesnt have permission to access the dataset
   * @throws {@link EndpointExistsError} - the requested endpoint already exists
   * @throws {@link InvalidArnError} - the externalRoleName request parameter is invalid
   * TODO add throws for authz get access permissions
   */
  public async addDataSetExternalEndpointForGroup(
    request: AddDataSetExternalEndpointForGroupRequest
  ): Promise<AddDataSetExternalEndpointResponse> {
    const metadata: Metadata = {
      actor: request.authenticatedUser,
      action: this.addDataSetExternalEndpointForGroup.name,
      source: {
        serviceName: DataSetService.name
      },
      requestBody: request
    };

    try {
      const response = await this._addDataSetExternalEndpoint({
        ...request,
        identity: request.groupId,
        identityType: 'GROUP'
      });
      await this._audit.write(metadata, response);
      return response;
    } catch (error) {
      await this._audit.write(metadata, error);
      throw error;
    }
  }

  /**
   * Add an external endpoint to a DataSet for a given user.
   *
   * @param request - the {@link AddDataSetExternalEndpointForUserRequest} object
   *
   * @returns the {@link AddDataSetExternalEndpointResponse} object
   *
   * @throws {@link DataSetNotFoundError} - the dataset doesnt exist
   * @throws {@link NotAuthorizedError} - the group doesnt have permission to access the dataset
   * @throws {@link EndpointExistsError} - the requested endpoint already exists
   * @throws {@link InvalidArnError} - the externalRoleName request parameter is invalid
   * TODO add throws for authz get access permissions
   */
  public async addDataSetExternalEndpointForUser(
    request: AddDataSetExternalEndpointForUserRequest
  ): Promise<AddDataSetExternalEndpointResponse> {
    const metadata: Metadata = {
      actor: request.authenticatedUser,
      action: this.addDataSetExternalEndpointForUser.name,
      source: {
        serviceName: DataSetService.name
      },
      requestBody: request
    };

    try {
      const response = await this._addDataSetExternalEndpoint({
        ...request,
        identity: request.userId,
        identityType: 'USER'
      });
      await this._audit.write(metadata, response);
      return response;
    } catch (error) {
      await this._audit.write(metadata, error);
      throw error;
    }
  }

  /**
   * Adds a role to an existing endpoint.
   *
   * @param dataSetId - the ID of the DataSet.
   * @param endpointId - the ID of the endpoint.
   * @param externalRoleArn  - the ARN of the role to add to the endpoint.
   * @param storageProvider - an instance of DataSetsStoragePlugin intialized to access the endpoint.
   * @param kmsKeyArn - an optional ARN to a KMS key used to encrypt data in the DataSet.
   */
  public async addRoleToExternalEndpoint(
    dataSetId: string,
    endpointId: string,
    externalRoleArn: string,
    storageProvider: DataSetsStoragePlugin,
    authenticatedUser: {
      id: string;
      roles: string[];
    },
    kmsKeyArn?: string
  ): Promise<void> {
    const metadata: Metadata = {
      actor: authenticatedUser,
      action: this.addRoleToExternalEndpoint.name,
      source: {
        serviceName: DataSetService.name
      },
      dataSetId,
      endpointId,
      externalRoleArn,
      kmsKeyArn
    };
    try {
      const endpointDetails: ExternalEndpoint = await this._dbProvider.getDataSetEndPointDetails(
        dataSetId,
        endpointId
      );

      endpointDetails.allowedRoles = endpointDetails.allowedRoles || [];
      if (endpointDetails.allowedRoles.find((r) => r === externalRoleArn)) {
        return;
      }

      await storageProvider.addRoleToExternalEndpoint(
        endpointDetails.dataSetName,
        endpointDetails.path,
        endpointDetails.name,
        externalRoleArn,
        endpointDetails.endPointUrl,
        kmsKeyArn
      );
      endpointDetails.allowedRoles.push(externalRoleArn);
      await this._dbProvider.updateExternalEndpoint(endpointDetails);
      await this._audit.write(metadata);
    } catch (error) {
      await this._audit.write(metadata, error);
      throw error;
    }
  }

  /**
   * Get the details of an external endpoint.
   * @param dataSetId - the ID of the DataSet.
   * @param endpointId - the id of the EndPoint.
   * @returns - the details of the endpoint.
   */
  public async getExternalEndPoint(
    dataSetId: string,
    endpointId: string,
    authenticatedUser: { id: string; roles: string[] }
  ): Promise<ExternalEndpoint> {
    const metadata: Metadata = {
      actor: authenticatedUser,
      action: this.getExternalEndPoint.name,
      source: {
        serviceName: DataSetService.name
      },
      dataSetId,
      endpointId
    };
    try {
      const response = await this._dbProvider.getDataSetEndPointDetails(dataSetId, endpointId);
      await this._audit.write(metadata, response);
      return response;
    } catch (error) {
      await this._audit.write(metadata, error);
      throw error;
    }
  }

  /**
   * Create a presigned URL for a signle-part file upload
   * @param datasetId - the ID of the Dataset.
   * @param fileName - the name of the file to upload.
   * @param timeToLiveSeconds - length of time (in seconds) the URL is valid.
   * @param storageProvider - an instance of DataSetsStoragePlugin intialized to access the endpoint.
   * @returns the presigned URL
   */
  public async getPresignedSinglePartUploadUrl(
    datasetId: string,
    fileName: string,
    timeToLiveSeconds: number,
    storageProvider: DataSetsStoragePlugin,
    authenticatedUser: {
      id: string;
      roles: string[];
    }
  ): Promise<string> {
    const metadata: Metadata = {
      actor: authenticatedUser,
      action: this.getExternalEndPoint.name,
      source: {
        serviceName: DataSetService.name
      },
      datasetId,
      fileName,
      timeToLiveSeconds
    };
    try {
      const dataset = await this.getDataSet(datasetId, authenticatedUser);

      const response = await storageProvider.createPresignedUploadUrl(dataset, fileName, timeToLiveSeconds);
      await this._audit.write(metadata, { uploadUrl: response });
      return response;
    } catch (error) {
      await this._audit.write(metadata, error);
      throw error;
    }
  }

  /**
   * Gets a list of {@link StorageLocation}s being used by existing datasets.
   *
   * @returns - a list of {@link StorageLocation}s
   */
  public async listStorageLocations(authenticatedUser: {
    id: string;
    roles: string[];
  }): Promise<StorageLocation[]> {
    const metadata: Metadata = {
      actor: authenticatedUser,
      action: this.listStorageLocations.name,
      source: {
        serviceName: DataSetService.name
      }
    };
    try {
      const response = await this._dbProvider.listStorageLocations();
      await this._audit.write(metadata, response);
      return response;
    } catch (error) {
      await this._audit.write(metadata, error);
      throw error;
    }
  }

  //
  // DataSet Permissions
  //

  /**
   * Add AccessPermissions to a DataSet.
   *
   * @param params - a {@link AddRemoveAccessPermissionRequest} object indicating the datasetId and the
   *                 requested permissions.
   * @returns a {@link PermissionsResponse} object containing the permissions added.
   */
  public async addDataSetAccessPermissions(
    params: AddRemoveAccessPermissionRequest
  ): Promise<PermissionsResponse> {
    const metadata: Metadata = {
      actor: params.authenticatedUser,
      action: this.addDataSetAccessPermissions.name,
      source: {
        serviceName: DataSetService.name
      },
      requestBody: params
    };

    try {
      // this will throw if the dataset is not found.
      await this.getDataSet(params.dataSetId, params.authenticatedUser);
      const response: PermissionsResponse = await this._authzPlugin.addAccessPermission(params);
      await this._audit.write(metadata, response);
      return response;
    } catch (error) {
      await this._audit.write(metadata, error);
      throw error;
    }
  }

  /**
   * Get current access permissions for a particular identity on the given dataset.
   *
   * @param params - a {@link GetAccessPermissionsRequest} indicating the dataset and identity for which the
   * permissions should be obtained.
   * @param authenticatedUser - the 'id' of the user and that user's roles
   * @returns a {@link PermissionsResponse} object containing the permissions found
   */
  public async getDataSetAccessPermissions(
    params: GetAccessPermissionRequest,
    authenticatedUser: { id: string; roles: string[] }
  ): Promise<PermissionsResponse> {
    const metadata: Metadata = {
      actor: authenticatedUser,
      action: this.getDataSetAccessPermissions.name,
      source: {
        serviceName: DataSetService.name
      },
      params
    };
    try {
      await this.getDataSet(params.dataSetId, authenticatedUser);
      const response = await this._authzPlugin.getAccessPermissions(params);
      await this._audit.write(metadata, response);
      return response;
    } catch (error) {
      await this._audit.write(metadata, error);
      throw error;
    }
  }

  /**
   * Get all access permissions (read-only or read-write) associated with the dataset.
   *
   * @param dataSetId - the id of the dataset for which permmissions are to be obtained.
   * @param authenticatedUser - the 'id' of the user and that user's roles.
   * @param pageToken - a token from a pervious query to continue recieving results.
   * @returns a {@link PermissionsResponse} object containing the permissions found.
   */
  public async getAllDataSetAccessPermissions(
    dataSetId: string,
    authenticatedUser: { id: string; roles: string[] },
    pageToken?: string
  ): Promise<PermissionsResponse> {
    const metadata: Metadata = {
      actor: authenticatedUser,
      action: this.getAllDataSetAccessPermissions.name,
      source: {
        serviceName: DataSetService.name
      },
      dataSetId
    };
    try {
      const dataSetResponse = await this.getDataSet(dataSetId, authenticatedUser);
      const response = {
        data: {
          dataSetId: dataSetResponse.id!,
          permissions: dataSetResponse.permissions!
        }
      };
      await this._audit.write(metadata, response);
      return response;
    } catch (error) {
      await this._audit.write(metadata, error);
      throw error;
    }
  }

  /**
   * Remove AccessPermissions from a DataSet.
   *
   * @param params - a {@link AddRemoveAccessPermissionRequest} object indicating the datasetId and the
   *                 requested permissions.
   * @returns a {@link PermissionsResponse} object containing the permissions removed.
   */
  public async removeDataSetAccessPermissions(
    params: AddRemoveAccessPermissionRequest
  ): Promise<PermissionsResponse> {
    const metadata: Metadata = {
      actor: params.authenticatedUser,
      action: this.removeDataSetAccessPermissions.name,
      source: {
        serviceName: DataSetService.name
      },
      requestBody: params
    };

    try {
      // this will throw if the dataset is not found.
      await this.getDataSet(params.dataSetId, params.authenticatedUser);
      const response: PermissionsResponse = await this._authzPlugin.removeAccessPermissions(params);
      await this._audit.write(metadata, response);
      return response;
    } catch (error) {
      await this._audit.write(metadata, error);
      throw error;
    }
  }

  private _generateMountObject(
    dataSetName: string,
    endpointURL: string,
    path: string,
    endpointId: string
  ): DataSetMountObject {
    return {
      name: dataSetName,
      bucket: endpointURL,
      prefix: path,
      endpointId
    };
  }

  private async _addDataSetExternalEndpoint(
    request: AddDataSetExternalEndpointBaseRequest
  ): Promise<AddDataSetExternalEndpointResponse> {
    const {
      authenticatedUser,
      dataSetId,
      identity,
      identityType,
      externalEndpointName,
      storageProvider,
      externalRoleName,
      kmsKeyArn,
      vpcId
    } = request;

    const targetDS = await this.getDataSet(dataSetId, authenticatedUser);

    const { data: permissionsData } = await this._authzPlugin.getAccessPermissions({
      dataSetId,
      identity,
      identityType
    });
    if (!permissionsData.permissions.length) {
      throw new NotAuthorizedError(
        `${identityType} "${identity}" does not have permission to access dataset "${dataSetId}.`
      );
    }

    const accessLevel = this._getMinimumAccessLevel(permissionsData.permissions);

    const { data: connectionsData } = await storageProvider.addExternalEndpoint({
      name: targetDS.storageName,
      path: targetDS.path,
      externalEndpointName,
      ownerAccountId: targetDS.awsAccountId!,
      accessLevel,
      externalRoleName,
      kmsKeyArn,
      vpcId
    });

    const endpointParam: CreateExternalEndpoint = {
      name: externalEndpointName,
      dataSetId: targetDS.id,
      dataSetName: targetDS.name,
      path: targetDS.path,
      endPointUrl: connectionsData.connections.endPointUrl,
      endPointAlias: connectionsData.connections.endPointAlias,
      accessLevel
    };

    if (externalRoleName) {
      endpointParam.allowedRoles = [externalRoleName];
    }

    const endpoint: ExternalEndpoint = await this._dbProvider.addExternalEndpoint(endpointParam);

    if (!targetDS.externalEndpoints) {
      targetDS.externalEndpoints = [];
    }

    targetDS.externalEndpoints.push(endpoint.id);

    await this._dbProvider.updateDataSet(targetDS);

    return {
      data: {
        mountObject: this._generateMountObject(
          endpoint.dataSetName,
          endpoint.endPointAlias,
          endpoint.path,
          endpoint.id
        )
      }
    };
  }

  private _getMinimumAccessLevel(permissions: DataSetPermission[]): DataSetsAccessLevel {
    if (permissions.some(({ accessLevel }) => accessLevel === 'read-only')) {
      return 'read-only';
    }
    if (permissions.some(({ accessLevel }) => accessLevel === 'read-write')) {
      return 'read-write';
    }
    throw new NotAuthorizedError('No permissions exist');
  }

  private async _getAllUserPermissionsForDataset(
    authenticatedUser: AuthenticatedUser,
    dataSetId: string
  ): Promise<DataSetPermission[]> {
    const { data: userPermissionsData } = await this._authzPlugin.getAccessPermissions({
      dataSetId,
      identity: authenticatedUser.id,
      identityType: 'USER'
    });

    const groupPermissionsPromises = authenticatedUser.roles.map((role) =>
      this._authzPlugin.getAccessPermissions({ dataSetId, identity: role, identityType: 'GROUP' })
    );
    const groupPermissionsData = await Promise.all(groupPermissionsPromises);
    const groupPermissions = groupPermissionsData.map((data) => data.data.permissions);

    return userPermissionsData.permissions.concat(...groupPermissions);
  }

  private async _updateNewDataSetPermissions(
    dataset: DataSet,
    request: CreateProvisionDatasetRequest
  ): Promise<DataSetPermission[]> {
    if (!dataset.id) {
      return [];
    }
    const permissions = request.permissions ?? [];
    if (
      !_.some(permissions, (p) => p.identity === request.authenticatedUser.id && p.identityType === 'USER')
    ) {
      permissions.push({
        identity: request.authenticatedUser.id,
        identityType: 'USER',
        accessLevel: 'read-only'
      });
    }
    const response: PermissionsResponse = await this._authzPlugin.addAccessPermission({
      authenticatedUser: request.authenticatedUser,
      dataSetId: dataset.id,
      permission: permissions
    });

    return response.data.permissions;
  }
}<|MERGE_RESOLUTION|>--- conflicted
+++ resolved
@@ -11,6 +11,7 @@
 import { DataSetsStoragePlugin } from './dataSetsStoragePlugin';
 import { DataSetHasEndpointError } from './errors/dataSetHasEndpointError';
 import { EndpointNotFoundError } from './errors/endpointNotFoundError';
+import { InvalidPermissionError } from './errors/invalidPermissionError';
 import { NotAuthorizedError } from './errors/notAuthorizedError';
 import {
   AddDataSetExternalEndpointBaseRequest,
@@ -23,11 +24,8 @@
 import { CreateDataSet, DataSet } from './models/dataSet';
 import { DataSetMountObject } from './models/dataSetMountObject';
 import { DataSetPermission } from './models/dataSetPermission';
-<<<<<<< HEAD
 import { DataSetsAccessLevel } from './models/dataSetsAccessLevel';
 import { CreateExternalEndpoint, ExternalEndpoint } from './models/externalEndpoint';
-=======
->>>>>>> 7cdfb1b4
 import { GetAccessPermissionRequest } from './models/getAccessPermissionRequest';
 import { GetDataSetMountPointRequest, GetDataSetMountPointResponse } from './models/getDataSetMountPoint';
 import { PermissionsResponse } from './models/permissionsResponse';
@@ -197,7 +195,7 @@
     try {
       await this.getDataSet(dataSetId, authenticatedUser);
 
-      const allPermissions = await this._getAllUserPermissionsForDataset(authenticatedUser, dataSetId);
+      const allPermissions = await this._getAuthenticatedUserDatasetPermissions(authenticatedUser, dataSetId);
 
       if (!allPermissions.length) {
         throw new NotAuthorizedError(
@@ -332,31 +330,17 @@
       const targetDS = await this.getDataSet(dataSetId, authenticatedUser);
       const targetEndpoint = await this.getExternalEndPoint(dataSetId, externalEndpointId, authenticatedUser);
 
-<<<<<<< HEAD
       if (!targetDS.externalEndpoints?.find((endpointId) => endpointId === targetEndpoint.id)) {
         throw new EndpointNotFoundError(
           `Could not find the endpoint '${externalEndpointId}' on '${dataSetId}'.`
         );
-=======
-      if (
-        !targetDS.externalEndpoints ||
-        !_.find(targetDS.externalEndpoints, (ep) => ep === targetEndpoint.id)
-      ) {
-        return;
->>>>>>> 7cdfb1b4
       }
 
       await storageProvider.removeExternalEndpoint(targetEndpoint.name, targetDS.awsAccountId!);
 
-<<<<<<< HEAD
       targetDS.externalEndpoints = targetDS.externalEndpoints.filter(
         (endpointId) => endpointId !== targetEndpoint.id
       );
-=======
-      targetDS.externalEndpoints = _.filter(targetDS.externalEndpoints, (endpoint) => {
-        return endpoint !== targetEndpoint.id;
-      });
->>>>>>> 7cdfb1b4
 
       await this._dbProvider.updateDataSet(targetDS);
       await this._audit.write(metadata);
@@ -831,10 +815,13 @@
     if (permissions.some(({ accessLevel }) => accessLevel === 'read-write')) {
       return 'read-write';
     }
-    throw new NotAuthorizedError('No permissions exist');
-  }
-
-  private async _getAllUserPermissionsForDataset(
+    throw new InvalidPermissionError('No permissions exist');
+  }
+
+  /**
+   * Gets the user and group dataset permissions for the passed in authenticated user
+   */
+  private async _getAuthenticatedUserDatasetPermissions(
     authenticatedUser: AuthenticatedUser,
     dataSetId: string
   ): Promise<DataSetPermission[]> {
@@ -857,13 +844,8 @@
     dataset: DataSet,
     request: CreateProvisionDatasetRequest
   ): Promise<DataSetPermission[]> {
-    if (!dataset.id) {
-      return [];
-    }
     const permissions = request.permissions ?? [];
-    if (
-      !_.some(permissions, (p) => p.identity === request.authenticatedUser.id && p.identityType === 'USER')
-    ) {
+    if (!permissions.some((p) => p.identity === request.authenticatedUser.id && p.identityType === 'USER')) {
       permissions.push({
         identity: request.authenticatedUser.id,
         identityType: 'USER',
