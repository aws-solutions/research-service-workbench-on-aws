/*
 *  Copyright Amazon.com, Inc. or its affiliates. All Rights Reserved.
 *  SPDX-License-Identifier: Apache-2.0
 */

import { AuditService, Metadata } from '@aws/workbench-core-audit';
import { LoggingService } from '@aws/workbench-core-logging';
import * as Boom from '@hapi/boom';
import _ from 'lodash';
import { DataSet } from './dataSet';
import { DataSetMetadataPlugin } from './dataSetMetadataPlugin';
import { DataSetsAuthorizationPlugin } from './dataSetsAuthorizationPlugin';
import { DataSetsStoragePlugin } from './dataSetsStoragePlugin';
import { DataSetHasEndpointError } from './errors/dataSetHasEndpointError';
import { EndPointExistsError } from './errors/endPointExistsError';
import { NotAuthorizedError } from './errors/notAuthorizedError';
import { ExternalEndpoint } from './externalEndpoint';
import {
  AddDataSetExternalEndpointBaseRequest,
  AddDataSetExternalEndpointForGroupRequest,
  AddDataSetExternalEndpointForUserRequest,
  AddDataSetExternalEndpointResponse
} from './models/addDataSetExternalEndpoint';
import { AddRemoveAccessPermissionRequest } from './models/addRemoveAccessPermissionRequest';
import { CreateProvisionDatasetRequest } from './models/createProvisionDatasetRequest';
import { DataSetMountObject } from './models/dataSetMountObject';
import { GetAccessPermissionRequest } from './models/getAccessPermissionRequest';
import { PermissionsResponse } from './models/permissionsResponse';
import { StorageLocation } from './storageLocation';

export class DataSetService {
  private _audit: AuditService;
  private _log: LoggingService;
  private _dbProvider: DataSetMetadataPlugin;
  private _authzPlugin: DataSetsAuthorizationPlugin;
  /**
   * Constructs a {@link DataSetService} instance.
   *
   * @param audit - an instance of a {@link AuditService} configured for use by the DataSetService
   * @param log - an instance of a {@link LoggingService} configured for use by the DataSetService
   * @param masterDbProvider - an instance of {@link DataSetMetadataPlugin} configured for the solution's
   * main account. This plugin will reference the table which will track all DataSets even if some file
   * metadata resides in external accounts.
   * @returns - the intialized {@link DataSetService}.
   */
  public constructor(
    audit: AuditService,
    log: LoggingService,
    masterDbProvider: DataSetMetadataPlugin,
    authorizationPlugin: DataSetsAuthorizationPlugin
  ) {
    this._audit = audit;
    this._log = log;
    this._dbProvider = masterDbProvider;
    this._authzPlugin = authorizationPlugin;
  }

  /**
   * Adds a new DataSet to the provided storage.
   * @param request - {@link CreateProvisionDatasetRequest}
   *
   * @returns the DataSet object which is stored in the backing datastore.
   */
  public async provisionDataSet(request: CreateProvisionDatasetRequest): Promise<DataSet> {
    const metadata: Metadata = {
      actor: request.authenticatedUser,
      action: this.provisionDataSet.name,
      source: {
        serviceName: DataSetService.name
      },
      requestBody: request
    };

    try {
      const { storageProvider, ...dataSet } = request;

      await storageProvider.createStorage(dataSet.storageName, dataSet.path);

      const provisioned: DataSet = {
        ...dataSet,
        storageType: storageProvider.getStorageType()
      };
      const response = await this._dbProvider.addDataSet(provisioned);
      await this._audit.write(metadata, response);
      return response;
    } catch (error) {
      await this._audit.write(metadata, error);
      throw error;
    }
  }

  /**
   * Imports an existing storage location into the solution as a DataSet.
   * @param request - {@link CreateProvisionDatasetRequest}
   *
   * @returns the DataSet object which is stored in teh backing datastore.
   */
  public async importDataSet(request: CreateProvisionDatasetRequest): Promise<DataSet> {
    const metadata: Metadata = {
      actor: request.authenticatedUser,
      action: this.importDataSet.name,
      source: {
        serviceName: DataSetService.name
      },
      requestBody: request
    };
    try {
      const { storageProvider, ...dataSet } = request;

      await storageProvider.importStorage(dataSet.storageName, dataSet.path);

      const imported: DataSet = {
        ...dataSet,
        storageType: storageProvider.getStorageType()
      };
      const response = await this._dbProvider.addDataSet(imported);
      await this._audit.write(metadata, response);
      return response;
    } catch (error) {
      await this._audit.write(metadata, error);
      throw error;
    }
  }

  /**
   * Removes a DataSet from the solution however it does not delete the storage.
   * @param dataSetId - the ID of the DataSet to remove.
   * @param checkDependency - function to validate whether all required prerequisites are met before removing dataset.
   * If prerequisites are not met - function should throw error.
   * @throws DataSetHasEndpontError - if the dataset has external endpoints assigned.
   */
  public async removeDataSet(
    dataSetId: string,
    checkDependency: (dataSetId: string) => Promise<void>,
    authenticatedUser: {
      id: string;
      roles: string[];
    }
  ): Promise<void> {
    const metadata: Metadata = {
      actor: authenticatedUser,
      action: this.removeDataSet.name,
      source: {
        serviceName: DataSetService.name
      },
      dataSetId
    };
    try {
      await checkDependency(dataSetId);

      const targetDS = await this.getDataSet(dataSetId, authenticatedUser);
      if (targetDS.externalEndpoints?.length) {
        throw new DataSetHasEndpointError(
          'External endpoints found on Dataset must be removed before DataSet can be removed.'
        );
      }
      await this._dbProvider.removeDataSet(dataSetId);
      await this._audit.write(metadata);
    } catch (error) {
      await this._audit.write(metadata, error);
      throw error;
    }
  }

  /**
   * Get the mount configuration string for a DataSet.
   * @param dataSetId - the ID of the DataSet.
   * @param endPointId - the ID of the endpoint to remove.
   *
   * @returns a {@link DataSetMountObject}
   */
  public async getDataSetMountObject(
    dataSetId: string,
    endPointId: string,
    authenticatedUser: {
      id: string;
      roles: string[];
    }
  ): Promise<DataSetMountObject> {
    const metadata: Metadata = {
      actor: authenticatedUser,
      action: this.getDataSetMountObject.name,
      source: {
        serviceName: DataSetService.name
      },
      dataSetId: dataSetId,
      endPointid: endPointId
    };
    try {
      const targetDS = await this.getDataSet(dataSetId, authenticatedUser);

      if (!_.find(targetDS.externalEndpoints, (ep) => ep === endPointId)) {
        throw Boom.notFound(`'${endPointId}' not found on DataSet '${dataSetId}'.`);
      }

      const endPoint = await this.getExternalEndPoint(dataSetId, endPointId, authenticatedUser);
      if (!endPoint.endPointAlias || !endPoint.id) {
        throw Boom.notFound('Endpoint has missing information');
      }

      const response = this._generateMountObject(
        endPoint.dataSetName,
        endPoint.endPointAlias!,
        endPoint.path,
        endPoint.id!
      );
      await this._audit.write(metadata, response);
      return response;
    } catch (error) {
      await this._audit.write(metadata, error);
      throw error;
    }
  }

  /**
   * List the currently known DataSets.
   *
   * @returns an array of DataSet objects.
   */
  public async listDataSets(authenticatedUser: { id: string; roles: string[] }): Promise<DataSet[]> {
    const metadata: Metadata = {
      actor: authenticatedUser,
      action: this.listDataSets.name,
      source: {
        serviceName: DataSetService.name
      }
    };
    try {
      const response = await this._dbProvider.listDataSets();
      await this._audit.write(metadata, response);
      return response;
    } catch (error) {
      await this._audit.write(metadata, error);
      throw error;
    }
  }

  /**
   * Get details on a particular DataSet.
   *
   * @param dataSetId - the Id of the DataSet for which details are desired.
   * @returns - the DataSet object associated with that DataSet.
   */
  public async getDataSet(
    dataSetId: string,
    authenticatedUser: { id: string; roles: string[] }
  ): Promise<DataSet> {
    const metadata: Metadata = {
      actor: authenticatedUser,
      action: this.getDataSet.name,
      source: {
        serviceName: DataSetService.name
      },
      dataSetId: dataSetId
    };
    try {
      const response = await this._dbProvider.getDataSetMetadata(dataSetId);
      await this._audit.write(metadata, response);
      return response;
    } catch (error) {
      await this._audit.write(metadata, error);
      throw error;
    }
  }

  /**
   * Removes an external endpoint to a DataSet.
   *
   * @param dataSetId - the name of the DataSet from which the endpoint will be removed.
   * @param externalEndpointId - the ID of the endpoint to remove.
   * @param storageProvider - an instance of {@link DataSetsStoragePlugin} initialized with permissions
   * to modify the target DataSet's underlying storage.
   */
  public async removeDataSetExternalEndpoint(
    dataSetId: string,
    externalEndpointId: string,
    storageProvider: DataSetsStoragePlugin,
    authenticatedUser: {
      id: string;
      roles: string[];
    }
  ): Promise<void> {
    const metadata: Metadata = {
      actor: authenticatedUser,
      action: this.removeDataSetExternalEndpoint.name,
      source: {
        serviceName: DataSetService.name
      },
      dataSetId,
      externalEndpointId
    };
    try {
      const targetDS: DataSet = await this.getDataSet(dataSetId, authenticatedUser);
      const targetEndpoint = await this.getExternalEndPoint(dataSetId, externalEndpointId, authenticatedUser);

      if (
        !targetDS.externalEndpoints ||
        !_.find(targetDS.externalEndpoints, (ep) => ep === targetEndpoint.name)
      ) {
        return;
      }

      await storageProvider.removeExternalEndpoint(targetEndpoint.name, targetDS.awsAccountId!);

      targetDS.externalEndpoints = _.remove(targetDS.externalEndpoints, (endpoint) => {
        return endpoint === targetEndpoint.name;
      });

      await this._dbProvider.updateDataSet(targetDS);
      await this._audit.write(metadata);
    } catch (error) {
      await this._audit.write(metadata, error);
      throw error;
    }
  }

  /**
   * Add an external endpoint to a DataSet for a given group.
   *
   * @param request - the {@link AddDataSetExternalEndpointForGroupRequest} object
   *
   * @returns the {@link AddDataSetExternalEndpointResponse} object
   *
   * @throws {@link DataSetNotFoundError} - the dataset doesnt exist
   * @throws {@link NotAuthorizedError} - the group doesnt have permission to access the dataset
   * @throws {@link EndPointExistsError} - the requested endpoint already exists
   * @throws {@link InvalidArnError} - the externalRoleName request parameter is invalid
   * TODO add throws for authz get access permissions
   */
  public async addDataSetExternalEndpointForGroup(
    request: AddDataSetExternalEndpointForGroupRequest
  ): Promise<AddDataSetExternalEndpointResponse> {
    const metadata: Metadata = {
      actor: request.authenticatedUser,
      action: this.addDataSetExternalEndpointForGroup.name,
      source: {
        serviceName: DataSetService.name
      },
      requestBody: request
    };

    try {
      const response = await this._addDataSetExternalEndpoint({ ...request, subject: request.groupId });
      await this._audit.write(metadata, response);
      return response;
    } catch (error) {
      await this._audit.write(metadata, error);
      throw error;
    }
  }

  /**
   * Add an external endpoint to a DataSet for a given user.
   *
   * @param request - the {@link AddDataSetExternalEndpointForUserRequest} object
   *
   * @returns the {@link AddDataSetExternalEndpointResponse} object
   *
   * @throws {@link DataSetNotFoundError} - the dataset doesnt exist
   * @throws {@link NotAuthorizedError} - the group doesnt have permission to access the dataset
   * @throws {@link EndPointExistsError} - the requested endpoint already exists
   * @throws {@link InvalidArnError} - the externalRoleName request parameter is invalid
   * TODO add throws for authz get access permissions
   */
  public async addDataSetExternalEndpointForUser(
    request: AddDataSetExternalEndpointForUserRequest
  ): Promise<AddDataSetExternalEndpointResponse> {
    const metadata: Metadata = {
      actor: request.authenticatedUser,
      action: this.addDataSetExternalEndpointForUser.name,
      source: {
        serviceName: DataSetService.name
      },
      requestBody: request
    };

    try {
<<<<<<< HEAD
      const response = await this._addDataSetExternalEndpoint({ ...request, subject: request.userId });
=======
      const { data: permissionsData } = await this._authzPlugin.getAccessPermissions({
        dataSetId,
        identity: userId,
        identityType: 'USER'
      });
      if (!permissionsData.permissions.length) {
        throw new NotAuthorizedError(
          `User "${userId}" does not have permission to access dataset "${dataSetId}.`
        );
      }

      const readOnly = permissionsData.permissions.some(({ accessLevel }) => accessLevel === 'read-only');

      const targetDS = await this.getDataSet(dataSetId, authenticatedUser);

      if (_.find(targetDS.externalEndpoints, (ep) => ep === externalEndpointName))
        throw Boom.badRequest(`'${externalEndpointName}' already exists in '${dataSetId}'.`);

      const { data: connectionsData } = await storageProvider.addExternalEndpoint({
        name: targetDS.storageName,
        path: targetDS.path,
        externalEndpointName,
        ownerAccountId: targetDS.awsAccountId!,
        accessLevel: readOnly ? 'read-only' : 'read-write',
        externalRoleName,
        kmsKeyArn,
        vpcId
      });

      const endPointParam: ExternalEndpoint = {
        name: externalEndpointName,
        dataSetId: targetDS.id!,
        dataSetName: targetDS.name,
        path: targetDS.path,
        endPointUrl: connectionsData.connections.endPointUrl,
        endPointAlias: connectionsData.connections.endPointAlias
      };

      if (externalRoleName) {
        endPointParam.allowedRoles = [externalRoleName];
      }

      const endPoint: ExternalEndpoint = await this._dbProvider.addExternalEndpoint(endPointParam);

      if (!targetDS.externalEndpoints) targetDS.externalEndpoints = [];

      targetDS.externalEndpoints.push(endPoint.id!);

      await this._dbProvider.updateDataSet(targetDS);

      const mountObject = this._generateMountObject(
        endPoint.dataSetName,
        endPoint.endPointAlias!,
        endPoint.path,
        endPoint.id!
      );
      const response = { data: { mountObject } };
>>>>>>> 3b5546a4
      await this._audit.write(metadata, response);
      return response;
    } catch (error) {
      await this._audit.write(metadata, error);
      throw error;
    }
  }

  /**
   * Adds a role to an existing endpoint.
   *
   * @param dataSetId - the ID of the DataSet.
   * @param endPointId - the ID of the endpoint.
   * @param externalRoleArn  - the ARN of the role to add to the endpoint.
   * @param storageProvider - an instance of DataSetsStoragePlugin intialized to access the endpoint.
   * @param kmsKeyArn - an optional ARN to a KMS key used to encrypt data in the DataSet.
   */
  public async addRoleToExternalEndpoint(
    dataSetId: string,
    endPointId: string,
    externalRoleArn: string,
    storageProvider: DataSetsStoragePlugin,
    authenticatedUser: {
      id: string;
      roles: string[];
    },
    kmsKeyArn?: string
  ): Promise<void> {
    const metadata: Metadata = {
      actor: authenticatedUser,
      action: this.addRoleToExternalEndpoint.name,
      source: {
        serviceName: DataSetService.name
      },
      dataSetId,
      endPointId,
      externalRoleArn,
      kmsKeyArn
    };
    try {
      const endPointDetails: ExternalEndpoint = await this._dbProvider.getDataSetEndPointDetails(
        dataSetId,
        endPointId
      );

      endPointDetails.allowedRoles = endPointDetails.allowedRoles || [];
      if (_.find(endPointDetails.allowedRoles, (r) => r === externalRoleArn)) {
        return;
      }

      await storageProvider.addRoleToExternalEndpoint(
        endPointDetails.dataSetName,
        endPointDetails.path,
        endPointDetails.name,
        externalRoleArn,
        endPointDetails.endPointUrl,
        kmsKeyArn
      );
      endPointDetails.allowedRoles.push(externalRoleArn);
      await this._dbProvider.updateExternalEndpoint(endPointDetails);
      await this._audit.write(metadata);
    } catch (error) {
      await this._audit.write(metadata, error);
      throw error;
    }
  }

  /**
   * Get the details of an external endpoint.
   * @param dataSetId - the ID of the DataSet.
   * @param endPointId - the id of the EndPoint.
   * @returns - the details of the endpoint.
   */
  public async getExternalEndPoint(
    dataSetId: string,
    endPointId: string,
    authenticatedUser: { id: string; roles: string[] }
  ): Promise<ExternalEndpoint> {
    const metadata: Metadata = {
      actor: authenticatedUser,
      action: this.getExternalEndPoint.name,
      source: {
        serviceName: DataSetService.name
      },
      dataSetId,
      endPointId
    };
    try {
      const response = await this._dbProvider.getDataSetEndPointDetails(dataSetId, endPointId);
      await this._audit.write(metadata, response);
      return response;
    } catch (error) {
      await this._audit.write(metadata, error);
      throw error;
    }
  }

  /**
   * Create a presigned URL for a signle-part file upload
   * @param datasetId - the ID of the Dataset.
   * @param fileName - the name of the file to upload.
   * @param timeToLiveSeconds - length of time (in seconds) the URL is valid.
   * @param storageProvider - an instance of DataSetsStoragePlugin intialized to access the endpoint.
   * @returns the presigned URL
   */
  public async getPresignedSinglePartUploadUrl(
    datasetId: string,
    fileName: string,
    timeToLiveSeconds: number,
    storageProvider: DataSetsStoragePlugin,
    authenticatedUser: {
      id: string;
      roles: string[];
    }
  ): Promise<string> {
    const metadata: Metadata = {
      actor: authenticatedUser,
      action: this.getExternalEndPoint.name,
      source: {
        serviceName: DataSetService.name
      },
      datasetId,
      fileName,
      timeToLiveSeconds
    };
    try {
      const dataset = await this.getDataSet(datasetId, authenticatedUser);

      const response = await storageProvider.createPresignedUploadUrl(dataset, fileName, timeToLiveSeconds);
      await this._audit.write(metadata, { uploadUrl: response });
      return response;
    } catch (error) {
      await this._audit.write(metadata, error);
      throw error;
    }
  }

  /**
   * Gets a list of {@link StorageLocation}s being used by existing datasets.
   *
   * @returns - a list of {@link StorageLocation}s
   */
  public async listStorageLocations(authenticatedUser: {
    id: string;
    roles: string[];
  }): Promise<StorageLocation[]> {
    const metadata: Metadata = {
      actor: authenticatedUser,
      action: this.listStorageLocations.name,
      source: {
        serviceName: DataSetService.name
      }
    };
    try {
      const response = await this._dbProvider.listStorageLocations();
      await this._audit.write(metadata, response);
      return response;
    } catch (error) {
      await this._audit.write(metadata, error);
      throw error;
    }
  }

  //
  // DataSet Permissions
  //

  /**
   * Add AccessPermissions to a DataSet.
   *
   * @param params - a {@link AddRemoveAccessPermissionRequest} object indicating the datasetId and the
   *                 requested permissions.
   * @returns a {@link PermissionsResponse} object containing the permissions added.
   */
  public async addDataSetAccessPermissions(
    params: AddRemoveAccessPermissionRequest
  ): Promise<PermissionsResponse> {
    const metadata: Metadata = {
      actor: params.authenticatedUser,
      action: this.addDataSetAccessPermissions.name,
      source: {
        serviceName: DataSetService.name
      },
      requestBody: params
    };

    try {
      // this will throw if the dataset is not found.
      await this.getDataSet(params.dataSetId, params.authenticatedUser);
      const response: PermissionsResponse = await this._authzPlugin.addAccessPermission(params);
      await this._audit.write(metadata, response);
      return response;
    } catch (error) {
      await this._audit.write(metadata, error);
      throw error;
    }
  }

  /**
   * Get current access permissions for a particular identity on the given dataset.
   *
   * @param params - a {@link GetAccessPermissionsRequest} indicating the dataset and identity for which the
   * permissions should be obtained.
   * @param authenticatedUser - the 'id' of the user and that user's roles
   * @returns a {@link PermissionsResponse} object containing the permissions found
   */
  public async getDataSetAccessPermissions(
    params: GetAccessPermissionRequest,
    authenticatedUser: { id: string; roles: string[] }
  ): Promise<PermissionsResponse> {
    const metadata: Metadata = {
      actor: authenticatedUser,
      action: this.getAllDataSetAccessPermissions.name,
      source: {
        serviceName: DataSetService.name
      },
      params
    };
    try {
      await this.getDataSet(params.dataSetId, authenticatedUser);
      const response = await this._authzPlugin.getAccessPermissions(params);
      await this._audit.write(metadata, response);
      return response;
    } catch (error) {
      await this._audit.write(metadata, error);
      throw error;
    }
  }

  /**
   * Get all access permissions (read-only or read-write) associated with the dataset.
   *
   * @param dataSetId - the id of the dataset for which permmissions are to be obtained.
   * @param authenticatedUser - the 'id' of the user and that user's roles.
   * @param pageToken - a token from a pervious query to continue recieving results.
   * @returns a {@link PermissionsResponse} object containing the permissions found.
   */
  public async getAllDataSetAccessPermissions(
    dataSetId: string,
    authenticatedUser: { id: string; roles: string[] },
    pageToken?: string
  ): Promise<PermissionsResponse> {
    const metadata: Metadata = {
      actor: authenticatedUser,
      action: this.getAllDataSetAccessPermissions.name,
      source: {
        serviceName: DataSetService.name
      },
      dataSetId
    };
    try {
      await this.getDataSet(dataSetId, authenticatedUser);
      const response = await this._authzPlugin.getAllDataSetAccessPermissions(dataSetId, pageToken);
      await this._audit.write(metadata, response);
      return response;
    } catch (error) {
      await this._audit.write(metadata, error);
      throw error;
    }
  }

  private _generateMountObject(
    dataSetName: string,
    endPointURL: string,
    path: string,
    endpointId: string
  ): DataSetMountObject {
    return {
      name: dataSetName,
      bucket: endPointURL,
      prefix: path,
      endpointId
    };
  }

  private async _addDataSetExternalEndpoint(
    request: AddDataSetExternalEndpointBaseRequest
  ): Promise<AddDataSetExternalEndpointResponse> {
    const {
      authenticatedUser,
      dataSetId,
      subject,
      externalEndpointName,
      storageProvider,
      externalRoleName,
      kmsKeyArn,
      vpcId
    } = request;

    const { data: permissionsData } = await this._authzPlugin.getAccessPermissions({
      dataSetId,
      subject
    });
    if (!permissionsData.permissions.length) {
      throw new NotAuthorizedError(
        `Subject "${subject}" does not have permission to access dataset "${dataSetId}.`
      );
    }

    const readOnly = permissionsData.permissions.some(({ accessLevel }) => accessLevel === 'read-only');

    const targetDS = await this.getDataSet(dataSetId, authenticatedUser);

    if (_.find(targetDS.externalEndpoints, (ep) => ep === externalEndpointName)) {
      throw new EndPointExistsError(`'${externalEndpointName}' already exists in '${dataSetId}'.`);
    }

    const { data: connectionsData } = await storageProvider.addExternalEndpoint({
      name: targetDS.storageName,
      path: targetDS.path,
      externalEndpointName,
      ownerAccountId: targetDS.awsAccountId!,
      accessLevel: readOnly ? 'read-only' : 'read-write',
      externalRoleName,
      kmsKeyArn,
      vpcId
    });

    const endPointParam: ExternalEndpoint = {
      name: externalEndpointName,
      dataSetId: targetDS.id!,
      dataSetName: targetDS.name,
      path: targetDS.path,
      endPointUrl: connectionsData.connections.endPointUrl,
      endPointAlias: connectionsData.connections.endPointAlias
    };

    if (externalRoleName) {
      endPointParam.allowedRoles = [externalRoleName];
    }

    const endPoint: ExternalEndpoint = await this._dbProvider.addExternalEndpoint(endPointParam);

    if (!targetDS.externalEndpoints) {
      targetDS.externalEndpoints = [];
    }

    targetDS.externalEndpoints.push(endPoint.id!);

    await this._dbProvider.updateDataSet(targetDS);

    const mountObject = this._generateMountObject(
      endPoint.dataSetName,
      endPoint.endPointAlias!,
      endPoint.path,
      endPoint.id!
    );
    return { data: { mountObject } };
  }
}<|MERGE_RESOLUTION|>--- conflicted
+++ resolved
@@ -340,7 +340,11 @@
     };
 
     try {
-      const response = await this._addDataSetExternalEndpoint({ ...request, subject: request.groupId });
+      const response = await this._addDataSetExternalEndpoint({
+        ...request,
+        identity: request.groupId,
+        identityType: 'GROUP'
+      });
       await this._audit.write(metadata, response);
       return response;
     } catch (error) {
@@ -375,67 +379,11 @@
     };
 
     try {
-<<<<<<< HEAD
-      const response = await this._addDataSetExternalEndpoint({ ...request, subject: request.userId });
-=======
-      const { data: permissionsData } = await this._authzPlugin.getAccessPermissions({
-        dataSetId,
-        identity: userId,
+      const response = await this._addDataSetExternalEndpoint({
+        ...request,
+        identity: request.userId,
         identityType: 'USER'
       });
-      if (!permissionsData.permissions.length) {
-        throw new NotAuthorizedError(
-          `User "${userId}" does not have permission to access dataset "${dataSetId}.`
-        );
-      }
-
-      const readOnly = permissionsData.permissions.some(({ accessLevel }) => accessLevel === 'read-only');
-
-      const targetDS = await this.getDataSet(dataSetId, authenticatedUser);
-
-      if (_.find(targetDS.externalEndpoints, (ep) => ep === externalEndpointName))
-        throw Boom.badRequest(`'${externalEndpointName}' already exists in '${dataSetId}'.`);
-
-      const { data: connectionsData } = await storageProvider.addExternalEndpoint({
-        name: targetDS.storageName,
-        path: targetDS.path,
-        externalEndpointName,
-        ownerAccountId: targetDS.awsAccountId!,
-        accessLevel: readOnly ? 'read-only' : 'read-write',
-        externalRoleName,
-        kmsKeyArn,
-        vpcId
-      });
-
-      const endPointParam: ExternalEndpoint = {
-        name: externalEndpointName,
-        dataSetId: targetDS.id!,
-        dataSetName: targetDS.name,
-        path: targetDS.path,
-        endPointUrl: connectionsData.connections.endPointUrl,
-        endPointAlias: connectionsData.connections.endPointAlias
-      };
-
-      if (externalRoleName) {
-        endPointParam.allowedRoles = [externalRoleName];
-      }
-
-      const endPoint: ExternalEndpoint = await this._dbProvider.addExternalEndpoint(endPointParam);
-
-      if (!targetDS.externalEndpoints) targetDS.externalEndpoints = [];
-
-      targetDS.externalEndpoints.push(endPoint.id!);
-
-      await this._dbProvider.updateDataSet(targetDS);
-
-      const mountObject = this._generateMountObject(
-        endPoint.dataSetName,
-        endPoint.endPointAlias!,
-        endPoint.path,
-        endPoint.id!
-      );
-      const response = { data: { mountObject } };
->>>>>>> 3b5546a4
       await this._audit.write(metadata, response);
       return response;
     } catch (error) {
@@ -717,7 +665,8 @@
     const {
       authenticatedUser,
       dataSetId,
-      subject,
+      identity,
+      identityType,
       externalEndpointName,
       storageProvider,
       externalRoleName,
@@ -725,19 +674,20 @@
       vpcId
     } = request;
 
+    const targetDS = await this.getDataSet(dataSetId, authenticatedUser);
+
     const { data: permissionsData } = await this._authzPlugin.getAccessPermissions({
       dataSetId,
-      subject
+      identity,
+      identityType
     });
     if (!permissionsData.permissions.length) {
       throw new NotAuthorizedError(
-        `Subject "${subject}" does not have permission to access dataset "${dataSetId}.`
+        `${identityType} "${identity}" does not have permission to access dataset "${dataSetId}.`
       );
     }
 
     const readOnly = permissionsData.permissions.some(({ accessLevel }) => accessLevel === 'read-only');
-
-    const targetDS = await this.getDataSet(dataSetId, authenticatedUser);
 
     if (_.find(targetDS.externalEndpoints, (ep) => ep === externalEndpointName)) {
       throw new EndPointExistsError(`'${externalEndpointName}' already exists in '${dataSetId}'.`);
