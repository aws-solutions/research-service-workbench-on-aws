/*
 *  Copyright Amazon.com, Inc. or its affiliates. All Rights Reserved.
 *  SPDX-License-Identifier: Apache-2.0
 */

import { AuditService, Metadata } from '@aws/workbench-core-audit';
import { LoggingService } from '@aws/workbench-core-logging';
import * as Boom from '@hapi/boom';
import _ from 'lodash';
import { DataSet } from './dataSet';
import { DataSetMetadataPlugin } from './dataSetMetadataPlugin';
import { DataSetsAuthorizationPlugin } from './dataSetsAuthorizationPlugin';
import { DataSetsStoragePlugin, EndpointConnectionStrings } from './dataSetsStoragePlugin';
import { DataSetHasEndpointError } from './errors/dataSetHasEndpointError';
import { ExternalEndpoint } from './externalEndpoint';
import { AddRemoveAccessPermissionRequest } from './models/addRemoveAccessPermissionRequest';
import { CreateProvisionDatasetRequest } from './models/createProvisionDatasetRequest';
import { PermissionsResponse } from './models/permissionsResponse';
import { StorageLocation } from './storageLocation';

export interface CreateProvisionDatasetRequest {
  /**
   * the name of a DataSet
   */
  name: string;

  /**
   * (optional) a description of the dataset
   */
  description?: string;

  /**
   * (optional) the owner of the dataset
   */
  owner?: string;

  /**
   * (optional) the type of the dataset
   */
  type?: string;

  /**
   * a string which identifies the storage specific location such the URL to an S3 bucket.
   */
  storageName: string;

  /**
   * the storage path where the DataSet files can be found at the location.
   */
  path: string;

  /**
   * AWS Account ID of DataSet
   */
  awsAccountId?: string;

  /**
   * AWS region of the dataset storage
   */
  region?: string;

  /**
   * an instance of {@link DataSetsStoragePlugin} to provide the storage implementation
   * for a particular platform, account, etc.
   */
  storageProvider: DataSetsStoragePlugin;
}

export class DataSetService {
  private _audit: AuditService;
  private _log: LoggingService;
  private _dbProvider: DataSetMetadataPlugin;
  private _authzPlugin: DataSetsAuthorizationPlugin;
  /**
   * Constructs a {@link DataSetService} instance.
   *
   * @param audit - an instance of a {@link AuditService} configured for use by the DataSetService
   * @param log - an instance of a {@link LoggingService} configured for use by the DataSetService
   * @param masterDbProvider - an instance of {@link DataSetMetadataPlugin} configured for the solution's
   * main account. This plugin will reference the table which will track all DataSets even if some file
   * metadata resides in external accounts.
   * @returns - the intialized {@link DataSetService}.
   */
  public constructor(
    audit: AuditService,
    log: LoggingService,
    masterDbProvider: DataSetMetadataPlugin,
    authorizationPlugin: DataSetsAuthorizationPlugin
  ) {
    this._audit = audit;
    this._log = log;
    this._dbProvider = masterDbProvider;
    this._authzPlugin = authorizationPlugin;
  }

  /**
   * Adds a new DataSet to the provided storage.
   * @param request - {@link CreateProvisionDatasetRequest}
   *
   * @returns the DataSet object which is stored in the backing datastore.
   */
  public async provisionDataSet(request: CreateProvisionDatasetRequest): Promise<DataSet> {
<<<<<<< HEAD
    const { storageProvider, ...dataSet } = request;

    await storageProvider.createStorage(dataSet.storageName, dataSet.path);

    const provisioned: DataSet = {
      ...dataSet,
      storageType: storageProvider.getStorageType()
=======
    const metadata: Metadata = {
      actor: request.authenticatedUser,
      action: this.provisionDataSet.name,
      source: {
        serviceName: DataSetService.name
      },
      requestBody: request
>>>>>>> e30ed54d
    };

    try {
      const { storageProvider, ...dataSet } = request;

      await storageProvider.createStorage(dataSet.storageName, dataSet.path);

      const provisioned: DataSet = {
        ...dataSet,
        storageType: storageProvider.getStorageType()
      };
      const response: DataSet = await this._dbProvider.addDataSet(provisioned);
      await this._audit.write(metadata, response);
      return response;
    } catch (error) {
      await this._audit.write(metadata, error);
      throw error;
    }
  }

  /**
   * Imports an existing storage location into the solution as a DataSet.
   * @param request - {@link CreateProvisionDatasetRequest}
   *
   * @returns the DataSet object which is stored in teh backing datastore.
   */
  public async importDataSet(request: CreateProvisionDatasetRequest): Promise<DataSet> {
<<<<<<< HEAD
    const { storageProvider, ...dataSet } = request;

    await storageProvider.importStorage(dataSet.storageName, dataSet.path);

    const imported: DataSet = {
      ...dataSet,
      storageType: storageProvider.getStorageType()
=======
    const metadata: Metadata = {
      actor: request.authenticatedUser,
      action: this.importDataSet.name,
      source: {
        serviceName: DataSetService.name
      },
      requestBody: request
>>>>>>> e30ed54d
    };
    try {
      const { storageProvider, ...dataSet } = request;

      await storageProvider.importStorage(dataSet.storageName, dataSet.path);

      const imported: DataSet = {
        ...dataSet,
        storageType: storageProvider.getStorageType()
      };
      const response = await this._dbProvider.addDataSet(imported);
      await this._audit.write(metadata, response);
      return response;
    } catch (error) {
      await this._audit.write(metadata, error);
      throw error;
    }
  }

  /**
   * Removes a DataSet from the solution however it does not delete the storage.
   * @param dataSetId - the ID of the DataSet to remove.
   * @param checkDependency - function to validate whether all required prerequisites are met before removing dataset.
   * If prerequisites are not met - function should throw error.
   * @throws DataSetHasEndpontError - if the dataset has external endpoints assigned.
   */
  public async removeDataSet(
    dataSetId: string,
<<<<<<< HEAD
    checkDependency: (dataSetId: string) => Promise<void>
  ): Promise<void> {
    await checkDependency(dataSetId);

    const targetDS: DataSet = await this.getDataSet(dataSetId);
    if (targetDS.externalEndpoints?.length) {
      throw new DataSetHasEndpointError(
        'External endpoints found on Dataset must be removed before DataSet can be removed.'
      );
    }
    await this._dbProvider.removeDataSet(dataSetId);
=======
    checkDependency: (dataSetId: string) => Promise<void>,
    authenticatedUser: {
      id: string;
      roles: string[];
    }
  ): Promise<void> {
    const metadata: Metadata = {
      actor: authenticatedUser,
      action: this.removeDataSet.name,
      source: {
        serviceName: DataSetService.name
      },
      dataSetId: dataSetId,
      checkDependency: checkDependency.name
    };
    try {
      await checkDependency(dataSetId);

      const targetDS: DataSet = await this.getDataSet(dataSetId, authenticatedUser);
      if (targetDS.externalEndpoints?.length) {
        throw new DataSetHasEndpointError(
          'External endpoints found on Dataset must be removed before DataSet can be removed.'
        );
      }
      await this._dbProvider.removeDataSet(dataSetId);
      await this._audit.write(metadata);
    } catch (error) {
      await this._audit.write(metadata, error);
      throw error;
    }
>>>>>>> e30ed54d
  }

  /**
   * Get the mount configuration string for a DataSet.
   * @param dataSetId - the ID of the DataSet.
   * @param endPointId - the ID of the endpoint to remove.
   *
   * @returns the object needed to mount the Dataset in an external environment.
   */
  public async getDataSetMountObject(
    dataSetId: string,
    endPointId: string,
    authenticatedUser: {
      id: string;
      roles: string[];
    }
  ): Promise<{ [key: string]: string }> {
    const metadata: Metadata = {
      actor: authenticatedUser,
      action: this.getDataSetMountObject.name,
      source: {
        serviceName: DataSetService.name
      },
      dataSetId: dataSetId,
      endPointid: endPointId
    };
    try {
      const targetDS: DataSet = await this.getDataSet(dataSetId, authenticatedUser);

      if (!_.find(targetDS.externalEndpoints, (ep) => ep === endPointId))
        throw Boom.notFound(`'${endPointId}' not found on DataSet '${dataSetId}'.`);

      const endPoint = await this.getExternalEndPoint(dataSetId, endPointId, authenticatedUser);
      if (!endPoint.endPointAlias || !endPoint.id) throw Boom.notFound('Endpoint has missing information');

      const response = this._generateMountObject(
        endPoint.dataSetName,
        endPoint.endPointAlias!,
        endPoint.path,
        endPoint.id!
      );
      await this._audit.write(metadata, response);
      return response;
    } catch (error) {
      await this._audit.write(metadata, error);
      throw error;
    }
  }

  /**
   * List the currently known DataSets.
   *
   * @returns an array of DataSet objects.
   */
  public async listDataSets(authenticatedUser: { id: string; roles: string[] }): Promise<DataSet[]> {
    const metadata: Metadata = {
      actor: authenticatedUser,
      action: this.listDataSets.name,
      source: {
        serviceName: DataSetService.name
      }
    };
    try {
      const response = await this._dbProvider.listDataSets();
      return response;
    } catch (error) {
      await this._audit.write(metadata, error);
      throw error;
    }
  }

  /**
   * Get details on a particular DataSet.
   *
   * @param dataSetId - the Id of the DataSet for which details are desired.
   * @returns - the DataSet object associated with that DataSet.
   */
  public async getDataSet(
    dataSetId: string,
    authenticatedUser: { id: string; roles: string[] }
  ): Promise<DataSet> {
    const metadata: Metadata = {
      actor: authenticatedUser,
      action: this.getDataSet.name,
      source: {
        serviceName: DataSetService.name
      },
      dataSetId: dataSetId
    };
    try {
      const response: DataSet = await this._dbProvider.getDataSetMetadata(dataSetId);
      await this._audit.write(metadata, response);
      return response;
    } catch (error) {
      await this._audit.write(metadata, error);
      throw error;
    }
  }

  /**
   * Removes an external endpoint to a DataSet.
   *
   * @param dataSetId - the name of the DataSet from which the endpoint will be removed.
   * @param externalEndpointId - the ID of the endpoint to remove.
   * @param storageProvider - an instance of {@link DataSetsStoragePlugin} initialized with permissions
   * to modify the target DataSet's underlying storage.
   */
  public async removeDataSetExternalEndpoint(
    dataSetId: string,
    externalEndpointId: string,
    storageProvider: DataSetsStoragePlugin,
    authenticatedUser: {
      id: string;
      roles: string[];
    }
  ): Promise<void> {
    const metadata: Metadata = {
      actor: authenticatedUser,
      action: this.removeDataSetExternalEndpoint.name,
      source: {
        serviceName: DataSetService.name
      },
      dataSetId,
      externalEndpointId
    };
    try {
      const targetDS: DataSet = await this.getDataSet(dataSetId, authenticatedUser);
      const targetEndpoint = await this.getExternalEndPoint(dataSetId, externalEndpointId, authenticatedUser);

      if (
        !targetDS.externalEndpoints ||
        !_.find(targetDS.externalEndpoints, (ep) => ep === externalEndpointId)
      )
        return;

      await storageProvider.removeExternalEndpoint(targetEndpoint.name, targetDS.awsAccountId!);

      targetDS.externalEndpoints = _.remove(targetDS.externalEndpoints, (endpoint) => {
        return endpoint === externalEndpointId;
      });

      await this._dbProvider.updateDataSet(targetDS);
      await this._audit.write(metadata);
    } catch (error) {
      await this._audit.write(metadata, error);
      throw error;
    }
  }

  /**
   * Add an external endpoint to a DataSet.
   *
   * @param dataSetId - the name of the DataSet to which the endpoint will be added.
   * @param externalEndpointName - the name of the endpoint to add.
   * @param externalRoleName - a role which will interact with the endpoint.
   * @param storageProvider - an instance of {@link DataSetsStoragePlugin} initialized with permissions
   * to modify the target DataSet's underlying storage.
   * @param kmsKeyArn - an optional ARN of the KMS key used to encrypt the bucket.
   * @param vpcId - an optional ID of the VPC interacting with the endpoint.
   * @returns a JSON object which contains an alias to mount the storage, the DataSet's name, endpoint ID and the storage path.
   */
  public async addDataSetExternalEndpoint(
    dataSetId: string,
    externalEndpointName: string,
    storageProvider: DataSetsStoragePlugin,
    authenticatedUser: {
      id: string;
      roles: string[];
    },
    externalRoleName?: string,
    kmsKeyArn?: string,
    vpcId?: string
  ): Promise<{ [key: string]: string }> {
    const metadata: Metadata = {
      actor: authenticatedUser,
      action: this.addDataSetExternalEndpoint.name,
      source: {
        serviceName: DataSetService.name
      },
      dataSetId,
      externalEndpointName,
      externalRoleName,
      kmsKeyArn,
      vpcId
    };
    try {
      const targetDS: DataSet = await this.getDataSet(dataSetId, authenticatedUser);

      if (_.find(targetDS.externalEndpoints, (ep) => ep === externalEndpointName))
        throw Boom.badRequest(`'${externalEndpointName}' already exists in '${dataSetId}'.`);

      const connections: EndpointConnectionStrings = await storageProvider.addExternalEndpoint(
        targetDS.storageName,
        targetDS.path,
        externalEndpointName,
        targetDS.awsAccountId!,
        externalRoleName,
        kmsKeyArn,
        vpcId
      );

      const endPointParam: ExternalEndpoint = {
        name: externalEndpointName,
        dataSetId: targetDS.id!,
        dataSetName: targetDS.name,
        path: targetDS.path,
        endPointUrl: connections.endPointUrl,
        endPointAlias: connections.endPointAlias
      };

      if (externalRoleName) {
        endPointParam.allowedRoles = [externalRoleName];
      }

      const endPoint: ExternalEndpoint = await this._dbProvider.addExternalEndpoint(endPointParam);

      if (!targetDS.externalEndpoints) targetDS.externalEndpoints = [];

      targetDS.externalEndpoints.push(endPoint.id!);

      await this._dbProvider.updateDataSet(targetDS);
      const response = this._generateMountObject(
        endPoint.dataSetName,
        endPoint.endPointAlias!,
        endPoint.path,
        endPoint.id!
      );
      await this._audit.write(metadata, response);
      return response;
    } catch (error) {
      await this._audit.write(metadata, error);
      throw error;
    }
  }

  /**
   * Adds a role to an existing endpoint.
   *
   * @param dataSetId - the ID of the DataSet.
   * @param endPointId - the ID of the endpoint.
   * @param externalRoleArn  - the ARN of the role to add to the endpoint.
   * @param storageProvider - an instance of DataSetsStoragePlugin intialized to access the endpoint.
   * @param kmsKeyArn - an optional ARN to a KMS key used to encrypt data in the DataSet.
   */
  public async addRoleToExternalEndpoint(
    dataSetId: string,
    endPointId: string,
    externalRoleArn: string,
    storageProvider: DataSetsStoragePlugin,
    authenticatedUser: {
      id: string;
      roles: string[];
    },
    kmsKeyArn?: string
  ): Promise<void> {
    const metadata: Metadata = {
      actor: authenticatedUser,
      action: this.addRoleToExternalEndpoint.name,
      source: {
        serviceName: DataSetService.name
      },
      dataSetId,
      endPointId,
      externalRoleArn,
      kmsKeyArn
    };
    try {
      const endPointDetails: ExternalEndpoint = await this._dbProvider.getDataSetEndPointDetails(
        dataSetId,
        endPointId
      );
      endPointDetails.allowedRoles = endPointDetails.allowedRoles || [];
      if (_.find(endPointDetails.allowedRoles, (r) => r === externalRoleArn)) return;

      await storageProvider.addRoleToExternalEndpoint(
        endPointDetails.dataSetName,
        endPointDetails.path,
        endPointDetails.name,
        externalRoleArn,
        endPointDetails.endPointUrl,
        kmsKeyArn
      );
      endPointDetails.allowedRoles.push(externalRoleArn);
      await this._dbProvider.updateExternalEndpoint(endPointDetails);
      await this._audit.write(metadata);
    } catch (error) {
      await this._audit.write(metadata, error);
      throw error;
    }
  }

  /**
   * Get the details of an external endpoint.
   * @param dataSetId - the ID of the DataSet.
   * @param endPointId - the id of the EndPoint.
   * @returns - the details of the endpoint.
   */
  public async getExternalEndPoint(
    dataSetId: string,
    endPointId: string,
    authenticatedUser: { id: string; roles: string[] }
  ): Promise<ExternalEndpoint> {
    const metadata: Metadata = {
      actor: authenticatedUser,
      action: this.getExternalEndPoint.name,
      source: {
        serviceName: DataSetService.name
      },
      dataSetId,
      endPointId
    };
    try {
      const response = await this._dbProvider.getDataSetEndPointDetails(dataSetId, endPointId);
      await this._audit.write(metadata, response);
      return response;
    } catch (error) {
      await this._audit.write(metadata, error);
      throw error;
    }
  }

  /**
   * Create a presigned URL for a signle-part file upload
   * @param datasetId - the ID of the Dataset.
   * @param fileName - the name of the file to upload.
   * @param timeToLiveSeconds - length of time (in seconds) the URL is valid.
   * @param storageProvider - an instance of DataSetsStoragePlugin intialized to access the endpoint.
   * @returns the presigned URL
   */
  public async getPresignedSinglePartUploadUrl(
    datasetId: string,
    fileName: string,
    timeToLiveSeconds: number,
    storageProvider: DataSetsStoragePlugin,
    authenticatedUser: {
      id: string;
      roles: string[];
    }
  ): Promise<string> {
    const metadata: Metadata = {
      actor: authenticatedUser,
      action: this.getExternalEndPoint.name,
      source: {
        serviceName: DataSetService.name
      },
      datasetId,
      fileName,
      timeToLiveSeconds
    };
    try {
      const dataset = await this.getDataSet(datasetId, authenticatedUser);

      const response = await storageProvider.createPresignedUploadUrl(dataset, fileName, timeToLiveSeconds);
      await this._audit.write(metadata, { uploadUrl: response });
      return response;
    } catch (error) {
      await this._audit.write(metadata, error);
      throw error;
    }
  }

  /**
   * Create a presigned URL for a signle-part file upload
   * @param datasetId - the ID of the Dataset.
   * @param fileName - the name of the file to upload.
   * @param timeToLiveSeconds - length of time (in seconds) the URL is valid.
   * @param storageProvider - an instance of DataSetsStoragePlugin intialized to access the endpoint.
   * @returns the presigned URL
   */
  public async getPresignedSinglePartUploadUrl(
    datasetId: string,
    fileName: string,
    timeToLiveSeconds: number,
    storageProvider: DataSetsStoragePlugin
  ): Promise<string> {
    const dataset = await this.getDataSet(datasetId);

    return await storageProvider.createPresignedUploadUrl(dataset, fileName, timeToLiveSeconds);
  }

  /**
   * Gets a list of {@link StorageLocation}s being used by existing datasets.
   *
   * @returns - a list of {@link StorageLocation}s
   */
  public async listStorageLocations(authenticatedUser: {
    id: string;
    roles: string[];
  }): Promise<StorageLocation[]> {
    const metadata: Metadata = {
      actor: authenticatedUser,
      action: this.listStorageLocations.name,
      source: {
        serviceName: DataSetService.name
      }
    };
    try {
      const response = await this._dbProvider.listStorageLocations();
      await this._audit.write(metadata, response);
      return response;
    } catch (error) {
      await this._audit.write(metadata, error);
      throw error;
    }
  }

  //
  // DataSet Permissions
  //

  /**
   * Add AccessPermissions to a DataSet.
   *
   * @param params - a {@link AddRemoveAccessPermissionRequest} object indicating the datasetId and the
   *                 requested permissions.
   * @returns a {@link PermissionsResponse} object containing the permissions added.
   */
  public async addDataSetAccessPermissions(
    params: AddRemoveAccessPermissionRequest
  ): Promise<PermissionsResponse> {
    const metadata: Metadata = {
      actor: params.authenticatedUser,
      action: this.addDataSetAccessPermissions.name,
      source: {
        serviceName: DataSetService.name
      },
      requestBody: params
    };

    try {
      // this will throw if the dataset is not found.
      await this.getDataSet(params.dataSetId, params.authenticatedUser);
      const response: PermissionsResponse = await this._authzPlugin.addAccessPermission(params);
      await this._audit.write(metadata, response);
      return response;
    } catch (error) {
      await this._audit.write(metadata, error);
      throw error;
    }
  }

  private _generateMountObject(
    dataSetName: string,
    endPointURL: string,
    path: string,
    endpointId: string
  ): { [key: string]: string } {
    return {
      name: dataSetName,
      bucket: endPointURL,
      prefix: path,
      endpointId
    };
  }
}<|MERGE_RESOLUTION|>--- conflicted
+++ resolved
@@ -100,15 +100,6 @@
    * @returns the DataSet object which is stored in the backing datastore.
    */
   public async provisionDataSet(request: CreateProvisionDatasetRequest): Promise<DataSet> {
-<<<<<<< HEAD
-    const { storageProvider, ...dataSet } = request;
-
-    await storageProvider.createStorage(dataSet.storageName, dataSet.path);
-
-    const provisioned: DataSet = {
-      ...dataSet,
-      storageType: storageProvider.getStorageType()
-=======
     const metadata: Metadata = {
       actor: request.authenticatedUser,
       action: this.provisionDataSet.name,
@@ -116,7 +107,6 @@
         serviceName: DataSetService.name
       },
       requestBody: request
->>>>>>> e30ed54d
     };
 
     try {
@@ -144,15 +134,6 @@
    * @returns the DataSet object which is stored in teh backing datastore.
    */
   public async importDataSet(request: CreateProvisionDatasetRequest): Promise<DataSet> {
-<<<<<<< HEAD
-    const { storageProvider, ...dataSet } = request;
-
-    await storageProvider.importStorage(dataSet.storageName, dataSet.path);
-
-    const imported: DataSet = {
-      ...dataSet,
-      storageType: storageProvider.getStorageType()
-=======
     const metadata: Metadata = {
       actor: request.authenticatedUser,
       action: this.importDataSet.name,
@@ -160,7 +141,6 @@
         serviceName: DataSetService.name
       },
       requestBody: request
->>>>>>> e30ed54d
     };
     try {
       const { storageProvider, ...dataSet } = request;
@@ -189,19 +169,6 @@
    */
   public async removeDataSet(
     dataSetId: string,
-<<<<<<< HEAD
-    checkDependency: (dataSetId: string) => Promise<void>
-  ): Promise<void> {
-    await checkDependency(dataSetId);
-
-    const targetDS: DataSet = await this.getDataSet(dataSetId);
-    if (targetDS.externalEndpoints?.length) {
-      throw new DataSetHasEndpointError(
-        'External endpoints found on Dataset must be removed before DataSet can be removed.'
-      );
-    }
-    await this._dbProvider.removeDataSet(dataSetId);
-=======
     checkDependency: (dataSetId: string) => Promise<void>,
     authenticatedUser: {
       id: string;
@@ -232,7 +199,6 @@
       await this._audit.write(metadata, error);
       throw error;
     }
->>>>>>> e30ed54d
   }
 
   /**
@@ -530,87 +496,8 @@
    * @param endPointId - the id of the EndPoint.
    * @returns - the details of the endpoint.
    */
-  public async getExternalEndPoint(
-    dataSetId: string,
-    endPointId: string,
-    authenticatedUser: { id: string; roles: string[] }
-  ): Promise<ExternalEndpoint> {
-    const metadata: Metadata = {
-      actor: authenticatedUser,
-      action: this.getExternalEndPoint.name,
-      source: {
-        serviceName: DataSetService.name
-      },
-      dataSetId,
-      endPointId
-    };
-    try {
-      const response = await this._dbProvider.getDataSetEndPointDetails(dataSetId, endPointId);
-      await this._audit.write(metadata, response);
-      return response;
-    } catch (error) {
-      await this._audit.write(metadata, error);
-      throw error;
-    }
-  }
-
-  /**
-   * Create a presigned URL for a signle-part file upload
-   * @param datasetId - the ID of the Dataset.
-   * @param fileName - the name of the file to upload.
-   * @param timeToLiveSeconds - length of time (in seconds) the URL is valid.
-   * @param storageProvider - an instance of DataSetsStoragePlugin intialized to access the endpoint.
-   * @returns the presigned URL
-   */
-  public async getPresignedSinglePartUploadUrl(
-    datasetId: string,
-    fileName: string,
-    timeToLiveSeconds: number,
-    storageProvider: DataSetsStoragePlugin,
-    authenticatedUser: {
-      id: string;
-      roles: string[];
-    }
-  ): Promise<string> {
-    const metadata: Metadata = {
-      actor: authenticatedUser,
-      action: this.getExternalEndPoint.name,
-      source: {
-        serviceName: DataSetService.name
-      },
-      datasetId,
-      fileName,
-      timeToLiveSeconds
-    };
-    try {
-      const dataset = await this.getDataSet(datasetId, authenticatedUser);
-
-      const response = await storageProvider.createPresignedUploadUrl(dataset, fileName, timeToLiveSeconds);
-      await this._audit.write(metadata, { uploadUrl: response });
-      return response;
-    } catch (error) {
-      await this._audit.write(metadata, error);
-      throw error;
-    }
-  }
-
-  /**
-   * Create a presigned URL for a signle-part file upload
-   * @param datasetId - the ID of the Dataset.
-   * @param fileName - the name of the file to upload.
-   * @param timeToLiveSeconds - length of time (in seconds) the URL is valid.
-   * @param storageProvider - an instance of DataSetsStoragePlugin intialized to access the endpoint.
-   * @returns the presigned URL
-   */
-  public async getPresignedSinglePartUploadUrl(
-    datasetId: string,
-    fileName: string,
-    timeToLiveSeconds: number,
-    storageProvider: DataSetsStoragePlugin
-  ): Promise<string> {
-    const dataset = await this.getDataSet(datasetId);
-
-    return await storageProvider.createPresignedUploadUrl(dataset, fileName, timeToLiveSeconds);
+  public async getExternalEndPoint(dataSetId: string, endPointId: string): Promise<ExternalEndpoint> {
+    return await this._dbProvider.getDataSetEndPointDetails(dataSetId, endPointId);
   }
 
   /**
