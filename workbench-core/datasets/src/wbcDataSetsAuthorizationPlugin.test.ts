--- conflicted
+++ resolved
@@ -543,8 +543,6 @@
       ]);
     });
   });
-<<<<<<< HEAD
-=======
 
   describe('getAccessPermissions tests', () => {
     it('needs to be implemented', async () => {
@@ -584,5 +582,4 @@
       );
     });
   });
->>>>>>> 9a56ce11
 });