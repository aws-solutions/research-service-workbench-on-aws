/*
 *  Copyright Amazon.com, Inc. or its affiliates. All Rights Reserved.
 *  SPDX-License-Identifier: Apache-2.0
 */

// Schema for createDataSet API
import { Schema } from 'jsonschema';

const CreateDataSetSchema: Schema = {
  id: '/createDataSet',
  type: 'object',
  properties: {
    datasetName: { type: 'string' },
    storageName: { type: 'string' },
    path: { type: 'string' },
    awsAccountId: { type: 'string' },
<<<<<<< HEAD
    region: { type: 'string' }
=======
    region: { type: 'string' },
    permissions: {
      type: 'array',
      items: {
        type: 'object',
        properties: {
          identity: { type: 'string' },
          identityType: { type: 'string' },
          accessLevel: { type: 'string' }
        }
      }
    }
>>>>>>> 49105824
  },
  additionalProperties: false,
  required: ['datasetName', 'storageName', 'path', 'awsAccountId', 'region']
};

export default CreateDataSetSchema;<|MERGE_RESOLUTION|>--- conflicted
+++ resolved
@@ -14,9 +14,6 @@
     storageName: { type: 'string' },
     path: { type: 'string' },
     awsAccountId: { type: 'string' },
-<<<<<<< HEAD
-    region: { type: 'string' }
-=======
     region: { type: 'string' },
     permissions: {
       type: 'array',
@@ -29,7 +26,6 @@
         }
       }
     }
->>>>>>> 49105824
   },
   additionalProperties: false,
   required: ['datasetName', 'storageName', 'path', 'awsAccountId', 'region']
