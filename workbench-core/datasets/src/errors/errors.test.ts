/*
 *  Copyright Amazon.com, Inc. or its affiliates. All Rights Reserved.
 *  SPDX-License-Identifier: Apache-2.0
 */

import { DataSetHasEndpointError, isDataSetHasEndpointError } from './dataSetHasEndpointError';
import { EndPointExistsError, isEndPointExistsError } from './endPointExistsError';
import { InvalidIamRoleError, isInvalidIamRoleError } from './invalidIamRoleError';
<<<<<<< HEAD
import { isNotAuthorizedError, NotAuthorizedError } from './notAuthorizedError';
=======
import { InvalidPermissionError, isInvalidPermissionError } from './invalidPermissionError';
>>>>>>> 49029ebe
import { isRoleExistsOnEndpointError, RoleExistsOnEndpointError } from './roleExistsOnEndpointError';

const error = new Error();

describe('custom error tests', () => {
  test('dataSetHasEndpointError', () => {
    const dataSetHasEndpointError = new DataSetHasEndpointError();

    expect(isDataSetHasEndpointError(dataSetHasEndpointError)).toBe(true);
  });
  test('not dataSetHasEndpointError', () => {
    expect(isDataSetHasEndpointError(error)).toBe(false);
  });

  test('endPointExistsError', () => {
    const endPointExistsError = new EndPointExistsError();

    expect(isEndPointExistsError(endPointExistsError)).toBe(true);
  });
  test('not endPointExistsError', () => {
    expect(isEndPointExistsError(error)).toBe(false);
  });

  test('RoleExistsOnEndPointError', () => {
    const roleExistsOnEndPointError = new RoleExistsOnEndpointError();

    expect(isRoleExistsOnEndpointError(roleExistsOnEndPointError)).toBe(true);
  });
  test('not RoleExistsOnEndPointError', () => {
    expect(isRoleExistsOnEndpointError(error)).toBe(false);
  });

  test('InvalidIamRoleError', () => {
    const invalidIamRoleError = new InvalidIamRoleError();

    expect(isInvalidIamRoleError(invalidIamRoleError)).toBe(true);
  });
  test('not InvalidIamRoleError', () => {
    expect(isInvalidIamRoleError(error)).toBe(false);
  });

<<<<<<< HEAD
  test('NotAuthorizedError', () => {
    const notAuthorizedError = new NotAuthorizedError();

    expect(isNotAuthorizedError(notAuthorizedError)).toBe(true);
  });
  test('not NotAuthorizedError', () => {
    expect(isNotAuthorizedError(error)).toBe(false);
=======
  test('InvalidPermissionError', () => {
    const invalidPermissionError = new InvalidPermissionError();

    expect(isInvalidPermissionError(invalidPermissionError)).toBe(true);
  });
  test('not InvalidPermissionError', () => {
    expect(isInvalidPermissionError(error)).toBe(false);
>>>>>>> 49029ebe
  });
});<|MERGE_RESOLUTION|>--- conflicted
+++ resolved
@@ -6,11 +6,8 @@
 import { DataSetHasEndpointError, isDataSetHasEndpointError } from './dataSetHasEndpointError';
 import { EndPointExistsError, isEndPointExistsError } from './endPointExistsError';
 import { InvalidIamRoleError, isInvalidIamRoleError } from './invalidIamRoleError';
-<<<<<<< HEAD
 import { isNotAuthorizedError, NotAuthorizedError } from './notAuthorizedError';
-=======
 import { InvalidPermissionError, isInvalidPermissionError } from './invalidPermissionError';
->>>>>>> 49029ebe
 import { isRoleExistsOnEndpointError, RoleExistsOnEndpointError } from './roleExistsOnEndpointError';
 
 const error = new Error();
@@ -52,7 +49,6 @@
     expect(isInvalidIamRoleError(error)).toBe(false);
   });
 
-<<<<<<< HEAD
   test('NotAuthorizedError', () => {
     const notAuthorizedError = new NotAuthorizedError();
 
@@ -60,7 +56,8 @@
   });
   test('not NotAuthorizedError', () => {
     expect(isNotAuthorizedError(error)).toBe(false);
-=======
+  });
+  
   test('InvalidPermissionError', () => {
     const invalidPermissionError = new InvalidPermissionError();
 
@@ -68,6 +65,5 @@
   });
   test('not InvalidPermissionError', () => {
     expect(isInvalidPermissionError(error)).toBe(false);
->>>>>>> 49029ebe
   });
 });