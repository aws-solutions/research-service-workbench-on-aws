--- conflicted
+++ resolved
@@ -6,10 +6,7 @@
 import { DataSetHasEndpointError, isDataSetHasEndpointError } from './dataSetHasEndpointError';
 import { EndPointExistsError, isEndPointExistsError } from './endPointExistsError';
 import { InvalidIamRoleError, isInvalidIamRoleError } from './invalidIamRoleError';
-<<<<<<< HEAD
-=======
 import { InvalidPermissionError, isInvalidPermissionError } from './invalidPermissionError';
->>>>>>> e30ed54d
 import { isRoleExistsOnEndpointError, RoleExistsOnEndpointError } from './roleExistsOnEndpointError';
 
 const error = new Error();
@@ -50,8 +47,6 @@
   test('not InvalidIamRoleError', () => {
     expect(isInvalidIamRoleError(error)).toBe(false);
   });
-<<<<<<< HEAD
-=======
 
   test('InvalidPermissionError', () => {
     const invalidPermissionError = new InvalidPermissionError();
@@ -61,5 +56,4 @@
   test('not InvalidPermissionError', () => {
     expect(isInvalidPermissionError(error)).toBe(false);
   });
->>>>>>> e30ed54d
 });