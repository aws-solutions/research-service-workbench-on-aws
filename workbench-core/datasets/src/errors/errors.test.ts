--- conflicted
+++ resolved
@@ -5,15 +5,11 @@
 
 import { DataSetExistsError, isDataSetExistsError } from './dataSetExistsError';
 import { DataSetHasEndpointError, isDataSetHasEndpointError } from './dataSetHasEndpointError';
-<<<<<<< HEAD
+import { DataSetNotFoundError, isDataSetNotFoundError } from './dataSetNotFoundError';
 import { EndpointExistsError, isEndpointExistsError } from './endpointExistsError';
 import { EndpointNotFoundError, isEndpointNotFoundError } from './endpointNotFoundError';
+import { InvalidArnError, isInvalidArnError } from './invalidArnError';
 import { InvalidEndpointError, isInvalidEndpointError } from './invalidEndpointError';
-=======
-import { DataSetNotFoundError, isDataSetNotFoundError } from './dataSetNotFoundError';
-import { EndPointExistsError, isEndPointExistsError } from './endPointExistsError';
-import { InvalidArnError, isInvalidArnError } from './invalidArnError';
->>>>>>> aa894775
 import { InvalidIamRoleError, isInvalidIamRoleError } from './invalidIamRoleError';
 import { InvalidPermissionError, isInvalidPermissionError } from './invalidPermissionError';
 import { isNotAuthorizedError, NotAuthorizedError } from './notAuthorizedError';
@@ -76,7 +72,6 @@
     expect(isInvalidPermissionError(error)).toBe(false);
   });
 
-<<<<<<< HEAD
   test('EndpointNotFoundError', () => {
     const endpointNotFoundError = new EndpointNotFoundError();
 
@@ -100,9 +95,11 @@
 
     expect(isInvalidEndpointError(invalidEndpointError)).toBe(true);
   });
+
   test('not InvalidEndpointError', () => {
     expect(isInvalidEndpointError(error)).toBe(false);
-=======
+  });
+
   test('DataSetNotFoundError', () => {
     const dataSetNotFoundError = new DataSetNotFoundError();
 
@@ -119,6 +116,5 @@
   });
   test('not InvalidArnError', () => {
     expect(isInvalidArnError(error)).toBe(false);
->>>>>>> aa894775
   });
 });