--- conflicted
+++ resolved
@@ -7,11 +7,7 @@
 
 | Statements                  | Branches                | Functions                 | Lines             |
 | --------------------------- | ----------------------- | ------------------------- | ----------------- |
-<<<<<<< HEAD
-| ![Statements](https://img.shields.io/badge/statements-94.17%25-brightgreen.svg?style=flat) | ![Branches](https://img.shields.io/badge/branches-94.92%25-brightgreen.svg?style=flat) | ![Functions](https://img.shields.io/badge/functions-95.83%25-brightgreen.svg?style=flat) | ![Lines](https://img.shields.io/badge/lines-94.45%25-brightgreen.svg?style=flat) |
-=======
 | ![Statements](https://img.shields.io/badge/statements-96.61%25-brightgreen.svg?style=flat) | ![Branches](https://img.shields.io/badge/branches-95.86%25-brightgreen.svg?style=flat) | ![Functions](https://img.shields.io/badge/functions-95.83%25-brightgreen.svg?style=flat) | ![Lines](https://img.shields.io/badge/lines-97.12%25-brightgreen.svg?style=flat) |
->>>>>>> 49029ebe
 
 ## Description
 
