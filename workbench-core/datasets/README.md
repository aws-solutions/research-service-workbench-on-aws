
# DataSets Service

⚠️ $\textcolor{red}{\text{Experimental}}$ ⚠️ : Not for use in any critical, production, or otherwise important deployments

## Code Coverage

| Statements                  | Branches                | Functions                 | Lines             |
| --------------------------- | ----------------------- | ------------------------- | ----------------- |
<<<<<<< HEAD
| ![Statements](https://img.shields.io/badge/statements-95.39%25-brightgreen.svg?style=flat) | ![Branches](https://img.shields.io/badge/branches-93.04%25-brightgreen.svg?style=flat) | ![Functions](https://img.shields.io/badge/functions-96%25-brightgreen.svg?style=flat) | ![Lines](https://img.shields.io/badge/lines-96.63%25-brightgreen.svg?style=flat) |
=======
| ![Statements](https://img.shields.io/badge/statements-95.09%25-brightgreen.svg?style=flat) | ![Branches](https://img.shields.io/badge/branches-92.98%25-brightgreen.svg?style=flat) | ![Functions](https://img.shields.io/badge/functions-94.8%25-brightgreen.svg?style=flat) | ![Lines](https://img.shields.io/badge/lines-96.28%25-brightgreen.svg?style=flat) |
>>>>>>> 495d4250

## Description

The DataSet Service provides configuration and tracking for sharing data among researchers. The reference implementation
given assumes data is stored under prefixes in S3 buckets. S3 Buckets are shared with others by adding an access point
and sufficient permissions for a provided IAM role to access the files.

## Usage

At minimum, DataSets requires
- an AWS account
- a DynamoDb table within that account using
  - partition key named "pk"
  - a sort key named "sk"
  - a GSI: "getResourceByCreatedAt"
    - partition key: resource type
    - sort key: createdAt
- an S3 bucket to hold your DataSet prefixes

### Initializaton

```typescript
import { AuditService, BaseAuditPlugin, Writer } from '@aws/workbench-core-audit';

// the AwsService is a wrapper around @aws-sdk and handles interaction with AWS Services.
import { AwsService } from '@aws/workbench-core-base';

// the DataSets components
import {
    DataSetService,
    DdbDataSetMetadataPlugin,
    S3DataSetStoragePlugin,
    DataSet,
    ExternaEndpoint } from '@aws/workbench-core-datasets';
import { LoggingService } from '@aws/workbench-core-logging';

// set up the logger and the audit services.
const logger: LoggingService = new LoggingService({
  maxLogLevel: 'info',
  includeLocation: false,
  metadata: {
    serviceName: 'DataSets'
  }
});

class AuditLogger implements Writer {  
    private logger:Logger;  
    public constructor(logger: Logger) {  
        this.logger = logger;  
    }  
    public async write(metadata:Metadata, auditEntry: AuditEntry): Promise<void> {  
    logger.info(auditEntry);  
    }  
}

const writer: Writer = new AuditLogger(logger);  
const baseAuditPlugin: BaseAuditPlugin = new BaseAuditPlugin(writer);

const audit = new AuditService({
  continueOnError: true,
  auditPlugin: baseAuditPlugin,
  requiredAuditValues: [],
  fieldsToMask: []
});

// initialize an instance of AwsService. This instance should have access to the DynamoDb
// table you intend to use to store DataSets metadata.
// for simplicity, it will be assumed this service also has access to the S3 bucket where
// DataSets data is stored however a different AwsService instance initialized to a different
// account could be used in that case.
const aws: AwsService = new AwsService( {region: 'us-east-1', DdbTableName: 'my-datasets-table' });

// the DdbDataSetMetadataPlugin will allow the DataSetService to communicate with DynamoDb.
// alternative databases may be chosen by implementing the DataSetMetadataPlugin interface
// for that service however that is beyond the scope of this documentation.
// the arguments are as follows:
// aws: this is the initialized AwsService instance from above.
// 'DS': this is the prefix used to distinguish DataSet keys from others in the database.
//       In this case, all DataSet keys will have the form: DS#...
// 'EP': DataSet Endpoints are another entity stored in DynamoDb, and this is the prefix
//       for those keys (EP#...).
// Alter these values as needed to avoid collisions with any other components which may
// share the same table.
const metadataPlugin: DdbDataSetMetadataPlugin = new DdbDataSetMetadataPlugin(aws, 'DS', 'EP');

// instantiate the service.
const service: DataSetService = new DataSetService(audit, logger, metadataPlugin);

// set up a storage (S3) plugin. This example assumes the same role associated with the previously
// initialized AwsService instance can handle the S3 bucket used for DataSets.
const storagePlugin: S3DataSetStoragePlugin = new S3DataSetStoragePlugin(aws);
```

### Creating a DataSet

```typescript
// create a prefix on the bucket for the first DataSet
const dataSet = await service.provisionDataSet(
  'my-dataset',
  'my-bucket',
  'my-dataset-prefix',
  '123456789012',
  storagePlugin);

// add an endpoint to the dataset and get the string needed to mount it to an
// external environment.
const mountString = await service.addDataSetExternalEndpoint(
  'my-data-set'
  'my-access-point',
  'arn:....:role/some-execution-role',
  storagePlugin);
```<|MERGE_RESOLUTION|>--- conflicted
+++ resolved
@@ -7,11 +7,7 @@
 
 | Statements                  | Branches                | Functions                 | Lines             |
 | --------------------------- | ----------------------- | ------------------------- | ----------------- |
-<<<<<<< HEAD
-| ![Statements](https://img.shields.io/badge/statements-95.39%25-brightgreen.svg?style=flat) | ![Branches](https://img.shields.io/badge/branches-93.04%25-brightgreen.svg?style=flat) | ![Functions](https://img.shields.io/badge/functions-96%25-brightgreen.svg?style=flat) | ![Lines](https://img.shields.io/badge/lines-96.63%25-brightgreen.svg?style=flat) |
-=======
 | ![Statements](https://img.shields.io/badge/statements-95.09%25-brightgreen.svg?style=flat) | ![Branches](https://img.shields.io/badge/branches-92.98%25-brightgreen.svg?style=flat) | ![Functions](https://img.shields.io/badge/functions-94.8%25-brightgreen.svg?style=flat) | ![Lines](https://img.shields.io/badge/lines-96.28%25-brightgreen.svg?style=flat) |
->>>>>>> 495d4250
 
 ## Description
 
