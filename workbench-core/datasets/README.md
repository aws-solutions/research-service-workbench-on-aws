--- conflicted
+++ resolved
@@ -7,11 +7,7 @@
 
 | Statements                  | Branches                | Functions                 | Lines             |
 | --------------------------- | ----------------------- | ------------------------- | ----------------- |
-<<<<<<< HEAD
-| ![Statements](https://img.shields.io/badge/statements-90.65%25-brightgreen.svg?style=flat) | ![Branches](https://img.shields.io/badge/branches-96.51%25-brightgreen.svg?style=flat) | ![Functions](https://img.shields.io/badge/functions-96.19%25-brightgreen.svg?style=flat) | ![Lines](https://img.shields.io/badge/lines-90.64%25-brightgreen.svg?style=flat) |
-=======
 | ![Statements](https://img.shields.io/badge/statements-95.66%25-brightgreen.svg?style=flat) | ![Branches](https://img.shields.io/badge/branches-98.04%25-brightgreen.svg?style=flat) | ![Functions](https://img.shields.io/badge/functions-96.99%25-brightgreen.svg?style=flat) | ![Lines](https://img.shields.io/badge/lines-95.8%25-brightgreen.svg?style=flat) |
->>>>>>> 49105824
 
 ## Description
 
