# Audit Component 

⚠️ $\textcolor{red}{\text{Experimental}}$ ⚠️ : Not for use in any critical, production, or otherwise important deployments

# Code Coverage
| Statements                  | Branches                | Functions                 | Lines             |
| --------------------------- | ----------------------- | ------------------------- | ----------------- |
<<<<<<< HEAD
| ![Statements](https://img.shields.io/badge/statements-98.48%25-brightgreen.svg?style=flat) | ![Branches](https://img.shields.io/badge/branches-92.3%25-brightgreen.svg?style=flat) | ![Functions](https://img.shields.io/badge/functions-100%25-brightgreen.svg?style=flat) | ![Lines](https://img.shields.io/badge/lines-100%25-brightgreen.svg?style=flat) |
=======
| ![Statements](https://img.shields.io/badge/statements-96.96%25-brightgreen.svg?style=flat) | ![Branches](https://img.shields.io/badge/branches-92.59%25-brightgreen.svg?style=flat) | ![Functions](https://img.shields.io/badge/functions-100%25-brightgreen.svg?style=flat) | ![Lines](https://img.shields.io/badge/lines-98.41%25-brightgreen.svg?style=flat) |
>>>>>>> e30ed54d

## Description
The audit component is a flexible and extensible auditing library. It is designed with the plugin-architecture to allow developers to decide and implement their own process of storing audit logs.

## How to use
### Components

#### Audit Plugin:
The audit plugin enables developers to extend and develop the `Audit Service` to configure the `Audit Entry` using the `Metadata` to their specification. The component requires a `writer` and `prepare` functionality. The BaseAuditPlugin is the reference implementation 

#### Writer:
The Writer is an interface that was created to enable developers to implement their own methods of storing auditing log. The following will be implemented using a `Logger` service.

### 1. Create a writer
```ts
export default interface Writer {  
/**  
* Write the audit entry to an output source.  
* @param metadata - {@link Metadata}  
* @param auditEntry - {@link AuditEntry}  
*/  
write(metadata: Metadata, auditEntry: AuditEntry): Promise<void>;  
/**  
* Prepare the audit entry to be written.  
* @param metadata - {@link Metadata}  
* @param auditEntry - {@link AuditEntry}  
*/  
prepare?(metadata: Metadata, auditEntry: AuditEntry): Promise<void>;  
}
```

The above is an interface for the Writer. Developers can create a separate class that implements this interface. There they would set the method for which they would like to store the audit logs(S3, CloudWatch, DynamoDB, etc...);  
  
Here is an example of an AuditLogger that implements the Writer:  
```ts
class AuditLogger implements Writer {  
    private logger:Logger;  
    public constructor(logger: Logger) {  
        this.logger = logger;  
    }  
    public async write(metadata:Metadata, auditEntry: AuditEntry): Promise<void> {  
    logger.info(auditEntry);  
    }  
}
```
### 2. Create the BaseAuditPlugin
This is the reference implementation of the AuditPlugin and helps to standardize what is required for auditing. The following are the required values for auditing with the BaseAuditPlugin:

- **statusCode**: The status code of the request
- **action**:  The requested action 
- **actor**:  The actor that is performing the action
- **source**:  The source of where the request is coming from

The following is an example on how to instantiate the BaseAuditPlugin using the `AuditLogger`.
```ts
const writer: Writer = new AuditLogger(logger);  
const baseAuditPlugin:BaseAuditPlugin = new BaseAuditPlugin(writer);
```

### 3. Create the Audit Config
This config will be used for the Audit Service and comes with options to configure.

#### Config options
```ts
interface AuditServiceConfig {
	continueOnError?: boolean;
	auditPlugin: AuditPlugin;
	requiredAuditValues: string[];
	fieldsToMask: string[];
}
```
- **auditPlugin**:  A configured AuditPlugin
- **requiredAuditValues**: An array strings required for auditing. The default is set to `['actor', 'source', 'statusCode', 'action']`
- **continueOnError**: An optional flag indicating if the method should continue on error when audit entry does not have all required values. The default is set to `false`.
- **fieldsToMask**: Fields to mask. The default is set to `['password', 'accessKey']`

### 3. Create the Audit Service
The audit service is the core component of this library and is where the plugins will be utilized.

The following is an example:
```ts
const continueOnError = false;
const requiredAuditValues = ['actor', 'source'];
const fieldsToMask = ['user', 'password'];
const auditService:AuditService = new AuditService(
	baseAuditPlugin, 
	continueOnError,
	requiredAuditValues,
	fieldsToMask
 );
```

## Integrating with ExpressJS using Middleware
Audit implemented as a middleware is a common use case. This library contains an audit middleware that integrates with ExpressJS.

The audit middleware requires a config. 

Below are the config options:
### Config options
```ts
export  interface  AuditConfig {
auditService: AuditService;
/**
* Paths to be excluded from auditing.
*/
excludePaths: string[];
/**
* Specific extractor for metadata information.
*/
extractor?: Extractor;
}
```
- **auditService**: A configured audit service
- **excludePaths**: An array string with paths to exclude from auditing
- **extractor**: An extractor used to extract the metadata. This gives developers flexibility in the way they want to extract the metadata from the Request and Response. The default is set to [BaseExtractor](https://github.com/aws-solutions/solution-spark-on-aws/blob/main/workbench-core/audit/src/baseExtractor.ts).
```ts
const app = express();
const excludePaths = ['\login','\signin'];
app.use(WithAudit({
	auditService,
	excludePaths
}));
```
**REQUIRED**: The middleware function needs to be mounted at the [app](https://expressjs.com/en/guide/using-middleware.html#middleware.application) level with no path, as it should execute every time a request is received. Click [here](https://expressjs.com/en/guide/using-middleware.html) for more information about ExpressJS middleware.<|MERGE_RESOLUTION|>--- conflicted
+++ resolved
@@ -5,11 +5,7 @@
 # Code Coverage
 | Statements                  | Branches                | Functions                 | Lines             |
 | --------------------------- | ----------------------- | ------------------------- | ----------------- |
-<<<<<<< HEAD
-| ![Statements](https://img.shields.io/badge/statements-98.48%25-brightgreen.svg?style=flat) | ![Branches](https://img.shields.io/badge/branches-92.3%25-brightgreen.svg?style=flat) | ![Functions](https://img.shields.io/badge/functions-100%25-brightgreen.svg?style=flat) | ![Lines](https://img.shields.io/badge/lines-100%25-brightgreen.svg?style=flat) |
-=======
 | ![Statements](https://img.shields.io/badge/statements-96.96%25-brightgreen.svg?style=flat) | ![Branches](https://img.shields.io/badge/branches-92.59%25-brightgreen.svg?style=flat) | ![Functions](https://img.shields.io/badge/functions-100%25-brightgreen.svg?style=flat) | ![Lines](https://img.shields.io/badge/lines-98.41%25-brightgreen.svg?style=flat) |
->>>>>>> e30ed54d
 
 ## Description
 The audit component is a flexible and extensible auditing library. It is designed with the plugin-architecture to allow developers to decide and implement their own process of storing audit logs.
