--- conflicted
+++ resolved
@@ -29,10 +29,6 @@
     "test:only": "heft test --clean --no-build"
   },
   "dependencies": {
-<<<<<<< HEAD
-    "@aws-sdk/client-cognito-identity-provider": "^3.186.0",
-=======
->>>>>>> 38f89be3
     "@aws/workbench-core-authorization": "workspace:*",
     "@aws/workbench-core-base": "workspace:*",
     "@aws/workbench-core-logging": "workspace:*",
@@ -44,14 +40,9 @@
     "zod": "^3.19.1"
   },
   "devDependencies": {
-<<<<<<< HEAD
-    "@aws-sdk/client-s3": "^3.186.0",
-    "@aws-sdk/types": "^3.186.0",
-=======
     "@aws-sdk/client-cognito-identity-provider": "^3.212.0",
     "@aws-sdk/client-s3": "^3.212.0",
     "@aws-sdk/types": "^3.212.0",
->>>>>>> 38f89be3
     "@aws/eslint-config-workbench-core-eslint-custom": "workspace:*",
     "@rushstack/eslint-config": "^3.0.0",
     "@rushstack/heft": "^0.47.5",
