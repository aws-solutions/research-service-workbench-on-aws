{
  "name": "@amzn/workbench-core-authentication",
  "version": "0.0.1",
  "description": "Package to handle server-side authentication",
  "homepage": "https://github.com/awslabs/monorepo-for-service-workbench",
  "repository": {
    "type": "git",
    "url": "https://github.com/awslabs/monorepo-for-service-workbench.git"
  },
  "license": "Apache-2.0",
  "author": {
    "name": "Amazon Web Services",
    "url": "http://aws.amazon.com"
  },
  "main": "lib/index.js",
  "typings": "lib/index.d.ts",
  "scripts": {
    "build": "heft build --clean && rushx pkg-json-lint",
    "build:test": "heft test --clean && rushx pkg-json-lint && rushx make-badges",
    "depcheck": "depcheck",
    "lint:fix": "eslint . --fix",
    "make-badges": "istanbul-badges-readme --coverageDir=./temp/coverage --exitCode=1",
    "pkg-json-lint": "npmPkgJsonLint -c ../../.npmpackagejsonlintrc.json .",
    "sort-package-json": "sort-package-json package.json",
    "test": "rushx test:only && rushx make-badges",
    "test:only": "heft test --clean --no-build"
  },
  "dependencies": {
    "@amzn/workbench-core-logging": "workspace:*",
    "@aws-sdk/client-cognito-identity-provider": "^3.67.0",
    "aws-jwt-verify": "^3.0.0",
    "axios": "^0.27.1"
  },
  "devDependencies": {
    "@amzn/eslint-config-workbench-core-eslint-custom": "workspace:*",
    "@rushstack/eslint-config": "^2.5.1",
    "@rushstack/heft": "^0.45.0",
    "@rushstack/heft-jest-plugin": "^0.2.3",
    "@rushstack/heft-node-rig": "^1.7.1",
    "@types/express": "^4.17.13",
    "@types/heft-jest": "1.0.2",
    "@types/node": "^14",
<<<<<<< HEAD
    "@amzn/eslint-config-workbench-core-eslint-custom": "workspace:*",
    "@types/express": "^4.17.13"
  },
  "dependencies": {
    "aws-jwt-verify": "^3.0.0",
    "axios": "^0.27.1",
    "aws-cdk-lib": "^2.0.0",
    "constructs": "^10.0.0",
    "@aws-sdk/client-cognito-identity-provider": "^3.67.0"
=======
    "depcheck": "^1.4.3",
    "eslint": "^8.7.0",
    "eslint-plugin-import": "^2.26.0",
    "istanbul-badges-readme": "1.8.1",
    "npm-package-json-lint": "^6.3.0",
    "npm-package-json-lint-config-default": "^5.0.0",
    "sort-package-json": "^1.57.0",
    "typescript": "^4.5.2"
>>>>>>> c9feae19
  }
}<|MERGE_RESOLUTION|>--- conflicted
+++ resolved
@@ -40,17 +40,6 @@
     "@types/express": "^4.17.13",
     "@types/heft-jest": "1.0.2",
     "@types/node": "^14",
-<<<<<<< HEAD
-    "@amzn/eslint-config-workbench-core-eslint-custom": "workspace:*",
-    "@types/express": "^4.17.13"
-  },
-  "dependencies": {
-    "aws-jwt-verify": "^3.0.0",
-    "axios": "^0.27.1",
-    "aws-cdk-lib": "^2.0.0",
-    "constructs": "^10.0.0",
-    "@aws-sdk/client-cognito-identity-provider": "^3.67.0"
-=======
     "depcheck": "^1.4.3",
     "eslint": "^8.7.0",
     "eslint-plugin-import": "^2.26.0",
@@ -59,6 +48,5 @@
     "npm-package-json-lint-config-default": "^5.0.0",
     "sort-package-json": "^1.57.0",
     "typescript": "^4.5.2"
->>>>>>> c9feae19
   }
 }