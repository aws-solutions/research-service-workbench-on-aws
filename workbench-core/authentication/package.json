{
  "name": "@aws/workbench-core-authentication",
  "version": "0.1.1",
  "description": "Package to handle server-side authentication",
  "homepage": "https://github.com/aws-solutions/solution-spark-on-aws",
  "repository": {
    "type": "git",
    "url": "https://github.com/aws-solutions/solution-spark-on-aws.git"
  },
  "license": "Apache-2.0",
  "author": {
    "name": "Amazon Web Services",
    "url": "http://aws.amazon.com"
  },
  "main": "lib/index.js",
  "typings": "lib/index.d.ts",
  "scripts": {
    "add-license-header": "license-check-and-add add -f license-add-config.json",
    "build": "heft build --clean && rushx pkg-json-lint",
    "build:test": "heft test --clean && rushx pkg-json-lint && rushx make-badges",
    "check-license-header": "license-check-and-add check -f license-add-config.json",
    "depcheck": "depcheck",
    "license-checker": "license-checker --onlyAllow 'MIT; Apache-2.0; ISC; BSD'",
    "lint:fix": "eslint . --fix",
    "make-badges": "istanbul-badges-readme --coverageDir=./temp/coverage --exitCode=1",
    "pkg-json-lint": "npmPkgJsonLint -c ../../.npmpackagejsonlintrc.json .",
    "sort-package-json": "sort-package-json package.json",
    "test": "rushx test:only && rushx make-badges",
    "test:only": "heft test --clean --no-build"
  },
  "dependencies": {
<<<<<<< HEAD
=======
    "@aws-sdk/client-cognito-identity-provider": "^3.186.0",
>>>>>>> 70b8d263
    "@aws/workbench-core-authorization": "workspace:*",
    "@aws/workbench-core-base": "workspace:*",
    "@aws/workbench-core-logging": "workspace:*",
    "aws-jwt-verify": "^3.0.0",
    "axios": "^0.27.1",
    "csurf": "^1.11.0",
    "jsonschema": "^1.4.1",
    "lodash": "^4.17.21"
  },
  "devDependencies": {
<<<<<<< HEAD
    "@aws-sdk/client-cognito-identity-provider": "^3.118.1",
    "@aws-sdk/client-s3": "^3.118.1",
    "@aws-sdk/types": "^3.110.0",
=======
    "@aws-sdk/client-s3": "^3.186.0",
    "@aws-sdk/types": "^3.186.0",
>>>>>>> 70b8d263
    "@aws/eslint-config-workbench-core-eslint-custom": "workspace:*",
    "@rushstack/eslint-config": "^3.0.0",
    "@rushstack/heft": "^0.47.5",
    "@rushstack/heft-jest-plugin": "^0.3.28",
    "@rushstack/heft-node-rig": "^1.10.5",
    "@types/csurf": "^1.11.2",
    "@types/express": "^4.17.13",
    "@types/heft-jest": "1.0.2",
    "@types/lodash": "^4.14.181",
    "@types/node": "^14",
    "aws-sdk-client-mock": "^0.6.2",
    "depcheck": "^1.4.3",
    "eslint": "^8.7.0",
    "eslint-plugin-import": "^2.26.0",
    "istanbul-badges-readme": "1.8.1",
    "license-check-and-add": "^4.0.5",
    "license-checker": "^25.0.1",
    "npm-package-json-lint": "^6.3.0",
    "npm-package-json-lint-config-default": "^5.0.0",
    "sort-package-json": "^1.57.0",
    "typescript": "^4.5.2"
  }
}<|MERGE_RESOLUTION|>--- conflicted
+++ resolved
@@ -29,10 +29,7 @@
     "test:only": "heft test --clean --no-build"
   },
   "dependencies": {
-<<<<<<< HEAD
-=======
     "@aws-sdk/client-cognito-identity-provider": "^3.186.0",
->>>>>>> 70b8d263
     "@aws/workbench-core-authorization": "workspace:*",
     "@aws/workbench-core-base": "workspace:*",
     "@aws/workbench-core-logging": "workspace:*",
@@ -43,14 +40,8 @@
     "lodash": "^4.17.21"
   },
   "devDependencies": {
-<<<<<<< HEAD
-    "@aws-sdk/client-cognito-identity-provider": "^3.118.1",
-    "@aws-sdk/client-s3": "^3.118.1",
-    "@aws-sdk/types": "^3.110.0",
-=======
     "@aws-sdk/client-s3": "^3.186.0",
     "@aws-sdk/types": "^3.186.0",
->>>>>>> 70b8d263
     "@aws/eslint-config-workbench-core-eslint-custom": "workspace:*",
     "@rushstack/eslint-config": "^3.0.0",
     "@rushstack/heft": "^0.47.5",
