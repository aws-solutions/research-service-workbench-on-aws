{
  "name": "@aws/workbench-core-authentication",
  "version": "0.1.1",
  "description": "Package to handle server-side authentication",
  "homepage": "https://github.com/aws-solutions/solution-spark-on-aws",
  "repository": {
    "type": "git",
    "url": "https://github.com/aws-solutions/solution-spark-on-aws.git"
  },
  "license": "Apache-2.0",
  "author": {
    "name": "Amazon Web Services",
    "url": "http://aws.amazon.com"
  },
  "main": "lib/index.js",
  "typings": "lib/index.d.ts",
  "scripts": {
    "add-license-header": "license-check-and-add add -f license-add-config.json",
    "build": "heft build --clean && rushx pkg-json-lint",
    "build:test": "heft test --clean && rushx pkg-json-lint && rushx make-badges",
    "check-license-header": "license-check-and-add check -f license-add-config.json",
    "depcheck": "depcheck",
    "license-checker": "license-checker --onlyAllow 'MIT; Apache-2.0; ISC; BSD'",
    "lint:fix": "eslint . --fix",
    "make-badges": "istanbul-badges-readme --coverageDir=./temp/coverage --exitCode=1",
    "pkg-json-lint": "npmPkgJsonLint -c ../../.npmpackagejsonlintrc.json .",
    "sort-package-json": "sort-package-json package.json",
    "test": "rushx test:only && rushx make-badges",
    "test:only": "heft test --clean --no-build"
  },
  "dependencies": {
    "@aws/workbench-core-authorization": "workspace:*",
    "@aws/workbench-core-base": "workspace:*",
    "@aws/workbench-core-logging": "workspace:*",
    "aws-jwt-verify": "^3.0.0",
    "axios": "^0.27.1",
    "csurf": "^1.11.0",
<<<<<<< HEAD
    "jsonschema": "^1.4.1",
    "lodash": "^4.17.21",
    "zod": "^3.19.1"
=======
    "lodash": "^4.17.21"
>>>>>>> e30ed54d
  },
  "devDependencies": {
    "@aws-sdk/client-cognito-identity-provider": "^3.212.0",
    "@aws-sdk/client-s3": "^3.212.0",
    "@aws-sdk/types": "^3.212.0",
    "@aws/eslint-config-workbench-core-eslint-custom": "workspace:*",
    "@rushstack/eslint-config": "^3.0.0",
    "@rushstack/heft": "^0.47.5",
    "@rushstack/heft-jest-plugin": "^0.3.28",
    "@rushstack/heft-node-rig": "^1.10.5",
    "@types/csurf": "^1.11.2",
    "@types/express": "^4.17.13",
    "@types/heft-jest": "1.0.2",
    "@types/lodash": "^4.14.181",
    "@types/node": "^14",
    "aws-sdk-client-mock": "^0.6.2",
    "depcheck": "^1.4.3",
    "eslint": "^8.7.0",
    "istanbul-badges-readme": "1.8.1",
    "license-check-and-add": "^4.0.5",
    "license-checker": "^25.0.1",
    "npm-package-json-lint": "^6.3.0",
    "npm-package-json-lint-config-default": "^5.0.0",
    "sort-package-json": "^1.57.0",
    "typescript": "^4.5.2"
  }
}<|MERGE_RESOLUTION|>--- conflicted
+++ resolved
@@ -35,13 +35,7 @@
     "aws-jwt-verify": "^3.0.0",
     "axios": "^0.27.1",
     "csurf": "^1.11.0",
-<<<<<<< HEAD
-    "jsonschema": "^1.4.1",
-    "lodash": "^4.17.21",
-    "zod": "^3.19.1"
-=======
     "lodash": "^4.17.21"
->>>>>>> e30ed54d
   },
   "devDependencies": {
     "@aws-sdk/client-cognito-identity-provider": "^3.212.0",
