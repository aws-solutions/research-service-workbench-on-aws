# Authentication Middleware

## Description
Express middleware and route handlers for basic authentication flow. Read the [Authentication Service](./authenticationService.md) documentation before exploring middleware.

## Usage

### Requirements
The provided middleware and route handlers assume that the Express application is using the following middleware:

- [cookie-parser](https://www.npmjs.com/package/cookie-parser)
- one of:
  - [built in express](https://expressjs.com/en/4x/api.html) via `express.json()` for express versions >= 4.16.0
  - [body-parser](https://www.npmjs.com/package/body-parser) for express versions < 4.16.0

#### Example
```ts
const app = express();

app.use(cookieParser());
app.use(express.json())
```

## Functions
[getAuthorizationCodeUrl](#getauthorizationcodeurl)  
[getTokensFromAuthorizationCode](#gettokensfromauthorizationcode)  
[verifyToken](#verifytoken)  
[refreshAccessToken](#refreshaccesstoken)  
[logoutUser](#logoutuser)

### getAuthorizationCodeUrl
This route handler is used to get the url to the authentication hosted UI.
The `stateVerifier` and `codeChallenge` request query parameters are temporary values passed in by the client. The client will replace these values later in order to keep them a client secret.

#### Assumptions
<<<<<<< HEAD
- a url request query parameter named `stateVerifier` that holds a temporary state value
- a url request query parameter named `codeChallenge` that holds a temporary pkce code challenge value
=======
- a request query parameter named `stateVerifier` that holds a temporary state value
- a request query parameter named `codeChallenge` that holds a temporary pkce code challenge value
>>>>>>> 3dc5386f

#### Example
```ts
app.get('codeUrl', getAuthorizationCodeUrl(authenticationService));
```

### getTokensFromAuthorizationCode
This route handler is used to exchange the authorization code received from the authentication server for authentication tokens.
This route places the access token and refresh token, if it exists, into http only, secure, same site strict cookies and returns the id token in the response body.

#### Assumptions
<<<<<<< HEAD
- a url request body parameter named `code` that holds the authorization code
- a url request body parameter named `codeVerifier` that holds a pkce code verifier value
=======
- a request body parameter named `code` that holds the authorization code
- a request body parameter named `codeVerifier` that holds a pkce code verifier value
>>>>>>> 3dc5386f

#### Example
```ts
app.get('tokens', getTokensFromAuthorizationCode(authenticationService));
```

### verifyToken
This middleware is used to authenticate a user from its access token.
If authenticated, the user's id and roles will be stored in `res.locals.user`

#### Assumptions

- the access token is stored in a cookie named `access_token`

#### Example
```ts
app.use(verifyToken(authenticationService))
app.get('protectedRoute', (req, res) => res.sendStatus(200));
```

### refreshAccessToken
This route handler used to refresh an expired access code.

#### Assumptions
- the access token is stored in a cookie named `access_token`

#### Example
```ts
app.get('refresh', refreshAccessToken(authenticationService));
```

### logoutUser
This route handler is used to logout a user.

#### Assumptions
- the access token is stored in a cookie named `access_token`
- if there is a refresh token, it is stored in a cookie named `refresh_token`

#### Example
```ts
app.get('logout', logoutUser(authenticationService));
```

### isUserLoggedIn
This route handler is used to check if the user making the request is logged in.

#### Assumptions
- if there is a access token, it is stored in a cookie named `access_token`
- if there is a refresh token, it is stored in a cookie named `refresh_token`

#### Example
```ts
app.get('loggedIn', isUserLoggedIn(authenticationService));
```<|MERGE_RESOLUTION|>--- conflicted
+++ resolved
@@ -33,13 +33,8 @@
 The `stateVerifier` and `codeChallenge` request query parameters are temporary values passed in by the client. The client will replace these values later in order to keep them a client secret.
 
 #### Assumptions
-<<<<<<< HEAD
 - a url request query parameter named `stateVerifier` that holds a temporary state value
 - a url request query parameter named `codeChallenge` that holds a temporary pkce code challenge value
-=======
-- a request query parameter named `stateVerifier` that holds a temporary state value
-- a request query parameter named `codeChallenge` that holds a temporary pkce code challenge value
->>>>>>> 3dc5386f
 
 #### Example
 ```ts
@@ -51,13 +46,8 @@
 This route places the access token and refresh token, if it exists, into http only, secure, same site strict cookies and returns the id token in the response body.
 
 #### Assumptions
-<<<<<<< HEAD
 - a url request body parameter named `code` that holds the authorization code
 - a url request body parameter named `codeVerifier` that holds a pkce code verifier value
-=======
-- a request body parameter named `code` that holds the authorization code
-- a request body parameter named `codeVerifier` that holds a pkce code verifier value
->>>>>>> 3dc5386f
 
 #### Example
 ```ts
