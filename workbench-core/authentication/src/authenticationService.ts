--- conflicted
+++ resolved
@@ -37,11 +37,7 @@
    * @throws {@link InvalidJWTError} if the token is invalid
    */
   public async validateToken(token: string): Promise<DecodedJWT> {
-<<<<<<< HEAD
-    return this._authenticationPlugin.validateToken(token);
-=======
     return await this._authenticationPlugin.validateToken(token);
->>>>>>> c9feae19
   }
 
   /**
@@ -125,13 +121,4 @@
   public async refreshAccessToken(refreshToken: string): Promise<Tokens> {
     return await this._authenticationPlugin.refreshAccessToken(refreshToken);
   }
-
-  /**
-   * Returns the URL of the endpoint used to retreive the authorization code.
-   *
-   * @returns the endpoint URL string
-   */
-  public getAuthorizationCodeUrl(): string {
-    return this._authenticationPlugin.getAuthorizationCodeUrl();
-  }
 }