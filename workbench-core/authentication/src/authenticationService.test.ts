jest.mock('./plugins/cognitoAuthenticationPlugin');

import { AuthenticationService, CognitoAuthenticationPlugin, CognitoAuthenticationPluginOptions } from '.';

const cognitoPluginOptions: CognitoAuthenticationPluginOptions = {
  region: 'fake-region',
  cognitoDomain: 'fake-domain',
  userPoolId: 'fake-user-pool',
  clientId: 'fake-client-id',
  clientSecret: 'fake-client-secret',
<<<<<<< HEAD
  loginUrl: 'fake-login-url'
};
=======
  websiteUrl: 'fake-website-url'
} as const;
>>>>>>> c9feae19

describe('AuthenticationService tests', () => {
  const mockPlugin = new CognitoAuthenticationPlugin(cognitoPluginOptions);
  const service = new AuthenticationService(mockPlugin);

  it('constructor should set the private _authenticationPlugin field to the authenticationPlugin parameter', () => {
    expect(service['_authenticationPlugin']).toBeInstanceOf(CognitoAuthenticationPlugin); // nosemgrep
  });

  it('isUserLoggedIn should be true when a valid token is passed in', async () => {
    const result = await service.isUserLoggedIn('valid token');

    expect(result).toBe(true);
  });

  it('isUserLoggedIn should be false when an invalid token is passed in', async () => {
    const result = await service.isUserLoggedIn('');

    expect(result).toBe(false);
  });

  it('validateToken should return the decoded passed in token', async () => {
    const result = await service.validateToken('valid token');

    expect(result).toMatchObject({
      token_use: 'access',
      sub: 'sub',
      iss: 'iss',
      exp: 3600,
      iat: 123,
      auth_time: 456,
      jti: 'jti',
      origin_jti: 'origin_jti'
    });
  });

  it('revokeToken should successfully call the plugins revokeToken() method', async () => {
    const revokeSpy = jest.spyOn(mockPlugin, 'revokeToken');
    await service.revokeToken('valid token');

    expect(revokeSpy).lastCalledWith('valid token');
  });

  it('getUserIdFromToken should return the tokens user id', () => {
    const result = service.getUserIdFromToken({});

    expect(result).toBe('id');
  });

  it('getUserRolesFromToken should return the tokens roles', () => {
    const result = service.getUserRolesFromToken({});

    expect(result).toMatchObject(['role']);
  });

<<<<<<< HEAD
  it('handleAuthorizationCode should return a Promise that contains the id, access, and refresh tokens', async () => {
    const result = await service.handleAuthorizationCode('access code');
=======
  it('handleAuthorizationCode should return a Promise that contains the id, access, and refresh tokens and their expiration (in seconds)', async () => {
    const result = await service.handleAuthorizationCode('access code', 'code verifier');

    expect(result).toMatchObject({
      idToken: {
        token: 'id token',
        expiresIn: 1234
      },
      accessToken: {
        token: 'access token',
        expiresIn: 1234
      },
      refreshToken: {
        token: 'refresh token',
        expiresIn: 1234
      }
    });
  });

  it('getAuthorizationCodeUrl should return the full URL of the authentication servers authorization code endpoint', () => {
    const state = 'state';
    const codeChallenge = 'code challenge';
    const url = service.getAuthorizationCodeUrl(state, codeChallenge);

    expect(url).toBe(
      `https://www.fakeurl.com/authorize?client_id=fake-id&response_type=code&scope=openid&redirect_uri=https://www.fakewebsite.com&state=${state}&code_challenge_method=S256&code_challenge=${codeChallenge}`
    );
  });

  it('refreshAccessToken should return a Promise that contains the id and access tokens and their expiration (in seconds)', async () => {
    const result = await service.refreshAccessToken('refresh token');
>>>>>>> c9feae19

    expect(result).toMatchObject({
      idToken: {
        token: 'id token',
        expiresIn: 1234
      },
      accessToken: {
        token: 'access token',
        expiresIn: 1234
      }
    });
  });

  it('getAuthorizationCodeUrl should return the full URL of the authentication servers authorization code endpoint', () => {
    const url = service.getAuthorizationCodeUrl();

    expect(url).toBe('authorizationCodeUrl');
  });
});<|MERGE_RESOLUTION|>--- conflicted
+++ resolved
@@ -8,13 +8,8 @@
   userPoolId: 'fake-user-pool',
   clientId: 'fake-client-id',
   clientSecret: 'fake-client-secret',
-<<<<<<< HEAD
-  loginUrl: 'fake-login-url'
-};
-=======
   websiteUrl: 'fake-website-url'
 } as const;
->>>>>>> c9feae19
 
 describe('AuthenticationService tests', () => {
   const mockPlugin = new CognitoAuthenticationPlugin(cognitoPluginOptions);
@@ -70,10 +65,6 @@
     expect(result).toMatchObject(['role']);
   });
 
-<<<<<<< HEAD
-  it('handleAuthorizationCode should return a Promise that contains the id, access, and refresh tokens', async () => {
-    const result = await service.handleAuthorizationCode('access code');
-=======
   it('handleAuthorizationCode should return a Promise that contains the id, access, and refresh tokens and their expiration (in seconds)', async () => {
     const result = await service.handleAuthorizationCode('access code', 'code verifier');
 
@@ -105,7 +96,6 @@
 
   it('refreshAccessToken should return a Promise that contains the id and access tokens and their expiration (in seconds)', async () => {
     const result = await service.refreshAccessToken('refresh token');
->>>>>>> c9feae19
 
     expect(result).toMatchObject({
       idToken: {
@@ -118,10 +108,4 @@
       }
     });
   });
-
-  it('getAuthorizationCodeUrl should return the full URL of the authentication servers authorization code endpoint', () => {
-    const url = service.getAuthorizationCodeUrl();
-
-    expect(url).toBe('authorizationCodeUrl');
-  });
 });