/*
 *  Copyright Amazon.com, Inc. or its affiliates. All Rights Reserved.
 *  SPDX-License-Identifier: Apache-2.0
 */

import { Status, User } from './user';
import { UserManagementPlugin } from './userManagementPlugin';
import { UserManagementService } from './userManagementService';

describe('User Management Service', () => {
<<<<<<< HEAD
  const mockUid: string = 'sampleUid';
=======
  const mockId: string = 'sampleUid';
>>>>>>> 8db7ea99
  const mockRole: string = 'sampleRole';
  const mockUser: User = {
    id: mockId,
    firstName: 'sampleFirstName',
    lastName: 'sampleLastName',
    email: 'sampleEmail',
    status: Status.ACTIVE,
    roles: [mockRole]
  };

  const mockUserManagementPlugin: UserManagementPlugin = {
    getUser: jest.fn().mockImplementation(() => mockUser),
    createUser: jest.fn().mockImplementation(() => mockUser),
    updateUser: jest.fn().mockImplementation(() => {}),
    deleteUser: jest.fn().mockImplementation(() => {}),
    activateUser: jest.fn().mockImplementation(() => {}),
    deactivateUser: jest.fn().mockImplementation(() => {}),
<<<<<<< HEAD
    listUsers: jest.fn().mockImplementation(() => [mockUid]),
    listUsersForRole: jest.fn().mockImplementation(() => [mockUid]),
=======
    listUsers: jest.fn().mockImplementation(() => [mockId]),
    listUsersForRole: jest.fn().mockImplementation(() => [mockId]),
>>>>>>> 8db7ea99
    listRoles: jest.fn().mockImplementation(() => [mockRole]),
    addUserToRole: jest.fn().mockImplementation(() => {}),
    removeUserFromRole: jest.fn().mockImplementation(() => {}),
    createRole: jest.fn().mockImplementation(() => {}),
    deleteRole: jest.fn().mockImplementation(() => {})
  };
  const userManagementService: UserManagementService = new UserManagementService(mockUserManagementPlugin);

  beforeEach(() => {
    jest.clearAllMocks();
  });

  test('getUser', async () => {
<<<<<<< HEAD
    const user = await userManagementService.getUser(mockUid);
=======
    const user = await userManagementService.getUser(mockId);
>>>>>>> 8db7ea99
    expect(user).toEqual(mockUser);
  });

  test('createUser', async () => {
    const user = await userManagementService.createUser(mockUser);
    expect(user).toEqual(mockUser);
  });

  test('updateUser', async () => {
<<<<<<< HEAD
    await expect(userManagementService.updateUser(mockUid, mockUser)).resolves.not.toThrow();
  });

  test('deleteUser', async () => {
    await expect(userManagementService.deleteUser(mockUid)).resolves.not.toThrow();
  });

  test('activateUser', async () => {
    await userManagementService.activateUser(mockUid);
    expect(mockUserManagementPlugin.activateUser).toBeCalledTimes(1);
    expect(mockUserManagementPlugin.activateUser).toBeCalledWith(mockUid);
  });

  test('deactivateUser', async () => {
    await userManagementService.deactivateUser(mockUid);
    expect(mockUserManagementPlugin.deactivateUser).toBeCalledTimes(1);
    expect(mockUserManagementPlugin.deactivateUser).toBeCalledWith(mockUid);
=======
    await expect(userManagementService.updateUser(mockId, mockUser)).resolves.not.toThrow();
  });

  test('deleteUser', async () => {
    await expect(userManagementService.deleteUser(mockId)).resolves.not.toThrow();
  });

  test('activateUser', async () => {
    await userManagementService.activateUser(mockId);
    expect(mockUserManagementPlugin.activateUser).toBeCalledTimes(1);
    expect(mockUserManagementPlugin.activateUser).toBeCalledWith(mockId);
  });

  test('deactivateUser', async () => {
    await userManagementService.deactivateUser(mockId);
    expect(mockUserManagementPlugin.deactivateUser).toBeCalledTimes(1);
    expect(mockUserManagementPlugin.deactivateUser).toBeCalledWith(mockId);
>>>>>>> 8db7ea99
  });

  test('listUsers', async () => {
    const users = await userManagementService.listUsers();
<<<<<<< HEAD
    expect(users).toEqual([mockUid]);
=======
    expect(users).toEqual([mockId]);
>>>>>>> 8db7ea99
  });

  test('listUsersForRole', async () => {
    const users = await userManagementService.listUsersForRole(mockRole);
<<<<<<< HEAD
    expect(users).toEqual([mockUid]);
=======
    expect(users).toEqual([mockId]);
>>>>>>> 8db7ea99
  });

  test('listRoles', async () => {
    const roles = await userManagementService.listRoles();
    expect(roles).toEqual([mockRole]);
  });

  test('addUserToRole', async () => {
<<<<<<< HEAD
    await expect(userManagementService.addUserToRole(mockUid, mockRole)).resolves.not.toThrow();
  });

  test('removeUserFromRole', async () => {
    await expect(userManagementService.removeUserFromRole(mockUid, mockRole)).resolves.not.toThrow();
=======
    await expect(userManagementService.addUserToRole(mockId, mockRole)).resolves.not.toThrow();
  });

  test('removeUserFromRole', async () => {
    await expect(userManagementService.removeUserFromRole(mockId, mockRole)).resolves.not.toThrow();
>>>>>>> 8db7ea99
  });

  test('createRole', async () => {
    await expect(userManagementService.createRole(mockRole)).resolves.not.toThrow();
  });

  test('deleteRole', async () => {
    await expect(userManagementService.deleteRole(mockRole)).resolves.not.toThrow();
  });
});<|MERGE_RESOLUTION|>--- conflicted
+++ resolved
@@ -8,11 +8,7 @@
 import { UserManagementService } from './userManagementService';
 
 describe('User Management Service', () => {
-<<<<<<< HEAD
-  const mockUid: string = 'sampleUid';
-=======
   const mockId: string = 'sampleUid';
->>>>>>> 8db7ea99
   const mockRole: string = 'sampleRole';
   const mockUser: User = {
     id: mockId,
@@ -30,13 +26,8 @@
     deleteUser: jest.fn().mockImplementation(() => {}),
     activateUser: jest.fn().mockImplementation(() => {}),
     deactivateUser: jest.fn().mockImplementation(() => {}),
-<<<<<<< HEAD
-    listUsers: jest.fn().mockImplementation(() => [mockUid]),
-    listUsersForRole: jest.fn().mockImplementation(() => [mockUid]),
-=======
     listUsers: jest.fn().mockImplementation(() => [mockId]),
     listUsersForRole: jest.fn().mockImplementation(() => [mockId]),
->>>>>>> 8db7ea99
     listRoles: jest.fn().mockImplementation(() => [mockRole]),
     addUserToRole: jest.fn().mockImplementation(() => {}),
     removeUserFromRole: jest.fn().mockImplementation(() => {}),
@@ -50,11 +41,7 @@
   });
 
   test('getUser', async () => {
-<<<<<<< HEAD
-    const user = await userManagementService.getUser(mockUid);
-=======
     const user = await userManagementService.getUser(mockId);
->>>>>>> 8db7ea99
     expect(user).toEqual(mockUser);
   });
 
@@ -64,25 +51,6 @@
   });
 
   test('updateUser', async () => {
-<<<<<<< HEAD
-    await expect(userManagementService.updateUser(mockUid, mockUser)).resolves.not.toThrow();
-  });
-
-  test('deleteUser', async () => {
-    await expect(userManagementService.deleteUser(mockUid)).resolves.not.toThrow();
-  });
-
-  test('activateUser', async () => {
-    await userManagementService.activateUser(mockUid);
-    expect(mockUserManagementPlugin.activateUser).toBeCalledTimes(1);
-    expect(mockUserManagementPlugin.activateUser).toBeCalledWith(mockUid);
-  });
-
-  test('deactivateUser', async () => {
-    await userManagementService.deactivateUser(mockUid);
-    expect(mockUserManagementPlugin.deactivateUser).toBeCalledTimes(1);
-    expect(mockUserManagementPlugin.deactivateUser).toBeCalledWith(mockUid);
-=======
     await expect(userManagementService.updateUser(mockId, mockUser)).resolves.not.toThrow();
   });
 
@@ -100,25 +68,16 @@
     await userManagementService.deactivateUser(mockId);
     expect(mockUserManagementPlugin.deactivateUser).toBeCalledTimes(1);
     expect(mockUserManagementPlugin.deactivateUser).toBeCalledWith(mockId);
->>>>>>> 8db7ea99
   });
 
   test('listUsers', async () => {
     const users = await userManagementService.listUsers();
-<<<<<<< HEAD
-    expect(users).toEqual([mockUid]);
-=======
     expect(users).toEqual([mockId]);
->>>>>>> 8db7ea99
   });
 
   test('listUsersForRole', async () => {
     const users = await userManagementService.listUsersForRole(mockRole);
-<<<<<<< HEAD
-    expect(users).toEqual([mockUid]);
-=======
     expect(users).toEqual([mockId]);
->>>>>>> 8db7ea99
   });
 
   test('listRoles', async () => {
@@ -127,19 +86,11 @@
   });
 
   test('addUserToRole', async () => {
-<<<<<<< HEAD
-    await expect(userManagementService.addUserToRole(mockUid, mockRole)).resolves.not.toThrow();
-  });
-
-  test('removeUserFromRole', async () => {
-    await expect(userManagementService.removeUserFromRole(mockUid, mockRole)).resolves.not.toThrow();
-=======
     await expect(userManagementService.addUserToRole(mockId, mockRole)).resolves.not.toThrow();
   });
 
   test('removeUserFromRole', async () => {
     await expect(userManagementService.removeUserFromRole(mockId, mockRole)).resolves.not.toThrow();
->>>>>>> 8db7ea99
   });
 
   test('createRole', async () => {
