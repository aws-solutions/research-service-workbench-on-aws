--- conflicted
+++ resolved
@@ -8,25 +8,6 @@
 import { UserManagementService } from './userManagementService';
 
 describe('User Management Service', () => {
-<<<<<<< HEAD
-=======
-  const mockUserManagementPlugin: UserManagementPlugin = {
-    getUser: jest.fn(),
-    createUser: jest.fn(),
-    updateUser: jest.fn(),
-    deleteUser: jest.fn(),
-    activateUser: jest.fn(),
-    deactivateUser: jest.fn(),
-    listUsers: jest.fn(),
-    listUsersForRole: jest.fn(),
-    listRoles: jest.fn(),
-    addUserToRole: jest.fn(),
-    removeUserFromRole: jest.fn(),
-    createRole: jest.fn(),
-    deleteRole: jest.fn()
-  };
-  const userManagementService: UserManagementService = new UserManagementService(mockUserManagementPlugin);
->>>>>>> 060d6612
   const mockUid: string = 'sampleUid';
   const mockRole: string = 'sampleRole';
   const mockUser: User = {
@@ -43,6 +24,8 @@
     createUser: jest.fn().mockImplementation(() => {}),
     updateUser: jest.fn().mockImplementation(() => {}),
     deleteUser: jest.fn().mockImplementation(() => {}),
+    activateUser: jest.fn().mockImplementation(() => {}),
+    deactivateUser: jest.fn().mockImplementation(() => {}),
     listUsers: jest.fn().mockImplementation(() => [mockUid]),
     listUsersForRole: jest.fn().mockImplementation(() => [mockUid]),
     listRoles: jest.fn().mockImplementation(() => [mockRole]),
