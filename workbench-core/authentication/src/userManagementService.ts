/*
 *  Copyright Amazon.com, Inc. or its affiliates. All Rights Reserved.
 *  SPDX-License-Identifier: Apache-2.0
 */

// disabling because the tsdoc links need the imports to work
/* eslint-disable @typescript-eslint/no-unused-vars */
import { IdpUnavailableError } from './errors/idpUnavailableError';
import { InvalidParameterError } from './errors/invalidParameterError';
import { PluginConfigurationError } from './errors/pluginConfigurationError';
import { RoleAlreadyExistsError } from './errors/roleAlreadyExistsError';
import { RoleNotFoundError } from './errors/roleNotFoundError';
import { UserAlreadyExistsError } from './errors/userAlreadyExistsError';
import { UserNotFoundError } from './errors/userNotFoundError';
/* eslint-enable @typescript-eslint/no-unused-vars */
import { CreateUser, User } from './user';
import { UserManagementPlugin } from './userManagementPlugin';
/**
 *
 */
export class UserManagementService {
  private _userManagementPlugin: UserManagementPlugin;

  public constructor(userManagementPlugin: UserManagementPlugin) {
    this._userManagementPlugin = userManagementPlugin;
  }
  /**
   * Get details for a particular user from the user/role data store.
   *
   * @param uid - the identifier of a given user.
   * @returns a {@link User} object containing the user's details
   *
   * @throws {@link IdpUnavailableError} - IdP encounters an error
   * @throws {@link PluginConfigurationError} - plugin has a configuration error
   * @throws {@link UserNotFoundError} - user could not be found
   */
  public async getUser(uid: string): Promise<User> {
    return this._userManagementPlugin.getUser(uid);
  }
  /**
   * Create a new user with the given details.
   * @param user - the details of the user to create.
   * @returns the created {@link User}
   *
   * @throws {@link IdpUnavailableError} - IdP encounters an error
   * @throws {@link PluginConfigurationError} - plugin has a configuration error
   * @throws {@link UserAlreadyExistsError} - user already exists error
   * @throws {@link InvalidParameterError} - {@link User} provided is invalid
   */
  public async createUser(user: CreateUser): Promise<User> {
    return await this._userManagementPlugin.createUser(user);
  }
  /**
   * Update a user with new details.
   * @param uid - the ID of the user to update.
   * @param user - the new details for the user.
   *
   * @throws {@link IdpUnavailableError} - IdP encounters an error
   * @throws {@link PluginConfigurationError} - plugin has a configuration error
   * @throws {@link UserNotFoundError} - user could not be found
   * @throws {@link InvalidParameterError} - {@link User} provided is invalid
   */
  public async updateUser(uid: string, user: User): Promise<void> {
    await this._userManagementPlugin.updateUser(uid, user);
  }

  /**
   * Delete a user from the backing store.
   * @param uid - the ID of the user to delete.
   *
   * @throws {@link IdpUnavailableError} - IdP encounters an error
   * @throws {@link PluginConfigurationError} - plugin has a configuration error
   * @throws {@link UserNotFoundError} - user could not be found
   */
  public async deleteUser(uid: string): Promise<void> {
    await this._userManagementPlugin.deleteUser(uid);
  }

  /**
<<<<<<< HEAD
   * Activates a deactive user from the backing store.
=======
   * Activates an inactive user from the backing store.
>>>>>>> bf09a80d
   *
   * @param uid - the id of the user to activate
   *
   * @throws {@link IdpUnavailableError} - IdP encounters an error
   * @throws {@link PluginConfigurationError} - plugin has a configuration error
   * @throws {@link UserNotFoundError} - user could not be found
   */
  public async activateUser(uid: string): Promise<void> {
    await this._userManagementPlugin.activateUser(uid);
  }

  /**
   * Deactivates an active user from the backing store.
   *
   * @param uid - the id of the user to deactivate
   *
   * @throws {@link IdpUnavailableError} - IdP encounters an error
   * @throws {@link PluginConfigurationError} - plugin has a configuration error
   * @throws {@link UserNotFoundError} - user could not be found
   */
  public async deactivateUser(uid: string): Promise<void> {
    await this._userManagementPlugin.deactivateUser(uid);
  }

  /**
   * Get all user IDs from the user/role data store.
   * @returns an array of {@link User}s
   *
   * @throws {@link IdpUnavailableError} - IdP encounters an error
   * @throws {@link PluginConfigurationError} - plugin has a configuration error
   */
  public async listUsers(): Promise<User[]> {
    return this._userManagementPlugin.listUsers();
  }

  /**
   * List the user IDs associated with a given role.
   * @param role - the role for which the users should be listed.
   * @returns an array containing the user ids that are associated with the role
   *
   * @throws {@link IdpUnavailableError} - IdP encounters an error
   * @throws {@link PluginConfigurationError} - plugin has a configuration error
   * @throws {@link RoleNotFoundError} - role could not be found
   */
  public async listUsersForRole(role: string): Promise<string[]> {
    return this._userManagementPlugin.listUsersForRole(role);
  }

  /**
   * List the currently available roles.
   *
   * @returns an array containing all available roles
   *
   * @throws {@link IdpUnavailableError} - IdP encounters an error
   * @throws {@link PluginConfigurationError} - plugin has a configuration error
   */
  public async listRoles(): Promise<string[]> {
    return this._userManagementPlugin.listRoles();
  }

  /**
   * Add the given user to the given role.
   * @param uid - the ID of the user to add to the role.
   * @param role - the name which identifies the role.
   *
   * @throws {@link IdpUnavailableError} - IdP encounters an error
   * @throws {@link PluginConfigurationError} - plugin has a configuration error
   * @throws {@link UserNotFoundError} - user could not be found
   * @throws {@link RoleNotFoundError} - role could not be found
   */
  public async addUserToRole(uid: string, role: string): Promise<void> {
    await this._userManagementPlugin.addUserToRole(uid, role);
  }
  /**
   * Remove the given user from the given role.
   * @param uid - the ID of the user to remove from the given role.
   * @param role - the role from which the user is to be removed.
   *
   * @throws {@link IdpUnavailableError} - IdP encounters an error
   * @throws {@link PluginConfigurationError} - plugin has a configuration error
   * @throws {@link UserNotFoundError} - user could not be found
   * @throws {@link RoleNotFoundError} - role could not be found
   */
  public async removeUserFromRole(uid: string, role: string): Promise<void> {
    await this._userManagementPlugin.removeUserFromRole(uid, role);
  }

  /**
   * Create a new role with no associated users.
   * @param role - the name of the role to create.
   *
   * @throws {@link IdpUnavailableError} - IdP encounters an error
   * @throws {@link PluginConfigurationError} - plugin has a configuration error
   * @throws {@link RoleAlreadyExistsError} - role already exists error
   */
  public async createRole(role: string): Promise<void> {
    await this._userManagementPlugin.createRole(role);
  }
  /**
   * Delete the given role. It is recommended implementers check to
   * ensure an empty role before deletion to help guard against accidental
   * deletion.
   * @param role - the role to remove.
   *
   * @throws {@link IdpUnavailableError} - IdP encounters an error
   * @throws {@link PluginConfigurationError} - plugin has a configuration error
   * @throws {@link RoleNotFoundError} - role could not be found
   */
  public async deleteRole(role: string): Promise<void> {
    await this._userManagementPlugin.deleteRole(role);
  }
}<|MERGE_RESOLUTION|>--- conflicted
+++ resolved
@@ -77,11 +77,7 @@
   }
 
   /**
-<<<<<<< HEAD
-   * Activates a deactive user from the backing store.
-=======
    * Activates an inactive user from the backing store.
->>>>>>> bf09a80d
    *
    * @param uid - the id of the user to activate
    *
