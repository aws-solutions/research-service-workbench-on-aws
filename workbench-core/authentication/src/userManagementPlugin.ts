--- conflicted
+++ resolved
@@ -67,11 +67,7 @@
   deleteUser(uid: string): Promise<void>;
 
   /**
-<<<<<<< HEAD
-   * Activates a deactive user.
-=======
    * Activates an inactive user.
->>>>>>> 810e225a
    *
    * @param uid - the id of the user to activate
    *
