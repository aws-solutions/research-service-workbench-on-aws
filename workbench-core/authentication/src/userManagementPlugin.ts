/*
 *  Copyright Amazon.com, Inc. or its affiliates. All Rights Reserved.
 *  SPDX-License-Identifier: Apache-2.0
 */

// disabling because the tsdoc links need the imports to work
/* eslint-disable @typescript-eslint/no-unused-vars */
import { IdpUnavailableError } from './errors/idpUnavailableError';
import { InvalidParameterError } from './errors/invalidParameterError';
import { PluginConfigurationError } from './errors/pluginConfigurationError';
import { RoleAlreadyExistsError } from './errors/roleAlreadyExistsError';
import { RoleNotFoundError } from './errors/roleNotFoundError';
import { UserAlreadyExistsError } from './errors/userAlreadyExistsError';
import { UserNotFoundError } from './errors/userNotFoundError';
/* eslint-enable @typescript-eslint/no-unused-vars */
import { CreateUser, User } from './user';

/**
 * Implement the `UserManagementPlugin` interface to connect the UserRoleService
 * to an Identity Provider or other datastore for users and roles.
 */
export interface UserManagementPlugin {
  /**
   * Get details for a particular user from the user/role data store.
   *
   * @param uid - the identifier of a given user.
   * @returns a {@link User} object containing the user's details
   *
   * @throws {@link IdpUnavailableError} - IdP encounters an error
   * @throws {@link PluginConfigurationError} - plugin has a configuration error
   * @throws {@link UserNotFoundError} - user could not be found
   */
  getUser(uid: string): Promise<User>;

  /**
   * Create a new user with the given details.
   * @param user - the details of the user to create.
   * @returns the created {@link User}
   *
   * @throws {@link IdpUnavailableError} - IdP encounters an error
   * @throws {@link PluginConfigurationError} - plugin has a configuration error
   * @throws {@link UserAlreadyExistsError} - user already exists error
   * @throws {@link InvalidParameterError} - {@link User} provided is invalid
   */
  createUser(user: CreateUser): Promise<User>;

  /**
   * Update a user with new details.
   * @param uid - the ID of the user to update.
   * @param user - the new details for the user.
   *
   * @throws {@link IdpUnavailableError} - IdP encounters an error
   * @throws {@link PluginConfigurationError} - plugin has a configuration error
   * @throws {@link UserNotFoundError} - user could not be found
   * @throws {@link InvalidParameterError} - {@link User} provided is invalid
   */
  updateUser(uid: string, user: User): Promise<void>;

  /**
   * Delete a user from the backing store.
   * @param uid - the ID of the user to delete.
   *
   * @throws {@link IdpUnavailableError} - IdP encounters an error
   * @throws {@link PluginConfigurationError} - plugin has a configuration error
   * @throws {@link UserNotFoundError} - user could not be found
   */
  deleteUser(uid: string): Promise<void>;

  /**
<<<<<<< HEAD
   * Activates a deactive user.
=======
   * Activates an inactive user.
>>>>>>> 00e3bfa2
   *
   * @param uid - the id of the user to activate
   *
   * @throws {@link IdpUnavailableError} - IdP encounters an error
   * @throws {@link PluginConfigurationError} - plugin has a configuration error
   * @throws {@link UserNotFoundError} - user could not be found
   */
  activateUser(uid: string): Promise<void>;

  /**
   * Deactivates an active user.
   *
   * @param uid - the id of the user to deactivate
   *
   * @throws {@link IdpUnavailableError} - IdP encounters an error
   * @throws {@link PluginConfigurationError} - plugin has a configuration error
   * @throws {@link UserNotFoundError} - user could not be found
   */
  deactivateUser(uid: string): Promise<void>;

  /**
   * Get all user IDs from the user/role data store.
   * @returns an array of {@link User}s
   *
   * @throws {@link IdpUnavailableError} - IdP encounters an error
   * @throws {@link PluginConfigurationError} - plugin has a configuration error
   */
  listUsers(): Promise<User[]>;

  /**
   * List the user IDs assoicated with a given role.
   * @param role - the role for which the users should be listed.
   * @returns an array containing the user ids that are associated with the role
   *
   * @throws {@link IdpUnavailableError} - IdP encounters an error
   * @throws {@link PluginConfigurationError} - plugin has a configuration error
   * @throws {@link RoleNotFoundError} - role could not be found
   */
  listUsersForRole(role: string): Promise<string[]>;

  /**
   * List the currenlty available roles.
   *
   * @returns an array containing all available roles
   *
   * @throws {@link IdpUnavailableError} - IdP encounters an error
   * @throws {@link PluginConfigurationError} - plugin has a configuration error
   */
  listRoles(): Promise<string[]>;

  /**
   * Add the given user to the given role.
   * @param uid - the ID of the user to add to the role.
   * @param role - the name which identifies the role.
   *
   * @throws {@link IdpUnavailableError} - IdP encounters an error
   * @throws {@link PluginConfigurationError} - plugin has a configuration error
   * @throws {@link UserNotFoundError} - user could not be found
   * @throws {@link RoleNotFoundError} - role could not be found
   */
  addUserToRole(uid: string, role: string): Promise<void>;

  /**
   * Remove the given user from the given role.
   * @param uid - the ID of the user to remove from the given role.
   * @param role - the role from which the user is to be removed.
   *
   * @throws {@link IdpUnavailableError} - IdP encounters an error
   * @throws {@link PluginConfigurationError} - plugin has a configuration error
   * @throws {@link UserNotFoundError} - user could not be found
   * @throws {@link RoleNotFoundError} - role could not be found
   */
  removeUserFromRole(uid: string, role: string): Promise<void>;

  /**
   * Create a new role with no associated users.
   * @param role - the name of the role to create.
   *
   * @throws {@link IdpUnavailableError} - IdP encounters an error
   * @throws {@link PluginConfigurationError} - plugin has a configuration error
   * @throws {@link RoleAlreadyExistsError} - role already exists error
   */
  createRole(role: string): Promise<void>;

  /**
   * Delete the given role. It is recommended implementers check to
   * ensure an empty role before deletion to help guard against accidental
   * deletin.
   * @param role - the role to remove.
   *
   * @throws {@link IdpUnavailableError} - IdP encounters an error
   * @throws {@link PluginConfigurationError} - plugin has a configuration error
   * @throws {@link RoleNotFoundError} - role could not be found
   */
  deleteRole(role: string): Promise<void>;
}<|MERGE_RESOLUTION|>--- conflicted
+++ resolved
@@ -67,11 +67,7 @@
   deleteUser(uid: string): Promise<void>;
 
   /**
-<<<<<<< HEAD
-   * Activates a deactive user.
-=======
    * Activates an inactive user.
->>>>>>> 00e3bfa2
    *
    * @param uid - the id of the user to activate
    *
