--- conflicted
+++ resolved
@@ -67,11 +67,7 @@
   deleteUser(uid: string): Promise<void>;
 
   /**
-<<<<<<< HEAD
-   * Activates a deactive user.
-=======
    * Activates an inactive user.
->>>>>>> bf09a80d
    *
    * @param uid - the id of the user to activate
    *
