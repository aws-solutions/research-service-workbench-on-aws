/*
 *  Copyright Amazon.com, Inc. or its affiliates. All Rights Reserved.
 *  SPDX-License-Identifier: Apache-2.0
 */

import {
  AdminAddUserToGroupCommand,
  AdminCreateUserCommand,
  AdminDeleteUserCommand,
  AdminDisableUserCommand,
  AdminEnableUserCommand,
  AdminGetUserCommand,
  AdminListGroupsForUserCommand,
  AdminRemoveUserFromGroupCommand,
  AdminUpdateUserAttributesCommand,
  CognitoIdentityProviderClient,
  CreateGroupCommand,
  DeleteGroupCommand,
  GroupExistsException,
  InternalErrorException,
  InvalidParameterException,
  ListGroupsCommand,
  ListUsersCommand,
  ListUsersInGroupCommand,
  NotAuthorizedException,
  ResourceNotFoundException,
  UsernameExistsException,
  UserNotFoundException
} from '@aws-sdk/client-cognito-identity-provider';
import { AwsService } from '@aws/workbench-core-base';
import { mockClient } from 'aws-sdk-client-mock';
<<<<<<< HEAD
import {
  CognitoUserManagementPlugin,
  IdpUnavailableError,
  InvalidParameterError,
  PluginConfigurationError,
  RoleAlreadyExistsError,
  RoleNotFoundError,
  User,
  UserAlreadyExistsError,
  UserNotFoundError
} from '..';
import { Status } from '../user';
import { UserManagementPlugin } from '../userManagementPlugin';

=======
import { IdpUnavailableError } from '../errors/idpUnavailableError';
import { InvalidParameterError } from '../errors/invalidParameterError';
import { PluginConfigurationError } from '../errors/pluginConfigurationError';
import { RoleAlreadyExistsError } from '../errors/roleAlreadyExistsError';
import { RoleNotFoundError } from '../errors/roleNotFoundError';
import { UserAlreadyExistsError } from '../errors/userAlreadyExistsError';
import { UserNotFoundError } from '../errors/userNotFoundError';
import { User } from '../user';
import { CognitoUserManagementPlugin } from './cognitoUserManagementPlugin';

const region: string = 'us-east-1';
const awsCreds = {
  accessKeyId: 'fakeKey',
  secretAccessKey: 'fakeSecret'
} as const;
>>>>>>> 060d6612
const userInfo: Omit<User, 'roles'> = {
  uid: '123',
  firstName: 'John',
  lastName: 'Doe',
<<<<<<< HEAD
  email: 'john@doe.com',
  status: Status.ACTIVE
=======
  email: 'Sample-email-address'
>>>>>>> 060d6612
} as const;

const cognitoMock = mockClient(CognitoIdentityProviderClient);

describe('CognitoUserManagementPlugin tests', () => {
  let aws: AwsService;
  let plugin: CognitoUserManagementPlugin;
  let roles: string[];

  beforeEach(() => {
    cognitoMock.reset();
    aws = new AwsService({
      region,
      credentials: awsCreds
    });
    plugin = new CognitoUserManagementPlugin('us-west-2_fakeId', aws);
    roles = ['Role1', 'Role2'];
  });

  describe('getUser tests', () => {
    it('should return the requested User when it exists', async () => {
      cognitoMock.on(AdminGetUserCommand).resolves({
        UserAttributes: [
          { Name: 'given_name', Value: userInfo.firstName },
          { Name: 'family_name', Value: userInfo.lastName },
          { Name: 'email', Value: userInfo.email }
        ],
        Enabled: true
      });
      cognitoMock
        .on(AdminListGroupsForUserCommand)
        .resolves({ Groups: roles.map((role) => ({ GroupName: role })) });

      const user = await plugin.getUser(userInfo.uid);

      expect(user).toMatchObject<User>({
        ...userInfo,
        roles
      });
    });

    it('should return an empty string for the Users first name when it is not set', async () => {
      cognitoMock.on(AdminGetUserCommand).resolves({
        UserAttributes: [
          { Name: 'family_name', Value: userInfo.lastName },
          { Name: 'email', Value: userInfo.email }
        ],
        Enabled: true
      });
      cognitoMock
        .on(AdminListGroupsForUserCommand)
        .resolves({ Groups: roles.map((role) => ({ GroupName: role })) });

      const user = await plugin.getUser(userInfo.uid);

      expect(user).toMatchObject<User>({
        ...userInfo,
        firstName: '',
        roles
      });
    });

    it('should return an empty string for the Users last name when it is not set', async () => {
      cognitoMock.on(AdminGetUserCommand).resolves({
        UserAttributes: [
          { Name: 'given_name', Value: userInfo.firstName },
          { Name: 'email', Value: userInfo.email }
        ],
        Enabled: true
      });
      cognitoMock
        .on(AdminListGroupsForUserCommand)
        .resolves({ Groups: roles.map((role) => ({ GroupName: role })) });

      const user = await plugin.getUser(userInfo.uid);

      expect(user).toMatchObject<User>({
        ...userInfo,
        lastName: '',
        roles
      });
    });

    it('should return an empty string for the Users email when it is not set', async () => {
      cognitoMock.on(AdminGetUserCommand).resolves({
        UserAttributes: [
          { Name: 'given_name', Value: userInfo.firstName },
          { Name: 'family_name', Value: userInfo.lastName }
        ],
        Enabled: true
      });
      cognitoMock
        .on(AdminListGroupsForUserCommand)
        .resolves({ Groups: roles.map((role) => ({ GroupName: role })) });

      const user = await plugin.getUser(userInfo.uid);

      expect(user).toMatchObject<User>({
        ...userInfo,
        email: '',
        roles
      });
    });

    it('should return Status.INACTIVE for the Users status when the user is disabled', async () => {
      cognitoMock.on(AdminGetUserCommand).resolves({
        UserAttributes: [
          { Name: 'given_name', Value: userInfo.firstName },
          { Name: 'family_name', Value: userInfo.lastName },
          { Name: 'email', Value: userInfo.email }
        ],
        Enabled: false
      });
      cognitoMock
        .on(AdminListGroupsForUserCommand)
        .resolves({ Groups: roles.map((role) => ({ GroupName: role })) });

      const user = await plugin.getUser(userInfo.uid);

      expect(user).toMatchObject<User>({
        ...userInfo,
        status: Status.INACTIVE,
        roles
      });
    });

    it('should return Status.INACTIVE for the Users status when it is not set', async () => {
      cognitoMock.on(AdminGetUserCommand).resolves({
        UserAttributes: [
          { Name: 'given_name', Value: userInfo.firstName },
          { Name: 'family_name', Value: userInfo.lastName },
          { Name: 'email', Value: userInfo.email }
        ]
      });
      cognitoMock
        .on(AdminListGroupsForUserCommand)
        .resolves({ Groups: roles.map((role) => ({ GroupName: role })) });

      const user = await plugin.getUser(userInfo.uid);

      expect(user).toMatchObject<User>({
        ...userInfo,
        status: Status.INACTIVE,
        roles
      });
    });

    it('should return an empty array for the Users roles when no roles are assigned to it', async () => {
      cognitoMock.on(AdminGetUserCommand).resolves({
        UserAttributes: [
          { Name: 'given_name', Value: userInfo.firstName },
          { Name: 'family_name', Value: userInfo.lastName },
          { Name: 'email', Value: userInfo.email }
        ],
        Enabled: true
      });
      cognitoMock.on(AdminListGroupsForUserCommand).resolves({});

      const user = await plugin.getUser(userInfo.uid);

      expect(user).toMatchObject<User>({
        ...userInfo,
        roles: []
      });
    });

    it('should return an empty string for the Users first name, last name, and email when the user doesnt have an attributes field', async () => {
      cognitoMock.on(AdminGetUserCommand).resolves({ Enabled: true });
      cognitoMock
        .on(AdminListGroupsForUserCommand)
        .resolves({ Groups: roles.map((role) => ({ GroupName: role })) });

      const user = await plugin.getUser(userInfo.uid);

      expect(user).toMatchObject<User>({
        ...userInfo,
        firstName: '',
        lastName: '',
        email: '',
        roles
      });
    });

    it('should return an empty array for the Users roles when the groups dont have names', async () => {
      cognitoMock.on(AdminGetUserCommand).resolves({
        UserAttributes: [
          { Name: 'given_name', Value: userInfo.firstName },
          { Name: 'family_name', Value: userInfo.lastName },
          { Name: 'email', Value: userInfo.email }
        ],
        Enabled: true
      });
      cognitoMock.on(AdminListGroupsForUserCommand).resolves({ Groups: roles.map(() => ({})) });

      const user = await plugin.getUser(userInfo.uid);

      expect(user).toMatchObject<User>({
        ...userInfo,
        roles: []
      });
    });

    it('should throw IdpUnavailableError when Cognito is unavailable', async () => {
      cognitoMock.on(AdminGetUserCommand).rejects(new InternalErrorException({ $metadata: {} }));

      await expect(plugin.getUser(userInfo.uid)).rejects.toThrow(
        new IdpUnavailableError('Cognito encountered an internal error')
      );
    });

    it('should throw PluginConfigurationError when the plugin is not authorized to perform the action', async () => {
      cognitoMock.on(AdminGetUserCommand).rejects(new NotAuthorizedException({ $metadata: {} }));

      await expect(plugin.getUser(userInfo.uid)).rejects.toThrow(
        new PluginConfigurationError('Plugin is not authorized to get user info')
      );
    });

    it('should throw PluginConfigurationError when the user pool id is invalid', async () => {
      cognitoMock.on(AdminGetUserCommand).rejects(new ResourceNotFoundException({ $metadata: {} }));

      await expect(plugin.getUser(userInfo.uid)).rejects.toThrow(
        new PluginConfigurationError('Invalid user pool id')
      );
    });

    it('should throw UserNotFoundError when the user doesnt exist in the user pool', async () => {
      cognitoMock.on(AdminGetUserCommand).rejects(new UserNotFoundException({ $metadata: {} }));

      await expect(plugin.getUser(userInfo.uid)).rejects.toThrow(
        new UserNotFoundError('User does not exist')
      );
    });

    it('should rethrow an error when the error is unexpected', async () => {
      cognitoMock.on(AdminGetUserCommand).rejects(new Error());

      await expect(plugin.getUser(userInfo.uid)).rejects.toThrow(Error);
    });
  });

  describe('createUser tests', () => {
    it('should create the requested User when all params are valid', async () => {
      const createMock = cognitoMock.on(AdminCreateUserCommand).resolves({});

      await plugin.createUser(userInfo);

      expect(createMock.calls().length).toBe(1);
    });

    it('should throw IdpUnavailableError when Cognito is unavailable', async () => {
      cognitoMock.on(AdminCreateUserCommand).rejects(new InternalErrorException({ $metadata: {} }));

      await expect(plugin.createUser(userInfo)).rejects.toThrow(
        new IdpUnavailableError('Cognito encountered an internal error')
      );
    });

    it('should throw PluginConfigurationError when the plugin is not authorized to perform the action', async () => {
      cognitoMock.on(AdminCreateUserCommand).rejects(new NotAuthorizedException({ $metadata: {} }));

      await expect(plugin.createUser(userInfo)).rejects.toThrow(
        new PluginConfigurationError('Plugin is not authorized to create a user')
      );
    });

    it('should throw PluginConfigurationError when the user pool id is invalid', async () => {
      cognitoMock.on(AdminCreateUserCommand).rejects(new ResourceNotFoundException({ $metadata: {} }));

      await expect(plugin.createUser(userInfo)).rejects.toThrow(
        new PluginConfigurationError('Invalid user pool id')
      );
    });

    it('should throw UserAlreadyExistsError when a user with the user id already exists', async () => {
      cognitoMock.on(AdminCreateUserCommand).rejects(new UsernameExistsException({ $metadata: {} }));

      await expect(plugin.createUser(userInfo)).rejects.toThrow(
        new UserAlreadyExistsError('A user with this user ID already exists')
      );
    });

    it('should throw UserAlreadyExistsError when a user with the email already exists', async () => {
      cognitoMock
        .on(AdminCreateUserCommand)
        .rejects({ name: 'UsernameExistsException', message: 'An account with the email already exists.' });

      await expect(plugin.createUser(userInfo)).rejects.toThrow(
        new UserAlreadyExistsError('A user with this email already exists')
      );
    });

    it('should throw InvalidParameterError the email provided is not in the proper format', async () => {
      cognitoMock.on(AdminCreateUserCommand).rejects(new InvalidParameterException({ $metadata: {} }));

      await expect(plugin.createUser(userInfo)).rejects.toThrow(new InvalidParameterError('Invalid email'));
    });

    it('should rethrow an error when the error is unexpected', async () => {
      cognitoMock.on(AdminCreateUserCommand).rejects(new Error());

      await expect(plugin.createUser(userInfo)).rejects.toThrow(Error);
    });
  });

  describe('updateUser tests', () => {
    it('should update the requested User when all params are valid', async () => {
      const updateMock = cognitoMock.on(AdminUpdateUserAttributesCommand).resolves({});

      await plugin.updateUser(userInfo.uid, userInfo);

      expect(updateMock.calls().length).toBe(1);
    });

    it('should throw IdpUnavailableError when Cognito is unavailable', async () => {
      cognitoMock.on(AdminUpdateUserAttributesCommand).rejects(new InternalErrorException({ $metadata: {} }));

      await expect(plugin.updateUser(userInfo.uid, userInfo)).rejects.toThrow(
        new IdpUnavailableError('Cognito encountered an internal error')
      );
    });

    it('should throw PluginConfigurationError when the plugin is not authorized to perform the action', async () => {
      cognitoMock.on(AdminUpdateUserAttributesCommand).rejects(new NotAuthorizedException({ $metadata: {} }));

      await expect(plugin.updateUser(userInfo.uid, userInfo)).rejects.toThrow(
        new PluginConfigurationError('Plugin is not authorized to update user info')
      );
    });

    it('should throw PluginConfigurationError when the user pool id is invalid', async () => {
      cognitoMock
        .on(AdminUpdateUserAttributesCommand)
        .rejects(new ResourceNotFoundException({ $metadata: {} }));

      await expect(plugin.updateUser(userInfo.uid, userInfo)).rejects.toThrow(
        new PluginConfigurationError('Invalid user pool id')
      );
    });

    it('should throw UserNotFoundError when the user id doesnt exist in the user pool', async () => {
      cognitoMock.on(AdminUpdateUserAttributesCommand).rejects(new UserNotFoundException({ $metadata: {} }));

      await expect(plugin.updateUser(userInfo.uid, userInfo)).rejects.toThrow(
        new UserAlreadyExistsError('User does not exist')
      );
    });

    it('should throw InvalidParameterError the email provided is not in the proper format', async () => {
      cognitoMock
        .on(AdminUpdateUserAttributesCommand)
        .rejects(new InvalidParameterException({ $metadata: {} }));

      await expect(plugin.updateUser(userInfo.uid, userInfo)).rejects.toThrow(
        new InvalidParameterError('Invalid email')
      );
    });

    it('should rethrow an error when the error is unexpected', async () => {
      cognitoMock.on(AdminUpdateUserAttributesCommand).rejects(new Error());

      await expect(plugin.updateUser(userInfo.uid, userInfo)).rejects.toThrow(Error);
    });
  });

  describe('deleteUser tests', () => {
    it('should delete the requested User when the user id exists', async () => {
      const deleteMock = cognitoMock.on(AdminDeleteUserCommand).resolves({});

      await plugin.deleteUser(userInfo.uid);

      expect(deleteMock.calls().length).toBe(1);
    });

    it('should throw IdpUnavailableError when Cognito is unavailable', async () => {
      cognitoMock.on(AdminDeleteUserCommand).rejects(new InternalErrorException({ $metadata: {} }));

      await expect(plugin.deleteUser(userInfo.uid)).rejects.toThrow(
        new IdpUnavailableError('Cognito encountered an internal error')
      );
    });

    it('should throw PluginConfigurationError when the plugin is not authorized to perform the action', async () => {
      cognitoMock.on(AdminDeleteUserCommand).rejects(new NotAuthorizedException({ $metadata: {} }));

      await expect(plugin.deleteUser(userInfo.uid)).rejects.toThrow(
        new PluginConfigurationError('Plugin is not authorized to delete a user')
      );
    });

    it('should throw PluginConfigurationError when the user pool id is invalid', async () => {
      cognitoMock.on(AdminDeleteUserCommand).rejects(new ResourceNotFoundException({ $metadata: {} }));

      await expect(plugin.deleteUser(userInfo.uid)).rejects.toThrow(
        new PluginConfigurationError('Invalid user pool id')
      );
    });

    it('should throw UserNotFoundError when the user id doesnt exist in the user pool', async () => {
      cognitoMock.on(AdminDeleteUserCommand).rejects(new UserNotFoundException({ $metadata: {} }));

      await expect(plugin.deleteUser(userInfo.uid)).rejects.toThrow(
        new UserAlreadyExistsError('User does not exist')
      );
    });

    it('should rethrow an error when the error is unexpected', async () => {
      cognitoMock.on(AdminDeleteUserCommand).rejects(new Error());

      await expect(plugin.deleteUser(userInfo.uid)).rejects.toThrow(Error);
    });
  });

  describe('activateUser tests', () => {
    it('should activate the requested User when the user id exists', async () => {
      const deleteMock = cognitoMock.on(AdminEnableUserCommand).resolves({});

      await plugin.activateUser(userInfo.uid);

      expect(deleteMock.calls().length).toBe(1);
    });

    it('should throw IdpUnavailableError when Cognito is unavailable', async () => {
      cognitoMock.on(AdminEnableUserCommand).rejects(new InternalErrorException({ $metadata: {} }));

      await expect(plugin.activateUser(userInfo.uid)).rejects.toThrow(
        new IdpUnavailableError('Cognito encountered an internal error')
      );
    });

    it('should throw PluginConfigurationError when the plugin is not authorized to perform the action', async () => {
      cognitoMock.on(AdminEnableUserCommand).rejects(new NotAuthorizedException({ $metadata: {} }));

      await expect(plugin.activateUser(userInfo.uid)).rejects.toThrow(
        new PluginConfigurationError('Plugin is not authorized to delete a user')
      );
    });

    it('should throw PluginConfigurationError when the user pool id is invalid', async () => {
      cognitoMock.on(AdminEnableUserCommand).rejects(new ResourceNotFoundException({ $metadata: {} }));

      await expect(plugin.activateUser(userInfo.uid)).rejects.toThrow(
        new PluginConfigurationError('Invalid user pool id')
      );
    });

    it('should throw UserNotFoundError when the user id doesnt exist in the user pool', async () => {
      cognitoMock.on(AdminEnableUserCommand).rejects(new UserNotFoundException({ $metadata: {} }));

      await expect(plugin.activateUser(userInfo.uid)).rejects.toThrow(
        new UserAlreadyExistsError('User does not exist')
      );
    });

    it('should rethrow an error when the error is unexpected', async () => {
      cognitoMock.on(AdminEnableUserCommand).rejects(new Error());

      await expect(plugin.activateUser(userInfo.uid)).rejects.toThrow(Error);
    });
  });

  describe('deactivateUser tests', () => {
    it('should delete the requested User when the user id exists', async () => {
      const deleteMock = cognitoMock.on(AdminDisableUserCommand).resolves({});

      await plugin.deactivateUser(userInfo.uid);

      expect(deleteMock.calls().length).toBe(1);
    });

    it('should throw IdpUnavailableError when Cognito is unavailable', async () => {
      cognitoMock.on(AdminDisableUserCommand).rejects(new InternalErrorException({ $metadata: {} }));

      await expect(plugin.deactivateUser(userInfo.uid)).rejects.toThrow(
        new IdpUnavailableError('Cognito encountered an internal error')
      );
    });

    it('should throw PluginConfigurationError when the plugin is not authorized to perform the action', async () => {
      cognitoMock.on(AdminDisableUserCommand).rejects(new NotAuthorizedException({ $metadata: {} }));

      await expect(plugin.deactivateUser(userInfo.uid)).rejects.toThrow(
        new PluginConfigurationError('Plugin is not authorized to delete a user')
      );
    });

    it('should throw PluginConfigurationError when the user pool id is invalid', async () => {
      cognitoMock.on(AdminDisableUserCommand).rejects(new ResourceNotFoundException({ $metadata: {} }));

      await expect(plugin.deactivateUser(userInfo.uid)).rejects.toThrow(
        new PluginConfigurationError('Invalid user pool id')
      );
    });

    it('should throw UserNotFoundError when the user id doesnt exist in the user pool', async () => {
      cognitoMock.on(AdminDisableUserCommand).rejects(new UserNotFoundException({ $metadata: {} }));

      await expect(plugin.deactivateUser(userInfo.uid)).rejects.toThrow(
        new UserAlreadyExistsError('User does not exist')
      );
    });

    it('should rethrow an error when the error is unexpected', async () => {
      cognitoMock.on(AdminDisableUserCommand).rejects(new Error());

      await expect(plugin.deactivateUser(userInfo.uid)).rejects.toThrow(Error);
    });
  });

  describe('listUsers tests', () => {
    it('should return a list of Users in the user pool', async () => {
      cognitoMock.on(ListUsersCommand).resolves({ Users: [{ Username: userInfo.uid }] });

      const users = await plugin.listUsers();

      expect(users.length).toBe(1);
      expect(users).toMatchObject<string[]>([userInfo.uid]);
    });

    it('should return an empty array when no users are in the user pool', async () => {
      cognitoMock.on(ListUsersCommand).resolves({});

      const users = await plugin.listUsers();

      expect(users.length).toBe(0);
      expect(users).toMatchObject<string[]>([]);
    });

    it('should return an empty array when the users dont have user ids', async () => {
      cognitoMock.on(ListUsersCommand).resolves({ Users: [{}] });

      const users = await plugin.listUsers();

      expect(users.length).toBe(0);
      expect(users).toMatchObject<string[]>([]);
    });

    it('should throw IdpUnavailableError when Cognito is unavailable', async () => {
      cognitoMock.on(ListUsersCommand).rejects(new InternalErrorException({ $metadata: {} }));

      await expect(plugin.listUsers()).rejects.toThrow(
        new IdpUnavailableError('Cognito encountered an internal error')
      );
    });

    it('should throw PluginConfigurationError when the plugin is not authorized to perform the action', async () => {
      cognitoMock.on(ListUsersCommand).rejects(new NotAuthorizedException({ $metadata: {} }));

      await expect(plugin.listUsers()).rejects.toThrow(
        new PluginConfigurationError('Plugin is not authorized to list the users in the user pool')
      );
    });

    it('should throw PluginConfigurationError when the user pool id is invalid', async () => {
      cognitoMock.on(ListUsersCommand).rejects(new ResourceNotFoundException({ $metadata: {} }));

      await expect(plugin.listUsers()).rejects.toThrow(new PluginConfigurationError('Invalid user pool id'));
    });

    it('should rethrow an error when the error is unexpected', async () => {
      cognitoMock.on(ListUsersCommand).rejects(new Error());

      await expect(plugin.listUsers()).rejects.toThrow(Error);
    });
  });

  describe('listUsersForRole tests', () => {
    it('should return a list of Users in the given group', async () => {
      cognitoMock.on(ListUsersInGroupCommand).resolves({ Users: [{ Username: userInfo.uid }] });

      const users = await plugin.listUsersForRole(roles[0]);

      expect(users.length).toBe(1);
      expect(users).toMatchObject<string[]>([userInfo.uid]);
    });

    it('should return an empty array when no users are in group', async () => {
      cognitoMock.on(ListUsersInGroupCommand).resolves({});

      const users = await plugin.listUsersForRole(roles[0]);

      expect(users.length).toBe(0);
      expect(users).toMatchObject<string[]>([]);
    });

    it('should return an empty array when the users dont have user ids', async () => {
      cognitoMock.on(ListUsersInGroupCommand).resolves({ Users: [{}] });

      const users = await plugin.listUsersForRole(roles[0]);

      expect(users.length).toBe(0);
      expect(users).toMatchObject<string[]>([]);
    });

    it('should throw IdpUnavailableError when Cognito is unavailable', async () => {
      cognitoMock.on(ListUsersInGroupCommand).rejects(new InternalErrorException({ $metadata: {} }));

      await expect(plugin.listUsersForRole(roles[0])).rejects.toThrow(
        new IdpUnavailableError('Cognito encountered an internal error')
      );
    });

    it('should throw PluginConfigurationError when the plugin is not authorized to perform the action', async () => {
      cognitoMock.on(ListUsersInGroupCommand).rejects(new NotAuthorizedException({ $metadata: {} }));

      await expect(plugin.listUsersForRole(roles[0])).rejects.toThrow(
        new PluginConfigurationError('Plugin is not authorized to list the users within a group')
      );
    });

    it('should throw PluginConfigurationError when the user pool id is invalid', async () => {
      cognitoMock.on(ListUsersInGroupCommand).rejects(new ResourceNotFoundException({ $metadata: {} }));

      await expect(plugin.listUsersForRole(roles[0])).rejects.toThrow(
        new PluginConfigurationError('Invalid user pool id')
      );
    });

    it('should throw RoleNotFoundError when the group doesnt exist in the user pool', async () => {
      cognitoMock
        .on(ListUsersInGroupCommand)
        .rejects({ name: 'ResourceNotFoundException', message: 'Group not found.' });

      await expect(plugin.listUsersForRole(roles[0])).rejects.toThrow(
        new RoleNotFoundError('Role does not exist')
      );
    });

    it('should rethrow an error when the error is unexpected', async () => {
      cognitoMock.on(ListUsersInGroupCommand).rejects(new Error());

      await expect(plugin.listUsersForRole(roles[0])).rejects.toThrow(Error);
    });
  });

  describe('listRoles tests', () => {
    it('should return a list of roles in the user pool', async () => {
      cognitoMock.on(ListGroupsCommand).resolves({ Groups: roles.map((role) => ({ GroupName: role })) });

      const groups = await plugin.listRoles();

      expect(groups.length).toBe(roles.length);
      expect(groups).toMatchObject<string[]>(roles);
    });

    it('should return an empty array when no groups are in the user pool', async () => {
      cognitoMock.on(ListGroupsCommand).resolves({});

      const groups = await plugin.listRoles();

      expect(groups.length).toBe(0);
      expect(groups).toMatchObject<string[]>([]);
    });

    it('should return an empty array when the groups dont have names', async () => {
      cognitoMock.on(ListGroupsCommand).resolves({ Groups: [{}] });

      const groups = await plugin.listRoles();

      expect(groups.length).toBe(0);
      expect(groups).toMatchObject<string[]>([]);
    });

    it('should throw IdpUnavailableError when Cognito is unavailable', async () => {
      cognitoMock.on(ListGroupsCommand).rejects(new InternalErrorException({ $metadata: {} }));

      await expect(plugin.listRoles()).rejects.toThrow(
        new IdpUnavailableError('Cognito encountered an internal error')
      );
    });

    it('should throw PluginConfigurationError when the plugin is not authorized to perform the action', async () => {
      cognitoMock.on(ListGroupsCommand).rejects(new NotAuthorizedException({ $metadata: {} }));

      await expect(plugin.listRoles()).rejects.toThrow(
        new PluginConfigurationError('Plugin is not authorized to list the groups in the user pool')
      );
    });

    it('should throw PluginConfigurationError when the user pool id is invalid', async () => {
      cognitoMock.on(ListGroupsCommand).rejects(new ResourceNotFoundException({ $metadata: {} }));

      await expect(plugin.listRoles()).rejects.toThrow(new PluginConfigurationError('Invalid user pool id'));
    });

    it('should rethrow an error when the error is unexpected', async () => {
      cognitoMock.on(ListGroupsCommand).rejects(new Error());

      await expect(plugin.listRoles()).rejects.toThrow(Error);
    });
  });

  describe('addUserToRole tests', () => {
    it('should add the requested User to the group when the user id and group both exist', async () => {
      const addUserToRoleMock = cognitoMock.on(AdminAddUserToGroupCommand).resolves({});

      await plugin.addUserToRole(userInfo.uid, roles[0]);

      expect(addUserToRoleMock.calls().length).toBe(1);
    });

    it('should throw IdpUnavailableError when Cognito is unavailable', async () => {
      cognitoMock.on(AdminAddUserToGroupCommand).rejects(new InternalErrorException({ $metadata: {} }));

      await expect(plugin.addUserToRole(userInfo.uid, roles[0])).rejects.toThrow(
        new IdpUnavailableError('Cognito encountered an internal error')
      );
    });

    it('should throw PluginConfigurationError when the plugin is not authorized to perform the action', async () => {
      cognitoMock.on(AdminAddUserToGroupCommand).rejects(new NotAuthorizedException({ $metadata: {} }));

      await expect(plugin.addUserToRole(userInfo.uid, roles[0])).rejects.toThrow(
        new PluginConfigurationError('Plugin is not authorized to add a user to a user pool group')
      );
    });

    it('should throw PluginConfigurationError when the user pool id is invalid', async () => {
      cognitoMock.on(AdminAddUserToGroupCommand).rejects(new ResourceNotFoundException({ $metadata: {} }));

      await expect(plugin.addUserToRole(userInfo.uid, roles[0])).rejects.toThrow(
        new PluginConfigurationError('Invalid user pool id')
      );
    });

    it('should throw RoleNotFoundError when the group doesnt exist in the user pool', async () => {
      cognitoMock
        .on(AdminAddUserToGroupCommand)
        .rejects({ name: 'ResourceNotFoundException', message: 'Group not found.' });

      await expect(plugin.addUserToRole(userInfo.uid, roles[0])).rejects.toThrow(
        new RoleNotFoundError('Role does not exist')
      );
    });

    it('should throw UserNotFoundError when the user id doesnt exist in the user pool', async () => {
      cognitoMock.on(AdminAddUserToGroupCommand).rejects(new UserNotFoundException({ $metadata: {} }));

      await expect(plugin.addUserToRole(userInfo.uid, roles[0])).rejects.toThrow(
        new UserAlreadyExistsError('User does not exist')
      );
    });

    it('should rethrow an error when the error is unexpected', async () => {
      cognitoMock.on(AdminAddUserToGroupCommand).rejects(new Error());

      await expect(plugin.addUserToRole(userInfo.uid, roles[0])).rejects.toThrow(Error);
    });
  });

  describe('removeUserFromRole tests', () => {
    it('should remove the requested User from the group when the user id and group both exist', async () => {
      const removeUserFromRoleMock = cognitoMock.on(AdminRemoveUserFromGroupCommand).resolves({});

      await plugin.removeUserFromRole(userInfo.uid, roles[0]);

      expect(removeUserFromRoleMock.calls().length).toBe(1);
    });

    it('should throw IdpUnavailableError when Cognito is unavailable', async () => {
      cognitoMock.on(AdminRemoveUserFromGroupCommand).rejects(new InternalErrorException({ $metadata: {} }));

      await expect(plugin.removeUserFromRole(userInfo.uid, roles[0])).rejects.toThrow(
        new IdpUnavailableError('Cognito encountered an internal error')
      );
    });

    it('should throw PluginConfigurationError when the plugin is not authorized to perform the action', async () => {
      cognitoMock.on(AdminRemoveUserFromGroupCommand).rejects(new NotAuthorizedException({ $metadata: {} }));

      await expect(plugin.removeUserFromRole(userInfo.uid, roles[0])).rejects.toThrow(
        new PluginConfigurationError('Plugin is not authorized to remove a user from a user pool group')
      );
    });

    it('should throw PluginConfigurationError when the user pool id is invalid', async () => {
      cognitoMock
        .on(AdminRemoveUserFromGroupCommand)
        .rejects(new ResourceNotFoundException({ $metadata: {} }));

      await expect(plugin.removeUserFromRole(userInfo.uid, roles[0])).rejects.toThrow(
        new PluginConfigurationError('Invalid user pool id')
      );
    });

    it('should throw RoleNotFoundError when the group doesnt exist in the user pool', async () => {
      cognitoMock
        .on(AdminRemoveUserFromGroupCommand)
        .rejects({ name: 'ResourceNotFoundException', message: 'Group not found.' });

      await expect(plugin.removeUserFromRole(userInfo.uid, roles[0])).rejects.toThrow(
        new RoleNotFoundError('Role does not exist')
      );
    });

    it('should throw UserNotFoundError when the user id doesnt exist in the user pool', async () => {
      cognitoMock.on(AdminRemoveUserFromGroupCommand).rejects(new UserNotFoundException({ $metadata: {} }));

      await expect(plugin.removeUserFromRole(userInfo.uid, roles[0])).rejects.toThrow(
        new UserAlreadyExistsError('User does not exist')
      );
    });

    it('should rethrow an error when the error is unexpected', async () => {
      cognitoMock.on(AdminRemoveUserFromGroupCommand).rejects(new Error());

      await expect(plugin.removeUserFromRole(userInfo.uid, roles[0])).rejects.toThrow(Error);
    });
  });

  describe('createRole tests', () => {
    it('should create the requested group when the group doesnt already exist', async () => {
      const createGroupMock = cognitoMock.on(CreateGroupCommand).resolves({});

      await plugin.createRole(roles[0]);

      expect(createGroupMock.calls().length).toBe(1);
    });

    it('should throw IdpUnavailableError when Cognito is unavailable', async () => {
      cognitoMock.on(CreateGroupCommand).rejects(new InternalErrorException({ $metadata: {} }));

      await expect(plugin.createRole(roles[0])).rejects.toThrow(
        new IdpUnavailableError('Cognito encountered an internal error')
      );
    });

    it('should throw PluginConfigurationError when the plugin is not authorized to perform the action', async () => {
      cognitoMock.on(CreateGroupCommand).rejects(new NotAuthorizedException({ $metadata: {} }));

      await expect(plugin.createRole(roles[0])).rejects.toThrow(
        new PluginConfigurationError('Plugin is not authorized to create a user pool group')
      );
    });

    it('should throw PluginConfigurationError when the user pool id is invalid', async () => {
      cognitoMock.on(CreateGroupCommand).rejects(new ResourceNotFoundException({ $metadata: {} }));

      await expect(plugin.createRole(roles[0])).rejects.toThrow(
        new PluginConfigurationError('Invalid user pool id')
      );
    });

    it('should throw RoleAlreadyExistsError when the user id doesnt exist in the user pool', async () => {
      cognitoMock.on(CreateGroupCommand).rejects(new GroupExistsException({ $metadata: {} }));

      await expect(plugin.createRole(roles[0])).rejects.toThrow(
        new RoleAlreadyExistsError('A group with this name already exists')
      );
    });

    it('should rethrow an error when the error is unexpected', async () => {
      cognitoMock.on(CreateGroupCommand).rejects(new Error());

      await expect(plugin.createRole(roles[0])).rejects.toThrow(Error);
    });
  });

  describe('deleteRole tests', () => {
    it('should delete the requested group when the group exists', async () => {
      const deleteGroupMock = cognitoMock.on(DeleteGroupCommand).resolves({});

      await plugin.deleteRole(roles[0]);

      expect(deleteGroupMock.calls().length).toBe(1);
    });

    it('should throw IdpUnavailableError when Cognito is unavailable', async () => {
      cognitoMock.on(DeleteGroupCommand).rejects(new InternalErrorException({ $metadata: {} }));

      await expect(plugin.deleteRole(roles[0])).rejects.toThrow(
        new IdpUnavailableError('Cognito encountered an internal error')
      );
    });

    it('should throw PluginConfigurationError when the plugin is not authorized to perform the action', async () => {
      cognitoMock.on(DeleteGroupCommand).rejects(new NotAuthorizedException({ $metadata: {} }));

      await expect(plugin.deleteRole(roles[0])).rejects.toThrow(
        new PluginConfigurationError('Plugin is not authorized to delete a user pool group')
      );
    });

    it('should throw PluginConfigurationError when the user pool id is invalid', async () => {
      cognitoMock.on(DeleteGroupCommand).rejects(new ResourceNotFoundException({ $metadata: {} }));

      await expect(plugin.deleteRole(roles[0])).rejects.toThrow(
        new PluginConfigurationError('Invalid user pool id')
      );
    });

    it('should throw RoleNotFoundError when the group doesnt exist in the user pool', async () => {
      cognitoMock
        .on(DeleteGroupCommand)
        .rejects({ name: 'ResourceNotFoundException', message: 'Group not found.' });

      await expect(plugin.deleteRole(roles[0])).rejects.toThrow(new RoleNotFoundError('Role does not exist'));
    });

    it('should rethrow an error when the error is unexpected', async () => {
      cognitoMock.on(DeleteGroupCommand).rejects(new Error());

      await expect(plugin.deleteRole(roles[0])).rejects.toThrow(Error);
    });
  });
});<|MERGE_RESOLUTION|>--- conflicted
+++ resolved
@@ -29,7 +29,6 @@
 } from '@aws-sdk/client-cognito-identity-provider';
 import { AwsService } from '@aws/workbench-core-base';
 import { mockClient } from 'aws-sdk-client-mock';
-<<<<<<< HEAD
 import {
   CognitoUserManagementPlugin,
   IdpUnavailableError,
@@ -42,35 +41,19 @@
   UserNotFoundError
 } from '..';
 import { Status } from '../user';
-import { UserManagementPlugin } from '../userManagementPlugin';
-
-=======
-import { IdpUnavailableError } from '../errors/idpUnavailableError';
-import { InvalidParameterError } from '../errors/invalidParameterError';
-import { PluginConfigurationError } from '../errors/pluginConfigurationError';
-import { RoleAlreadyExistsError } from '../errors/roleAlreadyExistsError';
-import { RoleNotFoundError } from '../errors/roleNotFoundError';
-import { UserAlreadyExistsError } from '../errors/userAlreadyExistsError';
-import { UserNotFoundError } from '../errors/userNotFoundError';
-import { User } from '../user';
-import { CognitoUserManagementPlugin } from './cognitoUserManagementPlugin';
+
+const userInfo: Omit<User, 'roles'> = {
+  uid: '123',
+  firstName: 'John',
+  lastName: 'Doe',
+  email: 'Sample-email-address',
+  status: Status.ACTIVE
+} as const;
 
 const region: string = 'us-east-1';
 const awsCreds = {
   accessKeyId: 'fakeKey',
   secretAccessKey: 'fakeSecret'
-} as const;
->>>>>>> 060d6612
-const userInfo: Omit<User, 'roles'> = {
-  uid: '123',
-  firstName: 'John',
-  lastName: 'Doe',
-<<<<<<< HEAD
-  email: 'john@doe.com',
-  status: Status.ACTIVE
-=======
-  email: 'Sample-email-address'
->>>>>>> 060d6612
 } as const;
 
 const cognitoMock = mockClient(CognitoIdentityProviderClient);
@@ -380,7 +363,7 @@
     it('should update the requested User when all params are valid', async () => {
       const updateMock = cognitoMock.on(AdminUpdateUserAttributesCommand).resolves({});
 
-      await plugin.updateUser(userInfo.uid, userInfo);
+      await plugin.updateUser(userInfo.uid, { ...userInfo, roles });
 
       expect(updateMock.calls().length).toBe(1);
     });
@@ -388,7 +371,7 @@
     it('should throw IdpUnavailableError when Cognito is unavailable', async () => {
       cognitoMock.on(AdminUpdateUserAttributesCommand).rejects(new InternalErrorException({ $metadata: {} }));
 
-      await expect(plugin.updateUser(userInfo.uid, userInfo)).rejects.toThrow(
+      await expect(plugin.updateUser(userInfo.uid, { ...userInfo, roles })).rejects.toThrow(
         new IdpUnavailableError('Cognito encountered an internal error')
       );
     });
@@ -396,7 +379,7 @@
     it('should throw PluginConfigurationError when the plugin is not authorized to perform the action', async () => {
       cognitoMock.on(AdminUpdateUserAttributesCommand).rejects(new NotAuthorizedException({ $metadata: {} }));
 
-      await expect(plugin.updateUser(userInfo.uid, userInfo)).rejects.toThrow(
+      await expect(plugin.updateUser(userInfo.uid, { ...userInfo, roles })).rejects.toThrow(
         new PluginConfigurationError('Plugin is not authorized to update user info')
       );
     });
@@ -406,7 +389,7 @@
         .on(AdminUpdateUserAttributesCommand)
         .rejects(new ResourceNotFoundException({ $metadata: {} }));
 
-      await expect(plugin.updateUser(userInfo.uid, userInfo)).rejects.toThrow(
+      await expect(plugin.updateUser(userInfo.uid, { ...userInfo, roles })).rejects.toThrow(
         new PluginConfigurationError('Invalid user pool id')
       );
     });
@@ -414,7 +397,7 @@
     it('should throw UserNotFoundError when the user id doesnt exist in the user pool', async () => {
       cognitoMock.on(AdminUpdateUserAttributesCommand).rejects(new UserNotFoundException({ $metadata: {} }));
 
-      await expect(plugin.updateUser(userInfo.uid, userInfo)).rejects.toThrow(
+      await expect(plugin.updateUser(userInfo.uid, { ...userInfo, roles })).rejects.toThrow(
         new UserAlreadyExistsError('User does not exist')
       );
     });
@@ -424,7 +407,7 @@
         .on(AdminUpdateUserAttributesCommand)
         .rejects(new InvalidParameterException({ $metadata: {} }));
 
-      await expect(plugin.updateUser(userInfo.uid, userInfo)).rejects.toThrow(
+      await expect(plugin.updateUser(userInfo.uid, { ...userInfo, roles })).rejects.toThrow(
         new InvalidParameterError('Invalid email')
       );
     });
@@ -432,7 +415,7 @@
     it('should rethrow an error when the error is unexpected', async () => {
       cognitoMock.on(AdminUpdateUserAttributesCommand).rejects(new Error());
 
-      await expect(plugin.updateUser(userInfo.uid, userInfo)).rejects.toThrow(Error);
+      await expect(plugin.updateUser(userInfo.uid, { ...userInfo, roles })).rejects.toThrow(Error);
     });
   });
 
