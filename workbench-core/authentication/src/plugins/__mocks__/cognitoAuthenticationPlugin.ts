--- conflicted
+++ resolved
@@ -11,11 +11,7 @@
     }
     return false;
   }
-<<<<<<< HEAD
-  public validateToken(token: string): Promise<CognitoJwtPayload> {
-=======
   public async validateToken(token: string): Promise<CognitoJwtPayload> {
->>>>>>> c9feae19
     return Promise.resolve({
       token_use: 'access',
       sub: 'sub',
@@ -65,7 +61,4 @@
       }
     });
   }
-  public getAuthorizationCodeUrl(): string {
-    return 'authorizationCodeUrl';
-  }
 }