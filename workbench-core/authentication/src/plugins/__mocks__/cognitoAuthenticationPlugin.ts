--- conflicted
+++ resolved
@@ -67,10 +67,6 @@
     });
   }
   public getLogoutUrl(): string {
-<<<<<<< HEAD
-    return `https://www.fakeurl.com/logout?client_id=fake-id&logout_uri=https://www.fakewebsite.com`;
-=======
     return 'https://www.fakeurl.com/logout?client_id=fake-id&logout_uri=https://www.fakewebsite.com';
->>>>>>> c45c2360
   }
 }