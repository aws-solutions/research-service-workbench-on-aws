/*
 *  Copyright Amazon.com, Inc. or its affiliates. All Rights Reserved.
 *  SPDX-License-Identifier: Apache-2.0
 */

import { DeliveryMediumType } from '@aws-sdk/client-cognito-identity-provider';
import { AwsService } from '@aws/workbench-core-base';
import { IdpUnavailableError } from '../errors/idpUnavailableError';
import { InvalidParameterError } from '../errors/invalidParameterError';
import { PluginConfigurationError } from '../errors/pluginConfigurationError';
import { RoleAlreadyExistsError } from '../errors/roleAlreadyExistsError';
import { RoleNotFoundError } from '../errors/roleNotFoundError';
import { UserAlreadyExistsError } from '../errors/userAlreadyExistsError';
import { UserNotFoundError } from '../errors/userNotFoundError';
import { User } from '../user';
import { UserManagementPlugin } from '../userManagementPlugin';

/**
 * A CognitoUserManagementPlugin instance that interfaces with Cognito to provide user management services.
 */
export class CognitoUserManagementPlugin implements UserManagementPlugin {
  private _userPoolId: string;
  private _aws: AwsService;

  /**
   *
   * @param userPoolId - the user pool id to update with the plugin
   * @param aws - a {@link AwsService} instance with permissions to perform Cognito actions
   */
  public constructor(userPoolId: string, aws: AwsService) {
    this._userPoolId = userPoolId;

    this._aws = aws;
  }

  /**
   * Gets the details for a certain user.
   *
   * @param uid - the user id to get details for
   * @returns a {@link User} object containing the user's details
   *
   * @throws {@link IdpUnavailableError} if Cognito encounters an internal error
   * @throws {@link PluginConfigurationError} if the plugin doesn't have permission to get user info
   * @throws {@link PluginConfigurationError} if the user pool id is invalid
   * @throws {@link UserNotFoundError} if the user provided doesnt exist in the user pool
   */
  public async getUser(uid: string): Promise<User> {
    try {
      const { UserAttributes: userAttributes } = await this._aws.clients.cognito.adminGetUser({
        UserPoolId: this._userPoolId,
        Username: uid
      });

      const { Groups: groups } = await this._aws.clients.cognito.adminListGroupsForUser({
        UserPoolId: this._userPoolId,
        Username: uid
      });

      return {
        uid,
        firstName: userAttributes?.find((attr) => attr.Name === 'given_name')?.Value ?? '',
        lastName: userAttributes?.find((attr) => attr.Name === 'family_name')?.Value ?? '',
        email: userAttributes?.find((attr) => attr.Name === 'email')?.Value ?? '',
        roles: groups?.map((group) => group.GroupName ?? '').filter((group) => group) ?? []
      };
    } catch (error) {
      if (error.name === 'InternalErrorException') {
        throw new IdpUnavailableError('Cognito encountered an internal error');
      }
      if (error.name === 'NotAuthorizedException') {
        throw new PluginConfigurationError('Plugin is not authorized to get user info');
      }
      if (error.name === 'ResourceNotFoundException') {
        throw new PluginConfigurationError('Invalid user pool id');
      }
      if (error.name === 'UserNotFoundException') {
        throw new UserNotFoundError('User does not exist');
      }
      throw error;
    }
  }

  /**
   * Creates a new user with the given details. Roles need to be added with `addUserToRole()`.
   *
   * @param user - the user to create
   *
   * @throws {@link IdpUnavailableError} if Cognito encounters an internal error
   * @throws {@link PluginConfigurationError} if the plugin doesn't have permission to add a user to a user pool
   * @throws {@link PluginConfigurationError} if the user pool id is invalid
   * @throws {@link UserAlreadyExistsError} if the user id or email provided is already in use in the user pool
   * @throws {@link InvalidParameterError} if the email parameter is not in a valid format
   */
  public async createUser(user: Omit<User, 'roles'>): Promise<void> {
    try {
      await this._aws.clients.cognito.adminCreateUser({
        UserPoolId: this._userPoolId,
        Username: user.email,
        UserAttributes: [
          {
            Name: 'given_name',
            Value: user.firstName
          },
          {
            Name: 'family_name',
            Value: user.lastName
          },
          {
            Name: 'email',
            Value: user.email
          },
          {
            Name: 'email_verified',
            Value: 'true'
          }
        ],
        DesiredDeliveryMediums: [DeliveryMediumType.EMAIL]
      });
    } catch (error) {
      if (error.name === 'InternalErrorException') {
        throw new IdpUnavailableError('Cognito encountered an internal error');
      }
      if (error.name === 'NotAuthorizedException') {
        throw new PluginConfigurationError('Plugin is not authorized to create a user');
      }
      if (error.name === 'ResourceNotFoundException') {
        throw new PluginConfigurationError('Invalid user pool id');
      }
      if (error.name === 'UsernameExistsException') {
        if (error.message === 'An account with the email already exists.') {
          throw new UserAlreadyExistsError('A user with this email already exists');
        }
        throw new UserAlreadyExistsError('A user with this user ID already exists');
      }
      if (error.name === 'InvalidParameterException') {
        throw new InvalidParameterError('Invalid email');
      }
      throw error;
    }
  }

  /**
   * Updates a user with new details. Roles and uid will not be updated.
   *
   * @param uid - the id of the user to update
   * @param user - the information to update
   *
   * @throws {@link IdpUnavailableError} if Cognito encounters an internal error
   * @throws {@link PluginConfigurationError} if the plugin doesn't have permission to update user info
   * @throws {@link PluginConfigurationError} if the user pool id is invalid
   * @throws {@link UserNotFoundError} if the user provided doesnt exist in the user pool
   * @throws {@link InvalidParameterError} if the email parameter is not in a valid format
   */
  public async updateUser(uid: string, user: Omit<User, 'uid' | 'roles'>): Promise<void> {
    try {
      await this._aws.clients.cognito.adminUpdateUserAttributes({
        UserPoolId: this._userPoolId,
        Username: uid,
        UserAttributes: [
          {
            Name: 'given_name',
            Value: user.firstName
          },
          {
            Name: 'family_name',
            Value: user.lastName
          },
          {
            Name: 'email',
            Value: user.email
          }
        ]
      });
    } catch (error) {
      if (error.name === 'InternalErrorException') {
        throw new IdpUnavailableError('Cognito encountered an internal error');
      }
      if (error.name === 'NotAuthorizedException') {
        throw new PluginConfigurationError('Plugin is not authorized to update user info');
      }
      if (error.name === 'ResourceNotFoundException') {
        throw new PluginConfigurationError('Invalid user pool id');
      }
      if (error.name === 'UserNotFoundException') {
        throw new UserNotFoundError('User does not exist');
      }
      if (error.name === 'InvalidParameterException') {
        throw new InvalidParameterError('Invalid email');
      }
      throw error;
    }
  }

  /**
   * Deletes a user from the user pool.
   *
   * @param uid - the id of the user to delete
   *
   * @throws {@link IdpUnavailableError} if Cognito encounters an internal error
   * @throws {@link PluginConfigurationError} if the plugin dones't have permission to delete a user from a user pool
   * @throws {@link PluginConfigurationError} if the user pool id is invalid
   * @throws {@link UserNotFoundError} if the user provided doesnt exist in the user pool
   */
  public async deleteUser(uid: string): Promise<void> {
    try {
      await this._aws.clients.cognito.adminDeleteUser({
        UserPoolId: this._userPoolId,
        Username: uid
      });
    } catch (error) {
      if (error.name === 'InternalErrorException') {
        throw new IdpUnavailableError('Cognito encountered an internal error');
      }
      if (error.name === 'NotAuthorizedException') {
        throw new PluginConfigurationError('Plugin is not authorized to delete a user');
      }
      if (error.name === 'ResourceNotFoundException') {
        throw new PluginConfigurationError('Invalid user pool id');
      }
      if (error.name === 'UserNotFoundException') {
        throw new UserNotFoundError('User does not exist');
      }
      throw error;
    }
  }

  /**
   * Activates a deactive user.
   *
   * @param uid - the id of the user to activate
   *
   * @throws {@link IdpUnavailableError} if Cognito encounters an internal error
   * @throws {@link PluginConfigurationError} if the plugin dones't have permission to activate a user
   * @throws {@link PluginConfigurationError} if the user pool id is invalid
   * @throws {@link UserNotFoundError} if the user provided doesnt exist in the user pool
   */
  public async activateUser(uid: string): Promise<void> {
    try {
      await this._aws.clients.cognito.adminEnableUser({
        UserPoolId: this._userPoolId,
        Username: uid
      });
    } catch (error) {
      if (error.name === 'InternalErrorException') {
        throw new IdpUnavailableError('Cognito encountered an internal error');
      }
      if (error.name === 'NotAuthorizedException') {
        throw new PluginConfigurationError('Plugin is not authorized to delete a user');
      }
      if (error.name === 'ResourceNotFoundException') {
        throw new PluginConfigurationError('Invalid user pool id');
      }
      if (error.name === 'UserNotFoundException') {
        throw new UserNotFoundError('User does not exist');
      }
      throw error;
    }
  }

  /**
   * Deactivates an active user.
   *
   * @param uid - the id of the user to deactivate
   *
   * @throws {@link IdpUnavailableError} if Cognito encounters an internal error
   * @throws {@link PluginConfigurationError} if the plugin dones't have permission to deactivate a user
   * @throws {@link PluginConfigurationError} if the user pool id is invalid
   * @throws {@link UserNotFoundError} if the user provided doesnt exist in the user pool
   */
  public async deactivateUser(uid: string): Promise<void> {
    try {
      await this._aws.clients.cognito.adminDisableUser({
        UserPoolId: this._userPoolId,
        Username: uid
      });
    } catch (error) {
      if (error.name === 'InternalErrorException') {
        throw new IdpUnavailableError('Cognito encountered an internal error');
      }
      if (error.name === 'NotAuthorizedException') {
        throw new PluginConfigurationError('Plugin is not authorized to delete a user');
      }
      if (error.name === 'ResourceNotFoundException') {
        throw new PluginConfigurationError('Invalid user pool id');
      }
      if (error.name === 'UserNotFoundException') {
        throw new UserNotFoundError('User does not exist');
      }
      throw error;
    }
  }

  /**
   * Lists the users within the user pool.
   *
   * @returns an array of {@link User}s
   *
   * @throws {@link IdpUnavailableError} if Cognito encounters an internal error
   * @throws {@link PluginConfigurationError} if the plugin doesn't have permission to list the users in a user pool
   * @throws {@link PluginConfigurationError} if the user pool id is invalid
   */
  public async listUsers(): Promise<User[]> {
    try {
<<<<<<< HEAD
      const response = await this._cognitoClient.send(
        new ListUsersCommand({
          UserPoolId: this._userPoolId
        })
      );
=======
      const { Users: users } = await this._aws.clients.cognito.listUsers({
        UserPoolId: this._userPoolId
      });
>>>>>>> bb27ee12

      if (!response.Users) {
        return [];
      }

      const users = await Promise.all(
        response.Users.map(async (user) => {
          const { Groups: groups } = await this._cognitoClient.send(
            new AdminListGroupsForUserCommand({
              UserPoolId: this._userPoolId,
              Username: user.Username
            })
          );

          return {
            uid: user.Username ?? '',
            firstName: user.Attributes?.find((attr) => attr.Name === 'given_name')?.Value ?? '',
            lastName: user.Attributes?.find((attr) => attr.Name === 'family_name')?.Value ?? '',
            email: user.Attributes?.find((attr) => attr.Name === 'email')?.Value ?? '',
            roles: groups?.map((group) => group.GroupName ?? '').filter((group) => group) ?? []
          };
        })
      );

      return users;
    } catch (error) {
      if (error.name === 'InternalErrorException') {
        throw new IdpUnavailableError('Cognito encountered an internal error');
      }
      if (error.name === 'NotAuthorizedException') {
        throw new PluginConfigurationError('Plugin is not authorized to list the users in the user pool');
      }
      if (error.name === 'ResourceNotFoundException') {
        throw new PluginConfigurationError('Invalid user pool id');
      }
      throw error;
    }
  }

  /**
   * Lists the user ids associated with a given group.
   *
   * @param role - the group to list the users associated with it
   * @returns an array containing the user ids that are associated with the group
   *
   * @throws {@link IdpUnavailableError} if Cognito encounters an internal error
   * @throws {@link PluginConfigurationError} if the plugin doesn't have permission to list the users within a group
   * @throws {@link PluginConfigurationError} if the user pool id is invalid
   * @throws {@link RoleNotFoundError} if the group provided doesn't exist in the user pool
   */
  public async listUsersForRole(role: string): Promise<string[]> {
    try {
      const { Users: users } = await this._aws.clients.cognito.listUsersInGroup({
        UserPoolId: this._userPoolId,
        GroupName: role
      });

      return users?.map((user) => user.Username ?? '').filter((username) => username) ?? [];
    } catch (error) {
      if (error.name === 'InternalErrorException') {
        throw new IdpUnavailableError('Cognito encountered an internal error');
      }
      if (error.name === 'NotAuthorizedException') {
        throw new PluginConfigurationError('Plugin is not authorized to list the users within a group');
      }
      if (error.name === 'ResourceNotFoundException') {
        if (error.message === 'Group not found.') {
          throw new RoleNotFoundError('Role does not exist');
        }
        throw new PluginConfigurationError('Invalid user pool id');
      }
      throw error;
    }
  }

  /**
   * Lists the currently available groups in the user pool.
   *
   * @returns an array containing the names of the groups in the user pool
   *
   * @throws {@link IdpUnavailableError} if Cognito encounters an internal error
   * @throws {@link PluginConfigurationError} if the plugin doesn't have permission to list the groups in a user pool
   * @throws {@link PluginConfigurationError} if the user pool id is invalid
   */
  public async listRoles(): Promise<string[]> {
    try {
      const { Groups: groups } = await this._aws.clients.cognito.listGroups({
        UserPoolId: this._userPoolId
      });

      return groups?.map((group) => group.GroupName ?? '').filter((group) => group) ?? [];
    } catch (error) {
      if (error.name === 'InternalErrorException') {
        throw new IdpUnavailableError('Cognito encountered an internal error');
      }
      if (error.name === 'NotAuthorizedException') {
        throw new PluginConfigurationError('Plugin is not authorized to list the groups in the user pool');
      }
      if (error.name === 'ResourceNotFoundException') {
        throw new PluginConfigurationError('Invalid user pool id');
      }
      throw error;
    }
  }

  /**
   * Adds the given user to the given group in the user pool.
   *
   * @param uid - the username of the user
   * @param role - the group to add the user to
   *
   * @throws {@link IdpUnavailableError} if Cognito encounters an internal error
   * @throws {@link PluginConfigurationError} if the plugin doesn't have permission to add a user to a user pool group
   * @throws {@link PluginConfigurationError} if the user pool id is invalid
   * @throws {@link UserNotFoundError} if the user provided doesn't exist in the user pool
   * @throws {@link RoleNotFoundError} if the group provided doesn't exist in the user pool
   */
  public async addUserToRole(uid: string, role: string): Promise<void> {
    try {
      await this._aws.clients.cognito.adminAddUserToGroup({
        UserPoolId: this._userPoolId,
        Username: uid,
        GroupName: role
      });
    } catch (error) {
      if (error.name === 'InternalErrorException') {
        throw new IdpUnavailableError('Cognito encountered an internal error');
      }
      if (error.name === 'NotAuthorizedException') {
        throw new PluginConfigurationError('Plugin is not authorized to add a user to a user pool group');
      }
      if (error.name === 'ResourceNotFoundException') {
        if (error.message === 'Group not found.') {
          throw new RoleNotFoundError('Role does not exist');
        }
        throw new PluginConfigurationError('Invalid user pool id');
      }
      if (error.name === 'UserNotFoundException') {
        throw new UserNotFoundError('User does not exist');
      }
      throw error;
    }
  }

  /**
   * Removes the given user from the given group in the user pool.
   *
   * @param uid - the username of the user
   * @param role - the group to remove the user from
   *
   * @throws {@link IdpUnavailableError} if Cognito encounters an internal error
   * @throws {@link PluginConfigurationError} if the plugin doesn't have permission to remove a user from a user pool group
   * @throws {@link PluginConfigurationError} if the user pool id is invalid
   * @throws {@link UserNotFoundError} if the user provided doesn't exist in the user pool
   * @throws {@link RoleNotFoundError} if the group provided doesn't exist in the user pool
   */
  public async removeUserFromRole(uid: string, role: string): Promise<void> {
    try {
      await this._aws.clients.cognito.adminRemoveUserFromGroup({
        UserPoolId: this._userPoolId,
        Username: uid,
        GroupName: role
      });
    } catch (error) {
      if (error.name === 'InternalErrorException') {
        throw new IdpUnavailableError('Cognito encountered an internal error');
      }
      if (error.name === 'NotAuthorizedException') {
        throw new PluginConfigurationError(
          'Plugin is not authorized to remove a user from a user pool group'
        );
      }
      if (error.name === 'ResourceNotFoundException') {
        if (error.message === 'Group not found.') {
          throw new RoleNotFoundError('Role does not exist');
        }
        throw new PluginConfigurationError('Invalid user pool id');
      }
      if (error.name === 'UserNotFoundException') {
        throw new UserNotFoundError('User does not exist');
      }
      throw error;
    }
  }

  /**
   * Creates a new group in the user pool.
   *
   * @param role - the group to create
   *
   * @throws {@link IdpUnavailableError} if Cognito encounters an internal error
   * @throws {@link PluginConfigurationError} if the plugin doesn't have permission to create a user pool group
   * @throws {@link PluginConfigurationError} if the user pool id is invalid
   * @throws {@link RoleAlreadyExistsError} if the group provided already exists in the user pool
   */
  public async createRole(role: string): Promise<void> {
    try {
      await this._aws.clients.cognito.createGroup({
        UserPoolId: this._userPoolId,
        GroupName: role
      });
    } catch (error) {
      if (error.name === 'InternalErrorException') {
        throw new IdpUnavailableError('Cognito encountered an internal error');
      }
      if (error.name === 'NotAuthorizedException') {
        throw new PluginConfigurationError('Plugin is not authorized to create a user pool group');
      }
      if (error.name === 'ResourceNotFoundException') {
        throw new PluginConfigurationError('Invalid user pool id');
      }
      if (error.name === 'GroupExistsException') {
        throw new RoleAlreadyExistsError('A group with this name already exists');
      }
      throw error;
    }
  }

  /**
   * Deletes the given group in the user pool.
   *
   * @param role - the group to delete
   *
   * @throws {@link IdpUnavailableError} if Cognito encounters an internal error
   * @throws {@link PluginConfigurationError} if the plugin doesn't have permission to delete a user pool group
   * @throws {@link PluginConfigurationError} if the user pool id is invalid
   * @throws {@link RoleNotFoundError} if the group provided doesn't exist in the user pool
   */
  public async deleteRole(role: string): Promise<void> {
    try {
      await this._aws.clients.cognito.deleteGroup({
        UserPoolId: this._userPoolId,
        GroupName: role
      });
    } catch (error) {
      if (error.name === 'InternalErrorException') {
        throw new IdpUnavailableError('Cognito encountered an internal error');
      }
      if (error.name === 'NotAuthorizedException') {
        throw new PluginConfigurationError('Plugin is not authorized to delete a user pool group');
      }
      if (error.name === 'ResourceNotFoundException') {
        if (error.message === 'Group not found.') {
          throw new RoleNotFoundError('Role does not exist');
        }
        throw new PluginConfigurationError('Invalid user pool id');
      }
      throw error;
    }
  }
}<|MERGE_RESOLUTION|>--- conflicted
+++ resolved
@@ -301,17 +301,9 @@
    */
   public async listUsers(): Promise<User[]> {
     try {
-<<<<<<< HEAD
-      const response = await this._cognitoClient.send(
-        new ListUsersCommand({
-          UserPoolId: this._userPoolId
-        })
-      );
-=======
-      const { Users: users } = await this._aws.clients.cognito.listUsers({
+      const response = await this._aws.clients.cognito.listUsers({
         UserPoolId: this._userPoolId
       });
->>>>>>> bb27ee12
 
       if (!response.Users) {
         return [];
@@ -319,12 +311,10 @@
 
       const users = await Promise.all(
         response.Users.map(async (user) => {
-          const { Groups: groups } = await this._cognitoClient.send(
-            new AdminListGroupsForUserCommand({
-              UserPoolId: this._userPoolId,
-              Username: user.Username
-            })
-          );
+          const { Groups: groups } = await this._aws.clients.cognito.adminListGroupsForUser({
+            UserPoolId: this._userPoolId,
+            Username: user.Username
+          });
 
           return {
             uid: user.Username ?? '',
