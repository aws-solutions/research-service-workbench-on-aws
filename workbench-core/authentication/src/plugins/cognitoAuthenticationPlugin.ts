/*
 *  Copyright Amazon.com, Inc. or its affiliates. All Rights Reserved.
 *  SPDX-License-Identifier: Apache-2.0
 */

import {
  CognitoIdentityProviderClient,
  DescribeUserPoolClientCommand,
  DescribeUserPoolClientCommandInput,
  TimeUnitsType
} from '@aws-sdk/client-cognito-identity-provider';
import { CognitoJwtVerifier } from 'aws-jwt-verify';
import { CognitoJwtVerifierSingleUserPool } from 'aws-jwt-verify/cognito-verifier';
import { CognitoJwtPayload } from 'aws-jwt-verify/jwt-model';
import axios, { AxiosError } from 'axios';
import { AuthenticationPlugin } from '../authenticationPlugin';
import { IdpUnavailableError } from '../errors/idpUnavailableError';
import { InvalidAuthorizationCodeError } from '../errors/invalidAuthorizationCodeError';
import { InvalidCodeVerifierError } from '../errors/invalidCodeVerifierError';
import { InvalidJWTError } from '../errors/invalidJwtError';
import { InvalidTokenError } from '../errors/invalidTokenError';
import { InvalidTokenTypeError } from '../errors/invalidTokenTypeError';
import { PluginConfigurationError } from '../errors/pluginConfigurationError';
import { Tokens } from '../tokens';
import { getTimeInSeconds } from '../utils';

interface TokensExpiration {
  idToken?: number; // in seconds
  accessToken?: number; // in seconds
  refreshToken?: number; // in seconds
}

export interface CognitoAuthenticationPluginOptions {
  /**
   * The Cognito domain. Follows the format: "https://\<domain prefix\>.auth.\<region\>.amazoncognito.com"
   */
  cognitoDomain: string;

  /**
   * The Cognito user pool ID. Follows the format: "\<region\>_\<some string\>"
   */
  userPoolId: string;

  /**
   * The Cognito app client ID.
   */
  clientId: string;

  /**
   * The Cognito app client secret.
   */
  clientSecret: string;

  /**
   * The website URL to redirect back to once login in is completed on the hosted UI.
   * The URL must exist in the Cognito app client allowed callback URLs list.
   *
   * @example "https://www.exampleURL.com"
   */
  websiteUrl: string;
}

/**
 * A CognitoAuthenticationPlugin instance that interfaces with the [Cognito API](https://docs.aws.amazon.com/cognito/latest/developerguide/cognito-userpools-server-contract-reference.html)
 * to provide authorization code and jwt token authentication.
 */
export class CognitoAuthenticationPlugin implements AuthenticationPlugin {
  private _region: string;
  private _websiteUrl: string;
  private _userPoolId: string;
  private _clientId: string;
  private _clientSecret: string;

  private _baseUrl: string;
  private _verifier: CognitoJwtVerifierSingleUserPool<{
    userPoolId: string;
    tokenUse: null;
    clientId: string;
  }>;

  /**
   *
   * @param options - a {@link CognitoAuthenticationPluginOptions} object holding the Cognito user pool information
   *
   * @throws {@link PluginConfigurationError} if a parameter is invalid
   */
  public constructor({
    cognitoDomain,
    websiteUrl,
    userPoolId,
    clientId,
    clientSecret
  }: CognitoAuthenticationPluginOptions) {
    this._websiteUrl = websiteUrl;
    this._userPoolId = userPoolId;
    this._clientId = clientId;
    this._clientSecret = clientSecret;
    this._baseUrl = cognitoDomain;
<<<<<<< HEAD
=======

    // eslint-disable-next-line security/detect-unsafe-regex
    const regionMatch = userPoolId.match(/^(?<region>(\w+-)?\w+-\w+-\d)+_\w+$/);
    if (!regionMatch) {
      throw new PluginConfigurationError('Invalid Cognito user pool id');
    }
    this._region = regionMatch.groups!.region;
>>>>>>> c45c2360

    try {
      this._verifier = CognitoJwtVerifier.create({
        userPoolId,
        tokenUse: null, // can check both access and ID tokens
        clientId
      });
    } catch (error) {
      throw new PluginConfigurationError(error.message);
    }
  }

  /**
   * Checks to see if the user represented in the access token is logged in.
   *
   * @param accessToken - the user's access token
   * @returns true if the user is logged in
   *
   * @throws {@link IdpUnavailableError} if Cognito is unavailable
   */
  public async isUserLoggedIn(accessToken: string): Promise<boolean> {
    try {
      // A get call to the IDP oauth2/userInfo endpoint will return the access token's user info if the token isn't expired, revoked, malformed, or invalid.
      await axios.get(`${this._baseUrl}/oauth2/userInfo`, {
        headers: {
          Authorization: `Bearer ${accessToken}`
        }
      });
      return true;
    } catch (error) {
      if (error.response && error.response.status > 499) {
        throw new IdpUnavailableError('Cognito is unavailable');
      }
      return false;
    }
  }

  /**
   * Validates an id or access token and returns the values on the token.
   *
   * @param token - an Id or Access token to be validated
   * @returns the decoded jwt
   *
   * @throws {@link InvalidJWTError} if the token is invalid
   */
  public async validateToken(token: string): Promise<CognitoJwtPayload> {
    try {
      return await this._verifier.verify(token);
    } catch (error) {
      throw new InvalidJWTError('token is invalid');
    }
  }

  /**
   * Revokes a refresh token and any associated access tokens.
   *
   * @param refreshToken - the refresh token to revoke
   *
   * @throws {@link InvalidTokenTypeError} if the token passed in is not a refresh token
   * @throws {@link PluginConfigurationError} if the {@link CognitoAuthenticationPlugin} has an incorrect configuration
   * @throws {@link IdpUnavailableError} if Cognito is unavailable
   */
  public async revokeToken(refreshToken: string): Promise<void> {
    const encodedClientId = this._getEncodedClientId();

    try {
      // A post call to the IDP oauth2/revoke endpoint revokes the refresh token and all access tokens generated from it.
      await axios.post(
        `${this._baseUrl}/oauth2/revoke`,
        new URLSearchParams({
          token: refreshToken
        }),
        {
          headers: {
            'Content-Type': 'application/x-www-form-urlencoded',
            Authorization: `Basic ${encodedClientId}`
          }
        }
      );
    } catch (error) {
      if ((error as AxiosError<{ error: string }>).response?.data.error === 'invalid_request') {
        throw new PluginConfigurationError('token revocation is disabled for this app client');
      }
      if ((error as AxiosError<{ error: string }>).response?.data.error === 'unsupported_token_type') {
        throw new InvalidTokenTypeError('only refresh tokens may be revoked');
      }
      if ((error as AxiosError<{ error: string }>).response?.data.error === 'invalid_client') {
        throw new PluginConfigurationError('invalid client id or client secret');
      }
      if ((error as AxiosError<{ error: string }>).response?.status && error.response.status > 499) {
        throw new IdpUnavailableError('Cognito is unavailable');
      }
      throw error;
    }
  }

  /**
   * Gets the Id of the user for whom the id or access token was issued.
   *
   * @param decodedToken - a decoded Id or access token from which to extract the user Id.
   * @returns the user Id found within the token.
   */
  public getUserIdFromToken(decodedToken: CognitoJwtPayload): string {
    return decodedToken.sub;
  }

  /**
   * Gets any roles associated with a user for whom the id or access token was issued.
   *
   * @param decodedToken - a decoded Id or access token from which to find the user's role(s)
   * @returns list of roles included in the jwt token
   *
   * @throws {@link InvalidJWTError} if the token doesnt contain the user's roles
   */
  public getUserRolesFromToken(decodedToken: CognitoJwtPayload): string[] {
    const roles = decodedToken['cognito:groups'];
    if (!roles) {
      // jwt does not have a cognito:roles claim
      throw new InvalidJWTError('no cognito:roles claim');
    }
    return roles;
  }

  /**
   * Takes an authorization code and PKCE code verifier and requests id, access, and refresh tokens from Cognito.
   *
   * @param code - the authorization code
   * @param codeVerifier - the PKCE code verifier
   * @returns a {@link Tokens} object containing the id, access, and refresh tokens and their expiration (in seconds)
   *
   * @throws {@link InvalidAuthorizationCodeError} if the authorization code is invalid
   * @throws {@link PluginConfigurationError} if the {@link CognitoAuthenticationPlugin} has an incorrect configuration
   * @throws {@link InvalidCodeVerifierError} if the PCKE verifier is invalid
   * @throws {@link IdpUnavailableError} if Cognito is unavailable
   */
  public async handleAuthorizationCode(code: string, codeVerifier: string): Promise<Tokens> {
    try {
      const encodedClientId = this._getEncodedClientId();

      // A post call to the IDP oauth2/token endpoint trades the code for a set of tokens.
      const response = await axios.post(
        `${this._baseUrl}/oauth2/token`,
        new URLSearchParams({
          grant_type: 'authorization_code',
          code: code,
          redirect_uri: this._websiteUrl,
          code_verifier: codeVerifier
        }),
        {
          headers: {
            'Content-Type': 'application/x-www-form-urlencoded',
            Authorization: `Basic ${encodedClientId}`
          }
        }
      );

      const expiresIn = await this._getTokensExpiration();

      return {
        idToken: {
          token: response.data.id_token,
          expiresIn: expiresIn.idToken
        },
        accessToken: {
          token: response.data.access_token,
          expiresIn: expiresIn.accessToken
        },
        refreshToken: {
          token: response.data.refresh_token,
          expiresIn: expiresIn.refreshToken
        }
      };
    } catch (error) {
      if ((error as AxiosError<{ error: string }>).response?.data.error === 'invalid_client') {
        throw new PluginConfigurationError('invalid client id or client secret');
      }
      if ((error as AxiosError<{ error: string }>).response?.data.error === 'invalid_grant') {
        throw new InvalidAuthorizationCodeError('authorization code has been used already or is invalid');
      }
      if ((error as AxiosError<{ error: string }>).response?.data.error === 'unauthorized_client') {
        throw new PluginConfigurationError('authorization code grant is disabled for this app client');
      }
      if ((error as AxiosError<{ error: string }>).response?.data.error === 'invalid_request') {
        throw new InvalidCodeVerifierError('pkce code verifier is invalid');
      }
      if (error.response && error.response.status > 499) {
        throw new IdpUnavailableError('Cognito is unavailable');
      }
      throw error;
    }
  }

  /**
   * Takes temporary state and codeChallenge values and returns the URL of the endpoint used to retrieve the authorization code.
   *
   * The state and codeChallenge parameters should be temporary strings, such as TEMP_STATE and TEMP_CODE_CHALLENGE.
   * These values will be replaced on the frontend with the real values to keep them secure.
   *
   * @param state - a temporary value to represent the state parameter
   * @param codeChallenge - a temporary value to represent the code challenge parameter
   * @returns the endpoint URL string
   */
  public getAuthorizationCodeUrl(state: string, codeChallenge: string): string {
    return `${this._baseUrl}/oauth2/authorize?client_id=${this._clientId}&response_type=code&scope=openid&redirect_uri=${this._websiteUrl}&state=${state}&code_challenge_method=S256&code_challenge=${codeChallenge}`;
  }

  /**
   * Uses the refresh token to generate new access and id tokens.
   *
   * @param refreshToken - the refresh token
   * @returns a {@link Tokens} object containing the id and access tokens and their expiration (in seconds)
   *
   * @throws {@link InvalidTokenError} if the refresh token is invalid or has been revoked
   * @throws {@link PluginConfigurationError} if the {@link CognitoAuthenticationPlugin} has an incorrect configuration
   * @throws {@link IdpUnavailableError} if Cognito is unavailable
   */
  public async refreshAccessToken(refreshToken: string): Promise<Tokens> {
    try {
      const encodedClientId = this._getEncodedClientId();

      // A post call to the IDP oauth2/token endpoint uses the refresh token to get new access and id tokens.
      const response = await axios.post(
        `${this._baseUrl}/oauth2/token`,
        new URLSearchParams({
          grant_type: 'refresh_token',
          refresh_token: refreshToken
        }),
        {
          headers: {
            'Content-Type': 'application/x-www-form-urlencoded',
            Authorization: `Basic ${encodedClientId}`
          }
        }
      );

      const expiresIn = await this._getTokensExpiration();

      return {
        idToken: {
          token: response.data.id_token,
          expiresIn: expiresIn.idToken
        },
        accessToken: {
          token: response.data.access_token,
          expiresIn: expiresIn.accessToken
        }
      };
    } catch (error) {
      if ((error as AxiosError<{ error: string }>).response?.data.error === 'invalid_client') {
        throw new PluginConfigurationError('invalid client id or client secret');
      }
      if ((error as AxiosError<{ error: string }>).response?.data.error === 'invalid_grant') {
        throw new InvalidTokenError('refresh token is invalid or has been revoked');
      }
      if ((error as AxiosError<{ error: string }>).response?.data.error === 'unauthorized_client') {
        throw new PluginConfigurationError('refreshing access tokens is disabled for this app client');
      }
      if (error.response && error.response.status > 499) {
        throw new IdpUnavailableError('Cognito is unavailable');
      }
      throw error;
    }
  }

  /**
   * Gets the URL of the endpoint used to logout the user.
   *
   * @returns the endpoint URL string
   */
  public getLogoutUrl(): string {
    return `${this._baseUrl}/logout?client_id=${this._clientId}&logout_uri=${this._websiteUrl}`;
  }

  /**
   * Encodes the client id and secret so it can be used for authorization in a post header.
   *
   * @returns a string representation of the encoded client id and secret.
   */
  private _getEncodedClientId(): string {
    return Buffer.from(`${this._clientId}:${this._clientSecret}`).toString('base64');
  }

  /**
   * Gets the id, access, and refresh tokens' validity length from Cognito.
   *
   * @returns a {@link TokensExpiration} object
   */
  private async _getTokensExpiration(): Promise<TokensExpiration> {
    const client = new CognitoIdentityProviderClient({ region: this._region });

    const describeInput: DescribeUserPoolClientCommandInput = {
      UserPoolId: this._userPoolId,
      ClientId: this._clientId
    };
    const describeCommand = new DescribeUserPoolClientCommand(describeInput);

    try {
      const clientInfo = await client.send(describeCommand);

      const {
        IdToken: idTokenUnits,
        AccessToken: accessTokenUnits,
        RefreshToken: refreshTokenUnits
      } = clientInfo.UserPoolClient?.TokenValidityUnits || {};

      const refreshTokenTime = clientInfo.UserPoolClient?.RefreshTokenValidity;
      const idTokenTime = clientInfo.UserPoolClient?.IdTokenValidity;
      const accessTokenTime = clientInfo.UserPoolClient?.AccessTokenValidity;

      const idTokenExpiresIn =
        idTokenTime && idTokenUnits
          ? getTimeInSeconds(idTokenTime, idTokenUnits as TimeUnitsType)
          : undefined;
      const accessTokenExpiresIn =
        accessTokenTime && accessTokenUnits
          ? getTimeInSeconds(accessTokenTime, accessTokenUnits as TimeUnitsType)
          : undefined;
      const refreshTokenExpiresIn =
        refreshTokenTime && refreshTokenUnits
          ? getTimeInSeconds(refreshTokenTime, refreshTokenUnits as TimeUnitsType)
          : undefined;

      return {
        idToken: idTokenExpiresIn,
        accessToken: accessTokenExpiresIn,
        refreshToken: refreshTokenExpiresIn
      };
    } catch (error) {
      if (error.name === 'NotAuthorizedException') {
        throw new PluginConfigurationError(
          'service is not authorized to perform this action. Check IAM permissions'
        );
      }
      if (error.name === 'ResourceNotFoundException') {
        throw new PluginConfigurationError('invalid user pool id or client id');
      }
      throw error;
    }
  }
}<|MERGE_RESOLUTION|>--- conflicted
+++ resolved
@@ -96,8 +96,6 @@
     this._clientId = clientId;
     this._clientSecret = clientSecret;
     this._baseUrl = cognitoDomain;
-<<<<<<< HEAD
-=======
 
     // eslint-disable-next-line security/detect-unsafe-regex
     const regionMatch = userPoolId.match(/^(?<region>(\w+-)?\w+-\w+-\d)+_\w+$/);
@@ -105,7 +103,6 @@
       throw new PluginConfigurationError('Invalid Cognito user pool id');
     }
     this._region = regionMatch.groups!.region;
->>>>>>> c45c2360
 
     try {
       this._verifier = CognitoJwtVerifier.create({
