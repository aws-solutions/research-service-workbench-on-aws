/*
 *  Copyright Amazon.com, Inc. or its affiliates. All Rights Reserved.
 *  SPDX-License-Identifier: Apache-2.0
 */

import {
  CognitoIdentityProviderClient,
  DescribeUserPoolClientCommand,
  DescribeUserPoolClientCommandInput
} from '@aws-sdk/client-cognito-identity-provider';
import { CognitoJwtVerifier } from 'aws-jwt-verify';
import { CognitoJwtVerifierSingleUserPool } from 'aws-jwt-verify/cognito-verifier';
import { CognitoAccessTokenPayload } from 'aws-jwt-verify/jwt-model';
import axios, { AxiosError } from 'axios';
import { AuthenticationPlugin } from '../authenticationPlugin';
import { IdpUnavailableError } from '../errors/idpUnavailableError';
import { InvalidAuthorizationCodeError } from '../errors/invalidAuthorizationCodeError';
import { InvalidCodeVerifierError } from '../errors/invalidCodeVerifierError';
import { InvalidJWTError } from '../errors/invalidJwtError';
import { InvalidTokenError } from '../errors/invalidTokenError';
import { InvalidTokenTypeError } from '../errors/invalidTokenTypeError';
import { PluginConfigurationError } from '../errors/pluginConfigurationError';
import { TokenRevocationServiceNotProvidedError } from '../errors/tokenRevocationServiceNotProvidedError';
import { TokenRevocationService } from '../tokenRevocationService';
import { Tokens } from '../tokens';
import { getTimeInMS, TimeUnits } from '../utils';

interface TokensExpiration {
  idToken: number; // ms
  accessToken: number; // ms
  refreshToken: number; // ms
}

export interface CognitoWebUiClient {
  /**
   * The Cognito app client ID.
   */
  clientId: string;

  /**
   * The Cognito app client secret.
   */
  clientSecret: string;
}

export interface CognitoAuthenticationPluginOptions {
  /**
   * The Cognito domain. Follows the format: "https://\<domain prefix\>.auth.\<region\>.amazoncognito.com"
   */
  cognitoDomain: string;

  /**
   * The Cognito user pool ID. Follows the format: "\<region\>_\<some string\>"
   */
  userPoolId: string;

  /**
   * The WebUI client authentication options
   */
  webUiClient: CognitoWebUiClient;

  /**
   * Additional allowed client Ids.
   */
<<<<<<< HEAD
  allowedClientIds?: string[];
=======
  clientSecret: string;

  /**
   * Provide a token revocation service for immediate revoking of access tokens
   */
  tokenRevocationService?: TokenRevocationService;
>>>>>>> 27e6e169
}

/**
 * A CognitoAuthenticationPlugin instance that interfaces with the [Cognito API](https://docs.aws.amazon.com/cognito/latest/developerguide/cognito-userpools-server-contract-reference.html)
 * to provide authorization code and jwt token authentication.
 */
export class CognitoAuthenticationPlugin implements AuthenticationPlugin {
  private _region: string;
  private _userPoolId: string;
<<<<<<< HEAD
  private _webUiClient: CognitoWebUiClient;
=======
  private _clientId: string;
  private _clientSecret: string;
  private _tokenRevocationService?: TokenRevocationService;
>>>>>>> 27e6e169

  private _baseUrl: string;
  private _verifier: CognitoJwtVerifierSingleUserPool<{
    userPoolId: string;
    tokenUse: 'access';
    clientId: string[];
  }>;

  /**
   *
   * @param options - a {@link CognitoAuthenticationPluginOptions} object holding the Cognito user pool information
   *
   * @throws {@link PluginConfigurationError} if a parameter is invalid
   */
  public constructor({
    cognitoDomain,
    userPoolId,
<<<<<<< HEAD
    webUiClient,
    allowedClientIds = []
=======
    clientId,
    clientSecret,
    tokenRevocationService
>>>>>>> 27e6e169
  }: CognitoAuthenticationPluginOptions) {
    this._userPoolId = userPoolId;
    this._webUiClient = webUiClient;
    this._baseUrl = cognitoDomain;
    this._tokenRevocationService = tokenRevocationService;
    // eslint-disable-next-line security/detect-unsafe-regex
    const regionMatch = userPoolId.match(/^(?<region>(\w+-)?\w+-\w+-\d)+_\w+$/);
    if (!regionMatch) {
      throw new PluginConfigurationError('Invalid Cognito user pool id');
    }
    this._region = regionMatch.groups!.region;

    try {
      this._verifier = CognitoJwtVerifier.create({
        userPoolId,
        tokenUse: 'access',
        clientId: [...allowedClientIds, webUiClient.clientId]
      });
    } catch (error) {
      throw new PluginConfigurationError(error.message);
    }
  }

  /**
   * Checks to see if the user represented in the access token is logged in.
   *
   * @param accessToken - the user's access token
   * @returns true if the user is logged in
   *
   * @throws {@link IdpUnavailableError} if Cognito is unavailable
   */
  public async isUserLoggedIn(accessToken: string): Promise<boolean> {
    try {
      // A get call to the IDP oauth2/userInfo endpoint will return the access token's user info if the token isn't expired, revoked, malformed, or invalid.
      await axios.get(`${this._baseUrl}/oauth2/userInfo`, {
        headers: {
          Authorization: `Bearer ${accessToken}`
        }
      });
      return true;
    } catch (error) {
      if (error.response && error.response.status > 499) {
        throw new IdpUnavailableError('Cognito is unavailable');
      }
      return false;
    }
  }

  /**
   * Validates an access token and returns the values on the token.
   *
   * @param token - an access token to be validated
   * @returns the decoded jwt
   *
   * @throws {@link InvalidJWTError} if the token is invalid
   */
  public async validateToken(token: string): Promise<CognitoAccessTokenPayload> {
    try {
      if (await this._tokenRevocationService?.isRevoked({ token }))
        throw new InvalidJWTError('token has been revoked');
      return await this._verifier.verify(token);
    } catch (error) {
      throw new InvalidJWTError('token is invalid');
    }
  }

  /**
   * Revokes a refresh token and any associated access tokens.
   *
   * @param refreshToken - the refresh token to revoke
   *
   * @throws {@link InvalidTokenTypeError} if the token passed in is not a refresh token
   * @throws {@link PluginConfigurationError} if the {@link CognitoAuthenticationPlugin} has an incorrect configuration
   * @throws {@link IdpUnavailableError} if Cognito is unavailable
   */
  public async revokeToken(refreshToken: string): Promise<void> {
    const encodedClientId = this._getEncodedClientId();

    try {
      // A post call to the IDP oauth2/revoke endpoint revokes the refresh token and all access tokens generated from it.
      await axios.post(
        `${this._baseUrl}/oauth2/revoke`,
        new URLSearchParams({
          token: refreshToken
        }),
        {
          headers: {
            'Content-Type': 'application/x-www-form-urlencoded',
            Authorization: `Basic ${encodedClientId}`
          }
        }
      );
    } catch (error) {
      if ((error as AxiosError<{ error: string }>).response?.data.error === 'invalid_request') {
        throw new PluginConfigurationError('token revocation is disabled for this app client');
      }
      if ((error as AxiosError<{ error: string }>).response?.data.error === 'unsupported_token_type') {
        throw new InvalidTokenTypeError('only refresh tokens may be revoked');
      }
      if ((error as AxiosError<{ error: string }>).response?.data.error === 'invalid_client') {
        throw new PluginConfigurationError('invalid client id or client secret');
      }
      if ((error as AxiosError<{ error: string }>).response?.status && error.response.status > 499) {
        throw new IdpUnavailableError('Cognito is unavailable');
      }
      throw error;
    }
  }
  /**
   * Revokes the given access token.
   *
   * @param token - the access token to revoke
   */
  public async revokeAccessToken(accessToken: string): Promise<void> {
    if (!this._tokenRevocationService)
      throw new TokenRevocationServiceNotProvidedError('TokenRevocationService was not provided');
    return this._tokenRevocationService.revokeToken({ token: accessToken });
  }
  /**
   * Gets the Id of the user for whom the id or access token was issued.
   *
   * @param decodedToken - a decoded Id or access token from which to extract the user Id.
   * @returns the user Id found within the token.
   */
  public getUserIdFromToken(decodedToken: CognitoAccessTokenPayload): string {
    return decodedToken.sub;
  }

  /**
   * Gets any roles associated with a user for whom the id or access token was issued.
   *
   * @param decodedToken - a decoded Id or access token from which to find the user's role(s)
   * @returns list of roles included in the jwt token
   */
  public getUserRolesFromToken(decodedToken: CognitoAccessTokenPayload): string[] {
    return decodedToken['cognito:groups'] ?? [];
  }

  /**
   * Takes an authorization code and PKCE code verifier and requests id, access, and refresh tokens from Cognito.
   *
   * @param code - the authorization code
   * @param codeVerifier - the PKCE code verifier
   * @param websiteUrl - the url to redirect to after login is completed. Must be the same url used in the {@link getAuthorizationCodeUrl} function
   * @returns a {@link Tokens} object containing the id, access, and refresh tokens and their expiration (in seconds)
   *
   * @throws {@link InvalidAuthorizationCodeError} if the authorization code is invalid
   * @throws {@link PluginConfigurationError} if the {@link CognitoAuthenticationPlugin} has an incorrect configuration
   * @throws {@link InvalidCodeVerifierError} if the PCKE verifier is invalid
   * @throws {@link IdpUnavailableError} if Cognito is unavailable
   */
  public async handleAuthorizationCode(
    code: string,
    codeVerifier: string,
    websiteUrl: string
  ): Promise<Tokens> {
    try {
      const encodedClientId = this._getEncodedClientId();

      // A post call to the IDP oauth2/token endpoint trades the code for a set of tokens.
      const response = await axios.post(
        `${this._baseUrl}/oauth2/token`,
        new URLSearchParams({
          grant_type: 'authorization_code',
          code: code,
          redirect_uri: websiteUrl,
          code_verifier: codeVerifier
        }),
        {
          headers: {
            'Content-Type': 'application/x-www-form-urlencoded',
            Authorization: `Basic ${encodedClientId}`
          }
        }
      );

      const expiresIn = await this._getTokensExpirationinMS();

      return {
        idToken: {
          token: response.data.id_token,
          expiresIn: expiresIn.idToken
        },
        accessToken: {
          token: response.data.access_token,
          expiresIn: expiresIn.accessToken
        },
        refreshToken: {
          token: response.data.refresh_token,
          expiresIn: expiresIn.refreshToken
        }
      };
    } catch (error) {
      if ((error as AxiosError<{ error: string }>).response?.data.error === 'invalid_client') {
        throw new PluginConfigurationError('invalid client id or client secret');
      }
      if ((error as AxiosError<{ error: string }>).response?.data.error === 'invalid_grant') {
        throw new InvalidAuthorizationCodeError('authorization code has been used already or is invalid');
      }
      if ((error as AxiosError<{ error: string }>).response?.data.error === 'unauthorized_client') {
        throw new PluginConfigurationError('authorization code grant is disabled for this app client');
      }
      if ((error as AxiosError<{ error: string }>).response?.data.error === 'invalid_request') {
        throw new InvalidCodeVerifierError('pkce code verifier is invalid');
      }
      if (error.response && error.response.status > 499) {
        throw new IdpUnavailableError('Cognito is unavailable');
      }
      throw error;
    }
  }

  /**
   * Takes temporary state and codeChallenge values and returns the URL of the endpoint used to retrieve the authorization code.
   *
   * The state and codeChallenge parameters should be temporary strings, such as TEMP_STATE and TEMP_CODE_CHALLENGE.
   * These values will be replaced on the frontend with the real values to keep them secure.
   *
   * @param state - a temporary value to represent the state parameter
   * @param codeChallenge - a temporary value to represent the code challenge parameter
   * @param websiteUrl - the url to redirect to after login is completed
   * @returns the endpoint URL string
   */
  public getAuthorizationCodeUrl(state: string, codeChallenge: string, websiteUrl: string): string {
    return `${this._baseUrl}/oauth2/authorize?client_id=${this._webUiClient.clientId}&response_type=code&scope=openid&redirect_uri=${websiteUrl}&state=${state}&code_challenge_method=S256&code_challenge=${codeChallenge}`;
  }

  /**
   * Uses the refresh token to generate new access and id tokens.
   *
   * @param refreshToken - the refresh token
   * @returns a {@link Tokens} object containing the id and access tokens and their expiration (in seconds)
   *
   * @throws {@link InvalidTokenError} if the refresh token is invalid or has been revoked
   * @throws {@link PluginConfigurationError} if the {@link CognitoAuthenticationPlugin} has an incorrect configuration
   * @throws {@link IdpUnavailableError} if Cognito is unavailable
   */
  public async refreshAccessToken(refreshToken: string): Promise<Tokens> {
    try {
      const encodedClientId = this._getEncodedClientId();

      // A post call to the IDP oauth2/token endpoint uses the refresh token to get new access and id tokens.
      const response = await axios.post(
        `${this._baseUrl}/oauth2/token`,
        new URLSearchParams({
          grant_type: 'refresh_token',
          refresh_token: refreshToken
        }),
        {
          headers: {
            'Content-Type': 'application/x-www-form-urlencoded',
            Authorization: `Basic ${encodedClientId}`
          }
        }
      );

      const expiresIn = await this._getTokensExpirationinMS();

      return {
        idToken: {
          token: response.data.id_token,
          expiresIn: expiresIn.idToken
        },
        accessToken: {
          token: response.data.access_token,
          expiresIn: expiresIn.accessToken
        }
      };
    } catch (error) {
      if ((error as AxiosError<{ error: string }>).response?.data.error === 'invalid_client') {
        throw new PluginConfigurationError('invalid client id or client secret');
      }
      if ((error as AxiosError<{ error: string }>).response?.data.error === 'invalid_grant') {
        throw new InvalidTokenError('refresh token is invalid or has been revoked');
      }
      if ((error as AxiosError<{ error: string }>).response?.data.error === 'unauthorized_client') {
        throw new PluginConfigurationError('refreshing access tokens is disabled for this app client');
      }
      if (error.response && error.response.status > 499) {
        throw new IdpUnavailableError('Cognito is unavailable');
      }
      throw error;
    }
  }

  /**
   * Gets the URL of the endpoint used to logout the user.
   *
   * @param websiteUrl - the url to redirect to after logout is completed
   * @returns the endpoint URL string
   */
  public getLogoutUrl(websiteUrl: string): string {
    return `${this._baseUrl}/logout?client_id=${this._webUiClient.clientId}&logout_uri=${websiteUrl}`;
  }

  /**
   * Encodes the client id and secret so it can be used for authorization in a post header.
   *
   * @returns a string representation of the encoded client id and secret.
   */
  private _getEncodedClientId(): string {
    return Buffer.from(`${this._webUiClient.clientId}:${this._webUiClient.clientSecret}`).toString('base64');
  }

  /**
   * Gets the id, access, and refresh tokens' validity length from Cognito.
   *
   * @returns a {@link TokensExpiration} object
   */
  private async _getTokensExpirationinMS(): Promise<TokensExpiration> {
    const client = new CognitoIdentityProviderClient({ region: this._region });

    const describeInput: DescribeUserPoolClientCommandInput = {
      UserPoolId: this._userPoolId,
      ClientId: this._webUiClient.clientId
    };
    const describeCommand = new DescribeUserPoolClientCommand(describeInput);

    try {
      const { UserPoolClient } = await client.send(describeCommand);

      const idTokenTime = UserPoolClient!.IdTokenValidity ?? 60;
      const accessTokenTime = UserPoolClient!.AccessTokenValidity ?? 60;
      const refreshTokenTime = UserPoolClient!.RefreshTokenValidity ?? 30;

      const idTokenUnits = UserPoolClient!.TokenValidityUnits!.IdToken ?? TimeUnits.MINUTES;
      const accessTokenUnits = UserPoolClient!.TokenValidityUnits!.AccessToken ?? TimeUnits.MINUTES;
      const refreshTokenUnits = UserPoolClient!.TokenValidityUnits!.RefreshToken ?? TimeUnits.DAYS;

      return {
        idToken: getTimeInMS(idTokenTime, idTokenUnits as TimeUnits),
        accessToken: getTimeInMS(accessTokenTime, accessTokenUnits as TimeUnits),
        refreshToken: getTimeInMS(refreshTokenTime, refreshTokenUnits as TimeUnits)
      };
    } catch (error) {
      if (error.name === 'NotAuthorizedException') {
        throw new PluginConfigurationError(
          'service is not authorized to perform this action. Check IAM permissions'
        );
      }
      if (error.name === 'ResourceNotFoundException') {
        throw new PluginConfigurationError('invalid user pool id or client id');
      }
      throw error;
    }
  }
}<|MERGE_RESOLUTION|>--- conflicted
+++ resolved
@@ -62,16 +62,12 @@
   /**
    * Additional allowed client Ids.
    */
-<<<<<<< HEAD
   allowedClientIds?: string[];
-=======
-  clientSecret: string;
 
   /**
    * Provide a token revocation service for immediate revoking of access tokens
    */
   tokenRevocationService?: TokenRevocationService;
->>>>>>> 27e6e169
 }
 
 /**
@@ -81,13 +77,8 @@
 export class CognitoAuthenticationPlugin implements AuthenticationPlugin {
   private _region: string;
   private _userPoolId: string;
-<<<<<<< HEAD
   private _webUiClient: CognitoWebUiClient;
-=======
-  private _clientId: string;
-  private _clientSecret: string;
   private _tokenRevocationService?: TokenRevocationService;
->>>>>>> 27e6e169
 
   private _baseUrl: string;
   private _verifier: CognitoJwtVerifierSingleUserPool<{
@@ -105,14 +96,9 @@
   public constructor({
     cognitoDomain,
     userPoolId,
-<<<<<<< HEAD
     webUiClient,
-    allowedClientIds = []
-=======
-    clientId,
-    clientSecret,
+    allowedClientIds = [],
     tokenRevocationService
->>>>>>> 27e6e169
   }: CognitoAuthenticationPluginOptions) {
     this._userPoolId = userPoolId;
     this._webUiClient = webUiClient;
