--- conflicted
+++ resolved
@@ -25,7 +25,6 @@
    * The Cognito app client ID.
    */
   clientId: string;
-<<<<<<< HEAD
 
   /**
    * The Cognito app client secret
@@ -40,30 +39,12 @@
   loginUrl: string;
 }
 
-=======
-
-  /**
-   * The Cognito app client secret
-   */
-  clientSecret: string;
-
-  /**
-   * The Cognito app client allowed callback URL
-   */
-  redirectUri: string;
-}
-
->>>>>>> 63e247ef
 /**
  * A CognitoAuthenticationPlugin instance that interfaces with the [Cognito API](https://docs.aws.amazon.com/cognito/latest/developerguide/cognito-userpools-server-contract-reference.html)
  * to provide authorization code and jwt token authentication.
  */
 export class CognitoAuthenticationPlugin implements AuthenticationPlugin {
-<<<<<<< HEAD
   private _loginUrl: string;
-=======
-  private _redirectUri: string;
->>>>>>> 63e247ef
   private _clientId: string;
   private _clientSecret: string;
 
@@ -80,20 +61,12 @@
    */
   public constructor({
     cognitoDomain,
-<<<<<<< HEAD
     loginUrl,
-=======
-    redirectUri,
->>>>>>> 63e247ef
     userPoolId,
     clientId,
     clientSecret
   }: CognitoAuthenticationPluginOptions) {
-<<<<<<< HEAD
     this._loginUrl = loginUrl;
-=======
-    this._redirectUri = redirectUri;
->>>>>>> 63e247ef
     this._clientId = clientId;
     this._clientSecret = clientSecret;
 
@@ -104,19 +77,11 @@
         tokenUse: null, // can check both access and ID tokens
         clientId
       });
-<<<<<<< HEAD
 
       this._verifier.hydrate(); // adds the jwks to the cache
-    } catch (error: any) {
+    } catch (error) {
       throw new PluginConfigurationError(error.message);
     }
-=======
-    } catch (error) {
-      throw new PluginConfigurationError(error.message);
-    }
-
-    // this._verifier.hydrate().catch(e => { throw e }); TODO necessary?
->>>>>>> 63e247ef
   }
 
   /**
@@ -155,7 +120,6 @@
     } catch (error) {
       throw new InvalidJWTError('token is invalid');
     }
-<<<<<<< HEAD
   }
 
   /**
@@ -198,50 +162,6 @@
   }
 
   /**
-=======
-  }
-
-  /**
-   * Tell the Identity Provider to revoke the given token.
-   *
-   * @param token - the token to revoke.
-   *
-   * @throws {@link InvalidTokenTypeError} if the token type provided cannot be revoked.
-   * @throws {@link PluginConfigurationError} if the {@link AuthenticationPlugin} has an incorrect configuration.
-   */
-  public async revokeToken(token: string): Promise<void> {
-    const encodedClientId = this._getEncodedClientId();
-
-    try {
-      // A post call to the IDP oauth2/revoke endpoint revokes the refresh token and all access tokens generated from it.
-      await axios.post(
-        `${this._oAuth2BaseUrl}/revoke`,
-        new URLSearchParams({
-          token: token
-        }),
-        {
-          headers: {
-            'Content-Type': 'application/x-www-form-urlencoded',
-            Authorization: `Basic ${encodedClientId}`
-          }
-        }
-      );
-    } catch (error) {
-      if ((error as AxiosError<{ error: string }>).response?.data.error === 'invalid_request') {
-        throw new PluginConfigurationError('token revocation is disabled for this app client');
-      }
-      if ((error as AxiosError<{ error: string }>).response?.data.error === 'unsupported_token_type') {
-        throw new InvalidTokenTypeError('only access tokens may be revoked');
-      }
-      if ((error as AxiosError<{ error: string }>).response?.data.error === 'invalid_client') {
-        throw new PluginConfigurationError('invalid client id or client secret');
-      }
-      throw error;
-    }
-  }
-
-  /**
->>>>>>> 63e247ef
    * Get the Id of the user for whom the token was issued.
    *
    * @param decodedToken - a decoded Id or access token from which to extract the user Id.
@@ -249,7 +169,6 @@
    */
   public getUserIdFromToken(decodedToken: CognitoJwtPayload): string {
     return decodedToken.sub;
-<<<<<<< HEAD
   }
 
   /**
@@ -304,7 +223,6 @@
         idToken: response.data.id_token,
         accessToken: response.data.access_token,
         refreshToken: response.data.refresh_token,
-        tokenType: response.data.token_type,
         expiresIn: response.data.expires_in
       };
     } catch (error) {
@@ -328,76 +246,6 @@
    */
   getAuthorizationCodeUrl(): string {
     return `${this._oAuth2BaseUrl}/authorize?client_id=${this._clientId}&response_type=code&scope=openid&redirect_uri=${this._loginUrl}`;
-=======
-  }
-
-  /**
-   * Get any roles associated with a user for whom a token was issued.
-   *
-   * @param decodedToken - a decoded Id or access token from which to find the user's role(s)
-   * @returns list of roles included in the jwt token.
-   *
-   * @throws {@link InvalidJWTError} if the token doesnt contain the user's roles.
-   */
-  public getUserRolesFromToken(decodedToken: CognitoJwtPayload): string[] {
-    const roles = decodedToken['cognito:groups'];
-    if (!roles) {
-      // jwt does not have a cognito:roles claim
-      throw new InvalidJWTError('no cognito:roles claim');
-    }
-    return roles;
-  }
-
-  /**
-   * Take the authorization code parameter and request JWT tokens from the IdP.
-   * The authorization code grant is explained [here](https://aws.amazon.com/blogs/mobile/understanding-amazon-cognito-user-pool-oauth-2-0-grants/)
-   *
-   * @param code - an authorization code given as a query parameter in a user request
-   * @returns a {@link Tokens} object containing the id, access, and refresh tokens as well as the token type and expiration.
-   *
-   * @throws {@link InvalidAuthorizationCodeError} if the authorization code is invalid.
-   * @throws {@link PluginConfigurationError} if the {@link AuthenticationPlugin} has an incorrect configuration.
-   */
-  public async handleAuthorizationCode(code: string): Promise<Tokens> {
-    try {
-      const encodedClientId = this._getEncodedClientId();
-
-      // A post call to the IDP oauth2/token endpoint trades the code for a set of tokens.
-      const response = await axios.post(
-        `${this._oAuth2BaseUrl}/token`,
-        new URLSearchParams({
-          grant_type: 'authorization_code',
-          code: code,
-          client_id: this._clientId,
-          redirect_uri: this._redirectUri
-        }),
-        {
-          headers: {
-            'Content-Type': 'application/x-www-form-urlencoded',
-            Authorization: `Basic ${encodedClientId}`
-          }
-        }
-      );
-
-      return {
-        idToken: response.data.id_token,
-        accessToken: response.data.access_token,
-        refreshToken: response.data.refresh_token,
-        expiresIn: response.data.expires_in
-      };
-    } catch (error) {
-      if ((error as AxiosError<{ error: string }>).response?.data.error === 'invalid_client') {
-        throw new PluginConfigurationError('invalid client id or client secret');
-      }
-      if ((error as AxiosError<{ error: string }>).response?.data.error === 'invalid_grant') {
-        throw new InvalidAuthorizationCodeError('authorization code has been used already or is invalid');
-      }
-      if ((error as AxiosError<{ error: string }>).response?.data.error === 'unauthorized_client') {
-        throw new PluginConfigurationError('authorization code grant is disabled for this app client');
-      }
-      throw error;
-    }
->>>>>>> 63e247ef
   }
 
   /**
