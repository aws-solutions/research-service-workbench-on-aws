--- conflicted
+++ resolved
@@ -52,20 +52,12 @@
   clientSecret: string;
 
   /**
-<<<<<<< HEAD
-   * The full login api endpoint url. URL must exist in the Cognito app client allowed callback URLs list.
-   *
-   * @example "https://www.exampleURL.com/login"
-   */
-  loginUrl: string;
-=======
    * The website URL to redirect back to once login in is completed on the hosted UI.
    * The URL must exist in the Cognito app client allowed callback URLs list.
    *
    * @example "https://www.exampleURL.com"
    */
   websiteUrl: string;
->>>>>>> c9feae19
 }
 
 /**
@@ -73,13 +65,9 @@
  * to provide authorization code and jwt token authentication.
  */
 export class CognitoAuthenticationPlugin implements AuthenticationPlugin {
-<<<<<<< HEAD
-  private _loginUrl: string;
-=======
   private _region: string;
   private _websiteUrl: string;
   private _userPoolId: string;
->>>>>>> c9feae19
   private _clientId: string;
   private _clientSecret: string;
 
@@ -97,22 +85,14 @@
   public constructor({
     region,
     cognitoDomain,
-<<<<<<< HEAD
-    loginUrl,
-=======
     websiteUrl,
->>>>>>> c9feae19
     userPoolId,
     clientId,
     clientSecret
   }: CognitoAuthenticationPluginOptions) {
-<<<<<<< HEAD
-    this._loginUrl = loginUrl;
-=======
     this._region = region;
     this._websiteUrl = websiteUrl;
     this._userPoolId = userPoolId;
->>>>>>> c9feae19
     this._clientId = clientId;
     this._clientSecret = clientSecret;
 
@@ -263,13 +243,8 @@
         new URLSearchParams({
           grant_type: 'authorization_code',
           code: code,
-<<<<<<< HEAD
-          client_id: this._clientId,
-          redirect_uri: this._loginUrl
-=======
           redirect_uri: this._websiteUrl,
           code_verifier: codeVerifier
->>>>>>> c9feae19
         }),
         {
           headers: {
@@ -388,15 +363,6 @@
   }
 
   /**
-   * Returns the URL of the endpoint used to retreive the authorization code.
-   *
-   * @returns the endpoint URL string
-   */
-  public getAuthorizationCodeUrl(): string {
-    return `${this._oAuth2BaseUrl}/authorize?client_id=${this._clientId}&response_type=code&scope=openid&redirect_uri=${this._loginUrl}`;
-  }
-
-  /**
    * Encodes the client id and secret so it can be used for authorization in a post header.
    *
    * @returns a string representation of the encoded client id and secret.
