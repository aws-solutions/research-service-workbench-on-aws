/*
 *  Copyright Amazon.com, Inc. or its affiliates. All Rights Reserved.
 *  SPDX-License-Identifier: Apache-2.0
 */

export { default as PermissionsPlugin } from './permissionsPlugin';
export { default as Operation } from './models/operation';
export { default as AuthorizationPlugin } from './authorizationPlugin';
export { default as StaticPermissionsPlugin } from './staticPermissionsPlugin';
export { default as CASLAuthorizationPlugin } from './caslAuthorizationPlugin';
export { default as Permission, PermissionsMap } from './models/permission';
export { Effect } from './models/effect';
export { Action } from './models/action';
export {
  default as RoutesMap,
  HTTPMethod,
  HTTPMethodParser,
  RoutesIgnored,
  MethodToOperations,
  DynamicRoutesMap
} from './models/routesMap';
export { default as AuthorizationService } from './authorizationService';
export { default as withAuth, retrieveUser } from './authorizationMiddleware';
export { AuthenticatedUser, AuthenticatedUserParser } from './models/authenticatedUser';
export { ForbiddenError, isForbiddenError } from './errors/forbiddenError';
export {
  AuthenticatedUserNotFoundError,
  isAuthenticatedUserNotFoundError
} from './errors/authenticatedUserNotFoundError';
export { PermissionNotGrantedError, isPermissionNotGrantedError } from './errors/permissionNotGrantedError';
export { RouteNotSecuredError, isRouteNotSecuredError } from './errors/routeNotSecuredError';
export { GroupAlreadyExistsError, isGroupAlreadyExistsError } from './errors/groupAlreadyExistsError';
export { GroupNotFoundError, isGroupNotFoundError } from './errors/groupNotFoundError';
export { ThroughputExceededError, isThroughputExceededError } from './errors/throughputExceededError';
export { RetryError, isRetryError } from './errors/retryError';
export {
  IdentityPermissionCreationError,
  isIdentityPermissionCreationError
} from './errors/identityPermissionCreationError';

// dynamic authorization
export { WBCGroupManagementPlugin } from './dynamicAuthorization/wbcGroupManagementPlugin';
export { GroupManagementPlugin } from './dynamicAuthorization/groupManagementPlugin';
export { DynamicAuthorizationService } from './dynamicAuthorization/dynamicAuthorizationService';
export { DynamicAuthorizationPermissionsPlugin } from './dynamicAuthorization/dynamicAuthorizationPermissionsPlugin';
export { DDBDynamicAuthorizationPermissionsPlugin } from './dynamicAuthorization/ddbDynamicAuthorizationPermissionsPlugin';
export { AddUserToGroupRequest, AddUserToGroupResponse } from './dynamicAuthorization/models/addUserToGroup';
export { CreateGroupRequest, CreateGroupResponse } from './dynamicAuthorization/models/createGroup';
export {
  CreateIdentityPermissionsRequest,
  CreateIdentityPermissionsRequestParser,
  CreateIdentityPermissionsResponse
} from './dynamicAuthorization/models/createIdentityPermissions';
export { DeleteGroupRequest, DeleteGroupResponse } from './dynamicAuthorization/models/deleteGroup';
export {
  DeleteIdentityPermissionsRequest,
  DeleteIdentityPermissionsRequestParser,
  DeleteIdentityPermissionsResponse
} from './dynamicAuthorization/models/deleteIdentityPermissions';

export {
  DeleteSubjectIdentityPermissionsRequest,
  DeleteSubjectIdentityPermissionsRequestParser,
  DeleteSubjectIdentityPermissionsResponse
} from './dynamicAuthorization/models/deleteSubjectIdentityPermissions';
export {
  DoesGroupExistRequest,
  DoesGroupExistRequestParser,
  DoesGroupExistResponse
} from './dynamicAuthorization/models/doesGroupExist';
export { DynamicOperation } from './dynamicAuthorization/models/dynamicOperation';
export {
  GetDynamicOperationsByRouteRequest,
  GetDynamicOperationsByRouteRequestParser,
  GetDynamicOperationsByRouteResponse
} from './dynamicAuthorization/models/getDynamicOperationsByRoute';
export { GetGroupStatusRequest, GetGroupStatusResponse } from './dynamicAuthorization/models/getGroupStatus';
export { GetGroupUsersRequest, GetGroupUsersResponse } from './dynamicAuthorization/models/getGroupUsers';
export {
  GetIdentityPermissionsByIdentityRequest,
  GetIdentityPermissionsByIdentityRequestParser,
  GetIdentityPermissionsByIdentityResponse
} from './dynamicAuthorization/models/getIdentityPermissionsByIdentity';
export {
  GetIdentityPermissionsBySubjectRequest,
  GetIdentityPermissionsBySubjectRequestParser,
  GetIdentityPermissionsBySubjectResponse
} from './dynamicAuthorization/models/getIdentityPermissionsBySubject';
export { GetUserGroupsRequest, GetUserGroupsResponse } from './dynamicAuthorization/models/getUserGroups';
export {
  Identity,
  IdentityPermission,
<<<<<<< HEAD
  IdentityPermissionParser,
=======
  JSONValueParser,
>>>>>>> d411f9d3
  IdentityType
} from './dynamicAuthorization/models/identityPermission';
export { IsAuthorizedOnRouteRequest } from './dynamicAuthorization/models/isAuthorizedOnRoute';
export {
  IsAuthorizedOnSubjectRequest,
  IsAuthorizedOnSubjectRequestParser
} from './dynamicAuthorization/models/isAuthorizedOnSubject';
export {
  IsRouteIgnoredRequest,
  IsRouteIgnoredRequestParser,
  IsRouteIgnoredResponse
} from './dynamicAuthorization/models/isRouteIgnored';
export {
  IsRouteProtectedRequest,
  IsRouteProtectedRequestParser,
  IsRouteProtectedResponse
} from './dynamicAuthorization/models/isRouteProtected';
export {
  IsUserAssignedToGroupRequest,
  IsUserAssignedToGroupResponse
} from './dynamicAuthorization/models/isUserAssignedToGroup';
export {
  RemoveUserFromGroupRequest,
  RemoveUserFromGroupResponse
} from './dynamicAuthorization/models/removeUserFromGroup';
export { SetGroupStatusRequest, SetGroupStatusResponse } from './dynamicAuthorization/models/setGroupStatus';
export {
  GetGroupMetadata,
  GetGroupMetadataParser,
  GetGroupStatus
} from './dynamicAuthorization/models/GetGroupMetadata';
export {
  SetGroupMetadata,
  SetGroupMetadataParser,
  SetGroupStatus
} from './dynamicAuthorization/models/SetGroupMetadata';

// re-export userManagement package errors that are thrown
export {
  IdpUnavailableError,
  isIdpUnavailableError,
  PluginConfigurationError,
  isPluginConfigurationError,
  TooManyRequestsError,
  isTooManyRequestsError,
  UserNotFoundError,
  isUserNotFoundError
} from '@aws/workbench-core-user-management';<|MERGE_RESOLUTION|>--- conflicted
+++ resolved
@@ -90,12 +90,9 @@
 export {
   Identity,
   IdentityPermission,
-<<<<<<< HEAD
   IdentityPermissionParser,
-=======
-  JSONValueParser,
->>>>>>> d411f9d3
-  IdentityType
+  IdentityType,
+  JSONValueParser
 } from './dynamicAuthorization/models/identityPermission';
 export { IsAuthorizedOnRouteRequest } from './dynamicAuthorization/models/isAuthorizedOnRoute';
 export {
