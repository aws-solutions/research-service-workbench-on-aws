--- conflicted
+++ resolved
@@ -1,10 +1,5 @@
-<<<<<<< HEAD
 import { AuthenticatedUser, HTTPMethod, Operation, Permission, PermissionsPlugin } from '..';
-=======
-import { AuthenticatedUser } from '@amzn/workbench-core-authentication';
-import { HTTPMethod, Operation, Permission, PermissionsPlugin } from '..';
 import { RoutesIgnored } from '../routesMap';
->>>>>>> 72924396
 import {
   mockAdminPermissions,
   mockGetOperations,
