--- conflicted
+++ resolved
@@ -11,25 +11,17 @@
 import { GroupNotFoundError } from '../errors/groupNotFoundError';
 import { ThroughputExceededError } from '../errors/throughputExceededError';
 import { CreateGroupResponse } from './dynamicAuthorizationInputs/createGroup';
-<<<<<<< HEAD
+import { GetUserGroupsResponse } from './dynamicAuthorizationInputs/getUserGroups';
 import { IdentityPermission, IdentityType } from './dynamicAuthorizationInputs/identityPermission';
 import { DynamicAuthorizationPermissionsPlugin } from './dynamicAuthorizationPermissionsPlugin';
-=======
-import { GetUserGroupsResponse } from './dynamicAuthorizationInputs/getUserGroups';
->>>>>>> 12af8e8f
 import { DynamicAuthorizationService } from './dynamicAuthorizationService';
 import { GroupManagementPlugin } from './groupManagementPlugin';
 import { GroupStatus } from './models/GroupMetadata';
 
-<<<<<<< HEAD
-describe('WBCGroupManagemntPlugin', () => {
+describe('DynamicAuthorizationService', () => {
   let auditService: AuditService;
   let auditPlugin: AuditPlugin;
   let mockAuditWriter: Writer;
-
-=======
-describe('DynamicAuthorizationService', () => {
->>>>>>> 12af8e8f
   let mockUser: AuthenticatedUser;
   let mockGroupManagementPlugin: GroupManagementPlugin;
   let mockDynamicAuthorizationPermissionsPlugin: DynamicAuthorizationPermissionsPlugin;
@@ -117,7 +109,6 @@
     });
   });
 
-<<<<<<< HEAD
   describe('createIdentityPermissions', () => {
     let sampleGroupId: string;
     let sampleGroupType: IdentityType;
@@ -271,30 +262,31 @@
         },
         new ThroughputExceededError('Exceeds 100 identity permissions')
       );
-=======
-  describe('getUserGroups', () => {
-    let userId: string;
-    let groupIds: string[];
-
-    beforeEach(() => {
-      userId = 'userId';
-      groupIds = ['123', '456', '789'];
-    });
-
-    it('returns an array of groupID in the data object that the requested user is in', async () => {
-      mockGroupManagementPlugin.getUserGroups = jest.fn().mockResolvedValue({ data: { groupIds } });
-
-      const response = await dynamicAuthzService.getUserGroups({ userId, authenticatedUser: mockUser });
-
-      expect(response).toMatchObject<GetUserGroupsResponse>({ data: { groupIds } });
-    });
-
-    it('throws when the user cannot be found', async () => {
-      mockGroupManagementPlugin.getUserGroups = jest.fn().mockRejectedValue(new Error());
-
-      await expect(
-        dynamicAuthzService.getUserGroups({ userId, authenticatedUser: mockUser })
-      ).rejects.toThrow(Error);
+    });
+    describe('getUserGroups', () => {
+      let userId: string;
+      let groupIds: string[];
+
+      beforeEach(() => {
+        userId = 'userId';
+        groupIds = ['123', '456', '789'];
+      });
+
+      it('returns an array of groupID in the data object that the requested user is in', async () => {
+        mockGroupManagementPlugin.getUserGroups = jest.fn().mockResolvedValue({ data: { groupIds } });
+
+        const response = await dynamicAuthzService.getUserGroups({ userId, authenticatedUser: mockUser });
+
+        expect(response).toMatchObject<GetUserGroupsResponse>({ data: { groupIds } });
+      });
+
+      it('throws when the user cannot be found', async () => {
+        mockGroupManagementPlugin.getUserGroups = jest.fn().mockRejectedValue(new Error());
+
+        await expect(
+          dynamicAuthzService.getUserGroups({ userId, authenticatedUser: mockUser })
+        ).rejects.toThrow(Error);
+      });
     });
   });
   describe('addUserToGroup', () => {
@@ -313,7 +305,6 @@
 
       expect(mockGroupManagementPlugin.addUserToGroup).toBeCalledWith(request);
       expect(data).toStrictEqual({ userId: 'userId', groupId: 'groupId' });
->>>>>>> 12af8e8f
     });
   });
 });