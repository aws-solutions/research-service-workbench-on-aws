/*
 *  Copyright Amazon.com, Inc. or its affiliates. All Rights Reserved.
 *  SPDX-License-Identifier: Apache-2.0
 */

import {
  DynamoDBClient,
  ServiceInputTypes,
  ServiceOutputTypes,
  TransactWriteItemsCommand,
  TransactionCanceledException,
  QueryCommand,
  AttributeValue
} from '@aws-sdk/client-dynamodb';
import { marshall } from '@aws-sdk/util-dynamodb';
import { AwsService, JSONValue } from '@aws/workbench-core-base';
import { mockClient, AwsStub } from 'aws-sdk-client-mock';
import { Action } from '../action';
import { AuthenticatedUser } from '../authenticatedUser';
import { Effect } from '../effect';
import { IdentityPermissionCreationError } from '../errors/identityPermissionCreationError';
import { ThroughputExceededError } from '../errors/throughputExceededError';
import { DDBDynamicAuthorizationPermissionsPlugin } from './ddbDynamicAuthorizationPermissionsPlugin';
import { IdentityPermission, IdentityType } from './dynamicAuthorizationInputs/identityPermission';

describe('DDB Dynamic Authorization Permissions Plugin tests', () => {
  let region: string;
  let ddbTableName;
  let mockAuthenticatedUser: AuthenticatedUser;

  let dynamoDBDynamicPermissionsPlugin: DDBDynamicAuthorizationPermissionsPlugin;
  let awsService: AwsService;
  let mockDDB: AwsStub<ServiceInputTypes, ServiceOutputTypes>;

  let sampleGroupId: string;
  let sampleGroupType: IdentityType;

  let sampleAction: Action;
  let sampleEffect: Effect;
  let sampleSubjectType: string;
  let sampleSubjectId: string;
  let sampleConditions: Record<string, JSONValue>;
  let sampleFields: string[];
  let sampleDescription: string;

  let mockIdentityPermission: IdentityPermission;
  beforeEach(() => {
    jest.resetModules(); // Most important - it clears the cache

    ddbTableName = 'PermissionsTable';
    region = 'us-east-1';
    mockAuthenticatedUser = {
      id: 'sampleUserId',
      roles: []
    };

    awsService = new AwsService({ region, ddbTableName });
    dynamoDBDynamicPermissionsPlugin = new DDBDynamicAuthorizationPermissionsPlugin({
      dynamoDBService: awsService.helpers.ddb
    });

    mockDDB = mockClient(DynamoDBClient);

    sampleGroupId = 'sampleGroup';
    sampleGroupType = 'GROUP';
    sampleAction = 'CREATE';
    sampleEffect = 'ALLOW';
    sampleSubjectType = 'sampleSubjectType';
    sampleSubjectId = 'sampleSubjectId';
    sampleConditions = {};
    sampleFields = [];
    sampleDescription = 'sampleDescription';
    mockIdentityPermission = {
      action: sampleAction,
      effect: sampleEffect,
      subjectType: sampleSubjectType,
      subjectId: sampleSubjectId,
      identityId: sampleGroupId,
      identityType: sampleGroupType,
      conditions: sampleConditions,
      fields: sampleFields,
      description: sampleDescription
    };
  });

  describe('isRouteIgnored', () => {
    it('throws a not implemented exception', async () => {
      await expect(
        dynamoDBDynamicPermissionsPlugin.isRouteIgnored({ route: '', method: 'GET' })
      ).rejects.toThrow(Error);
    });
  });

  describe('isRouteProtected', () => {
    it('throws a not implemented exception', async () => {
      await expect(
        dynamoDBDynamicPermissionsPlugin.isRouteProtected({ route: '', method: 'GET' })
      ).rejects.toThrow(Error);
    });
  });

  describe('getDynamicOperationsByRoute', () => {
    it('throws a not implemented exception', async () => {
      await expect(
        dynamoDBDynamicPermissionsPlugin.getDynamicOperationsByRoute({ route: '', method: 'GET' })
      ).rejects.toThrow(Error);
    });
  });

  describe('getIdentityPermissionsByIdentity', () => {
    it('throws a not implemented exception', async () => {
      await expect(
        dynamoDBDynamicPermissionsPlugin.getIdentityPermissionsByIdentity({
          identityId: '',
          identityType: 'GROUP'
        })
      ).rejects.toThrow(Error);
    });
  });

  describe('getIdentityPermissionsBySubject', () => {
    it('throws a not implemented exception', async () => {
      await expect(
        dynamoDBDynamicPermissionsPlugin.getIdentityPermissionsBySubject({
          authenticatedUser: mockAuthenticatedUser,
          subjectId: '',
          subjectType: ''
        })
      ).rejects.toThrow(Error);
    });
  });

  describe('createIdentityPermissions tests', () => {
    let failedIdentityPermission: IdentityPermission;
    beforeAll(() => {
      failedIdentityPermission = {
        action: sampleAction,
        effect: sampleEffect,
        subjectType: sampleSubjectType,
        subjectId: sampleSubjectId,
        identityId: sampleGroupId,
        identityType: sampleGroupType,
        conditions: sampleConditions,
        fields: sampleFields
      };
    });
    test('Create identity permissions', async () => {
      const mockIdentityPermissions: IdentityPermission[] = [mockIdentityPermission];
      mockDDB.on(TransactWriteItemsCommand).resolvesOnce({});

      const response = await dynamoDBDynamicPermissionsPlugin.createIdentityPermissions({
        identityPermissions: mockIdentityPermissions,
        authenticatedUser: mockAuthenticatedUser
      });
      expect(response.data.identityPermissions).toBe(mockIdentityPermissions);
    });
    test('Create identity permissions with one failed should throw IdentityPermissionCreationError', async () => {
      const mockTransactionCanceledException = new TransactionCanceledException({
        message:
          'Transaction cancelled, please refer cancellation reasons for specific reasons [ConditionalCheckFailed]',
        $metadata: {}
      });
      const mockIdentityPermissions: IdentityPermission[] = [
        mockIdentityPermission,
        failedIdentityPermission
      ];
      mockDDB.on(TransactWriteItemsCommand).rejects(mockTransactionCanceledException);

      await expect(
        dynamoDBDynamicPermissionsPlugin.createIdentityPermissions({
          identityPermissions: mockIdentityPermissions,
          authenticatedUser: mockAuthenticatedUser
        })
      ).rejects.toThrow(IdentityPermissionCreationError);
    });

    test('Create identity permissions that exceeds 100 identity permissions should throw ThroughputExceededError', async () => {
      const identityPermissions = Array(101).fill(mockIdentityPermission);
      await expect(
        dynamoDBDynamicPermissionsPlugin.createIdentityPermissions({
          identityPermissions,
          authenticatedUser: mockAuthenticatedUser
        })
      ).rejects.toThrow(ThroughputExceededError);
    });
  });

<<<<<<< HEAD
  describe('getIdentityPermissionsByIdentity', () => {
    let mockIdentityPermissionItem: Record<string, AttributeValue>;
    let samplePartitionKey: string;
    let sampleSortKey;
    let sampleGroupIdentity;
    beforeEach(() => {
      samplePartitionKey = `${sampleSubjectType}|${sampleSubjectId}`;
      sampleSortKey = `${sampleAction}|${sampleEffect}|${sampleGroupType}|${sampleGroupId}`;
      sampleGroupIdentity = `${sampleGroupType}|${sampleGroupId}`;
      mockIdentityPermissionItem = {
        pk: { S: samplePartitionKey },
        sk: { S: sampleSortKey },
        action: { S: sampleAction },
        effect: { S: sampleEffect },
        subjectType: { S: sampleSubjectType },
        subjectId: { S: sampleSubjectId },
        identity: { S: sampleGroupIdentity },
        conditions: { M: marshall(sampleConditions) },
        fields: { L: [] },
        description: { S: sampleDescription }
      };
    });
    test('Get identity permissions by identity', async () => {
      mockDDB.on(QueryCommand).resolvesOnce({
        Items: [mockIdentityPermissionItem]
      });
      const { data } = await dynamoDBDynamicPermissionsPlugin.getIdentityPermissionsByIdentity({
        identityId: sampleGroupId,
        identityType: sampleGroupType
      });

      expect(data.identityPermissions).toStrictEqual([mockIdentityPermission]);
    });

    test('Get identity permissions by identity with zero permissions', async () => {
      mockDDB.on(QueryCommand).resolvesOnce({
        Items: []
      });
      const { data } = await dynamoDBDynamicPermissionsPlugin.getIdentityPermissionsByIdentity({
        identityId: sampleGroupId,
        identityType: sampleGroupType
      });

      expect(data.identityPermissions).toStrictEqual([]);
    });

    test('Get identity permissions by identity with pagination token', async () => {
      mockDDB
        .on(QueryCommand, {
          IndexName: 'getIdentityPermissionsByIdentity'
        })
        .resolvesOnce({
          Items: [mockIdentityPermissionItem],
          LastEvaluatedKey: { pk: { S: samplePartitionKey } }
        })
        .resolvesOnce({
          Items: [mockIdentityPermissionItem]
        });

      const { data } = await dynamoDBDynamicPermissionsPlugin.getIdentityPermissionsByIdentity({
        identityId: sampleGroupId,
        identityType: sampleGroupType
      });
      expect(data.identityPermissions).toStrictEqual([mockIdentityPermission, mockIdentityPermission]);
=======
  describe('deleteIdentityPermissions', () => {
    it('throws a not implemented exception', async () => {
      await expect(
        dynamoDBDynamicPermissionsPlugin.deleteIdentityPermissions({
          authenticatedUser: mockAuthenticatedUser,
          identityPermissions: []
        })
      ).rejects.toThrow(Error);
>>>>>>> fa2c8d58
    });
  });
});<|MERGE_RESOLUTION|>--- conflicted
+++ resolved
@@ -185,7 +185,6 @@
     });
   });
 
-<<<<<<< HEAD
   describe('getIdentityPermissionsByIdentity', () => {
     let mockIdentityPermissionItem: Record<string, AttributeValue>;
     let samplePartitionKey: string;
@@ -250,16 +249,16 @@
         identityType: sampleGroupType
       });
       expect(data.identityPermissions).toStrictEqual([mockIdentityPermission, mockIdentityPermission]);
-=======
-  describe('deleteIdentityPermissions', () => {
-    it('throws a not implemented exception', async () => {
-      await expect(
-        dynamoDBDynamicPermissionsPlugin.deleteIdentityPermissions({
-          authenticatedUser: mockAuthenticatedUser,
-          identityPermissions: []
-        })
-      ).rejects.toThrow(Error);
->>>>>>> fa2c8d58
+    });
+    describe('deleteIdentityPermissions', () => {
+      it('throws a not implemented exception', async () => {
+        await expect(
+          dynamoDBDynamicPermissionsPlugin.deleteIdentityPermissions({
+            authenticatedUser: mockAuthenticatedUser,
+            identityPermissions: []
+          })
+        ).rejects.toThrow(Error);
+      });
     });
   });
 });