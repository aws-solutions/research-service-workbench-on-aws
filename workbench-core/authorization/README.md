--- conflicted
+++ resolved
@@ -5,11 +5,7 @@
 # Code Coverage
 | Statements                  | Branches                | Functions                 | Lines             |
 | --------------------------- | ----------------------- | ------------------------- | ----------------- |
-<<<<<<< HEAD
-| ![Statements](https://img.shields.io/badge/statements-91.41%25-brightgreen.svg?style=flat) | ![Branches](https://img.shields.io/badge/branches-100%25-brightgreen.svg?style=flat) | ![Functions](https://img.shields.io/badge/functions-71.42%25-red.svg?style=flat) | ![Lines](https://img.shields.io/badge/lines-90.61%25-brightgreen.svg?style=flat) |
-=======
 | ![Statements](https://img.shields.io/badge/statements-91.32%25-brightgreen.svg?style=flat) | ![Branches](https://img.shields.io/badge/branches-100%25-brightgreen.svg?style=flat) | ![Functions](https://img.shields.io/badge/functions-76.08%25-red.svg?style=flat) | ![Lines](https://img.shields.io/badge/lines-90.49%25-brightgreen.svg?style=flat) |
->>>>>>> 2da4e6cd
 
 ## Description
 The authorization component is a flexible and extensible RBAC(role base access control) typescript library. It is designed using the plugin-architecture to allow for developers to easily implement and extend this library. This authorization component currently functions at the route based level.
