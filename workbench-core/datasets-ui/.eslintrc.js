// This is a workaround for https://github.com/eslint/eslint/issues/3458
require('@rushstack/eslint-config/patch/modern-module-resolution');

module.exports = {
  extends: [
    '@aws/eslint-config-workbench-core-eslint-custom',
    'plugin:react/recommended',
    'plugin:react-hooks/recommended',
    'plugin:@next/next/recommended'
  ],
  parserOptions: { tsconfigRootDir: __dirname },
  settings: {
    react: {
      version: 'detect'
    },
<<<<<<< HEAD
    'import/ignore': ['@cloudscape-design/components']
=======
    'import/ignore': ['@cloudscape-design']
>>>>>>> e30ed54d
  }
};<|MERGE_RESOLUTION|>--- conflicted
+++ resolved
@@ -13,10 +13,6 @@
     react: {
       version: 'detect'
     },
-<<<<<<< HEAD
-    'import/ignore': ['@cloudscape-design/components']
-=======
     'import/ignore': ['@cloudscape-design']
->>>>>>> e30ed54d
   }
 };