/*
 *  Copyright Amazon.com, Inc. or its affiliates. All Rights Reserved.
 *  SPDX-License-Identifier: Apache-2.0
 */

import AwsService from './aws/awsService';
import {
  CFNTemplate,
  CFNTemplateParameters,
  CFNTemplateParametersParser
} from './aws/helpers/cloudFormationTemplate';
import { buildDynamoDbKey, buildDynamoDBPkSk, removeDynamoDbKeys } from './aws/helpers/dynamoDB/ddbUtil';
import DynamoDBService from './aws/helpers/dynamoDB/dynamoDBService';
import CognitoTokenService from './cognitoTokenService';
import resourceTypeToKey from './constants/resourceTypeToKey';
import { isInvalidPaginationTokenError } from './errors/invalidPaginationTokenError';
import { FilterRequest } from './interfaces/filterRequest';
import PaginatedResponse from './interfaces/paginatedResponse';
import { QueryNumberParamFilterParser, QueryNumberParamFilter } from './interfaces/queryNumberParamFilter';
import { QueryParameterFilter } from './interfaces/queryParameterFilter';
import QueryParams from './interfaces/queryParams';
import { QueryStringParamFilterParser, QueryStringParamFilter } from './interfaces/queryStringParamFilter';
import { SortRequest } from './interfaces/sortRequest';
import QueryParameterFilterSchema from './schemas/queryParameterFilterSchema';
import { MetadataService } from './services/metadataService';
import { SecretsService } from './services/secretsService';
import JSONValue from './types/json';
import { RelationshipDDBItem, RelationshipDDBItemParser } from './types/relationshipDDBItem';
import { IamRoleCloneService } from './utilities/iamRoleCloneService';
import {
  addPaginationToken,
  getPaginationToken,
  DEFAULT_API_PAGE_SIZE,
  MAX_API_PAGE_SIZE,
  toPaginationToken,
  fromPaginationToken
} from './utilities/paginationHelper';
import { runInBatches } from './utilities/promiseUtils';
import {
  getFilterQueryParams,
  getSortQueryParams,
  validateSingleSortAndFilter
} from './utilities/queryParamsFiltersUtils';
import {
  uuidWithLowercasePrefix,
  uuidWithLowercasePrefixRegExp,
  uuidRegExp,
  uuidRegExpAsString,
  envTypeIdRegExpString,
  productIdRegExpString,
  provisionArtifactIdRegExpString,
  groupIDRegExpAsString,
  validRolesRegExpAsString,
  validSshKeyUuidRegExpAsString,
  swbNameMaxLength,
  nonEmptyMessage,
  invalidIdMessage,
  invalidEmailMessage,
  requiredMessage,
  urlFilterMaxLength,
  swbDescriptionMessage,
  swbNameMessage,
  nonHTMLMessage,
  swbDescriptionMaxLength,
  lengthValidationMessage,
  betweenFilterMessage
} from './utilities/textUtil';
import { getPaginationParser, validateAndParse, z } from './utilities/validatorHelper';

export {
  AwsService,
  CognitoTokenService,
  QueryParams,
  IamRoleCloneService,
  buildDynamoDbKey,
  buildDynamoDBPkSk,
  removeDynamoDbKeys,
  resourceTypeToKey,
  uuidWithLowercasePrefix,
  uuidRegExp,
  uuidWithLowercasePrefixRegExp,
  uuidRegExpAsString,
  productIdRegExpString,
  provisionArtifactIdRegExpString,
  envTypeIdRegExpString,
  groupIDRegExpAsString,
  CFNTemplateParameters,
  CFNTemplateParametersParser,
  CFNTemplate,
  QueryStringParamFilter,
  QueryStringParamFilterParser,
  QueryNumberParamFilter,
  QueryNumberParamFilterParser,
  validRolesRegExpAsString,
  QueryParameterFilter,
  validateSingleSortAndFilter,
  getFilterQueryParams,
  getSortQueryParams,
  QueryParameterFilterSchema,
  FilterRequest,
  SortRequest,
  addPaginationToken,
  getPaginationToken,
  DEFAULT_API_PAGE_SIZE,
  MAX_API_PAGE_SIZE,
  PaginatedResponse,
  MetadataService,
  validateAndParse,
  JSONValue,
  DynamoDBService,
  SecretsService,
  RelationshipDDBItemParser,
  RelationshipDDBItem,
  toPaginationToken,
  fromPaginationToken,
  runInBatches,
  validSshKeyUuidRegExpAsString,
  getPaginationParser,
  z,
  swbNameMaxLength,
  nonEmptyMessage,
  invalidIdMessage,
  invalidEmailMessage,
  requiredMessage,
  urlFilterMaxLength,
  swbDescriptionMessage,
  swbNameMessage,
  nonHTMLMessage,
  swbDescriptionMaxLength,
  lengthValidationMessage,
<<<<<<< HEAD
  isInvalidPaginationTokenError
=======
  betweenFilterMessage
>>>>>>> 61488e1d
};<|MERGE_RESOLUTION|>--- conflicted
+++ resolved
@@ -128,9 +128,6 @@
   nonHTMLMessage,
   swbDescriptionMaxLength,
   lengthValidationMessage,
-<<<<<<< HEAD
+  betweenFilterMessage,
   isInvalidPaginationTokenError
-=======
-  betweenFilterMessage
->>>>>>> 61488e1d
 };