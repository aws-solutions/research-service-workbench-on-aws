--- conflicted
+++ resolved
@@ -1,10 +1,5 @@
 import AwsService from './aws/awsService';
-<<<<<<< HEAD
 import { buildDynamoDbKey, buildDynamoDBPkSk } from './aws/helpers/dynamoDB/ddbUtil';
-
-export { AwsService, buildDynamoDbKey, buildDynamoDBPkSk };
-=======
 import { QueryParams } from './aws/helpers/dynamoDB/dynamoDBService';
 
-export { AwsService, QueryParams };
->>>>>>> adbdb510
+export { AwsService, QueryParams, buildDynamoDbKey, buildDynamoDBPkSk };