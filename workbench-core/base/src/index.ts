/*
 *  Copyright Amazon.com, Inc. or its affiliates. All Rights Reserved.
 *  SPDX-License-Identifier: Apache-2.0
 */

import AuditLogger from './auditLogger';
import AwsService from './aws/awsService';
import { buildDynamoDbKey, buildDynamoDBPkSk, removeDynamoDbKeys } from './aws/helpers/dynamoDB/ddbUtil';
import CognitoTokenService from './cognitoTokenService';
import resourceTypeToKey from './constants/resourceTypeToKey';
import { FilterRequest } from './interfaces/filterRequest';
import PaginatedResponse from './interfaces/paginatedResponse';
import { QueryNumberParamFilterParser, QueryNumberParamFilter } from './interfaces/queryNumberParamFilter';
<<<<<<< HEAD
import QueryParams from './interfaces/queryParams';

=======

import QueryParams from './interfaces/queryParams';
>>>>>>> 1197bae1
import { QueryStringParamFilterParser, QueryStringParamFilter } from './interfaces/queryStringParamFilter';
import { SortRequest } from './interfaces/sortRequest';

import { MetadataService } from './services/metadataService';
import { IamRoleCloneService } from './utilities/iamRoleCloneService';
import {
  addPaginationToken,
  getPaginationToken,
  DEFAULT_API_PAGE_SIZE,
<<<<<<< HEAD
  toPaginationToken,
  fromPaginationToken,
=======
>>>>>>> 1197bae1
  MAX_API_PAGE_SIZE
} from './utilities/paginationHelper';
import {
  getFilterQueryParams,
  getSortQueryParams,
  validateSingleSortAndFilter
} from './utilities/queryParamsFiltersUtils';
import {
  uuidWithLowercasePrefix,
  uuidWithLowercasePrefixRegExp,
  uuidRegExp,
  uuidRegExpAsString
} from './utilities/textUtil';
import { validateAndParse } from './utilities/validatorHelper';

export {
  AuditLogger,
  AwsService,
  CognitoTokenService,
  QueryParams,
  IamRoleCloneService,
  buildDynamoDbKey,
  buildDynamoDBPkSk,
  removeDynamoDbKeys,
  resourceTypeToKey,
  uuidWithLowercasePrefix,
  uuidRegExp,
  uuidWithLowercasePrefixRegExp,
  uuidRegExpAsString,
  QueryStringParamFilter,
  QueryStringParamFilterParser,
  QueryNumberParamFilter,
  QueryNumberParamFilterParser,
  validateSingleSortAndFilter,
  getFilterQueryParams,
  getSortQueryParams,
  FilterRequest,
  SortRequest,
  addPaginationToken,
  getPaginationToken,
  DEFAULT_API_PAGE_SIZE,
  MAX_API_PAGE_SIZE,
<<<<<<< HEAD
  validateAndParse,
  PaginatedResponse,
  MetadataService,
  toPaginationToken,
  fromPaginationToken
=======
  PaginatedResponse,
  MetadataService,
  validateAndParse
>>>>>>> 1197bae1
};<|MERGE_RESOLUTION|>--- conflicted
+++ resolved
@@ -11,13 +11,8 @@
 import { FilterRequest } from './interfaces/filterRequest';
 import PaginatedResponse from './interfaces/paginatedResponse';
 import { QueryNumberParamFilterParser, QueryNumberParamFilter } from './interfaces/queryNumberParamFilter';
-<<<<<<< HEAD
-import QueryParams from './interfaces/queryParams';
-
-=======
 
 import QueryParams from './interfaces/queryParams';
->>>>>>> 1197bae1
 import { QueryStringParamFilterParser, QueryStringParamFilter } from './interfaces/queryStringParamFilter';
 import { SortRequest } from './interfaces/sortRequest';
 
@@ -27,11 +22,8 @@
   addPaginationToken,
   getPaginationToken,
   DEFAULT_API_PAGE_SIZE,
-<<<<<<< HEAD
   toPaginationToken,
   fromPaginationToken,
-=======
->>>>>>> 1197bae1
   MAX_API_PAGE_SIZE
 } from './utilities/paginationHelper';
 import {
@@ -74,15 +66,9 @@
   getPaginationToken,
   DEFAULT_API_PAGE_SIZE,
   MAX_API_PAGE_SIZE,
-<<<<<<< HEAD
   validateAndParse,
   PaginatedResponse,
   MetadataService,
   toPaginationToken,
   fromPaginationToken
-=======
-  PaginatedResponse,
-  MetadataService,
-  validateAndParse
->>>>>>> 1197bae1
 };