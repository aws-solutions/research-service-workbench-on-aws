--- conflicted
+++ resolved
@@ -4,14 +4,11 @@
  */
 
 import AwsService from './aws/awsService';
-<<<<<<< HEAD
-=======
 import {
   CFNTemplate,
   CFNTemplateParameters,
   CFNTemplateParametersParser
 } from './aws/helpers/cloudFormationTemplate';
->>>>>>> e30ed54d
 import { buildDynamoDbKey, buildDynamoDBPkSk, removeDynamoDbKeys } from './aws/helpers/dynamoDB/ddbUtil';
 import DynamoDBService from './aws/helpers/dynamoDB/dynamoDBService';
 import CognitoTokenService from './cognitoTokenService';
@@ -19,14 +16,6 @@
 import { FilterRequest } from './interfaces/filterRequest';
 import PaginatedResponse from './interfaces/paginatedResponse';
 import { QueryNumberParamFilterParser, QueryNumberParamFilter } from './interfaces/queryNumberParamFilter';
-<<<<<<< HEAD
-import QueryParams from './interfaces/queryParams';
-import { QueryStringParamFilterParser, QueryStringParamFilter } from './interfaces/queryStringParamFilter';
-import { SortRequest } from './interfaces/sortRequest';
-import { MetadataService } from './services/metadataService';
-import { SecretsService } from './services/secretsService';
-import JSONValue from './types/json';
-=======
 import { QueryParameterFilter } from './interfaces/queryParameterFilter';
 import QueryParams from './interfaces/queryParams';
 import { QueryStringParamFilterParser, QueryStringParamFilter } from './interfaces/queryStringParamFilter';
@@ -36,17 +25,13 @@
 import { SecretsService } from './services/secretsService';
 import JSONValue from './types/json';
 import { RelationshipDDBItem, RelationshipDDBItemParser } from './types/relationshipDDBItem';
->>>>>>> e30ed54d
 import { IamRoleCloneService } from './utilities/iamRoleCloneService';
 import {
   addPaginationToken,
   getPaginationToken,
   DEFAULT_API_PAGE_SIZE,
-<<<<<<< HEAD
   toPaginationToken,
   fromPaginationToken,
-=======
->>>>>>> e30ed54d
   MAX_API_PAGE_SIZE
 } from './utilities/paginationHelper';
 import {
@@ -79,8 +64,6 @@
   uuidRegExp,
   uuidWithLowercasePrefixRegExp,
   uuidRegExpAsString,
-<<<<<<< HEAD
-=======
   productIdRegExpString,
   provisionArtifactIdRegExpString,
   envTypeIdRegExpString,
@@ -88,22 +71,15 @@
   CFNTemplateParameters,
   CFNTemplateParametersParser,
   CFNTemplate,
->>>>>>> e30ed54d
   QueryStringParamFilter,
   QueryStringParamFilterParser,
   QueryNumberParamFilter,
   QueryNumberParamFilterParser,
-<<<<<<< HEAD
-  validateSingleSortAndFilter,
-  getFilterQueryParams,
-  getSortQueryParams,
-=======
   QueryParameterFilter,
   validateSingleSortAndFilter,
   getFilterQueryParams,
   getSortQueryParams,
   QueryParameterFilterSchema,
->>>>>>> e30ed54d
   FilterRequest,
   SortRequest,
   addPaginationToken,
@@ -116,11 +92,8 @@
   JSONValue,
   DynamoDBService,
   SecretsService,
-<<<<<<< HEAD
+  RelationshipDDBItemParser,
+  RelationshipDDBItem,
   toPaginationToken,
   fromPaginationToken
-=======
-  RelationshipDDBItemParser,
-  RelationshipDDBItem
->>>>>>> e30ed54d
 };