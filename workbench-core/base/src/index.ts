/*
 *  Copyright Amazon.com, Inc. or its affiliates. All Rights Reserved.
 *  SPDX-License-Identifier: Apache-2.0
 */

import AuditLogger from './auditLogger';
import AwsService from './aws/awsService';
import { buildDynamoDbKey, buildDynamoDBPkSk, removeDynamoDbKeys } from './aws/helpers/dynamoDB/ddbUtil';
import CognitoTokenService from './cognitoTokenService';
import QueryParams from './constants/queryParams';
import resourceTypeToKey from './constants/resourceTypeToKey';
import { FilterRequest } from './interfaces/filterRequest';
import PaginatedResponse from './interfaces/paginatedResponse';
import { QueryNumberParamFilterParser, QueryNumberParamFilter } from './interfaces/queryNumberParamFilter';
<<<<<<< HEAD
import { QueryParameterFilter } from './interfaces/queryParameterFilter';
import { QueryStringParamFilterParser, QueryStringParamFilter } from './interfaces/queryStringParamFilter';
import { SortRequest } from './interfaces/sortRequest';
import QueryParameterFilterSchema from './schemas/queryParameterFilterSchema';
=======

import QueryParams from './interfaces/queryParams';
import { QueryStringParamFilterParser, QueryStringParamFilter } from './interfaces/queryStringParamFilter';
import { SortRequest } from './interfaces/sortRequest';

>>>>>>> 70b8d263
import { MetadataService } from './services/metadataService';
import { IamRoleCloneService } from './utilities/iamRoleCloneService';
import {
  addPaginationToken,
  getPaginationToken,
  DEFAULT_API_PAGE_SIZE,
<<<<<<< HEAD
  toPaginationToken,
  fromPaginationToken
=======
  MAX_API_PAGE_SIZE
>>>>>>> 70b8d263
} from './utilities/paginationHelper';
import {
  getFilterQueryParams,
  getSortQueryParams,
  validateSingleSortAndFilter
} from './utilities/queryParamsFiltersUtils';
import {
  uuidWithLowercasePrefix,
  uuidWithLowercasePrefixRegExp,
  uuidRegExp,
  uuidRegExpAsString
} from './utilities/textUtil';
import { validateAndParse } from './utilities/validatorHelper';

export {
  AuditLogger,
  AwsService,
  CognitoTokenService,
  QueryParams,
  IamRoleCloneService,
  buildDynamoDbKey,
  buildDynamoDBPkSk,
  removeDynamoDbKeys,
  resourceTypeToKey,
  uuidWithLowercasePrefix,
  uuidRegExp,
  uuidWithLowercasePrefixRegExp,
  uuidRegExpAsString,
  QueryStringParamFilter,
  QueryStringParamFilterParser,
  QueryNumberParamFilter,
  QueryNumberParamFilterParser,
<<<<<<< HEAD
  QueryParameterFilter,
  validateSingleSortAndFilter,
  getFilterQueryParams,
  getSortQueryParams,
  QueryParameterFilterSchema,
=======
  validateSingleSortAndFilter,
  getFilterQueryParams,
  getSortQueryParams,
>>>>>>> 70b8d263
  FilterRequest,
  SortRequest,
  addPaginationToken,
  getPaginationToken,
  DEFAULT_API_PAGE_SIZE,
<<<<<<< HEAD
  PaginatedResponse,
  MetadataService,
  toPaginationToken,
  fromPaginationToken
=======
  MAX_API_PAGE_SIZE,
  PaginatedResponse,
  MetadataService,
  validateAndParse
>>>>>>> 70b8d263
};<|MERGE_RESOLUTION|>--- conflicted
+++ resolved
@@ -12,30 +12,19 @@
 import { FilterRequest } from './interfaces/filterRequest';
 import PaginatedResponse from './interfaces/paginatedResponse';
 import { QueryNumberParamFilterParser, QueryNumberParamFilter } from './interfaces/queryNumberParamFilter';
-<<<<<<< HEAD
-import { QueryParameterFilter } from './interfaces/queryParameterFilter';
-import { QueryStringParamFilterParser, QueryStringParamFilter } from './interfaces/queryStringParamFilter';
-import { SortRequest } from './interfaces/sortRequest';
-import QueryParameterFilterSchema from './schemas/queryParameterFilterSchema';
-=======
 
-import QueryParams from './interfaces/queryParams';
 import { QueryStringParamFilterParser, QueryStringParamFilter } from './interfaces/queryStringParamFilter';
 import { SortRequest } from './interfaces/sortRequest';
 
->>>>>>> 70b8d263
 import { MetadataService } from './services/metadataService';
 import { IamRoleCloneService } from './utilities/iamRoleCloneService';
 import {
   addPaginationToken,
   getPaginationToken,
   DEFAULT_API_PAGE_SIZE,
-<<<<<<< HEAD
   toPaginationToken,
-  fromPaginationToken
-=======
+  fromPaginationToken,
   MAX_API_PAGE_SIZE
->>>>>>> 70b8d263
 } from './utilities/paginationHelper';
 import {
   getFilterQueryParams,
@@ -68,31 +57,18 @@
   QueryStringParamFilterParser,
   QueryNumberParamFilter,
   QueryNumberParamFilterParser,
-<<<<<<< HEAD
-  QueryParameterFilter,
   validateSingleSortAndFilter,
   getFilterQueryParams,
   getSortQueryParams,
-  QueryParameterFilterSchema,
-=======
-  validateSingleSortAndFilter,
-  getFilterQueryParams,
-  getSortQueryParams,
->>>>>>> 70b8d263
   FilterRequest,
   SortRequest,
   addPaginationToken,
   getPaginationToken,
   DEFAULT_API_PAGE_SIZE,
-<<<<<<< HEAD
+  MAX_API_PAGE_SIZE,
+  validateAndParse,
   PaginatedResponse,
   MetadataService,
   toPaginationToken,
   fromPaginationToken
-=======
-  MAX_API_PAGE_SIZE,
-  PaginatedResponse,
-  MetadataService,
-  validateAndParse
->>>>>>> 70b8d263
 };