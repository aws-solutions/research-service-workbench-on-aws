--- conflicted
+++ resolved
@@ -53,12 +53,8 @@
         // No target account role
         .rejectsOnce(
           new NoSuchEntityException({
-<<<<<<< HEAD
-            $metadata: {}
-=======
             $metadata: {},
             message: ''
->>>>>>> 70b8d263
           })
         )
         .on(CreateRoleCommand)
