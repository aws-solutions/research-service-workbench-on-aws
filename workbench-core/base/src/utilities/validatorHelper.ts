/*
 *  Copyright Amazon.com, Inc. or its affiliates. All Rights Reserved.
 *  SPDX-License-Identifier: Apache-2.0
 */

import * as Boom from '@hapi/boom';
import { z, ZodString, ZodTypeAny, ZodOptional } from 'zod';
import {
  nonHTMLMessage,
  nonHtmlRegExp,
  swbNameMessage,
  swbNameRegExp,
  swbDescriptionRegExp,
  swbDescriptionMessage,
  swbDescriptionMaxLength,
  swbNameMaxLength,
  uuidWithLowercasePrefixRegExp,
  etIdRegex,
  awsAccountIdRegExp,
  awsAccountIdMessage,
  etcIdRegex,
  projIdRegex,
  envIdRegex,
  nonEmptyMessage,
  invalidIdMessage,
  requiredMessage,
  lengthValidationMessage,
<<<<<<< HEAD
  sshKeyIdRegex
=======
  accountIdRegex,
  costCenterIdRegex
>>>>>>> 18936d01
} from './textUtil';

interface ZodPagination {
  pageSize: z.ZodOptional<z.ZodEffects<z.ZodString, number, string>>;
  paginationToken: z.ZodOptional<z.ZodString>;
}

declare module 'zod' {
  export interface ZodString {
    required: () => ZodString;
    swbId: (prefix: string) => ZodString;
    nonHTML: () => ZodString;
    swbName: () => ZodString;
    swbDescription: () => ZodString;
    etId: () => ZodString;
    etcId: () => ZodString;
    projId: () => ZodString;
    envId: () => ZodString;
    costCenterId: () => ZodString;
    accountId: () => ZodString;
    optionalNonEmpty: () => ZodOptional<ZodString>;
    awsAccountId: () => ZodString;
    sshKeyId: () => ZodString;
  }
}

/**
 * validate the field is required with min length 1
 */
z.ZodString.prototype.required = function (): ZodString {
  return this.min(1, { message: requiredMessage });
};

z.ZodString.prototype.swbId = function (prefix: string): ZodString {
  return this.regex(uuidWithLowercasePrefixRegExp(prefix), { message: invalidIdMessage });
};

z.ZodString.prototype.nonHTML = function (): ZodString {
  return this.regex(nonHtmlRegExp(), { message: nonHTMLMessage });
};

z.ZodString.prototype.swbName = function (): ZodString {
  return this.max(swbNameMaxLength, {
    message: lengthValidationMessage(swbNameMaxLength)
  }).regex(swbNameRegExp(), { message: swbNameMessage });
};

z.ZodString.prototype.swbDescription = function (): ZodString {
  return this.max(swbDescriptionMaxLength, {
    message: lengthValidationMessage(swbDescriptionMaxLength)
  }).regex(swbDescriptionRegExp(), { message: swbDescriptionMessage });
};

z.ZodString.prototype.etId = function (): ZodString {
  return this.regex(etIdRegex(), { message: invalidIdMessage });
};

z.ZodString.prototype.etcId = function (): ZodString {
  return this.regex(etcIdRegex(), { message: invalidIdMessage });
};

z.ZodString.prototype.projId = function (): ZodString {
  return this.regex(projIdRegex(), { message: invalidIdMessage });
};

z.ZodString.prototype.envId = function (): ZodString {
  return this.regex(envIdRegex(), { message: invalidIdMessage });
};

<<<<<<< HEAD
z.ZodString.prototype.sshKeyId = function (): ZodString {
  return this.regex(sshKeyIdRegex(), { message: invalidIdMessage });
=======
z.ZodString.prototype.costCenterId = function (): ZodString {
  return this.regex(costCenterIdRegex(), { message: invalidIdMessage });
};

z.ZodString.prototype.accountId = function (): ZodString {
  return this.regex(accountIdRegex(), { message: invalidIdMessage });
>>>>>>> 18936d01
};

/**
 * validate the field is optional but should be nonEmpty with min length 1 if provided
 */
z.ZodString.prototype.optionalNonEmpty = function (): ZodOptional<ZodString> {
  // field should be nonEmpty but is optional
  return this.min(1, { message: nonEmptyMessage }).optional();
};

z.ZodString.prototype.awsAccountId = function (): ZodString {
  return this.regex(awsAccountIdRegExp(), { message: awsAccountIdMessage });
};

function getPaginationParser(minPageSize: number = 1, maxPageSize: number = 100): ZodPagination {
  return {
    pageSize: z
      .string()
      .transform((pageSizeString, ctx) => {
        const pageSize = parseInt(pageSizeString);
        if (isNaN(pageSize)) {
          ctx.addIssue({
            code: z.ZodIssueCode.custom,
            message: 'Must be a number'
          });

          return z.NEVER;
        }
        if (pageSize < minPageSize || pageSize > maxPageSize) {
          ctx.addIssue({
            code: z.ZodIssueCode.custom,
            message: `Must be Between ${minPageSize} and ${maxPageSize}`
          });

          return z.NEVER;
        }

        return parseInt(pageSizeString);
      })
      .optional(),
    paginationToken: z.string().optional()
  };
}

function validateAndParse<T>(parser: ZodTypeAny, data: unknown): T {
  const parsed = parser.safeParse(data);

  if (parsed.success) {
    return parsed.data;
  }

  const errorMessages = parsed.error.issues.map((issue) => {
    return `${issue.path.join('.')}: ${issue.message}`;
  });

  throw Boom.badRequest(
    errorMessages.reduce((fullMessage, message) => {
      return `${fullMessage}. ${message}`;
    })
  );
}

export { validateAndParse, getPaginationParser, z };<|MERGE_RESOLUTION|>--- conflicted
+++ resolved
@@ -25,12 +25,9 @@
   invalidIdMessage,
   requiredMessage,
   lengthValidationMessage,
-<<<<<<< HEAD
+  accountIdRegex,
+  costCenterIdRegex,
   sshKeyIdRegex
-=======
-  accountIdRegex,
-  costCenterIdRegex
->>>>>>> 18936d01
 } from './textUtil';
 
 interface ZodPagination {
@@ -100,17 +97,16 @@
   return this.regex(envIdRegex(), { message: invalidIdMessage });
 };
 
-<<<<<<< HEAD
-z.ZodString.prototype.sshKeyId = function (): ZodString {
-  return this.regex(sshKeyIdRegex(), { message: invalidIdMessage });
-=======
 z.ZodString.prototype.costCenterId = function (): ZodString {
   return this.regex(costCenterIdRegex(), { message: invalidIdMessage });
 };
 
 z.ZodString.prototype.accountId = function (): ZodString {
   return this.regex(accountIdRegex(), { message: invalidIdMessage });
->>>>>>> 18936d01
+};
+
+z.ZodString.prototype.sshKeyId = function (): ZodString {
+  return this.regex(sshKeyIdRegex(), { message: invalidIdMessage });
 };
 
 /**
