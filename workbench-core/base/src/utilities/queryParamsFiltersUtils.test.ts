--- conflicted
+++ resolved
@@ -2,10 +2,7 @@
  *  Copyright Amazon.com, Inc. or its affiliates. All Rights Reserved.
  *  SPDX-License-Identifier: Apache-2.0
  */
-<<<<<<< HEAD
-=======
 
->>>>>>> 9b990a5d
 import { QueryNumberParamFilterParser } from '../interfaces/queryNumberParamFilter';
 import {
   getFilterQueryParams,
