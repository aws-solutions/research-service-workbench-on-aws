--- conflicted
+++ resolved
@@ -3,19 +3,11 @@
  *  SPDX-License-Identifier: Apache-2.0
  */
 
-<<<<<<< HEAD
-import { DynamoDBClient, GetItemCommand, QueryCommand, UpdateItemCommand } from '@aws-sdk/client-dynamodb';
-import { marshall } from '@aws-sdk/util-dynamodb';
-import { mockClient } from 'aws-sdk-client-mock';
-import JSONValue from '../../../types/json';
-import { buildDynamoDBPkSk } from './ddbUtil';
-=======
 import { DynamoDBClient, QueryCommand, UpdateItemCommand, GetItemCommand } from '@aws-sdk/client-dynamodb';
 import { marshall } from '@aws-sdk/util-dynamodb';
 import { mockClient } from 'aws-sdk-client-mock';
 import JSONValue from '../../../types/json';
 import { buildDynamoDBPkSk, MAX_GET_ITEMS_SIZE } from './ddbUtil';
->>>>>>> e30ed54d
 import DynamoDBService from './dynamoDBService';
 
 describe('DynamoDBService', () => {
@@ -24,8 +16,6 @@
 
   const dbService = new DynamoDBService({ region: 'some-region', table: 'some-table' });
 
-<<<<<<< HEAD
-=======
   describe('getItems', () => {
     test('fails when retrieving more than allowed', async () => {
       // BUILD
@@ -69,7 +59,6 @@
     });
   });
 
->>>>>>> e30ed54d
   describe('getPaginatedItems', () => {
     let unmarshalledData: Record<string, JSONValue>;
     let unmarshalledPaginationToken: { pk: string; sk: string };
