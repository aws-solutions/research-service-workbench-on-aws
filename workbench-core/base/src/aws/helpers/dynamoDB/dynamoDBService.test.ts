--- conflicted
+++ resolved
@@ -53,11 +53,7 @@
       // BUILD
       const key = { pk: 'samplePK', sk: 'sampleSK' };
       // OPERATE
-<<<<<<< HEAD
-      const result = await dbService.getItem(key);
-=======
       const result = await dbService.getItem({ key });
->>>>>>> 49105824
       // CHECK
       expect(result).toEqual(unmarshalledData);
     });
