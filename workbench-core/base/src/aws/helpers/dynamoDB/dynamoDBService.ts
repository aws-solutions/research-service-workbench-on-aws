/*
 *  Copyright Amazon.com, Inc. or its affiliates. All Rights Reserved.
 *  SPDX-License-Identifier: Apache-2.0
 */
<<<<<<< HEAD
import { GetItemCommandOutput } from '@aws-sdk/client-dynamodb';
import { marshall, unmarshall } from '@aws-sdk/util-dynamodb';
import _ from 'lodash';
import GetItemParams from '../../../interfaces/getItemParams';
=======
import { BatchGetItemCommandOutput, GetItemCommandOutput } from '@aws-sdk/client-dynamodb';
import { marshall, unmarshall } from '@aws-sdk/util-dynamodb';
import _ from 'lodash';
>>>>>>> e30ed54d
import PaginatedJsonResponse from '../../../interfaces/paginatedJsonResponse';
import QueryParams from '../../../interfaces/queryParams';
import JSONValue from '../../../types/json';
import { getPaginationToken } from '../../../utilities/paginationHelper';
import BatchEdit from './batchEdit';
import { MAX_GET_ITEMS_SIZE } from './ddbUtil';
import Deleter from './deleter';
import Getter from './getter';
import { UpdateParams } from './interfaces/updateParams';
import { UpdateUnmarshalledOutput } from './interfaces/updateUnmarshalledOutput';
import Query from './query';
import Scanner from './scanner';
import TransactEdit from './transactEdit';
import Updater from './updater';

export default class DynamoDBService {
  private _awsRegion: string;
  private _tableName: string;

  public constructor(constants: { region: string; table: string }) {
    const { region, table } = constants;
    this._awsRegion = region;
    this._tableName = table;
  }

  /**
   * Creates a Scanner to do scan operations on a Dynamo DB table.
   *
   * @param params - optional object of optional properties to generate a scan request
   * @returns A Scanner
   *
   * @example Only use this method to set up the Scanner in an external file
   * ```ts
   * const scanner = dynamoDBService.scan({index: 'some-index'});
   * const dataFromScanOnIndex = await scanner.execute();
   * ```
   *
   * @example Use this method to set up the Scanner and then manually edit params with scanner methods
   * ```ts
   * const scanner = dynamoDBService.scan().index({index: 'some-index'});
   * const dataFromScanOnIndex = await scanner.execute();
   * ```
   */
  public scan(params?: {
    index?: string;
    start?: { [key: string]: unknown };
    filter?: string;
    strong?: boolean;
    names?: { [key: string]: string };
    values?: { [key: string]: unknown };
    projection?: string | string[];
    select?: 'ALL_ATTRIBUTES' | 'ALL_PROJECTED_ATTRIBUTES' | 'SPECIFIC_ATTRIBUTES' | 'COUNT';
    limit?: number;
    segment?: number;
    totalSegment?: number;
    capacity?: 'INDEXES' | 'TOTAL' | 'NONE';
  }): Scanner {
    let scanner = new Scanner({ region: this._awsRegion }, this._tableName);
    if (params) {
      if (params.index) {
        scanner = scanner.index(params.index);
      }
      if (params.start) {
        scanner = scanner.start(marshall(params.start));
      }
      if (params.filter) {
        scanner = scanner.filter(params.filter);
      }
      if (params.strong === true) {
        scanner = scanner.strong();
      }
      if (params.names) {
        scanner = scanner.names(params.names);
      }
      if (params.values) {
        scanner = scanner.values(marshall(params.values));
      }
      if (params.projection) {
        scanner = scanner.projection(params.projection);
      }
      if (params.select) {
        scanner = scanner.select(params.select);
      }
      if (params.limit) {
        scanner = scanner.limit(params.limit);
      }
      if (!_.isUndefined(params.totalSegment) && !_.isUndefined(params.segment)) {
        scanner = scanner.totalSegment(params.totalSegment).segment(params.segment);
      }
      if (params.capacity) {
        scanner = scanner.capacity(params.capacity);
      }
    }
    return scanner;
  }

  /**
   * Gets a single item from the DynamoDB table.
   *
   * @param params - {@link GetItemParams} object of properties to generate a get item request
   * @returns Promise of a string, {@link JSONValue} paired object
   *
   * @example Use this to get a single item from the DynamoDb table.
   * ```ts
   * const result = dynamoDBService.getItem({key: 'pk'});
   * ```
   */
  public async getItem(params: GetItemParams): Promise<Record<string, JSONValue>> {
    const result = (await this.get(params.key, params.params).execute()) as GetItemCommandOutput;

    return result.Item as unknown as Record<string, JSONValue>;
  }

  /**
   * Creates a Getter to do single get item or batch get item operations on a DynamoDB table.
   *
   * @param key - single object of key to get for single get item or list of objects of keys to get for batch get item
   * @param params - optional object of optional properties to generate a get item request
   * @returns A Getter
   *
   * @example Only use this method to set up the Getter in an external file
   * ```ts
   * const getter = dynamoDBService.get({'pk': {S: 'pk'}, 'sk': {S: 'sk'}}, {projection: 'valueIWant'});
   * const dataFromGetValueIWant = await getter.execute();
   * ```
   *
   * @example Use this method to set up the Getter and then manually edit params with getter methods
   * ```ts
   * const getter = dynamoDBService.get({'pk': {S: 'pk'}, 'sk': {S: 'sk'}});
   * const dataFromGetValueIWant = await getter.projection({projection: 'valueIWant'}).execute();
   * ```
   */
  public get(
    key: { [key: string]: unknown } | { [key: string]: unknown }[],
    params?: {
      strong?: boolean;
      names?: { [key: string]: string };
      projection?: string | string[];
      capacity?: 'INDEXES' | 'TOTAL' | 'NONE';
    }
  ): Getter {
    let getter = new Getter({ region: this._awsRegion }, this._tableName, key);
    if (params) {
      if (params.strong === true) {
        getter = getter.strong();
      }
      if (params.names) {
        getter = getter.names(params.names);
      }
      if (params.projection) {
        getter = getter.projection(params.projection);
      }
      if (params.capacity) {
        getter = getter.capacity(params.capacity);
      }
    }
    return getter;
  }

  /**
<<<<<<< HEAD
=======
   * retrieves item from DynamoDB table.
   *
   * @param key - single object of key to get for single get item
   * @param params - optional object of optional properties to generate a get item request
   * @returns Promise\<Record\<string,JSONValue\>\>
   *
   * @example Use this method to retrieve an item from ddb by Id
   * ```ts
   * const item = await dynamoDBService.getItem({'pk': 'pk', 'sk': 'sk'}, {projection: 'valueIWant'});
   * ```
   */
  public async getItem(
    key: Record<string, unknown>,
    params?: {
      strong?: boolean;
      names?: { [key: string]: string };
      projection?: string | string[];
      capacity?: 'INDEXES' | 'TOTAL' | 'NONE';
    }
  ): Promise<Record<string, JSONValue>> {
    const response = await this.get(key, params).execute();
    const item = (response as GetItemCommandOutput).Item;
    return item as unknown as Record<string, JSONValue>;
  }

  /**
   * retrieves items from DynamoDB table.
   *
   * @param keys - array of keys to retrieve
   * @param params - optional object of optional properties to generate a get item request
   * @returns Promise\<Record\<string,JSONValue\>\>
   *
   * @example Use this method to retrieve an item from ddb by Id
   * ```ts
   * const item = await dynamoDBService.getItems([{'pk': 'pk', 'sk': 'sk'}, {'pk': 'pk2', 'sk': 'sk2'}], {projection: 'valueIWant'});
   * ```
   */
  public async getItems(
    keys: Record<string, unknown>[],
    params?: {
      strong?: boolean;
      names?: { [key: string]: string };
      projection?: string | string[];
      capacity?: 'INDEXES' | 'TOTAL' | 'NONE';
    }
  ): Promise<Record<string, JSONValue>[]> {
    if (keys.length > MAX_GET_ITEMS_SIZE)
      throw new Error(`Cannot retrieve more than ${MAX_GET_ITEMS_SIZE} items by request.`);
    const batchGetResult = (await this.get(keys, params).execute()) as BatchGetItemCommandOutput;
    return batchGetResult.Responses![this._tableName].map((item) => {
      return item as unknown as Record<string, JSONValue>;
    });
  }

  /**
>>>>>>> e30ed54d
   * Queries the DynamoDB table.
   *
   * @param params - optional object of optional properties to generate a query request
   * @returns Promise<PaginatedJsonResponse>
   *
   * @example Use this to get paginated items from the DynamoDb table.
   * ```ts
   * const result = dynamoDBService.getPaginatedItems({sortKey: 'value', eq: {N: '5'}});
   * ```
   */
  public async getPaginatedItems(params?: QueryParams): Promise<PaginatedJsonResponse> {
    const result = await this.query(params).execute();

    const retrievedItems = result.Items || [];

    const data = retrievedItems.map((item) => item as unknown as Record<string, JSONValue>);
    return {
      data,
      paginationToken: getPaginationToken(result)
    };
  }

  /**
   * Creates a Query to do query operations on a DynamoDB table.
   *
   * @param params - optional object of optional properties to generate a query request
   * @returns A Query
   *
   * @example Only use this method to set up the Query in an external file
   * ```ts
   * const query = dynamoDBService.query({sortKey: 'value', eq: {N: '5'}});
   * const queryValueEq5 = await query.execute();
   * ```
   *
   * @example Use this method to set up the Query and then manually edit params with query methods
   * ```ts
   * const query = dynamoDBService.query();
   * const queryValueEq5 = await query.sortKey('value').eq({N: '5'}).execute();
   * ```
   */
  public query(params?: QueryParams): Query {
    let query = new Query({ region: this._awsRegion }, this._tableName);
    if (params) {
      if (params.index) {
        query = query.index(params.index);
      }
      if (params.key) {
        query = query.key(params.key.name, marshall(params.key.value, { removeUndefinedValues: true }));
      }
      if (params.sortKey) {
        query = query.sortKey(params.sortKey);
        // check only one condition was supplied
        if (
          [
            ...new Set([
              params.eq,
              params.lt,
              params.lte,
              params.gt,
              params.gte,
              params.between,
              params.begins
            ])
          ].length > 2
        ) {
          throw new Error('You cannot query on two conditions seperately for sortKey');
        }
        if (params.eq) {
          query = query.eq(params.eq);
        } else if (params.lt) {
          query = query.lt(params.lt);
        } else if (params.lte) {
          query = query.lte(params.lte);
        } else if (params.gt) {
          query = query.gt(params.gt);
        } else if (params.gte) {
          query = query.gte(params.gte);
        } else if (params.between) {
          query = query.between(params.between.value1, params.between.value2);
        } else if (params.begins) {
          query = query.begins(params.begins);
        }
      } else if (
        params.eq ||
        params.lt ||
        params.lte ||
        params.gt ||
        params.gte ||
        params.between ||
        params.begins
      ) {
        throw new Error('You cannot query on sortKey without providing a sortKey name');
      }
      if (params.start) {
        query = query.start(marshall(params.start));
      }
      if (params.filter) {
        query = query.filter(params.filter);
      }
      if (params.strong === true) {
        query = query.strong();
      }
      if (params.names) {
        query = query.names(params.names);
      }
      if (params.values) {
        query = query.values(marshall(params.values, { removeUndefinedValues: true }));
      }
      if (params.projection) {
        query = query.projection(params.projection);
      }
      if (params.select) {
        query = query.select(params.select);
      }
      if (params.limit) {
        query = query.limit(params.limit);
      }
      if (!_.isUndefined(params.forward)) {
        query = query.forward(params.forward);
      }
      if (params.capacity) {
        query = query.capacity(params.capacity);
      }
    }
    return query;
  }

  /**
   * Places a DDB Update call and formats the response.
   *
   * @param updateParams - {@link UpdateParams} object to pass to the update request
   * @returns a {@link UpdateUnmarshalledOutput} item where Attributes is unmarshalled
   */
  public async updateExecuteAndFormat(updateParams: UpdateParams): Promise<UpdateUnmarshalledOutput> {
    const result = await this.update(updateParams).execute();

    const unmarshalledResult = {
      Attributes: result.Attributes ? unmarshall(result.Attributes) : undefined,
      ConsumedCapacity: result.ConsumedCapacity || undefined,
      ItemCollectionMetrics: result.ItemCollectionMetrics || undefined
    };

    return unmarshalledResult;
  }

  /**
   * Creates an Updater to do update item operations on a DynamoDB table.
   *
   * @param key - object of key to update
   * @param params - optional object of optional properties to generate an update request
   * @returns A Updater
   *
   * @example Only use this method to set up the Updater in an external file
   * ```ts
   * const updater = dynamoDBService.update({'pk': {S: 'pk'}, 'sk': {S: 'sk}}, {item: {'newAttribute': {S: 'newValue'}}});
   * const dataFromUpdate = await updater.execute();
   * ```
   *
   * @example Use this method to set up the Updater and then manually edit params with updater methods
   * ```ts
   * const updater = dynamoDBService.update({'pk': {S: 'pk'}, 'sk': {S: 'sk}});
   * const dataFromUpdate = await updater.item({'newAttribute': {S: 'newValue'}}).execute();
   * ```
   */
  public update(updateParams: UpdateParams): Updater {
    let updater = new Updater({ region: this._awsRegion }, this._tableName, marshall(updateParams.key));
    if (updateParams.params) {
      if (updateParams.params.disableCreatedAt) {
        updater = updater.disableCreatedAt();
      }
      if (updateParams.params.disableUpdatedAt) {
        updater = updater.disableUpdatedAt();
      }
      if (updateParams.params.item) {
        updater = updater.item(marshall(updateParams.params.item, { removeUndefinedValues: true }));
      }
      if (updateParams.params.set) {
        updater = updater.set(updateParams.params.set);
      }
      if (updateParams.params.add) {
        updater = updater.add(updateParams.params.add);
      }
      if (updateParams.params.remove) {
        updater = updater.remove(updateParams.params.remove);
      }
      if (updateParams.params.delete) {
        updater = updater.delete(updateParams.params.delete);
      }
      if (updateParams.params.names) {
        updater = updater.names(updateParams.params.names);
      }
      if (updateParams.params.values) {
        updater = updater.values(marshall(updateParams.params.values));
      }
      if (updateParams.params.return) {
        updater = updater.return(updateParams.params.return);
      }
      if (updateParams.params.metrics) {
        updater = updater.metrics(updateParams.params.metrics);
      }
      if (updateParams.params.capacity) {
        updater = updater.capacity(updateParams.params.capacity);
      }
    }
    return updater;
  }

  /**
   * Creates a Deleter to do single delete item operations on a DynamoDB table.
   *
   * @param key - object of key to delete
   * @param params - optional object of optional properties to generate a delete request
   * @returns A Deleter
   *
   * @example Only use this method to set up the Deleter in an external file
   * ```ts
   * const deleter = dynamoDBService.delete({'pk': {S: 'pk'}, 'sk': {S: 'sk}}, {condition: 'attribute_not_exists(DONOTDELETE)'});
   * const dataFromCondDelete = await deleter.execute();
   * ```
   *
   * @example Use this method to set up the Deleter and then manually edit params with deleter methods
   * ```ts
   * const deleter = dynamoDBService.delete({'pk': {S: 'pk'}, 'sk': {S: 'sk}});
   * const dataFromCondDelete = await deleter.condition('attribute_not_exists(DONOTDELETE)').execute();
   * ```
   */
  public delete(
    key: { [key: string]: unknown },
    params?: {
      condition?: string;
      names?: { [key: string]: string };
      values?: { [key: string]: unknown };
      return?: 'NONE' | 'ALL_OLD';
      capacity?: 'INDEXES' | 'TOTAL' | 'NONE';
      metrics?: 'NONE' | 'SIZE';
    }
  ): Deleter {
    let deleter = new Deleter({ region: this._awsRegion }, this._tableName, marshall(key));
    if (params) {
      if (params.condition) {
        deleter = deleter.condition(params.condition);
      }
      if (params.names) {
        deleter = deleter.names(params.names);
      }
      if (params.values) {
        deleter = deleter.values(marshall(params.values));
      }
      if (params.return) {
        deleter = deleter.return(params.return);
      }
      if (params.capacity) {
        deleter = deleter.capacity(params.capacity);
      }
      if (params.metrics) {
        deleter = deleter.metrics(params.metrics);
      }
    }
    return deleter;
  }

  /**
   * Creates a BatchEdit to do batch write or delete operations on a DynamoDB table.
   *
   * @param params - optional object of optional properties to generate a batch edit request
   * @returns A BatchEdit
   *
   * @example Only use this method to set up the BatchEdit in an external file
   * ```ts
   * const batchEdit = dynamoDBService.batchEdit({addDeleteRequest: {'pk': {S: 'pk'}, 'sk': {S: 'sk'}}});
   * const dataFromBatchEditSingleDelete = await batchEdit.execute();
   * ```
   *
   * @example Use this method to set up the BatchEdit and then manually edit params with batch edit methods
   * ```ts
   * const batchEdit = dynamoDBService.batchEdit();
   * const dataFromBatchEditSingleDelete = await batchEdit.addDeleteRequest({'pk': {S: 'pk'}, 'sk': {S: 'sk'}}).execute();
   * ```
   */
  public batchEdit(params?: {
    addDeleteRequest?: { [key: string]: unknown };
    addWriteRequest?: { [key: string]: unknown };
    addDeleteRequests?: { [key: string]: unknown }[];
    addWriteRequests?: { [key: string]: unknown }[];
  }): BatchEdit {
    let batchEdit = new BatchEdit({ region: this._awsRegion }, this._tableName);
    if (params) {
      if (params.addDeleteRequest) {
        batchEdit = batchEdit.addDeleteRequest(marshall(params.addDeleteRequest));
      }
      if (params.addWriteRequest) {
        batchEdit = batchEdit.addWriteRequest(marshall(params.addWriteRequest));
      }
      if (params.addDeleteRequests) {
        batchEdit = batchEdit.addDeleteRequests(params.addDeleteRequests.map((request) => marshall(request)));
      }
      if (params.addWriteRequests) {
        batchEdit = batchEdit.addWriteRequests(params.addWriteRequests.map((request) => marshall(request)));
      }
    }
    return batchEdit;
  }

<<<<<<< HEAD
  public transactEdit(params?: {
    addPutRequest?: Record<string, unknown>[];
    addDeleteRequests?: Record<string, unknown>[];
=======
  /**
   * Commits transactions to the table
   *
   * @param params - the items for the transaction
   */
  public async commitTransaction(params?: {
    addPutRequests?: {
      item: Record<string, JSONValue | Set<JSONValue>>;
      conditionExpression?: string;
      expressionAttributeNames?: Record<string, string>;
      expressionAttributeValues?: Record<string, JSONValue | Set<JSONValue>>;
    }[];
    addPutItems?: Record<string, JSONValue | Set<JSONValue>>[];
    addDeleteRequests?: Record<string, JSONValue | Set<JSONValue>>[];
  }): Promise<void> {
    await this.transactEdit(params).execute();
  }

  /**
   * @deprecated Use `commitTransaction` instead
   * @param params - the items for the transaction
   * @returns A TransactEdit object
   */
  public transactEdit(params?: {
    addPutRequests?: {
      item: Record<string, JSONValue | Set<JSONValue>>;
      conditionExpression?: string;
      expressionAttributeNames?: Record<string, string>;
      expressionAttributeValues?: Record<string, JSONValue | Set<JSONValue>>;
    }[];
    addPutItems?: Record<string, JSONValue | Set<JSONValue>>[];
    addDeleteRequests?: Record<string, JSONValue | Set<JSONValue>>[];
>>>>>>> e30ed54d
  }): TransactEdit {
    let transactEdit = new TransactEdit({ region: this._awsRegion }, this._tableName);
    if (params?.addDeleteRequests) {
      transactEdit = transactEdit.addDeleteRequests(
        params.addDeleteRequests.map((request) => marshall(request))
      );
    }
<<<<<<< HEAD
    if (params?.addPutRequest) {
=======
    if (params?.addPutItems) {
      transactEdit = transactEdit.addPutItems(
        params.addPutItems.map((request) => marshall(request, { removeUndefinedValues: true }))
      );
    }
    if (params?.addPutRequests) {
>>>>>>> e30ed54d
      transactEdit = transactEdit.addPutRequests(
        params.addPutRequests.map((request) => {
          return {
            item: marshall(request.item, { removeUndefinedValues: true }),
            conditionExpression: request.conditionExpression,
            expressionAttributeNames: request.expressionAttributeNames,
            expressionAttributeValues: request.expressionAttributeValues
              ? marshall(request.expressionAttributeValues, { removeUndefinedValues: true })
              : undefined
          };
        })
      );
    }
    return transactEdit;
  }

  /**
   * @returns the table name
   */
  public getTableName(): string {
    return this._tableName;
  }
}<|MERGE_RESOLUTION|>--- conflicted
+++ resolved
@@ -2,16 +2,10 @@
  *  Copyright Amazon.com, Inc. or its affiliates. All Rights Reserved.
  *  SPDX-License-Identifier: Apache-2.0
  */
-<<<<<<< HEAD
-import { GetItemCommandOutput } from '@aws-sdk/client-dynamodb';
+import { BatchGetItemCommandOutput, GetItemCommandOutput } from '@aws-sdk/client-dynamodb';
 import { marshall, unmarshall } from '@aws-sdk/util-dynamodb';
 import _ from 'lodash';
 import GetItemParams from '../../../interfaces/getItemParams';
-=======
-import { BatchGetItemCommandOutput, GetItemCommandOutput } from '@aws-sdk/client-dynamodb';
-import { marshall, unmarshall } from '@aws-sdk/util-dynamodb';
-import _ from 'lodash';
->>>>>>> e30ed54d
 import PaginatedJsonResponse from '../../../interfaces/paginatedJsonResponse';
 import QueryParams from '../../../interfaces/queryParams';
 import JSONValue from '../../../types/json';
@@ -172,34 +166,6 @@
   }
 
   /**
-<<<<<<< HEAD
-=======
-   * retrieves item from DynamoDB table.
-   *
-   * @param key - single object of key to get for single get item
-   * @param params - optional object of optional properties to generate a get item request
-   * @returns Promise\<Record\<string,JSONValue\>\>
-   *
-   * @example Use this method to retrieve an item from ddb by Id
-   * ```ts
-   * const item = await dynamoDBService.getItem({'pk': 'pk', 'sk': 'sk'}, {projection: 'valueIWant'});
-   * ```
-   */
-  public async getItem(
-    key: Record<string, unknown>,
-    params?: {
-      strong?: boolean;
-      names?: { [key: string]: string };
-      projection?: string | string[];
-      capacity?: 'INDEXES' | 'TOTAL' | 'NONE';
-    }
-  ): Promise<Record<string, JSONValue>> {
-    const response = await this.get(key, params).execute();
-    const item = (response as GetItemCommandOutput).Item;
-    return item as unknown as Record<string, JSONValue>;
-  }
-
-  /**
    * retrieves items from DynamoDB table.
    *
    * @param keys - array of keys to retrieve
@@ -229,7 +195,6 @@
   }
 
   /**
->>>>>>> e30ed54d
    * Queries the DynamoDB table.
    *
    * @param params - optional object of optional properties to generate a query request
@@ -533,11 +498,6 @@
     return batchEdit;
   }
 
-<<<<<<< HEAD
-  public transactEdit(params?: {
-    addPutRequest?: Record<string, unknown>[];
-    addDeleteRequests?: Record<string, unknown>[];
-=======
   /**
    * Commits transactions to the table
    *
@@ -570,7 +530,6 @@
     }[];
     addPutItems?: Record<string, JSONValue | Set<JSONValue>>[];
     addDeleteRequests?: Record<string, JSONValue | Set<JSONValue>>[];
->>>>>>> e30ed54d
   }): TransactEdit {
     let transactEdit = new TransactEdit({ region: this._awsRegion }, this._tableName);
     if (params?.addDeleteRequests) {
@@ -578,16 +537,12 @@
         params.addDeleteRequests.map((request) => marshall(request))
       );
     }
-<<<<<<< HEAD
-    if (params?.addPutRequest) {
-=======
     if (params?.addPutItems) {
       transactEdit = transactEdit.addPutItems(
         params.addPutItems.map((request) => marshall(request, { removeUndefinedValues: true }))
       );
     }
     if (params?.addPutRequests) {
->>>>>>> e30ed54d
       transactEdit = transactEdit.addPutRequests(
         params.addPutRequests.map((request) => {
           return {
