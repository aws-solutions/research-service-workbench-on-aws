--- conflicted
+++ resolved
@@ -184,32 +184,7 @@
    * const queryValueEq5 = await query.sortKey('value').eq({N: '5'}).execute();
    * ```
    */
-<<<<<<< HEAD
-  public query(params?: {
-    index?: string;
-    key?: { name: string; value: unknown };
-    sortKey?: string;
-    eq?: AttributeValue;
-    lt?: AttributeValue;
-    lte?: AttributeValue;
-    gt?: AttributeValue;
-    gte?: AttributeValue;
-    between?: { value1: AttributeValue; value2: AttributeValue };
-    begins?: AttributeValue;
-    start?: { [key: string]: unknown };
-    filter?: string;
-    strong?: boolean;
-    names?: { [key: string]: string };
-    values?: { [key: string]: unknown };
-    projection?: string | string[];
-    select?: 'ALL_ATTRIBUTES' | 'ALL_PROJECTED_ATTRIBUTES' | 'SPECIFIC_ATTRIBUTES' | 'COUNT';
-    limit?: number;
-    forward?: boolean;
-    capacity?: 'INDEXES' | 'TOTAL' | 'NONE';
-  }): Query {
-=======
   public query(params?: QueryParams): Query {
->>>>>>> 41f02a0b
     let query = new Query({ region: this._awsRegion }, this._tableName);
     if (params) {
       if (params.index) {
