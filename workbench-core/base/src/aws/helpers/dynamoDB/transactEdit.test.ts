/*
 *  Copyright Amazon.com, Inc. or its affiliates. All Rights Reserved.
 *  SPDX-License-Identifier: Apache-2.0
 */

import TransactEdit from './transactEdit';

describe('transactEdit', () => {
  test('addPutItems', async () => {
    const transactEdit = new TransactEdit({ region: 'us-east-2' }, 'swb-dev-oh');
    //BUILD
    const etc = {
      pk: {
        S: 'ENV#82c56cf2-75b7-43ce-884a-aee45f91866b'
      },
      sk: {
        S: 'ETC#envTypeConfig-123'
      },
      id: {
        S: 'envTypeConfig-123'
      },
      productId: {
        S: 'prod-t5q2vqlgvd76o'
      },
      provisioningArtifactId: {
        S: 'pa-3cwcuxmksf2xy'
      }
    };

    const proj = {
      pk: {
        S: 'ENV#82c56cf2-75b7-43ce-884a-aee45f91866b'
      },
      sk: {
        S: 'PROJ#proj-123'
      },
      id: {
        S: 'proj-123'
      },
      name: {
        S: 'Example project'
      }
    };
    // OPERATE
    transactEdit.addPutItems([etc, proj]);

    // CHECK
    const response = transactEdit.getParams();

    // Example iso date string 2022-05-16T21:29:23.461Z
    const isoStringRegex = /\d{4}-[01]\d-[0-3]\dT[0-2]\d:[0-5]\d:[0-5]\d\.\d+([+-][0-2]\d:[0-5]\d|Z)/;
    const expectedResponse = {
      TransactItems: [
        {
          Put: {
            TableName: 'swb-dev-oh',
            Item: {
              pk: { S: 'ENV#82c56cf2-75b7-43ce-884a-aee45f91866b' },
              sk: { S: 'ETC#envTypeConfig-123' },
              id: { S: 'envTypeConfig-123' },
              productId: { S: 'prod-t5q2vqlgvd76o' },
              provisioningArtifactId: { S: 'pa-3cwcuxmksf2xy' },
              updatedAt: { S: expect.stringMatching(isoStringRegex) },
              createdAt: { S: expect.stringMatching(isoStringRegex) }
            }
          }
        },
        {
          Put: {
            TableName: 'swb-dev-oh',
            Item: {
              pk: { S: 'ENV#82c56cf2-75b7-43ce-884a-aee45f91866b' },
              sk: { S: 'PROJ#proj-123' },
              id: { S: 'proj-123' },
              name: { S: 'Example project' },
              updatedAt: { S: expect.stringMatching(isoStringRegex) },
              createdAt: { S: expect.stringMatching(isoStringRegex) }
            }
          }
        }
      ]
    };
    expect(response).toMatchObject(expectedResponse);
  });
<<<<<<< HEAD
=======

  test('addPutRequests', async () => {
    const transactEdit = new TransactEdit({ region: 'us-east-2' }, 'swb-dev-oh');
    //BUILD
    const etc = {
      pk: {
        S: 'ENV#82c56cf2-75b7-43ce-884a-aee45f91866b'
      },
      sk: {
        S: 'ETC#envTypeConfig-123'
      },
      id: {
        S: 'envTypeConfig-123'
      },
      productId: {
        S: 'prod-t5q2vqlgvd76o'
      },
      provisioningArtifactId: {
        S: 'pa-3cwcuxmksf2xy'
      }
    };

    const proj = {
      pk: {
        S: 'ENV#82c56cf2-75b7-43ce-884a-aee45f91866b'
      },
      sk: {
        S: 'PROJ#proj-123'
      },
      id: {
        S: 'proj-123'
      },
      name: {
        S: 'Example project'
      }
    };

    const putRequestsParams = [
      {
        item: etc,
        conditionExpression: 'attribute_not_exists(pk)'
      },

      {
        item: proj,
        conditionExpression: 'attribute_not_exists(pk)'
      }
    ];

    // OPERATE
    transactEdit.addPutRequests(putRequestsParams);

    // CHECK
    const response = transactEdit.getParams();

    const expectedResponse = {
      TransactItems: [
        {
          Put: {
            TableName: 'swb-dev-oh',
            Item: {
              pk: { S: 'ENV#82c56cf2-75b7-43ce-884a-aee45f91866b' },
              sk: { S: 'ETC#envTypeConfig-123' },
              id: { S: 'envTypeConfig-123' },
              productId: { S: 'prod-t5q2vqlgvd76o' },
              provisioningArtifactId: { S: 'pa-3cwcuxmksf2xy' }
            },
            ConditionExpression: 'attribute_not_exists(pk)'
          }
        },
        {
          Put: {
            TableName: 'swb-dev-oh',
            Item: {
              pk: { S: 'ENV#82c56cf2-75b7-43ce-884a-aee45f91866b' },
              sk: { S: 'PROJ#proj-123' },
              id: { S: 'proj-123' },
              name: { S: 'Example project' }
            },
            ConditionExpression: 'attribute_not_exists(pk)'
          }
        }
      ]
    };
    expect(response).toMatchObject(expectedResponse);
  });

>>>>>>> e30ed54d
  test('addDeleteRequest', async () => {
    const transactEdit = new TransactEdit({ region: 'us-east-2' }, 'swb-dev-oh');
    //BUILD
    const etc = {
      pk: {
        S: 'ENV#82c56cf2-75b7-43ce-884a-aee45f91866b'
      },
      sk: {
        S: 'ETC#envTypeConfig-123'
      }
    };
    const proj = {
      pk: {
        S: 'ENV#82c56cf2-75b7-43ce-884a-aee45f91866b'
      },
      sk: {
        S: 'PROJ#proj-123'
      }
    };
    // OPERATE
    transactEdit.addDeleteRequests([etc, proj]);
    // CHECK
    const response = transactEdit.getParams();

    const expectedResponse = {
      TransactItems: [
        {
          Delete: {
            TableName: 'swb-dev-oh',
            Key: {
              pk: { S: 'ENV#82c56cf2-75b7-43ce-884a-aee45f91866b' },
              sk: { S: 'ETC#envTypeConfig-123' }
            }
          }
        },
        {
          Delete: {
            TableName: 'swb-dev-oh',
            Key: {
              pk: { S: 'ENV#82c56cf2-75b7-43ce-884a-aee45f91866b' },
              sk: { S: 'PROJ#proj-123' }
            }
          }
        }
      ]
    };
    expect(response).toMatchObject(expectedResponse);
  });
});<|MERGE_RESOLUTION|>--- conflicted
+++ resolved
@@ -82,8 +82,6 @@
     };
     expect(response).toMatchObject(expectedResponse);
   });
-<<<<<<< HEAD
-=======
 
   test('addPutRequests', async () => {
     const transactEdit = new TransactEdit({ region: 'us-east-2' }, 'swb-dev-oh');
@@ -171,7 +169,6 @@
     expect(response).toMatchObject(expectedResponse);
   });
 
->>>>>>> e30ed54d
   test('addDeleteRequest', async () => {
     const transactEdit = new TransactEdit({ region: 'us-east-2' }, 'swb-dev-oh');
     //BUILD
