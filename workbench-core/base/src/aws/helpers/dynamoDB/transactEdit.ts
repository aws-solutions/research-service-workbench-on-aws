--- conflicted
+++ resolved
@@ -29,11 +29,7 @@
    *
    * @param items - Object of the items to add
    */
-<<<<<<< HEAD
-  public addPutRequests(items: Record<string, AttributeValue>[]): TransactEdit {
-=======
   public addPutItems(items: Record<string, AttributeValue>[]): TransactEdit {
->>>>>>> e30ed54d
     if (!this._params.TransactItems) {
       throw new Error(
         'TransactEdit needs to initialize the TransactItems property before adding new request'
