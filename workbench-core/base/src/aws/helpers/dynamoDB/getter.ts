/*
 *  Copyright Amazon.com, Inc. or its affiliates. All Rights Reserved.
 *  SPDX-License-Identifier: Apache-2.0
 */

import {
  GetItemCommandInput,
  BatchGetItemCommandInput,
  GetItemCommandOutput,
  BatchGetItemCommandOutput,
  DynamoDB
} from '@aws-sdk/client-dynamodb';
import { marshall, unmarshall } from '@aws-sdk/util-dynamodb';
import _ = require('lodash');

class Getter {
  private _ddb: DynamoDB;
  private _paramsItem: GetItemCommandInput | undefined;
  private _paramsBatch: BatchGetItemCommandInput | undefined;
  private _tableName: string;

  public constructor(
    config: {
      region: string;
    },
    table: string,
    key: { [key: string]: unknown } | { [key: string]: unknown }[]
  ) {
    this._ddb = new DynamoDB({ ...config });
    this._tableName = table;
    if (Array.isArray(key)) {
      this._paramsBatch = { RequestItems: {} };
      this._paramsBatch.RequestItems = {};
      this._paramsBatch.RequestItems[this._tableName] = { Keys: Object.assign(key.map((k) => marshall(k))) };
    } else {
      this._paramsItem = { TableName: table, Key: marshall(key) };
    }
  }

  /**
   * Sets the TableName value of the command input for GetItem. Currently, this is only supported for single get item commands.
   * This method is not required if the Getter is initialized with a table name.
   *
   * @param name - name of the table containing the requested item
   * @returns Getter with populated params
   */
  public table(name: string): Getter {
    if (!this._paramsItem) {
      throw new Error('Cannot change the table of batch get request after initialization. Start over.');
    }
    if (!_.isString(name) || _.isEmpty(_.trim(name))) {
      throw new Error(`TableName must be a string and can not be empty.`);
    }
    this._paramsItem.TableName = name;
    return this;
  }

  /**
   * Sets the Key value of the command input for GetItem. This is only for single get item commands.
   * This method is not required if the Getter is initialized with a key.
   *
   * @param key - object of the key of the item to get
   * @returns Getter with populated params
   */
  public key(key: { [key: string]: unknown }): Getter {
    if (!this._paramsItem) {
      throw new Error('Cannot use .key() on a batch get request.');
    }
    if (!this._paramsItem.Key) {
      this._paramsItem.Key = {};
    }
    this._paramsItem.Key = marshall(key);
    return this;
  }

  /**
   * Sets the Keys value of the command input for BatchGetItem. This is only for batch get item commands. This method is not required if the Getter is initialized with keys.
   *
   * @param keys - the list of objects of the keys of the items to get
   * @returns Getter with populated params
   */
  public keys(keys: { [key: string]: unknown }[]): Getter {
    if (!this._paramsBatch || !this._paramsBatch.RequestItems) {
      throw new Error('Cannot use .keys() on a single get request.');
    }
    this._paramsBatch.RequestItems[this._tableName].Keys = Object.assign(keys);
    return this;
  }

  /**
   * Sets ConsistentRead to be true for BatchGetItem or GetItem input. If set to true, then the operation uses strongly consistent reads; otherwise, the operation uses eventually consistent reads.
   *
   * @returns Getter with populated params
   */
  public strong(): Getter {
    if (this._paramsItem) {
      this._paramsItem.ConsistentRead = true;
      return this;
    }
    if (this._paramsBatch && this._paramsBatch.RequestItems) {
      this._paramsBatch.RequestItems[this._tableName].ConsistentRead = true;
      return this;
    }
    throw new Error(
      'Neither parameters for single get nor parameters for batch get are initialized. Cannot set ConsistentRead.'
    );
  }

  /**
   * Sets the ExpressionAttributeNames of the command input for BatchGetItem or GetItem.
   * The following are some use cases for using ExpressionAttributeNames:
   *  To access an attribute whose name conflicts with a DynamoDB reserved word: https://docs.aws.amazon.com/amazondynamodb/latest/developerguide/ReservedWords.html
   *  To create a placeholder for repeating occurrences of an attribute name in an expression.
   *  To prevent special characters in an attribute name from being misinterpreted in an expression.
   * Use the # character in an expression to dereference an attribute name.
   *
   * @param obj - object of one or more substitution tokens for attribute names in an expression
   * @returns Getter with populated params
   *
   * @example Using the reserved word 'Percentile' in your request
   * ```ts
   * # Usage
   * Getter.names({"#P":"Percentile"}).condition("#P = 50");
   * ```
   */
  public names(obj: { [key: string]: string } = {}): Getter {
    if (this._paramsItem) {
      this._paramsItem.ExpressionAttributeNames = {
        ...this._paramsItem.ExpressionAttributeNames,
        ...obj
      };
      return this;
    }
    if (this._paramsBatch && this._paramsBatch.RequestItems) {
      this._paramsBatch.RequestItems[this._tableName].ExpressionAttributeNames = {
        ...this._paramsBatch.RequestItems[this._tableName].ExpressionAttributeNames,
        ...obj
      };
      return this;
    }
    throw new Error(
      'Neither parameters for single get nor parameters for batch get are initialized. Cannot set ExpressionAttributeNames.'
    );
  }

  /**
   * Sets ProjectionExpression of the command input for BatchGetItem or GetItem.
   * A string or list of strings that identifies one or more attributes to retrieve from the table.
   * If no attribute names are specified, then all attributes are returned.
   * If any of the requested attributes are not found, they do not appear in the result.
   *
   * @param expr - string or list of strings of the attributes to retrieve
   * @returns Getter with populated params
   */
  public projection(expr: string | string[]): Getter {
    if (this._paramsItem) {
      return this._assignProjectionExressionToSingle(expr);
    }
    return this._assignProjectionExressionToBatch(expr);
  }

  /**
   * Helper method to assign projection expression values to single get item command input.
   *
   * @param expr - string or list of strings of the attributes to retrieve
   * @returns Getter with populated params
   */
  private _assignProjectionExressionToSingle(expr: string | string[]): Getter {
    if (!this._paramsItem) {
      return this;
    }
    if (_.isEmpty(expr)) return this;
    if (_.isString(expr)) {
      if (this._paramsItem.ProjectionExpression) {
        this._paramsItem.ProjectionExpression = `${this._paramsItem.ProjectionExpression}, ${expr}`;
      } else {
        this._paramsItem.ProjectionExpression = expr;
      }
    } else if (Array.isArray(expr)) {
      const names: { [key: string]: string } = {};
      const values: string[] = [];
      expr.forEach((key) => {
        names[`#${key}`] = key;
        values.push(`#${key}`);
      });
      const str = values.join(', ');
      if (this._paramsItem.ProjectionExpression) {
        this._paramsItem.ProjectionExpression = `${this._paramsItem.ProjectionExpression}, ${str}`;
      } else {
        this._paramsItem.ProjectionExpression = str;
      }
      this._paramsItem.ExpressionAttributeNames = {
        ...this._paramsItem.ExpressionAttributeNames,
        ...names
      };
    } else {
      throw new Error(`"${expr}" must be a string or an array to generate the projection expression.`);
    }

    return this;
  }

  /**
   * Helper method to assign projection expression values to batch get item command input.
   *
   * @param expr - string or list of strings of the attributes to retrieve
   * @returns Getter with populated params
   */
  private _assignProjectionExressionToBatch(expr: string | string[]): Getter {
    if (!this._paramsBatch || !this._paramsBatch.RequestItems) {
      return this;
    }
    if (_.isEmpty(expr)) return this;
    if (_.isString(expr)) {
      if (this._paramsBatch.RequestItems[this._tableName].ProjectionExpression) {
        this._paramsBatch.RequestItems[this._tableName].ProjectionExpression = `${
          this._paramsBatch.RequestItems[this._tableName].ProjectionExpression
        }, ${expr}`;
      } else {
        this._paramsBatch.RequestItems[this._tableName].ProjectionExpression = expr;
      }
    } else if (Array.isArray(expr)) {
      const names: { [key: string]: string } = {};
      const values: string[] = [];
      expr.forEach((key) => {
        names[`#${key}`] = key;
        values.push(`#${key}`);
      });
      const str = values.join(', ');
      if (this._paramsBatch.RequestItems[this._tableName].ProjectionExpression) {
        this._paramsBatch.RequestItems[this._tableName].ProjectionExpression = `${
          this._paramsBatch.RequestItems[this._tableName].ProjectionExpression
        }, ${str}`;
      } else {
        this._paramsBatch.RequestItems[this._tableName].ProjectionExpression = str;
      }
      this._paramsBatch.RequestItems[this._tableName].ExpressionAttributeNames = {
        ...this._paramsBatch.RequestItems[this._tableName].ExpressionAttributeNames,
        ...names
      };
    } else {
      throw new Error(`"${expr}" must be a string or an array to generate the projection expression.`);
    }

    return this;
  }

  /**
   * Sets the ReturnConsumedCapacity of the command input for BatchGetItem or GetItem.
   * Determines the level of detail about either provisioned or on-demand throughput consumption that is returned in the response:
   *  INDEXES - The response includes the aggregate ConsumedCapacity for the operation, together with ConsumedCapacity for each table and secondary index that was accessed.
   *  TOTAL - The response includes only the aggregate ConsumedCapacity for the operation.
   *  NONE - No ConsumedCapacity details are included in the response.
   *
   * @param str - indexes, total, or none (non case sensitive strings)
   * @returns Getter with populated params
   */
  public capacity(str: 'INDEXES' | 'TOTAL' | 'NONE'): Getter {
    if (this._paramsItem) {
      this._paramsItem.ReturnConsumedCapacity = str;
    } else if (this._paramsBatch) {
      this._paramsBatch.ReturnConsumedCapacity = str;
    }
    return this;
  }

  /**
   * Gets the internal _paramsItems value of the command input. For single get only, obviously.
   *
   * @returns The parameters for the GetItemCommandInput
   *
   * @example Returning command input
   * ```ts
   * # Result
   * {
   *  Key: {},
   *  TableName: string,
   *  ConsistentRead?: boolean,
   *  ExpressionAttributeNames?: {},
   *  ProjectionExpression?: string,
   *  ReturnConsumedCapacity?: 'INDEXES' | 'TOTAL' | 'NONE'
   * }
   * ```
   */
  public getItemParams(): GetItemCommandInput | undefined {
    return this._paramsItem;
  }

  /**
   * Gets the internal _paramsBatch value of the command input. For batch get only, obviously.
   *
   * @returns The parameters for the BatchGetItemCommandInput
   *
   * @example Returning command input
   * ```ts
   * # Result
   * {
   *  RequestItems: {
   *    <TableName> : {
   *      Keys: [],
   *      ConsistentRead?: boolean,
   *      ExpressionAttributeNames?: {},
   *      ProjectionExpression?: string
   *    },...
   *  },
   *  ReturnConsumedCapacity?: 'INDEXES' | 'TOTAL' | 'NONE'
   * }
   * ```
   */
  public getBatchParams(): BatchGetItemCommandInput | undefined {
    return this._paramsBatch;
  }

  /**
   * Sends the internal parameters as input to the DynamoDB table to execute the GetItem or BatchGetItem request.
   * Call this after populating the command input params with the above methods.
   * Each object in Responses consists of a table name, along with a map of attribute data consisting of the data type and attribute value
   * If UnproccessedKeys is non empty, some request failed.
   * Item/Responses are returned unmarshalled.
   *
   * @returns The output from the get item command or the batch get item command
   *
   * @example GetItemCommandOutput
   * ```ts
   * # Result
   * {
   *  ConsumedCapacity?: [],
   *  Item?: {}
   * }
   * ```
   *
   * @example BatchGetItemCommandOutput
   * ```ts
   * # Result
   * {
   *  ConsumedCapacity?: [],
   *  Responses?: {},
   *  UnprocessedKeys: {}
   * }
   * ```
   *
   */
  public async execute(): Promise<GetItemCommandOutput | BatchGetItemCommandOutput> {
    if (this._paramsItem && this._paramsBatch) {
      throw new Error('Getter <== only key() or keys() may be called, not both');
    }
    let result;
    if (this._paramsItem) {
<<<<<<< HEAD
      result = await this._ddb.get(this._paramsItem);
=======
      result = await this._ddb.getItem(this._paramsItem);
>>>>>>> adbdb510
      if (result.Item) {
        result.Item = unmarshall(result.Item);
      }
    } else if (this._paramsBatch) {
<<<<<<< HEAD
      result = await this._ddb.batchGet(this._paramsBatch);
=======
      result = await this._ddb.batchGetItem(this._paramsBatch);
>>>>>>> adbdb510
      if (result.Responses) {
        // Each object in Responses consists of a table name, along with a map of attribute data consisting of the
        // data type and attribute value. This implementation expects only one table since this._tableName only supports
        // one name.
        // ex. {'sample_table_name': {'L': [obj1, etc] } }
        // Note: unmarshall does not work on the attributes of each object in the list
        result.Responses[this._tableName] = result.Responses[this._tableName].map((item) => unmarshall(item));
      }
    }

    if (result) {
      return result;
    }

    throw new Error('Getter <== neither parameters were initialized');
  }
}

export default Getter;<|MERGE_RESOLUTION|>--- conflicted
+++ resolved
@@ -4,6 +4,7 @@
  */
 
 import {
+
   GetItemCommandInput,
   BatchGetItemCommandInput,
   GetItemCommandOutput,
@@ -12,6 +13,7 @@
 } from '@aws-sdk/client-dynamodb';
 import { marshall, unmarshall } from '@aws-sdk/util-dynamodb';
 import _ = require('lodash');
+
 
 class Getter {
   private _ddb: DynamoDB;
@@ -346,20 +348,12 @@
     }
     let result;
     if (this._paramsItem) {
-<<<<<<< HEAD
-      result = await this._ddb.get(this._paramsItem);
-=======
       result = await this._ddb.getItem(this._paramsItem);
->>>>>>> adbdb510
       if (result.Item) {
         result.Item = unmarshall(result.Item);
       }
     } else if (this._paramsBatch) {
-<<<<<<< HEAD
-      result = await this._ddb.batchGet(this._paramsBatch);
-=======
       result = await this._ddb.batchGetItem(this._paramsBatch);
->>>>>>> adbdb510
       if (result.Responses) {
         // Each object in Responses consists of a table name, along with a map of attribute data consisting of the
         // data type and attribute value. This implementation expects only one table since this._tableName only supports
