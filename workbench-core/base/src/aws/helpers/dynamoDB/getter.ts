--- conflicted
+++ resolved
@@ -346,20 +346,12 @@
     }
     let result;
     if (this._paramsItem) {
-<<<<<<< HEAD
-      result = await this._ddb.get(this._paramsItem);
-=======
       result = await this._ddb.getItem(this._paramsItem);
->>>>>>> 41f02a0b
       if (result.Item) {
         result.Item = unmarshall(result.Item);
       }
     } else if (this._paramsBatch) {
-<<<<<<< HEAD
-      result = await this._ddb.batchGet(this._paramsBatch);
-=======
       result = await this._ddb.batchGetItem(this._paramsBatch);
->>>>>>> 41f02a0b
       if (result.Responses) {
         // Each object in Responses consists of a table name, along with a map of attribute data consisting of the
         // data type and attribute value. This implementation expects only one table since this._tableName only supports
