--- conflicted
+++ resolved
@@ -344,12 +344,6 @@
     if (this._paramsItem && this._paramsBatch) {
       throw new Error('Getter <== only key() or keys() may be called, not both');
     }
-<<<<<<< HEAD
-    if (this._paramsItem) {
-      return this._ddb.get(this._paramsItem);
-    } else if (this._paramsBatch) {
-      return this._ddb.batchGet(this._paramsBatch);
-=======
     let result;
     if (this._paramsItem) {
       result = await this._ddb.get(this._paramsItem);
@@ -370,7 +364,6 @@
 
     if (result) {
       return result;
->>>>>>> 53e43034
     }
 
     throw new Error('Getter <== neither parameters were initialized');
