/*
 *  Copyright Amazon.com, Inc. or its affiliates. All Rights Reserved.
 *  SPDX-License-Identifier: Apache-2.0
 */

<<<<<<< HEAD
import { AttributeValue, DeleteItemCommandInput, DeleteItemCommandOutput } from '@aws-sdk/client-dynamodb';
=======
import {
  AttributeValue,
  DeleteItemCommandInput,
  DeleteItemCommandOutput,
  DynamoDB
} from '@aws-sdk/client-dynamodb';
>>>>>>> 8a61def4
import { unmarshall } from '@aws-sdk/util-dynamodb';
import _ = require('lodash');

/**
 * This class helps with deleting a single item from a DDB table.
 */
class Deleter {
  private _ddb: DynamoDB;
  private _params: DeleteItemCommandInput;

  public constructor(config: { region: string }, table: string, key: { [key: string]: AttributeValue }) {
    this._ddb = new DynamoDB({ ...config });
    this._params = { TableName: table, Key: key };
  }

  /**
   * Sets the TableName parameter for the command input.
   * This method is not necessary if you provided the table name in the construction of Deleter.
   *
   * @param name - string of the table name to delete from
   * @returns Deleter with populated params
   */
  public table(name: string): Deleter {
    if (!_.isString(name) || _.isEmpty(_.trim(name))) {
      throw new Error(`TableName must be a string and can not be empty.`);
    }
    this._params.TableName = name;
    return this;
  }

  /**
   * Sets the Key parameter for the command input.
   * This method is not necessary if you provided the key in the construction of Deleter.
   * For the primary key, you must provide all of the attributes.
   * For example, with a simple primary key, you only need to provide a value for the partition key.
   * For a composite primary key, you must provide values for both the partition key and the sort key.
   *
   * @param key - object of the key of the item to delete
   * @returns Deleter with populated params
   */
  public key(key: { [key: string]: AttributeValue }): Deleter {
    if (!this._params.Key) {
      this._params.Key = {};
    }
    this._params.Key = key;
    return this;
  }

  /**
   * Sets the ConditionExpression of the command input. This condition must be satisfied in order for a condition delete to succeed.
   * An expression can contain any of the following:
   *  Functions: attribute_exists | attribute_not_exists | attribute_type | contains | begins_with | size (These function names are case-sensitive)
   *  Comparison operators: = | \<\> | \< | \> | \<= | \>= | BETWEEN | IN
   *  Logical operators: AND | OR | NOT
   *
   * @param str - string of the condition
   * @returns Deleter with populated params
   *
   * @example Set the condition to delete if an attribute does not exist
   * ```ts
   * # Usage
   * Deleter.condition('attribute_not_exists(DO_NOT_DELETE)');
   * ```
   */
  public condition(str: string): Deleter {
    if (this._params.ConditionExpression) {
      throw new Error(`You already called condition() before .condition(${str}). Cannot set two conditions.`);
    }
    this._params.ConditionExpression = str;
    return this;
  }

  /**
   * Sets the ExpressionAttributeNames of the command input.
   * The following are some use cases for using ExpressionAttributeNames:
   *  To access an attribute whose name conflicts with a DynamoDB reserved word: https://docs.aws.amazon.com/amazondynamodb/latest/developerguide/ReservedWords.html
   *  To create a placeholder for repeating occurrences of an attribute name in an expression.
   *  To prevent special characters in an attribute name from being misinterpreted in an expression.
   * Use the # character in an expression to dereference an attribute name.
   *
   * @param obj - object of one or more substitution tokens for attribute names in an expression
   * @returns Deleter with populated params
   *
   * @example Using the reserved word 'Percentile' in your request
   * ```ts
   * # Usage
   * Deleter.names({"#P":"Percentile"}).condition("#P = 50");
   * ```
   */
  public names(obj: { [key: string]: string } = {}): Deleter {
    this._params.ExpressionAttributeNames = {
      ...this._params.ExpressionAttributeNames,
      ...obj
    };
    return this;
  }

  /**
   * Sets the ExpressionAttributeValues of the command input. Use the : (colon) character in an expression to dereference an attribute value.
   *
   * @param obj - object of one or more values that can be substituted in an expression
   * @returns Deleter with populated params
   *
   * @example Conditional delete on status
   * ```ts
   * # Usage
   * Deleter.values({ ":avail":{"S":"Available"}, ":back":{"S":"Backordered"}, ":disc":{"S":"Discontinued"} }).condition('ProductStatus IN (:avail, :back, :disc)');
   * ```
   */
  public values(obj: { [key: string]: AttributeValue } = {}): Deleter {
    this._params.ExpressionAttributeValues = {
      ...this._params.ExpressionAttributeValues,
      ...obj
    };
    return this;
  }

  /**
   * Sets the ReturnValues of the command input. Use ReturnValues if you want to get the item attributes as they appeared before they were deleted.
   * the valid values are:
   *  NONE - If ReturnValues is not specified, or if its value is NONE, then nothing is returned. (This setting is the default for ReturnValues.)
   *  ALL_OLD - The content of the old item is returned.
   *
   * @param str - none or all_old (non case sensitive strings)
   * @returns Deleter with populated params
   */
  public return(str: 'NONE' | 'ALL_OLD'): Deleter {
    this._params.ReturnValues = str;
    return this;
  }

  /**
   * Sets the ReturnConsumedCapacity of the command input. Determines the level of detail about either provisioned or on-demand throughput consumption that is returned in the response:
   *  INDEXES - The response includes the aggregate ConsumedCapacity for the operation, together with ConsumedCapacity for each table and secondary index that was accessed.
   *  TOTAL - The response includes only the aggregate ConsumedCapacity for the operation.
   *  NONE - No ConsumedCapacity details are included in the response.
   *
   * @param str - indexes, total, or none (non case sensitive strings)
   * @returns Deleter with populated params
   */
  public capacity(str: 'INDEXES' | 'TOTAL' | 'NONE'): Deleter {
    this._params.ReturnConsumedCapacity = str;
    return this;
  }

  /**
   * Sets the ReturnItemCollectionMetrics of the command input. Determines whether item collection metrics are returned.
   * If set to SIZE, the response includes statistics about item collections, if any, that were modified during the operation are returned in the response.
   * If set to NONE (the default), no statistics are returned.
   *
   * @param str - size or none (non case sensitive)
   * @returns Deleter with populated params
   */
  public metrics(str: 'NONE' | 'SIZE'): Deleter {
    this._params.ReturnItemCollectionMetrics = str;
    return this;
  }

  /**
   * Gets the internal _params value of the command input. For testing purposes.
   *
   * @returns The parameters for the DeleteItemCommandInput
   *
   * @example Returning command input
   * ```ts
   * # Result
   * {
   *  Key: {},
   *  TableName: '',
   *  ConditionExpression?: string,
   *  ExpressionAttributeNames?: {},
   *  ExpressionAttributeValues?: {},
   *  ReturnConsumedCapacity?: 'INDEXES' | 'TOTAL' | 'NONE',
   *  ReturnItemCollectionMetrics?: 'SIZE' | 'NONE',
   *  ReturnValues?: 'NONE' | 'ALL_OLD'
   * }
   * ```
   */
  public getParams(): DeleteItemCommandInput {
    return this._params;
  }

  /**
   * Sends the internal parameters as input to the DynamoDB table to execute the delete request. Call this after populating the command input params with the above methods.
   * Attributes will appear in the response only if ReturnValues=ALL_OLD was set before the command.
   * Attributes are returned unmarshalled.
   *
   * @returns The output from the delete item command
   *
   * @example
   * ```ts
   * # Result
   * {
   *  Attributes?: {}
   *  ConsumedCapacity?: [],
   *  ItemCollectionMetrics?: {}
   * }
   * ```
   */
  public async execute(): Promise<DeleteItemCommandOutput> {
<<<<<<< HEAD
    const result = await this._ddb.delete(this._params);
=======
    const result = await this._ddb.deleteItem(this._params);
>>>>>>> 8a61def4
    if (result.Attributes) {
      result.Attributes = unmarshall(result.Attributes);
    }

    return result;
  }
}

export default Deleter;<|MERGE_RESOLUTION|>--- conflicted
+++ resolved
@@ -3,16 +3,12 @@
  *  SPDX-License-Identifier: Apache-2.0
  */
 
-<<<<<<< HEAD
-import { AttributeValue, DeleteItemCommandInput, DeleteItemCommandOutput } from '@aws-sdk/client-dynamodb';
-=======
 import {
   AttributeValue,
   DeleteItemCommandInput,
   DeleteItemCommandOutput,
   DynamoDB
 } from '@aws-sdk/client-dynamodb';
->>>>>>> 8a61def4
 import { unmarshall } from '@aws-sdk/util-dynamodb';
 import _ = require('lodash');
 
@@ -213,11 +209,7 @@
    * ```
    */
   public async execute(): Promise<DeleteItemCommandOutput> {
-<<<<<<< HEAD
-    const result = await this._ddb.delete(this._params);
-=======
     const result = await this._ddb.deleteItem(this._params);
->>>>>>> 8a61def4
     if (result.Attributes) {
       result.Attributes = unmarshall(result.Attributes);
     }
