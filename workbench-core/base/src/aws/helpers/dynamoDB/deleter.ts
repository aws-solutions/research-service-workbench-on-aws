/*
 *  Copyright Amazon.com, Inc. or its affiliates. All Rights Reserved.
 *  SPDX-License-Identifier: Apache-2.0
 */

<<<<<<< HEAD
import { AttributeValue, DeleteItemCommandInput, DeleteItemCommandOutput } from '@aws-sdk/client-dynamodb';
=======
import {
  AttributeValue,
  DeleteItemCommandInput,
  DeleteItemCommandOutput,
  DynamoDB
} from '@aws-sdk/client-dynamodb';
>>>>>>> adbdb510
import { unmarshall } from '@aws-sdk/util-dynamodb';
import _ = require('lodash');

/**
 * This class helps with deleting a single item from a DDB table.
 */
class Deleter {
  private _ddb: DynamoDB;
  private _params: DeleteItemCommandInput;

  public constructor(config: { region: string }, table: string, key: { [key: string]: AttributeValue }) {
    this._ddb = new DynamoDB({ ...config });
    this._params = { TableName: table, Key: key };
  }

  /**
   * Sets the TableName parameter for the command input.
   * This method is not necessary if you provided the table name in the construction of Deleter.
   *
   * @param name - string of the table name to delete from
   * @returns Deleter with populated params
   */
  public table(name: string): Deleter {
    if (!_.isString(name) || _.isEmpty(_.trim(name))) {
      throw new Error(`TableName must be a string and can not be empty.`);
    }
    this._params.TableName = name;
    return this;
  }

  /**
   * Sets the Key parameter for the command input.
   * This method is not necessary if you provided the key in the construction of Deleter.
   * For the primary key, you must provide all of the attributes.
   * For example, with a simple primary key, you only need to provide a value for the partition key.
   * For a composite primary key, you must provide values for both the partition key and the sort key.
   *
   * @param key - object of the key of the item to delete
   * @returns Deleter with populated params
   */
  public key(key: { [key: string]: AttributeValue }): Deleter {
    if (!this._params.Key) {
      this._params.Key = {};
    }
    this._params.Key = key;
    return this;
  }

  /**
   * Sets the ConditionExpression of the command input. This condition must be satisfied in order for a condition delete to succeed.
   * An expression can contain any of the following:
   *  Functions: attribute_exists | attribute_not_exists | attribute_type | contains | begins_with | size (These function names are case-sensitive)
   *  Comparison operators: = | \<\> | \< | \> | \<= | \>= | BETWEEN | IN
   *  Logical operators: AND | OR | NOT
   *
   * @param str - string of the condition
   * @returns Deleter with populated params
   *
   * @example Set the condition to delete if an attribute does not exist
   * ```ts
   * # Usage
   * Deleter.condition('attribute_not_exists(DO_NOT_DELETE)');
   * ```
   */
  public condition(str: string): Deleter {
    if (this._params.ConditionExpression) {
      throw new Error(`You already called condition() before .condition(${str}). Cannot set two conditions.`);
    }
    this._params.ConditionExpression = str;
    return this;
  }

  /**
   * Sets the ExpressionAttributeNames of the command input.
   * The following are some use cases for using ExpressionAttributeNames:
   *  To access an attribute whose name conflicts with a DynamoDB reserved word: https://docs.aws.amazon.com/amazondynamodb/latest/developerguide/ReservedWords.html
   *  To create a placeholder for repeating occurrences of an attribute name in an expression.
   *  To prevent special characters in an attribute name from being misinterpreted in an expression.
   * Use the # character in an expression to dereference an attribute name.
   *
   * @param obj - object of one or more substitution tokens for attribute names in an expression
   * @returns Deleter with populated params
   *
   * @example Using the reserved word 'Percentile' in your request
   * ```ts
   * # Usage
   * Deleter.names({"#P":"Percentile"}).condition("#P = 50");
   * ```
   */
  public names(obj: { [key: string]: string } = {}): Deleter {
    this._params.ExpressionAttributeNames = {
      ...this._params.ExpressionAttributeNames,
      ...obj
    };
    return this;
  }

  /**
   * Sets the ExpressionAttributeValues of the command input. Use the : (colon) character in an expression to dereference an attribute value.
   *
   * @param obj - object of one or more values that can be substituted in an expression
   * @returns Deleter with populated params
   *
   * @example Conditional delete on status
   * ```ts
   * # Usage
   * Deleter.values({ ":avail":{"S":"Available"}, ":back":{"S":"Backordered"}, ":disc":{"S":"Discontinued"} }).condition('ProductStatus IN (:avail, :back, :disc)');
   * ```
   */
  public values(obj: { [key: string]: AttributeValue } = {}): Deleter {
    this._params.ExpressionAttributeValues = {
      ...this._params.ExpressionAttributeValues,
      ...obj
    };
    return this;
  }

  /**
   * Sets the ReturnValues of the command input. Use ReturnValues if you want to get the item attributes as they appeared before they were deleted.
   * the valid values are:
   *  NONE - If ReturnValues is not specified, or if its value is NONE, then nothing is returned. (This setting is the default for ReturnValues.)
   *  ALL_OLD - The content of the old item is returned.
   *
   * @param str - none or all_old (non case sensitive strings)
   * @returns Deleter with populated params
   */
  public return(str: 'NONE' | 'ALL_OLD'): Deleter {
    this._params.ReturnValues = str;
    return this;
  }

  /**
   * Sets the ReturnConsumedCapacity of the command input. Determines the level of detail about either provisioned or on-demand throughput consumption that is returned in the response:
   *  INDEXES - The response includes the aggregate ConsumedCapacity for the operation, together with ConsumedCapacity for each table and secondary index that was accessed.
   *  TOTAL - The response includes only the aggregate ConsumedCapacity for the operation.
   *  NONE - No ConsumedCapacity details are included in the response.
   *
   * @param str - indexes, total, or none (non case sensitive strings)
   * @returns Deleter with populated params
   */
  public capacity(str: 'INDEXES' | 'TOTAL' | 'NONE'): Deleter {
    this._params.ReturnConsumedCapacity = str;
    return this;
  }

  /**
   * Sets the ReturnItemCollectionMetrics of the command input. Determines whether item collection metrics are returned.
   * If set to SIZE, the response includes statistics about item collections, if any, that were modified during the operation are returned in the response.
   * If set to NONE (the default), no statistics are returned.
   *
   * @param str - size or none (non case sensitive)
   * @returns Deleter with populated params
   */
  public metrics(str: 'NONE' | 'SIZE'): Deleter {
    this._params.ReturnItemCollectionMetrics = str;
    return this;
  }

  /**
   * Gets the internal _params value of the command input. For testing purposes.
   *
   * @returns The parameters for the DeleteItemCommandInput
   *
   * @example Returning command input
   * ```ts
   * # Result
   * {
   *  Key: {},
   *  TableName: '',
   *  ConditionExpression?: string,
   *  ExpressionAttributeNames?: {},
   *  ExpressionAttributeValues?: {},
   *  ReturnConsumedCapacity?: 'INDEXES' | 'TOTAL' | 'NONE',
   *  ReturnItemCollectionMetrics?: 'SIZE' | 'NONE',
   *  ReturnValues?: 'NONE' | 'ALL_OLD'
   * }
   * ```
   */
  public getParams(): DeleteItemCommandInput {
    return this._params;
  }

  /**
   * Sends the internal parameters as input to the DynamoDB table to execute the delete request. Call this after populating the command input params with the above methods.
   * Attributes will appear in the response only if ReturnValues=ALL_OLD was set before the command.
   * Attributes are returned unmarshalled.
   *
   * @returns The output from the delete item command
   *
   * @example
   * ```ts
   * # Result
   * {
   *  Attributes?: {}
   *  ConsumedCapacity?: [],
   *  ItemCollectionMetrics?: {}
   * }
   * ```
   */
  public async execute(): Promise<DeleteItemCommandOutput> {
<<<<<<< HEAD
    const result = await this._ddb.delete(this._params);
=======
    const result = await this._ddb.deleteItem(this._params);
>>>>>>> adbdb510
    if (result.Attributes) {
      result.Attributes = unmarshall(result.Attributes);
    }

    return result;
  }
}

export default Deleter;<|MERGE_RESOLUTION|>--- conflicted
+++ resolved
@@ -3,18 +3,15 @@
  *  SPDX-License-Identifier: Apache-2.0
  */
 
-<<<<<<< HEAD
-import { AttributeValue, DeleteItemCommandInput, DeleteItemCommandOutput } from '@aws-sdk/client-dynamodb';
-=======
 import {
   AttributeValue,
   DeleteItemCommandInput,
   DeleteItemCommandOutput,
   DynamoDB
 } from '@aws-sdk/client-dynamodb';
->>>>>>> adbdb510
 import { unmarshall } from '@aws-sdk/util-dynamodb';
 import _ = require('lodash');
+
 
 /**
  * This class helps with deleting a single item from a DDB table.
@@ -213,11 +210,7 @@
    * ```
    */
   public async execute(): Promise<DeleteItemCommandOutput> {
-<<<<<<< HEAD
-    const result = await this._ddb.delete(this._params);
-=======
     const result = await this._ddb.deleteItem(this._params);
->>>>>>> adbdb510
     if (result.Attributes) {
       result.Attributes = unmarshall(result.Attributes);
     }
