--- conflicted
+++ resolved
@@ -18,10 +18,6 @@
   delete entry.dependency;
 
   return entry;
-<<<<<<< HEAD
-}
-=======
 }
 
-export const MAX_GET_ITEMS_SIZE: number = 100;
->>>>>>> e30ed54d
+export const MAX_GET_ITEMS_SIZE: number = 100;