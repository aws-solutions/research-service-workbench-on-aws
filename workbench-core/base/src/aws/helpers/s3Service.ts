--- conflicted
+++ resolved
@@ -5,11 +5,7 @@
 
 import fs from 'fs';
 import { join } from 'path';
-<<<<<<< HEAD
-import { PutObjectCommand, S3 } from '@aws-sdk/client-s3';
-=======
 import { GetObjectCommand, PutObjectCommand, S3 } from '@aws-sdk/client-s3';
->>>>>>> 38f89be3
 import { getSignedUrl } from '@aws-sdk/s3-request-presigner';
 
 export default class S3Service {
@@ -82,8 +78,6 @@
   }
 
   /**
-<<<<<<< HEAD
-=======
    * Get a presigned URL for a GetObjectCommand
    * @param s3bucketName - name of the bucket
    * @param key - name of the file to get from the bucket
@@ -105,7 +99,6 @@
   }
 
   /**
->>>>>>> 38f89be3
    * Create a presigned URL for a signle-part file upload
    * @param s3BucketName - the name of the s3 bucket
    * @param prefix - the s3 prefix to upload to
