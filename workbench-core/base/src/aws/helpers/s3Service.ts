/*
 *  Copyright Amazon.com, Inc. or its affiliates. All Rights Reserved.
 *  SPDX-License-Identifier: Apache-2.0
 */

import fs from 'fs';
import { join } from 'path';
<<<<<<< HEAD
import { GetObjectCommand, PutObjectCommand, S3, S3Client, S3ClientConfig } from '@aws-sdk/client-s3';
=======
import { PutObjectCommand, S3 } from '@aws-sdk/client-s3';
>>>>>>> d228cfc0
import { getSignedUrl } from '@aws-sdk/s3-request-presigner';

export default class S3Service {
  private _s3: S3;
  public constructor(s3: S3) {
    this._s3 = s3;
  }

  /**
   * Upload files to S3
   * @param s3BucketArn - The arn of the S3 bucket to place the files in
   * @param files -
   *    fileContent: the file buffer of what you want to upload,
   *    s3Prefix: where you want to upload the file within  the s3 bucket,
   *    fileName: the name you want to give the file in s3
   */
  public async uploadFiles(
    s3BucketArn: string,
    files: Array<{ fileContent: Buffer; s3Prefix: string; fileName: string }>
  ): Promise<void> {
    for (const file of files) {
      const s3BucketName = s3BucketArn.split(':').pop() as string;
      const putObjectParam = {
        Bucket: s3BucketName,
        Key: `${file.s3Prefix}${file.fileName}`,
        Body: file.fileContent
      };
      await this._s3.putObject(putObjectParam);
    }
  }

  /**
   * Upload an entire folder with contained files as-is to S3
   *
   * Warnings for developers:
   * 1. This is not a solution to offer customers for remote file upload.
   *     This is only to be used from the application deployer's local machine (eg. during post deployment)
   * 2. When using, account for this method's limitations for scenarios where:
   *  - network/lambda timeouts might occur for larger folder/long operations
   *  - maximum single file size is limited to 5GB even if your connection can handle the time needed.
   *
   * @param s3BucketName - The name of the S3 bucket to place the folder in
   * @param prefix - The key name to create in S3 for this folder
   * @param path - The full local directory path in local system of the folder
   */
  public async uploadFolder(s3BucketName: string, prefix: string, path: string): Promise<void> {
    const recursiveUpload = async (path: string, dirName: string): Promise<void> => {
      // eslint-disable-next-line security/detect-non-literal-fs-filename
      const fileAndDirInCurrFolder = fs.readdirSync(path);
      for (const name of fileAndDirInCurrFolder) {
        // eslint-disable-next-line security/detect-non-literal-fs-filename
        const isDirectory = fs.lstatSync(join(path, name)).isDirectory();
        if (isDirectory) {
          await recursiveUpload(join(path, name), `${dirName}${name}/`);
        } else {
          // eslint-disable-next-line security/detect-non-literal-fs-filename
          const fileContent = fs.readFileSync(`${path}/${name}`);
          const putObjectParam = {
            Bucket: s3BucketName,
            Key: `${prefix}${dirName}${name}`,
            Body: fileContent
          };

          await this._s3.putObject(putObjectParam);
        }
      }
    };

    await recursiveUpload(path, '');
  }

  /**
   * Get a presigned URL for a GetObjectCommand
   * @param s3bucketName - name of the bucket
   * @param key - name of the file to get from the bucket
   * @param expirationSeconds - expiration in seconds of the presigned URL
   *
   * @returns A presigned URL
   */
  public async getPresignedUrl(
    s3BucketName: string,
    key: string,
    expirationSeconds: number
  ): Promise<string> {
    // Sign the url
    const command = new GetObjectCommand({
      Bucket: s3BucketName,
      Key: key
    });
    return getSignedUrl(this._s3, command, { expiresIn: expirationSeconds });
  }

  /**
   * Create a presigned URL for a signle-part file upload
   * @param s3BucketName - the name of the s3 bucket
   * @param prefix - the s3 prefix to upload to
   * @param timeToLiveSeconds - length of time (in seconds) the URL is valid.
   * @returns the presigned URL
   */
  public async createPresignedUploadUrl(
    s3BucketName: string,
    prefix: string,
    timeToLiveSeconds: number
  ): Promise<string> {
    return await getSignedUrl(this._s3, new PutObjectCommand({ Bucket: s3BucketName, Key: prefix }), {
      expiresIn: timeToLiveSeconds
    });
  }
}<|MERGE_RESOLUTION|>--- conflicted
+++ resolved
@@ -5,11 +5,7 @@
 
 import fs from 'fs';
 import { join } from 'path';
-<<<<<<< HEAD
-import { GetObjectCommand, PutObjectCommand, S3, S3Client, S3ClientConfig } from '@aws-sdk/client-s3';
-=======
-import { PutObjectCommand, S3 } from '@aws-sdk/client-s3';
->>>>>>> d228cfc0
+import { GetObjectCommand, PutObjectCommand, S3 } from '@aws-sdk/client-s3';
 import { getSignedUrl } from '@aws-sdk/s3-request-presigner';
 
 export default class S3Service {
