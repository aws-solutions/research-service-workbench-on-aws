/*
 *  Copyright Amazon.com, Inc. or its affiliates. All Rights Reserved.
 *  SPDX-License-Identifier: Apache-2.0
 */

import fs from 'fs';
import { join } from 'path';
<<<<<<< HEAD
import { PutObjectCommand, S3, S3Client, S3ClientConfig } from '@aws-sdk/client-s3';
=======
import { PutObjectCommand, S3 } from '@aws-sdk/client-s3';
>>>>>>> 1197bae1
import { getSignedUrl } from '@aws-sdk/s3-request-presigner';

export default class S3Service {
  private _s3: S3;
  public constructor(s3: S3) {
    this._s3 = s3;
  }

  /**
   * Upload files to S3
   * @param s3BucketArn - The arn of the S3 bucket to place the files in
   * @param files -
   *    fileContent: the file buffer of what you want to upload,
   *    s3Prefix: where you want to upload the file within  the s3 bucket,
   *    fileName: the name you want to give the file in s3
   */
  public async uploadFiles(
    s3BucketArn: string,
    files: Array<{ fileContent: Buffer; s3Prefix: string; fileName: string }>
  ): Promise<void> {
    for (const file of files) {
      const s3BucketName = s3BucketArn.split(':').pop() as string;
      const putObjectParam = {
        Bucket: s3BucketName,
        Key: `${file.s3Prefix}${file.fileName}`,
        Body: file.fileContent
      };
      await this._s3.putObject(putObjectParam);
    }
  }

  /**
   * Upload an entire folder with contained files as-is to S3
   *
   * Warnings for developers:
   * 1. This is not a solution to offer customers for remote file upload.
   *     This is only to be used from the application deployer's local machine (eg. during post deployment)
   * 2. When using, account for this method's limitations for scenarios where:
   *  - network/lambda timeouts might occur for larger folder/long operations
   *  - maximum single file size is limited to 5GB even if your connection can handle the time needed.
   *
   * @param s3BucketName - The name of the S3 bucket to place the folder in
   * @param prefix - The key name to create in S3 for this folder
   * @param path - The full local directory path in local system of the folder
   */
  public async uploadFolder(s3BucketName: string, prefix: string, path: string): Promise<void> {
    const recursiveUpload = async (path: string, dirName: string): Promise<void> => {
      // eslint-disable-next-line security/detect-non-literal-fs-filename
      const fileAndDirInCurrFolder = fs.readdirSync(path);
      for (const name of fileAndDirInCurrFolder) {
        // eslint-disable-next-line security/detect-non-literal-fs-filename
        const isDirectory = fs.lstatSync(join(path, name)).isDirectory();
        if (isDirectory) {
          await recursiveUpload(join(path, name), `${dirName}${name}/`);
        } else {
          // eslint-disable-next-line security/detect-non-literal-fs-filename
          const fileContent = fs.readFileSync(`${path}/${name}`);
          const putObjectParam = {
            Bucket: s3BucketName,
            Key: `${prefix}${dirName}${name}`,
            Body: fileContent
          };

          await this._s3.putObject(putObjectParam);
        }
      }
    };

    await recursiveUpload(path, '');
  }

  /**
   * Create a presigned URL for a signle-part file upload
   * @param s3BucketName - the name of the s3 bucket
   * @param prefix - the s3 prefix to upload to
   * @param timeToLiveSeconds - length of time (in seconds) the URL is valid.
   * @returns the presigned URL
   */
  public async createPresignedUploadUrl(
    s3BucketName: string,
    prefix: string,
    timeToLiveSeconds: number
  ): Promise<string> {
<<<<<<< HEAD
    const config: S3ClientConfig = {
      credentials: await this._s3.config.credentials(),
      region: this._s3.config.region
    };

    return await getSignedUrl(
      new S3Client(config),
      new PutObjectCommand({ Bucket: s3BucketName, Key: prefix }),
      { expiresIn: timeToLiveSeconds }
    );
=======
    return await getSignedUrl(this._s3, new PutObjectCommand({ Bucket: s3BucketName, Key: prefix }), {
      expiresIn: timeToLiveSeconds
    });
>>>>>>> 1197bae1
  }
}<|MERGE_RESOLUTION|>--- conflicted
+++ resolved
@@ -5,11 +5,7 @@
 
 import fs from 'fs';
 import { join } from 'path';
-<<<<<<< HEAD
-import { PutObjectCommand, S3, S3Client, S3ClientConfig } from '@aws-sdk/client-s3';
-=======
 import { PutObjectCommand, S3 } from '@aws-sdk/client-s3';
->>>>>>> 1197bae1
 import { getSignedUrl } from '@aws-sdk/s3-request-presigner';
 
 export default class S3Service {
@@ -93,21 +89,8 @@
     prefix: string,
     timeToLiveSeconds: number
   ): Promise<string> {
-<<<<<<< HEAD
-    const config: S3ClientConfig = {
-      credentials: await this._s3.config.credentials(),
-      region: this._s3.config.region
-    };
-
-    return await getSignedUrl(
-      new S3Client(config),
-      new PutObjectCommand({ Bucket: s3BucketName, Key: prefix }),
-      { expiresIn: timeToLiveSeconds }
-    );
-=======
     return await getSignedUrl(this._s3, new PutObjectCommand({ Bucket: s3BucketName, Key: prefix }), {
       expiresIn: timeToLiveSeconds
     });
->>>>>>> 1197bae1
   }
 }