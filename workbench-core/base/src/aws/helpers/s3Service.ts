/*
 *  Copyright Amazon.com, Inc. or its affiliates. All Rights Reserved.
 *  SPDX-License-Identifier: Apache-2.0
 */

import fs from 'fs';
import { join } from 'path';
<<<<<<< HEAD
import { GetObjectCommand, PutObjectCommand, S3 } from '@aws-sdk/client-s3';
import { getSignedUrl } from '@aws-sdk/s3-request-presigner';
=======
import { Readable } from 'stream';
import { PutObjectCommand, S3, GetObjectCommand } from '@aws-sdk/client-s3';
import { getSignedUrl } from '@aws-sdk/s3-request-presigner';
import yaml from 'js-yaml';
import { schema } from 'yaml-cfn';
import { CFNTemplate } from './cloudFormationTemplate';
>>>>>>> e30ed54d

export default class S3Service {
  private _s3: S3;
  public constructor(s3: S3) {
    this._s3 = s3;
  }

  /**
   * Upload files to S3
   * @param s3BucketArn - The arn of the S3 bucket to place the files in
   * @param files -
   *    fileContent: the file buffer of what you want to upload,
   *    s3Prefix: where you want to upload the file within  the s3 bucket,
   *    fileName: the name you want to give the file in s3
   */
  public async uploadFiles(
    s3BucketArn: string,
    files: Array<{ fileContent: Buffer; s3Prefix: string; fileName: string }>
  ): Promise<void> {
    for (const file of files) {
      const s3BucketName = s3BucketArn.split(':').pop() as string;
      const putObjectParam = {
        Bucket: s3BucketName,
        Key: `${file.s3Prefix}${file.fileName}`,
        Body: file.fileContent
      };
      await this._s3.putObject(putObjectParam);
    }
  }

  /**
   * Upload an entire folder with contained files as-is to S3
   *
   * Warnings for developers:
   * 1. This is not a solution to offer customers for remote file upload.
   *     This is only to be used from the application deployer's local machine (eg. during post deployment)
   * 2. When using, account for this method's limitations for scenarios where:
   *  - network/lambda timeouts might occur for larger folder/long operations
   *  - maximum single file size is limited to 5GB even if your connection can handle the time needed.
   *
   * @param s3BucketName - The name of the S3 bucket to place the folder in
   * @param prefix - The key name to create in S3 for this folder
   * @param path - The full local directory path in local system of the folder
   */
  public async uploadFolder(s3BucketName: string, prefix: string, path: string): Promise<void> {
    const recursiveUpload = async (path: string, dirName: string): Promise<void> => {
      // eslint-disable-next-line security/detect-non-literal-fs-filename
      const fileAndDirInCurrFolder = fs.readdirSync(path);
      for (const name of fileAndDirInCurrFolder) {
        // eslint-disable-next-line security/detect-non-literal-fs-filename
        const isDirectory = fs.lstatSync(join(path, name)).isDirectory();
        if (isDirectory) {
          await recursiveUpload(join(path, name), `${dirName}${name}/`);
        } else {
          // eslint-disable-next-line security/detect-non-literal-fs-filename
          const fileContent = fs.readFileSync(`${path}/${name}`);
          const putObjectParam = {
            Bucket: s3BucketName,
            Key: `${prefix}${dirName}${name}`,
            Body: fileContent
          };

          await this._s3.putObject(putObjectParam);
        }
      }
    };

    await recursiveUpload(path, '');
  }

  /**
<<<<<<< HEAD
=======
   * Read Template from Bucket
   * @param s3BucketURL - URL of provision artifact template
   * @returns json object containing yaml file configuration
   */
  public async getTemplateByURL(s3BucketURL: string): Promise<CFNTemplate> {
    const s3BucketParams = s3BucketURL.split('.s3.amazonaws.com/');
    if (s3BucketParams.length !== 2) throw new Error(`Invalid S3 URL format ${s3BucketURL}`);
    const s3Bucket = s3BucketParams[0].replace('https://', '');
    const key = s3BucketParams[1];
    const stream = await this._s3.getObject({ Bucket: s3Bucket, Key: key });
    const streamString = await this._streamToString(stream.Body! as Readable);
    const yamlFile = await yaml.load(streamString, { schema: schema });
    return yamlFile as CFNTemplate;
  }

  /**
   * Parse stream into string with utf8
   * @param stream - stream to parse
   * @returns string with stream content
   */
  private async _streamToString(stream: Readable): Promise<string> {
    return new Promise((resolve, reject) => {
      const chunks: Uint8Array[] = [];
      stream.on('data', (chunk) => chunks.push(chunk));
      stream.on('error', reject);
      stream.on('end', () => resolve(Buffer.concat(chunks).toString('utf8')));
    });
  }

  /**
>>>>>>> e30ed54d
   * Get a presigned URL for a GetObjectCommand
   * @param s3bucketName - name of the bucket
   * @param key - name of the file to get from the bucket
   * @param expirationSeconds - expiration in seconds of the presigned URL
   *
   * @returns A presigned URL
   */
  public async getPresignedUrl(
    s3BucketName: string,
    key: string,
    expirationSeconds: number
  ): Promise<string> {
    // Sign the url
    const command = new GetObjectCommand({
      Bucket: s3BucketName,
      Key: key
    });
    return getSignedUrl(this._s3, command, { expiresIn: expirationSeconds });
  }

  /**
   * Create a presigned URL for a signle-part file upload
   * @param s3BucketName - the name of the s3 bucket
   * @param prefix - the s3 prefix to upload to
   * @param timeToLiveSeconds - length of time (in seconds) the URL is valid.
   * @returns the presigned URL
   */
  public async createPresignedUploadUrl(
    s3BucketName: string,
    prefix: string,
    timeToLiveSeconds: number
  ): Promise<string> {
    return await getSignedUrl(this._s3, new PutObjectCommand({ Bucket: s3BucketName, Key: prefix }), {
      expiresIn: timeToLiveSeconds
    });
  }
}<|MERGE_RESOLUTION|>--- conflicted
+++ resolved
@@ -5,17 +5,12 @@
 
 import fs from 'fs';
 import { join } from 'path';
-<<<<<<< HEAD
-import { GetObjectCommand, PutObjectCommand, S3 } from '@aws-sdk/client-s3';
-import { getSignedUrl } from '@aws-sdk/s3-request-presigner';
-=======
 import { Readable } from 'stream';
 import { PutObjectCommand, S3, GetObjectCommand } from '@aws-sdk/client-s3';
 import { getSignedUrl } from '@aws-sdk/s3-request-presigner';
 import yaml from 'js-yaml';
 import { schema } from 'yaml-cfn';
 import { CFNTemplate } from './cloudFormationTemplate';
->>>>>>> e30ed54d
 
 export default class S3Service {
   private _s3: S3;
@@ -87,8 +82,6 @@
   }
 
   /**
-<<<<<<< HEAD
-=======
    * Read Template from Bucket
    * @param s3BucketURL - URL of provision artifact template
    * @returns json object containing yaml file configuration
@@ -119,7 +112,6 @@
   }
 
   /**
->>>>>>> e30ed54d
    * Get a presigned URL for a GetObjectCommand
    * @param s3bucketName - name of the bucket
    * @param key - name of the file to get from the bucket
