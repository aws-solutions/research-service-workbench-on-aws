--- conflicted
+++ resolved
@@ -18,24 +18,7 @@
 import { SSM } from '@aws-sdk/client-ssm';
 import { STS } from '@aws-sdk/client-sts';
 import { Credentials } from '@aws-sdk/types';
-<<<<<<< HEAD
-import CloudFormation from './clients/cloudformation';
-import Cognito from './clients/cognito';
-import DynamoDB from './clients/dynamoDB';
-import EC2 from './clients/ec2';
-import EventBridge from './clients/eventbridge';
-import IAM from './clients/iam';
-import Lambda from './clients/lambda';
-import S3 from './clients/s3';
-import SageMaker from './clients/sagemaker';
-import ServiceCatalog from './clients/serviceCatalog';
-import SSM from './clients/ssm';
-import STS from './clients/sts';
-
-=======
->>>>>>> 41f02a0b
 import CloudformationService from './helpers/cloudformationService';
-
 import DynamoDBService from './helpers/dynamoDB/dynamoDBService';
 import S3Service from './helpers/s3Service';
 import ServiceCatalogService from './helpers/serviceCatalogService';
@@ -52,15 +35,10 @@
     sts: STS;
     iam: IAM;
     ddb: DynamoDB;
-<<<<<<< HEAD
-    lambda: Lambda;
-    sagemaker: SageMaker;
-=======
     s3Control: S3Control;
     lambda: Lambda;
     sagemaker: SageMaker;
     kms: KMS;
->>>>>>> 41f02a0b
   };
   public helpers: {
     cloudformation: CloudformationService;
@@ -81,17 +59,11 @@
       s3: new S3(options),
       sts: new STS(options),
       iam: new IAM(options),
-<<<<<<< HEAD
-      ddb: new DynamoDB(options),
-      lambda: new Lambda(options),
-      sagemaker: new SageMaker(options)
-=======
       s3Control: new S3Control(options),
       ddb: new DynamoDB(options),
       lambda: new Lambda(options),
       sagemaker: new SageMaker(options),
       kms: new KMS(options)
->>>>>>> 41f02a0b
     };
 
     this.helpers = {
