/*
 *  Copyright Amazon.com, Inc. or its affiliates. All Rights Reserved.
 *  SPDX-License-Identifier: Apache-2.0
 */

import CloudFormation from './services/cloudformation';
import EC2 from './services/ec2';
import EventBridge from './services/eventbridge';
import SSM from './services/ssm';
import ServiceCatalog from './services/serviceCatalog';
import S3 from './services/s3';
import STS from './services/sts';
import { Credentials } from '@aws-sdk/types';
<<<<<<< HEAD
=======

>>>>>>> ee2ede38
export default class AwsService {
  public cloudformation: CloudFormation;
  public ssm: SSM;
  public ec2: EC2;
  public eventBridge: EventBridge;
  public serviceCatalog: ServiceCatalog;
  public s3: S3;
  public sts: STS;

<<<<<<< HEAD
  public constructor(awsConfig: { AWS_REGION: string; credentials?: Credentials }) {
    const { AWS_REGION, credentials } = awsConfig;

    this.cloudformation = new CloudFormation({ region: AWS_REGION });
    this.ssm = new SSM({ region: AWS_REGION });
    this.ec2 = new EC2({ region: AWS_REGION });
    this.eventBridge = new EventBridge({ region: AWS_REGION });
    this.serviceCatalog = new ServiceCatalog({ region: AWS_REGION, credentials });
    this.s3 = new S3({ region: AWS_REGION });
    this.sts = new STS({ region: AWS_REGION });
=======
  public constructor(options: { region: string; credentials?: Credentials }) {
    this.cloudformation = new CloudFormation(options);
    this.ssm = new SSM(options);
    this.ec2 = new EC2(options);
    this.eventBridge = new EventBridge(options);
    this.serviceCatalog = new ServiceCatalog(options);
    this.s3 = new S3(options);
    this.sts = new STS(options);
  }

  public async getAwsServiceForRole(params: {
    roleArn: string;
    roleSessionName: string;
    externalId?: string;
    region: string;
  }): Promise<AwsService> {
    const { Credentials } = await this.sts.assumeRole({
      RoleArn: params.roleArn,
      RoleSessionName: params.roleSessionName,
      ExternalId: params.externalId
    });
    if (Credentials) {
      return new AwsService({
        region: params.region,
        credentials: {
          accessKeyId: Credentials.AccessKeyId!,
          secretAccessKey: Credentials.SecretAccessKey!,
          sessionToken: Credentials.SessionToken!
        }
      });
    } else {
      throw new Error(`Unable to assume role with params: ${params}`);
    }
>>>>>>> ee2ede38
  }
}<|MERGE_RESOLUTION|>--- conflicted
+++ resolved
@@ -11,10 +11,7 @@
 import S3 from './services/s3';
 import STS from './services/sts';
 import { Credentials } from '@aws-sdk/types';
-<<<<<<< HEAD
-=======
 
->>>>>>> ee2ede38
 export default class AwsService {
   public cloudformation: CloudFormation;
   public ssm: SSM;
@@ -24,18 +21,6 @@
   public s3: S3;
   public sts: STS;
 
-<<<<<<< HEAD
-  public constructor(awsConfig: { AWS_REGION: string; credentials?: Credentials }) {
-    const { AWS_REGION, credentials } = awsConfig;
-
-    this.cloudformation = new CloudFormation({ region: AWS_REGION });
-    this.ssm = new SSM({ region: AWS_REGION });
-    this.ec2 = new EC2({ region: AWS_REGION });
-    this.eventBridge = new EventBridge({ region: AWS_REGION });
-    this.serviceCatalog = new ServiceCatalog({ region: AWS_REGION, credentials });
-    this.s3 = new S3({ region: AWS_REGION });
-    this.sts = new STS({ region: AWS_REGION });
-=======
   public constructor(options: { region: string; credentials?: Credentials }) {
     this.cloudformation = new CloudFormation(options);
     this.ssm = new SSM(options);
@@ -69,6 +54,5 @@
     } else {
       throw new Error(`Unable to assume role with params: ${params}`);
     }
->>>>>>> ee2ede38
   }
 }