--- conflicted
+++ resolved
@@ -10,23 +10,18 @@
 import EC2 from './clients/ec2';
 import EventBridge from './clients/eventbridge';
 import IAM from './clients/iam';
-<<<<<<< HEAD
 import Lambda from './clients/lambda';
 import S3 from './clients/s3';
 import SageMaker from './clients/sagemaker';
-=======
-import S3 from './clients/s3';
->>>>>>> 14fec28e
 import ServiceCatalog from './clients/serviceCatalog';
 import SSM from './clients/ssm';
 import STS from './clients/sts';
+
 import CloudformationService from './helpers/cloudformationService';
+
 import DynamoDBService from './helpers/dynamoDB/dynamoDBService';
 import S3Service from './helpers/s3Service';
-<<<<<<< HEAD
 import ServiceCatalogService from './helpers/serviceCatalogService';
-=======
->>>>>>> 14fec28e
 
 export default class AwsService {
   public clients: {
