/*
 *  Copyright Amazon.com, Inc. or its affiliates. All Rights Reserved.
 *  SPDX-License-Identifier: Apache-2.0
 */

import { CloudFormation } from '@aws-sdk/client-cloudformation';
import { CognitoIdentityProvider } from '@aws-sdk/client-cognito-identity-provider';
import { DynamoDB } from '@aws-sdk/client-dynamodb';
import { EC2 } from '@aws-sdk/client-ec2';
import { EventBridge } from '@aws-sdk/client-eventbridge';
import { IAM } from '@aws-sdk/client-iam';
import { Lambda } from '@aws-sdk/client-lambda';
import { S3 } from '@aws-sdk/client-s3';
import { SageMaker } from '@aws-sdk/client-sagemaker';
import { ServiceCatalog } from '@aws-sdk/client-service-catalog';
import { SSM } from '@aws-sdk/client-ssm';
import { STS } from '@aws-sdk/client-sts';
import { Credentials } from '@aws-sdk/types';
<<<<<<< HEAD
import CloudFormation from './clients/cloudformation';
import Cognito from './clients/cognito';
import DynamoDB from './clients/dynamoDB';
import EC2 from './clients/ec2';
import EventBridge from './clients/eventbridge';
import IAM from './clients/iam';
import Lambda from './clients/lambda';
import S3 from './clients/s3';
import S3Control from './clients/s3Control';
import SageMaker from './clients/sagemaker';
import ServiceCatalog from './clients/serviceCatalog';
import SSM from './clients/ssm';
import STS from './clients/sts';

=======
>>>>>>> 8a61def4
import CloudformationService from './helpers/cloudformationService';
import DynamoDBService from './helpers/dynamoDB/dynamoDBService';
import S3Service from './helpers/s3Service';
import ServiceCatalogService from './helpers/serviceCatalogService';

export default class AwsService {
  public clients: {
    cloudformation: CloudFormation;
    cognito: CognitoIdentityProvider;
    ssm: SSM;
    ec2: EC2;
    eventBridge: EventBridge;
    serviceCatalog: ServiceCatalog;
    s3: S3;
    sts: STS;
    iam: IAM;
    ddb: DynamoDB;
    s3Control: S3Control;
    lambda: Lambda;
    sagemaker: SageMaker;
  };
  public helpers: {
    cloudformation: CloudformationService;
    s3: S3Service;
    ddb: DynamoDBService;
    serviceCatalog: ServiceCatalogService;
  };

  public constructor(options: { region: string; ddbTableName?: string; credentials?: Credentials }) {
    const { region, ddbTableName } = options;
    this.clients = {
      cloudformation: new CloudFormation(options),
      cognito: new CognitoIdentityProvider(options),
      ssm: new SSM(options),
      ec2: new EC2(options),
      eventBridge: new EventBridge(options),
      serviceCatalog: new ServiceCatalog(options),
      s3: new S3(options),
      sts: new STS(options),
      iam: new IAM(options),
      s3Control: new S3Control(options),
      ddb: new DynamoDB(options),
      lambda: new Lambda(options),
      sagemaker: new SageMaker(options)
    };

    this.helpers = {
      cloudformation: new CloudformationService(this.clients.cloudformation),
      s3: new S3Service(this.clients.s3),
      ddb: new DynamoDBService({ region, table: ddbTableName || '' }),
      serviceCatalog: new ServiceCatalogService(this.clients.serviceCatalog)
    };
  }

  public async getAwsServiceForRole(params: {
    roleArn: string;
    roleSessionName: string;
    externalId?: string;
    region: string;
  }): Promise<AwsService> {
    const { Credentials } = await this.clients.sts.assumeRole({
      RoleArn: params.roleArn,
      RoleSessionName: params.roleSessionName,
      ExternalId: params.externalId
    });
    if (Credentials) {
      return new AwsService({
        region: params.region,
        credentials: {
          accessKeyId: Credentials.AccessKeyId!,
          secretAccessKey: Credentials.SecretAccessKey!,
          sessionToken: Credentials.SessionToken!
        }
      });
    } else {
      throw new Error(`Unable to assume role with params: ${params}`);
    }
  }
}<|MERGE_RESOLUTION|>--- conflicted
+++ resolved
@@ -11,28 +11,12 @@
 import { IAM } from '@aws-sdk/client-iam';
 import { Lambda } from '@aws-sdk/client-lambda';
 import { S3 } from '@aws-sdk/client-s3';
+import { S3Control } from '@aws-sdk/client-s3-control';
 import { SageMaker } from '@aws-sdk/client-sagemaker';
 import { ServiceCatalog } from '@aws-sdk/client-service-catalog';
 import { SSM } from '@aws-sdk/client-ssm';
 import { STS } from '@aws-sdk/client-sts';
 import { Credentials } from '@aws-sdk/types';
-<<<<<<< HEAD
-import CloudFormation from './clients/cloudformation';
-import Cognito from './clients/cognito';
-import DynamoDB from './clients/dynamoDB';
-import EC2 from './clients/ec2';
-import EventBridge from './clients/eventbridge';
-import IAM from './clients/iam';
-import Lambda from './clients/lambda';
-import S3 from './clients/s3';
-import S3Control from './clients/s3Control';
-import SageMaker from './clients/sagemaker';
-import ServiceCatalog from './clients/serviceCatalog';
-import SSM from './clients/ssm';
-import STS from './clients/sts';
-
-=======
->>>>>>> 8a61def4
 import CloudformationService from './helpers/cloudformationService';
 import DynamoDBService from './helpers/dynamoDB/dynamoDBService';
 import S3Service from './helpers/s3Service';
