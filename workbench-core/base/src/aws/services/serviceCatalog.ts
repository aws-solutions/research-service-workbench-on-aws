--- conflicted
+++ resolved
@@ -37,13 +37,8 @@
 // https://docs.aws.amazon.com/AWSJavaScriptSDK/v3/latest/clients/client-service-catalog/index.html
 export default class ServiceCatalog {
   private _client: ServiceCatalogClient;
-<<<<<<< HEAD
-  public constructor(options: { region: string; credentials?: Credentials }) {
-    this._client = new ServiceCatalogClient({ ...options });
-=======
   public constructor(config: ServiceCatalogClientConfig) {
     this._client = new ServiceCatalogClient(config);
->>>>>>> ee2ede38
   }
 
   public async createConstraint(
