--- conflicted
+++ resolved
@@ -5,11 +5,7 @@
 ## Code Coverage
 | Statements                  | Branches                | Functions                 | Lines             |
 | --------------------------- | ----------------------- | ------------------------- | ----------------- |
-<<<<<<< HEAD
-| ![Statements](https://img.shields.io/badge/statements-81.14%25-yellow.svg?style=flat) | ![Branches](https://img.shields.io/badge/branches-71.39%25-red.svg?style=flat) | ![Functions](https://img.shields.io/badge/functions-77.52%25-red.svg?style=flat) | ![Lines](https://img.shields.io/badge/lines-81.94%25-yellow.svg?style=flat) |
-=======
-| ![Statements](https://img.shields.io/badge/statements-79.14%25-red.svg?style=flat) | ![Branches](https://img.shields.io/badge/branches-72.35%25-red.svg?style=flat) | ![Functions](https://img.shields.io/badge/functions-73.47%25-red.svg?style=flat) | ![Lines](https://img.shields.io/badge/lines-80.28%25-yellow.svg?style=flat) |
->>>>>>> 6ac74a49
+| ![Statements](https://img.shields.io/badge/statements-79.06%25-red.svg?style=flat) | ![Branches](https://img.shields.io/badge/branches-71.55%25-red.svg?style=flat) | ![Functions](https://img.shields.io/badge/functions-73.39%25-red.svg?style=flat) | ![Lines](https://img.shields.io/badge/lines-80.18%25-yellow.svg?style=flat) |
 # `base`
 
 > This package is intended to provide a base AWS Service class that encapsulates all the service clients and commands that the application currently requires. We use `aws-sdk` V3 to improve the load-time of the modules imported at runtime.
