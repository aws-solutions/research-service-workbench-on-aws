--- conflicted
+++ resolved
@@ -5,11 +5,7 @@
 ## Code Coverage
 | Statements                  | Branches                | Functions                 | Lines             |
 | --------------------------- | ----------------------- | ------------------------- | ----------------- |
-<<<<<<< HEAD
-| ![Statements](https://img.shields.io/badge/statements-79.09%25-red.svg?style=flat) | ![Branches](https://img.shields.io/badge/branches-72.01%25-red.svg?style=flat) | ![Functions](https://img.shields.io/badge/functions-71.37%25-red.svg?style=flat) | ![Lines](https://img.shields.io/badge/lines-80.07%25-yellow.svg?style=flat) |
-=======
-| ![Statements](https://img.shields.io/badge/statements-78.37%25-red.svg?style=flat) | ![Branches](https://img.shields.io/badge/branches-71.58%25-red.svg?style=flat) | ![Functions](https://img.shields.io/badge/functions-70.4%25-red.svg?style=flat) | ![Lines](https://img.shields.io/badge/lines-79.32%25-red.svg?style=flat) |
->>>>>>> 35dc5fc9
+| ![Statements](https://img.shields.io/badge/statements-78.48%25-red.svg?style=flat) | ![Branches](https://img.shields.io/badge/branches-71.7%25-red.svg?style=flat) | ![Functions](https://img.shields.io/badge/functions-70.51%25-red.svg?style=flat) | ![Lines](https://img.shields.io/badge/lines-79.43%25-red.svg?style=flat) |
 # `base`
 
 > This package is intended to provide a base AWS Service class that encapsulates all the service clients and commands that the application currently requires. We use `aws-sdk` V3 to improve the load-time of the modules imported at runtime.
