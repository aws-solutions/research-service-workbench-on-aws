# Workbench Core ESLint Config Custom

## Code Coverage
| Statements                  | Branches                | Functions                 | Lines             |
| --------------------------- | ----------------------- | ------------------------- | ----------------- |
<<<<<<< HEAD
| ![Statements](https://img.shields.io/badge/statements-89.3%25-yellow.svg?style=flat) | ![Branches](https://img.shields.io/badge/branches-79.86%25-red.svg?style=flat) | ![Functions](https://img.shields.io/badge/functions-89.51%25-yellow.svg?style=flat) | ![Lines](https://img.shields.io/badge/lines-90.85%25-brightgreen.svg?style=flat) |
=======
| ![Statements](https://img.shields.io/badge/statements-86.65%25-yellow.svg?style=flat) | ![Branches](https://img.shields.io/badge/branches-77.93%25-red.svg?style=flat) | ![Functions](https://img.shields.io/badge/functions-88.61%25-yellow.svg?style=flat) | ![Lines](https://img.shields.io/badge/lines-88.47%25-yellow.svg?style=flat) |
>>>>>>> 53e43034
# `base`

> This package is intended to provide a base AWS Service class that encapsulates all the service clients and commands that the application currently requires. We use `aws-sdk` V3 to improve the load-time of the modules imported at runtime.

## Usage

```
import { AwsService } from '@amzn/workbench-core-base';
const aws = new AwsService({ region: 'us-east-1' });
const params = { StackName: 'testStack' };                            // construct params
const response = await aws.cloudformation.describeStacks(params);     // perform SDK call
```<|MERGE_RESOLUTION|>--- conflicted
+++ resolved
@@ -3,11 +3,7 @@
 ## Code Coverage
 | Statements                  | Branches                | Functions                 | Lines             |
 | --------------------------- | ----------------------- | ------------------------- | ----------------- |
-<<<<<<< HEAD
-| ![Statements](https://img.shields.io/badge/statements-89.3%25-yellow.svg?style=flat) | ![Branches](https://img.shields.io/badge/branches-79.86%25-red.svg?style=flat) | ![Functions](https://img.shields.io/badge/functions-89.51%25-yellow.svg?style=flat) | ![Lines](https://img.shields.io/badge/lines-90.85%25-brightgreen.svg?style=flat) |
-=======
 | ![Statements](https://img.shields.io/badge/statements-86.65%25-yellow.svg?style=flat) | ![Branches](https://img.shields.io/badge/branches-77.93%25-red.svg?style=flat) | ![Functions](https://img.shields.io/badge/functions-88.61%25-yellow.svg?style=flat) | ![Lines](https://img.shields.io/badge/lines-88.47%25-yellow.svg?style=flat) |
->>>>>>> 53e43034
 # `base`
 
 > This package is intended to provide a base AWS Service class that encapsulates all the service clients and commands that the application currently requires. We use `aws-sdk` V3 to improve the load-time of the modules imported at runtime.
