--- conflicted
+++ resolved
@@ -5,11 +5,7 @@
 ## Code Coverage
 | Statements                  | Branches                | Functions                 | Lines             |
 | --------------------------- | ----------------------- | ------------------------- | ----------------- |
-<<<<<<< HEAD
-| ![Statements](https://img.shields.io/badge/statements-80.76%25-yellow.svg?style=flat) | ![Branches](https://img.shields.io/badge/branches-70.22%25-red.svg?style=flat) | ![Functions](https://img.shields.io/badge/functions-78.77%25-red.svg?style=flat) | ![Lines](https://img.shields.io/badge/lines-81.84%25-yellow.svg?style=flat) |
-=======
 | ![Statements](https://img.shields.io/badge/statements-80.47%25-yellow.svg?style=flat) | ![Branches](https://img.shields.io/badge/branches-71.81%25-red.svg?style=flat) | ![Functions](https://img.shields.io/badge/functions-78.3%25-red.svg?style=flat) | ![Lines](https://img.shields.io/badge/lines-81.45%25-yellow.svg?style=flat) |
->>>>>>> 810e225a
 # `base`
 
 > This package is intended to provide a base AWS Service class that encapsulates all the service clients and commands that the application currently requires. We use `aws-sdk` V3 to improve the load-time of the modules imported at runtime.
