# Workbench Core ESLint Config Custom

## Code Coverage
| Statements                  | Branches                | Functions                 | Lines             |
| --------------------------- | ----------------------- | ------------------------- | ----------------- |
<<<<<<< HEAD
| ![Statements](https://img.shields.io/badge/statements-84.64%25-yellow.svg?style=flat) | ![Branches](https://img.shields.io/badge/branches-75.9%25-red.svg?style=flat) | ![Functions](https://img.shields.io/badge/functions-85.07%25-yellow.svg?style=flat) | ![Lines](https://img.shields.io/badge/lines-86.27%25-yellow.svg?style=flat) |
=======
| ![Statements](https://img.shields.io/badge/statements-83.83%25-yellow.svg?style=flat) | ![Branches](https://img.shields.io/badge/branches-75.9%25-red.svg?style=flat) | ![Functions](https://img.shields.io/badge/functions-82.6%25-yellow.svg?style=flat) | ![Lines](https://img.shields.io/badge/lines-85.65%25-yellow.svg?style=flat) |
>>>>>>> 41f02a0b
# `base`

> This package is intended to provide a base AWS Service class that encapsulates all the service clients and commands that the application currently requires. We use `aws-sdk` V3 to improve the load-time of the modules imported at runtime.

## Usage

```
import { AwsService } from '@amzn/workbench-core-base';
const aws = new AwsService({ region: 'us-east-1' });
const params = { StackName: 'testStack' };                            // construct params
const response = await aws.cloudformation.describeStacks(params);     // perform SDK call
```<|MERGE_RESOLUTION|>--- conflicted
+++ resolved
@@ -3,11 +3,7 @@
 ## Code Coverage
 | Statements                  | Branches                | Functions                 | Lines             |
 | --------------------------- | ----------------------- | ------------------------- | ----------------- |
-<<<<<<< HEAD
-| ![Statements](https://img.shields.io/badge/statements-84.64%25-yellow.svg?style=flat) | ![Branches](https://img.shields.io/badge/branches-75.9%25-red.svg?style=flat) | ![Functions](https://img.shields.io/badge/functions-85.07%25-yellow.svg?style=flat) | ![Lines](https://img.shields.io/badge/lines-86.27%25-yellow.svg?style=flat) |
-=======
 | ![Statements](https://img.shields.io/badge/statements-83.83%25-yellow.svg?style=flat) | ![Branches](https://img.shields.io/badge/branches-75.9%25-red.svg?style=flat) | ![Functions](https://img.shields.io/badge/functions-82.6%25-yellow.svg?style=flat) | ![Lines](https://img.shields.io/badge/lines-85.65%25-yellow.svg?style=flat) |
->>>>>>> 41f02a0b
 # `base`
 
 > This package is intended to provide a base AWS Service class that encapsulates all the service clients and commands that the application currently requires. We use `aws-sdk` V3 to improve the load-time of the modules imported at runtime.
