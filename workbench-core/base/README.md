# Workbench Core ESLint Config Custom

⚠️ $\textcolor{red}{\text{Experimental}}$ ⚠️ : Not for use in any critical, production, or otherwise important deployments

## Code Coverage
| Statements                  | Branches                | Functions                 | Lines             |
| --------------------------- | ----------------------- | ------------------------- | ----------------- |
<<<<<<< HEAD
| ![Statements](https://img.shields.io/badge/statements-78.95%25-red.svg?style=flat) | ![Branches](https://img.shields.io/badge/branches-71.89%25-red.svg?style=flat) | ![Functions](https://img.shields.io/badge/functions-70.96%25-red.svg?style=flat) | ![Lines](https://img.shields.io/badge/lines-79.92%25-red.svg?style=flat) |
=======
| ![Statements](https://img.shields.io/badge/statements-78.48%25-red.svg?style=flat) | ![Branches](https://img.shields.io/badge/branches-71.7%25-red.svg?style=flat) | ![Functions](https://img.shields.io/badge/functions-70.51%25-red.svg?style=flat) | ![Lines](https://img.shields.io/badge/lines-79.43%25-red.svg?style=flat) |
>>>>>>> 3edf6354
# `base`

> This package is intended to provide a base AWS Service class that encapsulates all the service clients and commands that the application currently requires. We use `aws-sdk` V3 to improve the load-time of the modules imported at runtime.

## Usage

```
import { AwsService } from '@aws/workbench-core-base';
const aws = new AwsService({ region: 'us-east-1' });
const params = { StackName: 'testStack' };                            // construct params
const response = await aws.cloudformation.describeStacks(params);     // perform SDK call
```<|MERGE_RESOLUTION|>--- conflicted
+++ resolved
@@ -5,11 +5,7 @@
 ## Code Coverage
 | Statements                  | Branches                | Functions                 | Lines             |
 | --------------------------- | ----------------------- | ------------------------- | ----------------- |
-<<<<<<< HEAD
-| ![Statements](https://img.shields.io/badge/statements-78.95%25-red.svg?style=flat) | ![Branches](https://img.shields.io/badge/branches-71.89%25-red.svg?style=flat) | ![Functions](https://img.shields.io/badge/functions-70.96%25-red.svg?style=flat) | ![Lines](https://img.shields.io/badge/lines-79.92%25-red.svg?style=flat) |
-=======
 | ![Statements](https://img.shields.io/badge/statements-78.48%25-red.svg?style=flat) | ![Branches](https://img.shields.io/badge/branches-71.7%25-red.svg?style=flat) | ![Functions](https://img.shields.io/badge/functions-70.51%25-red.svg?style=flat) | ![Lines](https://img.shields.io/badge/lines-79.43%25-red.svg?style=flat) |
->>>>>>> 3edf6354
 # `base`
 
 > This package is intended to provide a base AWS Service class that encapsulates all the service clients and commands that the application currently requires. We use `aws-sdk` V3 to improve the load-time of the modules imported at runtime.
