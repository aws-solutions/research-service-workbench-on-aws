--- conflicted
+++ resolved
@@ -5,11 +5,7 @@
 ## Code Coverage
 | Statements                  | Branches                | Functions                 | Lines             |
 | --------------------------- | ----------------------- | ------------------------- | ----------------- |
-<<<<<<< HEAD
-| ![Statements](https://img.shields.io/badge/statements-81.89%25-yellow.svg?style=flat) | ![Branches](https://img.shields.io/badge/branches-73.56%25-red.svg?style=flat) | ![Functions](https://img.shields.io/badge/functions-77.27%25-red.svg?style=flat) | ![Lines](https://img.shields.io/badge/lines-82.58%25-yellow.svg?style=flat) |
-=======
 | ![Statements](https://img.shields.io/badge/statements-78.63%25-red.svg?style=flat) | ![Branches](https://img.shields.io/badge/branches-71.36%25-red.svg?style=flat) | ![Functions](https://img.shields.io/badge/functions-71.96%25-red.svg?style=flat) | ![Lines](https://img.shields.io/badge/lines-79.72%25-red.svg?style=flat) |
->>>>>>> e30ed54d
 # `base`
 
 > This package is intended to provide a base AWS Service class that encapsulates all the service clients and commands that the application currently requires. We use `aws-sdk` V3 to improve the load-time of the modules imported at runtime.
