{
  "name": "@amzn/workbench-core-base",
  "version": "0.0.1",
  "description": "Package to provide a base AWS Service class that encapsulates all the service clients and commands that the application currently requires",
  "homepage": "https://github.com/awslabs/monorepo-for-service-workbench",
  "repository": {
    "type": "git",
    "url": "https://github.com/awslabs/monorepo-for-service-workbench.git"
  },
  "license": "Apache-2.0",
  "author": {
    "name": "Amazon Web Services",
    "url": "http://aws.amazon.com"
  },
  "main": "lib/index.js",
  "typings": "lib/index.d.ts",
  "scripts": {
    "build": "heft build --clean && rushx pkg-json-lint",
    "build:test": "heft test --clean && rushx pkg-json-lint && rushx make-badges",
    "depcheck": "depcheck",
    "jest": "jest",
    "lint:fix": "eslint . --fix",
    "make-badges": "istanbul-badges-readme --coverageDir=./temp/coverage --exitCode=1",
    "pkg-json-lint": "npmPkgJsonLint -c ../../.npmpackagejsonlintrc.json .",
    "sort-package-json": "sort-package-json package.json",
    "test": "rushx test:only && rushx make-badges",
    "test:only": "heft test --clean --no-build"
  },
  "jest": {
    "moduleFileExtensions": [
      "ts",
      "js"
    ],
    "testRegex": ".test.ts",
    "transform": {
      "\\.(ts)$": "ts-jest"
    }
  },
  "dependencies": {
    "@amzn/eslint-config-workbench-core-eslint-custom": "workspace:*",
    "@aws-cdk/aws-dynamodb": "^1.152.0",
<<<<<<< HEAD
    "@aws-sdk/client-cloudformation": "^3.58.0",
    "@aws-sdk/client-cognito-identity-provider": "^3.67.0",
    "@aws-sdk/client-dynamodb": "^3.67.0",
    "@aws-sdk/client-ec2": "^3.60.0",
    "@aws-sdk/client-eventbridge": "^3.66.0",
    "@aws-sdk/client-iam": "^3.58.0",
    "@aws-sdk/client-lambda": "^3.82.0",
    "@aws-sdk/client-s3": "^3.58.0",
    "@aws-sdk/client-sagemaker": "^3.58.0",
    "@aws-sdk/client-service-catalog": "^3.58.0",
    "@aws-sdk/client-ssm": "^3.58.0",
    "@aws-sdk/client-sts": "^3.58.0",
    "@aws-sdk/types": "^3.55.0",
=======
    "@aws-sdk/client-cloudformation": "^3.118.1",
    "@aws-sdk/client-cognito-identity-provider": "^3.118.1",
    "@aws-sdk/client-dynamodb": "^3.118.1",
    "@aws-sdk/client-ec2": "^3.119.0",
    "@aws-sdk/client-eventbridge": "^3.118.1",
    "@aws-sdk/client-iam": "^3.118.1",
    "@aws-sdk/client-kms": "^3.118.1",
    "@aws-sdk/client-lambda": "^3.82.0",
    "@aws-sdk/client-s3": "^3.118.1",
    "@aws-sdk/client-s3-control": "^3.118.1",
    "@aws-sdk/client-sagemaker": "^3.58.0",
    "@aws-sdk/client-service-catalog": "^3.118.1",
    "@aws-sdk/client-ssm": "^3.118.1",
    "@aws-sdk/client-sts": "^3.118.1",
    "@aws-sdk/types": "^3.110.0",
>>>>>>> 41f02a0b
    "@aws-sdk/util-dynamodb": "^3.87.0",
    "lodash": "^4.17.21"
  },
  "devDependencies": {
    "@rushstack/eslint-config": "^2.5.1",
    "@rushstack/heft": "^0.45.0",
    "@rushstack/heft-jest-plugin": "^0.2.3",
    "@rushstack/heft-node-rig": "^1.7.1",
    "@types/heft-jest": "1.0.2",
    "@types/jest": "^27.4.1",
    "@types/js-yaml": "^4.0.5",
    "@types/lodash": "^4.14.181",
    "@types/node": "^14",
    "depcheck": "^1.4.3",
    "eslint": "^8.7.0",
    "eslint-plugin-import": "^2.26.0",
    "istanbul-badges-readme": "1.8.1",
    "jest": "^27.5.1",
    "npm-package-json-lint": "^6.3.0",
    "npm-package-json-lint-config-default": "^5.0.0",
    "sort-package-json": "^1.57.0",
    "ts-jest": "^27.1.3",
    "typescript": "^4.5.2"
  }
}<|MERGE_RESOLUTION|>--- conflicted
+++ resolved
@@ -39,21 +39,6 @@
   "dependencies": {
     "@amzn/eslint-config-workbench-core-eslint-custom": "workspace:*",
     "@aws-cdk/aws-dynamodb": "^1.152.0",
-<<<<<<< HEAD
-    "@aws-sdk/client-cloudformation": "^3.58.0",
-    "@aws-sdk/client-cognito-identity-provider": "^3.67.0",
-    "@aws-sdk/client-dynamodb": "^3.67.0",
-    "@aws-sdk/client-ec2": "^3.60.0",
-    "@aws-sdk/client-eventbridge": "^3.66.0",
-    "@aws-sdk/client-iam": "^3.58.0",
-    "@aws-sdk/client-lambda": "^3.82.0",
-    "@aws-sdk/client-s3": "^3.58.0",
-    "@aws-sdk/client-sagemaker": "^3.58.0",
-    "@aws-sdk/client-service-catalog": "^3.58.0",
-    "@aws-sdk/client-ssm": "^3.58.0",
-    "@aws-sdk/client-sts": "^3.58.0",
-    "@aws-sdk/types": "^3.55.0",
-=======
     "@aws-sdk/client-cloudformation": "^3.118.1",
     "@aws-sdk/client-cognito-identity-provider": "^3.118.1",
     "@aws-sdk/client-dynamodb": "^3.118.1",
@@ -69,7 +54,6 @@
     "@aws-sdk/client-ssm": "^3.118.1",
     "@aws-sdk/client-sts": "^3.118.1",
     "@aws-sdk/types": "^3.110.0",
->>>>>>> 41f02a0b
     "@aws-sdk/util-dynamodb": "^3.87.0",
     "lodash": "^4.17.21"
   },
