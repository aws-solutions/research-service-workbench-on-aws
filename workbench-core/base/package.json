--- conflicted
+++ resolved
@@ -39,15 +39,6 @@
   "dependencies": {
     "@amzn/eslint-config-workbench-core-eslint-custom": "workspace:*",
     "@aws-cdk/aws-dynamodb": "^1.152.0",
-<<<<<<< HEAD
-    "@aws-sdk/client-cloudformation": "^3.58.0",
-    "@aws-sdk/client-cognito-identity-provider": "^3.67.0",
-    "@aws-sdk/client-dynamodb": "^3.67.0",
-    "@aws-sdk/client-ec2": "^3.60.0",
-    "@aws-sdk/client-eventbridge": "^3.66.0",
-    "@aws-sdk/client-iam": "^3.58.0",
-    "@aws-sdk/client-kms": "~3.118.1",
-=======
     "@aws-sdk/client-cloudformation": "^3.118.1",
     "@aws-sdk/client-cognito-identity-provider": "^3.118.1",
     "@aws-sdk/client-dynamodb": "^3.118.1",
@@ -55,7 +46,6 @@
     "@aws-sdk/client-eventbridge": "^3.118.1",
     "@aws-sdk/client-iam": "^3.118.1",
     "@aws-sdk/client-kms": "^3.118.1",
->>>>>>> 57e7c39b
     "@aws-sdk/client-lambda": "^3.82.0",
     "@aws-sdk/client-s3": "^3.118.1",
     "@aws-sdk/client-s3-control": "^3.118.1",
