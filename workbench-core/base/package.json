{
  "name": "@aws/workbench-core-base",
  "version": "0.1.2",
  "description": "Package to provide a base AWS Service class that encapsulates all the service clients and commands that the application currently requires",
  "homepage": "https://github.com/awslabs/solution-spark-on-aws",
  "repository": {
    "type": "git",
    "url": "https://github.com/awslabs/solution-spark-on-aws.git"
  },
  "license": "Apache-2.0",
  "author": {
    "name": "Amazon Web Services",
    "url": "http://aws.amazon.com"
  },
  "main": "lib/index.js",
  "typings": "lib/index.d.ts",
  "scripts": {
    "add-license-header": "license-check-and-add add -f license-add-config.json",
    "build": "heft build --clean && rushx pkg-json-lint",
    "build:test": "heft test --clean && rushx pkg-json-lint && rushx make-badges",
    "check-license-header": "license-check-and-add check -f license-add-config.json",
    "depcheck": "depcheck",
    "jest": "jest",
    "license-checker": "license-checker --onlyAllow 'MIT; Apache-2.0; ISC; BSD'",
    "lint:fix": "eslint . --fix",
    "make-badges": "istanbul-badges-readme --coverageDir=./temp/coverage --exitCode=1",
    "pkg-json-lint": "npmPkgJsonLint -c ../../.npmpackagejsonlintrc.json .",
    "sort-package-json": "sort-package-json package.json",
    "test": "rushx test:only && rushx make-badges",
    "test:only": "heft test --clean --no-build"
  },
  "jest": {
    "moduleFileExtensions": [
      "ts",
      "js"
    ],
    "testRegex": ".test.ts",
    "transform": {
      "\\.(ts)$": "ts-jest"
    }
  },
  "dependencies": {
    "@aws-cdk/aws-dynamodb": "^1.152.0",
    "@aws-sdk/client-cloudformation": "^3.118.1",
    "@aws-sdk/client-cognito-identity-provider": "^3.118.1",
    "@aws-sdk/client-dynamodb": "^3.118.1",
    "@aws-sdk/client-ec2": "^3.119.0",
    "@aws-sdk/client-eventbridge": "^3.118.1",
    "@aws-sdk/client-iam": "^3.118.1",
    "@aws-sdk/client-kms": "^3.118.1",
    "@aws-sdk/client-lambda": "^3.82.0",
    "@aws-sdk/client-s3": "^3.118.1",
    "@aws-sdk/client-s3-control": "^3.118.1",
    "@aws-sdk/client-sagemaker": "^3.118.1",
    "@aws-sdk/client-service-catalog": "^3.118.1",
    "@aws-sdk/client-ssm": "^3.118.1",
    "@aws-sdk/client-sts": "^3.118.1",
    "@aws-sdk/types": "^3.110.0",
    "@aws-sdk/util-dynamodb": "^3.87.0",
    "@aws/workbench-core-audit": "workspace:*",
    "@aws/workbench-core-logging": "workspace:*",
    "aws-sdk-client-mock": "^0.6.2",
<<<<<<< HEAD
    "js-yaml": "^4.1.0",
    "lodash": "^4.17.21"
=======
    "lodash": "^4.17.21",
    "uuid": "^8.3.2"
>>>>>>> 996e6195
  },
  "devDependencies": {
    "@aws/eslint-config-workbench-core-eslint-custom": "workspace:*",
    "@rushstack/eslint-config": "^3.0.0",
    "@rushstack/heft": "^0.47.5",
    "@rushstack/heft-jest-plugin": "^0.3.28",
    "@rushstack/heft-node-rig": "^1.10.5",
    "@types/heft-jest": "1.0.2",
    "@types/jest": "^27.4.1",
    "@types/js-yaml": "^4.0.5",
    "@types/lodash": "^4.14.181",
    "@types/node": "^14",
    "@types/uuid": "^8.3.4",
    "depcheck": "^1.4.3",
    "eslint": "^8.7.0",
    "eslint-plugin-import": "^2.26.0",
    "istanbul-badges-readme": "1.8.1",
    "jest": "^27.5.1",
    "license-check-and-add": "^4.0.5",
    "license-checker": "^25.0.1",
    "npm-package-json-lint": "^6.3.0",
    "npm-package-json-lint-config-default": "^5.0.0",
    "sort-package-json": "^1.57.0",
    "ts-jest": "^27.1.3",
    "typescript": "^4.5.2",
    "yaml-cfn": "^0.3.1"
  }
}<|MERGE_RESOLUTION|>--- conflicted
+++ resolved
@@ -60,13 +60,9 @@
     "@aws/workbench-core-audit": "workspace:*",
     "@aws/workbench-core-logging": "workspace:*",
     "aws-sdk-client-mock": "^0.6.2",
-<<<<<<< HEAD
     "js-yaml": "^4.1.0",
-    "lodash": "^4.17.21"
-=======
     "lodash": "^4.17.21",
     "uuid": "^8.3.2"
->>>>>>> 996e6195
   },
   "devDependencies": {
     "@aws/eslint-config-workbench-core-eslint-custom": "workspace:*",
