{
  "name": "@amzn/workbench-core-base",
  "version": "0.0.1",
  "license": "MIT",
  "main": "lib/index.js",
  "repository": "ssh://git.amazon.com/pkg/Ma-mono",
  "private": true,
  "scripts": {
    "build": "heft build --clean",
    "make-badges": "istanbul-badges-readme --coverageDir=./temp/coverage",
    "test": "heft test --clean && rushx make-badges",
    "build:test": "rushx build && rushx test",
    "test:only": "heft test --clean"
  },
  "dependencies": {
    "@aws-sdk/client-cloudformation": "^3.58.0",
    "@amzn/eslint-config-workbench-core-eslint-custom": "workspace:*",
    "@aws-sdk/client-ssm": "^3.58.0",
    "@aws-sdk/client-ec2": "^3.60.0",
    "@aws-sdk/client-eventbridge": "^3.66.0",
    "@aws-sdk/client-service-catalog": "^3.58.0",
    "@aws-sdk/client-s3": "^3.58.0",
    "@aws-sdk/client-sts": "^3.58.0",
<<<<<<< HEAD
    "@aws-sdk/client-iam": "^3.58.0",
    "@aws-sdk/types": "^3.55.0"
=======
    "@aws-sdk/types": "^3.55.0",
    "@aws-sdk/client-cognito-identity-provider": "^3.67.0"
>>>>>>> ca46c70e
  },
  "devDependencies": {
    "@rushstack/eslint-config": "^2.5.1",
    "@rushstack/heft": "^0.44.2",
    "@rushstack/heft-jest-plugin": "^0.2.3",
    "@rushstack/heft-node-rig": "^1.7.1",
    "@types/heft-jest": "1.0.2",
    "@types/node": "^12",
    "eslint": "^8.7.0",
    "typescript": "^4.5.2",
    "istanbul-badges-readme": "1.8.1",
    "@types/jest": "^27.4.1",
    "jest": "^27.5.1",
    "@types/js-yaml": "^4.0.5",
    "ts-jest": "^27.1.3"
  },
  "jest": {
    "moduleFileExtensions": [
      "ts",
      "js"
    ],
    "transform": {
      "\\.(ts)$": "ts-jest"
    },
    "testRegex": ".test.ts"
  }
}<|MERGE_RESOLUTION|>--- conflicted
+++ resolved
@@ -21,13 +21,9 @@
     "@aws-sdk/client-service-catalog": "^3.58.0",
     "@aws-sdk/client-s3": "^3.58.0",
     "@aws-sdk/client-sts": "^3.58.0",
-<<<<<<< HEAD
     "@aws-sdk/client-iam": "^3.58.0",
-    "@aws-sdk/types": "^3.55.0"
-=======
     "@aws-sdk/types": "^3.55.0",
     "@aws-sdk/client-cognito-identity-provider": "^3.67.0"
->>>>>>> ca46c70e
   },
   "devDependencies": {
     "@rushstack/eslint-config": "^2.5.1",
