--- conflicted
+++ resolved
@@ -20,11 +20,7 @@
     "@aws-sdk/client-eventbridge": "^3.66.0",
     "@aws-sdk/client-service-catalog": "^3.58.0",
     "@aws-sdk/client-s3": "^3.58.0",
-<<<<<<< HEAD
-    "@aws-sdk/client-sts": "^3.67.0",
-=======
     "@aws-sdk/client-sts": "^3.58.0",
->>>>>>> ee2ede38
     "@aws-sdk/types": "^3.55.0"
   },
   "devDependencies": {
