{
  "name": "@amzn/workbench-core-base",
  "version": "0.0.1",
  "license": "MIT",
  "main": "lib/index.js",
  "repository": {
    "type": "git",
    "url": "https://github.com/awslabs/monorepo-for-service-workbench.git"
  },
  "homepage": "https://github.com/awslabs/monorepo-for-service-workbench",
  "private": true,
  "scripts": {
    "build": "heft build --clean",
    "make-badges": "istanbul-badges-readme --coverageDir=./temp/coverage",
    "test": "heft test --clean && rushx make-badges",
    "build:test": "rushx build && rushx test",
    "test:only": "heft test --clean",
    "jest": "jest"
  },
  "dependencies": {
    "@aws-sdk/client-cloudformation": "^3.58.0",
    "@aws-sdk/client-ssm": "^3.58.0",
    "@aws-sdk/client-ec2": "^3.60.0",
    "@aws-sdk/client-eventbridge": "^3.66.0",
    "@aws-sdk/client-service-catalog": "^3.58.0",
    "@aws-sdk/client-s3": "^3.58.0",
    "@amzn/eslint-config-workbench-core-eslint-custom": "workspace:*",
    "@aws-sdk/client-dynamodb": "^3.67.0",
    "@aws-cdk/aws-dynamodb": "^1.152.0",
    "@aws-sdk/client-sts": "^3.58.0",
    "@aws-sdk/client-iam": "^3.58.0",
    "@aws-sdk/types": "^3.55.0",
    "@aws-sdk/client-cognito-identity-provider": "^3.67.0",
    "lodash": "^4.17.21",
<<<<<<< HEAD
    "@aws-sdk/client-lambda": "^3.82.0",
    "@aws-sdk/client-sagemaker": "^3.85.0"
=======
    "@aws-sdk/util-dynamodb": "^3.87.0"
>>>>>>> 53e43034
  },
  "devDependencies": {
    "@rushstack/eslint-config": "^2.5.1",
    "@rushstack/heft": "^0.45.0",
    "@rushstack/heft-jest-plugin": "^0.2.3",
    "@rushstack/heft-node-rig": "^1.7.1",
    "@types/heft-jest": "1.0.2",
    "@types/node": "^14",
    "eslint": "^8.7.0",
    "typescript": "^4.5.2",
    "istanbul-badges-readme": "1.8.1",
    "@types/jest": "^27.4.1",
    "jest": "^27.5.1",
    "@types/js-yaml": "^4.0.5",
    "ts-jest": "^27.1.3",
    "@types/lodash": "^4.14.181"
  },
  "jest": {
    "moduleFileExtensions": [
      "ts",
      "js"
    ],
    "transform": {
      "\\.(ts)$": "ts-jest"
    },
    "testRegex": ".test.ts"
  }
}<|MERGE_RESOLUTION|>--- conflicted
+++ resolved
@@ -32,12 +32,7 @@
     "@aws-sdk/types": "^3.55.0",
     "@aws-sdk/client-cognito-identity-provider": "^3.67.0",
     "lodash": "^4.17.21",
-<<<<<<< HEAD
-    "@aws-sdk/client-lambda": "^3.82.0",
-    "@aws-sdk/client-sagemaker": "^3.85.0"
-=======
     "@aws-sdk/util-dynamodb": "^3.87.0"
->>>>>>> 53e43034
   },
   "devDependencies": {
     "@rushstack/eslint-config": "^2.5.1",
