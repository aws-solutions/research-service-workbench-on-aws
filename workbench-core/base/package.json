--- conflicted
+++ resolved
@@ -58,16 +58,9 @@
     "@aws-sdk/s3-request-presigner": "^3.212.0",
     "@aws-sdk/types": "^3.212.0",
     "@aws-sdk/util-dynamodb": "^3.212.0",
-<<<<<<< HEAD
-    "@aws/workbench-core-audit": "workspace:*",
-    "@aws/workbench-core-logging": "workspace:*",
-    "@hapi/boom": "^10.0.0",
-    "aws-sdk-client-mock": "^0.6.2",
-=======
     "@hapi/boom": "^10.0.0",
     "aws-sdk-client-mock": "^0.6.2",
     "js-yaml": "^4.1.0",
->>>>>>> e30ed54d
     "jsonschema": "^1.4.1",
     "lodash": "^4.17.21",
     "uuid": "^8.3.2",
