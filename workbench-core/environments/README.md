--- conflicted
+++ resolved
@@ -5,11 +5,7 @@
 # Code Coverage
 | Statements                  | Branches                | Functions                 | Lines             |
 | --------------------------- | ----------------------- | ------------------------- | ----------------- |
-<<<<<<< HEAD
-| ![Statements](https://img.shields.io/badge/statements-86.33%25-yellow.svg?style=flat) | ![Branches](https://img.shields.io/badge/branches-82.3%25-yellow.svg?style=flat) | ![Functions](https://img.shields.io/badge/functions-86.27%25-yellow.svg?style=flat) | ![Lines](https://img.shields.io/badge/lines-86.29%25-yellow.svg?style=flat) |
-=======
 | ![Statements](https://img.shields.io/badge/statements-86.06%25-yellow.svg?style=flat) | ![Branches](https://img.shields.io/badge/branches-81.41%25-yellow.svg?style=flat) | ![Functions](https://img.shields.io/badge/functions-87.27%25-yellow.svg?style=flat) | ![Lines](https://img.shields.io/badge/lines-86.02%25-yellow.svg?style=flat) |
->>>>>>> cf6084f6
 
 
 This project provides the library and utilities function for setting up and managing environments. For an example of how this project can be used, please refer to [swb-reference](../../solutions/swb-reference).
