--- conflicted
+++ resolved
@@ -1,11 +1,7 @@
 # Code Coverage
 | Statements                  | Branches                | Functions                 | Lines             |
 | --------------------------- | ----------------------- | ------------------------- | ----------------- |
-<<<<<<< HEAD
-| ![Statements](https://img.shields.io/badge/statements-43.1%25-red.svg?style=flat) | ![Branches](https://img.shields.io/badge/branches-36.42%25-red.svg?style=flat) | ![Functions](https://img.shields.io/badge/functions-44.56%25-red.svg?style=flat) | ![Lines](https://img.shields.io/badge/lines-43.51%25-red.svg?style=flat) |
-=======
 | ![Statements](https://img.shields.io/badge/statements-84.37%25-yellow.svg?style=flat) | ![Branches](https://img.shields.io/badge/branches-71.75%25-red.svg?style=flat) | ![Functions](https://img.shields.io/badge/functions-90.9%25-brightgreen.svg?style=flat) | ![Lines](https://img.shields.io/badge/lines-84.3%25-yellow.svg?style=flat) |
->>>>>>> 81a8706e
 # `environments`
 
 > TODO: description
