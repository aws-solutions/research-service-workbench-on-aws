# Workbench Core Environments

⚠️ $\textcolor{red}{\text{Experimental}}$ ⚠️ : Not for use in any critical, production, or otherwise important deployments

# Code Coverage
| Statements                  | Branches                | Functions                 | Lines             |
| --------------------------- | ----------------------- | ------------------------- | ----------------- |
<<<<<<< HEAD
| ![Statements](https://img.shields.io/badge/statements-83.33%25-yellow.svg?style=flat) | ![Branches](https://img.shields.io/badge/branches-78.88%25-red.svg?style=flat) | ![Functions](https://img.shields.io/badge/functions-85.39%25-yellow.svg?style=flat) | ![Lines](https://img.shields.io/badge/lines-83.36%25-yellow.svg?style=flat) |
=======
| ![Statements](https://img.shields.io/badge/statements-83.24%25-yellow.svg?style=flat) | ![Branches](https://img.shields.io/badge/branches-78.88%25-red.svg?style=flat) | ![Functions](https://img.shields.io/badge/functions-85.22%25-yellow.svg?style=flat) | ![Lines](https://img.shields.io/badge/lines-83.27%25-yellow.svg?style=flat) |
>>>>>>> 70b8d263


This project provides the library and utilities function for setting up and managing environments. For an example of how this project can be used, please refer to [swb-reference](../../solutions/swb-reference).

## Components
* **constants:** Environment related constants
* **handlers:** 
  * **accountHandler:** Should be run on a regular interval so it can perform the following tasks
    * If needed, share SSM documents with hosting accounts
    * If needed, share AMIs with hosting accounts
    * If needed, share and accept service catalog portfolios with hosting account
    * If needed, associate hosting account environment management IAM role with hosting account portfolio
    * If needed, copy launch constraint role from main account to hosting account
    * Check status of Cloudformation template in hosting account and report whether the template is up to date
  * **statusHandler:** This should execute when an EventBridge event is received from the hosting account. It parses the event and updates environment status in DDB.
* **interfaces:** Interfaces that reference projects should implement to manage new environment types 
* **postDeployment**
  * **cognitoSetup:** This should be run after deployment completes. This will set up root cognito users and groups.
  * **serviceCataglogSetup:** This should be run after deployment completes. This will set up Service Catalog portfolio in the main account. It also uploads SC products to the portfolio.
* **schemas:** JSON schema for API request to manage environment related resources
* **services:** Manages create/read/update/delete of environment related resources in DDB
* **utilities:** Helper functions
<|MERGE_RESOLUTION|>--- conflicted
+++ resolved
@@ -5,11 +5,7 @@
 # Code Coverage
 | Statements                  | Branches                | Functions                 | Lines             |
 | --------------------------- | ----------------------- | ------------------------- | ----------------- |
-<<<<<<< HEAD
-| ![Statements](https://img.shields.io/badge/statements-83.33%25-yellow.svg?style=flat) | ![Branches](https://img.shields.io/badge/branches-78.88%25-red.svg?style=flat) | ![Functions](https://img.shields.io/badge/functions-85.39%25-yellow.svg?style=flat) | ![Lines](https://img.shields.io/badge/lines-83.36%25-yellow.svg?style=flat) |
-=======
 | ![Statements](https://img.shields.io/badge/statements-83.24%25-yellow.svg?style=flat) | ![Branches](https://img.shields.io/badge/branches-78.88%25-red.svg?style=flat) | ![Functions](https://img.shields.io/badge/functions-85.22%25-yellow.svg?style=flat) | ![Lines](https://img.shields.io/badge/lines-83.27%25-yellow.svg?style=flat) |
->>>>>>> 70b8d263
 
 
 This project provides the library and utilities function for setting up and managing environments. For an example of how this project can be used, please refer to [swb-reference](../../solutions/swb-reference).
