--- conflicted
+++ resolved
@@ -3,14 +3,8 @@
 # Code Coverage
 | Statements                  | Branches                | Functions                 | Lines             |
 | --------------------------- | ----------------------- | ------------------------- | ----------------- |
-<<<<<<< HEAD
-| ![Statements](https://img.shields.io/badge/statements-78.9%25-red.svg?style=flat) | ![Branches](https://img.shields.io/badge/branches-71.8%25-red.svg?style=flat) | ![Functions](https://img.shields.io/badge/functions-81.33%25-yellow.svg?style=flat) | ![Lines](https://img.shields.io/badge/lines-78.87%25-red.svg?style=flat) |
-=======
 | ![Statements](https://img.shields.io/badge/statements-78.85%25-red.svg?style=flat) | ![Branches](https://img.shields.io/badge/branches-71.8%25-red.svg?style=flat) | ![Functions](https://img.shields.io/badge/functions-81.33%25-yellow.svg?style=flat) | ![Lines](https://img.shields.io/badge/lines-78.82%25-red.svg?style=flat) |
-# `environments`
 
-> TODO: description
->>>>>>> dcb6cc55
 
 This project provides the library and utilities function for setting up and managing environments. For an example of how this project can be used, please refer to [swb-reference](../../solutions/swb-reference).
 
