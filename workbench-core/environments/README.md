# Workbench Core Environments

⚠️ $\textcolor{red}{\text{Experimental}}$ ⚠️ : Not for use in any critical, production, or otherwise important deployments

# Code Coverage
| Statements                  | Branches                | Functions                 | Lines             |
| --------------------------- | ----------------------- | ------------------------- | ----------------- |
<<<<<<< HEAD
| ![Statements](https://img.shields.io/badge/statements-85.23%25-yellow.svg?style=flat) | ![Branches](https://img.shields.io/badge/branches-82.75%25-yellow.svg?style=flat) | ![Functions](https://img.shields.io/badge/functions-84.15%25-yellow.svg?style=flat) | ![Lines](https://img.shields.io/badge/lines-85.31%25-yellow.svg?style=flat) |
=======
| ![Statements](https://img.shields.io/badge/statements-85.88%25-yellow.svg?style=flat) | ![Branches](https://img.shields.io/badge/branches-83.08%25-yellow.svg?style=flat) | ![Functions](https://img.shields.io/badge/functions-84.46%25-yellow.svg?style=flat) | ![Lines](https://img.shields.io/badge/lines-85.96%25-yellow.svg?style=flat) |
>>>>>>> e0de3318


This project provides the library and utilities function for setting up and managing environments. For an example of how this project can be used, please refer to [swb-reference](../../solutions/swb-reference).

## Components
* **constants:** Environment related constants
* **handlers:** 
  * **accountHandler:** Should be run on a regular interval so it can perform the following tasks
    * If needed, share SSM documents with hosting accounts
    * If needed, share AMIs with hosting accounts
    * If needed, share and accept service catalog portfolios with hosting account
    * If needed, associate hosting account environment management IAM role with hosting account portfolio
    * If needed, copy launch constraint role from main account to hosting account
    * Check status of Cloudformation template in hosting account and report whether the template is up to date
  * **statusHandler:** This should execute when an EventBridge event is received from the hosting account. It parses the event and updates environment status in DDB.
* **interfaces:** Interfaces that reference projects should implement to manage new environment types 
* **postDeployment**
  * **cognitoSetup:** This should be run after deployment completes. This will set up root cognito users and groups.
  * **serviceCataglogSetup:** This should be run after deployment completes. This will set up Service Catalog portfolio in the main account. It also uploads SC products to the portfolio.
* **schemas:** JSON schema for API request to manage environment related resources
* **services:** Manages create/read/update/delete of environment related resources in DDB
* **utilities:** Helper functions
<|MERGE_RESOLUTION|>--- conflicted
+++ resolved
@@ -5,11 +5,7 @@
 # Code Coverage
 | Statements                  | Branches                | Functions                 | Lines             |
 | --------------------------- | ----------------------- | ------------------------- | ----------------- |
-<<<<<<< HEAD
-| ![Statements](https://img.shields.io/badge/statements-85.23%25-yellow.svg?style=flat) | ![Branches](https://img.shields.io/badge/branches-82.75%25-yellow.svg?style=flat) | ![Functions](https://img.shields.io/badge/functions-84.15%25-yellow.svg?style=flat) | ![Lines](https://img.shields.io/badge/lines-85.31%25-yellow.svg?style=flat) |
-=======
 | ![Statements](https://img.shields.io/badge/statements-85.88%25-yellow.svg?style=flat) | ![Branches](https://img.shields.io/badge/branches-83.08%25-yellow.svg?style=flat) | ![Functions](https://img.shields.io/badge/functions-84.46%25-yellow.svg?style=flat) | ![Lines](https://img.shields.io/badge/lines-85.96%25-yellow.svg?style=flat) |
->>>>>>> e0de3318
 
 
 This project provides the library and utilities function for setting up and managing environments. For an example of how this project can be used, please refer to [swb-reference](../../solutions/swb-reference).
