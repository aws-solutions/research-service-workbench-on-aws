# Code Coverage
| Statements                  | Branches                | Functions                 | Lines             |
| --------------------------- | ----------------------- | ------------------------- | ----------------- |
<<<<<<< HEAD
| ![Statements](https://img.shields.io/badge/statements-85.94%25-yellow.svg?style=flat) | ![Branches](https://img.shields.io/badge/branches-76.49%25-red.svg?style=flat) | ![Functions](https://img.shields.io/badge/functions-87.5%25-yellow.svg?style=flat) | ![Lines](https://img.shields.io/badge/lines-85.86%25-yellow.svg?style=flat) |
=======
| ![Statements](https://img.shields.io/badge/statements-82.57%25-yellow.svg?style=flat) | ![Branches](https://img.shields.io/badge/branches-75.1%25-red.svg?style=flat) | ![Functions](https://img.shields.io/badge/functions-84.21%25-yellow.svg?style=flat) | ![Lines](https://img.shields.io/badge/lines-82.48%25-yellow.svg?style=flat) |
>>>>>>> 45037b83
# `environments`

> TODO: description

## Usage

```
const environments = require('environments');

// TODO: DEMONSTRATE API
```<|MERGE_RESOLUTION|>--- conflicted
+++ resolved
@@ -1,11 +1,7 @@
 # Code Coverage
 | Statements                  | Branches                | Functions                 | Lines             |
 | --------------------------- | ----------------------- | ------------------------- | ----------------- |
-<<<<<<< HEAD
-| ![Statements](https://img.shields.io/badge/statements-85.94%25-yellow.svg?style=flat) | ![Branches](https://img.shields.io/badge/branches-76.49%25-red.svg?style=flat) | ![Functions](https://img.shields.io/badge/functions-87.5%25-yellow.svg?style=flat) | ![Lines](https://img.shields.io/badge/lines-85.86%25-yellow.svg?style=flat) |
-=======
 | ![Statements](https://img.shields.io/badge/statements-82.57%25-yellow.svg?style=flat) | ![Branches](https://img.shields.io/badge/branches-75.1%25-red.svg?style=flat) | ![Functions](https://img.shields.io/badge/functions-84.21%25-yellow.svg?style=flat) | ![Lines](https://img.shields.io/badge/lines-82.48%25-yellow.svg?style=flat) |
->>>>>>> 45037b83
 # `environments`
 
 > TODO: description
