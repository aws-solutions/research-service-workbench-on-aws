# Code Coverage
| Statements                  | Branches                | Functions                 | Lines             |
| --------------------------- | ----------------------- | ------------------------- | ----------------- |
<<<<<<< HEAD
| ![Statements](https://img.shields.io/badge/statements-84.02%25-yellow.svg?style=flat) | ![Branches](https://img.shields.io/badge/branches-71.42%25-red.svg?style=flat) | ![Functions](https://img.shields.io/badge/functions-90%25-brightgreen.svg?style=flat) | ![Lines](https://img.shields.io/badge/lines-83.95%25-yellow.svg?style=flat) |
=======
| ![Statements](https://img.shields.io/badge/statements-57.49%25-red.svg?style=flat) | ![Branches](https://img.shields.io/badge/branches-48.34%25-red.svg?style=flat) | ![Functions](https://img.shields.io/badge/functions-63.04%25-red.svg?style=flat) | ![Lines](https://img.shields.io/badge/lines-58.03%25-red.svg?style=flat) |
>>>>>>> cbdf9b58
# `environments`

> TODO: description

## Usage

```
const environments = require('environments');

// TODO: DEMONSTRATE API
```<|MERGE_RESOLUTION|>--- conflicted
+++ resolved
@@ -1,11 +1,7 @@
 # Code Coverage
 | Statements                  | Branches                | Functions                 | Lines             |
 | --------------------------- | ----------------------- | ------------------------- | ----------------- |
-<<<<<<< HEAD
-| ![Statements](https://img.shields.io/badge/statements-84.02%25-yellow.svg?style=flat) | ![Branches](https://img.shields.io/badge/branches-71.42%25-red.svg?style=flat) | ![Functions](https://img.shields.io/badge/functions-90%25-brightgreen.svg?style=flat) | ![Lines](https://img.shields.io/badge/lines-83.95%25-yellow.svg?style=flat) |
-=======
 | ![Statements](https://img.shields.io/badge/statements-57.49%25-red.svg?style=flat) | ![Branches](https://img.shields.io/badge/branches-48.34%25-red.svg?style=flat) | ![Functions](https://img.shields.io/badge/functions-63.04%25-red.svg?style=flat) | ![Lines](https://img.shields.io/badge/lines-58.03%25-red.svg?style=flat) |
->>>>>>> cbdf9b58
 # `environments`
 
 > TODO: description
