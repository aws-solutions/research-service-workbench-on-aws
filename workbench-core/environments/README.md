# Code Coverage
| Statements                  | Branches                | Functions                 | Lines             |
| --------------------------- | ----------------------- | ------------------------- | ----------------- |
<<<<<<< HEAD
| ![Statements](https://img.shields.io/badge/statements-79.35%25-red.svg?style=flat) | ![Branches](https://img.shields.io/badge/branches-67.66%25-red.svg?style=flat) | ![Functions](https://img.shields.io/badge/functions-80.95%25-yellow.svg?style=flat) | ![Lines](https://img.shields.io/badge/lines-79.2%25-red.svg?style=flat) |
=======
| ![Statements](https://img.shields.io/badge/statements-85.12%25-yellow.svg?style=flat) | ![Branches](https://img.shields.io/badge/branches-72.45%25-red.svg?style=flat) | ![Functions](https://img.shields.io/badge/functions-86.73%25-yellow.svg?style=flat) | ![Lines](https://img.shields.io/badge/lines-85.01%25-yellow.svg?style=flat) |
>>>>>>> adbdb510
# `environments`

> TODO: description

## Usage

```
const environments = require('environments');

// TODO: DEMONSTRATE API
```<|MERGE_RESOLUTION|>--- conflicted
+++ resolved
@@ -1,11 +1,7 @@
 # Code Coverage
 | Statements                  | Branches                | Functions                 | Lines             |
 | --------------------------- | ----------------------- | ------------------------- | ----------------- |
-<<<<<<< HEAD
-| ![Statements](https://img.shields.io/badge/statements-79.35%25-red.svg?style=flat) | ![Branches](https://img.shields.io/badge/branches-67.66%25-red.svg?style=flat) | ![Functions](https://img.shields.io/badge/functions-80.95%25-yellow.svg?style=flat) | ![Lines](https://img.shields.io/badge/lines-79.2%25-red.svg?style=flat) |
-=======
 | ![Statements](https://img.shields.io/badge/statements-85.12%25-yellow.svg?style=flat) | ![Branches](https://img.shields.io/badge/branches-72.45%25-red.svg?style=flat) | ![Functions](https://img.shields.io/badge/functions-86.73%25-yellow.svg?style=flat) | ![Lines](https://img.shields.io/badge/lines-85.01%25-yellow.svg?style=flat) |
->>>>>>> adbdb510
 # `environments`
 
 > TODO: description
