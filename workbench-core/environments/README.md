# Code Coverage
| Statements                  | Branches                | Functions                 | Lines             |
| --------------------------- | ----------------------- | ------------------------- | ----------------- |
<<<<<<< HEAD
| ![Statements](https://img.shields.io/badge/statements-84.73%25-yellow.svg?style=flat) | ![Branches](https://img.shields.io/badge/branches-72.65%25-red.svg?style=flat) | ![Functions](https://img.shields.io/badge/functions-90.9%25-brightgreen.svg?style=flat) | ![Lines](https://img.shields.io/badge/lines-84.66%25-yellow.svg?style=flat) |
=======
| ![Statements](https://img.shields.io/badge/statements-68.63%25-red.svg?style=flat) | ![Branches](https://img.shields.io/badge/branches-58.77%25-red.svg?style=flat) | ![Functions](https://img.shields.io/badge/functions-73.73%25-red.svg?style=flat) | ![Lines](https://img.shields.io/badge/lines-68.49%25-red.svg?style=flat) |
>>>>>>> d04e05ca
# `environments`

> TODO: description

## Usage

```
const environments = require('environments');

// TODO: DEMONSTRATE API
```<|MERGE_RESOLUTION|>--- conflicted
+++ resolved
@@ -1,11 +1,7 @@
 # Code Coverage
 | Statements                  | Branches                | Functions                 | Lines             |
 | --------------------------- | ----------------------- | ------------------------- | ----------------- |
-<<<<<<< HEAD
-| ![Statements](https://img.shields.io/badge/statements-84.73%25-yellow.svg?style=flat) | ![Branches](https://img.shields.io/badge/branches-72.65%25-red.svg?style=flat) | ![Functions](https://img.shields.io/badge/functions-90.9%25-brightgreen.svg?style=flat) | ![Lines](https://img.shields.io/badge/lines-84.66%25-yellow.svg?style=flat) |
-=======
 | ![Statements](https://img.shields.io/badge/statements-68.63%25-red.svg?style=flat) | ![Branches](https://img.shields.io/badge/branches-58.77%25-red.svg?style=flat) | ![Functions](https://img.shields.io/badge/functions-73.73%25-red.svg?style=flat) | ![Lines](https://img.shields.io/badge/lines-68.49%25-red.svg?style=flat) |
->>>>>>> d04e05ca
 # `environments`
 
 > TODO: description
