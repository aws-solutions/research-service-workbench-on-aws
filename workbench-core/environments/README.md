# Workbench Core Environments

⚠️ $\textcolor{red}{\text{Experimental}}$ ⚠️ : Not for use in any critical, production, or otherwise important deployments

# Code Coverage
| Statements                  | Branches                | Functions                 | Lines             |
| --------------------------- | ----------------------- | ------------------------- | ----------------- |
<<<<<<< HEAD
| ![Statements](https://img.shields.io/badge/statements-85.79%25-yellow.svg?style=flat) | ![Branches](https://img.shields.io/badge/branches-82.64%25-yellow.svg?style=flat) | ![Functions](https://img.shields.io/badge/functions-85.45%25-yellow.svg?style=flat) | ![Lines](https://img.shields.io/badge/lines-85.75%25-yellow.svg?style=flat) |
=======
| ![Statements](https://img.shields.io/badge/statements-86.35%25-yellow.svg?style=flat) | ![Branches](https://img.shields.io/badge/branches-82.02%25-yellow.svg?style=flat) | ![Functions](https://img.shields.io/badge/functions-87.27%25-yellow.svg?style=flat) | ![Lines](https://img.shields.io/badge/lines-86.32%25-yellow.svg?style=flat) |
>>>>>>> 9a4f94f6


This project provides the library and utilities function for setting up and managing environments. For an example of how this project can be used, please refer to [swb-reference](../../solutions/swb-reference).

## Components
* **constants:** Environment related constants
* **handlers:** 
  * **accountHandler:** Should be run on a regular interval so it can perform the following tasks
    * If needed, share SSM documents with hosting accounts
    * If needed, share AMIs with hosting accounts
    * If needed, share and accept service catalog portfolios with hosting account
    * If needed, associate hosting account environment management IAM role with hosting account portfolio
    * If needed, copy launch constraint role from main account to hosting account
    * Check status of Cloudformation template in hosting account and report whether the template is up to date
  * **statusHandler:** This should execute when an EventBridge event is received from the hosting account. It parses the event and updates environment status in DDB.
* **interfaces:** Interfaces that reference projects should implement to manage new environment types 
* **postDeployment**
  * **cognitoSetup:** This should be run after deployment completes. This will set up root cognito users and groups.
  * **serviceCataglogSetup:** This should be run after deployment completes. This will set up Service Catalog portfolio in the main account. It also uploads SC products to the portfolio.
* **schemas:** JSON schema for API request to manage environment related resources
* **services:** Manages create/read/update/delete of environment related resources in DDB
* **utilities:** Helper functions
<|MERGE_RESOLUTION|>--- conflicted
+++ resolved
@@ -5,11 +5,7 @@
 # Code Coverage
 | Statements                  | Branches                | Functions                 | Lines             |
 | --------------------------- | ----------------------- | ------------------------- | ----------------- |
-<<<<<<< HEAD
-| ![Statements](https://img.shields.io/badge/statements-85.79%25-yellow.svg?style=flat) | ![Branches](https://img.shields.io/badge/branches-82.64%25-yellow.svg?style=flat) | ![Functions](https://img.shields.io/badge/functions-85.45%25-yellow.svg?style=flat) | ![Lines](https://img.shields.io/badge/lines-85.75%25-yellow.svg?style=flat) |
-=======
 | ![Statements](https://img.shields.io/badge/statements-86.35%25-yellow.svg?style=flat) | ![Branches](https://img.shields.io/badge/branches-82.02%25-yellow.svg?style=flat) | ![Functions](https://img.shields.io/badge/functions-87.27%25-yellow.svg?style=flat) | ![Lines](https://img.shields.io/badge/lines-86.32%25-yellow.svg?style=flat) |
->>>>>>> 9a4f94f6
 
 
 This project provides the library and utilities function for setting up and managing environments. For an example of how this project can be used, please refer to [swb-reference](../../solutions/swb-reference).
