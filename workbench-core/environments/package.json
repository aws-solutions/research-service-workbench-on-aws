{
  "name": "@amzn/environments",
  "version": "0.0.22",
  "license": "Apache-2.0",
  "main": "lib/index.js",
  "typings": "lib/index.d.ts",
  "repository": "ssh://git.amazon.com/pkg/Ma-mono",
  "homepage": "https://code.amazon.com/packages/Ma-mono",
  "scripts": {
    "build": "heft build --clean",
    "make-badges": "istanbul-badges-readme --coverageDir=./temp/coverage",
    "test": "heft test --clean && rushx make-badges",
    "build:test": "rushx build && rushx test",
    "test:only": "heft test --clean",
    "jest": "jest"
  },
  "dependencies": {
    "@aws-sdk/client-service-catalog": "^3.58.0",
    "@aws-sdk/client-s3": "^3.58.0",
    "md5-file": "^5.0.0",
    "@aws-sdk/client-cloudformation": "^3.58.0",
    "@amzn/workbench-core-base": "workspace:*",
    "@aws-sdk/client-dynamodb": "^3.67.0",
<<<<<<< HEAD
    "@types/lodash": "^4.14.181",
=======
>>>>>>> ffc841e1
    "@aws-sdk/client-eventbridge": "^3.66.0",
    "@aws-sdk/client-ec2": "^3.60.0",
    "@aws-sdk/client-ssm": "^3.58.0",
    "@aws-sdk/client-iam": "^3.58.0",
    "generate-password": "^1.7.0",
    "@aws-sdk/client-cognito-identity-provider": "^3.67.0",
    "@aws-sdk/client-sts": "^3.58.0"
  },
  "devDependencies": {
    "@rushstack/heft": "^0.45.0",
    "@rushstack/heft-jest-plugin": "^0.2.3",
    "@rushstack/heft-node-rig": "^1.7.1",
    "@types/heft-jest": "1.0.2",
    "@types/node": "^12",
    "eslint": "^8.7.0",
    "typescript": "^4.5.2",
    "istanbul-badges-readme": "1.8.1",
    "@types/jest": "^27.4.1",
    "@amzn/eslint-config-workbench-core-eslint-custom": "workspace:*",
    "jest": "^27.5.1",
    "ts-jest": "^27.1.3",
    "aws-sdk-client-mock": "^0.6.2",
    "@aws-sdk/types": "^3.55.0",
    "@rushstack/eslint-config": "^2.5.1"
  },
  "jest": {
    "moduleFileExtensions": [
      "ts",
      "js"
    ],
    "transform": {
      "\\.(ts)$": "ts-jest"
    },
    "testRegex": ".test.ts"
  }
}<|MERGE_RESOLUTION|>--- conflicted
+++ resolved
@@ -21,10 +21,6 @@
     "@aws-sdk/client-cloudformation": "^3.58.0",
     "@amzn/workbench-core-base": "workspace:*",
     "@aws-sdk/client-dynamodb": "^3.67.0",
-<<<<<<< HEAD
-    "@types/lodash": "^4.14.181",
-=======
->>>>>>> ffc841e1
     "@aws-sdk/client-eventbridge": "^3.66.0",
     "@aws-sdk/client-ec2": "^3.60.0",
     "@aws-sdk/client-ssm": "^3.58.0",
@@ -48,7 +44,8 @@
     "ts-jest": "^27.1.3",
     "aws-sdk-client-mock": "^0.6.2",
     "@aws-sdk/types": "^3.55.0",
-    "@rushstack/eslint-config": "^2.5.1"
+    "@rushstack/eslint-config": "^2.5.1",
+    "@types/lodash": "^4.14.181"
   },
   "jest": {
     "moduleFileExtensions": [
