--- conflicted
+++ resolved
@@ -37,10 +37,12 @@
     }
   },
   "dependencies": {
+
     "@amzn/workbench-core-base": "workspace:*",
     "@aws-sdk/client-cloudformation": "^3.58.0",
     "@aws-sdk/client-cognito-identity-provider": "^3.67.0",
     "@aws-sdk/client-dynamodb": "^3.67.0",
+
     "@aws-sdk/client-ec2": "^3.60.0",
     "@aws-sdk/client-eventbridge": "^3.66.0",
     "@aws-sdk/client-iam": "^3.58.0",
@@ -52,16 +54,10 @@
     "@aws-sdk/util-dynamodb": "^3.87.0",
     "@hapi/boom": "^10.0.0",
     "generate-password": "^1.7.0",
-<<<<<<< HEAD
-    "@aws-sdk/client-cognito-identity-provider": "^3.67.0",
-    "@aws-sdk/client-sts": "^3.58.0",
-    "uuid": "^8.3.2",
-    "@hapi/boom": "^10.0.0"
-=======
     "lodash": "^4.17.21",
     "md5-file": "^5.0.0",
     "uuid": "^8.3.2"
->>>>>>> 0c047734
+
   },
   "devDependencies": {
     "@amzn/eslint-config-workbench-core-eslint-custom": "workspace:*",
@@ -80,28 +76,15 @@
     "eslint": "^8.7.0",
     "eslint-plugin-import": "^2.26.0",
     "istanbul-badges-readme": "1.8.1",
+
     "jest": "^27.5.1",
     "npm-package-json-lint": "^6.3.0",
     "npm-package-json-lint-config-default": "^5.0.0",
     "sort-package-json": "^1.57.0",
     "ts-jest": "^27.1.3",
-<<<<<<< HEAD
-    "aws-sdk-client-mock": "^0.6.2",
-    "@aws-sdk/types": "^3.55.0",
-    "@rushstack/eslint-config": "^2.5.1",
-    "@types/uuid": "^8.3.4"
-  },
-  "jest": {
-    "moduleFileExtensions": [
-      "ts",
-      "js"
-    ],
-    "transform": {
-      "\\.(ts)$": "ts-jest"
-    },
-    "testRegex": ".test.ts"
-=======
     "typescript": "^4.5.2"
->>>>>>> 0c047734
+
+
+
   }
 }