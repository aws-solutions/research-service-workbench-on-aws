{
  "name": "@amzn/environments",
  "version": "0.0.1",
  "license": "Apache-2.0",
  "main": "lib/index.js",
  "typings": "lib/index.d.ts",
  "repository": {
    "type": "git",
    "url": "https://github.com/awslabs/monorepo-for-service-workbench.git"
  },
  "homepage": "https://github.com/awslabs/monorepo-for-service-workbench",
  "scripts": {
    "build": "heft build --clean",
    "make-badges": "istanbul-badges-readme --coverageDir=./temp/coverage",
    "test": "heft test --clean && rushx make-badges",
    "build:test": "rushx build && rushx test",
    "test:only": "heft test --clean",
    "jest": "jest"
  },
  "dependencies": {
    "@aws-sdk/client-service-catalog": "^3.58.0",
    "@aws-sdk/client-s3": "^3.58.0",
    "md5-file": "^5.0.0",
    "@aws-sdk/client-cloudformation": "^3.58.0",
    "@amzn/workbench-core-base": "workspace:*",
    "@aws-sdk/client-dynamodb": "^3.67.0",
    "@aws-sdk/client-eventbridge": "^3.66.0",
    "@aws-sdk/client-ec2": "^3.60.0",
    "@aws-sdk/client-ssm": "^3.58.0",
    "@aws-sdk/client-iam": "^3.58.0",
    "generate-password": "^1.7.0",
    "@aws-sdk/client-cognito-identity-provider": "^3.67.0",
    "@aws-sdk/client-sts": "^3.58.0",
    "lodash": "^4.17.21",
<<<<<<< HEAD
    "uuid": "^8.3.2",
    "@aws-sdk/client-lambda": "^3.82.0"
=======
    "@aws-sdk/util-dynamodb": "^3.87.0",
    "uuid": "^8.3.2",
    "@hapi/boom": "^10.0.0"
>>>>>>> faa7a881
  },
  "devDependencies": {
    "@rushstack/heft": "^0.45.0",
    "@rushstack/heft-jest-plugin": "^0.2.3",
    "@rushstack/heft-node-rig": "^1.7.1",
    "@types/heft-jest": "1.0.2",
    "@types/node": "^14",
    "eslint": "^8.7.0",
    "typescript": "^4.5.2",
    "istanbul-badges-readme": "1.8.1",
    "@types/jest": "^27.4.1",
    "@amzn/eslint-config-workbench-core-eslint-custom": "workspace:*",
    "jest": "^27.5.1",
    "ts-jest": "^27.1.3",
    "aws-sdk-client-mock": "^0.6.2",
    "@aws-sdk/types": "^3.55.0",
    "@rushstack/eslint-config": "^2.5.1",
    "@types/lodash": "^4.14.181",
    "@types/uuid": "^8.3.4"
  },
  "jest": {
    "moduleFileExtensions": [
      "ts",
      "js"
    ],
    "transform": {
      "\\.(ts)$": "ts-jest"
    },
    "testRegex": ".test.ts"
  }
}<|MERGE_RESOLUTION|>--- conflicted
+++ resolved
@@ -32,14 +32,10 @@
     "@aws-sdk/client-cognito-identity-provider": "^3.67.0",
     "@aws-sdk/client-sts": "^3.58.0",
     "lodash": "^4.17.21",
-<<<<<<< HEAD
     "uuid": "^8.3.2",
-    "@aws-sdk/client-lambda": "^3.82.0"
-=======
+    "@aws-sdk/client-lambda": "^3.82.0",
     "@aws-sdk/util-dynamodb": "^3.87.0",
-    "uuid": "^8.3.2",
     "@hapi/boom": "^10.0.0"
->>>>>>> faa7a881
   },
   "devDependencies": {
     "@rushstack/heft": "^0.45.0",
