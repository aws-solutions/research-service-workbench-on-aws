--- conflicted
+++ resolved
@@ -41,20 +41,6 @@
   },
   "dependencies": {
     "@aws-cdk/aws-iam": "^1.159.0",
-<<<<<<< HEAD
-    "@aws-sdk/client-cloudformation": "^3.186.0",
-    "@aws-sdk/client-cognito-identity-provider": "^3.186.0",
-    "@aws-sdk/client-dynamodb": "^3.186.0",
-    "@aws-sdk/client-ec2": "^3.186.0",
-    "@aws-sdk/client-eventbridge": "^3.186.0",
-    "@aws-sdk/client-iam": "^3.186.0",
-    "@aws-sdk/client-lambda": "^3.186.0",
-    "@aws-sdk/client-s3": "^3.186.0",
-    "@aws-sdk/client-service-catalog": "^3.186.0",
-    "@aws-sdk/client-ssm": "^3.186.0",
-    "@aws-sdk/client-sts": "^3.186.0",
-    "@aws-sdk/util-dynamodb": "^3.186.0",
-=======
     "@aws-sdk/client-cloudformation": "^3.212.0",
     "@aws-sdk/client-cognito-identity-provider": "^3.212.0",
     "@aws-sdk/client-dynamodb": "^3.212.0",
@@ -67,7 +53,6 @@
     "@aws-sdk/client-ssm": "^3.212.0",
     "@aws-sdk/client-sts": "^3.212.0",
     "@aws-sdk/util-dynamodb": "^3.212.0",
->>>>>>> 38f89be3
     "@aws/workbench-core-audit": "workspace:*",
     "@aws/workbench-core-authorization": "workspace:*",
     "@aws/workbench-core-base": "workspace:*",
@@ -81,11 +66,7 @@
     "uuid": "^8.3.2"
   },
   "devDependencies": {
-<<<<<<< HEAD
-    "@aws-sdk/types": "^3.186.0",
-=======
     "@aws-sdk/types": "^3.212.0",
->>>>>>> 38f89be3
     "@aws/eslint-config-workbench-core-eslint-custom": "workspace:*",
     "@rushstack/eslint-config": "^3.0.0",
     "@rushstack/heft": "^0.47.5",
