{
  "name": "@amzn/environments",
  "version": "0.0.22",
  "license": "Apache-2.0",
  "main": "lib/index.js",
  "typings": "lib/index.d.ts",
  "repository": "ssh://git.amazon.com/pkg/Ma-mono",
  "homepage": "https://code.amazon.com/packages/Ma-mono",
  "scripts": {
    "build": "heft build --clean",
    "make-badges": "istanbul-badges-readme --coverageDir=./temp/coverage",
    "test": "heft test --clean && rushx make-badges",
    "build:test": "rushx build && rushx test",
    "test:only": "heft test --clean",
    "jest": "jest"
  },
  "dependencies": {
    "@aws-sdk/client-service-catalog": "^3.58.0",
    "@aws-sdk/client-s3": "^3.58.0",
    "md5-file": "^5.0.0",
    "@aws-sdk/client-cloudformation": "^3.58.0",
    "@amzn/workbench-core-base": "workspace:*",
    "@aws-sdk/client-eventbridge": "^3.66.0",
    "@aws-sdk/client-ec2": "^3.60.0",
    "@aws-sdk/client-ssm": "^3.58.0",
    "generate-password": "^1.7.0",
    "@aws-sdk/client-cognito-identity-provider": "^3.67.0",
    "@aws-sdk/client-sts": "^3.58.0"
  },
  "devDependencies": {
    "@rushstack/heft": "^0.44.2",
    "@rushstack/heft-jest-plugin": "^0.2.3",
    "@rushstack/heft-node-rig": "^1.7.1",
    "@types/heft-jest": "1.0.2",
<<<<<<< HEAD
    "@types/node": "^16",
    "typescript": "~4.5.2",
    "istanbul-badges-readme": "1.8.1",
    "@amzn/eslint-config-workbench-core-eslint-custom": "workspace:*",
    "eslint": "~8.7.0",
    "eslint-plugin-security": "~1.4.0",
    "@rushstack/eslint-config": "^2.5.1",
    "@types/jest": "~27.4.1",
    "jest": "~27.5.1"
=======
    "@types/node": "^12",
    "eslint": "^8.7.0",
    "typescript": "^4.5.2",
    "istanbul-badges-readme": "1.8.1",
    "@types/jest": "^27.4.1",
    "@amzn/eslint-config-workbench-core-eslint-custom": "workspace:*",
    "jest": "^27.5.1",
    "ts-jest": "^27.1.3",
    "aws-sdk-client-mock": "^0.6.2",
    "@aws-sdk/types": "^3.55.0",
    "@rushstack/eslint-config": "^2.5.1"
  },
  "jest": {
    "moduleFileExtensions": [
      "ts",
      "js"
    ],
    "transform": {
      "\\.(ts)$": "ts-jest"
    },
    "testRegex": ".test.ts"
>>>>>>> 282c5abb
  }
}<|MERGE_RESOLUTION|>--- conflicted
+++ resolved
@@ -32,17 +32,6 @@
     "@rushstack/heft-jest-plugin": "^0.2.3",
     "@rushstack/heft-node-rig": "^1.7.1",
     "@types/heft-jest": "1.0.2",
-<<<<<<< HEAD
-    "@types/node": "^16",
-    "typescript": "~4.5.2",
-    "istanbul-badges-readme": "1.8.1",
-    "@amzn/eslint-config-workbench-core-eslint-custom": "workspace:*",
-    "eslint": "~8.7.0",
-    "eslint-plugin-security": "~1.4.0",
-    "@rushstack/eslint-config": "^2.5.1",
-    "@types/jest": "~27.4.1",
-    "jest": "~27.5.1"
-=======
     "@types/node": "^12",
     "eslint": "^8.7.0",
     "typescript": "^4.5.2",
@@ -64,6 +53,5 @@
       "\\.(ts)$": "ts-jest"
     },
     "testRegex": ".test.ts"
->>>>>>> 282c5abb
   }
 }