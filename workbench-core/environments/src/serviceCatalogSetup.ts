/* eslint-disable security/detect-non-literal-fs-filename */

import fs from 'fs';
import { join } from 'path';
import { AwsService } from '@amzn/workbench-core-base';
<<<<<<< HEAD
import { InvalidParametersException, ProductViewDetail } from '@aws-sdk/client-service-catalog';
=======
import {
  InvalidParametersException,
  ListPortfoliosCommandInput,
  PortfolioDetail,
  ProductViewDetail
} from '@aws-sdk/client-service-catalog';
>>>>>>> 14fec28e
import md5File from 'md5-file';

export default class ServiceCatalogSetup {
  private _aws: AwsService;
  private _constants: {
    AWS_REGION: string;
    S3_ARTIFACT_BUCKET_SC_PREFIX: string;
    SC_PORTFOLIO_NAME: string;
    S3_ARTIFACT_BUCKET_ARN_NAME: string;
    LAUNCH_CONSTRAINT_ROLE_NAME: string;
    STACK_NAME: string;
  };

  public constructor(constants: {
    AWS_REGION: string;
    S3_ARTIFACT_BUCKET_SC_PREFIX: string;
    SC_PORTFOLIO_NAME: string;
    S3_ARTIFACT_BUCKET_ARN_NAME: string;
    LAUNCH_CONSTRAINT_ROLE_NAME: string;
    STACK_NAME: string;
  }) {
    this._constants = constants;

    const { AWS_REGION } = constants;
    this._aws = new AwsService({ region: AWS_REGION });
  }

  public async run(cfnFilePaths: string[]): Promise<void> {
    const {
      S3_ARTIFACT_BUCKET_SC_PREFIX,
      SC_PORTFOLIO_NAME,
      STACK_NAME,
      LAUNCH_CONSTRAINT_ROLE_NAME,
      S3_ARTIFACT_BUCKET_ARN_NAME
    } = this._constants;
    const portfolioName = SC_PORTFOLIO_NAME;

    // Create SC portfolio if portfolio doesn't exist
    let portfolioId = await this._aws.helpers.serviceCatalog.getPortfolioId(portfolioName);
    if (portfolioId === undefined) {
      console.log('Creating new portfolio, because portfolio does not exist');
      portfolioId = await this._createSCPortfolio(portfolioName);
    }
    console.log('PortfolioId', portfolioId);

    const cfService = this._aws.helpers.cloudformation;
    const {
      [S3_ARTIFACT_BUCKET_ARN_NAME]: s3ArtifactBucketArn,
      [LAUNCH_CONSTRAINT_ROLE_NAME]: launchConstraintRoleName
    } = await cfService.getCfnOutput(STACK_NAME, [LAUNCH_CONSTRAINT_ROLE_NAME, S3_ARTIFACT_BUCKET_ARN_NAME]);

    const prefix = S3_ARTIFACT_BUCKET_SC_PREFIX;

    const s3ArtifactBucketName = s3ArtifactBucketArn.split(':').pop() || '';

    // Upload environment's CFN templates to S3 if current template is different from template in S3
    const envTypeToFilePath = await this._getEnvTypeToUpdate(s3ArtifactBucketName, prefix, cfnFilePaths);
    await this._uploadTemplateToS3(s3ArtifactBucketName, prefix, Object.values(envTypeToFilePath));
    const envTypes: string[] = Object.keys(envTypeToFilePath);
    if (envTypes.length === 0) {
      console.log('No new environment type to update or add to Service Catalog portfolio');
      return;
    }

    // Create SC Products if needed. The SC product name will have the same name as the `envType`
    for (const productName of envTypes) {
      let productId = await this._getProductId(portfolioId, productName);
      if (productId) {
        console.log(`Updating product because product already exist: ${productName}`);
        await this._updateProduct(s3ArtifactBucketName, prefix, productName, productId);
      } else {
        console.log('Product does not exist, creating product and adding to portfolio');
        productId = await this._addProductsToPortfolio(
          s3ArtifactBucketName,
          prefix,
          productName,
          portfolioId
        );
      }

      // This is the role assumed by SC when launching a product
      console.log(`Create launch constraint for ${productName} if launch constraint does not exist`);
      await this._createLaunchConstraint(portfolioId, productId, launchConstraintRoleName);
    }
  }

  public getCfnTemplate(envFolderPath: string): string[] {
    // nosemgrep
    const fileAndDirInEnvFolder = fs.readdirSync(envFolderPath);
    // Each directory is an environment type
    const dirInEnvFolder = [];
    for (const name of fileAndDirInEnvFolder) {
      // nosemgrep
      const isDirectory = fs.lstatSync(join(envFolderPath, name)).isDirectory();
      if (isDirectory) {
        dirInEnvFolder.push(name);
      }
    }
    const cfnFilePaths = [];
    for (const directory of dirInEnvFolder) {
      // nosemgrep
      const cfnFileNames = fs.readdirSync(join(envFolderPath, directory)).filter((name) => {
        return name.slice(-8) === 'cfn.yaml';
      });
      if (cfnFileNames.length > 1) {
        throw Error('There should only be one cloudformation template in each environment type folder');
      }
      cfnFilePaths.push(join(envFolderPath, directory, cfnFileNames[0]));
    }
    return cfnFilePaths;
  }

  private async _createLaunchConstraint(
    portfolioId: string,
    productId: string,
    roleName: string
  ): Promise<void> {
    const lcParam = {
      PortfolioId: portfolioId,
      ProductId: productId,
      Type: 'LAUNCH',
      Parameters: `{"LocalRoleName": "${roleName}" }`
    };

    try {
      await this._aws.clients.serviceCatalog.createConstraint(lcParam);
    } catch (e) {
      if (
        e instanceof InvalidParametersException &&
        e.message === 'Only one constraint can be specified from these types: [LAUNCH, STACKSET]'
      ) {
        console.log(`Launch Constraint for ${productId} has already been created`);
      } else {
        throw e;
      }
    }
  }

  private async _uploadTemplateToS3(s3Bucket: string, prefix: string, filePaths: string[]): Promise<void> {
    for (const filePath of filePaths) {
      const fileName = filePath.split('/').pop();
      // nosemgrep
      const fileContent = fs.readFileSync(filePath);
      const putObjectParam = {
        Bucket: s3Bucket,
        Key: `${prefix}${fileName}`,
        Body: fileContent
      };

      await this._aws.clients.s3.putObject(putObjectParam);
    }
  }

  private async _getEnvTypeToUpdate(
    s3Bucket: string,
    prefix: string,
    cfnFilePaths: string[]
  ): Promise<{ [key: string]: string }> {
    // By default up to 1000 files are returned. It's unlikely users will have more than 1000 environment types, which is
    // why we do not try to get more than 1000 files
    // https://docs.aws.amazon.com/AWSJavaScriptSDK/v3/latest/clients/client-s3/interfaces/listobjectscommandinput.html#maxkeys
    const listS3ObjectsParam = {
      Bucket: s3Bucket,
      Prefix: prefix
    };

    const listObjectOutput = await this._aws.clients.s3.listObject(listS3ObjectsParam);

    const S3FileNameToEtag: { [key: string]: string } = {};
    if (listObjectOutput.Contents) {
      listObjectOutput.Contents.forEach((content) => {
        if (content.Key && content.ETag) {
          const S3FileName = content.Key.split('/').pop();
          if (S3FileName) {
            // eslint-disable-next-line security/detect-object-injection
            S3FileNameToEtag[S3FileName] = content.ETag.replace(/"/g, '');
          }
        }
      });
    }
    const envsToFilePath: { [key: string]: string } = {};
    cfnFilePaths.forEach((filePath: string) => {
      const fileName = filePath.split('/').pop();
      if (fileName) {
        const localCfnTemplateMd5Sum = md5File.sync(cfnFilePaths[0]);
        // eslint-disable-next-line security/detect-object-injection
        if (localCfnTemplateMd5Sum !== S3FileNameToEtag[fileName]) {
          const envType = fileName.replace('.cfn.yaml', '');
          // eslint-disable-next-line security/detect-object-injection
          envsToFilePath[envType] = filePath;
        }
      }
    });
    return envsToFilePath;
  }

  private async _updateProduct(
    s3Bucket: string,
    prefix: string,
    productName: string,
    productId: string
  ): Promise<void> {
    const describeProductParam = {
      Id: productId
    };

    const product = await this._aws.clients.serviceCatalog.describeProductAsAdmin(describeProductParam);

    if (product.ProvisioningArtifactSummaries) {
      const names: string[] = product.ProvisioningArtifactSummaries.map((artifact) => {
        return artifact.Name!;
      });

      const largestVersionNumber: number | undefined = names
        .map((name) => {
          return Number(name.replace('v', ''));
        })
        .sort()
        .pop();

      if (largestVersionNumber === undefined) {
        throw new Error(`Product ${productId} has no product versions`);
      }

      //Update product version
      const newVersionName = `v${(largestVersionNumber + 1).toString()}`;
      const provisioningArtifactParam = {
        ProductId: productId,
        IdempotencyToken: `${productId}-${newVersionName}`,
        Parameters: {
          Name: newVersionName,
          DisableTemplateValidation: true,
          Info: {
            LoadTemplateFromURL: `https://${s3Bucket}.s3.amazonaws.com/${prefix}${productName}.cfn.yaml`
          },
          Type: 'CLOUD_FORMATION_TEMPLATE',
          Description: 'Auto-created by post deployment script'
        }
      };

      await this._aws.clients.serviceCatalog.createProvisioningArtifact(provisioningArtifactParam);
      console.log('Successfully created new version of product');
    }
  }

  private async _getProductId(portfolioId: string, productName: string): Promise<string | undefined> {
    const searchProductParam = {
      PortfolioId: portfolioId
    };

    const productsResponse = await this._aws.clients.serviceCatalog.searchProductsAsAdmin(searchProductParam);
    let product: ProductViewDetail | undefined = undefined;
    if (productsResponse.ProductViewDetails) {
      product = productsResponse.ProductViewDetails.find((detail: ProductViewDetail) => {
        return detail.ProductViewSummary ? detail.ProductViewSummary.Name === productName : false;
      });
    }
    return product && product.ProductViewSummary ? product.ProductViewSummary.ProductId : undefined;
  }

  private async _createSCPortfolio(portfolioName: string): Promise<string> {
    const portfolioToCreateParam = {
      DisplayName: portfolioName,
      ProviderName: '_system_',
      Description: 'Portfolio for managing SWB environments'
    };

    const response = await this._aws.clients.serviceCatalog.createPortfolio(portfolioToCreateParam);
    return response.PortfolioDetail!.Id!;
  }

  private async _addProductsToPortfolio(
    s3Bucket: string,
    prefix: string,
    productName: string,
    portfolioId: string
  ): Promise<string> {
    const productToCreateParam = {
      Name: productName,
      Description: 'Auto-created by post deployment script',
      Owner: '_system_',
      ProductType: 'CLOUD_FORMATION_TEMPLATE',
      ProvisioningArtifactParameters: {
        DisableTemplateValidation: true,
        Info: {
          LoadTemplateFromURL: `https://${s3Bucket}.s3.amazonaws.com/${prefix}${productName}.cfn.yaml`
        },
        Type: 'CLOUD_FORMATION_TEMPLATE',
        Name: 'v1',
        Description: 'Auto-created by post deployment script'
      }
    };
    const response = await this._aws.clients.serviceCatalog.createProduct(productToCreateParam);
    await this._associateProductWithPortfolio(
      response.ProductViewDetail!.ProductViewSummary!.ProductId!,
      portfolioId
    );
    return response.ProductViewDetail!.ProductViewSummary!.ProductId!;
  }

  private async _associateProductWithPortfolio(productId: string, portfolioId: string): Promise<void> {
    const associateProductParam = {
      PortfolioId: portfolioId,
      ProductId: productId
    };

    await this._aws.clients.serviceCatalog.associateProductWithPorfolio(associateProductParam);
  }
}<|MERGE_RESOLUTION|>--- conflicted
+++ resolved
@@ -1,18 +1,12 @@
 /* eslint-disable security/detect-non-literal-fs-filename */
 
 import fs from 'fs';
+
 import { join } from 'path';
 import { AwsService } from '@amzn/workbench-core-base';
-<<<<<<< HEAD
 import { InvalidParametersException, ProductViewDetail } from '@aws-sdk/client-service-catalog';
-=======
-import {
-  InvalidParametersException,
-  ListPortfoliosCommandInput,
-  PortfolioDetail,
-  ProductViewDetail
-} from '@aws-sdk/client-service-catalog';
->>>>>>> 14fec28e
+import md5File from 'md5-file';
+
 import md5File from 'md5-file';
 
 export default class ServiceCatalogSetup {
