--- conflicted
+++ resolved
@@ -2,18 +2,9 @@
 
 import fs from 'fs';
 import { join } from 'path';
-<<<<<<< HEAD
+import { AwsService } from '@amzn/workbench-core-base';
 import { InvalidParametersException, ProductViewDetail } from '@aws-sdk/client-service-catalog';
-=======
-import { AwsService } from '@amzn/workbench-core-base';
-import {
-  InvalidParametersException,
-  ListPortfoliosCommandInput,
-  PortfolioDetail,
-  ProductViewDetail
-} from '@aws-sdk/client-service-catalog';
 import md5File from 'md5-file';
->>>>>>> 4b1541bc
 
 export default class ServiceCatalogSetup {
   private _aws: AwsService;
