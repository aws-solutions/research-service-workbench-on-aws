--- conflicted
+++ resolved
@@ -3,11 +3,7 @@
  *  SPDX-License-Identifier: Apache-2.0
  */
 
-<<<<<<< HEAD
-import { AwsService, resourceTypeToKey } from '@aws/workbench-core-base';
-=======
 import { AwsService, DynamoDBService, resourceTypeToKey } from '@aws/workbench-core-base';
->>>>>>> e30ed54d
 import * as Boom from '@hapi/boom';
 import _ from 'lodash';
 import { isEnvironmentStatus } from '../constants/environmentStatus';
