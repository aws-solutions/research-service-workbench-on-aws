--- conflicted
+++ resolved
@@ -131,26 +131,12 @@
         const mountString: string = _.isEmpty(dataSet.externalEndpoints)
           ? await this.dataSetService.addDataSetExternalEndpoint(
               datasetId,
-<<<<<<< HEAD
-              `mount-on-${envId}`,
-              new S3DataSetStoragePlugin(this.aws)
-            )
-          : await this.dataSetService.getDataSetMountString(datasetId, `mount-on-${envId}`);
-
-        return mountString;
-=======
               datasetEndPointName,
               new S3DataSetStoragePlugin(this.aws)
             )
           : await this.dataSetService.getDataSetMountString(datasetId, datasetEndPointName);
 
-        return {
-          datasetId,
-          storageName: dataSet.storageName,
-          path: dataSet.path,
-          mountString
-        };
->>>>>>> 29a985cc
+        return mountString;
       })
     );
 
