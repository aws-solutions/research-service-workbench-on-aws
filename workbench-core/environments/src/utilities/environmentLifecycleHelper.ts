--- conflicted
+++ resolved
@@ -183,10 +183,7 @@
     const datasetsToMount = await Promise.all(
       _.map(datasetIds, async (datasetId) => {
         const datasetEndPointName = `${datasetId.slice(0, 13)}-mounted-on-${envId.slice(0, 12)}`;
-<<<<<<< HEAD
         console.log('datasetEndPointName', datasetEndPointName);
-=======
->>>>>>> 996e6195
         const mountObject = await this.dataSetService.addDataSetExternalEndpoint(
           datasetId,
           datasetEndPointName,
