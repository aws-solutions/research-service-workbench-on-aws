/*
 *  Copyright Amazon.com, Inc. or its affiliates. All Rights Reserved.
 *  SPDX-License-Identifier: Apache-2.0
 */

import { AuditService, BaseAuditPlugin } from '@amzn/workbench-core-audit';
import { AwsService, AuditLogger } from '@amzn/workbench-core-base';
import {
  DataSet,
  DataSetService,
  DdbDataSetMetadataPlugin,
  S3DataSetStoragePlugin
} from '@amzn/workbench-core-datasets';
import { LoggingService } from '@amzn/workbench-core-logging';
import { Output } from '@aws-sdk/client-cloudformation';
import _ from 'lodash';

export type Operation = 'Launch' | 'Terminate';

export default class EnvironmentLifecycleHelper {
  public aws: AwsService;
  public ssmDocSuffix: string;
  public dataSetService: DataSetService;
  public constructor() {
    this.ssmDocSuffix = process.env.SSM_DOC_NAME_SUFFIX!;
    this.aws = new AwsService({ region: process.env.AWS_REGION!, ddbTableName: process.env.STACK_NAME! });
    const logger: LoggingService = new LoggingService();
    this.dataSetService = new DataSetService(
      new AuditService(new BaseAuditPlugin(new AuditLogger(logger))),
      logger,
      new DdbDataSetMetadataPlugin(this.aws, 'DATASET', 'ENDPOINT')
    );
  }

  /**
   * Launch an environment by executing SSM document
   * @param payload - contains the following:
   * * @param ssmParameters - the list of input parameters for SSM doc execution
   * * @param operation - the operation type - eg. 'Launch'
   * * @param envType - the env type name - eg. 'sagemaker'
   * * @param envMetadata - the environment to launch
   *
   * @returns null
   */
  public async launch(payload: {
    ssmParameters: { [key: string]: string[] };
    operation: Operation;
    envType: string;
    // eslint-disable-next-line @typescript-eslint/no-explicit-any
    envMetadata: any;
  }): Promise<void> {
    const updatedPayload = {
      envMgmtRoleArn: payload.envMetadata.PROJ.envMgmtRoleArn,
      externalId: payload.envMetadata.PROJ.externalId,
      operation: payload.operation,
      envType: payload.envType,
      ssmParameters: payload.ssmParameters
    };

    const hostAwsSdk = await this.getAwsSdkForEnvMgmtRole({
      envMgmtRoleArn: payload.envMetadata.PROJ.envMgmtRoleArn,
      externalId: payload.envMetadata.PROJ.externalId,
      operation: payload.operation,
      envType: payload.envType
    });

    try {
      const listLaunchPathResponse = await hostAwsSdk.clients.serviceCatalog.listLaunchPaths({
        ProductId: payload.envMetadata.ETC.productId
      });
      updatedPayload.ssmParameters.PathId = [listLaunchPathResponse.LaunchPathSummaries![0]!.Id!];
      await this.executeSSMDocument(updatedPayload);
    } catch (e) {
      console.log(e);
      throw e;
    }
  }

  /**
   * Executing SSM Document in hosting account with provided envMetadata
   * @param ssmParameters - the list of input parameters for SSM doc execution
   * @param operation - the operation type - eg. 'Launch'
   * @param envType - the env type name - eg. 'sagemaker'
   * @param envMgmtRoleArn - ARN of the envMgmtRole on the hosting account for SSM doc to assume
   * @param externalId - external ID string if declared at the time of onboarding hosting account, for role assumption
   *
   * @returns null
   */
  public async executeSSMDocument(payload: {
    ssmParameters: { [key: string]: string[] };
    operation: Operation;
    envType: string;
    envMgmtRoleArn: string;
    externalId?: string;
  }): Promise<void> {
    // Get SSM doc ARN from main account CFN stack (shared documents need to send ARN)
    const ssmDocArn = await this.getSSMDocArn(`${payload.envType}${payload.operation}${this.ssmDocSuffix}`);

    // Assume hosting account EnvMgmt role
    const hostAwsSdk = await this.getAwsSdkForEnvMgmtRole({
      envMgmtRoleArn: payload.envMgmtRoleArn,
      externalId: payload.externalId,
      operation: payload.operation,
      envType: payload.envType
    });

    // Execute SSM document in hosting account
    if (hostAwsSdk) {
      await hostAwsSdk.clients.ssm.startAutomationExecution({
        DocumentName: ssmDocArn,
        Parameters: payload.ssmParameters
      });
    }
  }

  /**
   * Get the mount strings for all datasets attached to a given workspace.
   * @param dataSetIds - the list of datasets attached.
   * @param envId - the environment on which to mount the dataset(s)
   *
<<<<<<< HEAD
   * @returns datasetsToMount - A string of a list of strigified mountString objects (curly brackets escaped for tsdoc):
   * '["\{\"name\":\"testDs\",\"bucket\":\"s3://arn:aws:s3:us-east-1:<AcctID>:accesspoint/<randomStr>/\",\"prefix\":\"samplePath\"\}"]'
   */
  public async getDatasetsToMount(datasetIds: Array<string>, envId: string): Promise<string> {
    let datasetsToMount: Array<string> = [];
=======
   * @returns a stringified list of objects containing dataset's name, storageName, path and mountString
   */
  public async getDatasetsToMount(datasetIds: Array<string>, envId: string): Promise<string> {
    let datasetsToMount: Array<{ [key: string]: string }> = [];
>>>>>>> c9f833d3

    datasetsToMount = await Promise.all(
      _.map(datasetIds, async (datasetId) => {
        const dataSet: DataSet = await this.dataSetService.getDataSet(datasetId);

        const datasetEndPointName = `${datasetId.slice(0, 13)}-mounted-on-${envId.slice(0, 13)}`;
        const mountString: string = _.isEmpty(dataSet.externalEndpoints)
          ? await this.dataSetService.addDataSetExternalEndpoint(
              datasetId,
<<<<<<< HEAD
              datasetEndPointName,
=======
              datasetEndPointName, // Need to take a subset of the uuid, because full uuid is too long
>>>>>>> c9f833d3
              new S3DataSetStoragePlugin(this.aws)
            )
          : await this.dataSetService.getDataSetMountString(datasetId, datasetEndPointName);

<<<<<<< HEAD
        return mountString;
=======
        return {
          datasetId,
          storageName: dataSet.storageName,
          path: dataSet.path,
          mountString
        };
>>>>>>> c9f833d3
      })
    );

    return JSON.stringify(datasetsToMount);
  }

  public async getSSMDocArn(ssmDocOutputName: string): Promise<string> {
    const describeStackParam = {
      StackName: process.env.STACK_NAME!
    };
    const stackDetails = await this.aws.clients.cloudformation.describeStacks(describeStackParam);

    const ssmDocOutput = stackDetails.Stacks![0].Outputs!.find((output: Output) => {
      return output.OutputKey && output.OutputKey.toLowerCase() === ssmDocOutputName.toLowerCase();
    });
    if (ssmDocOutput && ssmDocOutput.OutputValue) {
      return ssmDocOutput.OutputValue;
    } else {
      throw new Error(`Cannot find output name: ${ssmDocOutputName}`);
    }
  }

  public async getAwsSdkForEnvMgmtRole(payload: {
    envMgmtRoleArn: string;
    externalId?: string;
    operation: string;
    envType: string;
  }): Promise<AwsService> {
    console.log(`Assuming EnvMgmt role ${payload.envMgmtRoleArn} with externalId ${payload.externalId}`);
    const params = {
      roleArn: payload.envMgmtRoleArn,
      roleSessionName: `${payload.operation}-${payload.envType}-${Date.now()}`,
      region: process.env.AWS_REGION!,
      externalId: payload.externalId
    };

    const hostSdk = await this.aws.getAwsServiceForRole(params);

    return hostSdk;
  }
}<|MERGE_RESOLUTION|>--- conflicted
+++ resolved
@@ -118,18 +118,11 @@
    * @param dataSetIds - the list of datasets attached.
    * @param envId - the environment on which to mount the dataset(s)
    *
-<<<<<<< HEAD
    * @returns datasetsToMount - A string of a list of strigified mountString objects (curly brackets escaped for tsdoc):
    * '["\{\"name\":\"testDs\",\"bucket\":\"s3://arn:aws:s3:us-east-1:<AcctID>:accesspoint/<randomStr>/\",\"prefix\":\"samplePath\"\}"]'
    */
   public async getDatasetsToMount(datasetIds: Array<string>, envId: string): Promise<string> {
     let datasetsToMount: Array<string> = [];
-=======
-   * @returns a stringified list of objects containing dataset's name, storageName, path and mountString
-   */
-  public async getDatasetsToMount(datasetIds: Array<string>, envId: string): Promise<string> {
-    let datasetsToMount: Array<{ [key: string]: string }> = [];
->>>>>>> c9f833d3
 
     datasetsToMount = await Promise.all(
       _.map(datasetIds, async (datasetId) => {
@@ -139,25 +132,12 @@
         const mountString: string = _.isEmpty(dataSet.externalEndpoints)
           ? await this.dataSetService.addDataSetExternalEndpoint(
               datasetId,
-<<<<<<< HEAD
-              datasetEndPointName,
-=======
               datasetEndPointName, // Need to take a subset of the uuid, because full uuid is too long
->>>>>>> c9f833d3
               new S3DataSetStoragePlugin(this.aws)
             )
           : await this.dataSetService.getDataSetMountString(datasetId, datasetEndPointName);
 
-<<<<<<< HEAD
         return mountString;
-=======
-        return {
-          datasetId,
-          storageName: dataSet.storageName,
-          path: dataSet.path,
-          mountString
-        };
->>>>>>> c9f833d3
       })
     );
 
