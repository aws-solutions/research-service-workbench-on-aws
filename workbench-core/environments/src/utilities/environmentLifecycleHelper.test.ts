/*
 *  Copyright Amazon.com, Inc. or its affiliates. All Rights Reserved.
 *  SPDX-License-Identifier: Apache-2.0
 */

import { CloudFormationClient, DescribeStacksCommand } from '@aws-sdk/client-cloudformation';
import { ListLaunchPathsCommand, ServiceCatalogClient } from '@aws-sdk/client-service-catalog';
import { SSMClient, StartAutomationExecutionCommand } from '@aws-sdk/client-ssm';
import { STSClient, AssumeRoleCommand } from '@aws-sdk/client-sts';
import { AwsService } from '@aws/workbench-core-base';
import { DataSetsAccessLevel } from '@aws/workbench-core-datasets';
import { AwsStub, mockClient } from 'aws-sdk-client-mock';
import EnvironmentLifecycleHelper, { Operation } from './environmentLifecycleHelper';

describe('EnvironmentLifecycleHelper', () => {
  const ORIGINAL_ENV = process.env;
  beforeEach(() => {
    jest.resetModules(); // Most important - it clears the cache
    process.env = { ...ORIGINAL_ENV }; // Make a copy
    process.env.STACK_NAME = 'swb-swbv2-va';
    process.env.AWS_REGION = 'us-east-1';
    process.env.SSM_DOC_OUTPUT_KEY_SUFFIX = 'SSMDocOutput';
  });

  afterAll(() => {
    process.env = ORIGINAL_ENV; // Restore old environment
  });

  // eslint-disable-next-line @typescript-eslint/no-explicit-any
  function mockCloudformationOutputs(cfMock: AwsStub<any, any>): void {
    cfMock.on(DescribeStacksCommand).resolves({
      Stacks: [
        {
          StackName: 'swb-swbv2-va',
          StackStatus: 'CREATE_COMPLETE',
          CreationTime: new Date(),
          Outputs: [
            {
              OutputKey: `SagemakerLaunch${process.env.SSM_DOC_OUTPUT_KEY_SUFFIX}`,
              OutputValue: 'arn:aws:ssm:us-east-1:123456789012:document/swb-swbv2-va-SagemakerLaunch'
            },
            {
              OutputKey: `SagemakerTerminate${process.env.SSM_DOC_OUTPUT_KEY_SUFFIX}`,
              OutputValue: 'arn:aws:ssm:us-east-1:123456789012:document/swb-swbv2-va-SagemakerTerminate'
            }
          ]
        }
      ]
    });
  }

  test('getDatasetsToMount returns empty list stringified when no datasets are to be created', async () => {
    // BUILD
    const helper = new EnvironmentLifecycleHelper();
    const datasetIds: string[] = [];
    const envMetadata = {
      id: 'sampleEnvId',
      PROJ: {
        envMgmtRoleArn: 'sampleEnvMgmtRoleArn',
        externalId: 'workbench'
      },
      ETC: {
        productId: 'sampleProductId'
      },
      instanceId: '',
      cidr: '',
      description: '',
      error: undefined,
      name: '',
      outputs: [],
      projectId: '',
      status: 'PENDING',
      envTypeConfigId: '',
      updatedAt: '',
      updatedBy: '',
      createdAt: '',
      createdBy: '',
      provisionedProductId: '',
      owner: '',
      type: '',
      dependency: ''
    };
<<<<<<< HEAD
    helper.dataSetService.addDataSetExternalEndpointForUser = jest.fn();
=======
    helper.dataSetService.addDataSetExternalEndpointForGroup = jest.fn();
>>>>>>> 49105824
    helper.dataSetService.getDataSet = jest.fn();
    helper.environmentService.addMetadata = jest.fn();

    // OPERATE
    const response = await helper.getDatasetsToMount(datasetIds, envMetadata, 'sampleKeyARN');

    // CHECK
    await expect(response).toEqual({ iamPolicyDocument: '{}', s3Mounts: '[]' });
  });

  test('getDatasetsToMount does not throw error', async () => {
    // BUILD
    const helper = new EnvironmentLifecycleHelper();
    const datasetIds = ['exampleDatasetId'];
    const envMetadata = {
      id: 'sampleEnvId',
      PROJ: {
        envMgmtRoleArn: 'sampleEnvMgmtRoleArn',
        externalId: 'workbench'
      },
      ETC: {
        productId: 'sampleProductId'
      },
      instanceId: '',
      cidr: '',
      description: '',
      error: undefined,
      name: '',
      outputs: [],
      projectId: '',
      status: 'PENDING',
      envTypeConfigId: '',
      updatedAt: '',
      updatedBy: '',
      createdAt: '',
      createdBy: '',
      provisionedProductId: '',
      owner: '',
      type: '',
      dependency: ''
    };
<<<<<<< HEAD
    helper.dataSetService.addDataSetExternalEndpointForUser = jest.fn(async () => {
=======
    helper.dataSetService.addDataSetExternalEndpointForGroup = jest.fn(async () => {
>>>>>>> 49105824
      return {
        data: {
          mountObject: {
            name: 'dataSetName',
            bucket: 'endPointURL',
            prefix: 'path',
            endpointId: 'endpointId'
          }
        }
      };
    });
    helper.dataSetService.getDataSet = jest.fn(async () => {
      return {
        id: 'sampleDataSetId',
        storageName: 'sampleStorageName',
        storageType: 'sampleStorageType',
        path: 'sampleBucketPath',
        name: 'sampleDataset',
        externalEndpoints: [],
        createdAt: 'fakeDateIsoString'
      };
    });
    helper.dataSetService.getExternalEndPoint = jest.fn(async () => {
      return {
        id: 'endpointId',
        endPointAlias: 'sampleAlias',
        name: 'mockExistingEndpointName',
        path: 'mockDataSetPath',
        dataSetId: 'mockDataSetId',
        dataSetName: 'mockDataSetName',
        endPointUrl: 's3://sampleBucket',
        accessLevel: 'read-only' as DataSetsAccessLevel,
        createdAt: 'fakeDateIsoString'
      };
    });
    helper.environmentService.addMetadata = jest.fn();

    // OPERATE & CHECK
    await expect(
      helper.getDatasetsToMount(datasetIds, envMetadata, 'sampleKeyARN')
    ).resolves.not.toThrowError();
  });

  test('getAwsSdkForEnvMgmtRole does not throw an error', async () => {
    // BUILD
    const helper = new EnvironmentLifecycleHelper();
    const stsMock = mockClient(STSClient);
    // Mock Modify Doc Permission
    stsMock.on(AssumeRoleCommand).resolves({
      Credentials: {
        AccessKeyId: 'sampleAccessKey',
        SecretAccessKey: 'sampleSecretAccessKey',
        SessionToken: 'blah',
        Expiration: undefined
      }
    });
    const payload = {
      envMgmtRoleArn: 'sampleEnvMgmtRoleArn',
      operation: 'Launch',
      envType: 'sagemaker'
    };

    helper.aws.getAwsServiceForRole = jest.fn(async () => {
      return new AwsService({ region: 'us-east-1' });
    });

    // OPERATE & CHECK
    await expect(helper.getAwsSdkForEnvMgmtRole(payload)).resolves.not.toThrowError();
  });

  test('getSSMDocArn finds SSM doc arn for valid output name', async () => {
    // BUILD
    const cfnMock = mockClient(CloudFormationClient);
    // Mock Cloudformation describeStacks
    mockCloudformationOutputs(cfnMock);
    const helper = new EnvironmentLifecycleHelper();

    const validOutputName = 'SagemakerLaunchSSMDocOutput';

    // OPERATE & CHECK
    await expect(helper.getSSMDocArn(validOutputName)).resolves.toEqual(
      'arn:aws:ssm:us-east-1:123456789012:document/swb-swbv2-va-SagemakerLaunch'
    );
  });

  test('getSSMDocArn does not SSM doc arn for invalid output name', async () => {
    // BUILD
    const cfnMock = mockClient(CloudFormationClient);
    // Mock Cloudformation describeStacks
    mockCloudformationOutputs(cfnMock);
    const helper = new EnvironmentLifecycleHelper();

    const invalidOutputName = 'SomeInvalidDocName';

    // OPERATE & CHECK
    await expect(helper.getSSMDocArn(invalidOutputName)).rejects.toThrow(
      `Cannot find output name: ${invalidOutputName}`
    );
  });

  test('executeSSMDocument does not throw an error', async () => {
    // BUILD
    const stsMock = mockClient(STSClient);
    const ssmMock = mockClient(SSMClient);
    const cfnMock = mockClient(CloudFormationClient);
    // Mock Modify Doc Permission
    ssmMock.on(StartAutomationExecutionCommand).resolves({});
    // Mock Modify Doc Permission
    stsMock.on(AssumeRoleCommand).resolves({
      Credentials: {
        AccessKeyId: 'sampleAccessKey',
        SecretAccessKey: 'sampleSecretAccessKey',
        SessionToken: 'blah',
        Expiration: undefined
      }
    });
    // Mock Cloudformation describeStacks
    mockCloudformationOutputs(cfnMock);
    const helper = new EnvironmentLifecycleHelper();
    const operation: Operation = 'Launch';
    const payload = {
      ssmParameters: {
        InstanceName: ['basicnotebookinstance-sampleInstanceName']
      },
      operation,
      envType: 'Sagemaker',
      envMgmtRoleArn: 'sampleEnvMgmtRoleArn',
      externalId: 'workbench'
    };

    helper.getSSMDocArn = jest.fn();
    helper.getAwsSdkForEnvMgmtRole = jest.fn();

    // OPERATE & CHECK
    await expect(helper.executeSSMDocument(payload)).resolves.not.toThrowError();
  });

  test('launch does not throw an error', async () => {
    const helper = new EnvironmentLifecycleHelper();
    const stsMock = mockClient(STSClient);
    const ssmMock = mockClient(SSMClient);

    const cfnMock = mockClient(CloudFormationClient);
    const mockSC = mockClient(ServiceCatalogClient);
    mockSC.on(ListLaunchPathsCommand).resolves({
      LaunchPathSummaries: [{ Id: 'launchPath' }]
    });
    // Mock Cloudformation describeStacks
    mockCloudformationOutputs(cfnMock);
    // Mock Modify Doc Permission
    ssmMock.on(StartAutomationExecutionCommand).resolves({});
    stsMock.on(AssumeRoleCommand).resolves({
      Credentials: {
        AccessKeyId: 'sampleAccessKey',
        SecretAccessKey: 'sampleSecretAccessKey',
        SessionToken: 'blah',
        Expiration: undefined
      }
    });
    helper.getAwsSdkForEnvMgmtRole = jest.fn(async () => {
      return new AwsService({ region: 'us-east-1' });
    });
    helper.executeSSMDocument = jest.fn();

    const launchParams = {
      ssmParameters: {
        InstanceName: [`basicnotebookinstance-${Date.now()}`],
        VPC: ['vpcId'],
        Subnet: ['subnetId'],
        ProvisioningArtifactId: ['provisioningArtifactId'],
        ProductId: ['sampleProductId'],
        Namespace: [`sagemaker-${Date.now()}`],
        EncryptionKeyArn: ['encryptionKeyArn'],
        CIDR: ['1.1.1.1/32'],
        EnvId: ['envId'],
        EnvironmentInstanceFiles: ['environmentInstanceFiles'],
        AutoStopIdleTimeInMinutes: ['0'],
        EnvStatusUpdateConstString: [process.env.ENV_STATUS_UPDATE!]
      },
      operation: 'Launch' as Operation,
      envType: 'Sagemaker',
      envMetadata: {
        PROJ: {
          envMgmtRoleArn: 'sampleEnvMgmtRoleArn',
          externalId: 'workbench'
        },
        ETC: {
          productId: 'sampleProductId'
        }
      }
    };

    await expect(helper.launch(launchParams)).resolves.not.toThrowError();
  });
});<|MERGE_RESOLUTION|>--- conflicted
+++ resolved
@@ -80,11 +80,7 @@
       type: '',
       dependency: ''
     };
-<<<<<<< HEAD
-    helper.dataSetService.addDataSetExternalEndpointForUser = jest.fn();
-=======
     helper.dataSetService.addDataSetExternalEndpointForGroup = jest.fn();
->>>>>>> 49105824
     helper.dataSetService.getDataSet = jest.fn();
     helper.environmentService.addMetadata = jest.fn();
 
@@ -126,11 +122,7 @@
       type: '',
       dependency: ''
     };
-<<<<<<< HEAD
-    helper.dataSetService.addDataSetExternalEndpointForUser = jest.fn(async () => {
-=======
     helper.dataSetService.addDataSetExternalEndpointForGroup = jest.fn(async () => {
->>>>>>> 49105824
       return {
         data: {
           mountObject: {
