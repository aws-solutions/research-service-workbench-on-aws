--- conflicted
+++ resolved
@@ -45,12 +45,8 @@
     studyIds: ['study-123'],
     updatedAt: '2022-05-13T20:03:54.055Z',
     resourceType: 'environment',
-<<<<<<< HEAD
-    instanceId: 'instance-123'
-=======
     instanceId: 'instance-123',
     provisionedProductId: ''
->>>>>>> cbdf9b58
   };
 
   const datasetItem = {
