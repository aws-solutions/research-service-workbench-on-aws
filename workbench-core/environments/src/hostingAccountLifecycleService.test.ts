--- conflicted
+++ resolved
@@ -2,12 +2,12 @@
 
 import { Readable } from 'stream';
 import { AwsService } from '@amzn/workbench-core-base';
+
 import {
   CloudFormationClient,
   DescribeStacksCommand,
   GetTemplateCommand
 } from '@aws-sdk/client-cloudformation';
-<<<<<<< HEAD
 import { DynamoDBClient, GetItemCommand, UpdateItemCommand } from '@aws-sdk/client-dynamodb';
 import { EC2Client, ModifyImageAttributeCommand } from '@aws-sdk/client-ec2';
 import {
@@ -17,22 +17,15 @@
   PutRuleCommand,
   PutTargetsCommand
 } from '@aws-sdk/client-eventbridge';
-=======
-import { EC2Client, ModifyImageAttributeCommand } from '@aws-sdk/client-ec2';
-import { EventBridgeClient, PutPermissionCommand } from '@aws-sdk/client-eventbridge';
->>>>>>> 14fec28e
 import { GetObjectCommand, S3Client } from '@aws-sdk/client-s3';
+
 import {
   AcceptPortfolioShareCommand,
   CreatePortfolioShareCommand,
   ServiceCatalogClient
 } from '@aws-sdk/client-service-catalog';
 import { SSMClient, ModifyDocumentPermissionCommand } from '@aws-sdk/client-ssm';
-<<<<<<< HEAD
 import { mockClient, AwsStub } from 'aws-sdk-client-mock';
-=======
-import { AwsStub, mockClient } from 'aws-sdk-client-mock';
->>>>>>> 14fec28e
 import HostingAccountLifecycleService from './hostingAccountLifecycleService';
 import IamRoleCloneService from './iamRoleCloneService';
 
