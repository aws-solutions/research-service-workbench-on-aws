/*
 *  Copyright Amazon.com, Inc. or its affiliates. All Rights Reserved.
 *  SPDX-License-Identifier: Apache-2.0
 */

import { GetItemCommandOutput } from '@aws-sdk/client-dynamodb';
import {
<<<<<<< HEAD
  AwsService,
  buildDynamoDBPkSk,
  QueryParams,
  resourceTypeToKey,
  DEFAULT_API_PAGE_SIZE,
  addPaginationToken,
  getPaginationToken
} from '@aws/workbench-core-base';

import * as Boom from '@hapi/boom';
import { v4 as uuidv4 } from 'uuid';
import { EnvironmentTypeStatus } from '../constants/environmentTypeStatus';

interface EnvironmentType {
  pk: string;
  sk: string;
  id: string;
  productId: string;
  provisioningArtifactId: string;
  description: string;
  name: string;
  owner: string;
  type: string;
  params: {
    DefaultValue?: string;
    Description: string;
    IsNoEcho: boolean;
    ParameterKey: string;
    ParameterType: string;
    ParameterConstraints: {
      AllowedValues: string[];
    };
  }[];
  resourceType: string;
  status: EnvironmentTypeStatus;
  createdAt: string;
  createdBy: string;
  updatedAt: string;
  updatedBy: string;
}
=======
  buildDynamoDBPkSk,
  QueryParams,
  resourceTypeToKey,
  CFNTemplateParameters,
  provisionArtifactIdRegExpString,
  productIdRegExpString,
  validateSingleSortAndFilter,
  getSortQueryParams,
  getFilterQueryParams,
  DEFAULT_API_PAGE_SIZE,
  addPaginationToken
} from '@aws/workbench-core-base';
import DynamoDBService from '@aws/workbench-core-base/lib/aws/helpers/dynamoDB/dynamoDBService';

import * as Boom from '@hapi/boom';
import { EnvironmentTypeStatus } from '../constants/environmentTypeStatus';
import { EnvironmentType, EnvironmentTypeParser } from '../models/environmentTypes/environmentType';
import { ListEnvironmentTypesRequest } from '../models/environmentTypes/listEnvironmentTypesRequest';
import { UpdateEnvironmentTypeRequest } from '../models/environmentTypes/updateEnvironmentTypeRequest';
>>>>>>> e30ed54d

export default class EnvironmentTypeService {
  private _dynamoDbService: DynamoDBService;
  private _resourceType: string = 'envType';

  public constructor(dynamoDbService: DynamoDBService) {
    this._dynamoDbService = dynamoDbService;
  }

  /**
   * Get environment type object from DDB for given envTypeId
   * @param envTypeId - the environment type identifier
   *
   * @returns environment type object
   */
  public async getEnvironmentType(envTypeId: string): Promise<EnvironmentType> {
    const response = await this._dynamoDbService
      .get(buildDynamoDBPkSk(envTypeId, resourceTypeToKey.envType))
      .execute();
    const item = (response as GetItemCommandOutput).Item;
    if (item === undefined) {
      throw Boom.notFound(`Could not find environment type ${envTypeId}`);
    } else {
      const envType = EnvironmentTypeParser.parse(item);
      return Promise.resolve(envType);
    }
  }

  /**
   * List environment type objects from DDB
   * @param request - pagination, filter and sorting parameters
   *
   * @returns environment type objects
   */
  public async listEnvironmentTypes(
    request: ListEnvironmentTypesRequest
  ): Promise<{ data: EnvironmentType[]; paginationToken?: string }> {
    const { filter, sort, pageSize, paginationToken } = request;
    validateSingleSortAndFilter(filter, sort);
    let queryParams: QueryParams = {
      key: { name: 'resourceType', value: this._resourceType },
      index: 'getResourceByCreatedAt',
      limit: pageSize && pageSize >= 0 ? pageSize : DEFAULT_API_PAGE_SIZE
    };
    const gsiNames = ['getResourceByName', 'getResourceByStatus'];
    const filterQuery = getFilterQueryParams(filter, gsiNames);
    const sortQuery = getSortQueryParams(sort, gsiNames);
    queryParams = { ...queryParams, ...filterQuery, ...sortQuery };

    queryParams = addPaginationToken(paginationToken, queryParams);
    const envTypesResponse = await this._dynamoDbService.getPaginatedItems(queryParams);

    return {
      data: envTypesResponse.data.map((item) => {
        return EnvironmentTypeParser.parse(item);
      }),
      paginationToken: envTypesResponse.paginationToken
    };
  }

  /**
   * Update environment type object in DDB
   * @param envTypeId - the environment type identifier
   * @param updatedValues - the attribute values to update for the given environment type
   *
   * @returns environment type object with updated attributes
   */
  public async updateEnvironmentType(request: UpdateEnvironmentTypeRequest): Promise<EnvironmentType> {
    let environmentType: EnvironmentType | undefined = undefined;
    const { envTypeId, ...updatedValues } = request;
    try {
      environmentType = await this.getEnvironmentType(envTypeId);
    } catch (e) {
      if (Boom.isBoom(e) && e.output.statusCode === Boom.notFound().output.statusCode) {
        throw Boom.notFound(`Could not find environment type ${envTypeId} to update`);
      }
      throw e;
    }
    await this._validateStatusChange(updatedValues.status, environmentType);
    const currentDate = new Date().toISOString();
    const updatedEnvType = {
      ...updatedValues,
      createdAt: currentDate,
      updatedAt: currentDate
    };

<<<<<<< HEAD
    const response = await this._aws.helpers.ddb.updateExecuteAndFormat({
=======
    const response = await this._dynamoDbService.updateExecuteAndFormat({
>>>>>>> e30ed54d
      key: buildDynamoDBPkSk(envTypeId, resourceTypeToKey.envType),
      params: { item: updatedEnvType }
    });
    if (response.Attributes) {
      return EnvironmentTypeParser.parse(response.Attributes);
    }
    console.error('Unable to update environment type', updatedEnvType);
    throw Boom.internal(`Unable to update environment type with params: ${JSON.stringify(updatedValues)}`);
  }

  /**
   * Create environment type object in DDB
   * @param params - the environment type object attribute key value pairs
   *
   * @returns environment type object
   */
  public async createNewEnvironmentType(params: {
    productId: string;
    provisioningArtifactId: string;
    description: string;
    name: string;
    type: string;
    params: CFNTemplateParameters;
    status: EnvironmentTypeStatus;
  }): Promise<EnvironmentType> {
    // eslint-disable-next-line @rushstack/security/no-unsafe-regexp,security/detect-non-literal-regexp
    if (!params.productId.match(new RegExp(productIdRegExpString))) {
      throw Boom.badRequest('productId request parameter is invalid');
    }
    // eslint-disable-next-line @rushstack/security/no-unsafe-regexp,security/detect-non-literal-regexp
    if (!params.provisioningArtifactId.match(new RegExp(provisionArtifactIdRegExpString))) {
      throw Boom.badRequest('provisionArtiactId request parameter is invalid');
    }
    const id = `${resourceTypeToKey.envType.toLowerCase()}-${params.productId},${
      params.provisioningArtifactId
    }`;
    const currentDate = new Date().toISOString();
    const newEnvType: EnvironmentType = EnvironmentTypeParser.parse({
      id,
      createdAt: currentDate,
      updatedAt: currentDate,
      ...params
    });

    const dynamoItem: Record<string, unknown> = {
      ...newEnvType,
      resourceType: this._resourceType
    };
<<<<<<< HEAD
    const item = newEnvType as unknown as { [key: string]: unknown };
    const response = await this._aws.helpers.ddb.updateExecuteAndFormat({
      key: buildDynamoDBPkSk(id, resourceTypeToKey.envType),
      params: { item }
=======

    const response = await this._dynamoDbService.updateExecuteAndFormat({
      key: buildDynamoDBPkSk(id, resourceTypeToKey.envType),
      params: { item: dynamoItem }
>>>>>>> e30ed54d
    });
    if (response.Attributes) {
      return EnvironmentTypeParser.parse(response.Attributes);
    }
    console.error('Unable to create environment type', newEnvType);
    throw Boom.internal(`Unable to create environment type with params: ${JSON.stringify(params)}`);
  }

  private async _validateStatusChange(status?: string, environmentType?: EnvironmentType): Promise<void> {
    if (status === 'NOT_APPROVED' && environmentType?.status === 'APPROVED') {
      const etcQueryParams: QueryParams = {
        key: { name: 'resourceType', value: 'envTypeConfig' },
        index: 'getResourceByDependency',
        sortKey: 'dependency',
        eq: { S: environmentType.id },
        limit: DEFAULT_API_PAGE_SIZE
      };
      const dependencies = await this._dynamoDbService.getPaginatedItems(etcQueryParams);
      if (dependencies?.data?.length) {
        const errorMessage = `Unable to reovke environment type: ${environmentType.id}, Environment Type has active configurations`;
        console.error(errorMessage);
        throw Boom.conflict(errorMessage);
      }
    }
  }
}<|MERGE_RESOLUTION|>--- conflicted
+++ resolved
@@ -5,48 +5,6 @@
 
 import { GetItemCommandOutput } from '@aws-sdk/client-dynamodb';
 import {
-<<<<<<< HEAD
-  AwsService,
-  buildDynamoDBPkSk,
-  QueryParams,
-  resourceTypeToKey,
-  DEFAULT_API_PAGE_SIZE,
-  addPaginationToken,
-  getPaginationToken
-} from '@aws/workbench-core-base';
-
-import * as Boom from '@hapi/boom';
-import { v4 as uuidv4 } from 'uuid';
-import { EnvironmentTypeStatus } from '../constants/environmentTypeStatus';
-
-interface EnvironmentType {
-  pk: string;
-  sk: string;
-  id: string;
-  productId: string;
-  provisioningArtifactId: string;
-  description: string;
-  name: string;
-  owner: string;
-  type: string;
-  params: {
-    DefaultValue?: string;
-    Description: string;
-    IsNoEcho: boolean;
-    ParameterKey: string;
-    ParameterType: string;
-    ParameterConstraints: {
-      AllowedValues: string[];
-    };
-  }[];
-  resourceType: string;
-  status: EnvironmentTypeStatus;
-  createdAt: string;
-  createdBy: string;
-  updatedAt: string;
-  updatedBy: string;
-}
-=======
   buildDynamoDBPkSk,
   QueryParams,
   resourceTypeToKey,
@@ -66,7 +24,6 @@
 import { EnvironmentType, EnvironmentTypeParser } from '../models/environmentTypes/environmentType';
 import { ListEnvironmentTypesRequest } from '../models/environmentTypes/listEnvironmentTypesRequest';
 import { UpdateEnvironmentTypeRequest } from '../models/environmentTypes/updateEnvironmentTypeRequest';
->>>>>>> e30ed54d
 
 export default class EnvironmentTypeService {
   private _dynamoDbService: DynamoDBService;
@@ -153,11 +110,7 @@
       updatedAt: currentDate
     };
 
-<<<<<<< HEAD
-    const response = await this._aws.helpers.ddb.updateExecuteAndFormat({
-=======
     const response = await this._dynamoDbService.updateExecuteAndFormat({
->>>>>>> e30ed54d
       key: buildDynamoDBPkSk(envTypeId, resourceTypeToKey.envType),
       params: { item: updatedEnvType }
     });
@@ -206,17 +159,10 @@
       ...newEnvType,
       resourceType: this._resourceType
     };
-<<<<<<< HEAD
-    const item = newEnvType as unknown as { [key: string]: unknown };
-    const response = await this._aws.helpers.ddb.updateExecuteAndFormat({
-      key: buildDynamoDBPkSk(id, resourceTypeToKey.envType),
-      params: { item }
-=======
 
     const response = await this._dynamoDbService.updateExecuteAndFormat({
       key: buildDynamoDBPkSk(id, resourceTypeToKey.envType),
       params: { item: dynamoItem }
->>>>>>> e30ed54d
     });
     if (response.Attributes) {
       return EnvironmentTypeParser.parse(response.Attributes);
