/*
 *  Copyright Amazon.com, Inc. or its affiliates. All Rights Reserved.
 *  SPDX-License-Identifier: Apache-2.0
 */

const rndUuid = '44fd3490-2cdb-43fb-8459-4f08b3e6cd00';
const envId = `env-${rndUuid}`;
jest.mock('uuid', () => ({ v4: () => rndUuid }));
import {
  BatchGetItemCommand,
  BatchGetItemCommandOutput,
  DynamoDBClient,
  GetItemCommand,
  GetItemCommandOutput,
  QueryCommand,
  QueryCommandOutput,
  TransactWriteItemsCommand,
  UpdateItemCommand
} from '@aws-sdk/client-dynamodb';
import { marshall } from '@aws-sdk/util-dynamodb';
<<<<<<< HEAD
import DynamoDBService from '@aws/workbench-core-base/lib/aws/helpers/dynamoDB/dynamoDBService';
=======
import { DynamoDBService, JSONValue } from '@aws/workbench-core-base';
>>>>>>> e30ed54d
import * as Boom from '@hapi/boom';
import { mockClient } from 'aws-sdk-client-mock';
import { EnvironmentService } from './environmentService';

describe('EnvironmentService', () => {
  beforeAll(() => {
    process.env.AWS_REGION = 'us-east-1';
  });
  const ddbMock = mockClient(DynamoDBClient);
  const isoRegex = /\d{4}-[01]\d-[0-3]\dT[0-2]\d:[0-5]\d:[0-5]\d\.\d+([+-][0-2]\d:[0-5]\d|Z)/;
  const tableName = 'exampleDDBTable';
  const dynamoDBService = new DynamoDBService({ region: process.env.AWS_REGION!, table: tableName });
  const envService = new EnvironmentService(dynamoDBService);

  const envTypeConfigItem = {
    provisioningArtifactId: 'pa-3cwcuxmksf2xy',
    params: [
      {
        value: '${iamPolicyDocument}',
        key: 'IamPolicyDocument'
      },
      {
        value: 'ml.t3.medium',
        key: 'InstanceType'
      },
      {
        value: '0',
        key: 'AutoStopIdleTimeInMinutes'
      }
    ],
    updatedAt: '2022-05-18T20:33:42.608Z',
    createdAt: '2022-05-18T20:33:42.608Z',
    sk: 'ETC#envTypeConfig-123',
    pk: `ENV#${envId}`,
    id: 'envTypeConfig-123',
    productId: 'prod-t5q2vqlgvd76o'
  };

  const projectId = 'proj-123';

  const env = {
    pk: `ENV#${envId}`,
    sk: `ENV#${envId}`,
    id: envId,
    cidr: '0.0.0.0/0',
    createdAt: '2022-05-13T20:03:54.055Z',
    description: 'test 123',
    envId,
    envType: 'sagemaker',
    envTypeConfigId: 'envTypeConfig-123',
    envTypeId: 'envType-123',
    name: 'testEnv',
    outputs: [],
    owner: 'owner-123',
    projectId: projectId,
    status: 'PENDING',
    studyIds: ['study-123'],
    type: envTypeConfigItem.sk,
    updatedAt: '2022-05-13T20:03:54.055Z',
    resourceType: 'environment',
    instanceId: 'instance-123',
    provisionedProductId: '',
    dependency: projectId
  };

  const dataSetKey = 'DATASET#dataset-123';
  const environmentKey = `ENV#${envId}`;

  const datasetItem = {
    resources: [
      {
        arn: 'arn:aws:s3:::123456789012-thingut6-par-sw-studydata/studies/Organization/org-study-1/'
      }
    ],
    updatedAt: '2022-05-18T20:33:42.608Z',
    createdAt: '2022-05-18T20:33:42.608Z',
    sk: dataSetKey,
    pk: environmentKey,
    id: 'dataset-123',
    name: 'Study 1'
  };
  const endpointItem = {
    updatedAt: '2022-05-18T20:33:42.608Z',
    createdAt: '2022-05-18T20:33:42.608Z',
    sk: 'ENDPOINT#endpoint-123',
    pk: `ENV#${envId}`,
    id: 'endpoint-123',
    dataSetId: datasetItem.id,
    endPointUrl: `s3://arn:aws:s3:someRegion:123456789012:accesspoint/${envId}`,
    path: 'samplePath'
  };

  const projItem = {
    subnetId: 'subnet-07f475d83291a3603',
    hostingAccountHandlerRoleArn: 'arn:aws:iam::123456789012:role/swb-dev-va-cross-account-role',
    awsAccountId: '123456789012',
    environmentInstanceFiles: 's3://fake-s3-bucket-idvfndkjnwodw/environment-files',
    createdAt: '2022-05-18T20:33:42.608Z',
    vpcId: 'vpc-0b0bc7ae01d82e7b3',
    envMgmtRoleArn: 'arn:aws:iam::123456789012:role/swb-dev-va-env-mgmt',
    name: 'Example project',
    encryptionKeyArn: 'arn:aws:kms:us-east-1:123456789012:key/123',
    externalId: 'workbench',
    updatedAt: '2022-05-18T20:33:42.608Z',
    sk: `PROJ#${projectId}`,
    pk: 'ENV#44fd3490-2cdb-43fb-8459-4f08b3e6cd00',
    id: projectId
  };

  const mockDateObject = new Date('2021-02-26T22:42:16.652Z');
  beforeEach(() => {
    jest.clearAllMocks();
    ddbMock.reset();

    jest.spyOn(Date, 'now').mockImplementationOnce(() => mockDateObject.getTime());
  });

  describe('getEnvironment', () => {
    test('includeMetadata = false', async () => {
      // BUILD
      const getItemResponse: GetItemCommandOutput = {
        Item: marshall(env),
        $metadata: {}
      };
      ddbMock
        .on(GetItemCommand, {
          TableName: tableName,
          Key: marshall({
            pk: `ENV#${envId}`,
            sk: `ENV#${envId}`
          })
        })
        .resolves(getItemResponse);

      // OPERATE
      const actualResponse = await envService.getEnvironment(envId, false);

      // CHECK
      expect(actualResponse).toEqual(getItemResponse.Item);
    });

    test('includeMetadata = true', async () => {
      // BUILD
      const metaData = [datasetItem, envTypeConfigItem, projItem, endpointItem];
      const envWithMetadata = [env, ...metaData];
      const queryItemResponse: QueryCommandOutput = {
        Items: envWithMetadata.map((item) => {
          return marshall(item);
        }),
        $metadata: {}
      };
      ddbMock
        .on(QueryCommand, {
          TableName: tableName,
          KeyConditionExpression: '#pk = :pk',
          ExpressionAttributeNames: {
            '#pk': 'pk'
          },
          ExpressionAttributeValues: {
            ':pk': {
              S: `ENV#${envId}`
            }
          }
        })
        .resolves(queryItemResponse);

      // OPERATE
      const actualResponse = await envService.getEnvironment(envId, true);

      // CHECK
      expect(actualResponse).toEqual({
        DATASETS: [datasetItem],
        ENDPOINTS: [endpointItem],
        ETC: envTypeConfigItem,
        PROJ: projItem,
        ...env,
        provisionedProductId: '',
        error: undefined,
        createdBy: '',
        updatedBy: ''
      });
    });

    test('env not found w/ includeMetadata', async () => {
      // BUILD
      const queryItemResponse: QueryCommandOutput = {
        Items: [],
        $metadata: {},
        Count: 0
      };
      ddbMock
        .on(QueryCommand, {
          TableName: tableName,
          KeyConditionExpression: '#pk = :pk',
          ExpressionAttributeNames: {
            '#pk': 'pk'
          },
          ExpressionAttributeValues: {
            ':pk': {
              S: `ENV#${envId}`
            }
          }
        })
        .resolves(queryItemResponse);

      // OPERATE n CHECK
      await expect(envService.getEnvironment(envId, true)).rejects.toThrow(
        `Could not find environment ${envId}`
      );
    });

    test('env not found w/o includeMetadata', async () => {
      // BUILD
      const getItemResponse: GetItemCommandOutput = {
        Item: undefined,
        $metadata: {}
      };
      ddbMock
        .on(GetItemCommand, {
          TableName: tableName,
          Key: marshall({
            pk: `ENV#${envId}`,
            sk: `ENV#${envId}`
          })
        })
        .resolves(getItemResponse);

      // OPERATE n CHECK
      await expect(envService.getEnvironment(envId)).rejects.toThrow(`Could not find environment ${envId}`);
    });
  });

  describe('getEnvironments', () => {
    test('admin with filter by status', async () => {
      // BUILD
      const items = [env, { ...env, id: 'env-5d79a3a1-60b3-4825-a092-806a029c83f3' }];
      const queryItemResponse: QueryCommandOutput = {
        Items: items.map((item) => {
          return marshall(item);
        }),
        $metadata: {}
      };

      ddbMock
        .on(QueryCommand, {
          TableName: tableName,
          IndexName: 'getResourceByStatus',
          KeyConditionExpression: '#resourceType = :resourceType AND #status = :status',
          ExpressionAttributeNames: {
            '#resourceType': 'resourceType',
            '#status': 'status'
          },
          ExpressionAttributeValues: {
            ':resourceType': {
              S: 'environment'
            },
            ':status': {
              S: 'PENDING'
            }
          }
        })
        .resolves(queryItemResponse);

      // OPERATE
      const actualResponse = await envService.listEnvironments(
        { roles: ['Admin'], id: 'owner-123' },
        { status: 'PENDING' }
      );

      // CHECK
      expect(actualResponse.data).toEqual(items);
    });

    test('admin with filter by name', async () => {
      // BUILD
      const items = [env, { ...env, id: 'env-5d79a3a1-60b3-4825-a092-806a029c83f3' }];
      const queryItemResponse: QueryCommandOutput = {
        Items: items.map((item) => {
          return marshall(item);
        }),
        $metadata: {}
      };

      ddbMock
        .on(QueryCommand, {
          TableName: tableName,
          IndexName: 'getResourceByName',
          KeyConditionExpression: '#resourceType = :resourceType AND #name = :name',
          ExpressionAttributeNames: {
            '#resourceType': 'resourceType',
            '#name': 'name'
          },
          ExpressionAttributeValues: {
            ':resourceType': {
              S: 'environment'
            },
            ':name': {
              S: 'testEnv'
            }
          }
        })
        .resolves(queryItemResponse);

      // OPERATE
      const actualResponse = await envService.listEnvironments(
        { roles: ['Admin'], id: 'owner-123' },
        { name: 'testEnv' }
      );

      // CHECK
      expect(actualResponse.data).toEqual(items);
    });

    test('admin with filter by createdAt', async () => {
      // BUILD
      const items = [env, { ...env, id: 'env-5d79a3a1-60b3-4825-a092-806a029c83f3' }];
      const queryItemResponse: QueryCommandOutput = {
        Items: items.map((item) => {
          return marshall(item);
        }),
        $metadata: {}
      };

      ddbMock
        .on(QueryCommand, {
          TableName: tableName,
          IndexName: 'getResourceByCreatedAt',
          KeyConditionExpression:
            '#resourceType = :resourceType AND #createdAt BETWEEN :createdAt1 AND :createdAt2',
          ExpressionAttributeNames: {
            '#resourceType': 'resourceType',
            '#createdAt': 'createdAt'
          },
          ExpressionAttributeValues: {
            ':resourceType': {
              S: 'environment'
            },
            ':createdAt1': {
              S: '2022-05-13T20:03:54.055Z'
            },
            ':createdAt2': {
              S: '2022-05-13T20:03:54.055Z'
            }
          },
          Limit: 50
        })
        .resolves(queryItemResponse);

      // OPERATE
      const actualResponse = await envService.listEnvironments(
        { roles: ['Admin'], id: 'owner-123' },
        { createdAtFrom: '2022-05-13T20:03:54.055Z', createdAtTo: '2022-05-13T20:03:54.055Z' }
      );

      // CHECK
      expect(actualResponse.data).toEqual(items);
    });

    test('admin with filter by project', async () => {
      // BUILD
      const items = [env, { ...env, id: 'env-5d79a3a1-60b3-4825-a092-806a029c83f3' }];
      const queryItemResponse: QueryCommandOutput = {
        Items: items.map((item) => {
          return marshall(item);
        }),
        $metadata: {}
      };

      ddbMock
        .on(QueryCommand, {
          TableName: tableName,
          IndexName: 'getResourceByDependency',
          KeyConditionExpression: '#resourceType = :resourceType AND #dependency = :dependency',
          ExpressionAttributeNames: {
            '#resourceType': 'resourceType',
            '#dependency': 'dependency'
          },
          ExpressionAttributeValues: {
            ':resourceType': {
              S: 'environment'
            },
            ':dependency': {
              S: projectId
            }
          }
        })
        .resolves(queryItemResponse);

      // OPERATE
      const actualResponse = await envService.listEnvironments(
        { roles: ['Admin'], id: 'owner-123' },
        { project: projectId }
      );

      // CHECK
      expect(actualResponse.data).toEqual(items);
    });

    test('admin with filter by owner', async () => {
      // BUILD
      const items = [env, { ...env, id: 'env-5d79a3a1-60b3-4825-a092-806a029c83f3' }];
      const queryItemResponse: QueryCommandOutput = {
        Items: items.map((item) => {
          return marshall(item);
        }),
        $metadata: {}
      };

      ddbMock
        .on(QueryCommand, {
          TableName: tableName,
          IndexName: 'getResourceByOwner',
          KeyConditionExpression: '#resourceType = :resourceType AND #owner = :owner',
          ExpressionAttributeNames: {
            '#resourceType': 'resourceType',
            '#owner': 'owner'
          },
          ExpressionAttributeValues: {
            ':resourceType': {
              S: 'environment'
            },
            ':owner': {
              S: 'owner-123'
            }
          }
        })
        .resolves(queryItemResponse);

      // OPERATE
      const actualResponse = await envService.listEnvironments(
        { roles: ['Admin'], id: 'owner-123' },
        { owner: 'owner-123' }
      );

      // CHECK
      expect(actualResponse.data).toEqual(items);
    });

    test('admin with filter by type', async () => {
      // BUILD
      const items = [env, { ...env, id: 'env-5d79a3a1-60b3-4825-a092-806a029c83f3' }];
      const queryItemResponse: QueryCommandOutput = {
        Items: items.map((item) => {
          return marshall(item);
        }),
        $metadata: {}
      };

      ddbMock
        .on(QueryCommand, {
          TableName: tableName,
          IndexName: 'getResourceByType',
          KeyConditionExpression: '#resourceType = :resourceType AND #type = :type',
          ExpressionAttributeNames: {
            '#resourceType': 'resourceType',
            '#type': 'type'
          },
          ExpressionAttributeValues: {
            ':resourceType': {
              S: 'environment'
            },
            ':type': {
              S: 'envType-123'
            }
          }
        })
        .resolves(queryItemResponse);

      // OPERATE
      const actualResponse = await envService.listEnvironments(
        { roles: ['Admin'], id: 'owner-123' },
        { type: 'envType-123' }
      );

      // CHECK
      expect(actualResponse.data).toEqual(items);
    });

    test('should fail with too many filters', async () => {
      // OPERATE n CHECK
      await expect(
        envService.listEnvironments(
          { roles: ['Admin'], id: 'owner-123' },
          { type: 'envType-123', owner: 'owner-123' }
        )
      ).rejects.toThrow('Cannot apply more than one filter.');
    });

    test('admin with sort by status', async () => {
      // BUILD
      const items = [env, { ...env, id: 'env-5d79a3a1-60b3-4825-a092-806a029c83f3' }];
      const queryItemResponse: QueryCommandOutput = {
        Items: items.map((item) => {
          return marshall(item);
        }),
        $metadata: {}
      };

      ddbMock
        .on(QueryCommand, {
          TableName: tableName,
          IndexName: 'getResourceByStatus',
          KeyConditionExpression: '#resourceType = :resourceType',
          ExpressionAttributeNames: {
            '#resourceType': 'resourceType'
          },
          ExpressionAttributeValues: {
            ':resourceType': {
              S: 'environment'
            }
          },
          ScanIndexForward: true
        })
        .resolves(queryItemResponse);

      // OPERATE
      const actualResponse = await envService.listEnvironments(
        { roles: ['Admin'], id: 'owner-123' },
        undefined,
        undefined,
        undefined,
        { status: true }
      );

      // CHECK
      expect(actualResponse.data).toEqual(items);
    });

    test('admin with sort by name', async () => {
      // BUILD
      const items = [env, { ...env, id: 'env-5d79a3a1-60b3-4825-a092-806a029c83f3' }];
      const queryItemResponse: QueryCommandOutput = {
        Items: items.map((item) => {
          return marshall(item);
        }),
        $metadata: {}
      };

      ddbMock
        .on(QueryCommand, {
          TableName: tableName,
          IndexName: 'getResourceByName',
          KeyConditionExpression: '#resourceType = :resourceType',
          ExpressionAttributeNames: {
            '#resourceType': 'resourceType'
          },
          ExpressionAttributeValues: {
            ':resourceType': {
              S: 'environment'
            }
          },
          ScanIndexForward: true
        })
        .resolves(queryItemResponse);

      // OPERATE
      const actualResponse = await envService.listEnvironments(
        { roles: ['Admin'], id: 'owner-123' },
        undefined,
        undefined,
        undefined,
        { name: true }
      );

      // CHECK
      expect(actualResponse.data).toEqual(items);
    });

    test('admin with sort by name descending', async () => {
      // BUILD
      const items = [env, { ...env, id: 'env-5d79a3a1-60b3-4825-a092-806a029c83f3' }];
      const queryItemResponse: QueryCommandOutput = {
        Items: items.map((item) => {
          return marshall(item);
        }),
        $metadata: {}
      };

      ddbMock
        .on(QueryCommand, {
          TableName: tableName,
          IndexName: 'getResourceByName',
          KeyConditionExpression: '#resourceType = :resourceType',
          ExpressionAttributeNames: {
            '#resourceType': 'resourceType'
          },
          ExpressionAttributeValues: {
            ':resourceType': {
              S: 'environment'
            }
          },
          ScanIndexForward: false
        })
        .resolves(queryItemResponse);

      // OPERATE
      const actualResponse = await envService.listEnvironments(
        { roles: ['Admin'], id: 'owner-123' },
        undefined,
        undefined,
        undefined,
        { name: false }
      );

      // CHECK
      expect(actualResponse.data).toEqual(items);
    });

    test('admin with sort by createdAt', async () => {
      // BUILD
      const items = [env, { ...env, id: 'env-5d79a3a1-60b3-4825-a092-806a029c83f3' }];
      const queryItemResponse: QueryCommandOutput = {
        Items: items.map((item) => {
          return marshall(item);
        }),
        $metadata: {}
      };

      ddbMock
        .on(QueryCommand, {
          TableName: tableName,
          IndexName: 'getResourceByCreatedAt',
          KeyConditionExpression: '#resourceType = :resourceType',
          ExpressionAttributeNames: {
            '#resourceType': 'resourceType'
          },
          ExpressionAttributeValues: {
            ':resourceType': {
              S: 'environment'
            }
          },
          ScanIndexForward: true
        })
        .resolves(queryItemResponse);

      // OPERATE
      const actualResponse = await envService.listEnvironments(
        { roles: ['Admin'], id: 'owner-123' },
        undefined,
        undefined,
        undefined,
        { createdAt: true }
      );

      // CHECK
      expect(actualResponse.data).toEqual(items);
    });

    test('admin with sort by project', async () => {
      // BUILD
      const items = [env, { ...env, id: 'env-5d79a3a1-60b3-4825-a092-806a029c83f3' }];
      const queryItemResponse: QueryCommandOutput = {
        Items: items.map((item) => {
          return marshall(item);
        }),
        $metadata: {}
      };

      ddbMock
        .on(QueryCommand, {
          TableName: tableName,
          IndexName: 'getResourceByDependency',
          KeyConditionExpression: '#resourceType = :resourceType',
          ExpressionAttributeNames: {
            '#resourceType': 'resourceType'
          },
          ExpressionAttributeValues: {
            ':resourceType': {
              S: 'environment'
            }
          },
          ScanIndexForward: true
        })
        .resolves(queryItemResponse);

      // OPERATE
      const actualResponse = await envService.listEnvironments(
        { roles: ['Admin'], id: 'owner-123' },
        undefined,
        undefined,
        undefined,
        { project: true }
      );

      // CHECK
      expect(actualResponse.data).toEqual(items);
    });

    test('admin with sort by owner', async () => {
      // BUILD
      const items = [env, { ...env, id: 'env-5d79a3a1-60b3-4825-a092-806a029c83f3' }];
      const queryItemResponse: QueryCommandOutput = {
        Items: items.map((item) => {
          return marshall(item);
        }),
        $metadata: {}
      };

      ddbMock
        .on(QueryCommand, {
          TableName: tableName,
          IndexName: 'getResourceByOwner',
          KeyConditionExpression: '#resourceType = :resourceType',
          ExpressionAttributeNames: {
            '#resourceType': 'resourceType'
          },
          ExpressionAttributeValues: {
            ':resourceType': {
              S: 'environment'
            }
          },
          ScanIndexForward: true
        })
        .resolves(queryItemResponse);

      // OPERATE
      const actualResponse = await envService.listEnvironments(
        { roles: ['Admin'], id: 'owner-123' },
        undefined,
        undefined,
        undefined,
        { owner: true }
      );

      // CHECK
      expect(actualResponse.data).toEqual(items);
    });

    test('admin with sort by type', async () => {
      // BUILD
      const items = [env, { ...env, id: 'env-5d79a3a1-60b3-4825-a092-806a029c83f3' }];
      const queryItemResponse: QueryCommandOutput = {
        Items: items.map((item) => {
          return marshall(item);
        }),
        $metadata: {}
      };

      ddbMock
        .on(QueryCommand, {
          TableName: tableName,
          IndexName: 'getResourceByType',
          KeyConditionExpression: '#resourceType = :resourceType',
          ExpressionAttributeNames: {
            '#resourceType': 'resourceType'
          },
          ExpressionAttributeValues: {
            ':resourceType': {
              S: 'environment'
            }
          },
          ScanIndexForward: true
        })
        .resolves(queryItemResponse);

      // OPERATE
      const actualResponse = await envService.listEnvironments(
        { roles: ['Admin'], id: 'owner-123' },
        undefined,
        undefined,
        undefined,
        { type: true }
      );

      // CHECK
      expect(actualResponse.data).toEqual(items);
    });

    test('should fail with too many sort attributes', async () => {
      // OPERATE n CHECK
      await expect(
        envService.listEnvironments({ roles: ['Admin'], id: 'owner-123' }, undefined, undefined, undefined, {
          type: true,
          owner: true
        })
      ).rejects.toThrow('Cannot sort by more than one attribute.');
    });

    test('admin with no filter', async () => {
      // BUILD
      const items = [env, { ...env, id: 'env-5d79a3a1-60b3-4825-a092-806a029c83f3' }];
      const queryItemResponse: QueryCommandOutput = {
        Items: items.map((item) => {
          return marshall(item);
        }),
        $metadata: {}
      };

      ddbMock
        .on(QueryCommand, {
          TableName: tableName,
          IndexName: 'getResourceByCreatedAt',
          KeyConditionExpression: '#resourceType = :resourceType',
          ExpressionAttributeNames: {
            '#resourceType': 'resourceType'
          },
          ExpressionAttributeValues: {
            ':resourceType': {
              S: 'environment'
            }
          }
        })
        .resolves(queryItemResponse);

      // OPERATE
      const actualResponse = await envService.listEnvironments({ roles: ['Admin'], id: 'owner-123' });

      // CHECK
      expect(actualResponse.data).toEqual(items);
    });

    test('non admin', async () => {
      // BUILD
      const items = [{ ...env, ownerId: 'owner-123' }];
      const queryItemResponse: QueryCommandOutput = {
        Items: items.map((item) => {
          return marshall(item);
        }),
        $metadata: {}
      };

      ddbMock
        .on(QueryCommand, {
          TableName: tableName,
          IndexName: 'getResourceByOwner',
          KeyConditionExpression: '#resourceType = :resourceType AND #owner = :owner',
          ExpressionAttributeNames: {
            '#resourceType': 'resourceType',
            '#owner': 'owner'
          },
          ExpressionAttributeValues: {
            ':resourceType': {
              S: 'environment'
            },
            ':owner': {
              S: 'owner-123'
            }
          }
        })
        .resolves(queryItemResponse);

      // OPERATE
      const actualResponse = await envService.listEnvironments({ roles: ['Researcher'], id: 'owner-123' });

      // CHECK
      expect(actualResponse.data).toEqual(items);
    });

    test('admin with pagination token', async () => {
      // BUILD
      const items = [env, { ...env, id: 'env-5d79a3a1-60b3-4825-a092-806a029c83f3' }];
      const queryItemResponse: QueryCommandOutput = {
        Items: items.map((item) => {
          return marshall(item);
        }),
        $metadata: {}
      };
      const lastEvaluatedKey = {
        sk: 'ENV#a3eff7cd-d539-4eec-87bc-91700bbf6dd2',
        resourceType: 'environment',
        pk: 'ENV#a3eff7cd-d539-4eec-87bc-91700bbf6dd2',
        createdAt: '2022-06-01T18:52:18.192Z'
      };
      const paginationToken = Buffer.from(JSON.stringify(lastEvaluatedKey)).toString('base64');
      const limit = 1;

      ddbMock
        .on(QueryCommand, {
          TableName: tableName,
          IndexName: 'getResourceByCreatedAt',
          KeyConditionExpression: '#resourceType = :resourceType',
          ExpressionAttributeNames: {
            '#resourceType': 'resourceType'
          },
          ExpressionAttributeValues: {
            ':resourceType': {
              S: 'environment'
            }
          },
          Limit: limit,
          ExclusiveStartKey: {
            sk: { S: 'ENV#a3eff7cd-d539-4eec-87bc-91700bbf6dd2' },
            resourceType: { S: 'environment' },
            pk: { S: 'ENV#a3eff7cd-d539-4eec-87bc-91700bbf6dd2' },
            createdAt: { S: '2022-06-01T18:52:18.192Z' }
          }
        })
        .resolves(queryItemResponse);

      // OPERATE
      const actualResponse = await envService.listEnvironments(
        { roles: ['Admin'], id: 'owner-123' },
        undefined,
        limit,
        paginationToken
        // undefined
      );

      // CHECK
      expect(actualResponse.data).toEqual(items);
    });

    test('admin with invalid pagination token', async () => {
      // BUILD
      const paginationToken =
        'eaJzayI6IkVOViNhM2VmZjdjZC1kNTM5LTRlZWMtODdiYy05MTcwMGJiZjZkZDIiLCJyZXNvdXJjZVR5cGUiOiJlbnZpcm9ubWVudCIsInBrIjoiRU5WI2EzZWZmN2NkLWQ1MzktNGVlYy04N2JjLTkxNzAwYmJmNmRkMiIsInVwZGF0ZWRBdCI6IjIwMjItMDYtMDFUMTg6NTI6MTguMTkyWiJ9';
      const limit = 1;

      // OPERATE n CHECK
      await expect(
        envService.listEnvironments({ roles: ['Admin'], id: 'owner-123' }, undefined, limit, paginationToken)
      ).rejects.toThrow('Invalid paginationToken');
    });
  });

  describe('updateEnvironment', () => {
    test('update environment', async () => {
      // BUILD
      const getItemResponse: GetItemCommandOutput = {
        Item: marshall(env),
        $metadata: {}
      };
      ddbMock
        .on(GetItemCommand, {
          TableName: tableName,
          Key: marshall({
            pk: `ENV#${envId}`,
            sk: `ENV#${envId}`
          })
        })
        .resolves(getItemResponse);
      ddbMock
        .on(UpdateItemCommand)
        //@ts-ignore
        .resolves({ Attributes: marshall({ ...env, status: 'COMPLETED' }) });

      // OPERATE
      const actualResponse = await envService.updateEnvironment(envId, {
        status: 'COMPLETED'
      });

      // CHECK
      const updateCall = ddbMock.commandCalls(UpdateItemCommand)[0];
      expect(updateCall.args[0].input).toMatchObject({
        TableName: tableName,
        Key: {
          pk: {
            S: `ENV#${envId}`
          },
          sk: {
            S: `ENV#${envId}`
          }
        },
        ReturnValues: 'ALL_NEW',
        ExpressionAttributeNames: {
          '#status': 'status',
          '#createdAt': 'createdAt',
          '#updatedAt': 'updatedAt'
        },
        ExpressionAttributeValues: {
          ':status': {
            S: 'COMPLETED'
          },
          ':createdAt': {
            S: expect.stringMatching(isoRegex)
          },
          ':updatedAt': {
            S: expect.stringMatching(isoRegex)
          }
        },
        UpdateExpression:
          'SET #status = :status, #createdAt = if_not_exists(#createdAt, :createdAt), #updatedAt = :updatedAt'
      });

      expect(actualResponse).toEqual({ ...env, status: 'COMPLETED' });
    });
  });

  describe('createEnvironment', () => {
    const createEnvReq = {
      instanceId: 'instance-123',
      cidr: '0.0.0.0/0',
      description: 'test 123',
      name: 'testEnv',
      outputs: [],
      envTypeId: 'envType-123',
      envTypeConfigId: 'envTypeConfig-123',
<<<<<<< HEAD
      projectId: 'proj-123',
=======
      projectId: projectId,
>>>>>>> e30ed54d
      datasetIds: ['dataset-123'],
      status: 'PENDING'
    };
    const authenticateUser = { roles: ['Admin'], id: 'owner-123' };

    function getBatchItemsWith(resourceTypes: string[]): Partial<BatchGetItemCommandOutput> {
      const resources = [
        { ...envTypeConfigItem, resourceType: 'envTypeConfig' },
        { ...projItem, resourceType: 'project' },
        { ...datasetItem, resourceType: 'dataset' }
      ];
      const batchResponses = resources
        .filter((resource) => {
          return resourceTypes.includes(resource.resourceType);
        })
        .map((resource) => {
          return marshall(resource);
        });
      return {
        Responses: {
<<<<<<< HEAD
          [TABLE_NAME]: batchResponses // Order is important
=======
          [dynamoDBService.getTableName()]: batchResponses // Order is important
        }
      };
    }

    describe('with a valid request', () => {
      beforeEach(() => {
        // BUILD
        // Get env metadata
        const filteredBatchItems = getBatchItemsWith(['envTypeConfig', 'project', 'dataset']);
        ddbMock.on(BatchGetItemCommand).resolves(filteredBatchItems);

        // Write data to DDB
        ddbMock.on(TransactWriteItemsCommand).resolves({});

        // Get environment from DDB
        const metaData = [datasetItem, envTypeConfigItem, projItem];
        const envWithMetadata = [env, ...metaData];
        const queryItemResponse: QueryCommandOutput = {
          Items: envWithMetadata.map((item) => {
            return marshall(item);
          }),
          $metadata: {}
        };
        ddbMock.on(QueryCommand).resolves(queryItemResponse);
      });

      test('creates a new environment', async () => {
        // OPERATE
        const actualResponse = await envService.createEnvironment(createEnvReq, authenticateUser);

        // CHECK
        expect(actualResponse).toEqual({
          DATASETS: [datasetItem],
          ENDPOINTS: [],
          ETC: envTypeConfigItem,
          PROJ: projItem,
          ...env,
          provisionedProductId: '',
          error: undefined,
          createdBy: '',
          updatedBy: ''
        });
      });

      test('creates association objects for the mounted datasets', async () => {
        jest.spyOn(DynamoDBService.prototype, 'commitTransaction').mockImplementation(
          (
            params:
              | {
                  addPutRequests?: {
                    item: Record<string, JSONValue | Set<JSONValue>>;
                    conditionExpression?: string;
                    expressionAttributeNames?: Record<string, string>;
                    expressionAttributeValues?: Record<string, JSONValue | Set<JSONValue>>;
                  }[];
                  addPutItems?: Record<string, JSONValue | Set<JSONValue>>[];
                  addDeleteRequests?: Record<string, JSONValue | Set<JSONValue>>[];
                }
              | undefined
          ): Promise<void> => {
            const dataSetWithEnvironment = params!.addPutItems!.find((item) => {
              const pk = item.pk as string;
              const sk = item.sk as string;

              return pk === dataSetKey && sk === environmentKey;
            });

            expect(dataSetWithEnvironment).toEqual({
              pk: dataSetKey,
              sk: environmentKey,
              id: 'env-44fd3490-2cdb-43fb-8459-4f08b3e6cd00',
              projectId,
              createdAt: mockDateObject.toISOString(),
              updatedAt: mockDateObject.toISOString()
            });

            return Promise.resolve();
          }
        );

        try {
          await envService.createEnvironment(createEnvReq, authenticateUser);
        } catch (e) {
          console.error(e);
          throw new Error('Failed to create expected Dataset With Environment object');
>>>>>>> e30ed54d
        }
      });
    });

    test('failed because ETC does not exist', async () => {
      // BUILD
      const filteredBatchItems = getBatchItemsWith(['project', 'dataset']);
      ddbMock.on(BatchGetItemCommand).resolves(filteredBatchItems);

      // Write data to DDB
      ddbMock.on(TransactWriteItemsCommand).resolves({});

      // Get environment from DDB
      const metaData = [datasetItem, envTypeConfigItem, projItem];
      const envWithMetadata = [env, ...metaData];
      const queryItemResponse: QueryCommandOutput = {
        Items: envWithMetadata.map((item) => {
          return marshall(item);
        }),
        $metadata: {}
      };
<<<<<<< HEAD
    }

    test('successfully', async () => {
      // BUILD
      // Get env metadata
      const filteredBatchItems = getBatchItemsWith(['envTypeConfig', 'project', 'dataset']);
=======
      ddbMock.on(QueryCommand).resolves(queryItemResponse);

      // OPERATE && CHECK
      await expect(envService.createEnvironment(createEnvReq, authenticateUser)).rejects.toThrow(
        Boom.badRequest('envTypeId envType-123 with envTypeConfigId envTypeConfig-123 does not exist')
      );
    });

    test('failed because Project does not exist', async () => {
      // BUILD
      const filteredBatchItems = getBatchItemsWith(['envTypeConfig', 'dataset']);
      // @ts-ignore
>>>>>>> e30ed54d
      ddbMock.on(BatchGetItemCommand).resolves(filteredBatchItems);

      // Write data to DDB
      ddbMock.on(TransactWriteItemsCommand).resolves({});

      // Get environment from DDB
      const metaData = [datasetItem, envTypeConfigItem, projItem];
      const envWithMetadata = [env, ...metaData];
      const queryItemResponse: QueryCommandOutput = {
        Items: envWithMetadata.map((item) => {
          return marshall(item);
        }),
        $metadata: {}
      };
      ddbMock.on(QueryCommand).resolves(queryItemResponse);

<<<<<<< HEAD
      // OPERATE
      const actualResponse = await envService.createEnvironment(createEnvReq, authenticateUser);
=======
      // OPERATE && CHECK
      await expect(envService.createEnvironment(createEnvReq, authenticateUser)).rejects.toThrow(
        Boom.badRequest(`projectId ${projectId} does not exist`)
      );
    });
    test('failed because Dataset does not exist', async () => {
      // BUILD
      const filteredBatchItems = getBatchItemsWith(['envTypeConfig', 'project']);
      ddbMock.on(BatchGetItemCommand).resolves(filteredBatchItems);
>>>>>>> e30ed54d

      // Write data to DDB
      ddbMock.on(TransactWriteItemsCommand).resolves({});

      // Get environment from DDB
      const metaData = [datasetItem, envTypeConfigItem, projItem];
      const envWithMetadata = [env, ...metaData];
      const queryItemResponse: QueryCommandOutput = {
        Items: envWithMetadata.map((item) => {
          return marshall(item);
        }),
        $metadata: {}
      };
      ddbMock.on(QueryCommand).resolves(queryItemResponse);

      // OPERATE && CHECK
      await expect(envService.createEnvironment(createEnvReq, authenticateUser)).rejects.toThrow(
        Boom.badRequest('datasetIds dataset-123 do not exist')
      );
    });
    test('failed because ETC does not exist', async () => {
      // BUILD
      const filteredBatchItems = getBatchItemsWith(['project', 'dataset']);
      ddbMock.on(BatchGetItemCommand).resolves(filteredBatchItems);

      // Write data to DDB
      ddbMock.on(TransactWriteItemsCommand).resolves({});

      // Get environment from DDB
      const metaData = [datasetItem, envTypeConfigItem, projItem];
      const envWithMetadata = [env, ...metaData];
      const queryItemResponse: QueryCommandOutput = {
        Items: envWithMetadata.map((item) => {
          return marshall(item);
        }),
        $metadata: {}
      };
      ddbMock.on(QueryCommand).resolves(queryItemResponse);

      // OPERATE && CHECK
      await expect(envService.createEnvironment(createEnvReq, authenticateUser)).rejects.toThrow(
        Boom.badRequest('envTypeId envType-123 with envTypeConfigId envTypeConfig-123 does not exist')
      );
    });

    test('failed because Project does not exist', async () => {
      // BUILD
      const filteredBatchItems = getBatchItemsWith(['envTypeConfig', 'dataset']);
      // @ts-ignore
      ddbMock.on(BatchGetItemCommand).resolves(filteredBatchItems);

      // Write data to DDB
      ddbMock.on(TransactWriteItemsCommand).resolves({});

      // Get environment from DDB
      const metaData = [datasetItem, envTypeConfigItem, projItem];
      const envWithMetadata = [env, ...metaData];
      const queryItemResponse: QueryCommandOutput = {
        Items: envWithMetadata.map((item) => {
          return marshall(item);
        }),
        $metadata: {}
      };
      ddbMock.on(QueryCommand).resolves(queryItemResponse);

      // OPERATE && CHECK
      await expect(envService.createEnvironment(createEnvReq, authenticateUser)).rejects.toThrow(
        Boom.badRequest('projectId proj-123 does not exist')
      );
    });
    test('failed because Dataset does not exist', async () => {
      // BUILD
      const filteredBatchItems = getBatchItemsWith(['envTypeConfig', 'project']);
      ddbMock.on(BatchGetItemCommand).resolves(filteredBatchItems);

      // Write data to DDB
      ddbMock.on(TransactWriteItemsCommand).resolves({});

      // Get environment from DDB
      const metaData = [datasetItem, envTypeConfigItem, projItem];
      const envWithMetadata = [env, ...metaData];
      const queryItemResponse: QueryCommandOutput = {
        Items: envWithMetadata.map((item) => {
          return marshall(item);
        }),
        $metadata: {}
      };
      ddbMock.on(QueryCommand).resolves(queryItemResponse);

      // OPERATE && CHECK
      await expect(envService.createEnvironment(createEnvReq, authenticateUser)).rejects.toThrow(
        Boom.badRequest('datasetIds dataset-123 do not exist')
      );
    });
  });

  describe('doesDependencyHaveEnvironments', () => {
    describe('when dependencies exist', () => {
      beforeEach(() => {
        const queryMockResponse = { data: ['someDependency'] };
        jest
          // eslint-disable-next-line @typescript-eslint/no-explicit-any
          .spyOn(DynamoDBService.prototype as any, 'getPaginatedItems')
          .mockImplementationOnce(() => queryMockResponse);
      });

      test('evaluates to true', async () => {
        // OPERATE
        const result = await envService.doesDependencyHaveEnvironments('dependency');

        // CHECK
        expect(result).toEqual(true);
      });
    });

    describe('when dependencies do not exist', () => {
      beforeEach(() => {
        const queryMockResponse = { data: [] };
        jest
          // eslint-disable-next-line @typescript-eslint/no-explicit-any
          .spyOn(DynamoDBService.prototype as any, 'getPaginatedItems')
          .mockImplementationOnce(() => queryMockResponse);
      });

      test('evaluates to false', async () => {
        // OPERATE
        const result = await envService.doesDependencyHaveEnvironments('dependency');

        // CHECK
        expect(result).toEqual(false);
      });
    });
  });
});<|MERGE_RESOLUTION|>--- conflicted
+++ resolved
@@ -18,11 +18,7 @@
   UpdateItemCommand
 } from '@aws-sdk/client-dynamodb';
 import { marshall } from '@aws-sdk/util-dynamodb';
-<<<<<<< HEAD
-import DynamoDBService from '@aws/workbench-core-base/lib/aws/helpers/dynamoDB/dynamoDBService';
-=======
 import { DynamoDBService, JSONValue } from '@aws/workbench-core-base';
->>>>>>> e30ed54d
 import * as Boom from '@hapi/boom';
 import { mockClient } from 'aws-sdk-client-mock';
 import { EnvironmentService } from './environmentService';
@@ -1010,11 +1006,7 @@
       outputs: [],
       envTypeId: 'envType-123',
       envTypeConfigId: 'envTypeConfig-123',
-<<<<<<< HEAD
-      projectId: 'proj-123',
-=======
       projectId: projectId,
->>>>>>> e30ed54d
       datasetIds: ['dataset-123'],
       status: 'PENDING'
     };
@@ -1035,9 +1027,6 @@
         });
       return {
         Responses: {
-<<<<<<< HEAD
-          [TABLE_NAME]: batchResponses // Order is important
-=======
           [dynamoDBService.getTableName()]: batchResponses // Order is important
         }
       };
@@ -1124,7 +1113,6 @@
         } catch (e) {
           console.error(e);
           throw new Error('Failed to create expected Dataset With Environment object');
->>>>>>> e30ed54d
         }
       });
     });
@@ -1146,14 +1134,6 @@
         }),
         $metadata: {}
       };
-<<<<<<< HEAD
-    }
-
-    test('successfully', async () => {
-      // BUILD
-      // Get env metadata
-      const filteredBatchItems = getBatchItemsWith(['envTypeConfig', 'project', 'dataset']);
-=======
       ddbMock.on(QueryCommand).resolves(queryItemResponse);
 
       // OPERATE && CHECK
@@ -1166,7 +1146,6 @@
       // BUILD
       const filteredBatchItems = getBatchItemsWith(['envTypeConfig', 'dataset']);
       // @ts-ignore
->>>>>>> e30ed54d
       ddbMock.on(BatchGetItemCommand).resolves(filteredBatchItems);
 
       // Write data to DDB
@@ -1183,10 +1162,6 @@
       };
       ddbMock.on(QueryCommand).resolves(queryItemResponse);
 
-<<<<<<< HEAD
-      // OPERATE
-      const actualResponse = await envService.createEnvironment(createEnvReq, authenticateUser);
-=======
       // OPERATE && CHECK
       await expect(envService.createEnvironment(createEnvReq, authenticateUser)).rejects.toThrow(
         Boom.badRequest(`projectId ${projectId} does not exist`)
@@ -1196,7 +1171,6 @@
       // BUILD
       const filteredBatchItems = getBatchItemsWith(['envTypeConfig', 'project']);
       ddbMock.on(BatchGetItemCommand).resolves(filteredBatchItems);
->>>>>>> e30ed54d
 
       // Write data to DDB
       ddbMock.on(TransactWriteItemsCommand).resolves({});
@@ -1217,117 +1191,5 @@
         Boom.badRequest('datasetIds dataset-123 do not exist')
       );
     });
-    test('failed because ETC does not exist', async () => {
-      // BUILD
-      const filteredBatchItems = getBatchItemsWith(['project', 'dataset']);
-      ddbMock.on(BatchGetItemCommand).resolves(filteredBatchItems);
-
-      // Write data to DDB
-      ddbMock.on(TransactWriteItemsCommand).resolves({});
-
-      // Get environment from DDB
-      const metaData = [datasetItem, envTypeConfigItem, projItem];
-      const envWithMetadata = [env, ...metaData];
-      const queryItemResponse: QueryCommandOutput = {
-        Items: envWithMetadata.map((item) => {
-          return marshall(item);
-        }),
-        $metadata: {}
-      };
-      ddbMock.on(QueryCommand).resolves(queryItemResponse);
-
-      // OPERATE && CHECK
-      await expect(envService.createEnvironment(createEnvReq, authenticateUser)).rejects.toThrow(
-        Boom.badRequest('envTypeId envType-123 with envTypeConfigId envTypeConfig-123 does not exist')
-      );
-    });
-
-    test('failed because Project does not exist', async () => {
-      // BUILD
-      const filteredBatchItems = getBatchItemsWith(['envTypeConfig', 'dataset']);
-      // @ts-ignore
-      ddbMock.on(BatchGetItemCommand).resolves(filteredBatchItems);
-
-      // Write data to DDB
-      ddbMock.on(TransactWriteItemsCommand).resolves({});
-
-      // Get environment from DDB
-      const metaData = [datasetItem, envTypeConfigItem, projItem];
-      const envWithMetadata = [env, ...metaData];
-      const queryItemResponse: QueryCommandOutput = {
-        Items: envWithMetadata.map((item) => {
-          return marshall(item);
-        }),
-        $metadata: {}
-      };
-      ddbMock.on(QueryCommand).resolves(queryItemResponse);
-
-      // OPERATE && CHECK
-      await expect(envService.createEnvironment(createEnvReq, authenticateUser)).rejects.toThrow(
-        Boom.badRequest('projectId proj-123 does not exist')
-      );
-    });
-    test('failed because Dataset does not exist', async () => {
-      // BUILD
-      const filteredBatchItems = getBatchItemsWith(['envTypeConfig', 'project']);
-      ddbMock.on(BatchGetItemCommand).resolves(filteredBatchItems);
-
-      // Write data to DDB
-      ddbMock.on(TransactWriteItemsCommand).resolves({});
-
-      // Get environment from DDB
-      const metaData = [datasetItem, envTypeConfigItem, projItem];
-      const envWithMetadata = [env, ...metaData];
-      const queryItemResponse: QueryCommandOutput = {
-        Items: envWithMetadata.map((item) => {
-          return marshall(item);
-        }),
-        $metadata: {}
-      };
-      ddbMock.on(QueryCommand).resolves(queryItemResponse);
-
-      // OPERATE && CHECK
-      await expect(envService.createEnvironment(createEnvReq, authenticateUser)).rejects.toThrow(
-        Boom.badRequest('datasetIds dataset-123 do not exist')
-      );
-    });
-  });
-
-  describe('doesDependencyHaveEnvironments', () => {
-    describe('when dependencies exist', () => {
-      beforeEach(() => {
-        const queryMockResponse = { data: ['someDependency'] };
-        jest
-          // eslint-disable-next-line @typescript-eslint/no-explicit-any
-          .spyOn(DynamoDBService.prototype as any, 'getPaginatedItems')
-          .mockImplementationOnce(() => queryMockResponse);
-      });
-
-      test('evaluates to true', async () => {
-        // OPERATE
-        const result = await envService.doesDependencyHaveEnvironments('dependency');
-
-        // CHECK
-        expect(result).toEqual(true);
-      });
-    });
-
-    describe('when dependencies do not exist', () => {
-      beforeEach(() => {
-        const queryMockResponse = { data: [] };
-        jest
-          // eslint-disable-next-line @typescript-eslint/no-explicit-any
-          .spyOn(DynamoDBService.prototype as any, 'getPaginatedItems')
-          .mockImplementationOnce(() => queryMockResponse);
-      });
-
-      test('evaluates to false', async () => {
-        // OPERATE
-        const result = await envService.doesDependencyHaveEnvironments('dependency');
-
-        // CHECK
-        expect(result).toEqual(false);
-      });
-    });
   });
 });