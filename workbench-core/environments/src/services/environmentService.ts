--- conflicted
+++ resolved
@@ -15,13 +15,9 @@
   buildDynamoDbKey,
   DEFAULT_API_PAGE_SIZE,
   addPaginationToken,
-<<<<<<< HEAD
-  getPaginationToken
-=======
   getPaginationToken,
   DynamoDBService,
   JSONValue
->>>>>>> e30ed54d
 } from '@aws/workbench-core-base';
 import * as Boom from '@hapi/boom';
 import _ from 'lodash';
@@ -93,26 +89,6 @@
    * @param includeMetadata - If true we get all entries where pk = envId, instead of just the entry where pk = envId and sk = envId
    */
   public async getEnvironment(envId: string, includeMetadata: boolean = false): Promise<Environment> {
-<<<<<<< HEAD
-    if (includeMetadata) {
-      const data = await this._aws.helpers.ddb
-        .query({ key: { name: 'pk', value: buildDynamoDbKey(envId, resourceTypeToKey.environment) } })
-        .execute();
-      if (data.Count === 0) {
-        throw Boom.notFound(`Could not find environment ${envId}`);
-      }
-      const items = data.Items!.map((item) => {
-        return item;
-      });
-      let envWithMetadata: Environment = { ...defaultEnv };
-      envWithMetadata.DATASETS = [];
-      envWithMetadata.ENDPOINTS = [];
-      for (const item of items) {
-        // parent environment item
-        const sk = item.sk as unknown as string;
-        if (sk === buildDynamoDbKey(envId, resourceTypeToKey.environment)) {
-          envWithMetadata = { ...envWithMetadata, ...item };
-=======
     if (!includeMetadata) {
       const data = (await this._dynamoDBService
         .get(buildDynamoDBPkSk(envId, resourceTypeToKey.environment))
@@ -147,26 +123,12 @@
           envWithMetadata.DATASETS!.push(item);
         } else if (envKey === 'ENDPOINT') {
           envWithMetadata.ENDPOINTS!.push(item);
->>>>>>> e30ed54d
         } else {
           // metadata of environment item
           // @ts-ignore
           envWithMetadata[sk.split('#')[0]] = item;
         }
       }
-<<<<<<< HEAD
-      return envWithMetadata;
-    } else {
-      const data = (await this._aws.helpers.ddb
-        .get(buildDynamoDBPkSk(envId, resourceTypeToKey.environment))
-        .execute()) as GetItemCommandOutput;
-      if (data.Item) {
-        return data.Item! as unknown as Environment;
-      } else {
-        throw Boom.notFound(`Could not find environment ${envId}`);
-      }
-=======
->>>>>>> e30ed54d
     }
     return envWithMetadata;
   }
@@ -373,11 +335,7 @@
       throw e;
     }
 
-<<<<<<< HEAD
-    const updateResponse = await this._aws.helpers.ddb.updateExecuteAndFormat({
-=======
     const updateResponse = await this._dynamoDBService.updateExecuteAndFormat({
->>>>>>> e30ed54d
       key: buildDynamoDBPkSk(envId, resourceTypeToKey.environment),
       params: { item: updatedValues }
     });
@@ -461,45 +419,9 @@
       [key: string]: string;
     }
     let metadata: MetaData[] = [];
-<<<<<<< HEAD
-    metadata = batchGetResult.Responses![this._tableName].map((item) => {
-      return item as unknown as MetaData;
-    });
-
-    // Check all expected metadata exist
-    const envTypeConfig = metadata.find((item) => {
-      return item.resourceType === 'envTypeConfig';
-    });
-    // ETC
-    if (envTypeConfig === undefined) {
-      throw Boom.badRequest(
-        `envTypeId ${params.envTypeId} with envTypeConfigId ${params.envTypeConfigId} does not exist`
-      );
-    }
-    // PROJ
-    const project = metadata.find((item) => {
-      return item.resourceType === 'project';
-    });
-    if (project === undefined) {
-      throw Boom.badRequest(`projectId ${params.projectId} does not exist`);
-    }
-    // DATASET
-    const datasets = metadata.filter((item) => {
-      return item.resourceType === 'dataset';
-    });
-    const validDatasetIds = datasets.map((dataset) => {
-      return dataset.id;
-    });
-    const dsIdsNotFound = params.datasetIds.filter((id) => {
-      return !validDatasetIds.includes(id);
-=======
     metadata = batchGetResult.Responses![this._dynamoDBService.getTableName()].map((item) => {
       return item as unknown as MetaData;
->>>>>>> e30ed54d
-    });
-    if (dsIdsNotFound.length > 0) {
-      throw Boom.badRequest(`datasetIds ${dsIdsNotFound} do not exist`);
-    }
+    });
 
     // Check all expected metadata exist
     const envTypeConfig = metadata.find((item) => {
@@ -621,9 +543,8 @@
     data: { [key: string]: string }
   ): Promise<void> {
     const key = { pk: buildDynamoDbKey(pkId, pkType), sk: buildDynamoDbKey(metaId, metaType) };
-<<<<<<< HEAD
-
-    await this._aws.helpers.ddb.updateExecuteAndFormat({ key, params: { item: data } });
+
+    await this._dynamoDBService.updateExecuteAndFormat({ key, params: { item: data } });
   }
 
   /**
@@ -647,12 +568,8 @@
       limit: 1
     };
 
-    const response = await this._aws.helpers.ddb.getPaginatedItems(queryParams);
+    const response = await this._dynamoDBService.getPaginatedItems(queryParams);
 
     return response.data.length > 0;
-=======
-
-    await this._dynamoDBService.updateExecuteAndFormat({ key, params: { item: data } });
->>>>>>> e30ed54d
   }
 }