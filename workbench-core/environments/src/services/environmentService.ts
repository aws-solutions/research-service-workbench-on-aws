--- conflicted
+++ resolved
@@ -446,17 +446,10 @@
     });
     const validDatasetIds = datasets.map((dataset) => {
       return dataset.id;
-<<<<<<< HEAD
     });
     const dsIdsNotFound = params.datasetIds.filter((id) => {
       return !validDatasetIds.includes(id);
     });
-=======
-    });
-    const dsIdsNotFound = params.datasetIds.filter((id) => {
-      return !validDatasetIds.includes(id);
-    });
->>>>>>> 1197bae1
     if (dsIdsNotFound.length > 0) {
       throw Boom.badRequest(`datasetIds ${dsIdsNotFound} do not exist`);
     }
@@ -541,7 +534,6 @@
     data: { [key: string]: string }
   ): Promise<void> {
     const key = { pk: buildDynamoDbKey(pkId, pkType), sk: buildDynamoDbKey(metaId, metaType) };
-<<<<<<< HEAD
 
     await this._aws.helpers.ddb.updateExecuteAndFormat({ key, params: { item: data } });
   }
@@ -570,9 +562,5 @@
     const response = await this._aws.helpers.ddb.getPaginatedItems(queryParams);
 
     return response.data.length > 0;
-=======
-
-    await this._aws.helpers.ddb.updateExecuteAndFormat({ key, params: { item: data } });
->>>>>>> 1197bae1
   }
 }