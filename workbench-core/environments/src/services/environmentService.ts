/*
 *  Copyright Amazon.com, Inc. or its affiliates. All Rights Reserved.
 *  SPDX-License-Identifier: Apache-2.0
 */

/* eslint-disable security/detect-object-injection */

import { BatchGetItemCommandOutput, GetItemCommandOutput } from '@aws-sdk/client-dynamodb';
import { AuthenticatedUser } from '@aws/workbench-core-authorization';
import {
  QueryParams,
  resourceTypeToKey,
  uuidWithLowercasePrefix,
  buildDynamoDBPkSk,
  buildDynamoDbKey,
  DEFAULT_API_PAGE_SIZE,
  addPaginationToken,
  getPaginationToken,
  DynamoDBService,
  JSONValue
} from '@aws/workbench-core-base';
import * as Boom from '@hapi/boom';
import _ from 'lodash';
import { EnvironmentStatus } from '../constants/environmentStatus';

export interface Environment {
  id: string | undefined;
  instanceId: string | undefined;
  cidr: string;
  description: string;
  error: { type: string; value: string } | undefined;
  name: string;
  outputs: { id: string; value: string; description: string }[];
  projectId: string;
  status: EnvironmentStatus;
  provisionedProductId: string;
  envTypeConfigId: string;
  updatedAt: string;
  updatedBy: string;
  createdAt: string;
  createdBy: string;
  owner: string;
  type: string;
  dependency: string;
  //eslint-disable-next-line @typescript-eslint/no-explicit-any
  ETC?: any;
  //eslint-disable-next-line @typescript-eslint/no-explicit-any
  PROJ?: any;
  // TODO: Replace any[] with <type>[]
  //eslint-disable-next-line @typescript-eslint/no-explicit-any
  DATASETS?: any[];
  //eslint-disable-next-line @typescript-eslint/no-explicit-any
  ENDPOINTS?: any[];
  //eslint-disable-next-line @typescript-eslint/no-explicit-any
  INID?: any;
}

const defaultEnv: Environment = {
  id: '',
  instanceId: '',
  cidr: '',
  description: '',
  error: undefined,
  name: '',
  outputs: [],
  projectId: '',
  status: 'PENDING',
  envTypeConfigId: '',
  updatedAt: '',
  updatedBy: '',
  createdAt: '',
  createdBy: '',
  provisionedProductId: '',
  owner: '',
  type: '',
  dependency: ''
};

export class EnvironmentService {
  private _dynamoDBService: DynamoDBService;

  public constructor(dynamoDBService: DynamoDBService) {
    this._dynamoDBService = dynamoDBService;
  }

  /**
   * Get environment
   * @param envId - Env Id of env to retrieve
   * @param includeMetadata - If true we get all entries where pk = envId, instead of just the entry where pk = envId and sk = envId
   */
  public async getEnvironment(envId: string, includeMetadata: boolean = false): Promise<Environment> {
    if (!includeMetadata) {
      const data = (await this._dynamoDBService
        .get(buildDynamoDBPkSk(envId, resourceTypeToKey.environment))
        .execute()) as GetItemCommandOutput;
      if (!data.Item) {
        throw Boom.notFound(`Could not find environment ${envId}`);
      }

      return data.Item! as unknown as Environment;
    }

    const data = await this._dynamoDBService
      .query({ key: { name: 'pk', value: buildDynamoDbKey(envId, resourceTypeToKey.environment) } })
      .execute();
    if (data.Count === 0) {
      throw Boom.notFound(`Could not find environment ${envId}`);
    }
    const items = data.Items!.map((item) => {
      return item;
    });
    let envWithMetadata: Environment = { ...defaultEnv };
    envWithMetadata.DATASETS = [];
    envWithMetadata.ENDPOINTS = [];
    for (const item of items) {
      // parent environment item
      const sk = item.sk as unknown as string;
      if (sk === buildDynamoDbKey(envId, resourceTypeToKey.environment)) {
        envWithMetadata = { ...envWithMetadata, ...item };
      } else {
        const envKey = sk.split('#')[0];
        if (envKey === 'DATASET') {
          envWithMetadata.DATASETS!.push(item);
        } else if (envKey === 'ENDPOINT') {
          envWithMetadata.ENDPOINTS!.push(item);
        } else {
          // metadata of environment item
          // @ts-ignore
          envWithMetadata[sk.split('#')[0]] = item;
        }
      }
    }
    return envWithMetadata;
  }

  /**
   * List all environments with options for filtering, pagination, and sort
   * @param user - User information
   * @param filter - Provide which attribute to filter by
   * @param pageSize - Number of results per page
   * @param paginationToken - Token used for getting specific page of results
   * @param sort - Provide which attribute to sort by. True for ascending sort; False for descending sort
   */
  public async listEnvironments(
    user: AuthenticatedUser,
    filter?: {
      status?: EnvironmentStatus;
      name?: string;
      createdAtFrom?: string;
      createdAtTo?: string;
      project?: string;
      owner?: string;
      type?: string;
    },
    pageSize?: number,
    paginationToken?: string,
    sort?: {
      status?: boolean;
      name?: boolean;
      createdAt?: boolean;
      project?: boolean;
      owner?: boolean;
      type?: boolean;
    }
  ): Promise<{ data: Environment[]; paginationToken: string | undefined }> {
    // Check that filter and sort are not both defined
    if (filter && sort) {
      throw Boom.badRequest('Cannot apply a filter and sort at the same time');
    }
    const filterAttributesLength = filter ? Object.keys(filter).length : 0;
    // Check that at most one filter is defined because we not support more than one filter
    if (
      filterAttributesLength > 1 &&
      !(filterAttributesLength === 2 && filter?.createdAtFrom && filter?.createdAtTo)
    ) {
      //catch case for range
      throw Boom.badRequest('Cannot apply more than one filter.');
    }

    // Check that at most one sort attribute is defined because we not support sorting by more than one attribute
    if (sort && Object.keys(sort).length > 1) {
      throw Boom.badRequest('Cannot sort by more than one attribute.');
    }

    let environments: Environment[] = [];

    let queryParams: QueryParams = {
      key: { name: 'resourceType', value: 'environment' },
      limit: pageSize && pageSize >= 0 ? pageSize : DEFAULT_API_PAGE_SIZE
    };

    if (user.roles.includes('Admin')) {
      if (filter) {
        if (filter.status) {
          // if admin and status is selected in the filter, use GSI getResourceByStatus
          const addFilter = this._setFilter('getResourceByStatus', 'status', filter.status);
          queryParams = { ...queryParams, ...addFilter };
        } else if (filter.name) {
          // if admin and name is selected in the filter, use GSI getResourceByName
          const addFilter = this._setFilter('getResourceByName', 'name', filter.name);
          queryParams = { ...queryParams, ...addFilter };
        } else if (filter.createdAtFrom && filter.createdAtTo) {
          // if admin and createdAt is selected in the filter, use GSI getResourceByCreatedAt
          const addFilter = this._setRangeFilter(
            'getResourceByCreatedAt',
            'createdAt',
            filter.createdAtFrom,
            filter.createdAtTo
          );
          queryParams = { ...queryParams, ...addFilter };
        } else if (filter.project) {
          // if admin and project is selected in the filter, use GSI getResourceByProject
          const addFilter = this._setFilter('getResourceByDependency', 'dependency', filter.project);
          queryParams = { ...queryParams, ...addFilter };
        } else if (filter.owner) {
          // if admin and owner is selected in the filter, use GSI getResourceByOwner
          const addFilter = this._setFilter('getResourceByOwner', 'owner', filter.owner);
          queryParams = { ...queryParams, ...addFilter };
        } else if (filter.type) {
          // if admin and type is selected in the filter, use GSI getResourceByType
          const addFilter = this._setFilter('getResourceByType', 'type', filter.type);
          queryParams = { ...queryParams, ...addFilter };
        }
      } else if (sort) {
        if (sort.status !== undefined) {
          // if admin and status is selected in the sort param, use GSI getResourceByStatus
          const addSort = this._setSort('getResourceByStatus', 'status', sort.status);
          queryParams = { ...queryParams, ...addSort };
        } else if (sort.name !== undefined) {
          // if admin and name is selected in the sort param, use GSI getResourceByName
          const addSort = this._setSort('getResourceByName', 'name', sort.name);
          queryParams = { ...queryParams, ...addSort };
        } else if (sort.createdAt !== undefined) {
          // if admin and createdAt is selected in the sort param, use GSI getResourceByCreatedAt
          const addSort = this._setSort('getResourceByCreatedAt', 'createdAt', sort.createdAt);
          queryParams = { ...queryParams, ...addSort };
        } else if (sort.project !== undefined) {
          // if admin and project is selected in the sort param, use GSI getResourceByProject
          const addSort = this._setSort('getResourceByDependency', 'dependency', sort.project);
          queryParams = { ...queryParams, ...addSort };
        } else if (sort.owner !== undefined) {
          // if admin and owner is selected in the sort param, use GSI getResourceByOwner
          const addSort = this._setSort('getResourceByOwner', 'owner', sort.owner);
          queryParams = { ...queryParams, ...addSort };
        } else if (sort.type !== undefined) {
          // if admin and type is selected in the sort param, use GSI getResourceByType
          const addSort = this._setSort('getResourceByType', 'type', sort.type);
          queryParams = { ...queryParams, ...addSort };
        }
      } else {
        // if admin, use GSI getResourceByCreatedAt by default
        queryParams.index = 'getResourceByCreatedAt';
      }
    } else {
      // if nonadmin, use GSI getResourceByOwner
      const addFilter = this._setFilter('getResourceByOwner', 'owner', user.id);
      queryParams = { ...queryParams, ...addFilter };
    }

    queryParams = addPaginationToken(paginationToken, queryParams);

    try {
      const data = await this._dynamoDBService.query(queryParams).execute();

      // check that Items is defined
      if (data && data.Items) {
        environments = data.Items.map((item) => {
          return item as unknown as Environment;
        });

        // Always sort by CreatedAt values for environments if not sorting by other attribute. Newest environment appear first
        if (!sort) {
          environments = environments.sort((envA, envB) => {
            return new Date(envB.createdAt).getTime() - new Date(envA.createdAt).getTime();
          });
        }
      }
      const token = getPaginationToken(data);
      return { data: environments, paginationToken: token };
    } catch (error) {
      throw Boom.badRequest(error);
    }
  }

  private _setFilter(gsi: string, sortKey: string, eq: string): QueryParams {
    const queryParams: QueryParams = {
      index: gsi,
      sortKey: sortKey,
      eq: { S: eq }
    };
    return queryParams;
  }

  private _setRangeFilter(gsi: string, sortKey: string, from: string, to: string): QueryParams {
    const queryParams: QueryParams = {
      index: gsi,
      sortKey: sortKey,
      between: { value1: { S: from }, value2: { S: to } }
    };
    return queryParams;
  }

  private _setSort(gsi: string, sortKey: string, forward: boolean): QueryParams {
    const queryParams: QueryParams = {
      index: gsi,
      sortKey: sortKey,
      forward: forward
    };
    return queryParams;
  }

  /**
   * Update environment object in DDB
   * @param envId - the identifier of the environment to update
   * @param updatedValues - the attribute values to update for the given environment
   *
   * @returns environment object with updated attributes
   */
  public async updateEnvironment(
    envId: string,
    updatedValues: {
      [key: string]:
        | string
        | { type: string; value: string }
        | { id: string; value: string; description: string }[];
    }
  ): Promise<Environment> {
    try {
      await this.getEnvironment(envId);
    } catch (e) {
      if (Boom.isBoom(e) && e.output.statusCode === Boom.notFound().output.statusCode) {
        console.log('message', e.message);
        throw Boom.notFound(`Could not find environment ${envId} to update`);
      }
      throw e;
    }

    const updateResponse = await this._dynamoDBService.updateExecuteAndFormat({
      key: buildDynamoDBPkSk(envId, resourceTypeToKey.environment),
      params: { item: updatedValues }
    });

    return updateResponse.Attributes! as unknown as Environment;
  }

  /**
   * Create new environment
   * @param params - the attribute values to create a given environment
   * @param user - the user requesting this operation
   *
   * @returns environment object from DDB
   */
  public async createEnvironment(
    params: {
      instanceId?: string;
      cidr: string;
      description: string;
      error?: { type: string; value: string };
      name: string;
      outputs: { id: string; value: string; description: string }[];
      projectId: string;
      datasetIds: string[];
      envTypeId: string;
      envTypeConfigId: string;
      status?: EnvironmentStatus;
    },
    user: AuthenticatedUser
  ): Promise<Environment> {
    const environmentTypeConfigSK = `${resourceTypeToKey.envType}#${params.envTypeId}${resourceTypeToKey.envTypeConfig}#${params.envTypeConfigId}`;
    const datasetIds = params.datasetIds;
    if (!_.isArray(datasetIds)) {
      throw Boom.badRequest('DatasetIds passed in as parameter must be an array.');
    }
    const itemsToGet = [
      // ETC
      {
        pk: `${resourceTypeToKey.envTypeConfig}#${params.envTypeConfigId}`,
        sk: `${resourceTypeToKey.envTypeConfig}#${params.envTypeConfigId}`
      },
      // PROJ
      buildDynamoDBPkSk(params.projectId, resourceTypeToKey.project),
      // DATASETS
      ..._.map(datasetIds, (dsId) => {
        return buildDynamoDBPkSk(dsId, resourceTypeToKey.dataset);
      })
    ];
    const batchGetResult = (await this._dynamoDBService
      .get(itemsToGet)
      .execute()) as BatchGetItemCommandOutput;

    const createdAt = new Date(Date.now()).toISOString();
    const newEnv: Environment = {
      id: uuidWithLowercasePrefix(resourceTypeToKey.environment),
      instanceId: params.instanceId,
      cidr: params.cidr,
      description: params.description,
      error: params.error,
      provisionedProductId: '', // Updated later by StatusHandler
      name: params.name,
      outputs: params.outputs,
      projectId: params.projectId,
      envTypeConfigId: params.envTypeConfigId,
      updatedAt: createdAt,
      updatedBy: user.id,
      createdAt: createdAt,
      createdBy: user.id,
      owner: user.id,
      status: params.status || 'PENDING',
      type: environmentTypeConfigSK,
      dependency: params.projectId
    };
    // GET metadata
    // eslint-disable-next-line @typescript-eslint/no-explicit-any
    interface MetaData {
      id: string;
      pk: string;
      sk: string;
      resourceType: string;
      [key: string]: string;
    }
    let metadata: MetaData[] = [];
    metadata = batchGetResult.Responses![this._dynamoDBService.getTableName()].map((item) => {
      return item as unknown as MetaData;
    });

    // Check all expected metadata exist
    const envTypeConfig = metadata.find((item) => {
      return item.resourceType === 'envTypeConfig';
    });
    // ETC
    if (envTypeConfig === undefined) {
      throw Boom.badRequest(
        `envTypeId ${params.envTypeId} with envTypeConfigId ${params.envTypeConfigId} does not exist`
      );
    }
    // PROJ
    const project = metadata.find((item) => {
      return item.resourceType === 'project';
    });
    if (project === undefined) {
      throw Boom.badRequest(`projectId ${params.projectId} does not exist`);
    }
    // DATASET
    const datasets = metadata.filter((item) => {
      return item.resourceType === 'dataset';
    });
    const validDatasetIds = datasets.map((dataset) => {
      return dataset.id;
    });
    const dsIdsNotFound = params.datasetIds.filter((id) => {
      return !validDatasetIds.includes(id);
    });
    if (dsIdsNotFound.length > 0) {
      throw Boom.badRequest(`datasetIds ${dsIdsNotFound} do not exist`);
    }

    // WRITE metadata to DDB
    const items: Record<string, JSONValue>[] = [];
    const buildEnvPkMetadataSk = (
      envId: string,
      metaDataType: string,
      metaDataId: string
    ): { pk: string; sk: string } => {
      const sk = `${metaDataType}#${metaDataId}`;
      const pk = `ENV#${envId}`;
      return { pk, sk };
    };

    items.push({
      ...buildEnvPkMetadataSk(newEnv.id!, resourceTypeToKey.envTypeConfig, newEnv.envTypeConfigId),
      id: newEnv.envTypeConfigId,
      productId: envTypeConfig.productId,
      provisioningArtifactId: envTypeConfig.provisioningArtifactId,
      type: envTypeConfig.type,
      params: envTypeConfig.params
    });

    items.push({
      ...buildEnvPkMetadataSk(newEnv.id!, resourceTypeToKey.project, newEnv.projectId),
      id: newEnv.projectId,
      name: project.name,
      envMgmtRoleArn: project.envMgmtRoleArn,
      hostingAccountHandlerRoleArn: project.hostingAccountHandlerRoleArn,
      encryptionKeyArn: project.encryptionKeyArn,
      vpcId: project.vpcId,
      subnetId: project.subnetId,
      externalId: project.externalId,
      environmentInstanceFiles: project.environmentInstanceFiles,
      awsAccountId: project.awsAccountId
    });

    datasets.forEach((dataset) => {
      items.push({
        ...buildEnvPkMetadataSk(newEnv.id!, resourceTypeToKey.dataset, dataset.id),
        id: dataset.id,
        name: dataset.name,
        resources: dataset.resources,
        createdAt: createdAt,
        updatedAt: createdAt
      });

      items.push({
        pk: buildDynamoDbKey(dataset.id, resourceTypeToKey.dataset),
        sk: buildDynamoDbKey(newEnv.id!, resourceTypeToKey.environment),
        id: newEnv.id!,
        projectId: project.id,
        createdAt: createdAt,
        updatedAt: createdAt
      });
    });

    // Add environment item
    items.push({
      ...newEnv,
      pk: buildDynamoDbKey(newEnv.id!, resourceTypeToKey.environment),
      sk: buildDynamoDbKey(newEnv.id!, resourceTypeToKey.environment),
      resourceType: 'environment'
    } as Record<string, JSONValue>);

    try {
<<<<<<< HEAD
      await this._aws.helpers.ddb
        .transactEdit({
          addPutItems: items
        })
        .execute();
=======
      await this._dynamoDBService.commitTransaction({
        addPutRequest: items
      });
>>>>>>> c0c51151
    } catch (e) {
      console.log(`Failed to create environment. DDB Transact Items attribute: ${JSON.stringify(items)}`, e);
      console.error('Failed to create environment', e);
      throw Boom.internal('Failed to create environment');
    }

    //If no error are thrown then transaction was successful. If error did occur then the whole transaction will be rolled back
    return this.getEnvironment(newEnv.id!, true);
  }

  /*
   * Store information to DDB
   * There are multiple access patterns for environment-related resources, so keeping this method rather flexible
   */
  public async addMetadata(
    pkId: string,
    pkType: string,
    metaId: string,
    metaType: string,
    data: { [key: string]: string }
  ): Promise<void> {
    const key = { pk: buildDynamoDbKey(pkId, pkType), sk: buildDynamoDbKey(metaId, metaType) };

    await this._dynamoDBService.updateExecuteAndFormat({ key, params: { item: data } });
  }
}<|MERGE_RESOLUTION|>--- conflicted
+++ resolved
@@ -518,17 +518,9 @@
     } as Record<string, JSONValue>);
 
     try {
-<<<<<<< HEAD
-      await this._aws.helpers.ddb
-        .transactEdit({
-          addPutItems: items
-        })
-        .execute();
-=======
       await this._dynamoDBService.commitTransaction({
-        addPutRequest: items
+        addPutItems: items
       });
->>>>>>> c0c51151
     } catch (e) {
       console.log(`Failed to create environment. DDB Transact Items attribute: ${JSON.stringify(items)}`, e);
       console.error('Failed to create environment', e);
