/*
 *  Copyright Amazon.com, Inc. or its affiliates. All Rights Reserved.
 *  SPDX-License-Identifier: Apache-2.0
 */

/* eslint-disable security/detect-object-injection */

import { BatchGetItemCommandOutput, GetItemCommandOutput } from '@aws-sdk/client-dynamodb';
import { AuthenticatedUser } from '@aws/workbench-core-authorization';
import {
  AwsService,
  QueryParams,
  resourceTypeToKey,
  uuidWithLowercasePrefix,
  buildDynamoDBPkSk,
  buildDynamoDbKey,
  DEFAULT_API_PAGE_SIZE,
  addPaginationToken,
  getPaginationToken
} from '@aws/workbench-core-base';
import Boom from '@hapi/boom';
import _ from 'lodash';
import { EnvironmentStatus } from '../constants/environmentStatus';

export interface Environment {
  id: string | undefined;
  instanceId: string | undefined;
  cidr: string;
  description: string;
  error: { type: string; value: string } | undefined;
  name: string;
  outputs: { id: string; value: string; description: string }[];
  projectId: string;
  status: EnvironmentStatus;
  provisionedProductId: string;
  envTypeConfigId: string;
  updatedAt: string;
  updatedBy: string;
  createdAt: string;
  createdBy: string;
  owner: string;
  type: string;
  dependency: string;
  //eslint-disable-next-line @typescript-eslint/no-explicit-any
  ETC?: any;
  //eslint-disable-next-line @typescript-eslint/no-explicit-any
  PROJ?: any;
  // TODO: Replace any[] with <type>[]
  //eslint-disable-next-line @typescript-eslint/no-explicit-any
  DATASETS?: any[];
  //eslint-disable-next-line @typescript-eslint/no-explicit-any
  ENDPOINTS?: any[];
  //eslint-disable-next-line @typescript-eslint/no-explicit-any
  INID?: any;
}

const defaultEnv: Environment = {
  id: '',
  instanceId: '',
  cidr: '',
  description: '',
  error: undefined,
  name: '',
  outputs: [],
  projectId: '',
  status: 'PENDING',
  envTypeConfigId: '',
  updatedAt: '',
  updatedBy: '',
  createdAt: '',
  createdBy: '',
  provisionedProductId: '',
  owner: '',
  type: '',
  dependency: ''
};

export class EnvironmentService {
  private _aws: AwsService;
  private _tableName: string;

  public constructor(constants: { TABLE_NAME: string }) {
    const { TABLE_NAME } = constants;
    this._tableName = TABLE_NAME;
    this._aws = new AwsService({ region: process.env.AWS_REGION!, ddbTableName: TABLE_NAME });
  }

  /**
   * Get environment
   * @param envId - Env Id of env to retrieve
   * @param includeMetadata - If true we get all entries where pk = envId, instead of just the entry where pk = envId and sk = envId
   */
  public async getEnvironment(envId: string, includeMetadata: boolean = false): Promise<Environment> {
    if (includeMetadata) {
      const data = await this._aws.helpers.ddb
        .query({ key: { name: 'pk', value: buildDynamoDbKey(envId, resourceTypeToKey.environment) } })
        .execute();
      if (data.Count === 0) {
        throw Boom.notFound(`Could not find environment ${envId}`);
      }
      const items = data.Items!.map((item) => {
        return item;
      });
      let envWithMetadata: Environment = { ...defaultEnv };
      envWithMetadata.DATASETS = [];
      envWithMetadata.ENDPOINTS = [];
      for (const item of items) {
        // parent environment item
        const sk = item.sk as unknown as string;
        if (sk === buildDynamoDbKey(envId, resourceTypeToKey.environment)) {
          envWithMetadata = { ...envWithMetadata, ...item };
        } else {
          const envKey = sk.split('#')[0];
          if (envKey === 'DATASET') {
            envWithMetadata.DATASETS!.push(item);
          } else if (envKey === 'ENDPOINT') {
            envWithMetadata.ENDPOINTS!.push(item);
          } else {
            // metadata of environment item
            // @ts-ignore
            envWithMetadata[sk.split('#')[0]] = item;
          }
        }
      }
      return envWithMetadata;
    } else {
      const data = (await this._aws.helpers.ddb
        .get(buildDynamoDBPkSk(envId, resourceTypeToKey.environment))
        .execute()) as GetItemCommandOutput;
      if (data.Item) {
        return data.Item! as unknown as Environment;
      } else {
        throw Boom.notFound(`Could not find environment ${envId}`);
      }
    }
  }

  /**
   * List all environments with options for filtering, pagination, and sort
   * @param user - User information
   * @param filter - Provide which attribute to filter by
   * @param pageSize - Number of results per page
   * @param paginationToken - Token used for getting specific page of results
   * @param sort - Provide which attribute to sort by. True for ascending sort; False for descending sort
   */
  public async listEnvironments(
    user: AuthenticatedUser,
    filter?: {
      status?: EnvironmentStatus;
      name?: string;
      createdAtFrom?: string;
      createdAtTo?: string;
      project?: string;
      owner?: string;
      type?: string;
    },
    pageSize?: number,
    paginationToken?: string,
    sort?: {
      status?: boolean;
      name?: boolean;
      createdAt?: boolean;
      project?: boolean;
      owner?: boolean;
      type?: boolean;
    }
  ): Promise<{ data: Environment[]; paginationToken: string | undefined }> {
    // Check that filter and sort are not both defined
    if (filter && sort) {
      throw Boom.badRequest('Cannot apply a filter and sort at the same time');
    }
    const filterAttributesLength = filter ? Object.keys(filter).length : 0;
    // Check that at most one filter is defined because we not support more than one filter
    if (
      filterAttributesLength > 1 &&
      !(filterAttributesLength === 2 && filter?.createdAtFrom && filter?.createdAtTo)
    ) {
      //catch case for range
      throw Boom.badRequest('Cannot apply more than one filter.');
    }

    // Check that at most one sort attribute is defined because we not support sorting by more than one attribute
    if (sort && Object.keys(sort).length > 1) {
      throw Boom.badRequest('Cannot sort by more than one attribute.');
    }

    let environments: Environment[] = [];

    let queryParams: QueryParams = {
      key: { name: 'resourceType', value: 'environment' },
      limit: pageSize && pageSize >= 0 ? pageSize : DEFAULT_API_PAGE_SIZE
    };

    if (user.roles.includes('Admin')) {
      if (filter) {
        if (filter.status) {
          // if admin and status is selected in the filter, use GSI getResourceByStatus
          const addFilter = this._setFilter('getResourceByStatus', 'status', filter.status);
          queryParams = { ...queryParams, ...addFilter };
        } else if (filter.name) {
          // if admin and name is selected in the filter, use GSI getResourceByName
          const addFilter = this._setFilter('getResourceByName', 'name', filter.name);
          queryParams = { ...queryParams, ...addFilter };
        } else if (filter.createdAtFrom && filter.createdAtTo) {
          // if admin and createdAt is selected in the filter, use GSI getResourceByCreatedAt
          const addFilter = this._setRangeFilter(
            'getResourceByCreatedAt',
            'createdAt',
            filter.createdAtFrom,
            filter.createdAtTo
          );
          queryParams = { ...queryParams, ...addFilter };
        } else if (filter.project) {
          // if admin and project is selected in the filter, use GSI getResourceByProject
          const addFilter = this._setFilter('getResourceByDependency', 'dependency', filter.project);
          queryParams = { ...queryParams, ...addFilter };
        } else if (filter.owner) {
          // if admin and owner is selected in the filter, use GSI getResourceByOwner
          const addFilter = this._setFilter('getResourceByOwner', 'owner', filter.owner);
          queryParams = { ...queryParams, ...addFilter };
        } else if (filter.type) {
          // if admin and type is selected in the filter, use GSI getResourceByType
          const addFilter = this._setFilter('getResourceByType', 'type', filter.type);
          queryParams = { ...queryParams, ...addFilter };
        }
      } else if (sort) {
        if (sort.status !== undefined) {
          // if admin and status is selected in the sort param, use GSI getResourceByStatus
          const addSort = this._setSort('getResourceByStatus', 'status', sort.status);
          queryParams = { ...queryParams, ...addSort };
        } else if (sort.name !== undefined) {
          // if admin and name is selected in the sort param, use GSI getResourceByName
          const addSort = this._setSort('getResourceByName', 'name', sort.name);
          queryParams = { ...queryParams, ...addSort };
        } else if (sort.createdAt !== undefined) {
          // if admin and createdAt is selected in the sort param, use GSI getResourceByCreatedAt
          const addSort = this._setSort('getResourceByCreatedAt', 'createdAt', sort.createdAt);
          queryParams = { ...queryParams, ...addSort };
        } else if (sort.project !== undefined) {
          // if admin and project is selected in the sort param, use GSI getResourceByProject
          const addSort = this._setSort('getResourceByDependency', 'dependency', sort.project);
          queryParams = { ...queryParams, ...addSort };
        } else if (sort.owner !== undefined) {
          // if admin and owner is selected in the sort param, use GSI getResourceByOwner
          const addSort = this._setSort('getResourceByOwner', 'owner', sort.owner);
          queryParams = { ...queryParams, ...addSort };
        } else if (sort.type !== undefined) {
          // if admin and type is selected in the sort param, use GSI getResourceByType
          const addSort = this._setSort('getResourceByType', 'type', sort.type);
          queryParams = { ...queryParams, ...addSort };
        }
      } else {
        // if admin, use GSI getResourceByCreatedAt by default
        queryParams.index = 'getResourceByCreatedAt';
      }
    } else {
      // if nonadmin, use GSI getResourceByOwner
      const addFilter = this._setFilter('getResourceByOwner', 'owner', user.id);
      queryParams = { ...queryParams, ...addFilter };
    }

    queryParams = addPaginationToken(paginationToken, queryParams);

    try {
      const data = await this._aws.helpers.ddb.query(queryParams).execute();

      // check that Items is defined
      if (data && data.Items) {
        environments = data.Items.map((item) => {
          return item as unknown as Environment;
        });

        // Always sort by CreatedAt values for environments if not sorting by other attribute. Newest environment appear first
        if (!sort) {
          environments = environments.sort((envA, envB) => {
            return new Date(envB.createdAt).getTime() - new Date(envA.createdAt).getTime();
          });
        }
      }
      const token = getPaginationToken(data);
      return { data: environments, paginationToken: token };
    } catch (error) {
      throw Boom.badRequest(error);
    }
  }

  private _setFilter(gsi: string, sortKey: string, eq: string): QueryParams {
    const queryParams: QueryParams = {
      index: gsi,
      sortKey: sortKey,
      eq: { S: eq }
    };
    return queryParams;
  }

  private _setRangeFilter(gsi: string, sortKey: string, from: string, to: string): QueryParams {
    const queryParams: QueryParams = {
      index: gsi,
      sortKey: sortKey,
      between: { value1: { S: from }, value2: { S: to } }
    };
    return queryParams;
  }

  private _setSort(gsi: string, sortKey: string, forward: boolean): QueryParams {
    const queryParams: QueryParams = {
      index: gsi,
      sortKey: sortKey,
      forward: forward
    };
    return queryParams;
  }

  /**
   * Update environment object in DDB
   * @param envId - the identifier of the environment to update
   * @param updatedValues - the attribute values to update for the given environment
   *
   * @returns environment object with updated attributes
   */
  public async updateEnvironment(
    envId: string,
    updatedValues: {
      [key: string]:
        | string
        | { type: string; value: string }
        | { id: string; value: string; description: string }[];
    }
  ): Promise<Environment> {
    try {
      await this.getEnvironment(envId);
    } catch (e) {
      if (Boom.isBoom(e) && e.output.statusCode === Boom.notFound().output.statusCode) {
        console.log('message', e.message);
        throw Boom.notFound(`Could not find environment ${envId} to update`);
      }
      throw e;
    }

    const updateResponse = await this._aws.helpers.ddb
      .update(buildDynamoDBPkSk(envId, resourceTypeToKey.environment), { item: updatedValues })
      .execute();

    return updateResponse.Attributes! as unknown as Environment;
  }

  /**
   * Create new environment
   * @param params - the attribute values to create a given environment
   * @param user - the user requesting this operation
   *
   * @returns environment object from DDB
   */
  public async createEnvironment(
    params: {
      instanceId?: string;
      cidr: string;
      description: string;
      error?: { type: string; value: string };
      name: string;
      outputs: { id: string; value: string; description: string }[];
      projectId: string;
      datasetIds: string[];
      envTypeId: string;
      envTypeConfigId: string;
      status?: EnvironmentStatus;
    },
    user: AuthenticatedUser
  ): Promise<Environment> {
    const environmentTypeConfigSK = `${resourceTypeToKey.envType}#${params.envTypeId}${resourceTypeToKey.envTypeConfig}#${params.envTypeConfigId}`;
    const datasetIds = params.datasetIds;
    if (!_.isArray(datasetIds)) {
      throw Boom.badRequest('DatasetIds passed in as parameter must be an array.');
    }
    const itemsToGet = [
      // ETC
      {
        pk: resourceTypeToKey.envTypeConfig,
        sk: environmentTypeConfigSK
      },
      // PROJ
      buildDynamoDBPkSk(params.projectId, resourceTypeToKey.project),
      // DATASETS
<<<<<<< HEAD
      ..._.map(params.datasetIds, (dsId) => {
=======
      ..._.map(datasetIds, (dsId) => {
>>>>>>> 810e225a
        return buildDynamoDBPkSk(dsId, resourceTypeToKey.dataset);
      })
    ];
    const batchGetResult = (await this._aws.helpers.ddb
      .get(itemsToGet)
      .execute()) as BatchGetItemCommandOutput;
    const newEnv: Environment = {
      id: uuidWithLowercasePrefix(resourceTypeToKey.environment),
      instanceId: params.instanceId,
      cidr: params.cidr,
      description: params.description,
      error: params.error,
      provisionedProductId: '', // Updated later by StatusHandler
      name: params.name,
      outputs: params.outputs,
      projectId: params.projectId,
      envTypeConfigId: params.envTypeConfigId,
      updatedAt: new Date().toISOString(),
      updatedBy: user.id,
      createdAt: new Date().toISOString(),
      createdBy: user.id,
      owner: user.id,
      status: params.status || 'PENDING',
      type: environmentTypeConfigSK,
      dependency: params.projectId
    };
    // GET metadata
    // eslint-disable-next-line @typescript-eslint/no-explicit-any
    interface MetaData {
      id: string;
      pk: string;
      sk: string;
      resourceType: string;
      [key: string]: string;
    }
    let metadata: MetaData[] = [];
    metadata = batchGetResult.Responses![this._tableName].map((item) => {
      return item as unknown as MetaData;
<<<<<<< HEAD
    });

    // Check all expected metadata exist
    const envTypeConfig = metadata.find((item) => {
      return item.resourceType === 'envTypeConfig';
    });
    // ETC
    if (envTypeConfig === undefined) {
      throw Boom.badRequest(
        `envTypeId ${params.envTypeId} with envTypeConfigId ${params.envTypeConfigId} does not exist`
      );
    }
    // PROJ
    const project = metadata.find((item) => {
      return item.resourceType === 'project';
    });
    if (project === undefined) {
      throw Boom.badRequest(`projectId ${params.projectId} does not exist`);
    }
    // DATASET
    const datasets = metadata.filter((item) => {
      return item.resourceType === 'dataset';
    });
    const validDatasetIds = datasets.map((dataset) => {
      return dataset.id;
    });
    const dsIdsNotFound = params.datasetIds.filter((id) => {
      return !validDatasetIds.includes(id);
=======
>>>>>>> 810e225a
    });
    if (dsIdsNotFound.length > 0) {
      throw Boom.badRequest(`datasetIds ${dsIdsNotFound} do not exist`);
    }

    // Check all expected metadata exist
    const envTypeConfig = metadata.find((item) => {
      return item.resourceType === 'envTypeConfig';
    });
    // ETC
    if (envTypeConfig === undefined) {
      throw Boom.badRequest(
        `envTypeId ${params.envTypeId} with envTypeConfigId ${params.envTypeConfigId} does not exist`
      );
    }
    // PROJ
    const project = metadata.find((item) => {
      return item.resourceType === 'project';
    });
    if (project === undefined) {
      throw Boom.badRequest(`projectId ${params.projectId} does not exist`);
    }
    // DATASET
    const datasets = metadata.filter((item) => {
      return item.resourceType === 'dataset';
    });
    const validDatasetIds = datasets.map((dataset) => {
      return dataset.id;
    });
    const dsIdsNotFound = params.datasetIds.filter((id) => {
      return !validDatasetIds.includes(id);
    });
    if (dsIdsNotFound.length > 0) {
      throw Boom.badRequest(`datasetIds ${dsIdsNotFound} do not exist`);
    }

    // WRITE metadata to DDB
    const items: { [key: string]: unknown }[] = [];
    const buildEnvPkMetadataSk = (
      envId: string,
      metaDataType: string,
      metaDataId: string
    ): { pk: string; sk: string } => {
      const sk = `${metaDataType}#${metaDataId}`;
      const pk = `ENV#${envId}`;
      return { pk, sk };
    };

    items.push({
      ...buildEnvPkMetadataSk(newEnv.id!, resourceTypeToKey.envTypeConfig, newEnv.envTypeConfigId),
      id: newEnv.envTypeConfigId,
      productId: envTypeConfig.productId,
      provisioningArtifactId: envTypeConfig.provisioningArtifactId,
      type: envTypeConfig.type,
      params: envTypeConfig.params
    });

    items.push({
      ...buildEnvPkMetadataSk(newEnv.id!, resourceTypeToKey.project, newEnv.projectId),
      id: newEnv.projectId,
      name: project.name,
      envMgmtRoleArn: project.envMgmtRoleArn,
      hostingAccountHandlerRoleArn: project.hostingAccountHandlerRoleArn,
      encryptionKeyArn: project.encryptionKeyArn,
      vpcId: project.vpcId,
      subnetId: project.subnetId,
      externalId: project.externalId,
      environmentInstanceFiles: project.environmentInstanceFiles,
      awsAccountId: project.awsAccountId
    });

    datasets.forEach((dataset) => {
      items.push({
        ...buildEnvPkMetadataSk(newEnv.id!, resourceTypeToKey.dataset, dataset.id),
        id: dataset.id,
        name: dataset.name,
        resources: dataset.resources
      });
    });

    // Add environment item
    items.push({
      ...newEnv,
      pk: buildDynamoDbKey(newEnv.id!, resourceTypeToKey.environment),
      sk: buildDynamoDbKey(newEnv.id!, resourceTypeToKey.environment),
      resourceType: 'environment'
    });

    try {
      await this._aws.helpers.ddb
        .transactEdit({
          addPutRequest: items
        })
        .execute();
    } catch (e) {
      console.log(`Failed to create environment. DDB Transact Items attribute: ${JSON.stringify(items)}`, e);
      console.error('Failed to create environment', e);
      throw Boom.internal('Failed to create environment');
    }

    //If no error are thrown then transaction was successful. If error did occur then the whole transaction will be rolled back
    return this.getEnvironment(newEnv.id!, true);
  }

  /*
   * Store information to DDB
   * There are multiple access patterns for environment-related resources, so keeping this method rather flexible
   */
  public async addMetadata(
    pkId: string,
    pkType: string,
    metaId: string,
    metaType: string,
    data: { [key: string]: string }
  ): Promise<void> {
    const key = { pk: buildDynamoDbKey(pkId, pkType), sk: buildDynamoDbKey(metaId, metaType) };

    await this._aws.helpers.ddb.update(key, { item: data }).execute();
  }
}<|MERGE_RESOLUTION|>--- conflicted
+++ resolved
@@ -381,11 +381,7 @@
       // PROJ
       buildDynamoDBPkSk(params.projectId, resourceTypeToKey.project),
       // DATASETS
-<<<<<<< HEAD
-      ..._.map(params.datasetIds, (dsId) => {
-=======
       ..._.map(datasetIds, (dsId) => {
->>>>>>> 810e225a
         return buildDynamoDBPkSk(dsId, resourceTypeToKey.dataset);
       })
     ];
@@ -424,41 +420,7 @@
     let metadata: MetaData[] = [];
     metadata = batchGetResult.Responses![this._tableName].map((item) => {
       return item as unknown as MetaData;
-<<<<<<< HEAD
-    });
-
-    // Check all expected metadata exist
-    const envTypeConfig = metadata.find((item) => {
-      return item.resourceType === 'envTypeConfig';
-    });
-    // ETC
-    if (envTypeConfig === undefined) {
-      throw Boom.badRequest(
-        `envTypeId ${params.envTypeId} with envTypeConfigId ${params.envTypeConfigId} does not exist`
-      );
-    }
-    // PROJ
-    const project = metadata.find((item) => {
-      return item.resourceType === 'project';
-    });
-    if (project === undefined) {
-      throw Boom.badRequest(`projectId ${params.projectId} does not exist`);
-    }
-    // DATASET
-    const datasets = metadata.filter((item) => {
-      return item.resourceType === 'dataset';
-    });
-    const validDatasetIds = datasets.map((dataset) => {
-      return dataset.id;
-    });
-    const dsIdsNotFound = params.datasetIds.filter((id) => {
-      return !validDatasetIds.includes(id);
-=======
->>>>>>> 810e225a
-    });
-    if (dsIdsNotFound.length > 0) {
-      throw Boom.badRequest(`datasetIds ${dsIdsNotFound} do not exist`);
-    }
+    });
 
     // Check all expected metadata exist
     const envTypeConfig = metadata.find((item) => {
