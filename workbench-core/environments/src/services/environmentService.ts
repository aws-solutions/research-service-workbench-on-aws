--- conflicted
+++ resolved
@@ -543,10 +543,6 @@
     data: { [key: string]: string }
   ): Promise<void> {
     const key = { pk: buildDynamoDbKey(pkId, pkType), sk: buildDynamoDbKey(metaId, metaType) };
-<<<<<<< HEAD
-
-    await this._dynamoDBService.updateExecuteAndFormat({ key, params: { item: data } });
-=======
 
     await this._dynamoDBService.updateExecuteAndFormat({ key, params: { item: data } });
   }
@@ -575,6 +571,5 @@
     const response = await this._dynamoDBService.getPaginatedItems(queryParams);
 
     return response.data.length > 0;
->>>>>>> 49105824
   }
 }