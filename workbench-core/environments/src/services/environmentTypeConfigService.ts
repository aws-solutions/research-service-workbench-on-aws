--- conflicted
+++ resolved
@@ -8,12 +8,6 @@
   resourceTypeToKey,
   uuidWithLowercasePrefix,
   addPaginationToken,
-<<<<<<< HEAD
-  getPaginationToken,
-  DEFAULT_API_PAGE_SIZE
-} from '@aws/workbench-core-base';
-import * as Boom from '@hapi/boom';
-=======
   DEFAULT_API_PAGE_SIZE
 } from '@aws/workbench-core-base';
 import DynamoDBService from '@aws/workbench-core-base/lib/aws/helpers/dynamoDB/dynamoDBService';
@@ -26,7 +20,6 @@
 } from '../models/environmentTypeConfigs/environmentTypeConfig';
 import { ListEnvironmentTypeConfigsRequest } from '../models/environmentTypeConfigs/listEnvironmentTypeConfigsRequest';
 import { UpdateEnvironmentTypeConfigRequest } from '../models/environmentTypeConfigs/updateEnvironmentTypeConfigsRequest';
->>>>>>> e30ed54d
 import EnvironmentTypeService from './environmentTypeService';
 
 export default class EnvironmentTypeConfigService {
@@ -173,18 +166,10 @@
       productId,
       provisioningArtifactId
     };
-<<<<<<< HEAD
-
-    const item = newEnvTypeConfig as unknown as { [key: string]: unknown };
-    const response = await this._aws.helpers.ddb.updateExecuteAndFormat({
-      key: this._buildEnvTypeConfigPkSk(envTypeId, envTypeConfigId),
-      params: { item }
-=======
     const key = this._buildEnvTypeConfigPkSk(envTypeConfigId);
     const response = await this._dynamoDbService.updateExecuteAndFormat({
       key,
       params: { item: dynamoItem }
->>>>>>> e30ed54d
     });
     if (response.Attributes) {
       return EnvironmentTypeConfigParser.parse({ ...response.Attributes });
@@ -224,13 +209,8 @@
       updatedAt: currentDate
     };
 
-<<<<<<< HEAD
-    const response = await this._aws.helpers.ddb.updateExecuteAndFormat({
-      key: this._buildEnvTypeConfigPkSk(envTypeId, envTypeConfigId),
-=======
     const response = await this._dynamoDbService.updateExecuteAndFormat({
       key: this._buildEnvTypeConfigPkSk(envTypeConfigId),
->>>>>>> e30ed54d
       params: { item: updatedEnvTypeConfig }
     });
     if (response.Attributes) {
