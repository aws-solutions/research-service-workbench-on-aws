--- conflicted
+++ resolved
@@ -70,11 +70,7 @@
     envTypeId: string,
     envTypeConfigId: string
   ): Promise<EnvironmentTypeConfig> {
-<<<<<<< HEAD
-    const item = await this._dynamoDbService.getItem(this._buildEnvTypeConfigPkSk(envTypeConfigId));
-=======
     const item = await this._dynamoDbService.getItem({ key: this._buildEnvTypeConfigPkSk(envTypeConfigId) });
->>>>>>> 49105824
     if (item === undefined || (item.dependency as string) !== envTypeId) {
       throw Boom.notFound(`Could not find environment type config ${envTypeConfigId}`);
     } else {
