<<<<<<< HEAD
import { AwsService } from '@amzn/workbench-core-base';
import { CloudFormationClient, DescribeStacksCommand } from '@aws-sdk/client-cloudformation';
import { ListLaunchPathsCommand, ServiceCatalogClient } from '@aws-sdk/client-service-catalog';
=======
import { CloudFormationClient, DescribeStacksCommand } from '@aws-sdk/client-cloudformation';
>>>>>>> 14fec28e
import { SSMClient, StartAutomationExecutionCommand } from '@aws-sdk/client-ssm';
import { STSClient, AssumeRoleCommand } from '@aws-sdk/client-sts';
import { AwsStub, mockClient } from 'aws-sdk-client-mock';
import EnvironmentLifecycleHelper, { Operation } from './environmentLifecycleHelper';

describe('EnvironmentLifecycleHelper', () => {
  const ORIGINAL_ENV = process.env;
  beforeEach(() => {
    jest.resetModules(); // Most important - it clears the cache
    process.env = { ...ORIGINAL_ENV }; // Make a copy
    process.env.STACK_NAME = 'swb-swbv2-va';
    process.env.AWS_REGION = 'us-east-1';
    process.env.SSM_DOC_NAME_SUFFIX = 'SSMDoc';
  });

  afterAll(() => {
    process.env = ORIGINAL_ENV; // Restore old environment
  });

  // eslint-disable-next-line @typescript-eslint/no-explicit-any
  function mockCloudformationOutputs(cfMock: AwsStub<any, any>): void {
    cfMock.on(DescribeStacksCommand).resolves({
      Stacks: [
        {
          StackName: 'swb-swbv2-va',
          StackStatus: 'CREATE_COMPLETE',
          CreationTime: new Date(),
          Outputs: [
            {
              OutputKey: `SagemakerLaunch${process.env.SSM_DOC_NAME_SUFFIX}`,
              OutputValue: 'arn:aws:ssm:us-east-1:123456789012:document/swb-swbv2-va-SagemakerLaunch'
            },
            {
              OutputKey: `SagemakerTerminate${process.env.SSM_DOC_NAME_SUFFIX}`,
              OutputValue: 'arn:aws:ssm:us-east-1:123456789012:document/swb-swbv2-va-SagemakerTerminate'
            }
          ]
        }
      ]
    });
  }

  test('getAwsSdkForEnvMgmtRole does not throw an error', async () => {
    // BUILD
    const helper = new EnvironmentLifecycleHelper();
    const stsMock = mockClient(STSClient);
    // Mock Modify Doc Permission
    stsMock.on(AssumeRoleCommand).resolves({
      Credentials: {
        AccessKeyId: 'sampleAccessKey',
        SecretAccessKey: 'sampleSecretAccessKey',
        SessionToken: 'blah',
        Expiration: undefined
      }
    });
    const payload = {
      envMgmtRoleArn: 'sampleEnvMgmtRoleArn',
      operation: 'Launch',
      envType: 'sagemaker'
    };

    helper.aws.getAwsServiceForRole = jest.fn(async () => {
      return new AwsService({ region: 'us-east-1' });
    });

    // OPERATE & CHECK
    await expect(helper.getAwsSdkForEnvMgmtRole(payload)).resolves.not.toThrowError();
  });

  test('getSSMDocArn finds SSM doc arn for valid output name', async () => {
    // BUILD
    const cfnMock = mockClient(CloudFormationClient);
    // Mock Cloudformation describeStacks
    mockCloudformationOutputs(cfnMock);
    const helper = new EnvironmentLifecycleHelper();

    const validOutputName = 'SagemakerLaunchSSMDoc';

    // OPERATE & CHECK
    await expect(helper.getSSMDocArn(validOutputName)).resolves.toEqual(
      'arn:aws:ssm:us-east-1:123456789012:document/swb-swbv2-va-SagemakerLaunch'
    );
  });

  test('getSSMDocArn does not SSM doc arn for invalid output name', async () => {
    // BUILD
    const cfnMock = mockClient(CloudFormationClient);
    // Mock Cloudformation describeStacks
    mockCloudformationOutputs(cfnMock);
    const helper = new EnvironmentLifecycleHelper();

    const invalidOutputName = 'SomeInvalidDocName';

    // OPERATE & CHECK
    await expect(helper.getSSMDocArn(invalidOutputName)).rejects.toThrow(
      `Cannot find output name: ${invalidOutputName}`
    );
  });

  test('executeSSMDocument does not throw an error', async () => {
    // BUILD
    const stsMock = mockClient(STSClient);
    const ssmMock = mockClient(SSMClient);
    const cfnMock = mockClient(CloudFormationClient);
    // Mock Modify Doc Permission
    ssmMock.on(StartAutomationExecutionCommand).resolves({});
    // Mock Modify Doc Permission
    stsMock.on(AssumeRoleCommand).resolves({
      Credentials: {
        AccessKeyId: 'sampleAccessKey',
        SecretAccessKey: 'sampleSecretAccessKey',
        SessionToken: 'blah',
        Expiration: undefined
      }
    });
    // Mock Cloudformation describeStacks
    mockCloudformationOutputs(cfnMock);
    const helper = new EnvironmentLifecycleHelper();
    const operation: Operation = 'Launch';
    const payload = {
      ssmParameters: {
        InstanceName: ['basicnotebookinstance-sampleInstanceName']
      },
      operation,
      envType: 'Sagemaker',
      envMgmtRoleArn: 'sampleEnvMgmtRoleArn',
      externalId: 'workbench'
    };

    helper.getSSMDocArn = jest.fn();
    helper.getAwsSdkForEnvMgmtRole = jest.fn();

    // OPERATE & CHECK
    await expect(helper.executeSSMDocument(payload)).resolves.not.toThrowError();
  });

  test('launch does not throw an error', async () => {
    const helper = new EnvironmentLifecycleHelper();
    const stsMock = mockClient(STSClient);
    const ssmMock = mockClient(SSMClient);
    const cfnMock = mockClient(CloudFormationClient);
    const mockSC = mockClient(ServiceCatalogClient);
    mockSC.on(ListLaunchPathsCommand).resolves({
      LaunchPathSummaries: [{ Id: 'launchPath' }]
    });
    // Mock Cloudformation describeStacks
    mockCloudformationOutputs(cfnMock);
    // Mock Modify Doc Permission
    ssmMock.on(StartAutomationExecutionCommand).resolves({});
    stsMock.on(AssumeRoleCommand).resolves({
      Credentials: {
        AccessKeyId: 'sampleAccessKey',
        SecretAccessKey: 'sampleSecretAccessKey',
        SessionToken: 'blah',
        Expiration: undefined
      }
    });
    helper.getAwsSdkForEnvMgmtRole = jest.fn(async () => {
      return new AwsService({ region: 'us-east-1' });
    });
    helper.executeSSMDocument = jest.fn();

    const launchParams = {
      ssmParameters: {
        InstanceName: [`basicnotebookinstance-${Date.now()}`],
        VPC: ['vpcId'],
        Subnet: ['subnetId'],
        ProvisioningArtifactId: ['provisioningArtifactId'],
        ProductId: ['sampleProductId'],
        Namespace: [`sagemaker-${Date.now()}`],
        EncryptionKeyArn: ['encryptionKeyArn'],
        CIDR: ['1.1.1.1/32'],
        EnvId: ['envId'],
        EnvironmentInstanceFiles: ['environmentInstanceFiles'],
        AutoStopIdleTimeInMinutes: ['0'],
        EnvStatusUpdateConstString: [process.env.ENV_STATUS_UPDATE!]
      },
      operation: 'Launch' as Operation,
      envType: 'Sagemaker',
      envMetadata: {
        PROJ: {
          envMgmtRoleArn: 'sampleEnvMgmtRoleArn',
          externalId: 'workbench'
        },
        ETC: {
          productId: 'sampleProductId'
        }
      }
    };

    await expect(helper.launch(launchParams)).resolves.not.toThrowError();
  });
});<|MERGE_RESOLUTION|>--- conflicted
+++ resolved
@@ -1,10 +1,6 @@
-<<<<<<< HEAD
 import { AwsService } from '@amzn/workbench-core-base';
 import { CloudFormationClient, DescribeStacksCommand } from '@aws-sdk/client-cloudformation';
 import { ListLaunchPathsCommand, ServiceCatalogClient } from '@aws-sdk/client-service-catalog';
-=======
-import { CloudFormationClient, DescribeStacksCommand } from '@aws-sdk/client-cloudformation';
->>>>>>> 14fec28e
 import { SSMClient, StartAutomationExecutionCommand } from '@aws-sdk/client-ssm';
 import { STSClient, AssumeRoleCommand } from '@aws-sdk/client-sts';
 import { AwsStub, mockClient } from 'aws-sdk-client-mock';
@@ -145,6 +141,7 @@
     const helper = new EnvironmentLifecycleHelper();
     const stsMock = mockClient(STSClient);
     const ssmMock = mockClient(SSMClient);
+
     const cfnMock = mockClient(CloudFormationClient);
     const mockSC = mockClient(ServiceCatalogClient);
     mockSC.on(ListLaunchPathsCommand).resolves({
