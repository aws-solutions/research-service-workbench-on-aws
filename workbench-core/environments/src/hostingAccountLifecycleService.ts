--- conflicted
+++ resolved
@@ -23,6 +23,7 @@
     [key: string]: string;
   }): Promise<{ [key: string]: string }> {
     const accountsService = new AccountsService();
+
 
     const cfService = this._aws.helpers.cloudformation;
     const {
@@ -324,21 +325,7 @@
       return this._getNameFromArn({ output, outputName: output.OutputKey });
     });
   }
-<<<<<<< HEAD
-
-  /*
-   * Store hosting account information in DDB
-   */
-  public async storeToDdb(accountMetadata: {
-    accountId: string;
-    envManagementRoleArn: string;
-    accountHandlerRoleArn: string;
-  }): Promise<void> {
+
     // TODO: Update this
-    // TODO: Add DDB calls here once access patterns are established in @amzn/workbench-core-base
-    // Don't forget to store the external ID used during onboarding
-    return Promise.resolve();
-  }
-=======
->>>>>>> 9e63ddaa
+
 }