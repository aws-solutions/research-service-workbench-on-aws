--- conflicted
+++ resolved
@@ -1,11 +1,8 @@
-<<<<<<< HEAD
 /*
  *  Copyright Amazon.com, Inc. or its affiliates. All Rights Reserved.
  *  SPDX-License-Identifier: Apache-2.0
  */
 
-=======
->>>>>>> 14fec28e
 import { Readable } from 'stream';
 import { AwsService } from '@amzn/workbench-core-base';
 import { Output } from '@aws-sdk/client-cloudformation';
@@ -144,6 +141,7 @@
     const describeStackResponse = await hostingAccountAwsService.clients.cloudformation.describeStacks({
       StackName: hostingAccountStackName
     });
+
     const describeCfResponse = await hostingAccountAwsService.clients.cloudformation.describeStacks({
       StackName: hostingAccountStackName
     });
