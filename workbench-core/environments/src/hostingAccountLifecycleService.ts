--- conflicted
+++ resolved
@@ -1,23 +1,16 @@
-<<<<<<< HEAD
 /*
  *  Copyright Amazon.com, Inc. or its affiliates. All Rights Reserved.
  *  SPDX-License-Identifier: Apache-2.0
  */
 
-import _ = require('lodash');
-import { AwsService } from '@amzn/workbench-core-base';
-import { Output } from '@aws-sdk/client-cloudformation';
-import IamRoleCloneService from './iamRoleCloneService';
-import AccountService from './accountService';
-import { Readable } from 'stream';
-import { ResourceNotFoundException } from '@aws-sdk/client-eventbridge';
-import { HostingAccountStatus } from './hostingAccountStatus';
-=======
 import { Readable } from 'stream';
 import { AwsService } from '@amzn/workbench-core-base';
 import { Output } from '@aws-sdk/client-cloudformation';
+import { ResourceNotFoundException } from '@aws-sdk/client-eventbridge';
+import _ = require('lodash');
+import AccountService from './accountService';
+import { HostingAccountStatus } from './hostingAccountStatus';
 import IamRoleCloneService from './iamRoleCloneService';
->>>>>>> 4b1541bc
 
 export default class HostingAccountLifecycleService {
   private _aws: AwsService;
