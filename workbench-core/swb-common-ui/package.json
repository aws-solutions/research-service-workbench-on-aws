--- conflicted
+++ resolved
@@ -22,7 +22,6 @@
     "check-license-header": "license-check-and-add check -f license-add-config.json",
     "depcheck": "depcheck",
     "license-checker": "license-checker --onlyAllow 'MIT; Apache-2.0; ISC; BSD'",
-    "add-license-header": "license-check-and-add add -f license-add-config.json",
     "lint": "next lint --max-warnings 0 && rushx pkg-json-lint",
     "lint:fix": "eslint . --fix",
     "make-badges": "istanbul-badges-readme --coverageDir=./temp/coverage --exitCode=1",
@@ -78,11 +77,6 @@
     "license-check-and-add": "^4.0.5",
     "npm-package-json-lint": "^6.3.0",
     "npm-package-json-lint-config-default": "^5.0.0",
-<<<<<<< HEAD
-    "license-checker": "^25.0.1",
-    "license-check-and-add": "^4.0.5",
-=======
->>>>>>> 75919454
     "sass": "^1.49.8",
     "sort-package-json": "^1.57.0"
   }
