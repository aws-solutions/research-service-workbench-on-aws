lockfileVersion: 5.3

importers:

  .:
    specifiers: {}

  ../../solutions/example-ui-app:
    specifiers:
      '@amzn/eslint-config-workbench-core-eslint-custom': workspace:*
      '@awsui/collection-hooks': ^1.0.0
      '@awsui/components-react': ^3.0.0
      '@awsui/design-tokens': ^3.0.0
      '@awsui/global-styles': ^1.0.0
      '@awsui/test-utils-core': ^1.0.0
      '@babel/core': ^7.17.9
      '@babel/preset-env': ^7.16.11
      '@babel/preset-react': ^7.16.7
      '@babel/preset-typescript': ^7.16.7
      '@rushstack/eslint-config': ^2.5.1
      '@rushstack/heft': ^0.45.0
      '@rushstack/heft-jest-plugin': ^0.2.3
      '@testing-library/dom': ^8.13.0
      '@testing-library/jest-dom': 5.16.1
      '@testing-library/react': 12.1.2
      '@testing-library/user-event': 13.5.0
      '@types/jest': ^27.4.1
      '@types/node': ^14
      '@types/react': 17.0.38
      babel-jest: 27.5.1
      eslint: ^8.7.0
      eslint-config-next: 12.1.5
      eslint-plugin-testing-library: 5.0.1
      istanbul-badges-readme: 1.8.1
      jest: ^27.5.1
      next: ^12.1.5
      next-global-css: ~1.2.0
      next-i18next: ~11.0.0
      next-transpile-modules: ~9.0.0
      react: 17.0.2
      react-dom: 17.0.2
      sass: ^1.49.8
      sharp: ^0.30.4
      ts-jest: ^27.1.3
      typescript: ^4.5.2
    dependencies:
      next: 12.1.6_a4a513c9a213234bf0e56ad44f68969f
      next-global-css: 1.2.0
      next-i18next: 11.0.0_c9e78c1ef548b95661158f8b65ef5848
      next-transpile-modules: 9.0.0
      react: 17.0.2
      react-dom: 17.0.2_react@17.0.2
    devDependencies:
      '@amzn/eslint-config-workbench-core-eslint-custom': link:../../workbench-core/eslint-custom
      '@awsui/collection-hooks': 1.0.25_react@17.0.2
      '@awsui/components-react': 3.0.495_b3482aaf5744fc7c2aeb7941b0e0a78f
      '@awsui/design-tokens': 3.0.21
      '@awsui/global-styles': 1.0.14
      '@awsui/test-utils-core': 1.0.17
      '@babel/core': 7.17.10
      '@babel/preset-env': 7.17.10_@babel+core@7.17.10
      '@babel/preset-react': 7.16.7_@babel+core@7.17.10
      '@babel/preset-typescript': 7.16.7_@babel+core@7.17.10
      '@rushstack/eslint-config': 2.6.0_eslint@8.14.0+typescript@4.6.4
      '@rushstack/heft': 0.45.1
      '@rushstack/heft-jest-plugin': 0.2.15_@rushstack+heft@0.45.1
      '@testing-library/dom': 8.13.0
      '@testing-library/jest-dom': 5.16.1
      '@testing-library/react': 12.1.2_react-dom@17.0.2+react@17.0.2
      '@testing-library/user-event': 13.5.0_@testing-library+dom@8.13.0
      '@types/jest': 27.5.0
      '@types/node': 14.18.16
      '@types/react': 17.0.38
      babel-jest: 27.5.1_@babel+core@7.17.10
      eslint: 8.14.0
      eslint-config-next: 12.1.5_d7e9cce678924f6d9856cdbea208c1e6
      eslint-plugin-testing-library: 5.0.1_eslint@8.14.0+typescript@4.6.4
      istanbul-badges-readme: 1.8.1
      jest: 27.5.1
      sass: 1.51.0
      sharp: 0.30.4
      ts-jest: 27.1.4_b9494841e57bab118b2da0bbe32becd6
      typescript: 4.6.4

  ../../solutions/swb-app:
    specifiers:
      '@amzn/environments': workspace:*
      '@amzn/eslint-config-workbench-core-eslint-custom': workspace:*
      '@hapi/boom': ^10.0.0
      '@rushstack/eslint-config': ^2.5.1
      '@rushstack/heft': ^0.45.0
      '@rushstack/heft-jest-plugin': ^0.2.3
      '@rushstack/heft-node-rig': ^1.7.1
      '@types/express': ^4.17.13
      '@types/heft-jest': 1.0.2
      '@types/jest': ^27.4.1
      '@types/node': ^14
      concurrently: ^7.0.0
      eslint: ^8.7.0
      express: ^4.17.3
      istanbul-badges-readme: 1.8.1
      jest: ^27.5.1
      nodemon: ^2.0.15
      ts-jest: ^27.1.3
      typescript: ^4.5.2
    dependencies:
      '@amzn/environments': link:../../workbench-core/environments
      '@hapi/boom': 10.0.0
      express: 4.18.1
    devDependencies:
      '@amzn/eslint-config-workbench-core-eslint-custom': link:../../workbench-core/eslint-custom
      '@rushstack/eslint-config': 2.6.0_eslint@8.14.0+typescript@4.6.4
      '@rushstack/heft': 0.45.1
      '@rushstack/heft-jest-plugin': 0.2.15_@rushstack+heft@0.45.1
      '@rushstack/heft-node-rig': 1.9.2_@rushstack+heft@0.45.1
      '@types/express': 4.17.13
      '@types/heft-jest': 1.0.2
      '@types/jest': 27.5.0
      '@types/node': 14.18.16
      concurrently: 7.1.0
      eslint: 8.14.0
      istanbul-badges-readme: 1.8.1
      jest: 27.5.1
      nodemon: 2.0.16
      ts-jest: 27.1.4_de3efcd1e6a6e8470860984ab19632da
      typescript: 4.6.4

  ../../solutions/swb-reference:
    specifiers:
      '@amzn/environments': workspace:*
      '@amzn/eslint-config-workbench-core-eslint-custom': workspace:*
      '@amzn/swb-app': workspace:*
      '@amzn/workbench-core-base': workspace:*
      '@aws-sdk/client-cloudformation': ^3.58.0
      '@aws-sdk/client-dynamodb': ^3.67.0
      '@aws-sdk/client-s3': ^3.58.0
      '@aws-sdk/client-service-catalog': ^3.58.0
      '@aws-sdk/client-ssm': ^3.58.0
      '@aws-sdk/client-sts': ^3.58.0
      '@aws-sdk/types': ^3.55.0
      '@rushstack/eslint-config': ^2.5.1
      '@rushstack/heft': ^0.45.0
      '@rushstack/heft-jest-plugin': ^0.2.3
      '@rushstack/heft-node-rig': ^1.7.1
      '@types/aws-lambda': ^8.10.92
      '@types/express': ^4.17.13
      '@types/heft-jest': 1.0.2
      '@types/jest': ^27.4.1
      '@types/js-yaml': ^4.0.5
      '@types/lodash': ^4.14.181
      '@types/node': ^14
      '@types/uuid': ^8.3.4
      '@vendia/serverless-express': ^4.5.4
      aws-cdk: ^2.12.0
      aws-cdk-lib: ^2.0.0
      aws-lambda: ^1.0.7
      aws-sdk-client-mock: ^0.6.2
      cdk-ssm-document: ^3.1.1
      constructs: ^10.0.0
      esbuild: ^0.14.21
      eslint: ^8.7.0
      express: ^4.17.3
      istanbul-badges-readme: 1.8.1
      jest: ^27.5.1
      js-yaml: ^4.1.0
      lodash: ^4.17.21
      ts-jest: ^27.1.3
      ts-node: ^10.4.0
      typescript: ^4.5.2
      uuid: ^8.3.2
    dependencies:
      '@amzn/environments': link:../../workbench-core/environments
      '@amzn/swb-app': link:../swb-app
      '@amzn/workbench-core-base': link:../../workbench-core/base
      '@aws-sdk/client-cloudformation': 3.85.0
      '@aws-sdk/client-dynamodb': 3.85.0
      '@aws-sdk/client-s3': 3.85.0
      '@aws-sdk/client-service-catalog': 3.85.0
      '@aws-sdk/client-ssm': 3.85.0
      '@aws-sdk/client-sts': 3.85.0
      '@aws-sdk/types': 3.78.0
      '@vendia/serverless-express': 4.8.0
      aws-sdk-client-mock: 0.6.2_a9e86a7e1c6efb9158e19d317f27eca8
      express: 4.18.1
      js-yaml: 4.1.0
      lodash: 4.17.21
      uuid: 8.3.2
    devDependencies:
      '@amzn/eslint-config-workbench-core-eslint-custom': link:../../workbench-core/eslint-custom
      '@rushstack/eslint-config': 2.6.0_eslint@8.14.0+typescript@4.6.4
      '@rushstack/heft': 0.45.1
      '@rushstack/heft-jest-plugin': 0.2.15_7cd29405bbbacfa05e8441bec40ead93
      '@rushstack/heft-node-rig': 1.9.2_7cd29405bbbacfa05e8441bec40ead93
      '@types/aws-lambda': 8.10.95
      '@types/express': 4.17.13
      '@types/heft-jest': 1.0.2
      '@types/jest': 27.5.0
      '@types/js-yaml': 4.0.5
      '@types/lodash': 4.14.182
      '@types/node': 14.18.16
      '@types/uuid': 8.3.4
      aws-cdk: 2.23.0
      aws-cdk-lib: 2.23.0_constructs@10.1.1
      aws-lambda: 1.0.7
      cdk-ssm-document: 3.1.1_9360c9e9735e95d3e85dc042058136d3
      constructs: 10.1.1
      esbuild: 0.14.38
      eslint: 8.14.0
      istanbul-badges-readme: 1.8.1
      jest: 27.5.1_ts-node@10.7.0
      ts-jest: 27.1.4_edb1f862ecf73b6f0cc1f906c6266936
      ts-node: 10.7.0_63845f5bc9a653846bd58de3c741e587
      typescript: 4.6.4

  ../../workbench-core/audit:
    specifiers:
      '@amzn/eslint-config-workbench-core-eslint-custom': workspace:*
      '@rushstack/eslint-config': ^2.5.1
      '@rushstack/heft': ^0.45.0
      '@rushstack/heft-jest-plugin': ^0.2.3
      '@rushstack/heft-node-rig': ^1.7.1
      '@types/heft-jest': 1.0.2
      '@types/node': ^14
      eslint: ^8.7.0
      istanbul-badges-readme: 1.8.1
      typescript: ^4.5.2
    devDependencies:
      '@amzn/eslint-config-workbench-core-eslint-custom': link:../eslint-custom
      '@rushstack/eslint-config': 2.6.0_eslint@8.14.0+typescript@4.6.4
      '@rushstack/heft': 0.45.1
      '@rushstack/heft-jest-plugin': 0.2.15_@rushstack+heft@0.45.1
      '@rushstack/heft-node-rig': 1.9.2_@rushstack+heft@0.45.1
      '@types/heft-jest': 1.0.2
      '@types/node': 14.18.16
      eslint: 8.14.0
      istanbul-badges-readme: 1.8.1
      typescript: 4.6.4

  ../../workbench-core/authentication:
    specifiers:
      '@amzn/eslint-config-workbench-core-eslint-custom': workspace:*
      '@rushstack/eslint-config': ^2.5.1
      '@rushstack/heft': ^0.45.0
      '@rushstack/heft-jest-plugin': ^0.2.3
      '@rushstack/heft-node-rig': ^1.7.1
      '@types/heft-jest': 1.0.2
      '@types/node': ^14
      eslint: ^8.7.0
      istanbul-badges-readme: 1.8.1
      typescript: ^4.5.2
    devDependencies:
      '@amzn/eslint-config-workbench-core-eslint-custom': link:../eslint-custom
      '@rushstack/eslint-config': 2.6.0_eslint@8.14.0+typescript@4.6.4
      '@rushstack/heft': 0.45.1
      '@rushstack/heft-jest-plugin': 0.2.15_@rushstack+heft@0.45.1
      '@rushstack/heft-node-rig': 1.9.2_@rushstack+heft@0.45.1
      '@types/heft-jest': 1.0.2
      '@types/node': 14.18.16
      eslint: 8.14.0
      istanbul-badges-readme: 1.8.1
      typescript: 4.6.4

  ../../workbench-core/authorization:
    specifiers:
      '@amzn/eslint-config-workbench-core-eslint-custom': workspace:*
      '@amzn/workbench-core-authentication': workspace:*
      '@casl/ability': ^5.4.3
      '@rushstack/eslint-config': ^2.5.1
      '@rushstack/heft': ^0.45.0
      '@rushstack/heft-jest-plugin': ^0.2.3
      '@rushstack/heft-node-rig': ^1.7.1
      '@types/heft-jest': 1.0.2
      '@types/node': ^14
      eslint: ^8.7.0
      fast-check: ^2.24.0
      istanbul-badges-readme: 1.8.1
      jest: ^27.5.1
      jest-fast-check: ^1.0.2
      typescript: ^4.5.2
    dependencies:
      '@amzn/workbench-core-authentication': link:../authentication
      '@casl/ability': 5.4.3
    devDependencies:
      '@amzn/eslint-config-workbench-core-eslint-custom': link:../eslint-custom
      '@rushstack/eslint-config': 2.6.0_eslint@8.14.0+typescript@4.6.4
      '@rushstack/heft': 0.45.1
      '@rushstack/heft-jest-plugin': 0.2.15_@rushstack+heft@0.45.1
      '@rushstack/heft-node-rig': 1.9.2_@rushstack+heft@0.45.1
      '@types/heft-jest': 1.0.2
      '@types/node': 14.18.16
      eslint: 8.14.0
      fast-check: 2.25.0
      istanbul-badges-readme: 1.8.1
      jest: 27.5.1
      jest-fast-check: 1.0.2_fast-check@2.25.0+jest@27.5.1
      typescript: 4.6.4

  ../../workbench-core/base:
    specifiers:
      '@amzn/eslint-config-workbench-core-eslint-custom': workspace:*
      '@aws-cdk/aws-dynamodb': ^1.152.0
      '@aws-sdk/client-cloudformation': ^3.58.0
      '@aws-sdk/client-cognito-identity-provider': ^3.67.0
      '@aws-sdk/client-dynamodb': ^3.67.0
      '@aws-sdk/client-ec2': ^3.60.0
      '@aws-sdk/client-eventbridge': ^3.66.0
      '@aws-sdk/client-iam': ^3.58.0
      '@aws-sdk/client-lambda': ^3.82.0
      '@aws-sdk/client-s3': ^3.58.0
      '@aws-sdk/client-sagemaker': ^3.85.0
      '@aws-sdk/client-service-catalog': ^3.58.0
      '@aws-sdk/client-ssm': ^3.58.0
      '@aws-sdk/client-sts': ^3.58.0
      '@aws-sdk/types': ^3.55.0
      '@aws-sdk/util-dynamodb': ^3.87.0
      '@rushstack/eslint-config': ^2.5.1
      '@rushstack/heft': ^0.45.0
      '@rushstack/heft-jest-plugin': ^0.2.3
      '@rushstack/heft-node-rig': ^1.7.1
      '@types/heft-jest': 1.0.2
      '@types/jest': ^27.4.1
      '@types/js-yaml': ^4.0.5
      '@types/lodash': ^4.14.181
      '@types/node': ^14
      eslint: ^8.7.0
      istanbul-badges-readme: 1.8.1
      jest: ^27.5.1
      lodash: ^4.17.21
      ts-jest: ^27.1.3
      typescript: ^4.5.2
    dependencies:
      '@amzn/eslint-config-workbench-core-eslint-custom': link:../eslint-custom
      '@aws-cdk/aws-dynamodb': 1.155.0
      '@aws-sdk/client-cloudformation': 3.85.0
      '@aws-sdk/client-cognito-identity-provider': 3.85.0
      '@aws-sdk/client-dynamodb': 3.85.0
      '@aws-sdk/client-ec2': 3.85.0
      '@aws-sdk/client-eventbridge': 3.85.0
      '@aws-sdk/client-iam': 3.85.0
      '@aws-sdk/client-lambda': 3.85.0
      '@aws-sdk/client-s3': 3.85.0
      '@aws-sdk/client-sagemaker': 3.85.0
      '@aws-sdk/client-service-catalog': 3.85.0
      '@aws-sdk/client-ssm': 3.85.0
      '@aws-sdk/client-sts': 3.85.0
      '@aws-sdk/types': 3.78.0
      '@aws-sdk/util-dynamodb': 3.87.0
      lodash: 4.17.21
    devDependencies:
      '@rushstack/eslint-config': 2.6.0_eslint@8.14.0+typescript@4.6.4
      '@rushstack/heft': 0.45.1
      '@rushstack/heft-jest-plugin': 0.2.15_@rushstack+heft@0.45.1
      '@rushstack/heft-node-rig': 1.9.2_@rushstack+heft@0.45.1
      '@types/heft-jest': 1.0.2
      '@types/jest': 27.5.0
      '@types/js-yaml': 4.0.5
      '@types/lodash': 4.14.182
      '@types/node': 14.18.16
      eslint: 8.14.0
      istanbul-badges-readme: 1.8.1
      jest: 27.5.1
      ts-jest: 27.1.4_de3efcd1e6a6e8470860984ab19632da
      typescript: 4.6.4

  ../../workbench-core/environments:
    specifiers:
      '@amzn/eslint-config-workbench-core-eslint-custom': workspace:*
      '@amzn/workbench-core-base': workspace:*
      '@aws-sdk/client-cloudformation': ^3.58.0
      '@aws-sdk/client-cognito-identity-provider': ^3.67.0
      '@aws-sdk/client-dynamodb': ^3.67.0
      '@aws-sdk/client-ec2': ^3.60.0
      '@aws-sdk/client-eventbridge': ^3.66.0
      '@aws-sdk/client-iam': ^3.58.0
      '@aws-sdk/client-lambda': ^3.82.0
      '@aws-sdk/client-s3': ^3.58.0
      '@aws-sdk/client-service-catalog': ^3.58.0
      '@aws-sdk/client-ssm': ^3.58.0
      '@aws-sdk/client-sts': ^3.58.0
      '@aws-sdk/types': ^3.55.0
      '@aws-sdk/util-dynamodb': ^3.87.0
      '@hapi/boom': ^10.0.0
      '@rushstack/eslint-config': ^2.5.1
      '@rushstack/heft': ^0.45.0
      '@rushstack/heft-jest-plugin': ^0.2.3
      '@rushstack/heft-node-rig': ^1.7.1
      '@types/heft-jest': 1.0.2
      '@types/jest': ^27.4.1
      '@types/lodash': ^4.14.181
      '@types/node': ^14
      '@types/uuid': ^8.3.4
      aws-sdk-client-mock: ^0.6.2
      eslint: ^8.7.0
      generate-password: ^1.7.0
      istanbul-badges-readme: 1.8.1
      jest: ^27.5.1
      lodash: ^4.17.21
      md5-file: ^5.0.0
      ts-jest: ^27.1.3
      typescript: ^4.5.2
      uuid: ^8.3.2
    dependencies:
      '@amzn/workbench-core-base': link:../base
<<<<<<< HEAD
      '@aws-sdk/client-cloudformation': 3.85.0
      '@aws-sdk/client-cognito-identity-provider': 3.85.0
      '@aws-sdk/client-dynamodb': 3.85.0
      '@aws-sdk/client-ec2': 3.85.0
      '@aws-sdk/client-eventbridge': 3.85.0
      '@aws-sdk/client-iam': 3.85.0
      '@aws-sdk/client-lambda': 3.85.0
      '@aws-sdk/client-s3': 3.85.0
      '@aws-sdk/client-service-catalog': 3.85.0
      '@aws-sdk/client-ssm': 3.85.0
      '@aws-sdk/client-sts': 3.85.0
=======
      '@aws-sdk/client-cloudformation': 3.82.0
      '@aws-sdk/client-cognito-identity-provider': 3.82.0
      '@aws-sdk/client-dynamodb': 3.82.0
      '@aws-sdk/client-ec2': 3.83.0
      '@aws-sdk/client-eventbridge': 3.82.0
      '@aws-sdk/client-iam': 3.82.0
      '@aws-sdk/client-s3': 3.83.0
      '@aws-sdk/client-service-catalog': 3.82.0
      '@aws-sdk/client-ssm': 3.84.0
      '@aws-sdk/client-sts': 3.82.0
      '@aws-sdk/util-dynamodb': 3.92.0
      '@hapi/boom': 10.0.0
>>>>>>> faa7a881
      generate-password: 1.7.0
      lodash: 4.17.21
      md5-file: 5.0.0
      uuid: 8.3.2
    devDependencies:
      '@amzn/eslint-config-workbench-core-eslint-custom': link:../eslint-custom
      '@aws-sdk/types': 3.78.0
      '@rushstack/eslint-config': 2.6.0_eslint@8.14.0+typescript@4.6.4
      '@rushstack/heft': 0.45.1
      '@rushstack/heft-jest-plugin': 0.2.15_@rushstack+heft@0.45.1
      '@rushstack/heft-node-rig': 1.9.2_@rushstack+heft@0.45.1
      '@types/heft-jest': 1.0.2
      '@types/jest': 27.5.0
      '@types/lodash': 4.14.182
      '@types/node': 14.18.16
      '@types/uuid': 8.3.4
<<<<<<< HEAD
      aws-sdk-client-mock: 0.6.2_a9e86a7e1c6efb9158e19d317f27eca8
=======
      aws-sdk-client-mock: 0.6.2_1623f36c0ee0e0189219c4d48dbbb18c
>>>>>>> faa7a881
      eslint: 8.14.0
      istanbul-badges-readme: 1.8.1
      jest: 27.5.1
      ts-jest: 27.1.4_de3efcd1e6a6e8470860984ab19632da
      typescript: 4.6.4

  ../../workbench-core/eslint-custom:
    specifiers:
      '@rushstack/eslint-config': ^2.5.1
      '@rushstack/heft': ^0.45.0
      '@rushstack/heft-jest-plugin': ^0.2.3
      '@rushstack/heft-node-rig': ^1.7.1
      '@types/heft-jest': 1.0.2
      '@types/jest': ^27.4.1
      '@types/node': ^14
      eslint: ^8.7.0
      eslint-plugin-security: ^1.4.0
      istanbul-badges-readme: 1.8.1
      jest: ^27.5.1
      typescript: ^4.5.2
    dependencies:
      '@rushstack/eslint-config': 2.6.0_eslint@8.14.0+typescript@4.6.4
      '@types/jest': 27.5.0
      eslint: 8.14.0
      eslint-plugin-security: 1.5.0
      jest: 27.5.1
    devDependencies:
      '@rushstack/heft': 0.45.1
      '@rushstack/heft-jest-plugin': 0.2.15_@rushstack+heft@0.45.1
      '@rushstack/heft-node-rig': 1.9.2_@rushstack+heft@0.45.1
      '@types/heft-jest': 1.0.2
      '@types/node': 14.18.16
      istanbul-badges-readme: 1.8.1
      typescript: 4.6.4

  ../../workbench-core/example/express:
    specifiers:
      '@amzn/eslint-config-workbench-core-eslint-custom': workspace:*
      '@amzn/workbench-core-audit': workspace:*
      '@amzn/workbench-core-logging': workspace:*
      '@rushstack/eslint-config': ^2.5.1
      '@rushstack/heft': ^0.45.0
      '@rushstack/heft-jest-plugin': ^0.2.3
      '@rushstack/heft-node-rig': ^1.7.1
      '@types/aws-lambda': ^8.10.92
      '@types/express': ^4.17.13
      '@types/heft-jest': 1.0.2
      '@types/jest': ^27.4.1
      '@types/node': ^14
      '@types/request': ^2.48.8
      '@types/supertest': ^2.0.12
      '@vendia/serverless-express': ^4.5.4
      aws-cdk-lib: ^2.0.0
      axios: ^0.27.1
      constructs: ^10.0.0
      eslint: ^8.7.0
      eslint-plugin-security: ^1.4.0
      express: ^4.17.3
      istanbul-badges-readme: 1.8.1
      jest: ^27.5.1
      lambda-build: ^1.0.6
      request: ^2.88.2
      supertest: ^6.2.2
      typescript: ^4.5.2
    dependencies:
      '@amzn/workbench-core-audit': link:../../audit
      '@amzn/workbench-core-logging': link:../../logging
      '@vendia/serverless-express': 4.8.0
      aws-cdk-lib: 2.23.0_constructs@10.1.1
      constructs: 10.1.1
    devDependencies:
      '@amzn/eslint-config-workbench-core-eslint-custom': link:../../eslint-custom
      '@rushstack/eslint-config': 2.6.0_eslint@8.14.0+typescript@4.6.4
      '@rushstack/heft': 0.45.1
      '@rushstack/heft-jest-plugin': 0.2.15_@rushstack+heft@0.45.1
      '@rushstack/heft-node-rig': 1.9.2_@rushstack+heft@0.45.1
      '@types/aws-lambda': 8.10.95
      '@types/express': 4.17.13
      '@types/heft-jest': 1.0.2
      '@types/jest': 27.5.0
      '@types/node': 14.18.16
      '@types/request': 2.48.8
      '@types/supertest': 2.0.12
      axios: 0.27.2
      eslint: 8.14.0
      eslint-plugin-security: 1.5.0
      express: 4.18.1
      istanbul-badges-readme: 1.8.1
      jest: 27.5.1
      lambda-build: 1.0.6
      request: 2.88.2
      supertest: 6.2.3
      typescript: 4.6.4

  ../../workbench-core/example/infrastructure:
    specifiers:
      '@amzn/eslint-config-workbench-core-eslint-custom': workspace:*
      '@amzn/workbench-core-express': workspace:*
      '@aws-cdk/assert': ^2.0.0
      '@aws-cdk/aws-apigatewayv2-alpha': ^2.22.0-alpha.0
      '@aws-cdk/aws-apigatewayv2-authorizers-alpha': ^2.22.0-alpha.0
      '@aws-cdk/aws-apigatewayv2-integrations-alpha': ^2.22.0-alpha.0
      '@rushstack/eslint-config': ^2.5.1
      '@rushstack/heft': ^0.45.0
      '@rushstack/heft-jest-plugin': ^0.2.3
      '@rushstack/heft-node-rig': ^1.7.1
      '@types/aws-lambda': ^8.10.92
      '@types/express': ^4.17.13
      '@types/heft-jest': 1.0.2
      '@types/jest': ^27.4.1
      '@types/lodash': ^4.14.181
      '@types/node': ^14
      '@vendia/serverless-express': ^4.5.4
      aws-cdk: ^2.12.0
      aws-cdk-lib: ^2.0.0
      axios: ^0.27.1
      cdk-nag: ^2.12.25
      constructs: ^10.0.0
      esbuild: ^0.14.21
      eslint: ^8.7.0
      eslint-plugin-security: ^1.4.0
      express: ^4.17.3
      istanbul-badges-readme: 1.8.1
      jest: ^27.5.1
      lodash: ^4.17.21
      source-map-support: ^0.5.16
      ts-node: ^10.4.0
      typescript: ^4.5.2
    dependencies:
      '@amzn/workbench-core-express': link:../express
      aws-cdk-lib: 2.23.0_constructs@10.1.1
      constructs: 10.1.1
      lodash: 4.17.21
      source-map-support: 0.5.21
    devDependencies:
      '@amzn/eslint-config-workbench-core-eslint-custom': link:../../eslint-custom
      '@aws-cdk/assert': 2.23.0_6eebda93f9038ceab2f871f1576459a4
      '@aws-cdk/aws-apigatewayv2-alpha': 2.22.0-alpha.0_9360c9e9735e95d3e85dc042058136d3
      '@aws-cdk/aws-apigatewayv2-authorizers-alpha': 2.22.0-alpha.0_6ade5b34d3280c3ba58a8b2b827ee337
      '@aws-cdk/aws-apigatewayv2-integrations-alpha': 2.22.0-alpha.0_6ade5b34d3280c3ba58a8b2b827ee337
      '@rushstack/eslint-config': 2.6.0_eslint@8.14.0+typescript@4.6.4
      '@rushstack/heft': 0.45.1
      '@rushstack/heft-jest-plugin': 0.2.15_7cd29405bbbacfa05e8441bec40ead93
      '@rushstack/heft-node-rig': 1.9.2_7cd29405bbbacfa05e8441bec40ead93
      '@types/aws-lambda': 8.10.95
      '@types/express': 4.17.13
      '@types/heft-jest': 1.0.2
      '@types/jest': 27.5.0
      '@types/lodash': 4.14.182
      '@types/node': 14.18.16
      '@vendia/serverless-express': 4.8.0
      aws-cdk: 2.23.0
      axios: 0.27.2
      cdk-nag: 2.12.47_9360c9e9735e95d3e85dc042058136d3
      esbuild: 0.14.38
      eslint: 8.14.0
      eslint-plugin-security: 1.5.0
      express: 4.18.1
      istanbul-badges-readme: 1.8.1
      jest: 27.5.1_ts-node@10.7.0
      ts-node: 10.7.0_63845f5bc9a653846bd58de3c741e587
      typescript: 4.6.4

  ../../workbench-core/logging:
    specifiers:
      '@amzn/eslint-config-workbench-core-eslint-custom': workspace:*
      '@rushstack/heft': ^0.45.0
      '@rushstack/heft-jest-plugin': ^0.2.3
      '@rushstack/heft-node-rig': ^1.7.1
      '@types/heft-jest': 1.0.2
      '@types/node': ^14
      '@types/triple-beam': ^1.3.2
      fast-check: ^2.24.0
      istanbul-badges-readme: 1.8.1
      jest: ^27.5.1
      jest-fast-check: ^1.0.2
      triple-beam: ^1.3.0
      typescript: ^4.5.2
      winston: ^3.6.0
      winston-transport: ^4.5.0
    dependencies:
      triple-beam: 1.3.0
      winston: 3.7.2
      winston-transport: 4.5.0
    devDependencies:
      '@amzn/eslint-config-workbench-core-eslint-custom': link:../eslint-custom
      '@rushstack/heft': 0.45.1
      '@rushstack/heft-jest-plugin': 0.2.15_@rushstack+heft@0.45.1
      '@rushstack/heft-node-rig': 1.9.2_@rushstack+heft@0.45.1
      '@types/heft-jest': 1.0.2
      '@types/node': 14.18.16
      '@types/triple-beam': 1.3.2
      fast-check: 2.25.0
      istanbul-badges-readme: 1.8.1
      jest: 27.5.1
      jest-fast-check: 1.0.2_fast-check@2.25.0+jest@27.5.1
      typescript: 4.6.4

packages:

  /@ampproject/remapping/2.2.0:
    resolution: {integrity: sha512-qRmjj8nj9qmLTQXXmaR1cck3UXSRMPrbsLJAasZpF+t3riI71BXed5ebIOYwQntykeZuhjsdweEc9BxH5Jc26w==}
    engines: {node: '>=6.0.0'}
    dependencies:
      '@jridgewell/gen-mapping': 0.1.1
      '@jridgewell/trace-mapping': 0.3.10

  /@aws-cdk/assert/2.23.0_6eebda93f9038ceab2f871f1576459a4:
    resolution: {integrity: sha512-szfjBJznK1V33y39ExjCNf0NefA/QJhSZlevtxaUiHRhYh2ZjzOXLJhtWmrrjxO2wZFbUSrXmZOJMG59wge0Zg==}
    engines: {node: '>= 14.15.0'}
    peerDependencies:
      aws-cdk-lib: ^2.23.0
      constructs: ^10.0.0
      jest: '>=26.6.3'
    dependencies:
      '@aws-cdk/cloudformation-diff': 2.23.0
      aws-cdk-lib: 2.23.0_constructs@10.1.1
      constructs: 10.1.1
      jest: 27.5.1_ts-node@10.7.0
    dev: true

  /@aws-cdk/assets/1.155.0:
    resolution: {integrity: sha512-EfNq7HUuggUp4VBDM6vXG+8smn5/r2CKZFiLyEx3a0XTQRPikpRj79jEiFKQyWDqja4TQfERlsIDLgfLJBZKCA==}
    engines: {node: '>= 10.13.0 <13 || >=13.7.0'}
    dependencies:
      '@aws-cdk/core': 1.155.0
      '@aws-cdk/cx-api': 1.155.0
      constructs: 3.4.1
    dev: false

  /@aws-cdk/aws-apigatewayv2-alpha/2.22.0-alpha.0_9360c9e9735e95d3e85dc042058136d3:
    resolution: {integrity: sha512-O8ZY2ny8TapdvD6iIULzBKJ4rn9JlmkwfDzfR7cYl7y+P220sLh1iJmU/m1yqtIRMLjv2022XCNBMZUJfwpVqQ==}
    engines: {node: '>= 14.15.0'}
    peerDependencies:
      aws-cdk-lib: ^2.22.0
      constructs: ^10.0.0
    dependencies:
      aws-cdk-lib: 2.23.0_constructs@10.1.1
      constructs: 10.1.1
    dev: true

  /@aws-cdk/aws-apigatewayv2-authorizers-alpha/2.22.0-alpha.0_6ade5b34d3280c3ba58a8b2b827ee337:
    resolution: {integrity: sha512-Q2lJqF8OuhcnJ2Wx6lgycjoudwvGLGhJ55QtO6XSSuogYLyJDhABqPFFxGGS8UqSJQ2IbBfGR6Ebtg2xnbkgKQ==}
    engines: {node: '>= 14.15.0'}
    peerDependencies:
      '@aws-cdk/aws-apigatewayv2-alpha': 2.22.0-alpha.0
      aws-cdk-lib: ^2.22.0
      constructs: ^10.0.0
    dependencies:
      '@aws-cdk/aws-apigatewayv2-alpha': 2.22.0-alpha.0_9360c9e9735e95d3e85dc042058136d3
      aws-cdk-lib: 2.23.0_constructs@10.1.1
      constructs: 10.1.1
    dev: true

  /@aws-cdk/aws-apigatewayv2-integrations-alpha/2.22.0-alpha.0_6ade5b34d3280c3ba58a8b2b827ee337:
    resolution: {integrity: sha512-QVXHA8J6ECkE29aT3Rnwtgxq15eDW3SlMuX8Z9J3BVqPPAH7rLAruD3hKL//KklVFd8xke7zBxMeYJ5CGkduZA==}
    engines: {node: '>= 14.15.0'}
    peerDependencies:
      '@aws-cdk/aws-apigatewayv2-alpha': 2.22.0-alpha.0
      aws-cdk-lib: ^2.22.0
      constructs: ^10.0.0
    dependencies:
      '@aws-cdk/aws-apigatewayv2-alpha': 2.22.0-alpha.0_9360c9e9735e95d3e85dc042058136d3
      aws-cdk-lib: 2.23.0_constructs@10.1.1
      constructs: 10.1.1
    dev: true

  /@aws-cdk/aws-applicationautoscaling/1.155.0:
    resolution: {integrity: sha512-eFkZb3ZbVD5uMTslL0Rw1jOsLSZag1m3gmX4JjxHTRPuKlsqeR2h8rGkYV2LxxgpSi2C0AVnS5X6n0Ivefa/wQ==}
    engines: {node: '>= 10.13.0 <13 || >=13.7.0'}
    dependencies:
      '@aws-cdk/aws-autoscaling-common': 1.155.0
      '@aws-cdk/aws-cloudwatch': 1.155.0
      '@aws-cdk/aws-iam': 1.155.0
      '@aws-cdk/core': 1.155.0
      constructs: 3.4.1
    dev: false

  /@aws-cdk/aws-autoscaling-common/1.155.0:
    resolution: {integrity: sha512-gvnznHr+a1D2XlPkqvrQwge9/wl6Bm8b6ayEWzvZRlKdt8UNdHHOatqP2V/zRFl+SR7AMMRcQr8WNChkSbWHWQ==}
    engines: {node: '>= 10.13.0 <13 || >=13.7.0'}
    dependencies:
      '@aws-cdk/aws-iam': 1.155.0
      '@aws-cdk/core': 1.155.0
      constructs: 3.4.1
    dev: false

  /@aws-cdk/aws-cloudformation/1.155.0:
    resolution: {integrity: sha512-mok/bHZ6++ldcJiSWKROqb6bHKcrkedeY9TLFeNNqUPt8WTarmNzS6A8mVHXTfaTBTCJh9LwIIDWMyn2bRkhUg==}
    engines: {node: '>= 10.13.0 <13 || >=13.7.0'}
    dependencies:
      '@aws-cdk/aws-iam': 1.155.0
      '@aws-cdk/aws-lambda': 1.155.0
      '@aws-cdk/aws-s3': 1.155.0
      '@aws-cdk/aws-sns': 1.155.0
      '@aws-cdk/core': 1.155.0
      '@aws-cdk/cx-api': 1.155.0
      constructs: 3.4.1
    dev: false

  /@aws-cdk/aws-cloudwatch/1.155.0:
    resolution: {integrity: sha512-u5PT24FUd0DD0gsvrv1bgEvm6mgARytq6ggc1N9pCN2yeL7PH+I0Prps7a7p0VUNuJUP3FQDiIpK68fNlFp1HA==}
    engines: {node: '>= 10.13.0 <13 || >=13.7.0'}
    dependencies:
      '@aws-cdk/aws-iam': 1.155.0
      '@aws-cdk/core': 1.155.0
      constructs: 3.4.1
    dev: false

  /@aws-cdk/aws-codeguruprofiler/1.155.0:
    resolution: {integrity: sha512-zSDAYxSFcenB555+rM8tX47/+YPLnV0vvaLKo7OH0hJws2TDIZP2PPwCHnw9MGw1CDhw3TON0MkZ10da7Sqlzw==}
    engines: {node: '>= 10.13.0 <13 || >=13.7.0'}
    dependencies:
      '@aws-cdk/aws-iam': 1.155.0
      '@aws-cdk/core': 1.155.0
      constructs: 3.4.1
    dev: false

  /@aws-cdk/aws-codestarnotifications/1.155.0:
    resolution: {integrity: sha512-YFb1flwaq5tXIvqwhr1mRCvRLvsMgvELkf6mrvAayKoN4SvHpcOftlJYh3cepG7geazOIkLA9vjDm+ZDrnLx8g==}
    engines: {node: '>= 10.13.0 <13 || >=13.7.0'}
    dependencies:
      '@aws-cdk/core': 1.155.0
      constructs: 3.4.1
    dev: false

  /@aws-cdk/aws-dynamodb/1.155.0:
    resolution: {integrity: sha512-sKaexo4x5gc17mLPjw4GtKSYSYWPeCFvGjMijcfIXNoN+pVpIhLgYlV9W387VTGMOXfL0pZuwTQgrqMKb5nS8g==}
    engines: {node: '>= 10.13.0 <13 || >=13.7.0'}
    dependencies:
      '@aws-cdk/aws-applicationautoscaling': 1.155.0
      '@aws-cdk/aws-cloudwatch': 1.155.0
      '@aws-cdk/aws-iam': 1.155.0
      '@aws-cdk/aws-kinesis': 1.155.0
      '@aws-cdk/aws-kms': 1.155.0
      '@aws-cdk/aws-lambda': 1.155.0
      '@aws-cdk/core': 1.155.0
      '@aws-cdk/custom-resources': 1.155.0
      constructs: 3.4.1
    dev: false

  /@aws-cdk/aws-ec2/1.155.0:
    resolution: {integrity: sha512-dTzQW5ETl6kcJvAbSVvXGLm3bss2CyBvm27LKb5wMfB/P6VyRYnVPyTdhW6vJE29Uqx/951B8JMkgv+5gRGFtQ==}
    engines: {node: '>= 10.13.0 <13 || >=13.7.0'}
    dependencies:
      '@aws-cdk/aws-cloudwatch': 1.155.0
      '@aws-cdk/aws-iam': 1.155.0
      '@aws-cdk/aws-kms': 1.155.0
      '@aws-cdk/aws-logs': 1.155.0
      '@aws-cdk/aws-s3': 1.155.0
      '@aws-cdk/aws-s3-assets': 1.155.0
      '@aws-cdk/aws-ssm': 1.155.0
      '@aws-cdk/cloud-assembly-schema': 1.155.0
      '@aws-cdk/core': 1.155.0
      '@aws-cdk/cx-api': 1.155.0
      '@aws-cdk/region-info': 1.155.0
      constructs: 3.4.1
    dev: false

  /@aws-cdk/aws-ecr-assets/1.155.0:
    resolution: {integrity: sha512-Op+MvUnQoZLs0QdgpLzs6GC32rNRG/RBbn041KA/r8t+lQ8twRH90ZG5qvdFcVosZcEil1sFuRTi8SHjI1EqWg==}
    engines: {node: '>= 10.13.0 <13 || >=13.7.0'}
    dependencies:
      '@aws-cdk/assets': 1.155.0
      '@aws-cdk/aws-ecr': 1.155.0
      '@aws-cdk/aws-iam': 1.155.0
      '@aws-cdk/aws-s3': 1.155.0
      '@aws-cdk/core': 1.155.0
      '@aws-cdk/cx-api': 1.155.0
      constructs: 3.4.1
    dev: false

  /@aws-cdk/aws-ecr/1.155.0:
    resolution: {integrity: sha512-WrynH1yXGoSxBxFiir6d8vEz8yugtzkj4V6bz+7DIw+U3abkyA4vghoG1G3a51dkr6SGt7Vvrwj9GjTEqxHCFg==}
    engines: {node: '>= 10.13.0 <13 || >=13.7.0'}
    dependencies:
      '@aws-cdk/aws-events': 1.155.0
      '@aws-cdk/aws-iam': 1.155.0
      '@aws-cdk/aws-kms': 1.155.0
      '@aws-cdk/core': 1.155.0
      constructs: 3.4.1
    dev: false

  /@aws-cdk/aws-efs/1.155.0:
    resolution: {integrity: sha512-NcpFGyxe1MiP5gh3ZoXRFG9zA08m4q558d6wB/YcFQjeuiyvCr8QcdhJXEBulvPYl6J0G5Dme/Orp9YrYTa9vQ==}
    engines: {node: '>= 10.13.0 <13 || >=13.7.0'}
    dependencies:
      '@aws-cdk/aws-ec2': 1.155.0
      '@aws-cdk/aws-iam': 1.155.0
      '@aws-cdk/aws-kms': 1.155.0
      '@aws-cdk/cloud-assembly-schema': 1.155.0
      '@aws-cdk/core': 1.155.0
      '@aws-cdk/cx-api': 1.155.0
      constructs: 3.4.1
    dev: false

  /@aws-cdk/aws-events/1.155.0:
    resolution: {integrity: sha512-FJi1M7yfEdr10leKnBEMdQ3EIs9Ef3pPsYotUoQL6lIb97/3w9sHcPi/A3v/PJjEICC6DBdgejJ2Nr8LI/oK+A==}
    engines: {node: '>= 10.13.0 <13 || >=13.7.0'}
    dependencies:
      '@aws-cdk/aws-iam': 1.155.0
      '@aws-cdk/core': 1.155.0
      constructs: 3.4.1
    dev: false

  /@aws-cdk/aws-iam/1.155.0:
    resolution: {integrity: sha512-2aexLVYTuxXoGf+XmTk2XxuDWpw81jiRD5wEsjUaDxG9MVx51pKPItNqRors7oS11o00SAP5zG0RfPz6dxWOwA==}
    engines: {node: '>= 10.13.0 <13 || >=13.7.0'}
    dependencies:
      '@aws-cdk/core': 1.155.0
      '@aws-cdk/cx-api': 1.155.0
      '@aws-cdk/region-info': 1.155.0
      constructs: 3.4.1
    dev: false

  /@aws-cdk/aws-kinesis/1.155.0:
    resolution: {integrity: sha512-o/Bf+ZncUVx6JGwb7lguXvGDTgBEXxyJT5iuICwGkT/QotDtKnJpt5hxSN0NurmoafwVfEQn94lvkNII/RplHA==}
    engines: {node: '>= 10.13.0 <13 || >=13.7.0'}
    dependencies:
      '@aws-cdk/aws-cloudwatch': 1.155.0
      '@aws-cdk/aws-iam': 1.155.0
      '@aws-cdk/aws-kms': 1.155.0
      '@aws-cdk/aws-logs': 1.155.0
      '@aws-cdk/core': 1.155.0
      constructs: 3.4.1
    dev: false

  /@aws-cdk/aws-kms/1.155.0:
    resolution: {integrity: sha512-oeGZvLKh123fRw+/7osyL7S1hmpPc+o5UkAEM29i4Ign65EcU+SA5ywKu33tJm56lLf53GwoS0xXvtOiTfA7xg==}
    engines: {node: '>= 10.13.0 <13 || >=13.7.0'}
    dependencies:
      '@aws-cdk/aws-iam': 1.155.0
      '@aws-cdk/cloud-assembly-schema': 1.155.0
      '@aws-cdk/core': 1.155.0
      '@aws-cdk/cx-api': 1.155.0
      constructs: 3.4.1
    dev: false

  /@aws-cdk/aws-lambda/1.155.0:
    resolution: {integrity: sha512-nXCdnMzLPOA4zIMQ4eQQRRkggcnEu4bVgOrGbr4R7CqoIEQJOebk9Ea+O4DvJJgszdjHRXT24i7wsEXaNSG9BA==}
    engines: {node: '>= 10.13.0 <13 || >=13.7.0'}
    dependencies:
      '@aws-cdk/aws-applicationautoscaling': 1.155.0
      '@aws-cdk/aws-cloudwatch': 1.155.0
      '@aws-cdk/aws-codeguruprofiler': 1.155.0
      '@aws-cdk/aws-ec2': 1.155.0
      '@aws-cdk/aws-ecr': 1.155.0
      '@aws-cdk/aws-ecr-assets': 1.155.0
      '@aws-cdk/aws-efs': 1.155.0
      '@aws-cdk/aws-events': 1.155.0
      '@aws-cdk/aws-iam': 1.155.0
      '@aws-cdk/aws-kms': 1.155.0
      '@aws-cdk/aws-logs': 1.155.0
      '@aws-cdk/aws-s3': 1.155.0
      '@aws-cdk/aws-s3-assets': 1.155.0
      '@aws-cdk/aws-signer': 1.155.0
      '@aws-cdk/aws-sns': 1.155.0
      '@aws-cdk/aws-sqs': 1.155.0
      '@aws-cdk/core': 1.155.0
      '@aws-cdk/cx-api': 1.155.0
      '@aws-cdk/region-info': 1.155.0
      constructs: 3.4.1
    dev: false

  /@aws-cdk/aws-logs/1.155.0:
    resolution: {integrity: sha512-bgpyXX1lzhT4XdylQLYw7u5Tg/eKC5UOCPrsIRK6N78oB1FotSiJsuav8/XNiJSg6vaKzf3b3DRkmY4Q3p5Drg==}
    engines: {node: '>= 10.13.0 <13 || >=13.7.0'}
    dependencies:
      '@aws-cdk/aws-cloudwatch': 1.155.0
      '@aws-cdk/aws-iam': 1.155.0
      '@aws-cdk/aws-kms': 1.155.0
      '@aws-cdk/aws-s3-assets': 1.155.0
      '@aws-cdk/core': 1.155.0
      '@aws-cdk/cx-api': 1.155.0
      constructs: 3.4.1
    dev: false

  /@aws-cdk/aws-s3-assets/1.155.0:
    resolution: {integrity: sha512-ZQyoLlU4Gx+sfqjmXQ08f7lPykvg73K5Y4Bd/OiM9iKT4jLlI/51l7mSwgzQIEUhbFkEGYSei3CCk00ACKGUhQ==}
    engines: {node: '>= 10.13.0 <13 || >=13.7.0'}
    dependencies:
      '@aws-cdk/assets': 1.155.0
      '@aws-cdk/aws-iam': 1.155.0
      '@aws-cdk/aws-kms': 1.155.0
      '@aws-cdk/aws-s3': 1.155.0
      '@aws-cdk/core': 1.155.0
      '@aws-cdk/cx-api': 1.155.0
      constructs: 3.4.1
    dev: false

  /@aws-cdk/aws-s3/1.155.0:
    resolution: {integrity: sha512-ZBog3NV7GPt3v2RZDtMaOJE+Yf+wNaHTgZgfzvfzB85b9ZwBCr+vaVAt2RTc6ca7fBMFHrFzONEDNQK2i3x5+A==}
    engines: {node: '>= 10.13.0 <13 || >=13.7.0'}
    dependencies:
      '@aws-cdk/aws-events': 1.155.0
      '@aws-cdk/aws-iam': 1.155.0
      '@aws-cdk/aws-kms': 1.155.0
      '@aws-cdk/core': 1.155.0
      '@aws-cdk/cx-api': 1.155.0
      constructs: 3.4.1
    dev: false

  /@aws-cdk/aws-signer/1.155.0:
    resolution: {integrity: sha512-wz8BV7IqwmQhoG7dBiSYQqAgLM/7lrN0g7HMrIt1Od5g0pYKzN0tQBxZinYNRs1PvIkUZcc2pwxspeQLAjKLQA==}
    engines: {node: '>= 10.13.0 <13 || >=13.7.0'}
    dependencies:
      '@aws-cdk/core': 1.155.0
      constructs: 3.4.1
    dev: false

  /@aws-cdk/aws-sns/1.155.0:
    resolution: {integrity: sha512-xAUkSoPUfeP5meuCQIP7ZTz+ufO+TQxwQJLGchUvVcUt+/58SKFe/g3FB/jPkGfvBOyhbZ1GkSbNNVJCLg67yw==}
    engines: {node: '>= 10.13.0 <13 || >=13.7.0'}
    dependencies:
      '@aws-cdk/aws-cloudwatch': 1.155.0
      '@aws-cdk/aws-codestarnotifications': 1.155.0
      '@aws-cdk/aws-events': 1.155.0
      '@aws-cdk/aws-iam': 1.155.0
      '@aws-cdk/aws-kms': 1.155.0
      '@aws-cdk/aws-sqs': 1.155.0
      '@aws-cdk/core': 1.155.0
      constructs: 3.4.1
    dev: false

  /@aws-cdk/aws-sqs/1.155.0:
    resolution: {integrity: sha512-sE3ad4QpcS9L/8FB3IN9hKNhVJnaQnuU1NQ4v12EiqccBQLJbVSUIAKr9CEyaC9tM2lcObqjccIYyHAVhL69Iw==}
    engines: {node: '>= 10.13.0 <13 || >=13.7.0'}
    dependencies:
      '@aws-cdk/aws-cloudwatch': 1.155.0
      '@aws-cdk/aws-iam': 1.155.0
      '@aws-cdk/aws-kms': 1.155.0
      '@aws-cdk/core': 1.155.0
      constructs: 3.4.1
    dev: false

  /@aws-cdk/aws-ssm/1.155.0:
    resolution: {integrity: sha512-AJzCnz3hebKmDnWUWZUphgXDQ29Xla6A/4G8aW6M2gw8bwzcjwI7RC20FHIOa36k3hm5AiowiTmIiExdtNJkkg==}
    engines: {node: '>= 10.13.0 <13 || >=13.7.0'}
    dependencies:
      '@aws-cdk/aws-iam': 1.155.0
      '@aws-cdk/aws-kms': 1.155.0
      '@aws-cdk/cloud-assembly-schema': 1.155.0
      '@aws-cdk/core': 1.155.0
      constructs: 3.4.1
    dev: false

  /@aws-cdk/cfnspec/2.23.0:
    resolution: {integrity: sha512-SzOj4nPdaRl826Hj8Pcln4cHCNBZGCI/7fQS1OGwIiU2M8IfGmZh/sC53+Muf9OR5ARcKW3tWziolyd4mkhRRw==}
    dependencies:
      fs-extra: 9.1.0
      md5: 2.3.0
    dev: true

  /@aws-cdk/cloud-assembly-schema/1.155.0:
    resolution: {integrity: sha512-MrzinkvXWKAVQ/7v7fqvSMDk6pK+ZPPsQEFLx62fyMf/S9foW5Vg4oeGxuqyvCGz12DSFVpVL8ioyYljfJ/oMA==}
    engines: {node: '>= 10.13.0 <13 || >=13.7.0'}
    dev: false
    bundledDependencies:
      - jsonschema
      - semver

  /@aws-cdk/cloudformation-diff/2.23.0:
    resolution: {integrity: sha512-+lqBr+JVg7+xnusxxTU52PiyhgOZWnYBLyEMqCOWQW+4vPqVSc5su7qlWUtsdfayat65Xc/JSczb1c/2iPbmYg==}
    engines: {node: '>= 14.15.0'}
    dependencies:
      '@aws-cdk/cfnspec': 2.23.0
      '@types/node': 10.17.60
      chalk: 4.1.2
      diff: 5.0.0
      fast-deep-equal: 3.1.3
      string-width: 4.2.3
      table: 6.8.0
    dev: true

  /@aws-cdk/core/1.155.0:
    resolution: {integrity: sha512-ks0FmkqUQCC0t+C3I+tnxpbxPFU1EsFGoroIIA3gOCdyB6bIAbLtooD0Hn3PeEjewhw2fp6RnB6TbNU+5wiJsA==}
    engines: {node: '>= 10.13.0 <13 || >=13.7.0'}
    dependencies:
      '@aws-cdk/cloud-assembly-schema': 1.155.0
      '@aws-cdk/cx-api': 1.155.0
      '@aws-cdk/region-info': 1.155.0
      constructs: 3.4.1
    dev: false
    bundledDependencies:
      - fs-extra
      - minimatch
      - '@balena/dockerignore'
      - ignore

  /@aws-cdk/custom-resources/1.155.0:
    resolution: {integrity: sha512-Qf+x646qkMPKTSOVG8fLOKiDdzLBjVk2jD4O+UAStcKCPHAvxf17FKHk8FgAlWe3aDqfdC7aMx2StKRrGdG8VQ==}
    engines: {node: '>= 10.13.0 <13 || >=13.7.0'}
    dependencies:
      '@aws-cdk/aws-cloudformation': 1.155.0
      '@aws-cdk/aws-ec2': 1.155.0
      '@aws-cdk/aws-iam': 1.155.0
      '@aws-cdk/aws-lambda': 1.155.0
      '@aws-cdk/aws-logs': 1.155.0
      '@aws-cdk/aws-sns': 1.155.0
      '@aws-cdk/core': 1.155.0
      constructs: 3.4.1
    dev: false

  /@aws-cdk/cx-api/1.155.0:
    resolution: {integrity: sha512-p935Fp4FzYBXZUt5+3wxf5W3wSTN+S8pe8iIQs3IgjmoHlhlGtzrjdXSNewT2DuRGWcX6DTJtk4M9cQxOYXvrw==}
    engines: {node: '>= 10.13.0 <13 || >=13.7.0'}
    dependencies:
      '@aws-cdk/cloud-assembly-schema': 1.155.0
    dev: false
    bundledDependencies:
      - semver

  /@aws-cdk/region-info/1.155.0:
    resolution: {integrity: sha512-w/wBGRGhSF/4YCqHdKbitLRY04C0+xHIhk9MUAoJbTx6CAzy361RykhiLjhg0Esg9Hbdkd2cbdCzjbLlyp+sGQ==}
    engines: {node: '>= 10.13.0 <13 || >=13.7.0'}
    dev: false

  /@aws-crypto/crc32/2.0.0:
    resolution: {integrity: sha512-TvE1r2CUueyXOuHdEigYjIZVesInd9KN+K/TFFNfkkxRThiNxO6i4ZqqAVMoEjAamZZ1AA8WXJkjCz7YShHPQA==}
    dependencies:
      '@aws-crypto/util': 2.0.1
      '@aws-sdk/types': 3.78.0
      tslib: 1.14.1
    dev: false

  /@aws-crypto/crc32c/2.0.0:
    resolution: {integrity: sha512-vF0eMdMHx3O3MoOXUfBZry8Y4ZDtcuskjjKgJz8YfIDjLStxTZrYXk+kZqtl6A0uCmmiN/Eb/JbC/CndTV1MHg==}
    dependencies:
      '@aws-crypto/util': 2.0.1
      '@aws-sdk/types': 3.78.0
      tslib: 1.14.1
    dev: false

  /@aws-crypto/ie11-detection/2.0.0:
    resolution: {integrity: sha512-pkVXf/dq6PITJ0jzYZ69VhL8VFOFoPZLZqtU/12SGnzYuJOOGNfF41q9GxdI1yqC8R13Rq3jOLKDFpUJFT5eTA==}
    dependencies:
      tslib: 1.14.1

  /@aws-crypto/sha1-browser/2.0.0:
    resolution: {integrity: sha512-3fIVRjPFY8EG5HWXR+ZJZMdWNRpwbxGzJ9IH9q93FpbgCH8u8GHRi46mZXp3cYD7gealmyqpm3ThZwLKJjWJhA==}
    dependencies:
      '@aws-crypto/ie11-detection': 2.0.0
      '@aws-crypto/supports-web-crypto': 2.0.0
      '@aws-sdk/types': 3.78.0
      '@aws-sdk/util-locate-window': 3.55.0
      '@aws-sdk/util-utf8-browser': 3.55.0
      tslib: 1.14.1
    dev: false

  /@aws-crypto/sha256-browser/2.0.0:
    resolution: {integrity: sha512-rYXOQ8BFOaqMEHJrLHul/25ckWH6GTJtdLSajhlqGMx0PmSueAuvboCuZCTqEKlxR8CQOwRarxYMZZSYlhRA1A==}
    dependencies:
      '@aws-crypto/ie11-detection': 2.0.0
      '@aws-crypto/sha256-js': 2.0.0
      '@aws-crypto/supports-web-crypto': 2.0.0
      '@aws-crypto/util': 2.0.1
      '@aws-sdk/types': 3.78.0
      '@aws-sdk/util-locate-window': 3.55.0
      '@aws-sdk/util-utf8-browser': 3.55.0
      tslib: 1.14.1

  /@aws-crypto/sha256-js/2.0.0:
    resolution: {integrity: sha512-VZY+mCY4Nmrs5WGfitmNqXzaE873fcIZDu54cbaDaaamsaTOP1DBImV9F4pICc3EHjQXujyE8jig+PFCaew9ig==}
    dependencies:
      '@aws-crypto/util': 2.0.1
      '@aws-sdk/types': 3.78.0
      tslib: 1.14.1

  /@aws-crypto/supports-web-crypto/2.0.0:
    resolution: {integrity: sha512-Ge7WQ3E0OC7FHYprsZV3h0QIcpdyJLvIeg+uTuHqRYm8D6qCFJoiC+edSzSyFiHtZf+NOQDJ1q46qxjtzIY2nA==}
    dependencies:
      tslib: 1.14.1

  /@aws-crypto/util/2.0.1:
    resolution: {integrity: sha512-JJmFFwvbm08lULw4Nm5QOLg8+lAQeC8aCXK5xrtxntYzYXCGfHwUJ4Is3770Q7HmICsXthGQ+ZsDL7C2uH3yBQ==}
    dependencies:
      '@aws-sdk/types': 3.78.0
      '@aws-sdk/util-utf8-browser': 3.55.0
      tslib: 1.14.1

  /@aws-sdk/abort-controller/3.78.0:
    resolution: {integrity: sha512-iz1YLwM2feJUj/y97yO4XmDeTxs+yZ1XJwQgoawKuc8IDBKUutnJNCHL5jL04WUKU7Nrlq+Hr2fCTScFh2z9zg==}
    engines: {node: '>= 12.0.0'}
    dependencies:
      '@aws-sdk/types': 3.78.0
      tslib: 2.4.0

  /@aws-sdk/chunked-blob-reader-native/3.58.0:
    resolution: {integrity: sha512-+D3xnPD5985iphgAqgUerBDs371a2WzzoEVi7eHJUMMsP/gEnSTdSH0HNxsqhYv6CW4EdKtvDAQdAwA1VtCf2A==}
    dependencies:
      '@aws-sdk/util-base64-browser': 3.58.0
      tslib: 2.4.0
    dev: false

  /@aws-sdk/chunked-blob-reader/3.55.0:
    resolution: {integrity: sha512-o/xjMCq81opAjSBjt7YdHJwIJcGVG5XIV9+C2KXcY5QwVimkOKPybWTv0mXPvSwSilSx+EhpLNhkcJuXdzhw4w==}
    dependencies:
      tslib: 2.4.0
    dev: false

  /@aws-sdk/client-cloudformation/3.85.0:
    resolution: {integrity: sha512-dXBwZ/fTocabqLigGWk33qJahnE3cedW0Ik0iZV0f2A9pfx6mhrGR7h3sp54gda2njzbvfiIE4S5QaHekcnKGA==}
    engines: {node: '>=12.0.0'}
    dependencies:
      '@aws-crypto/sha256-browser': 2.0.0
      '@aws-crypto/sha256-js': 2.0.0
      '@aws-sdk/client-sts': 3.85.0
      '@aws-sdk/config-resolver': 3.80.0
      '@aws-sdk/credential-provider-node': 3.85.0
      '@aws-sdk/fetch-http-handler': 3.78.0
      '@aws-sdk/hash-node': 3.78.0
      '@aws-sdk/invalid-dependency': 3.78.0
      '@aws-sdk/middleware-content-length': 3.78.0
      '@aws-sdk/middleware-host-header': 3.78.0
      '@aws-sdk/middleware-logger': 3.78.0
      '@aws-sdk/middleware-retry': 3.80.0
      '@aws-sdk/middleware-serde': 3.78.0
      '@aws-sdk/middleware-signing': 3.78.0
      '@aws-sdk/middleware-stack': 3.78.0
      '@aws-sdk/middleware-user-agent': 3.78.0
      '@aws-sdk/node-config-provider': 3.80.0
      '@aws-sdk/node-http-handler': 3.82.0
      '@aws-sdk/protocol-http': 3.78.0
      '@aws-sdk/smithy-client': 3.85.0
      '@aws-sdk/types': 3.78.0
      '@aws-sdk/url-parser': 3.78.0
      '@aws-sdk/util-base64-browser': 3.58.0
      '@aws-sdk/util-base64-node': 3.55.0
      '@aws-sdk/util-body-length-browser': 3.55.0
      '@aws-sdk/util-body-length-node': 3.55.0
      '@aws-sdk/util-defaults-mode-browser': 3.85.0
      '@aws-sdk/util-defaults-mode-node': 3.85.0
      '@aws-sdk/util-user-agent-browser': 3.78.0
      '@aws-sdk/util-user-agent-node': 3.80.0
      '@aws-sdk/util-utf8-browser': 3.55.0
      '@aws-sdk/util-utf8-node': 3.55.0
      '@aws-sdk/util-waiter': 3.78.0
      entities: 2.2.0
      fast-xml-parser: 3.19.0
      tslib: 2.4.0
      uuid: 8.3.2
    dev: false

  /@aws-sdk/client-cognito-identity-provider/3.85.0:
    resolution: {integrity: sha512-9VH7BlSbba7LKwJFsdNEoiNiDjZyMxzVfMiqtO4CLZMomlFMEywOnC9aFFcIl500JN3qqzyNVaOqy4oh8Av8dQ==}
    engines: {node: '>=12.0.0'}
    dependencies:
      '@aws-crypto/sha256-browser': 2.0.0
      '@aws-crypto/sha256-js': 2.0.0
      '@aws-sdk/client-sts': 3.85.0
      '@aws-sdk/config-resolver': 3.80.0
      '@aws-sdk/credential-provider-node': 3.85.0
      '@aws-sdk/fetch-http-handler': 3.78.0
      '@aws-sdk/hash-node': 3.78.0
      '@aws-sdk/invalid-dependency': 3.78.0
      '@aws-sdk/middleware-content-length': 3.78.0
      '@aws-sdk/middleware-host-header': 3.78.0
      '@aws-sdk/middleware-logger': 3.78.0
      '@aws-sdk/middleware-retry': 3.80.0
      '@aws-sdk/middleware-serde': 3.78.0
      '@aws-sdk/middleware-signing': 3.78.0
      '@aws-sdk/middleware-stack': 3.78.0
      '@aws-sdk/middleware-user-agent': 3.78.0
      '@aws-sdk/node-config-provider': 3.80.0
      '@aws-sdk/node-http-handler': 3.82.0
      '@aws-sdk/protocol-http': 3.78.0
      '@aws-sdk/smithy-client': 3.85.0
      '@aws-sdk/types': 3.78.0
      '@aws-sdk/url-parser': 3.78.0
      '@aws-sdk/util-base64-browser': 3.58.0
      '@aws-sdk/util-base64-node': 3.55.0
      '@aws-sdk/util-body-length-browser': 3.55.0
      '@aws-sdk/util-body-length-node': 3.55.0
      '@aws-sdk/util-defaults-mode-browser': 3.85.0
      '@aws-sdk/util-defaults-mode-node': 3.85.0
      '@aws-sdk/util-user-agent-browser': 3.78.0
      '@aws-sdk/util-user-agent-node': 3.80.0
      '@aws-sdk/util-utf8-browser': 3.55.0
      '@aws-sdk/util-utf8-node': 3.55.0
      tslib: 2.4.0
    dev: false

  /@aws-sdk/client-dynamodb/3.85.0:
    resolution: {integrity: sha512-uivxiYoSej5K8l3Ii5qLQezDFnDg/l2uq6J2lX5Luvnf81IFFrYMGRC0yHpbZoLIllZ+rbl0nozZkmnWWt+P+A==}
    engines: {node: '>=12.0.0'}
    dependencies:
      '@aws-crypto/sha256-browser': 2.0.0
      '@aws-crypto/sha256-js': 2.0.0
      '@aws-sdk/client-sts': 3.85.0
      '@aws-sdk/config-resolver': 3.80.0
      '@aws-sdk/credential-provider-node': 3.85.0
      '@aws-sdk/fetch-http-handler': 3.78.0
      '@aws-sdk/hash-node': 3.78.0
      '@aws-sdk/invalid-dependency': 3.78.0
      '@aws-sdk/middleware-content-length': 3.78.0
      '@aws-sdk/middleware-endpoint-discovery': 3.80.0
      '@aws-sdk/middleware-host-header': 3.78.0
      '@aws-sdk/middleware-logger': 3.78.0
      '@aws-sdk/middleware-retry': 3.80.0
      '@aws-sdk/middleware-serde': 3.78.0
      '@aws-sdk/middleware-signing': 3.78.0
      '@aws-sdk/middleware-stack': 3.78.0
      '@aws-sdk/middleware-user-agent': 3.78.0
      '@aws-sdk/node-config-provider': 3.80.0
      '@aws-sdk/node-http-handler': 3.82.0
      '@aws-sdk/protocol-http': 3.78.0
      '@aws-sdk/smithy-client': 3.85.0
      '@aws-sdk/types': 3.78.0
      '@aws-sdk/url-parser': 3.78.0
      '@aws-sdk/util-base64-browser': 3.58.0
      '@aws-sdk/util-base64-node': 3.55.0
      '@aws-sdk/util-body-length-browser': 3.55.0
      '@aws-sdk/util-body-length-node': 3.55.0
      '@aws-sdk/util-defaults-mode-browser': 3.85.0
      '@aws-sdk/util-defaults-mode-node': 3.85.0
      '@aws-sdk/util-user-agent-browser': 3.78.0
      '@aws-sdk/util-user-agent-node': 3.80.0
      '@aws-sdk/util-utf8-browser': 3.55.0
      '@aws-sdk/util-utf8-node': 3.55.0
      '@aws-sdk/util-waiter': 3.78.0
      tslib: 2.4.0
      uuid: 8.3.2
    dev: false

  /@aws-sdk/client-ec2/3.85.0:
    resolution: {integrity: sha512-SAy6LbsEnEAugn3vloKiwwAZftH02h00kMgjpcESkcqdpe0cMMB46b+53M1zFmGF2ymVcUelMo9suiy8liHMAA==}
    engines: {node: '>=12.0.0'}
    dependencies:
      '@aws-crypto/sha256-browser': 2.0.0
      '@aws-crypto/sha256-js': 2.0.0
      '@aws-sdk/client-sts': 3.85.0
      '@aws-sdk/config-resolver': 3.80.0
      '@aws-sdk/credential-provider-node': 3.85.0
      '@aws-sdk/fetch-http-handler': 3.78.0
      '@aws-sdk/hash-node': 3.78.0
      '@aws-sdk/invalid-dependency': 3.78.0
      '@aws-sdk/middleware-content-length': 3.78.0
      '@aws-sdk/middleware-host-header': 3.78.0
      '@aws-sdk/middleware-logger': 3.78.0
      '@aws-sdk/middleware-retry': 3.80.0
      '@aws-sdk/middleware-sdk-ec2': 3.78.0
      '@aws-sdk/middleware-serde': 3.78.0
      '@aws-sdk/middleware-signing': 3.78.0
      '@aws-sdk/middleware-stack': 3.78.0
      '@aws-sdk/middleware-user-agent': 3.78.0
      '@aws-sdk/node-config-provider': 3.80.0
      '@aws-sdk/node-http-handler': 3.82.0
      '@aws-sdk/protocol-http': 3.78.0
      '@aws-sdk/smithy-client': 3.85.0
      '@aws-sdk/types': 3.78.0
      '@aws-sdk/url-parser': 3.78.0
      '@aws-sdk/util-base64-browser': 3.58.0
      '@aws-sdk/util-base64-node': 3.55.0
      '@aws-sdk/util-body-length-browser': 3.55.0
      '@aws-sdk/util-body-length-node': 3.55.0
      '@aws-sdk/util-defaults-mode-browser': 3.85.0
      '@aws-sdk/util-defaults-mode-node': 3.85.0
      '@aws-sdk/util-user-agent-browser': 3.78.0
      '@aws-sdk/util-user-agent-node': 3.80.0
      '@aws-sdk/util-utf8-browser': 3.55.0
      '@aws-sdk/util-utf8-node': 3.55.0
      '@aws-sdk/util-waiter': 3.78.0
      entities: 2.2.0
      fast-xml-parser: 3.19.0
      tslib: 2.4.0
      uuid: 8.3.2
    dev: false

  /@aws-sdk/client-eventbridge/3.85.0:
    resolution: {integrity: sha512-FNmQedh7OybdmYwaffiRomNH8QiE9khN5NgJ4OmXD9646SnWrSLciW8sT/1A7ssTQPkC7gqbg2eY2iV/PhEzGw==}
    engines: {node: '>=12.0.0'}
    dependencies:
      '@aws-crypto/sha256-browser': 2.0.0
      '@aws-crypto/sha256-js': 2.0.0
      '@aws-sdk/client-sts': 3.85.0
      '@aws-sdk/config-resolver': 3.80.0
      '@aws-sdk/credential-provider-node': 3.85.0
      '@aws-sdk/fetch-http-handler': 3.78.0
      '@aws-sdk/hash-node': 3.78.0
      '@aws-sdk/invalid-dependency': 3.78.0
      '@aws-sdk/middleware-content-length': 3.78.0
      '@aws-sdk/middleware-host-header': 3.78.0
      '@aws-sdk/middleware-logger': 3.78.0
      '@aws-sdk/middleware-retry': 3.80.0
      '@aws-sdk/middleware-sdk-eventbridge': 3.78.0
      '@aws-sdk/middleware-serde': 3.78.0
      '@aws-sdk/middleware-signing': 3.78.0
      '@aws-sdk/middleware-stack': 3.78.0
      '@aws-sdk/middleware-user-agent': 3.78.0
      '@aws-sdk/node-config-provider': 3.80.0
      '@aws-sdk/node-http-handler': 3.82.0
      '@aws-sdk/protocol-http': 3.78.0
      '@aws-sdk/signature-v4-multi-region': 3.78.0
      '@aws-sdk/smithy-client': 3.85.0
      '@aws-sdk/types': 3.78.0
      '@aws-sdk/url-parser': 3.78.0
      '@aws-sdk/util-base64-browser': 3.58.0
      '@aws-sdk/util-base64-node': 3.55.0
      '@aws-sdk/util-body-length-browser': 3.55.0
      '@aws-sdk/util-body-length-node': 3.55.0
      '@aws-sdk/util-defaults-mode-browser': 3.85.0
      '@aws-sdk/util-defaults-mode-node': 3.85.0
      '@aws-sdk/util-user-agent-browser': 3.78.0
      '@aws-sdk/util-user-agent-node': 3.80.0
      '@aws-sdk/util-utf8-browser': 3.55.0
      '@aws-sdk/util-utf8-node': 3.55.0
      tslib: 2.4.0
    transitivePeerDependencies:
      - '@aws-sdk/signature-v4-crt'
    dev: false

  /@aws-sdk/client-iam/3.85.0:
    resolution: {integrity: sha512-5rmDvTc9fQFOYOCWqc2zCG84+rLfH/nSLzd38z7wLm9ZPXR2lAGTtLk4yzkgwGNXqGyJP+6+gMLTd5vTsX+b6w==}
    engines: {node: '>=12.0.0'}
    dependencies:
      '@aws-crypto/sha256-browser': 2.0.0
      '@aws-crypto/sha256-js': 2.0.0
      '@aws-sdk/client-sts': 3.85.0
      '@aws-sdk/config-resolver': 3.80.0
      '@aws-sdk/credential-provider-node': 3.85.0
      '@aws-sdk/fetch-http-handler': 3.78.0
      '@aws-sdk/hash-node': 3.78.0
      '@aws-sdk/invalid-dependency': 3.78.0
      '@aws-sdk/middleware-content-length': 3.78.0
      '@aws-sdk/middleware-host-header': 3.78.0
      '@aws-sdk/middleware-logger': 3.78.0
      '@aws-sdk/middleware-retry': 3.80.0
      '@aws-sdk/middleware-serde': 3.78.0
      '@aws-sdk/middleware-signing': 3.78.0
      '@aws-sdk/middleware-stack': 3.78.0
      '@aws-sdk/middleware-user-agent': 3.78.0
      '@aws-sdk/node-config-provider': 3.80.0
      '@aws-sdk/node-http-handler': 3.82.0
      '@aws-sdk/protocol-http': 3.78.0
      '@aws-sdk/smithy-client': 3.85.0
      '@aws-sdk/types': 3.78.0
      '@aws-sdk/url-parser': 3.78.0
      '@aws-sdk/util-base64-browser': 3.58.0
      '@aws-sdk/util-base64-node': 3.55.0
      '@aws-sdk/util-body-length-browser': 3.55.0
      '@aws-sdk/util-body-length-node': 3.55.0
      '@aws-sdk/util-defaults-mode-browser': 3.85.0
      '@aws-sdk/util-defaults-mode-node': 3.85.0
      '@aws-sdk/util-user-agent-browser': 3.78.0
      '@aws-sdk/util-user-agent-node': 3.80.0
      '@aws-sdk/util-utf8-browser': 3.55.0
      '@aws-sdk/util-utf8-node': 3.55.0
      '@aws-sdk/util-waiter': 3.78.0
      entities: 2.2.0
      fast-xml-parser: 3.19.0
      tslib: 2.4.0
    dev: false

  /@aws-sdk/client-lambda/3.85.0:
    resolution: {integrity: sha512-FWlu4R5ODdAkD8ovWwcTmlJiUia8qD8CHF/CJqJp6psWiB3wx7K3wJ5Cw8SShGTaOB1z1vbO8ASNENqMVCIkvA==}
    engines: {node: '>=12.0.0'}
    dependencies:
      '@aws-crypto/sha256-browser': 2.0.0
      '@aws-crypto/sha256-js': 2.0.0
      '@aws-sdk/client-sts': 3.85.0
      '@aws-sdk/config-resolver': 3.80.0
      '@aws-sdk/credential-provider-node': 3.85.0
      '@aws-sdk/fetch-http-handler': 3.78.0
      '@aws-sdk/hash-node': 3.78.0
      '@aws-sdk/invalid-dependency': 3.78.0
      '@aws-sdk/middleware-content-length': 3.78.0
      '@aws-sdk/middleware-host-header': 3.78.0
      '@aws-sdk/middleware-logger': 3.78.0
      '@aws-sdk/middleware-retry': 3.80.0
      '@aws-sdk/middleware-serde': 3.78.0
      '@aws-sdk/middleware-signing': 3.78.0
      '@aws-sdk/middleware-stack': 3.78.0
      '@aws-sdk/middleware-user-agent': 3.78.0
      '@aws-sdk/node-config-provider': 3.80.0
      '@aws-sdk/node-http-handler': 3.82.0
      '@aws-sdk/protocol-http': 3.78.0
      '@aws-sdk/smithy-client': 3.85.0
      '@aws-sdk/types': 3.78.0
      '@aws-sdk/url-parser': 3.78.0
      '@aws-sdk/util-base64-browser': 3.58.0
      '@aws-sdk/util-base64-node': 3.55.0
      '@aws-sdk/util-body-length-browser': 3.55.0
      '@aws-sdk/util-body-length-node': 3.55.0
      '@aws-sdk/util-defaults-mode-browser': 3.85.0
      '@aws-sdk/util-defaults-mode-node': 3.85.0
      '@aws-sdk/util-user-agent-browser': 3.78.0
      '@aws-sdk/util-user-agent-node': 3.80.0
      '@aws-sdk/util-utf8-browser': 3.55.0
      '@aws-sdk/util-utf8-node': 3.55.0
      '@aws-sdk/util-waiter': 3.78.0
      tslib: 2.4.0

  /@aws-sdk/client-s3/3.85.0:
    resolution: {integrity: sha512-SwSbuC04hzHh4D6ioqHrAfdcPyLHN0CJYjKN5stMmwRc4BmbI+nPwpUAs5nCyxpil95feRNamIn8PA4P2HF8Eg==}
    engines: {node: '>=12.0.0'}
    dependencies:
      '@aws-crypto/sha1-browser': 2.0.0
      '@aws-crypto/sha256-browser': 2.0.0
      '@aws-crypto/sha256-js': 2.0.0
      '@aws-sdk/client-sts': 3.85.0
      '@aws-sdk/config-resolver': 3.80.0
      '@aws-sdk/credential-provider-node': 3.85.0
      '@aws-sdk/eventstream-serde-browser': 3.78.0
      '@aws-sdk/eventstream-serde-config-resolver': 3.78.0
      '@aws-sdk/eventstream-serde-node': 3.78.0
      '@aws-sdk/fetch-http-handler': 3.78.0
      '@aws-sdk/hash-blob-browser': 3.78.0
      '@aws-sdk/hash-node': 3.78.0
      '@aws-sdk/hash-stream-node': 3.78.0
      '@aws-sdk/invalid-dependency': 3.78.0
      '@aws-sdk/md5-js': 3.78.0
      '@aws-sdk/middleware-bucket-endpoint': 3.80.0
      '@aws-sdk/middleware-content-length': 3.78.0
      '@aws-sdk/middleware-expect-continue': 3.78.0
      '@aws-sdk/middleware-flexible-checksums': 3.78.0
      '@aws-sdk/middleware-host-header': 3.78.0
      '@aws-sdk/middleware-location-constraint': 3.78.0
      '@aws-sdk/middleware-logger': 3.78.0
      '@aws-sdk/middleware-retry': 3.80.0
      '@aws-sdk/middleware-sdk-s3': 3.78.0
      '@aws-sdk/middleware-serde': 3.78.0
      '@aws-sdk/middleware-signing': 3.78.0
      '@aws-sdk/middleware-ssec': 3.78.0
      '@aws-sdk/middleware-stack': 3.78.0
      '@aws-sdk/middleware-user-agent': 3.78.0
      '@aws-sdk/node-config-provider': 3.80.0
      '@aws-sdk/node-http-handler': 3.82.0
      '@aws-sdk/protocol-http': 3.78.0
      '@aws-sdk/signature-v4-multi-region': 3.78.0
      '@aws-sdk/smithy-client': 3.85.0
      '@aws-sdk/types': 3.78.0
      '@aws-sdk/url-parser': 3.78.0
      '@aws-sdk/util-base64-browser': 3.58.0
      '@aws-sdk/util-base64-node': 3.55.0
      '@aws-sdk/util-body-length-browser': 3.55.0
      '@aws-sdk/util-body-length-node': 3.55.0
      '@aws-sdk/util-defaults-mode-browser': 3.85.0
      '@aws-sdk/util-defaults-mode-node': 3.85.0
      '@aws-sdk/util-stream-browser': 3.78.0
      '@aws-sdk/util-stream-node': 3.78.0
      '@aws-sdk/util-user-agent-browser': 3.78.0
      '@aws-sdk/util-user-agent-node': 3.80.0
      '@aws-sdk/util-utf8-browser': 3.55.0
      '@aws-sdk/util-utf8-node': 3.55.0
      '@aws-sdk/util-waiter': 3.78.0
      '@aws-sdk/xml-builder': 3.55.0
      entities: 2.2.0
      fast-xml-parser: 3.19.0
      tslib: 2.4.0
    transitivePeerDependencies:
      - '@aws-sdk/signature-v4-crt'
    dev: false

  /@aws-sdk/client-sagemaker/3.85.0:
    resolution: {integrity: sha512-7z0eoEzbMtFgsjZaReDvTgTd8oR8aFILoMyPz6oCThgcAojtb64h2011u2YJkBjNe5kbs2QECd8kg6ywx8lCPg==}
    engines: {node: '>=12.0.0'}
    dependencies:
      '@aws-crypto/sha256-browser': 2.0.0
      '@aws-crypto/sha256-js': 2.0.0
      '@aws-sdk/client-sts': 3.85.0
      '@aws-sdk/config-resolver': 3.80.0
      '@aws-sdk/credential-provider-node': 3.85.0
      '@aws-sdk/fetch-http-handler': 3.78.0
      '@aws-sdk/hash-node': 3.78.0
      '@aws-sdk/invalid-dependency': 3.78.0
      '@aws-sdk/middleware-content-length': 3.78.0
      '@aws-sdk/middleware-host-header': 3.78.0
      '@aws-sdk/middleware-logger': 3.78.0
      '@aws-sdk/middleware-retry': 3.80.0
      '@aws-sdk/middleware-serde': 3.78.0
      '@aws-sdk/middleware-signing': 3.78.0
      '@aws-sdk/middleware-stack': 3.78.0
      '@aws-sdk/middleware-user-agent': 3.78.0
      '@aws-sdk/node-config-provider': 3.80.0
      '@aws-sdk/node-http-handler': 3.82.0
      '@aws-sdk/protocol-http': 3.78.0
      '@aws-sdk/smithy-client': 3.85.0
      '@aws-sdk/types': 3.78.0
      '@aws-sdk/url-parser': 3.78.0
      '@aws-sdk/util-base64-browser': 3.58.0
      '@aws-sdk/util-base64-node': 3.55.0
      '@aws-sdk/util-body-length-browser': 3.55.0
      '@aws-sdk/util-body-length-node': 3.55.0
      '@aws-sdk/util-defaults-mode-browser': 3.85.0
      '@aws-sdk/util-defaults-mode-node': 3.85.0
      '@aws-sdk/util-user-agent-browser': 3.78.0
      '@aws-sdk/util-user-agent-node': 3.80.0
      '@aws-sdk/util-utf8-browser': 3.55.0
      '@aws-sdk/util-utf8-node': 3.55.0
      '@aws-sdk/util-waiter': 3.78.0
      tslib: 2.4.0
      uuid: 8.3.2
    dev: false

  /@aws-sdk/client-service-catalog/3.85.0:
    resolution: {integrity: sha512-y42VYaLTMBuLbteG4jqIDoB9XMTVnKxAhBUce30/UHnyv5i8qiO+XnkOaMOX3eRP9Ra/JMa3Gf8Y+hJzkPt2yA==}
    engines: {node: '>=12.0.0'}
    dependencies:
      '@aws-crypto/sha256-browser': 2.0.0
      '@aws-crypto/sha256-js': 2.0.0
      '@aws-sdk/client-sts': 3.85.0
      '@aws-sdk/config-resolver': 3.80.0
      '@aws-sdk/credential-provider-node': 3.85.0
      '@aws-sdk/fetch-http-handler': 3.78.0
      '@aws-sdk/hash-node': 3.78.0
      '@aws-sdk/invalid-dependency': 3.78.0
      '@aws-sdk/middleware-content-length': 3.78.0
      '@aws-sdk/middleware-host-header': 3.78.0
      '@aws-sdk/middleware-logger': 3.78.0
      '@aws-sdk/middleware-retry': 3.80.0
      '@aws-sdk/middleware-serde': 3.78.0
      '@aws-sdk/middleware-signing': 3.78.0
      '@aws-sdk/middleware-stack': 3.78.0
      '@aws-sdk/middleware-user-agent': 3.78.0
      '@aws-sdk/node-config-provider': 3.80.0
      '@aws-sdk/node-http-handler': 3.82.0
      '@aws-sdk/protocol-http': 3.78.0
      '@aws-sdk/smithy-client': 3.85.0
      '@aws-sdk/types': 3.78.0
      '@aws-sdk/url-parser': 3.78.0
      '@aws-sdk/util-base64-browser': 3.58.0
      '@aws-sdk/util-base64-node': 3.55.0
      '@aws-sdk/util-body-length-browser': 3.55.0
      '@aws-sdk/util-body-length-node': 3.55.0
      '@aws-sdk/util-defaults-mode-browser': 3.85.0
      '@aws-sdk/util-defaults-mode-node': 3.85.0
      '@aws-sdk/util-user-agent-browser': 3.78.0
      '@aws-sdk/util-user-agent-node': 3.80.0
      '@aws-sdk/util-utf8-browser': 3.55.0
      '@aws-sdk/util-utf8-node': 3.55.0
      tslib: 2.4.0
      uuid: 8.3.2
    dev: false

  /@aws-sdk/client-ssm/3.85.0:
    resolution: {integrity: sha512-gDTxA4VinSqOwEaHeiIl2gTVSZKU86QtQ/jdzHLcZFCfc0BRMCSVovDUHDBzZpQnaCam6EeUDm54m2SVEGKT6A==}
    engines: {node: '>=12.0.0'}
    dependencies:
      '@aws-crypto/sha256-browser': 2.0.0
      '@aws-crypto/sha256-js': 2.0.0
      '@aws-sdk/client-sts': 3.85.0
      '@aws-sdk/config-resolver': 3.80.0
      '@aws-sdk/credential-provider-node': 3.85.0
      '@aws-sdk/fetch-http-handler': 3.78.0
      '@aws-sdk/hash-node': 3.78.0
      '@aws-sdk/invalid-dependency': 3.78.0
      '@aws-sdk/middleware-content-length': 3.78.0
      '@aws-sdk/middleware-host-header': 3.78.0
      '@aws-sdk/middleware-logger': 3.78.0
      '@aws-sdk/middleware-retry': 3.80.0
      '@aws-sdk/middleware-serde': 3.78.0
      '@aws-sdk/middleware-signing': 3.78.0
      '@aws-sdk/middleware-stack': 3.78.0
      '@aws-sdk/middleware-user-agent': 3.78.0
      '@aws-sdk/node-config-provider': 3.80.0
      '@aws-sdk/node-http-handler': 3.82.0
      '@aws-sdk/protocol-http': 3.78.0
      '@aws-sdk/smithy-client': 3.85.0
      '@aws-sdk/types': 3.78.0
      '@aws-sdk/url-parser': 3.78.0
      '@aws-sdk/util-base64-browser': 3.58.0
      '@aws-sdk/util-base64-node': 3.55.0
      '@aws-sdk/util-body-length-browser': 3.55.0
      '@aws-sdk/util-body-length-node': 3.55.0
      '@aws-sdk/util-defaults-mode-browser': 3.85.0
      '@aws-sdk/util-defaults-mode-node': 3.85.0
      '@aws-sdk/util-user-agent-browser': 3.78.0
      '@aws-sdk/util-user-agent-node': 3.80.0
      '@aws-sdk/util-utf8-browser': 3.55.0
      '@aws-sdk/util-utf8-node': 3.55.0
      '@aws-sdk/util-waiter': 3.78.0
      tslib: 2.4.0
      uuid: 8.3.2
    dev: false

  /@aws-sdk/client-sso/3.85.0:
    resolution: {integrity: sha512-JMW0NzFpo99oE6O9M/kgLela73p4vmhe/5TIcdrqUvP9XUV9nANl5nSXh3rqLz0ubmliedz9kdYYhwMC3ntoXg==}
    engines: {node: '>=12.0.0'}
    dependencies:
      '@aws-crypto/sha256-browser': 2.0.0
      '@aws-crypto/sha256-js': 2.0.0
      '@aws-sdk/config-resolver': 3.80.0
      '@aws-sdk/fetch-http-handler': 3.78.0
      '@aws-sdk/hash-node': 3.78.0
      '@aws-sdk/invalid-dependency': 3.78.0
      '@aws-sdk/middleware-content-length': 3.78.0
      '@aws-sdk/middleware-host-header': 3.78.0
      '@aws-sdk/middleware-logger': 3.78.0
      '@aws-sdk/middleware-retry': 3.80.0
      '@aws-sdk/middleware-serde': 3.78.0
      '@aws-sdk/middleware-stack': 3.78.0
      '@aws-sdk/middleware-user-agent': 3.78.0
      '@aws-sdk/node-config-provider': 3.80.0
      '@aws-sdk/node-http-handler': 3.82.0
      '@aws-sdk/protocol-http': 3.78.0
      '@aws-sdk/smithy-client': 3.85.0
      '@aws-sdk/types': 3.78.0
      '@aws-sdk/url-parser': 3.78.0
      '@aws-sdk/util-base64-browser': 3.58.0
      '@aws-sdk/util-base64-node': 3.55.0
      '@aws-sdk/util-body-length-browser': 3.55.0
      '@aws-sdk/util-body-length-node': 3.55.0
      '@aws-sdk/util-defaults-mode-browser': 3.85.0
      '@aws-sdk/util-defaults-mode-node': 3.85.0
      '@aws-sdk/util-user-agent-browser': 3.78.0
      '@aws-sdk/util-user-agent-node': 3.80.0
      '@aws-sdk/util-utf8-browser': 3.55.0
      '@aws-sdk/util-utf8-node': 3.55.0
      tslib: 2.4.0

  /@aws-sdk/client-sts/3.85.0:
    resolution: {integrity: sha512-qjaoGG1FrCTS1zSk/XOQRZ0v0JXeytpMl/hf6BcoX/NsaJzDaE5oJlzqdNGwd+1kLYt9J2igG3zxYgvxnCHg6w==}
    engines: {node: '>=12.0.0'}
    dependencies:
      '@aws-crypto/sha256-browser': 2.0.0
      '@aws-crypto/sha256-js': 2.0.0
      '@aws-sdk/config-resolver': 3.80.0
      '@aws-sdk/credential-provider-node': 3.85.0
      '@aws-sdk/fetch-http-handler': 3.78.0
      '@aws-sdk/hash-node': 3.78.0
      '@aws-sdk/invalid-dependency': 3.78.0
      '@aws-sdk/middleware-content-length': 3.78.0
      '@aws-sdk/middleware-host-header': 3.78.0
      '@aws-sdk/middleware-logger': 3.78.0
      '@aws-sdk/middleware-retry': 3.80.0
      '@aws-sdk/middleware-sdk-sts': 3.78.0
      '@aws-sdk/middleware-serde': 3.78.0
      '@aws-sdk/middleware-signing': 3.78.0
      '@aws-sdk/middleware-stack': 3.78.0
      '@aws-sdk/middleware-user-agent': 3.78.0
      '@aws-sdk/node-config-provider': 3.80.0
      '@aws-sdk/node-http-handler': 3.82.0
      '@aws-sdk/protocol-http': 3.78.0
      '@aws-sdk/smithy-client': 3.85.0
      '@aws-sdk/types': 3.78.0
      '@aws-sdk/url-parser': 3.78.0
      '@aws-sdk/util-base64-browser': 3.58.0
      '@aws-sdk/util-base64-node': 3.55.0
      '@aws-sdk/util-body-length-browser': 3.55.0
      '@aws-sdk/util-body-length-node': 3.55.0
      '@aws-sdk/util-defaults-mode-browser': 3.85.0
      '@aws-sdk/util-defaults-mode-node': 3.85.0
      '@aws-sdk/util-user-agent-browser': 3.78.0
      '@aws-sdk/util-user-agent-node': 3.80.0
      '@aws-sdk/util-utf8-browser': 3.55.0
      '@aws-sdk/util-utf8-node': 3.55.0
      entities: 2.2.0
      fast-xml-parser: 3.19.0
      tslib: 2.4.0

  /@aws-sdk/config-resolver/3.80.0:
    resolution: {integrity: sha512-vFruNKlmhsaC8yjnHmasi1WW/7EELlEuFTj4mqcqNqR4dfraf0maVvpqF1VSR8EstpFMsGYI5dmoWAnnG4PcLQ==}
    engines: {node: '>= 12.0.0'}
    dependencies:
      '@aws-sdk/signature-v4': 3.78.0
      '@aws-sdk/types': 3.78.0
      '@aws-sdk/util-config-provider': 3.55.0
      '@aws-sdk/util-middleware': 3.78.0
      tslib: 2.4.0

  /@aws-sdk/credential-provider-env/3.78.0:
    resolution: {integrity: sha512-K41VTIzVHm2RyIwtBER8Hte3huUBXdV1WKO+i7olYVgLFmaqcZUNrlyoGDRqZcQ/u4AbxTzBU9jeMIbIfzMOWg==}
    engines: {node: '>= 12.0.0'}
    dependencies:
      '@aws-sdk/property-provider': 3.78.0
      '@aws-sdk/types': 3.78.0
      tslib: 2.4.0

  /@aws-sdk/credential-provider-imds/3.81.0:
    resolution: {integrity: sha512-BHopP+gaovTYj+4tSrwCk8NNCR48gE9CWmpIOLkP9ell0gOL81Qh7aCEiIK0BZBZkccv1s16cYq1MSZZGS7PEQ==}
    engines: {node: '>= 12.0.0'}
    dependencies:
      '@aws-sdk/node-config-provider': 3.80.0
      '@aws-sdk/property-provider': 3.78.0
      '@aws-sdk/types': 3.78.0
      '@aws-sdk/url-parser': 3.78.0
      tslib: 2.4.0

  /@aws-sdk/credential-provider-ini/3.85.0:
    resolution: {integrity: sha512-KgzLGq+w8OrSLutwdYUw0POeLinGQKcqvQJ9702eoeXCwZMnEHwKqU61bn8QKMX/tuYVCNV4I1enI7MmYPW8Lw==}
    engines: {node: '>= 12.0.0'}
    dependencies:
      '@aws-sdk/credential-provider-env': 3.78.0
      '@aws-sdk/credential-provider-imds': 3.81.0
      '@aws-sdk/credential-provider-sso': 3.85.0
      '@aws-sdk/credential-provider-web-identity': 3.78.0
      '@aws-sdk/property-provider': 3.78.0
      '@aws-sdk/shared-ini-file-loader': 3.80.0
      '@aws-sdk/types': 3.78.0
      tslib: 2.4.0

  /@aws-sdk/credential-provider-node/3.85.0:
    resolution: {integrity: sha512-YMxpRJg88mvfmKxy8I5yG3rx+UmF/5a/4twcdAzCfYTAPz+bV6ypIHjFv610/kygHMm29Fof3DRvHXDdBH4mkw==}
    engines: {node: '>=12.0.0'}
    dependencies:
      '@aws-sdk/credential-provider-env': 3.78.0
      '@aws-sdk/credential-provider-imds': 3.81.0
      '@aws-sdk/credential-provider-ini': 3.85.0
      '@aws-sdk/credential-provider-process': 3.80.0
      '@aws-sdk/credential-provider-sso': 3.85.0
      '@aws-sdk/credential-provider-web-identity': 3.78.0
      '@aws-sdk/property-provider': 3.78.0
      '@aws-sdk/shared-ini-file-loader': 3.80.0
      '@aws-sdk/types': 3.78.0
      tslib: 2.4.0

  /@aws-sdk/credential-provider-process/3.80.0:
    resolution: {integrity: sha512-3Ro+kMMyLUJHefOhGc5pOO/ibGcJi8bkj0z/Jtqd5I2Sm1qi7avoztST67/k48KMW1OqPnD/FUqxz5T8B2d+FQ==}
    engines: {node: '>= 12.0.0'}
    dependencies:
      '@aws-sdk/property-provider': 3.78.0
      '@aws-sdk/shared-ini-file-loader': 3.80.0
      '@aws-sdk/types': 3.78.0
      tslib: 2.4.0

  /@aws-sdk/credential-provider-sso/3.85.0:
    resolution: {integrity: sha512-uE238BgJ/AftPDlBGDlV0XdiNWnUZxFmUmLxgbr19/6jHaCuBr//T6rP+Bc0BjcHkvQCvTdFoCjs17R3Quy3cw==}
    engines: {node: '>= 12.0.0'}
    dependencies:
      '@aws-sdk/client-sso': 3.85.0
      '@aws-sdk/property-provider': 3.78.0
      '@aws-sdk/shared-ini-file-loader': 3.80.0
      '@aws-sdk/types': 3.78.0
      tslib: 2.4.0

  /@aws-sdk/credential-provider-web-identity/3.78.0:
    resolution: {integrity: sha512-9/IvqHdJaVqMEABA8xZE3t5YF1S2PepfckVu0Ws9YUglj6oO+2QyVX6aRgMF1xph6781+Yc31TDh8/3eaDja7w==}
    engines: {node: '>= 12.0.0'}
    dependencies:
      '@aws-sdk/property-provider': 3.78.0
      '@aws-sdk/types': 3.78.0
      tslib: 2.4.0

  /@aws-sdk/endpoint-cache/3.55.0:
    resolution: {integrity: sha512-kxDoHFDuQwZEEUZRp+ZLOg68EXuKPzUN86DcpIZantDVcmu7MSPTbbQp9DZd8MnKVEKCP7Sop5f7zCqOPl3LXw==}
    engines: {node: '>= 12.0.0'}
    dependencies:
      mnemonist: 0.38.3
      tslib: 2.4.0
    dev: false

  /@aws-sdk/eventstream-marshaller/3.78.0:
    resolution: {integrity: sha512-BMbRvLe6wNWQ+NO1pdPw3kGXXEdYV94BxEr3rTkKwr5yHpl8sUb/Va9sJJufUjzggpgE4vYu5nVsrT8ByMYXuA==}
    dependencies:
      '@aws-crypto/crc32': 2.0.0
      '@aws-sdk/types': 3.78.0
      '@aws-sdk/util-hex-encoding': 3.58.0
      tslib: 2.4.0
    dev: false

  /@aws-sdk/eventstream-serde-browser/3.78.0:
    resolution: {integrity: sha512-ehQI2iLsj8MMskDRbrPB7SibIdJq6LleBP6ojT+cgrLJRbVXUOxK+3MPHDZVdGYx4ukVg48E1fA2DzVfAp7Emw==}
    engines: {node: '>= 12.0.0'}
    dependencies:
      '@aws-sdk/eventstream-marshaller': 3.78.0
      '@aws-sdk/eventstream-serde-universal': 3.78.0
      '@aws-sdk/types': 3.78.0
      tslib: 2.4.0
    dev: false

  /@aws-sdk/eventstream-serde-config-resolver/3.78.0:
    resolution: {integrity: sha512-iUG0wtZH/L7d6XfipwbhgjBHip0uTm9S27EasCn+g0CunbW6w7rXd7rfMqA+gSLVXPTBYjTMPIwRxrTCdRprwA==}
    engines: {node: '>= 12.0.0'}
    dependencies:
      '@aws-sdk/types': 3.78.0
      tslib: 2.4.0
    dev: false

  /@aws-sdk/eventstream-serde-node/3.78.0:
    resolution: {integrity: sha512-H78LLoZEngZBSdk3lRQkAaR3cGsy/3UIjq9AFPeqoPVQtHkzBob1jVfE/5VSVAMhKLxWn8iqhRPS37AvyBGOwQ==}
    engines: {node: '>= 12.0.0'}
    dependencies:
      '@aws-sdk/eventstream-marshaller': 3.78.0
      '@aws-sdk/eventstream-serde-universal': 3.78.0
      '@aws-sdk/types': 3.78.0
      tslib: 2.4.0
    dev: false

  /@aws-sdk/eventstream-serde-universal/3.78.0:
    resolution: {integrity: sha512-PZTLdyF923/1GJuMNtq9VMGd2vEx33HhsGInXvYtulKDSD5SgaTGj+Dz5wYepqL1gUEuXqZjBD71uZgrY/JgRg==}
    engines: {node: '>= 12.0.0'}
    dependencies:
      '@aws-sdk/eventstream-marshaller': 3.78.0
      '@aws-sdk/types': 3.78.0
      tslib: 2.4.0
    dev: false

  /@aws-sdk/fetch-http-handler/3.78.0:
    resolution: {integrity: sha512-cR6r2h2kJ1DNEZSXC6GknQB7OKmy+s9ZNV+g3AsNqkrUmNNOaHpFoSn+m6SC3qaclcGd0eQBpqzSu/TDn23Ihw==}
    dependencies:
      '@aws-sdk/protocol-http': 3.78.0
      '@aws-sdk/querystring-builder': 3.78.0
      '@aws-sdk/types': 3.78.0
      '@aws-sdk/util-base64-browser': 3.58.0
      tslib: 2.4.0

  /@aws-sdk/hash-blob-browser/3.78.0:
    resolution: {integrity: sha512-IEkA+t6qJEtEYEZgsqFRRITeZJ3mirw7IHJVHxwb86lpeufTVcbILI59B8/rhbqG+9dk0kWTjYSjC/ZdM+rgHA==}
    dependencies:
      '@aws-sdk/chunked-blob-reader': 3.55.0
      '@aws-sdk/chunked-blob-reader-native': 3.58.0
      '@aws-sdk/types': 3.78.0
      tslib: 2.4.0
    dev: false

  /@aws-sdk/hash-node/3.78.0:
    resolution: {integrity: sha512-ev48yXaqZVtMeuKy52LUZPHCyKvkKQ9uiUebqkA+zFxIk+eN8SMPFHmsififIHWuS6ZkXBUSctjH9wmLebH60A==}
    engines: {node: '>= 12.0.0'}
    dependencies:
      '@aws-sdk/types': 3.78.0
      '@aws-sdk/util-buffer-from': 3.55.0
      tslib: 2.4.0

  /@aws-sdk/hash-stream-node/3.78.0:
    resolution: {integrity: sha512-y42Pm0Nk6zf/MI6acLFVFAMya0Ncvy6F6Xu5aYAmwIMIoMI0ctNeyuL/Dikgt8+oyxC+kORw+W9jtzgWj2zY/w==}
    engines: {node: '>= 12.0.0'}
    dependencies:
      '@aws-sdk/types': 3.78.0
      tslib: 2.4.0
    dev: false

  /@aws-sdk/invalid-dependency/3.78.0:
    resolution: {integrity: sha512-zUo+PbeRMN/Mzj6y+6p9qqk/znuFetT1gmpOcZGL9Rp2T+b9WJWd+daq5ktsL10sVCzIt2UvneJRz6b+aU+bfw==}
    dependencies:
      '@aws-sdk/types': 3.78.0
      tslib: 2.4.0

  /@aws-sdk/is-array-buffer/3.55.0:
    resolution: {integrity: sha512-NbiPHVYuPxdqdFd6FxzzN3H1BQn/iWA3ri3Ry7AyLeP/tGs1yzEWMwf8BN8TSMALI0GXT6Sh0GDWy3Ok5xB6DA==}
    engines: {node: '>= 12.0.0'}
    dependencies:
      tslib: 2.4.0

  /@aws-sdk/md5-js/3.78.0:
    resolution: {integrity: sha512-vKOXJWJvv6QH6rnqMYEWzwAnMr4hfcmY8+t6BAuTcDpcEVF77e3bwUcaajXi2U0JMuNvnLwuJF3h6kL6aX4l6g==}
    dependencies:
      '@aws-sdk/types': 3.78.0
      '@aws-sdk/util-utf8-browser': 3.55.0
      '@aws-sdk/util-utf8-node': 3.55.0
      tslib: 2.4.0
    dev: false

  /@aws-sdk/middleware-bucket-endpoint/3.80.0:
    resolution: {integrity: sha512-FSSx6IgT7xftSlpjxoPKv8XI9nv7EK+OCODo2s3CmElMW1kBRdmQ/ImVuTwvqhdxJEVUeUdgupmC7cqyqgt04w==}
    engines: {node: '>= 12.0.0'}
    dependencies:
      '@aws-sdk/protocol-http': 3.78.0
      '@aws-sdk/types': 3.78.0
      '@aws-sdk/util-arn-parser': 3.55.0
      '@aws-sdk/util-config-provider': 3.55.0
      tslib: 2.4.0
    dev: false

  /@aws-sdk/middleware-content-length/3.78.0:
    resolution: {integrity: sha512-5MpKt6lB9TdFy25/AGrpOjPY0iDHZAKpEHc+jSOJBXLl6xunXA7qHdiYaVqkWodLxy70nIckGNHqQ3drabidkA==}
    engines: {node: '>= 12.0.0'}
    dependencies:
      '@aws-sdk/protocol-http': 3.78.0
      '@aws-sdk/types': 3.78.0
      tslib: 2.4.0

  /@aws-sdk/middleware-endpoint-discovery/3.80.0:
    resolution: {integrity: sha512-73pKz8ossZKisG684raP1dn2u3fQRktWY29oa9Q3cBvRYdyu5UOhwayt2MObgSC8S6NfNdTGC/DGf7+/JRSY7A==}
    engines: {node: '>= 12.0.0'}
    dependencies:
      '@aws-sdk/config-resolver': 3.80.0
      '@aws-sdk/endpoint-cache': 3.55.0
      '@aws-sdk/protocol-http': 3.78.0
      '@aws-sdk/types': 3.78.0
      tslib: 2.4.0
    dev: false

  /@aws-sdk/middleware-expect-continue/3.78.0:
    resolution: {integrity: sha512-IXfcSugFV3uNk50VQsN/Cm80iCsUSwcYJ5RzEwy7wXbZ+KM03xWXlbXzqkeTDnS74wLWSw09nKF3rkp1eyfDfg==}
    engines: {node: '>= 12.0.0'}
    dependencies:
      '@aws-sdk/middleware-header-default': 3.78.0
      '@aws-sdk/protocol-http': 3.78.0
      '@aws-sdk/types': 3.78.0
      tslib: 2.4.0
    dev: false

  /@aws-sdk/middleware-flexible-checksums/3.78.0:
    resolution: {integrity: sha512-1jjxHcB3Le/2Z7BzugXzZnIwKGlUluNm0d1lB4fF2QVq3GHlA6e8uv0rCtqe/3wSsrzV6YzJ8vjioymKSNIjKQ==}
    engines: {node: '>= 12.0.0'}
    dependencies:
      '@aws-crypto/crc32': 2.0.0
      '@aws-crypto/crc32c': 2.0.0
      '@aws-sdk/is-array-buffer': 3.55.0
      '@aws-sdk/protocol-http': 3.78.0
      '@aws-sdk/types': 3.78.0
      tslib: 2.4.0
    dev: false

  /@aws-sdk/middleware-header-default/3.78.0:
    resolution: {integrity: sha512-USyOIF7ObBVMKbV/8lOBLDNwMAGdOtujd+RO/9dX6OQLceUTKIS1dOfJoYYwRHgengn7ikpDxoyROyspPYYDZQ==}
    engines: {node: '>= 12.0.0'}
    dependencies:
      '@aws-sdk/protocol-http': 3.78.0
      '@aws-sdk/types': 3.78.0
      tslib: 2.4.0
    dev: false

  /@aws-sdk/middleware-host-header/3.78.0:
    resolution: {integrity: sha512-1zL8uaDWGmH50c8B8jjz75e0ePj6/3QeZEhjJgTgL6DTdiqvRt32p3t+XWHW+yDI14fZZUYeTklAaLVxqFrHqQ==}
    engines: {node: '>= 12.0.0'}
    dependencies:
      '@aws-sdk/protocol-http': 3.78.0
      '@aws-sdk/types': 3.78.0
      tslib: 2.4.0

  /@aws-sdk/middleware-location-constraint/3.78.0:
    resolution: {integrity: sha512-m626H1WwXYJtwHEkV/2DsLlu1ckWq3j57NzsexZki3qS0nU8HEiDl6YYi+k84vDD4Qpba6EI9AdhzwnvZLXtGw==}
    engines: {node: '>= 12.0.0'}
    dependencies:
      '@aws-sdk/types': 3.78.0
      tslib: 2.4.0
    dev: false

  /@aws-sdk/middleware-logger/3.78.0:
    resolution: {integrity: sha512-GBhwxNjhCJUIeQQDaGasX/C23Jay77al2vRyGwmxf8no0DdFsa4J1Ik6/2hhIqkqko+WM4SpCnpZrY4MtnxNvA==}
    engines: {node: '>= 12.0.0'}
    dependencies:
      '@aws-sdk/types': 3.78.0
      tslib: 2.4.0

  /@aws-sdk/middleware-retry/3.80.0:
    resolution: {integrity: sha512-CTk+tA4+WMUNOcUfR6UQrkhwvPYFpnMsQ1vuHlpLFOGG3nCqywA2hueLMRQmVcDXzP0sGeygce6dzRI9dJB/GA==}
    engines: {node: '>= 12.0.0'}
    dependencies:
      '@aws-sdk/protocol-http': 3.78.0
      '@aws-sdk/service-error-classification': 3.78.0
      '@aws-sdk/types': 3.78.0
      '@aws-sdk/util-middleware': 3.78.0
      tslib: 2.4.0
      uuid: 8.3.2

  /@aws-sdk/middleware-sdk-ec2/3.78.0:
    resolution: {integrity: sha512-ikxYS7r0HYvGkk4FR/SjMjK64rysRmJy7C5bSlOk5xrOjnDp4nQve2zStMRROn17wPU702Rsosa+9jbzYqG82w==}
    engines: {node: '>= 12.0.0'}
    dependencies:
      '@aws-sdk/protocol-http': 3.78.0
      '@aws-sdk/signature-v4': 3.78.0
      '@aws-sdk/types': 3.78.0
      '@aws-sdk/util-format-url': 3.78.0
      tslib: 2.4.0
    dev: false

  /@aws-sdk/middleware-sdk-eventbridge/3.78.0:
    resolution: {integrity: sha512-xBjm7KJaiRatfll97E7Ld3ySO7+IuiB6yBPYwj/aM0pg85uRw51220og6cHRusFwPkJDYyJy0wFSIMp/zNvVTA==}
    engines: {node: '>= 12.0.0'}
    dependencies:
      '@aws-sdk/protocol-http': 3.78.0
      '@aws-sdk/types': 3.78.0
      tslib: 2.4.0
    dev: false

  /@aws-sdk/middleware-sdk-s3/3.78.0:
    resolution: {integrity: sha512-gxtfVHaL0CkKDIEwRQnmBequtN3dsCtY5LByZQoP3l5qEuTAzwxgbtvGUfHE8LwDVByBqUEFanzafjv1KJ3F8w==}
    engines: {node: '>= 12.0.0'}
    dependencies:
      '@aws-sdk/protocol-http': 3.78.0
      '@aws-sdk/types': 3.78.0
      '@aws-sdk/util-arn-parser': 3.55.0
      tslib: 2.4.0
    dev: false

  /@aws-sdk/middleware-sdk-sts/3.78.0:
    resolution: {integrity: sha512-Lu/kN0J0/Kt0ON1hvwNel+y8yvf35licfIgtedHbBCa/ju8qQ9j+uL9Lla6Y5Tqu29yVaye1JxhiIDhscSwrLA==}
    engines: {node: '>= 12.0.0'}
    dependencies:
      '@aws-sdk/middleware-signing': 3.78.0
      '@aws-sdk/property-provider': 3.78.0
      '@aws-sdk/protocol-http': 3.78.0
      '@aws-sdk/signature-v4': 3.78.0
      '@aws-sdk/types': 3.78.0
      tslib: 2.4.0

  /@aws-sdk/middleware-serde/3.78.0:
    resolution: {integrity: sha512-4DPsNOxsl1bxRzfo1WXEZjmD7OEi7qGNpxrDWucVe96Fqj2dH08jR8wxvBIVV1e6bAad07IwdPuCGmivNvwRuQ==}
    engines: {node: '>= 12.0.0'}
    dependencies:
      '@aws-sdk/types': 3.78.0
      tslib: 2.4.0

  /@aws-sdk/middleware-signing/3.78.0:
    resolution: {integrity: sha512-OEjJJCNhHHSOprLZ9CzjHIXEKFtPHWP/bG9pMhkV3/6Bmscsgcf8gWHcOnmIrjqX+hT1VALDNpl/RIh0J6/eQw==}
    engines: {node: '>= 12.0.0'}
    dependencies:
      '@aws-sdk/property-provider': 3.78.0
      '@aws-sdk/protocol-http': 3.78.0
      '@aws-sdk/signature-v4': 3.78.0
      '@aws-sdk/types': 3.78.0
      tslib: 2.4.0

  /@aws-sdk/middleware-ssec/3.78.0:
    resolution: {integrity: sha512-3z+UOd95rxvj+iO6WxMjuRNNUMlO6xhXZdBHvQmoiyS+9nMDcNieTu6gfQyLAilVeCh8xU9a0IenJuIYVdJ96g==}
    engines: {node: '>= 12.0.0'}
    dependencies:
      '@aws-sdk/types': 3.78.0
      tslib: 2.4.0
    dev: false

  /@aws-sdk/middleware-stack/3.78.0:
    resolution: {integrity: sha512-UoNfRh6eAJN3BJHlG1eb+KeuSe+zARTC2cglroJRyHc2j7GxH2i9FD3IJbj5wvzopJEnQzuY/VCs6STFkqWL1g==}
    engines: {node: '>= 12.0.0'}
    dependencies:
      tslib: 2.4.0

  /@aws-sdk/middleware-user-agent/3.78.0:
    resolution: {integrity: sha512-wdN5uoq8RxxhLhj0EPeuDSRFuXfUwKeEqRzCKMsYAOC0cAm+PryaP2leo0oTGJ9LUK8REK7zyfFcmtC4oOzlkA==}
    engines: {node: '>= 12.0.0'}
    dependencies:
      '@aws-sdk/protocol-http': 3.78.0
      '@aws-sdk/types': 3.78.0
      tslib: 2.4.0

  /@aws-sdk/node-config-provider/3.80.0:
    resolution: {integrity: sha512-vyTOMK04huB7n10ZUv0thd2TE6KlY8livOuLqFTMtj99AJ6vyeB5XBNwKnQtJIt/P7CijYgp8KcFvI9fndOmKg==}
    engines: {node: '>= 12.0.0'}
    dependencies:
      '@aws-sdk/property-provider': 3.78.0
      '@aws-sdk/shared-ini-file-loader': 3.80.0
      '@aws-sdk/types': 3.78.0
      tslib: 2.4.0

  /@aws-sdk/node-http-handler/3.82.0:
    resolution: {integrity: sha512-yyq/DA/IMzL4fLJhV7zVfP7aUQWPHfOKTCJjWB3KeV5YPiviJtSKb/KyzNi+gQyO7SmsL/8vQbQrf3/s7N/2OA==}
    engines: {node: '>= 12.0.0'}
    dependencies:
      '@aws-sdk/abort-controller': 3.78.0
      '@aws-sdk/protocol-http': 3.78.0
      '@aws-sdk/querystring-builder': 3.78.0
      '@aws-sdk/types': 3.78.0
      tslib: 2.4.0

  /@aws-sdk/property-provider/3.78.0:
    resolution: {integrity: sha512-PZpLvV0hF6lqg3CSN9YmphrB/t5LVJVWGJLB9d9qm7sJs5ksjTYBb5bY91OQ3zit0F4cqBMU8xt2GQ9J6d4DvQ==}
    engines: {node: '>= 12.0.0'}
    dependencies:
      '@aws-sdk/types': 3.78.0
      tslib: 2.4.0

  /@aws-sdk/protocol-http/3.78.0:
    resolution: {integrity: sha512-SQB26MhEK96yDxyXd3UAaxLz1Y/ZvgE4pzv7V3wZiokdEedM0kawHKEn1UQJlqJLEZcQI9QYyysh3rTvHZ3fyg==}
    engines: {node: '>= 12.0.0'}
    dependencies:
      '@aws-sdk/types': 3.78.0
      tslib: 2.4.0

  /@aws-sdk/querystring-builder/3.78.0:
    resolution: {integrity: sha512-aib6RW1WAaTQDqVgRU1Ku9idkhm90gJKbCxVaGId+as6QHNUqMChEfK2v+0afuKiPNOs5uWmqvOXI9+Gt+UGDg==}
    engines: {node: '>= 12.0.0'}
    dependencies:
      '@aws-sdk/types': 3.78.0
      '@aws-sdk/util-uri-escape': 3.55.0
      tslib: 2.4.0

  /@aws-sdk/querystring-parser/3.78.0:
    resolution: {integrity: sha512-csaH8YTyN+KMNczeK6fBS8l7iJaqcQcKOIbpQFg5upX4Ly5A56HJn4sVQhY1LSgfSk4xRsNfMy5mu6BlsIiaXA==}
    engines: {node: '>= 12.0.0'}
    dependencies:
      '@aws-sdk/types': 3.78.0
      tslib: 2.4.0

  /@aws-sdk/service-error-classification/3.78.0:
    resolution: {integrity: sha512-x7Lx8KWctJa01q4Q72Zb4ol9L/era3vy2daASu8l2paHHxsAPBE0PThkvLdUSLZSzlHSVdh3YHESIsT++VsK4w==}
    engines: {node: '>= 12.0.0'}

  /@aws-sdk/shared-ini-file-loader/3.80.0:
    resolution: {integrity: sha512-3d5EBJjnWWkjLK9skqLLHYbagtFaZZy+3jUTlbTuOKhlOwe8jF7CUM3j6I4JA6yXNcB3w0exDKKHa8w+l+05aA==}
    engines: {node: '>= 12.0.0'}
    dependencies:
      tslib: 2.4.0

  /@aws-sdk/signature-v4-multi-region/3.78.0:
    resolution: {integrity: sha512-5C+3m4dikUsSLTxW++aBCHP0DT1niiEfXR4UdnjJzcjTtmi/jbL/i8UPG5sCpib9Mu6TMW633tN0h5woVPIIcg==}
    engines: {node: '>= 12.0.0'}
    peerDependencies:
      '@aws-sdk/signature-v4-crt': ^3.66.0
    peerDependenciesMeta:
      '@aws-sdk/signature-v4-crt':
        optional: true
    dependencies:
      '@aws-sdk/protocol-http': 3.78.0
      '@aws-sdk/signature-v4': 3.78.0
      '@aws-sdk/types': 3.78.0
      '@aws-sdk/util-arn-parser': 3.55.0
      tslib: 2.4.0
    dev: false

  /@aws-sdk/signature-v4/3.78.0:
    resolution: {integrity: sha512-eePjRYuzKoi3VMr/lgrUEF1ytLeH4fA/NMCykr/uR6NMo4bSJA59KrFLYSM7SlWLRIyB0UvJqygVEvSxFluyDw==}
    engines: {node: '>= 12.0.0'}
    dependencies:
      '@aws-sdk/is-array-buffer': 3.55.0
      '@aws-sdk/types': 3.78.0
      '@aws-sdk/util-hex-encoding': 3.58.0
      '@aws-sdk/util-middleware': 3.78.0
      '@aws-sdk/util-uri-escape': 3.55.0
      tslib: 2.4.0

  /@aws-sdk/smithy-client/3.85.0:
    resolution: {integrity: sha512-Ox/yQEAnANzhpJMyrpuxWtF/i3EviavENczT7fo4uwSyZTz/sfSBQNjs/YAG1UeA6uOI3pBP5EaFERV5hr2fRA==}
    engines: {node: '>= 12.0.0'}
    dependencies:
      '@aws-sdk/middleware-stack': 3.78.0
      '@aws-sdk/types': 3.78.0
      tslib: 2.4.0

  /@aws-sdk/types/3.78.0:
    resolution: {integrity: sha512-I9PTlVNSbwhIgMfmDM5as1tqRIkVZunjVmfogb2WVVPp4CaX0Ll01S0FSMSLL9k6tcQLXqh45pFRjrxCl9WKdQ==}
    engines: {node: '>= 12.0.0'}

  /@aws-sdk/url-parser/3.78.0:
    resolution: {integrity: sha512-iQn2AjECUoJE0Ae9XtgHtGGKvUkvE8hhbktGopdj+zsPBe4WrBN2DgVxlKPPrBonG/YlcL1D7a5EXaujWSlUUw==}
    dependencies:
      '@aws-sdk/querystring-parser': 3.78.0
      '@aws-sdk/types': 3.78.0
      tslib: 2.4.0

  /@aws-sdk/util-arn-parser/3.55.0:
    resolution: {integrity: sha512-76KJxp4MRWufHYWys7DFl64znr5yeJ3AIQNAPCKKw1sP0hzO7p6Kx0PaJnw9x+CPSzOrT4NbuApL6/srYhKDGg==}
    engines: {node: '>= 12.0.0'}
    dependencies:
      tslib: 2.4.0
    dev: false

  /@aws-sdk/util-base64-browser/3.58.0:
    resolution: {integrity: sha512-0ebsXIZNpu/fup9OgsFPnRKfCFbuuI9PPRzvP6twzLxUB0c/aix6Co7LGHFKcRKHZdaykoJMXArf8eHj2Nzv1Q==}
    dependencies:
      tslib: 2.4.0

  /@aws-sdk/util-base64-node/3.55.0:
    resolution: {integrity: sha512-UQ/ZuNoAc8CFMpSiRYmevaTsuRKzLwulZTnM8LNlIt9Wx1tpNvqp80cfvVj7yySKROtEi20wq29h31dZf1eYNQ==}
    engines: {node: '>= 12.0.0'}
    dependencies:
      '@aws-sdk/util-buffer-from': 3.55.0
      tslib: 2.4.0

  /@aws-sdk/util-body-length-browser/3.55.0:
    resolution: {integrity: sha512-Ei2OCzXQw5N6ZkTMZbamUzc1z+z1R1Ja5tMEagz5BxuX4vWdBObT+uGlSzL8yvTbjoPjnxWA2aXyEqaUP3JS8Q==}
    dependencies:
      tslib: 2.4.0

  /@aws-sdk/util-body-length-node/3.55.0:
    resolution: {integrity: sha512-lU1d4I+9wJwydduXs0SxSfd+mHKjxeyd39VwOv6i2KSwWkPbji9UQqpflKLKw+r45jL7+xU/zfeTUg5Tt/3Gew==}
    engines: {node: '>= 12.0.0'}
    dependencies:
      tslib: 2.4.0

  /@aws-sdk/util-buffer-from/3.55.0:
    resolution: {integrity: sha512-uVzKG1UgvnV7XX2FPTylBujYMKBPBaq/qFBxfl0LVNfrty7YjpfieQxAe6yRLD+T0Kir/WDQwGvYC+tOYG3IGA==}
    engines: {node: '>= 12.0.0'}
    dependencies:
      '@aws-sdk/is-array-buffer': 3.55.0
      tslib: 2.4.0

  /@aws-sdk/util-config-provider/3.55.0:
    resolution: {integrity: sha512-30dzofQQfx6tp1jVZkZ0DGRsT0wwC15nEysKRiAcjncM64A0Cm6sra77d0os3vbKiKoPCI/lMsFr4o3533+qvQ==}
    engines: {node: '>= 12.0.0'}
    dependencies:
      tslib: 2.4.0

  /@aws-sdk/util-defaults-mode-browser/3.85.0:
    resolution: {integrity: sha512-oqK/e2pHuMWrvTJWtDBzylbj232ezlTay5dCq4RQlyi3LPPVBQ08haYD1Mk2ikQ/qa0XvbSD6YVhjpTlvwRNjw==}
    engines: {node: '>= 10.0.0'}
    dependencies:
      '@aws-sdk/property-provider': 3.78.0
      '@aws-sdk/types': 3.78.0
      bowser: 2.11.0
      tslib: 2.4.0

  /@aws-sdk/util-defaults-mode-node/3.85.0:
    resolution: {integrity: sha512-KDNl4H8jJJLh6y7I3MSwRKe4plKbFKK8MVkS0+Fce/GJh4EnqxF0HzMMaSeNUcPvO2wHRq2a60+XW+0d7eWo1A==}
    engines: {node: '>= 10.0.0'}
    dependencies:
      '@aws-sdk/config-resolver': 3.80.0
      '@aws-sdk/credential-provider-imds': 3.81.0
      '@aws-sdk/node-config-provider': 3.80.0
      '@aws-sdk/property-provider': 3.78.0
      '@aws-sdk/types': 3.78.0
      tslib: 2.4.0

  /@aws-sdk/util-dynamodb/3.87.0:
    resolution: {integrity: sha512-Qh6bHZdVd8+y2h2eJmfYPa5BwNaY65Q135ZbHypQCjiR87Xy50qdVlfWvVmn0EedLqvDVZMPpBrrrcPXMaqvAg==}
    engines: {node: '>= 12.0.0'}
    dependencies:
      tslib: 2.4.0
    dev: false

  /@aws-sdk/util-dynamodb/3.92.0:
    resolution: {integrity: sha512-MsrcL5UoANjtgUN5Gp4OE0r4s4QbLZ/5CnQVsngC+WHb1cT+AHP0Mfot+UKClL5BxfIrbtkjFi8YucIofzKp1w==}
    engines: {node: '>= 12.0.0'}
    dependencies:
      tslib: 2.4.0
    dev: false

  /@aws-sdk/util-format-url/3.78.0:
    resolution: {integrity: sha512-wdjt8ZAMyBrH/02QrQtB+S9cwtsBJ6bXRJ3XwL6z7L75nwTflKkzOQUS5Ie7HBf3j3JH0KhlqlEbf2nnM9jsPQ==}
    engines: {node: '>= 12.0.0'}
    dependencies:
      '@aws-sdk/querystring-builder': 3.78.0
      '@aws-sdk/types': 3.78.0
      tslib: 2.4.0
    dev: false

  /@aws-sdk/util-hex-encoding/3.58.0:
    resolution: {integrity: sha512-Rl+jXUzk/FJkOLYfUVYPhKa2aUmTpeobRP31l8IatQltSzDgLyRHO35f6UEs7Ztn5s1jbu/POatLAZ2WjbgVyg==}
    engines: {node: '>= 12.0.0'}
    dependencies:
      tslib: 2.4.0

  /@aws-sdk/util-locate-window/3.55.0:
    resolution: {integrity: sha512-0sPmK2JaJE2BbTcnvybzob/VrFKCXKfN4CUKcvn0yGg/me7Bz+vtzQRB3Xp+YSx+7OtWxzv63wsvHoAnXvgxgg==}
    engines: {node: '>= 12.0.0'}
    dependencies:
      tslib: 2.4.0

  /@aws-sdk/util-middleware/3.78.0:
    resolution: {integrity: sha512-Hi3wv2b0VogO4mzyeEaeU5KgIt4qeo0LXU5gS6oRrG0T7s2FyKbMBkJW3YDh/Y8fNwqArZ+/QQFujpP0PIKwkA==}
    engines: {node: '>= 12.0.0'}
    dependencies:
      tslib: 2.4.0

  /@aws-sdk/util-stream-browser/3.78.0:
    resolution: {integrity: sha512-EcThf/sJoD4NYTUNO/nehR57lqkOuL6btRoVnm4LGUR8XgQcJ/WMYYgxOMY8E81xXzRFX2ukRHRxL2xmQsbHDw==}
    dependencies:
      '@aws-sdk/types': 3.78.0
      tslib: 2.4.0
    dev: false

  /@aws-sdk/util-stream-node/3.78.0:
    resolution: {integrity: sha512-CHfX37ioUyamAnlS2p4Nq+4BBjCSlZolFkVyxtVJwzPBBksdvjW67nKG+SShR48RBPJ5LEzbgAaEXNRktCSf6w==}
    engines: {node: '>= 12.0.0'}
    dependencies:
      '@aws-sdk/types': 3.78.0
      tslib: 2.4.0
    dev: false

  /@aws-sdk/util-uri-escape/3.55.0:
    resolution: {integrity: sha512-mmdDLUpFCN2nkfwlLdOM54lTD528GiGSPN1qb8XtGLgZsJUmg3uJSFIN2lPeSbEwJB3NFjVas/rnQC48i7mV8w==}
    engines: {node: '>= 12.0.0'}
    dependencies:
      tslib: 2.4.0

  /@aws-sdk/util-user-agent-browser/3.78.0:
    resolution: {integrity: sha512-diGO/Bf4ggBOEnfD7lrrXaaXOwOXGz0bAJ0HhpizwEMlBld5zfDlWXjNpslh+8+u3EHRjPJQ16KGT6mp/Dm+aw==}
    dependencies:
      '@aws-sdk/types': 3.78.0
      bowser: 2.11.0
      tslib: 2.4.0

  /@aws-sdk/util-user-agent-node/3.80.0:
    resolution: {integrity: sha512-QV26qIXws1m6sZXg65NS+XrQ5NhAzbDVQLtEVE4nC39UN8fuieP6Uet/gZm9mlLI9hllwvcV7EfgBM3GSC7pZg==}
    engines: {node: '>= 12.0.0'}
    dependencies:
      '@aws-sdk/node-config-provider': 3.80.0
      '@aws-sdk/types': 3.78.0
      tslib: 2.4.0

  /@aws-sdk/util-utf8-browser/3.55.0:
    resolution: {integrity: sha512-ljzqJcyjfJpEVSIAxwtIS8xMRUly84BdjlBXyp6cu4G8TUufgjNS31LWdhyGhgmW5vYBNr+LTz0Kwf6J+ou7Ug==}
    dependencies:
      tslib: 2.4.0

  /@aws-sdk/util-utf8-node/3.55.0:
    resolution: {integrity: sha512-FsFm7GFaC7j0tlPEm/ri8bU2QCwFW5WKjxUg8lm1oWaxplCpKGUsmcfPJ4sw58GIoyoGu4QXBK60oCWosZYYdQ==}
    engines: {node: '>= 12.0.0'}
    dependencies:
      '@aws-sdk/util-buffer-from': 3.55.0
      tslib: 2.4.0

  /@aws-sdk/util-waiter/3.78.0:
    resolution: {integrity: sha512-8pWd0XiNOS8AkWQyac8VNEI+gz/cGWlC2TAE2CJp0rOK5XhvlcNBINai4D6TxQ+9foyJXLOI1b8nuXemekoG8A==}
    engines: {node: '>= 12.0.0'}
    dependencies:
      '@aws-sdk/abort-controller': 3.78.0
      '@aws-sdk/types': 3.78.0
      tslib: 2.4.0

  /@aws-sdk/xml-builder/3.55.0:
    resolution: {integrity: sha512-BH+i5S2FLprmfSeIuGy3UbNtEoJPVjh8arl5+LV3i2KY/+TmrS4yT8JtztDlDxHF0cMtNLZNO0KEPtsACS6SOg==}
    engines: {node: '>= 12.0.0'}
    dependencies:
      tslib: 2.4.0
    dev: false

  /@awsui/collection-hooks/1.0.25_react@17.0.2:
    resolution: {integrity: sha512-/FL0StdAKMBDrvPEB7MfMzTBGHbPtsWZY9BmcZqc4+WR7LVaPnBF90uN3brMPRQEJn8omEMSrZl6tVL9gtP51Q==}
    peerDependencies:
      react: ^16.8.0 || ^17.0.0
    dependencies:
      react: 17.0.2
    dev: true

  /@awsui/components-react/3.0.495_b3482aaf5744fc7c2aeb7941b0e0a78f:
    resolution: {integrity: sha512-XxWpXuTXQakJk0JiLxBm2+cqb5jxou7efbyT/RPdOgspRyyNT/HZfCpEj/z9Bcde5KbBejMwzOzA5iFFkx3RDQ==}
    peerDependencies:
      react: ^16.8 || ^17
      react-dom: ^16.8 || ^17
    dependencies:
      '@awsui/collection-hooks': 1.0.25_react@17.0.2
      '@awsui/test-utils-core': 1.0.17
      '@awsui/theming-runtime': 1.0.2
      '@juggle/resize-observer': 3.3.1
      ace-builds: 1.4.14
      balanced-match: 1.0.2
      clsx: 1.1.1
      d3-scale: 2.2.2
      d3-shape: 1.3.7
      date-fns: 2.28.0
      mnth: 2.0.0
      react: 17.0.2
      react-dom: 17.0.2_react@17.0.2
      react-focus-lock: 2.9.0_b08e3c15324cbe90a6ff8fcd416c932c
      react-keyed-flatten-children: 1.3.0_react@17.0.2
      react-merge-refs: 1.1.0
      react-resizable: 1.11.1_react-dom@17.0.2+react@17.0.2
      react-transition-group: 4.4.2_react-dom@17.0.2+react@17.0.2
      react-virtual: 2.10.4_react@17.0.2
      tslib: 2.4.0
      weekstart: 1.1.0
    transitivePeerDependencies:
      - '@types/react'
    dev: true

  /@awsui/design-tokens/3.0.21:
    resolution: {integrity: sha512-HyBfMZKuq/DwW9VXIYRCuNHcQbVO9acGugfZk2GtzeYqdVZbQnnTeZHQKbmAdH97Uapb/D6nrSCbCLC0F9PTSg==}
    dev: true

  /@awsui/global-styles/1.0.14:
    resolution: {integrity: sha512-2YjLtjKFT/CDRf4D4AGUr2633VF9l5QRdzISYkdlp+IMpPsQFLFgf3/+jTECXhP/o/gFKapBUQz0vQ4yJ5miKg==}
    dev: true

  /@awsui/test-utils-core/1.0.17:
    resolution: {integrity: sha512-oBvhSvADwxqXR3h3Uidd8q3Cag4wQuM0rECgZ4YwbrxtGAlU2HqO28aNdxAHuLqoe++0osANlzmKs+nBi+q/Pw==}
    dependencies:
      css-selector-tokenizer: 0.8.0
      css.escape: 1.5.1
    dev: true

  /@awsui/theming-runtime/1.0.2:
    resolution: {integrity: sha512-FkgLfVtSKEjx7ahEjIjD+pf3mmO5gcc0is+CocKHKxJbFWXk1d4O47r9Zv2w4fqY98maEHNs2K9D/fPPyelC2A==}
    dependencies:
      tslib: 2.4.0
    dev: true

  /@babel/code-frame/7.16.7:
    resolution: {integrity: sha512-iAXqUn8IIeBTNd72xsFlgaXHkMBMt6y4HJp1tIaK465CWLT/fG1aqB7ykr95gHHmlBdGbFeWWfyB4NJJ0nmeIg==}
    engines: {node: '>=6.9.0'}
    dependencies:
      '@babel/highlight': 7.17.9

  /@babel/compat-data/7.17.10:
    resolution: {integrity: sha512-GZt/TCsG70Ms19gfZO1tM4CVnXsPgEPBCpJu+Qz3L0LUDsY5nZqFZglIoPC1kIYOtNBZlrnFT+klg12vFGZXrw==}
    engines: {node: '>=6.9.0'}

  /@babel/core/7.17.10:
    resolution: {integrity: sha512-liKoppandF3ZcBnIYFjfSDHZLKdLHGJRkoWtG8zQyGJBQfIYobpnVGI5+pLBNtS6psFLDzyq8+h5HiVljW9PNA==}
    engines: {node: '>=6.9.0'}
    dependencies:
      '@ampproject/remapping': 2.2.0
      '@babel/code-frame': 7.16.7
      '@babel/generator': 7.17.10
      '@babel/helper-compilation-targets': 7.17.10_@babel+core@7.17.10
      '@babel/helper-module-transforms': 7.17.7
      '@babel/helpers': 7.17.9
      '@babel/parser': 7.17.10
      '@babel/template': 7.16.7
      '@babel/traverse': 7.17.10
      '@babel/types': 7.17.10
      convert-source-map: 1.8.0
      debug: 4.3.4
      gensync: 1.0.0-beta.2
      json5: 2.2.1
      semver: 6.3.0
    transitivePeerDependencies:
      - supports-color

  /@babel/generator/7.17.10:
    resolution: {integrity: sha512-46MJZZo9y3o4kmhBVc7zW7i8dtR1oIK/sdO5NcfcZRhTGYi+KKJRtHNgsU6c4VUcJmUNV/LQdebD/9Dlv4K+Tg==}
    engines: {node: '>=6.9.0'}
    dependencies:
      '@babel/types': 7.17.10
      '@jridgewell/gen-mapping': 0.1.1
      jsesc: 2.5.2

  /@babel/helper-annotate-as-pure/7.16.7:
    resolution: {integrity: sha512-s6t2w/IPQVTAET1HitoowRGXooX8mCgtuP5195wD/QJPV6wYjpujCGF7JuMODVX2ZAJOf1GT6DT9MHEZvLOFSw==}
    engines: {node: '>=6.9.0'}
    dependencies:
      '@babel/types': 7.17.10
    dev: true

  /@babel/helper-builder-binary-assignment-operator-visitor/7.16.7:
    resolution: {integrity: sha512-C6FdbRaxYjwVu/geKW4ZeQ0Q31AftgRcdSnZ5/jsH6BzCJbtvXvhpfkbkThYSuutZA7nCXpPR6AD9zd1dprMkA==}
    engines: {node: '>=6.9.0'}
    dependencies:
      '@babel/helper-explode-assignable-expression': 7.16.7
      '@babel/types': 7.17.10
    dev: true

  /@babel/helper-compilation-targets/7.17.10_@babel+core@7.17.10:
    resolution: {integrity: sha512-gh3RxjWbauw/dFiU/7whjd0qN9K6nPJMqe6+Er7rOavFh0CQUSwhAE3IcTho2rywPJFxej6TUUHDkWcYI6gGqQ==}
    engines: {node: '>=6.9.0'}
    peerDependencies:
      '@babel/core': ^7.0.0
    dependencies:
      '@babel/compat-data': 7.17.10
      '@babel/core': 7.17.10
      '@babel/helper-validator-option': 7.16.7
      browserslist: 4.20.3
      semver: 6.3.0

  /@babel/helper-create-class-features-plugin/7.17.9_@babel+core@7.17.10:
    resolution: {integrity: sha512-kUjip3gruz6AJKOq5i3nC6CoCEEF/oHH3cp6tOZhB+IyyyPyW0g1Gfsxn3mkk6S08pIA2y8GQh609v9G/5sHVQ==}
    engines: {node: '>=6.9.0'}
    peerDependencies:
      '@babel/core': ^7.0.0
    dependencies:
      '@babel/core': 7.17.10
      '@babel/helper-annotate-as-pure': 7.16.7
      '@babel/helper-environment-visitor': 7.16.7
      '@babel/helper-function-name': 7.17.9
      '@babel/helper-member-expression-to-functions': 7.17.7
      '@babel/helper-optimise-call-expression': 7.16.7
      '@babel/helper-replace-supers': 7.16.7
      '@babel/helper-split-export-declaration': 7.16.7
    transitivePeerDependencies:
      - supports-color
    dev: true

  /@babel/helper-create-regexp-features-plugin/7.17.0_@babel+core@7.17.10:
    resolution: {integrity: sha512-awO2So99wG6KnlE+TPs6rn83gCz5WlEePJDTnLEqbchMVrBeAujURVphRdigsk094VhvZehFoNOihSlcBjwsXA==}
    engines: {node: '>=6.9.0'}
    peerDependencies:
      '@babel/core': ^7.0.0
    dependencies:
      '@babel/core': 7.17.10
      '@babel/helper-annotate-as-pure': 7.16.7
      regexpu-core: 5.0.1
    dev: true

  /@babel/helper-define-polyfill-provider/0.3.1_@babel+core@7.17.10:
    resolution: {integrity: sha512-J9hGMpJQmtWmj46B3kBHmL38UhJGhYX7eqkcq+2gsstyYt341HmPeWspihX43yVRA0mS+8GGk2Gckc7bY/HCmA==}
    peerDependencies:
      '@babel/core': ^7.4.0-0
    dependencies:
      '@babel/core': 7.17.10
      '@babel/helper-compilation-targets': 7.17.10_@babel+core@7.17.10
      '@babel/helper-module-imports': 7.16.7
      '@babel/helper-plugin-utils': 7.16.7
      '@babel/traverse': 7.17.10
      debug: 4.3.4
      lodash.debounce: 4.0.8
      resolve: 1.22.0
      semver: 6.3.0
    transitivePeerDependencies:
      - supports-color
    dev: true

  /@babel/helper-environment-visitor/7.16.7:
    resolution: {integrity: sha512-SLLb0AAn6PkUeAfKJCCOl9e1R53pQlGAfc4y4XuMRZfqeMYLE0dM1LMhqbGAlGQY0lfw5/ohoYWAe9V1yibRag==}
    engines: {node: '>=6.9.0'}
    dependencies:
      '@babel/types': 7.17.10

  /@babel/helper-explode-assignable-expression/7.16.7:
    resolution: {integrity: sha512-KyUenhWMC8VrxzkGP0Jizjo4/Zx+1nNZhgocs+gLzyZyB8SHidhoq9KK/8Ato4anhwsivfkBLftky7gvzbZMtQ==}
    engines: {node: '>=6.9.0'}
    dependencies:
      '@babel/types': 7.17.10
    dev: true

  /@babel/helper-function-name/7.17.9:
    resolution: {integrity: sha512-7cRisGlVtiVqZ0MW0/yFB4atgpGLWEHUVYnb448hZK4x+vih0YO5UoS11XIYtZYqHd0dIPMdUSv8q5K4LdMnIg==}
    engines: {node: '>=6.9.0'}
    dependencies:
      '@babel/template': 7.16.7
      '@babel/types': 7.17.10

  /@babel/helper-hoist-variables/7.16.7:
    resolution: {integrity: sha512-m04d/0Op34H5v7pbZw6pSKP7weA6lsMvfiIAMeIvkY/R4xQtBSMFEigu9QTZ2qB/9l22vsxtM8a+Q8CzD255fg==}
    engines: {node: '>=6.9.0'}
    dependencies:
      '@babel/types': 7.17.10

  /@babel/helper-member-expression-to-functions/7.17.7:
    resolution: {integrity: sha512-thxXgnQ8qQ11W2wVUObIqDL4p148VMxkt5T/qpN5k2fboRyzFGFmKsTGViquyM5QHKUy48OZoca8kw4ajaDPyw==}
    engines: {node: '>=6.9.0'}
    dependencies:
      '@babel/types': 7.17.10
    dev: true

  /@babel/helper-module-imports/7.16.7:
    resolution: {integrity: sha512-LVtS6TqjJHFc+nYeITRo6VLXve70xmq7wPhWTqDJusJEgGmkAACWwMiTNrvfoQo6hEhFwAIixNkvB0jPXDL8Wg==}
    engines: {node: '>=6.9.0'}
    dependencies:
      '@babel/types': 7.17.10

  /@babel/helper-module-transforms/7.17.7:
    resolution: {integrity: sha512-VmZD99F3gNTYB7fJRDTi+u6l/zxY0BE6OIxPSU7a50s6ZUQkHwSDmV92FfM+oCG0pZRVojGYhkR8I0OGeCVREw==}
    engines: {node: '>=6.9.0'}
    dependencies:
      '@babel/helper-environment-visitor': 7.16.7
      '@babel/helper-module-imports': 7.16.7
      '@babel/helper-simple-access': 7.17.7
      '@babel/helper-split-export-declaration': 7.16.7
      '@babel/helper-validator-identifier': 7.16.7
      '@babel/template': 7.16.7
      '@babel/traverse': 7.17.10
      '@babel/types': 7.17.10
    transitivePeerDependencies:
      - supports-color

  /@babel/helper-optimise-call-expression/7.16.7:
    resolution: {integrity: sha512-EtgBhg7rd/JcnpZFXpBy0ze1YRfdm7BnBX4uKMBd3ixa3RGAE002JZB66FJyNH7g0F38U05pXmA5P8cBh7z+1w==}
    engines: {node: '>=6.9.0'}
    dependencies:
      '@babel/types': 7.17.10
    dev: true

  /@babel/helper-plugin-utils/7.16.7:
    resolution: {integrity: sha512-Qg3Nk7ZxpgMrsox6HreY1ZNKdBq7K72tDSliA6dCl5f007jR4ne8iD5UzuNnCJH2xBf2BEEVGr+/OL6Gdp7RxA==}
    engines: {node: '>=6.9.0'}

  /@babel/helper-remap-async-to-generator/7.16.8:
    resolution: {integrity: sha512-fm0gH7Flb8H51LqJHy3HJ3wnE1+qtYR2A99K06ahwrawLdOFsCEWjZOrYricXJHoPSudNKxrMBUPEIPxiIIvBw==}
    engines: {node: '>=6.9.0'}
    dependencies:
      '@babel/helper-annotate-as-pure': 7.16.7
      '@babel/helper-wrap-function': 7.16.8
      '@babel/types': 7.17.10
    transitivePeerDependencies:
      - supports-color
    dev: true

  /@babel/helper-replace-supers/7.16.7:
    resolution: {integrity: sha512-y9vsWilTNaVnVh6xiJfABzsNpgDPKev9HnAgz6Gb1p6UUwf9NepdlsV7VXGCftJM+jqD5f7JIEubcpLjZj5dBw==}
    engines: {node: '>=6.9.0'}
    dependencies:
      '@babel/helper-environment-visitor': 7.16.7
      '@babel/helper-member-expression-to-functions': 7.17.7
      '@babel/helper-optimise-call-expression': 7.16.7
      '@babel/traverse': 7.17.10
      '@babel/types': 7.17.10
    transitivePeerDependencies:
      - supports-color
    dev: true

  /@babel/helper-simple-access/7.17.7:
    resolution: {integrity: sha512-txyMCGroZ96i+Pxr3Je3lzEJjqwaRC9buMUgtomcrLe5Nd0+fk1h0LLA+ixUF5OW7AhHuQ7Es1WcQJZmZsz2XA==}
    engines: {node: '>=6.9.0'}
    dependencies:
      '@babel/types': 7.17.10

  /@babel/helper-skip-transparent-expression-wrappers/7.16.0:
    resolution: {integrity: sha512-+il1gTy0oHwUsBQZyJvukbB4vPMdcYBrFHa0Uc4AizLxbq6BOYC51Rv4tWocX9BLBDLZ4kc6qUFpQ6HRgL+3zw==}
    engines: {node: '>=6.9.0'}
    dependencies:
      '@babel/types': 7.17.10
    dev: true

  /@babel/helper-split-export-declaration/7.16.7:
    resolution: {integrity: sha512-xbWoy/PFoxSWazIToT9Sif+jJTlrMcndIsaOKvTA6u7QEo7ilkRZpjew18/W3c7nm8fXdUDXh02VXTbZ0pGDNw==}
    engines: {node: '>=6.9.0'}
    dependencies:
      '@babel/types': 7.17.10

  /@babel/helper-validator-identifier/7.16.7:
    resolution: {integrity: sha512-hsEnFemeiW4D08A5gUAZxLBTXpZ39P+a+DGDsHw1yxqyQ/jzFEnxf5uTEGp+3bzAbNOxU1paTgYS4ECU/IgfDw==}
    engines: {node: '>=6.9.0'}

  /@babel/helper-validator-option/7.16.7:
    resolution: {integrity: sha512-TRtenOuRUVo9oIQGPC5G9DgK4743cdxvtOw0weQNpZXaS16SCBi5MNjZF8vba3ETURjZpTbVn7Vvcf2eAwFozQ==}
    engines: {node: '>=6.9.0'}

  /@babel/helper-wrap-function/7.16.8:
    resolution: {integrity: sha512-8RpyRVIAW1RcDDGTA+GpPAwV22wXCfKOoM9bet6TLkGIFTkRQSkH1nMQ5Yet4MpoXe1ZwHPVtNasc2w0uZMqnw==}
    engines: {node: '>=6.9.0'}
    dependencies:
      '@babel/helper-function-name': 7.17.9
      '@babel/template': 7.16.7
      '@babel/traverse': 7.17.10
      '@babel/types': 7.17.10
    transitivePeerDependencies:
      - supports-color
    dev: true

  /@babel/helpers/7.17.9:
    resolution: {integrity: sha512-cPCt915ShDWUEzEp3+UNRktO2n6v49l5RSnG9M5pS24hA+2FAc5si+Pn1i4VVbQQ+jh+bIZhPFQOJOzbrOYY1Q==}
    engines: {node: '>=6.9.0'}
    dependencies:
      '@babel/template': 7.16.7
      '@babel/traverse': 7.17.10
      '@babel/types': 7.17.10
    transitivePeerDependencies:
      - supports-color

  /@babel/highlight/7.17.9:
    resolution: {integrity: sha512-J9PfEKCbFIv2X5bjTMiZu6Vf341N05QIY+d6FvVKynkG1S7G0j3I0QoRtWIrXhZ+/Nlb5Q0MzqL7TokEJ5BNHg==}
    engines: {node: '>=6.9.0'}
    dependencies:
      '@babel/helper-validator-identifier': 7.16.7
      chalk: 2.4.2
      js-tokens: 4.0.0

  /@babel/parser/7.17.10:
    resolution: {integrity: sha512-n2Q6i+fnJqzOaq2VkdXxy2TCPCWQZHiCo0XqmrCvDWcZQKRyZzYi4Z0yxlBuN0w+r2ZHmre+Q087DSrw3pbJDQ==}
    engines: {node: '>=6.0.0'}
    hasBin: true

  /@babel/plugin-bugfix-safari-id-destructuring-collision-in-function-expression/7.16.7_@babel+core@7.17.10:
    resolution: {integrity: sha512-anv/DObl7waiGEnC24O9zqL0pSuI9hljihqiDuFHC8d7/bjr/4RLGPWuc8rYOff/QPzbEPSkzG8wGG9aDuhHRg==}
    engines: {node: '>=6.9.0'}
    peerDependencies:
      '@babel/core': ^7.0.0
    dependencies:
      '@babel/core': 7.17.10
      '@babel/helper-plugin-utils': 7.16.7
    dev: true

  /@babel/plugin-bugfix-v8-spread-parameters-in-optional-chaining/7.16.7_@babel+core@7.17.10:
    resolution: {integrity: sha512-di8vUHRdf+4aJ7ltXhaDbPoszdkh59AQtJM5soLsuHpQJdFQZOA4uGj0V2u/CZ8bJ/u8ULDL5yq6FO/bCXnKHw==}
    engines: {node: '>=6.9.0'}
    peerDependencies:
      '@babel/core': ^7.13.0
    dependencies:
      '@babel/core': 7.17.10
      '@babel/helper-plugin-utils': 7.16.7
      '@babel/helper-skip-transparent-expression-wrappers': 7.16.0
      '@babel/plugin-proposal-optional-chaining': 7.16.7_@babel+core@7.17.10
    dev: true

  /@babel/plugin-proposal-async-generator-functions/7.16.8_@babel+core@7.17.10:
    resolution: {integrity: sha512-71YHIvMuiuqWJQkebWJtdhQTfd4Q4mF76q2IX37uZPkG9+olBxsX+rH1vkhFto4UeJZ9dPY2s+mDvhDm1u2BGQ==}
    engines: {node: '>=6.9.0'}
    peerDependencies:
      '@babel/core': ^7.0.0-0
    dependencies:
      '@babel/core': 7.17.10
      '@babel/helper-plugin-utils': 7.16.7
      '@babel/helper-remap-async-to-generator': 7.16.8
      '@babel/plugin-syntax-async-generators': 7.8.4_@babel+core@7.17.10
    transitivePeerDependencies:
      - supports-color
    dev: true

  /@babel/plugin-proposal-class-properties/7.16.7_@babel+core@7.17.10:
    resolution: {integrity: sha512-IobU0Xme31ewjYOShSIqd/ZGM/r/cuOz2z0MDbNrhF5FW+ZVgi0f2lyeoj9KFPDOAqsYxmLWZte1WOwlvY9aww==}
    engines: {node: '>=6.9.0'}
    peerDependencies:
      '@babel/core': ^7.0.0-0
    dependencies:
      '@babel/core': 7.17.10
      '@babel/helper-create-class-features-plugin': 7.17.9_@babel+core@7.17.10
      '@babel/helper-plugin-utils': 7.16.7
    transitivePeerDependencies:
      - supports-color
    dev: true

  /@babel/plugin-proposal-class-static-block/7.17.6_@babel+core@7.17.10:
    resolution: {integrity: sha512-X/tididvL2zbs7jZCeeRJ8167U/+Ac135AM6jCAx6gYXDUviZV5Ku9UDvWS2NCuWlFjIRXklYhwo6HhAC7ETnA==}
    engines: {node: '>=6.9.0'}
    peerDependencies:
      '@babel/core': ^7.12.0
    dependencies:
      '@babel/core': 7.17.10
      '@babel/helper-create-class-features-plugin': 7.17.9_@babel+core@7.17.10
      '@babel/helper-plugin-utils': 7.16.7
      '@babel/plugin-syntax-class-static-block': 7.14.5_@babel+core@7.17.10
    transitivePeerDependencies:
      - supports-color
    dev: true

  /@babel/plugin-proposal-dynamic-import/7.16.7_@babel+core@7.17.10:
    resolution: {integrity: sha512-I8SW9Ho3/8DRSdmDdH3gORdyUuYnk1m4cMxUAdu5oy4n3OfN8flDEH+d60iG7dUfi0KkYwSvoalHzzdRzpWHTg==}
    engines: {node: '>=6.9.0'}
    peerDependencies:
      '@babel/core': ^7.0.0-0
    dependencies:
      '@babel/core': 7.17.10
      '@babel/helper-plugin-utils': 7.16.7
      '@babel/plugin-syntax-dynamic-import': 7.8.3_@babel+core@7.17.10
    dev: true

  /@babel/plugin-proposal-export-namespace-from/7.16.7_@babel+core@7.17.10:
    resolution: {integrity: sha512-ZxdtqDXLRGBL64ocZcs7ovt71L3jhC1RGSyR996svrCi3PYqHNkb3SwPJCs8RIzD86s+WPpt2S73+EHCGO+NUA==}
    engines: {node: '>=6.9.0'}
    peerDependencies:
      '@babel/core': ^7.0.0-0
    dependencies:
      '@babel/core': 7.17.10
      '@babel/helper-plugin-utils': 7.16.7
      '@babel/plugin-syntax-export-namespace-from': 7.8.3_@babel+core@7.17.10
    dev: true

  /@babel/plugin-proposal-json-strings/7.16.7_@babel+core@7.17.10:
    resolution: {integrity: sha512-lNZ3EEggsGY78JavgbHsK9u5P3pQaW7k4axlgFLYkMd7UBsiNahCITShLjNQschPyjtO6dADrL24757IdhBrsQ==}
    engines: {node: '>=6.9.0'}
    peerDependencies:
      '@babel/core': ^7.0.0-0
    dependencies:
      '@babel/core': 7.17.10
      '@babel/helper-plugin-utils': 7.16.7
      '@babel/plugin-syntax-json-strings': 7.8.3_@babel+core@7.17.10
    dev: true

  /@babel/plugin-proposal-logical-assignment-operators/7.16.7_@babel+core@7.17.10:
    resolution: {integrity: sha512-K3XzyZJGQCr00+EtYtrDjmwX7o7PLK6U9bi1nCwkQioRFVUv6dJoxbQjtWVtP+bCPy82bONBKG8NPyQ4+i6yjg==}
    engines: {node: '>=6.9.0'}
    peerDependencies:
      '@babel/core': ^7.0.0-0
    dependencies:
      '@babel/core': 7.17.10
      '@babel/helper-plugin-utils': 7.16.7
      '@babel/plugin-syntax-logical-assignment-operators': 7.10.4_@babel+core@7.17.10
    dev: true

  /@babel/plugin-proposal-nullish-coalescing-operator/7.16.7_@babel+core@7.17.10:
    resolution: {integrity: sha512-aUOrYU3EVtjf62jQrCj63pYZ7k6vns2h/DQvHPWGmsJRYzWXZ6/AsfgpiRy6XiuIDADhJzP2Q9MwSMKauBQ+UQ==}
    engines: {node: '>=6.9.0'}
    peerDependencies:
      '@babel/core': ^7.0.0-0
    dependencies:
      '@babel/core': 7.17.10
      '@babel/helper-plugin-utils': 7.16.7
      '@babel/plugin-syntax-nullish-coalescing-operator': 7.8.3_@babel+core@7.17.10
    dev: true

  /@babel/plugin-proposal-numeric-separator/7.16.7_@babel+core@7.17.10:
    resolution: {integrity: sha512-vQgPMknOIgiuVqbokToyXbkY/OmmjAzr/0lhSIbG/KmnzXPGwW/AdhdKpi+O4X/VkWiWjnkKOBiqJrTaC98VKw==}
    engines: {node: '>=6.9.0'}
    peerDependencies:
      '@babel/core': ^7.0.0-0
    dependencies:
      '@babel/core': 7.17.10
      '@babel/helper-plugin-utils': 7.16.7
      '@babel/plugin-syntax-numeric-separator': 7.10.4_@babel+core@7.17.10
    dev: true

  /@babel/plugin-proposal-object-rest-spread/7.17.3_@babel+core@7.17.10:
    resolution: {integrity: sha512-yuL5iQA/TbZn+RGAfxQXfi7CNLmKi1f8zInn4IgobuCWcAb7i+zj4TYzQ9l8cEzVyJ89PDGuqxK1xZpUDISesw==}
    engines: {node: '>=6.9.0'}
    peerDependencies:
      '@babel/core': ^7.0.0-0
    dependencies:
      '@babel/compat-data': 7.17.10
      '@babel/core': 7.17.10
      '@babel/helper-compilation-targets': 7.17.10_@babel+core@7.17.10
      '@babel/helper-plugin-utils': 7.16.7
      '@babel/plugin-syntax-object-rest-spread': 7.8.3_@babel+core@7.17.10
      '@babel/plugin-transform-parameters': 7.16.7_@babel+core@7.17.10
    dev: true

  /@babel/plugin-proposal-optional-catch-binding/7.16.7_@babel+core@7.17.10:
    resolution: {integrity: sha512-eMOH/L4OvWSZAE1VkHbr1vckLG1WUcHGJSLqqQwl2GaUqG6QjddvrOaTUMNYiv77H5IKPMZ9U9P7EaHwvAShfA==}
    engines: {node: '>=6.9.0'}
    peerDependencies:
      '@babel/core': ^7.0.0-0
    dependencies:
      '@babel/core': 7.17.10
      '@babel/helper-plugin-utils': 7.16.7
      '@babel/plugin-syntax-optional-catch-binding': 7.8.3_@babel+core@7.17.10
    dev: true

  /@babel/plugin-proposal-optional-chaining/7.16.7_@babel+core@7.17.10:
    resolution: {integrity: sha512-eC3xy+ZrUcBtP7x+sq62Q/HYd674pPTb/77XZMb5wbDPGWIdUbSr4Agr052+zaUPSb+gGRnjxXfKFvx5iMJ+DA==}
    engines: {node: '>=6.9.0'}
    peerDependencies:
      '@babel/core': ^7.0.0-0
    dependencies:
      '@babel/core': 7.17.10
      '@babel/helper-plugin-utils': 7.16.7
      '@babel/helper-skip-transparent-expression-wrappers': 7.16.0
      '@babel/plugin-syntax-optional-chaining': 7.8.3_@babel+core@7.17.10
    dev: true

  /@babel/plugin-proposal-private-methods/7.16.11_@babel+core@7.17.10:
    resolution: {integrity: sha512-F/2uAkPlXDr8+BHpZvo19w3hLFKge+k75XUprE6jaqKxjGkSYcK+4c+bup5PdW/7W/Rpjwql7FTVEDW+fRAQsw==}
    engines: {node: '>=6.9.0'}
    peerDependencies:
      '@babel/core': ^7.0.0-0
    dependencies:
      '@babel/core': 7.17.10
      '@babel/helper-create-class-features-plugin': 7.17.9_@babel+core@7.17.10
      '@babel/helper-plugin-utils': 7.16.7
    transitivePeerDependencies:
      - supports-color
    dev: true

  /@babel/plugin-proposal-private-property-in-object/7.16.7_@babel+core@7.17.10:
    resolution: {integrity: sha512-rMQkjcOFbm+ufe3bTZLyOfsOUOxyvLXZJCTARhJr+8UMSoZmqTe1K1BgkFcrW37rAchWg57yI69ORxiWvUINuQ==}
    engines: {node: '>=6.9.0'}
    peerDependencies:
      '@babel/core': ^7.0.0-0
    dependencies:
      '@babel/core': 7.17.10
      '@babel/helper-annotate-as-pure': 7.16.7
      '@babel/helper-create-class-features-plugin': 7.17.9_@babel+core@7.17.10
      '@babel/helper-plugin-utils': 7.16.7
      '@babel/plugin-syntax-private-property-in-object': 7.14.5_@babel+core@7.17.10
    transitivePeerDependencies:
      - supports-color
    dev: true

  /@babel/plugin-proposal-unicode-property-regex/7.16.7_@babel+core@7.17.10:
    resolution: {integrity: sha512-QRK0YI/40VLhNVGIjRNAAQkEHws0cswSdFFjpFyt943YmJIU1da9uW63Iu6NFV6CxTZW5eTDCrwZUstBWgp/Rg==}
    engines: {node: '>=4'}
    peerDependencies:
      '@babel/core': ^7.0.0-0
    dependencies:
      '@babel/core': 7.17.10
      '@babel/helper-create-regexp-features-plugin': 7.17.0_@babel+core@7.17.10
      '@babel/helper-plugin-utils': 7.16.7
    dev: true

  /@babel/plugin-syntax-async-generators/7.8.4_@babel+core@7.17.10:
    resolution: {integrity: sha512-tycmZxkGfZaxhMRbXlPXuVFpdWlXpir2W4AMhSJgRKzk/eDlIXOhb2LHWoLpDF7TEHylV5zNhykX6KAgHJmTNw==}
    peerDependencies:
      '@babel/core': ^7.0.0-0
    dependencies:
      '@babel/core': 7.17.10
      '@babel/helper-plugin-utils': 7.16.7

  /@babel/plugin-syntax-bigint/7.8.3_@babel+core@7.17.10:
    resolution: {integrity: sha512-wnTnFlG+YxQm3vDxpGE57Pj0srRU4sHE/mDkt1qv2YJJSeUAec2ma4WLUnUPeKjyrfntVwe/N6dCXpU+zL3Npg==}
    peerDependencies:
      '@babel/core': ^7.0.0-0
    dependencies:
      '@babel/core': 7.17.10
      '@babel/helper-plugin-utils': 7.16.7

  /@babel/plugin-syntax-class-properties/7.12.13_@babel+core@7.17.10:
    resolution: {integrity: sha512-fm4idjKla0YahUNgFNLCB0qySdsoPiZP3iQE3rky0mBUtMZ23yDJ9SJdg6dXTSDnulOVqiF3Hgr9nbXvXTQZYA==}
    peerDependencies:
      '@babel/core': ^7.0.0-0
    dependencies:
      '@babel/core': 7.17.10
      '@babel/helper-plugin-utils': 7.16.7

  /@babel/plugin-syntax-class-static-block/7.14.5_@babel+core@7.17.10:
    resolution: {integrity: sha512-b+YyPmr6ldyNnM6sqYeMWE+bgJcJpO6yS4QD7ymxgH34GBPNDM/THBh8iunyvKIZztiwLH4CJZ0RxTk9emgpjw==}
    engines: {node: '>=6.9.0'}
    peerDependencies:
      '@babel/core': ^7.0.0-0
    dependencies:
      '@babel/core': 7.17.10
      '@babel/helper-plugin-utils': 7.16.7
    dev: true

  /@babel/plugin-syntax-dynamic-import/7.8.3_@babel+core@7.17.10:
    resolution: {integrity: sha512-5gdGbFon+PszYzqs83S3E5mpi7/y/8M9eC90MRTZfduQOYW76ig6SOSPNe41IG5LoP3FGBn2N0RjVDSQiS94kQ==}
    peerDependencies:
      '@babel/core': ^7.0.0-0
    dependencies:
      '@babel/core': 7.17.10
      '@babel/helper-plugin-utils': 7.16.7
    dev: true

  /@babel/plugin-syntax-export-namespace-from/7.8.3_@babel+core@7.17.10:
    resolution: {integrity: sha512-MXf5laXo6c1IbEbegDmzGPwGNTsHZmEy6QGznu5Sh2UCWvueywb2ee+CCE4zQiZstxU9BMoQO9i6zUFSY0Kj0Q==}
    peerDependencies:
      '@babel/core': ^7.0.0-0
    dependencies:
      '@babel/core': 7.17.10
      '@babel/helper-plugin-utils': 7.16.7
    dev: true

  /@babel/plugin-syntax-import-meta/7.10.4_@babel+core@7.17.10:
    resolution: {integrity: sha512-Yqfm+XDx0+Prh3VSeEQCPU81yC+JWZ2pDPFSS4ZdpfZhp4MkFMaDC1UqseovEKwSUpnIL7+vK+Clp7bfh0iD7g==}
    peerDependencies:
      '@babel/core': ^7.0.0-0
    dependencies:
      '@babel/core': 7.17.10
      '@babel/helper-plugin-utils': 7.16.7

  /@babel/plugin-syntax-json-strings/7.8.3_@babel+core@7.17.10:
    resolution: {integrity: sha512-lY6kdGpWHvjoe2vk4WrAapEuBR69EMxZl+RoGRhrFGNYVK8mOPAW8VfbT/ZgrFbXlDNiiaxQnAtgVCZ6jv30EA==}
    peerDependencies:
      '@babel/core': ^7.0.0-0
    dependencies:
      '@babel/core': 7.17.10
      '@babel/helper-plugin-utils': 7.16.7

  /@babel/plugin-syntax-jsx/7.16.7_@babel+core@7.17.10:
    resolution: {integrity: sha512-Esxmk7YjA8QysKeT3VhTXvF6y77f/a91SIs4pWb4H2eWGQkCKFgQaG6hdoEVZtGsrAcb2K5BW66XsOErD4WU3Q==}
    engines: {node: '>=6.9.0'}
    peerDependencies:
      '@babel/core': ^7.0.0-0
    dependencies:
      '@babel/core': 7.17.10
      '@babel/helper-plugin-utils': 7.16.7
    dev: true

  /@babel/plugin-syntax-logical-assignment-operators/7.10.4_@babel+core@7.17.10:
    resolution: {integrity: sha512-d8waShlpFDinQ5MtvGU9xDAOzKH47+FFoney2baFIoMr952hKOLp1HR7VszoZvOsV/4+RRszNY7D17ba0te0ig==}
    peerDependencies:
      '@babel/core': ^7.0.0-0
    dependencies:
      '@babel/core': 7.17.10
      '@babel/helper-plugin-utils': 7.16.7

  /@babel/plugin-syntax-nullish-coalescing-operator/7.8.3_@babel+core@7.17.10:
    resolution: {integrity: sha512-aSff4zPII1u2QD7y+F8oDsz19ew4IGEJg9SVW+bqwpwtfFleiQDMdzA/R+UlWDzfnHFCxxleFT0PMIrR36XLNQ==}
    peerDependencies:
      '@babel/core': ^7.0.0-0
    dependencies:
      '@babel/core': 7.17.10
      '@babel/helper-plugin-utils': 7.16.7

  /@babel/plugin-syntax-numeric-separator/7.10.4_@babel+core@7.17.10:
    resolution: {integrity: sha512-9H6YdfkcK/uOnY/K7/aA2xpzaAgkQn37yzWUMRK7OaPOqOpGS1+n0H5hxT9AUw9EsSjPW8SVyMJwYRtWs3X3ug==}
    peerDependencies:
      '@babel/core': ^7.0.0-0
    dependencies:
      '@babel/core': 7.17.10
      '@babel/helper-plugin-utils': 7.16.7

  /@babel/plugin-syntax-object-rest-spread/7.8.3_@babel+core@7.17.10:
    resolution: {integrity: sha512-XoqMijGZb9y3y2XskN+P1wUGiVwWZ5JmoDRwx5+3GmEplNyVM2s2Dg8ILFQm8rWM48orGy5YpI5Bl8U1y7ydlA==}
    peerDependencies:
      '@babel/core': ^7.0.0-0
    dependencies:
      '@babel/core': 7.17.10
      '@babel/helper-plugin-utils': 7.16.7

  /@babel/plugin-syntax-optional-catch-binding/7.8.3_@babel+core@7.17.10:
    resolution: {integrity: sha512-6VPD0Pc1lpTqw0aKoeRTMiB+kWhAoT24PA+ksWSBrFtl5SIRVpZlwN3NNPQjehA2E/91FV3RjLWoVTglWcSV3Q==}
    peerDependencies:
      '@babel/core': ^7.0.0-0
    dependencies:
      '@babel/core': 7.17.10
      '@babel/helper-plugin-utils': 7.16.7

  /@babel/plugin-syntax-optional-chaining/7.8.3_@babel+core@7.17.10:
    resolution: {integrity: sha512-KoK9ErH1MBlCPxV0VANkXW2/dw4vlbGDrFgz8bmUsBGYkFRcbRwMh6cIJubdPrkxRwuGdtCk0v/wPTKbQgBjkg==}
    peerDependencies:
      '@babel/core': ^7.0.0-0
    dependencies:
      '@babel/core': 7.17.10
      '@babel/helper-plugin-utils': 7.16.7

  /@babel/plugin-syntax-private-property-in-object/7.14.5_@babel+core@7.17.10:
    resolution: {integrity: sha512-0wVnp9dxJ72ZUJDV27ZfbSj6iHLoytYZmh3rFcxNnvsJF3ktkzLDZPy/mA17HGsaQT3/DQsWYX1f1QGWkCoVUg==}
    engines: {node: '>=6.9.0'}
    peerDependencies:
      '@babel/core': ^7.0.0-0
    dependencies:
      '@babel/core': 7.17.10
      '@babel/helper-plugin-utils': 7.16.7
    dev: true

  /@babel/plugin-syntax-top-level-await/7.14.5_@babel+core@7.17.10:
    resolution: {integrity: sha512-hx++upLv5U1rgYfwe1xBQUhRmU41NEvpUvrp8jkrSCdvGSnM5/qdRMtylJ6PG5OFkBaHkbTAKTnd3/YyESRHFw==}
    engines: {node: '>=6.9.0'}
    peerDependencies:
      '@babel/core': ^7.0.0-0
    dependencies:
      '@babel/core': 7.17.10
      '@babel/helper-plugin-utils': 7.16.7

  /@babel/plugin-syntax-typescript/7.17.10_@babel+core@7.17.10:
    resolution: {integrity: sha512-xJefea1DWXW09pW4Tm9bjwVlPDyYA2it3fWlmEjpYz6alPvTUjL0EOzNzI/FEOyI3r4/J7uVH5UqKgl1TQ5hqQ==}
    engines: {node: '>=6.9.0'}
    peerDependencies:
      '@babel/core': ^7.0.0-0
    dependencies:
      '@babel/core': 7.17.10
      '@babel/helper-plugin-utils': 7.16.7

  /@babel/plugin-transform-arrow-functions/7.16.7_@babel+core@7.17.10:
    resolution: {integrity: sha512-9ffkFFMbvzTvv+7dTp/66xvZAWASuPD5Tl9LK3Z9vhOmANo6j94rik+5YMBt4CwHVMWLWpMsriIc2zsa3WW3xQ==}
    engines: {node: '>=6.9.0'}
    peerDependencies:
      '@babel/core': ^7.0.0-0
    dependencies:
      '@babel/core': 7.17.10
      '@babel/helper-plugin-utils': 7.16.7
    dev: true

  /@babel/plugin-transform-async-to-generator/7.16.8_@babel+core@7.17.10:
    resolution: {integrity: sha512-MtmUmTJQHCnyJVrScNzNlofQJ3dLFuobYn3mwOTKHnSCMtbNsqvF71GQmJfFjdrXSsAA7iysFmYWw4bXZ20hOg==}
    engines: {node: '>=6.9.0'}
    peerDependencies:
      '@babel/core': ^7.0.0-0
    dependencies:
      '@babel/core': 7.17.10
      '@babel/helper-module-imports': 7.16.7
      '@babel/helper-plugin-utils': 7.16.7
      '@babel/helper-remap-async-to-generator': 7.16.8
    transitivePeerDependencies:
      - supports-color
    dev: true

  /@babel/plugin-transform-block-scoped-functions/7.16.7_@babel+core@7.17.10:
    resolution: {integrity: sha512-JUuzlzmF40Z9cXyytcbZEZKckgrQzChbQJw/5PuEHYeqzCsvebDx0K0jWnIIVcmmDOAVctCgnYs0pMcrYj2zJg==}
    engines: {node: '>=6.9.0'}
    peerDependencies:
      '@babel/core': ^7.0.0-0
    dependencies:
      '@babel/core': 7.17.10
      '@babel/helper-plugin-utils': 7.16.7
    dev: true

  /@babel/plugin-transform-block-scoping/7.16.7_@babel+core@7.17.10:
    resolution: {integrity: sha512-ObZev2nxVAYA4bhyusELdo9hb3H+A56bxH3FZMbEImZFiEDYVHXQSJ1hQKFlDnlt8G9bBrCZ5ZpURZUrV4G5qQ==}
    engines: {node: '>=6.9.0'}
    peerDependencies:
      '@babel/core': ^7.0.0-0
    dependencies:
      '@babel/core': 7.17.10
      '@babel/helper-plugin-utils': 7.16.7
    dev: true

  /@babel/plugin-transform-classes/7.16.7_@babel+core@7.17.10:
    resolution: {integrity: sha512-WY7og38SFAGYRe64BrjKf8OrE6ulEHtr5jEYaZMwox9KebgqPi67Zqz8K53EKk1fFEJgm96r32rkKZ3qA2nCWQ==}
    engines: {node: '>=6.9.0'}
    peerDependencies:
      '@babel/core': ^7.0.0-0
    dependencies:
      '@babel/core': 7.17.10
      '@babel/helper-annotate-as-pure': 7.16.7
      '@babel/helper-environment-visitor': 7.16.7
      '@babel/helper-function-name': 7.17.9
      '@babel/helper-optimise-call-expression': 7.16.7
      '@babel/helper-plugin-utils': 7.16.7
      '@babel/helper-replace-supers': 7.16.7
      '@babel/helper-split-export-declaration': 7.16.7
      globals: 11.12.0
    transitivePeerDependencies:
      - supports-color
    dev: true

  /@babel/plugin-transform-computed-properties/7.16.7_@babel+core@7.17.10:
    resolution: {integrity: sha512-gN72G9bcmenVILj//sv1zLNaPyYcOzUho2lIJBMh/iakJ9ygCo/hEF9cpGb61SCMEDxbbyBoVQxrt+bWKu5KGw==}
    engines: {node: '>=6.9.0'}
    peerDependencies:
      '@babel/core': ^7.0.0-0
    dependencies:
      '@babel/core': 7.17.10
      '@babel/helper-plugin-utils': 7.16.7
    dev: true

  /@babel/plugin-transform-destructuring/7.17.7_@babel+core@7.17.10:
    resolution: {integrity: sha512-XVh0r5yq9sLR4vZ6eVZe8FKfIcSgaTBxVBRSYokRj2qksf6QerYnTxz9/GTuKTH/n/HwLP7t6gtlybHetJ/6hQ==}
    engines: {node: '>=6.9.0'}
    peerDependencies:
      '@babel/core': ^7.0.0-0
    dependencies:
      '@babel/core': 7.17.10
      '@babel/helper-plugin-utils': 7.16.7
    dev: true

  /@babel/plugin-transform-dotall-regex/7.16.7_@babel+core@7.17.10:
    resolution: {integrity: sha512-Lyttaao2SjZF6Pf4vk1dVKv8YypMpomAbygW+mU5cYP3S5cWTfCJjG8xV6CFdzGFlfWK81IjL9viiTvpb6G7gQ==}
    engines: {node: '>=6.9.0'}
    peerDependencies:
      '@babel/core': ^7.0.0-0
    dependencies:
      '@babel/core': 7.17.10
      '@babel/helper-create-regexp-features-plugin': 7.17.0_@babel+core@7.17.10
      '@babel/helper-plugin-utils': 7.16.7
    dev: true

  /@babel/plugin-transform-duplicate-keys/7.16.7_@babel+core@7.17.10:
    resolution: {integrity: sha512-03DvpbRfvWIXyK0/6QiR1KMTWeT6OcQ7tbhjrXyFS02kjuX/mu5Bvnh5SDSWHxyawit2g5aWhKwI86EE7GUnTw==}
    engines: {node: '>=6.9.0'}
    peerDependencies:
      '@babel/core': ^7.0.0-0
    dependencies:
      '@babel/core': 7.17.10
      '@babel/helper-plugin-utils': 7.16.7
    dev: true

  /@babel/plugin-transform-exponentiation-operator/7.16.7_@babel+core@7.17.10:
    resolution: {integrity: sha512-8UYLSlyLgRixQvlYH3J2ekXFHDFLQutdy7FfFAMm3CPZ6q9wHCwnUyiXpQCe3gVVnQlHc5nsuiEVziteRNTXEA==}
    engines: {node: '>=6.9.0'}
    peerDependencies:
      '@babel/core': ^7.0.0-0
    dependencies:
      '@babel/core': 7.17.10
      '@babel/helper-builder-binary-assignment-operator-visitor': 7.16.7
      '@babel/helper-plugin-utils': 7.16.7
    dev: true

  /@babel/plugin-transform-for-of/7.16.7_@babel+core@7.17.10:
    resolution: {integrity: sha512-/QZm9W92Ptpw7sjI9Nx1mbcsWz33+l8kuMIQnDwgQBG5s3fAfQvkRjQ7NqXhtNcKOnPkdICmUHyCaWW06HCsqg==}
    engines: {node: '>=6.9.0'}
    peerDependencies:
      '@babel/core': ^7.0.0-0
    dependencies:
      '@babel/core': 7.17.10
      '@babel/helper-plugin-utils': 7.16.7
    dev: true

  /@babel/plugin-transform-function-name/7.16.7_@babel+core@7.17.10:
    resolution: {integrity: sha512-SU/C68YVwTRxqWj5kgsbKINakGag0KTgq9f2iZEXdStoAbOzLHEBRYzImmA6yFo8YZhJVflvXmIHUO7GWHmxxA==}
    engines: {node: '>=6.9.0'}
    peerDependencies:
      '@babel/core': ^7.0.0-0
    dependencies:
      '@babel/core': 7.17.10
      '@babel/helper-compilation-targets': 7.17.10_@babel+core@7.17.10
      '@babel/helper-function-name': 7.17.9
      '@babel/helper-plugin-utils': 7.16.7
    dev: true

  /@babel/plugin-transform-literals/7.16.7_@babel+core@7.17.10:
    resolution: {integrity: sha512-6tH8RTpTWI0s2sV6uq3e/C9wPo4PTqqZps4uF0kzQ9/xPLFQtipynvmT1g/dOfEJ+0EQsHhkQ/zyRId8J2b8zQ==}
    engines: {node: '>=6.9.0'}
    peerDependencies:
      '@babel/core': ^7.0.0-0
    dependencies:
      '@babel/core': 7.17.10
      '@babel/helper-plugin-utils': 7.16.7
    dev: true

  /@babel/plugin-transform-member-expression-literals/7.16.7_@babel+core@7.17.10:
    resolution: {integrity: sha512-mBruRMbktKQwbxaJof32LT9KLy2f3gH+27a5XSuXo6h7R3vqltl0PgZ80C8ZMKw98Bf8bqt6BEVi3svOh2PzMw==}
    engines: {node: '>=6.9.0'}
    peerDependencies:
      '@babel/core': ^7.0.0-0
    dependencies:
      '@babel/core': 7.17.10
      '@babel/helper-plugin-utils': 7.16.7
    dev: true

  /@babel/plugin-transform-modules-amd/7.16.7_@babel+core@7.17.10:
    resolution: {integrity: sha512-KaaEtgBL7FKYwjJ/teH63oAmE3lP34N3kshz8mm4VMAw7U3PxjVwwUmxEFksbgsNUaO3wId9R2AVQYSEGRa2+g==}
    engines: {node: '>=6.9.0'}
    peerDependencies:
      '@babel/core': ^7.0.0-0
    dependencies:
      '@babel/core': 7.17.10
      '@babel/helper-module-transforms': 7.17.7
      '@babel/helper-plugin-utils': 7.16.7
      babel-plugin-dynamic-import-node: 2.3.3
    transitivePeerDependencies:
      - supports-color
    dev: true

  /@babel/plugin-transform-modules-commonjs/7.17.9_@babel+core@7.17.10:
    resolution: {integrity: sha512-2TBFd/r2I6VlYn0YRTz2JdazS+FoUuQ2rIFHoAxtyP/0G3D82SBLaRq9rnUkpqlLg03Byfl/+M32mpxjO6KaPw==}
    engines: {node: '>=6.9.0'}
    peerDependencies:
      '@babel/core': ^7.0.0-0
    dependencies:
      '@babel/core': 7.17.10
      '@babel/helper-module-transforms': 7.17.7
      '@babel/helper-plugin-utils': 7.16.7
      '@babel/helper-simple-access': 7.17.7
      babel-plugin-dynamic-import-node: 2.3.3
    transitivePeerDependencies:
      - supports-color
    dev: true

  /@babel/plugin-transform-modules-systemjs/7.17.8_@babel+core@7.17.10:
    resolution: {integrity: sha512-39reIkMTUVagzgA5x88zDYXPCMT6lcaRKs1+S9K6NKBPErbgO/w/kP8GlNQTC87b412ZTlmNgr3k2JrWgHH+Bw==}
    engines: {node: '>=6.9.0'}
    peerDependencies:
      '@babel/core': ^7.0.0-0
    dependencies:
      '@babel/core': 7.17.10
      '@babel/helper-hoist-variables': 7.16.7
      '@babel/helper-module-transforms': 7.17.7
      '@babel/helper-plugin-utils': 7.16.7
      '@babel/helper-validator-identifier': 7.16.7
      babel-plugin-dynamic-import-node: 2.3.3
    transitivePeerDependencies:
      - supports-color
    dev: true

  /@babel/plugin-transform-modules-umd/7.16.7_@babel+core@7.17.10:
    resolution: {integrity: sha512-EMh7uolsC8O4xhudF2F6wedbSHm1HHZ0C6aJ7K67zcDNidMzVcxWdGr+htW9n21klm+bOn+Rx4CBsAntZd3rEQ==}
    engines: {node: '>=6.9.0'}
    peerDependencies:
      '@babel/core': ^7.0.0-0
    dependencies:
      '@babel/core': 7.17.10
      '@babel/helper-module-transforms': 7.17.7
      '@babel/helper-plugin-utils': 7.16.7
    transitivePeerDependencies:
      - supports-color
    dev: true

  /@babel/plugin-transform-named-capturing-groups-regex/7.17.10_@babel+core@7.17.10:
    resolution: {integrity: sha512-v54O6yLaJySCs6mGzaVOUw9T967GnH38T6CQSAtnzdNPwu84l2qAjssKzo/WSO8Yi7NF+7ekm5cVbF/5qiIgNA==}
    engines: {node: '>=6.9.0'}
    peerDependencies:
      '@babel/core': ^7.0.0
    dependencies:
      '@babel/core': 7.17.10
      '@babel/helper-create-regexp-features-plugin': 7.17.0_@babel+core@7.17.10
    dev: true

  /@babel/plugin-transform-new-target/7.16.7_@babel+core@7.17.10:
    resolution: {integrity: sha512-xiLDzWNMfKoGOpc6t3U+etCE2yRnn3SM09BXqWPIZOBpL2gvVrBWUKnsJx0K/ADi5F5YC5f8APFfWrz25TdlGg==}
    engines: {node: '>=6.9.0'}
    peerDependencies:
      '@babel/core': ^7.0.0-0
    dependencies:
      '@babel/core': 7.17.10
      '@babel/helper-plugin-utils': 7.16.7
    dev: true

  /@babel/plugin-transform-object-super/7.16.7_@babel+core@7.17.10:
    resolution: {integrity: sha512-14J1feiQVWaGvRxj2WjyMuXS2jsBkgB3MdSN5HuC2G5nRspa5RK9COcs82Pwy5BuGcjb+fYaUj94mYcOj7rCvw==}
    engines: {node: '>=6.9.0'}
    peerDependencies:
      '@babel/core': ^7.0.0-0
    dependencies:
      '@babel/core': 7.17.10
      '@babel/helper-plugin-utils': 7.16.7
      '@babel/helper-replace-supers': 7.16.7
    transitivePeerDependencies:
      - supports-color
    dev: true

  /@babel/plugin-transform-parameters/7.16.7_@babel+core@7.17.10:
    resolution: {integrity: sha512-AT3MufQ7zZEhU2hwOA11axBnExW0Lszu4RL/tAlUJBuNoRak+wehQW8h6KcXOcgjY42fHtDxswuMhMjFEuv/aw==}
    engines: {node: '>=6.9.0'}
    peerDependencies:
      '@babel/core': ^7.0.0-0
    dependencies:
      '@babel/core': 7.17.10
      '@babel/helper-plugin-utils': 7.16.7
    dev: true

  /@babel/plugin-transform-property-literals/7.16.7_@babel+core@7.17.10:
    resolution: {integrity: sha512-z4FGr9NMGdoIl1RqavCqGG+ZuYjfZ/hkCIeuH6Do7tXmSm0ls11nYVSJqFEUOSJbDab5wC6lRE/w6YjVcr6Hqw==}
    engines: {node: '>=6.9.0'}
    peerDependencies:
      '@babel/core': ^7.0.0-0
    dependencies:
      '@babel/core': 7.17.10
      '@babel/helper-plugin-utils': 7.16.7
    dev: true

  /@babel/plugin-transform-react-display-name/7.16.7_@babel+core@7.17.10:
    resolution: {integrity: sha512-qgIg8BcZgd0G/Cz916D5+9kqX0c7nPZyXaP8R2tLNN5tkyIZdG5fEwBrxwplzSnjC1jvQmyMNVwUCZPcbGY7Pg==}
    engines: {node: '>=6.9.0'}
    peerDependencies:
      '@babel/core': ^7.0.0-0
    dependencies:
      '@babel/core': 7.17.10
      '@babel/helper-plugin-utils': 7.16.7
    dev: true

  /@babel/plugin-transform-react-jsx-development/7.16.7_@babel+core@7.17.10:
    resolution: {integrity: sha512-RMvQWvpla+xy6MlBpPlrKZCMRs2AGiHOGHY3xRwl0pEeim348dDyxeH4xBsMPbIMhujeq7ihE702eM2Ew0Wo+A==}
    engines: {node: '>=6.9.0'}
    peerDependencies:
      '@babel/core': ^7.0.0-0
    dependencies:
      '@babel/core': 7.17.10
      '@babel/plugin-transform-react-jsx': 7.17.3_@babel+core@7.17.10
    dev: true

  /@babel/plugin-transform-react-jsx/7.17.3_@babel+core@7.17.10:
    resolution: {integrity: sha512-9tjBm4O07f7mzKSIlEmPdiE6ub7kfIe6Cd+w+oQebpATfTQMAgW+YOuWxogbKVTulA+MEO7byMeIUtQ1z+z+ZQ==}
    engines: {node: '>=6.9.0'}
    peerDependencies:
      '@babel/core': ^7.0.0-0
    dependencies:
      '@babel/core': 7.17.10
      '@babel/helper-annotate-as-pure': 7.16.7
      '@babel/helper-module-imports': 7.16.7
      '@babel/helper-plugin-utils': 7.16.7
      '@babel/plugin-syntax-jsx': 7.16.7_@babel+core@7.17.10
      '@babel/types': 7.17.10
    dev: true

  /@babel/plugin-transform-react-pure-annotations/7.16.7_@babel+core@7.17.10:
    resolution: {integrity: sha512-hs71ToC97k3QWxswh2ElzMFABXHvGiJ01IB1TbYQDGeWRKWz/MPUTh5jGExdHvosYKpnJW5Pm3S4+TA3FyX+GA==}
    engines: {node: '>=6.9.0'}
    peerDependencies:
      '@babel/core': ^7.0.0-0
    dependencies:
      '@babel/core': 7.17.10
      '@babel/helper-annotate-as-pure': 7.16.7
      '@babel/helper-plugin-utils': 7.16.7
    dev: true

  /@babel/plugin-transform-regenerator/7.17.9_@babel+core@7.17.10:
    resolution: {integrity: sha512-Lc2TfbxR1HOyn/c6b4Y/b6NHoTb67n/IoWLxTu4kC7h4KQnWlhCq2S8Tx0t2SVvv5Uu87Hs+6JEJ5kt2tYGylQ==}
    engines: {node: '>=6.9.0'}
    peerDependencies:
      '@babel/core': ^7.0.0-0
    dependencies:
      '@babel/core': 7.17.10
      regenerator-transform: 0.15.0
    dev: true

  /@babel/plugin-transform-reserved-words/7.16.7_@babel+core@7.17.10:
    resolution: {integrity: sha512-KQzzDnZ9hWQBjwi5lpY5v9shmm6IVG0U9pB18zvMu2i4H90xpT4gmqwPYsn8rObiadYe2M0gmgsiOIF5A/2rtg==}
    engines: {node: '>=6.9.0'}
    peerDependencies:
      '@babel/core': ^7.0.0-0
    dependencies:
      '@babel/core': 7.17.10
      '@babel/helper-plugin-utils': 7.16.7
    dev: true

  /@babel/plugin-transform-shorthand-properties/7.16.7_@babel+core@7.17.10:
    resolution: {integrity: sha512-hah2+FEnoRoATdIb05IOXf+4GzXYTq75TVhIn1PewihbpyrNWUt2JbudKQOETWw6QpLe+AIUpJ5MVLYTQbeeUg==}
    engines: {node: '>=6.9.0'}
    peerDependencies:
      '@babel/core': ^7.0.0-0
    dependencies:
      '@babel/core': 7.17.10
      '@babel/helper-plugin-utils': 7.16.7
    dev: true

  /@babel/plugin-transform-spread/7.16.7_@babel+core@7.17.10:
    resolution: {integrity: sha512-+pjJpgAngb53L0iaA5gU/1MLXJIfXcYepLgXB3esVRf4fqmj8f2cxM3/FKaHsZms08hFQJkFccEWuIpm429TXg==}
    engines: {node: '>=6.9.0'}
    peerDependencies:
      '@babel/core': ^7.0.0-0
    dependencies:
      '@babel/core': 7.17.10
      '@babel/helper-plugin-utils': 7.16.7
      '@babel/helper-skip-transparent-expression-wrappers': 7.16.0
    dev: true

  /@babel/plugin-transform-sticky-regex/7.16.7_@babel+core@7.17.10:
    resolution: {integrity: sha512-NJa0Bd/87QV5NZZzTuZG5BPJjLYadeSZ9fO6oOUoL4iQx+9EEuw/eEM92SrsT19Yc2jgB1u1hsjqDtH02c3Drw==}
    engines: {node: '>=6.9.0'}
    peerDependencies:
      '@babel/core': ^7.0.0-0
    dependencies:
      '@babel/core': 7.17.10
      '@babel/helper-plugin-utils': 7.16.7
    dev: true

  /@babel/plugin-transform-template-literals/7.16.7_@babel+core@7.17.10:
    resolution: {integrity: sha512-VwbkDDUeenlIjmfNeDX/V0aWrQH2QiVyJtwymVQSzItFDTpxfyJh3EVaQiS0rIN/CqbLGr0VcGmuwyTdZtdIsA==}
    engines: {node: '>=6.9.0'}
    peerDependencies:
      '@babel/core': ^7.0.0-0
    dependencies:
      '@babel/core': 7.17.10
      '@babel/helper-plugin-utils': 7.16.7
    dev: true

  /@babel/plugin-transform-typeof-symbol/7.16.7_@babel+core@7.17.10:
    resolution: {integrity: sha512-p2rOixCKRJzpg9JB4gjnG4gjWkWa89ZoYUnl9snJ1cWIcTH/hvxZqfO+WjG6T8DRBpctEol5jw1O5rA8gkCokQ==}
    engines: {node: '>=6.9.0'}
    peerDependencies:
      '@babel/core': ^7.0.0-0
    dependencies:
      '@babel/core': 7.17.10
      '@babel/helper-plugin-utils': 7.16.7
    dev: true

  /@babel/plugin-transform-typescript/7.16.8_@babel+core@7.17.10:
    resolution: {integrity: sha512-bHdQ9k7YpBDO2d0NVfkj51DpQcvwIzIusJ7mEUaMlbZq3Kt/U47j24inXZHQ5MDiYpCs+oZiwnXyKedE8+q7AQ==}
    engines: {node: '>=6.9.0'}
    peerDependencies:
      '@babel/core': ^7.0.0-0
    dependencies:
      '@babel/core': 7.17.10
      '@babel/helper-create-class-features-plugin': 7.17.9_@babel+core@7.17.10
      '@babel/helper-plugin-utils': 7.16.7
      '@babel/plugin-syntax-typescript': 7.17.10_@babel+core@7.17.10
    transitivePeerDependencies:
      - supports-color
    dev: true

  /@babel/plugin-transform-unicode-escapes/7.16.7_@babel+core@7.17.10:
    resolution: {integrity: sha512-TAV5IGahIz3yZ9/Hfv35TV2xEm+kaBDaZQCn2S/hG9/CZ0DktxJv9eKfPc7yYCvOYR4JGx1h8C+jcSOvgaaI/Q==}
    engines: {node: '>=6.9.0'}
    peerDependencies:
      '@babel/core': ^7.0.0-0
    dependencies:
      '@babel/core': 7.17.10
      '@babel/helper-plugin-utils': 7.16.7
    dev: true

  /@babel/plugin-transform-unicode-regex/7.16.7_@babel+core@7.17.10:
    resolution: {integrity: sha512-oC5tYYKw56HO75KZVLQ+R/Nl3Hro9kf8iG0hXoaHP7tjAyCpvqBiSNe6vGrZni1Z6MggmUOC6A7VP7AVmw225Q==}
    engines: {node: '>=6.9.0'}
    peerDependencies:
      '@babel/core': ^7.0.0-0
    dependencies:
      '@babel/core': 7.17.10
      '@babel/helper-create-regexp-features-plugin': 7.17.0_@babel+core@7.17.10
      '@babel/helper-plugin-utils': 7.16.7
    dev: true

  /@babel/preset-env/7.17.10_@babel+core@7.17.10:
    resolution: {integrity: sha512-YNgyBHZQpeoBSRBg0xixsZzfT58Ze1iZrajvv0lJc70qDDGuGfonEnMGfWeSY0mQ3JTuCWFbMkzFRVafOyJx4g==}
    engines: {node: '>=6.9.0'}
    peerDependencies:
      '@babel/core': ^7.0.0-0
    dependencies:
      '@babel/compat-data': 7.17.10
      '@babel/core': 7.17.10
      '@babel/helper-compilation-targets': 7.17.10_@babel+core@7.17.10
      '@babel/helper-plugin-utils': 7.16.7
      '@babel/helper-validator-option': 7.16.7
      '@babel/plugin-bugfix-safari-id-destructuring-collision-in-function-expression': 7.16.7_@babel+core@7.17.10
      '@babel/plugin-bugfix-v8-spread-parameters-in-optional-chaining': 7.16.7_@babel+core@7.17.10
      '@babel/plugin-proposal-async-generator-functions': 7.16.8_@babel+core@7.17.10
      '@babel/plugin-proposal-class-properties': 7.16.7_@babel+core@7.17.10
      '@babel/plugin-proposal-class-static-block': 7.17.6_@babel+core@7.17.10
      '@babel/plugin-proposal-dynamic-import': 7.16.7_@babel+core@7.17.10
      '@babel/plugin-proposal-export-namespace-from': 7.16.7_@babel+core@7.17.10
      '@babel/plugin-proposal-json-strings': 7.16.7_@babel+core@7.17.10
      '@babel/plugin-proposal-logical-assignment-operators': 7.16.7_@babel+core@7.17.10
      '@babel/plugin-proposal-nullish-coalescing-operator': 7.16.7_@babel+core@7.17.10
      '@babel/plugin-proposal-numeric-separator': 7.16.7_@babel+core@7.17.10
      '@babel/plugin-proposal-object-rest-spread': 7.17.3_@babel+core@7.17.10
      '@babel/plugin-proposal-optional-catch-binding': 7.16.7_@babel+core@7.17.10
      '@babel/plugin-proposal-optional-chaining': 7.16.7_@babel+core@7.17.10
      '@babel/plugin-proposal-private-methods': 7.16.11_@babel+core@7.17.10
      '@babel/plugin-proposal-private-property-in-object': 7.16.7_@babel+core@7.17.10
      '@babel/plugin-proposal-unicode-property-regex': 7.16.7_@babel+core@7.17.10
      '@babel/plugin-syntax-async-generators': 7.8.4_@babel+core@7.17.10
      '@babel/plugin-syntax-class-properties': 7.12.13_@babel+core@7.17.10
      '@babel/plugin-syntax-class-static-block': 7.14.5_@babel+core@7.17.10
      '@babel/plugin-syntax-dynamic-import': 7.8.3_@babel+core@7.17.10
      '@babel/plugin-syntax-export-namespace-from': 7.8.3_@babel+core@7.17.10
      '@babel/plugin-syntax-json-strings': 7.8.3_@babel+core@7.17.10
      '@babel/plugin-syntax-logical-assignment-operators': 7.10.4_@babel+core@7.17.10
      '@babel/plugin-syntax-nullish-coalescing-operator': 7.8.3_@babel+core@7.17.10
      '@babel/plugin-syntax-numeric-separator': 7.10.4_@babel+core@7.17.10
      '@babel/plugin-syntax-object-rest-spread': 7.8.3_@babel+core@7.17.10
      '@babel/plugin-syntax-optional-catch-binding': 7.8.3_@babel+core@7.17.10
      '@babel/plugin-syntax-optional-chaining': 7.8.3_@babel+core@7.17.10
      '@babel/plugin-syntax-private-property-in-object': 7.14.5_@babel+core@7.17.10
      '@babel/plugin-syntax-top-level-await': 7.14.5_@babel+core@7.17.10
      '@babel/plugin-transform-arrow-functions': 7.16.7_@babel+core@7.17.10
      '@babel/plugin-transform-async-to-generator': 7.16.8_@babel+core@7.17.10
      '@babel/plugin-transform-block-scoped-functions': 7.16.7_@babel+core@7.17.10
      '@babel/plugin-transform-block-scoping': 7.16.7_@babel+core@7.17.10
      '@babel/plugin-transform-classes': 7.16.7_@babel+core@7.17.10
      '@babel/plugin-transform-computed-properties': 7.16.7_@babel+core@7.17.10
      '@babel/plugin-transform-destructuring': 7.17.7_@babel+core@7.17.10
      '@babel/plugin-transform-dotall-regex': 7.16.7_@babel+core@7.17.10
      '@babel/plugin-transform-duplicate-keys': 7.16.7_@babel+core@7.17.10
      '@babel/plugin-transform-exponentiation-operator': 7.16.7_@babel+core@7.17.10
      '@babel/plugin-transform-for-of': 7.16.7_@babel+core@7.17.10
      '@babel/plugin-transform-function-name': 7.16.7_@babel+core@7.17.10
      '@babel/plugin-transform-literals': 7.16.7_@babel+core@7.17.10
      '@babel/plugin-transform-member-expression-literals': 7.16.7_@babel+core@7.17.10
      '@babel/plugin-transform-modules-amd': 7.16.7_@babel+core@7.17.10
      '@babel/plugin-transform-modules-commonjs': 7.17.9_@babel+core@7.17.10
      '@babel/plugin-transform-modules-systemjs': 7.17.8_@babel+core@7.17.10
      '@babel/plugin-transform-modules-umd': 7.16.7_@babel+core@7.17.10
      '@babel/plugin-transform-named-capturing-groups-regex': 7.17.10_@babel+core@7.17.10
      '@babel/plugin-transform-new-target': 7.16.7_@babel+core@7.17.10
      '@babel/plugin-transform-object-super': 7.16.7_@babel+core@7.17.10
      '@babel/plugin-transform-parameters': 7.16.7_@babel+core@7.17.10
      '@babel/plugin-transform-property-literals': 7.16.7_@babel+core@7.17.10
      '@babel/plugin-transform-regenerator': 7.17.9_@babel+core@7.17.10
      '@babel/plugin-transform-reserved-words': 7.16.7_@babel+core@7.17.10
      '@babel/plugin-transform-shorthand-properties': 7.16.7_@babel+core@7.17.10
      '@babel/plugin-transform-spread': 7.16.7_@babel+core@7.17.10
      '@babel/plugin-transform-sticky-regex': 7.16.7_@babel+core@7.17.10
      '@babel/plugin-transform-template-literals': 7.16.7_@babel+core@7.17.10
      '@babel/plugin-transform-typeof-symbol': 7.16.7_@babel+core@7.17.10
      '@babel/plugin-transform-unicode-escapes': 7.16.7_@babel+core@7.17.10
      '@babel/plugin-transform-unicode-regex': 7.16.7_@babel+core@7.17.10
      '@babel/preset-modules': 0.1.5_@babel+core@7.17.10
      '@babel/types': 7.17.10
      babel-plugin-polyfill-corejs2: 0.3.1_@babel+core@7.17.10
      babel-plugin-polyfill-corejs3: 0.5.2_@babel+core@7.17.10
      babel-plugin-polyfill-regenerator: 0.3.1_@babel+core@7.17.10
      core-js-compat: 3.22.4
      semver: 6.3.0
    transitivePeerDependencies:
      - supports-color
    dev: true

  /@babel/preset-modules/0.1.5_@babel+core@7.17.10:
    resolution: {integrity: sha512-A57th6YRG7oR3cq/yt/Y84MvGgE0eJG2F1JLhKuyG+jFxEgrd/HAMJatiFtmOiZurz+0DkrvbheCLaV5f2JfjA==}
    peerDependencies:
      '@babel/core': ^7.0.0-0
    dependencies:
      '@babel/core': 7.17.10
      '@babel/helper-plugin-utils': 7.16.7
      '@babel/plugin-proposal-unicode-property-regex': 7.16.7_@babel+core@7.17.10
      '@babel/plugin-transform-dotall-regex': 7.16.7_@babel+core@7.17.10
      '@babel/types': 7.17.10
      esutils: 2.0.3
    dev: true

  /@babel/preset-react/7.16.7_@babel+core@7.17.10:
    resolution: {integrity: sha512-fWpyI8UM/HE6DfPBzD8LnhQ/OcH8AgTaqcqP2nGOXEUV+VKBR5JRN9hCk9ai+zQQ57vtm9oWeXguBCPNUjytgA==}
    engines: {node: '>=6.9.0'}
    peerDependencies:
      '@babel/core': ^7.0.0-0
    dependencies:
      '@babel/core': 7.17.10
      '@babel/helper-plugin-utils': 7.16.7
      '@babel/helper-validator-option': 7.16.7
      '@babel/plugin-transform-react-display-name': 7.16.7_@babel+core@7.17.10
      '@babel/plugin-transform-react-jsx': 7.17.3_@babel+core@7.17.10
      '@babel/plugin-transform-react-jsx-development': 7.16.7_@babel+core@7.17.10
      '@babel/plugin-transform-react-pure-annotations': 7.16.7_@babel+core@7.17.10
    dev: true

  /@babel/preset-typescript/7.16.7_@babel+core@7.17.10:
    resolution: {integrity: sha512-WbVEmgXdIyvzB77AQjGBEyYPZx+8tTsO50XtfozQrkW8QB2rLJpH2lgx0TRw5EJrBxOZQ+wCcyPVQvS8tjEHpQ==}
    engines: {node: '>=6.9.0'}
    peerDependencies:
      '@babel/core': ^7.0.0-0
    dependencies:
      '@babel/core': 7.17.10
      '@babel/helper-plugin-utils': 7.16.7
      '@babel/helper-validator-option': 7.16.7
      '@babel/plugin-transform-typescript': 7.16.8_@babel+core@7.17.10
    transitivePeerDependencies:
      - supports-color
    dev: true

  /@babel/runtime-corejs3/7.17.9:
    resolution: {integrity: sha512-WxYHHUWF2uZ7Hp1K+D1xQgbgkGUfA+5UPOegEXGt2Y5SMog/rYCVaifLZDbw8UkNXozEqqrZTy6bglL7xTaCOw==}
    engines: {node: '>=6.9.0'}
    dependencies:
      core-js-pure: 3.22.4
      regenerator-runtime: 0.13.9
    dev: true

  /@babel/runtime/7.17.9:
    resolution: {integrity: sha512-lSiBBvodq29uShpWGNbgFdKYNiFDo5/HIYsaCEY9ff4sb10x9jizo2+pRrSyF4jKZCXqgzuqBOQKbUm90gQwJg==}
    engines: {node: '>=6.9.0'}
    dependencies:
      regenerator-runtime: 0.13.9

  /@babel/template/7.16.7:
    resolution: {integrity: sha512-I8j/x8kHUrbYRTUxXrrMbfCa7jxkE7tZre39x3kjr9hvI82cK1FfqLygotcWN5kdPGWcLdWMHpSBavse5tWw3w==}
    engines: {node: '>=6.9.0'}
    dependencies:
      '@babel/code-frame': 7.16.7
      '@babel/parser': 7.17.10
      '@babel/types': 7.17.10

  /@babel/traverse/7.17.10:
    resolution: {integrity: sha512-VmbrTHQteIdUUQNTb+zE12SHS/xQVIShmBPhlNP12hD5poF2pbITW1Z4172d03HegaQWhLffdkRJYtAzp0AGcw==}
    engines: {node: '>=6.9.0'}
    dependencies:
      '@babel/code-frame': 7.16.7
      '@babel/generator': 7.17.10
      '@babel/helper-environment-visitor': 7.16.7
      '@babel/helper-function-name': 7.17.9
      '@babel/helper-hoist-variables': 7.16.7
      '@babel/helper-split-export-declaration': 7.16.7
      '@babel/parser': 7.17.10
      '@babel/types': 7.17.10
      debug: 4.3.4
      globals: 11.12.0
    transitivePeerDependencies:
      - supports-color

  /@babel/types/7.17.10:
    resolution: {integrity: sha512-9O26jG0mBYfGkUYCYZRnBwbVLd1UZOICEr2Em6InB6jVfsAv1GKgwXHmrSg+WFWDmeKTA6vyTZiN8tCSM5Oo3A==}
    engines: {node: '>=6.9.0'}
    dependencies:
      '@babel/helper-validator-identifier': 7.16.7
      to-fast-properties: 2.0.0

  /@bcoe/v8-coverage/0.2.3:
    resolution: {integrity: sha512-0hYQ8SB4Db5zvZB4axdMHGwEaQjkZzFjQiN9LVYvIFB2nSUHW9tYpxWriPrWDASIxiaXax83REcLxuSdnGPZtw==}

  /@casl/ability/5.4.3:
    resolution: {integrity: sha512-X6U79udKkfS7459Y3DCkw58ZQno7BD9VJa5GnTL1rcKRACqERMVDs7qjVMW+JlLUZcT5DB2/GF5uvu0KsudEcA==}
    dependencies:
      '@ucast/mongo2js': 1.3.3
    dev: false

  /@colors/colors/1.5.0:
    resolution: {integrity: sha512-ooWCrlZP11i8GImSjTHYHLkvFDP48nS4+204nGb1RiX/WXYHmJA2III9/e2DWVabCESdW7hBAEzHRqUn9OUVvQ==}
    engines: {node: '>=0.1.90'}
    dev: false

  /@cspotcode/source-map-consumer/0.8.0:
    resolution: {integrity: sha512-41qniHzTU8yAGbCp04ohlmSrZf8bkf/iJsl3V0dRGsQN/5GFfx+LbCSsCpp2gqrqjTVg/K6O8ycoV35JIwAzAg==}
    engines: {node: '>= 12'}
    dev: true

  /@cspotcode/source-map-support/0.7.0:
    resolution: {integrity: sha512-X4xqRHqN8ACt2aHVe51OxeA2HjbcL4MqFqXkrmQszJ1NOUuUu5u6Vqx/0lZSVNku7velL5FC/s5uEAj1lsBMhA==}
    engines: {node: '>=12'}
    dependencies:
      '@cspotcode/source-map-consumer': 0.8.0
    dev: true

  /@dabh/diagnostics/2.0.3:
    resolution: {integrity: sha512-hrlQOIi7hAfzsMqlGSFyVucrx38O+j6wiGOf//H2ecvIEqYN4ADBSS2iLMh5UFyDunCNniUIPk/q3riFv45xRA==}
    dependencies:
      colorspace: 1.1.4
      enabled: 2.0.0
      kuler: 2.0.0
    dev: false

  /@eslint/eslintrc/1.2.2:
    resolution: {integrity: sha512-lTVWHs7O2hjBFZunXTZYnYqtB9GakA1lnxIf+gKq2nY5gxkkNi/lQvveW6t8gFdOHTg6nG50Xs95PrLqVpcaLg==}
    engines: {node: ^12.22.0 || ^14.17.0 || >=16.0.0}
    dependencies:
      ajv: 6.12.6
      debug: 4.3.4
      espree: 9.3.1
      globals: 13.13.0
      ignore: 5.2.0
      import-fresh: 3.3.0
      js-yaml: 4.1.0
      minimatch: 3.1.2
      strip-json-comments: 3.1.1
    transitivePeerDependencies:
      - supports-color

  /@hapi/boom/10.0.0:
    resolution: {integrity: sha512-1YVs9tLHhypBqqinKQRqh7FUERIolarQApO37OWkzD+z6y6USi871Sv746zBPKcIOBuI6g6y4FrwX87mmJ90Gg==}
    dependencies:
      '@hapi/hoek': 10.0.0
    dev: false

  /@hapi/hoek/10.0.0:
    resolution: {integrity: sha512-CeNFz1JcLZ5xE8Vc9aau37cgHw9bxXqSDK/D55GF2GAOv0n0XjyyjSodHtKahB7A1tV3FlgCpijp3zkSITmBdA==}
    dev: false

  /@humanwhocodes/config-array/0.9.5:
    resolution: {integrity: sha512-ObyMyWxZiCu/yTisA7uzx81s40xR2fD5Cg/2Kq7G02ajkNubJf6BopgDTmDyc3U7sXpNKM8cYOw7s7Tyr+DnCw==}
    engines: {node: '>=10.10.0'}
    dependencies:
      '@humanwhocodes/object-schema': 1.2.1
      debug: 4.3.4
      minimatch: 3.1.2
    transitivePeerDependencies:
      - supports-color

  /@humanwhocodes/object-schema/1.2.1:
    resolution: {integrity: sha512-ZnQMnLV4e7hDlUvw8H+U8ASL02SS2Gn6+9Ac3wGGLIe7+je2AeAOxPY+izIPJDfFDb7eDjev0Us8MO1iFRN8hA==}

  /@istanbuljs/load-nyc-config/1.1.0:
    resolution: {integrity: sha512-VjeHSlIzpv/NyD3N0YuHfXOPDIixcA1q2ZV98wsMqcYlPmv2n3Yb2lYP9XMElnaFVXg5A7YLTeLu6V84uQDjmQ==}
    engines: {node: '>=8'}
    dependencies:
      camelcase: 5.3.1
      find-up: 4.1.0
      get-package-type: 0.1.0
      js-yaml: 3.14.1
      resolve-from: 5.0.0

  /@istanbuljs/schema/0.1.3:
    resolution: {integrity: sha512-ZXRY4jNvVgSVQ8DL3LTcakaAtXwTVUxE81hslsyD2AtoXW/wVob10HkOJ1X/pAlcI7D+2YoZKg5do8G/w6RYgA==}
    engines: {node: '>=8'}

  /@jest/console/27.5.1:
    resolution: {integrity: sha512-kZ/tNpS3NXn0mlXXXPNuDZnb4c0oZ20r4K5eemM2k30ZC3G0T02nXUvyhf5YdbXWHPEJLc9qGLxEZ216MdL+Zg==}
    engines: {node: ^10.13.0 || ^12.13.0 || ^14.15.0 || >=15.0.0}
    dependencies:
      '@jest/types': 27.5.1
      '@types/node': 14.18.16
      chalk: 4.1.2
      jest-message-util: 27.5.1
      jest-util: 27.5.1
      slash: 3.0.0

  /@jest/core/27.4.7:
    resolution: {integrity: sha512-n181PurSJkVMS+kClIFSX/LLvw9ExSb+4IMtD6YnfxZVerw9ANYtW0bPrm0MJu2pfe9SY9FJ9FtQ+MdZkrZwjg==}
    engines: {node: ^10.13.0 || ^12.13.0 || ^14.15.0 || >=15.0.0}
    peerDependencies:
      node-notifier: ^8.0.1 || ^9.0.0 || ^10.0.0
    peerDependenciesMeta:
      node-notifier:
        optional: true
    dependencies:
      '@jest/console': 27.5.1
      '@jest/reporters': 27.4.6
      '@jest/test-result': 27.5.1
      '@jest/transform': 27.4.6
      '@jest/types': 27.5.1
      '@types/node': 14.18.16
      ansi-escapes: 4.3.2
      chalk: 4.1.2
      emittery: 0.8.1
      exit: 0.1.2
      graceful-fs: 4.2.10
      jest-changed-files: 27.5.1
      jest-config: 27.4.7
      jest-haste-map: 27.5.1
      jest-message-util: 27.5.1
      jest-regex-util: 27.5.1
      jest-resolve: 27.4.6
      jest-resolve-dependencies: 27.5.1
      jest-runner: 27.5.1
      jest-runtime: 27.5.1
      jest-snapshot: 27.4.6
      jest-util: 27.5.1
      jest-validate: 27.5.1
      jest-watcher: 27.5.1
      micromatch: 4.0.5
      rimraf: 3.0.2
      slash: 3.0.0
      strip-ansi: 6.0.1
    transitivePeerDependencies:
      - bufferutil
      - canvas
      - supports-color
      - ts-node
      - utf-8-validate
    dev: true

  /@jest/core/27.4.7_ts-node@10.7.0:
    resolution: {integrity: sha512-n181PurSJkVMS+kClIFSX/LLvw9ExSb+4IMtD6YnfxZVerw9ANYtW0bPrm0MJu2pfe9SY9FJ9FtQ+MdZkrZwjg==}
    engines: {node: ^10.13.0 || ^12.13.0 || ^14.15.0 || >=15.0.0}
    peerDependencies:
      node-notifier: ^8.0.1 || ^9.0.0 || ^10.0.0
    peerDependenciesMeta:
      node-notifier:
        optional: true
    dependencies:
      '@jest/console': 27.5.1
      '@jest/reporters': 27.4.6
      '@jest/test-result': 27.5.1
      '@jest/transform': 27.4.6
      '@jest/types': 27.5.1
      '@types/node': 14.18.16
      ansi-escapes: 4.3.2
      chalk: 4.1.2
      emittery: 0.8.1
      exit: 0.1.2
      graceful-fs: 4.2.10
      jest-changed-files: 27.5.1
      jest-config: 27.4.7_ts-node@10.7.0
      jest-haste-map: 27.5.1
      jest-message-util: 27.5.1
      jest-regex-util: 27.5.1
      jest-resolve: 27.4.6
      jest-resolve-dependencies: 27.5.1
      jest-runner: 27.5.1
      jest-runtime: 27.5.1
      jest-snapshot: 27.4.6
      jest-util: 27.5.1
      jest-validate: 27.5.1
      jest-watcher: 27.5.1
      micromatch: 4.0.5
      rimraf: 3.0.2
      slash: 3.0.0
      strip-ansi: 6.0.1
    transitivePeerDependencies:
      - bufferutil
      - canvas
      - supports-color
      - ts-node
      - utf-8-validate
    dev: true

  /@jest/core/27.5.1:
    resolution: {integrity: sha512-AK6/UTrvQD0Cd24NSqmIA6rKsu0tKIxfiCducZvqxYdmMisOYAsdItspT+fQDQYARPf8XgjAFZi0ogW2agH5nQ==}
    engines: {node: ^10.13.0 || ^12.13.0 || ^14.15.0 || >=15.0.0}
    peerDependencies:
      node-notifier: ^8.0.1 || ^9.0.0 || ^10.0.0
    peerDependenciesMeta:
      node-notifier:
        optional: true
    dependencies:
      '@jest/console': 27.5.1
      '@jest/reporters': 27.5.1
      '@jest/test-result': 27.5.1
      '@jest/transform': 27.5.1
      '@jest/types': 27.5.1
      '@types/node': 14.18.16
      ansi-escapes: 4.3.2
      chalk: 4.1.2
      emittery: 0.8.1
      exit: 0.1.2
      graceful-fs: 4.2.10
      jest-changed-files: 27.5.1
      jest-config: 27.5.1
      jest-haste-map: 27.5.1
      jest-message-util: 27.5.1
      jest-regex-util: 27.5.1
      jest-resolve: 27.5.1
      jest-resolve-dependencies: 27.5.1
      jest-runner: 27.5.1
      jest-runtime: 27.5.1
      jest-snapshot: 27.5.1
      jest-util: 27.5.1
      jest-validate: 27.5.1
      jest-watcher: 27.5.1
      micromatch: 4.0.5
      rimraf: 3.0.2
      slash: 3.0.0
      strip-ansi: 6.0.1
    transitivePeerDependencies:
      - bufferutil
      - canvas
      - supports-color
      - ts-node
      - utf-8-validate

  /@jest/core/27.5.1_ts-node@10.7.0:
    resolution: {integrity: sha512-AK6/UTrvQD0Cd24NSqmIA6rKsu0tKIxfiCducZvqxYdmMisOYAsdItspT+fQDQYARPf8XgjAFZi0ogW2agH5nQ==}
    engines: {node: ^10.13.0 || ^12.13.0 || ^14.15.0 || >=15.0.0}
    peerDependencies:
      node-notifier: ^8.0.1 || ^9.0.0 || ^10.0.0
    peerDependenciesMeta:
      node-notifier:
        optional: true
    dependencies:
      '@jest/console': 27.5.1
      '@jest/reporters': 27.5.1
      '@jest/test-result': 27.5.1
      '@jest/transform': 27.5.1
      '@jest/types': 27.5.1
      '@types/node': 14.18.16
      ansi-escapes: 4.3.2
      chalk: 4.1.2
      emittery: 0.8.1
      exit: 0.1.2
      graceful-fs: 4.2.10
      jest-changed-files: 27.5.1
      jest-config: 27.5.1_ts-node@10.7.0
      jest-haste-map: 27.5.1
      jest-message-util: 27.5.1
      jest-regex-util: 27.5.1
      jest-resolve: 27.5.1
      jest-resolve-dependencies: 27.5.1
      jest-runner: 27.5.1
      jest-runtime: 27.5.1
      jest-snapshot: 27.5.1
      jest-util: 27.5.1
      jest-validate: 27.5.1
      jest-watcher: 27.5.1
      micromatch: 4.0.5
      rimraf: 3.0.2
      slash: 3.0.0
      strip-ansi: 6.0.1
    transitivePeerDependencies:
      - bufferutil
      - canvas
      - supports-color
      - ts-node
      - utf-8-validate
    dev: true

  /@jest/environment/27.5.1:
    resolution: {integrity: sha512-/WQjhPJe3/ghaol/4Bq480JKXV/Rfw8nQdN7f41fM8VDHLcxKXou6QyXAh3EFr9/bVG3x74z1NWDkP87EiY8gA==}
    engines: {node: ^10.13.0 || ^12.13.0 || ^14.15.0 || >=15.0.0}
    dependencies:
      '@jest/fake-timers': 27.5.1
      '@jest/types': 27.5.1
      '@types/node': 14.18.16
      jest-mock: 27.5.1

  /@jest/fake-timers/27.5.1:
    resolution: {integrity: sha512-/aPowoolwa07k7/oM3aASneNeBGCmGQsc3ugN4u6s4C/+s5M64MFo/+djTdiwcbQlRfFElGuDXWzaWj6QgKObQ==}
    engines: {node: ^10.13.0 || ^12.13.0 || ^14.15.0 || >=15.0.0}
    dependencies:
      '@jest/types': 27.5.1
      '@sinonjs/fake-timers': 8.1.0
      '@types/node': 14.18.16
      jest-message-util: 27.5.1
      jest-mock: 27.5.1
      jest-util: 27.5.1

  /@jest/globals/27.5.1:
    resolution: {integrity: sha512-ZEJNB41OBQQgGzgyInAv0UUfDDj3upmHydjieSxFvTRuZElrx7tXg/uVQ5hYVEwiXs3+aMsAeEc9X7xiSKCm4Q==}
    engines: {node: ^10.13.0 || ^12.13.0 || ^14.15.0 || >=15.0.0}
    dependencies:
      '@jest/environment': 27.5.1
      '@jest/types': 27.5.1
      expect: 27.5.1

  /@jest/reporters/27.4.6:
    resolution: {integrity: sha512-+Zo9gV81R14+PSq4wzee4GC2mhAN9i9a7qgJWL90Gpx7fHYkWpTBvwWNZUXvJByYR9tAVBdc8VxDWqfJyIUrIQ==}
    engines: {node: ^10.13.0 || ^12.13.0 || ^14.15.0 || >=15.0.0}
    peerDependencies:
      node-notifier: ^8.0.1 || ^9.0.0 || ^10.0.0
    peerDependenciesMeta:
      node-notifier:
        optional: true
    dependencies:
      '@bcoe/v8-coverage': 0.2.3
      '@jest/console': 27.5.1
      '@jest/test-result': 27.5.1
      '@jest/transform': 27.4.6
      '@jest/types': 27.5.1
      '@types/node': 14.18.16
      chalk: 4.1.2
      collect-v8-coverage: 1.0.1
      exit: 0.1.2
      glob: 7.2.0
      graceful-fs: 4.2.10
      istanbul-lib-coverage: 3.2.0
      istanbul-lib-instrument: 5.2.0
      istanbul-lib-report: 3.0.0
      istanbul-lib-source-maps: 4.0.1
      istanbul-reports: 3.1.4
      jest-haste-map: 27.5.1
      jest-resolve: 27.4.6
      jest-util: 27.5.1
      jest-worker: 27.5.1
      slash: 3.0.0
      source-map: 0.6.1
      string-length: 4.0.2
      terminal-link: 2.1.1
      v8-to-istanbul: 8.1.1
    transitivePeerDependencies:
      - supports-color
    dev: true

  /@jest/reporters/27.5.1:
    resolution: {integrity: sha512-cPXh9hWIlVJMQkVk84aIvXuBB4uQQmFqZiacloFuGiP3ah1sbCxCosidXFDfqG8+6fO1oR2dTJTlsOy4VFmUfw==}
    engines: {node: ^10.13.0 || ^12.13.0 || ^14.15.0 || >=15.0.0}
    peerDependencies:
      node-notifier: ^8.0.1 || ^9.0.0 || ^10.0.0
    peerDependenciesMeta:
      node-notifier:
        optional: true
    dependencies:
      '@bcoe/v8-coverage': 0.2.3
      '@jest/console': 27.5.1
      '@jest/test-result': 27.5.1
      '@jest/transform': 27.5.1
      '@jest/types': 27.5.1
      '@types/node': 14.18.16
      chalk: 4.1.2
      collect-v8-coverage: 1.0.1
      exit: 0.1.2
      glob: 7.2.0
      graceful-fs: 4.2.10
      istanbul-lib-coverage: 3.2.0
      istanbul-lib-instrument: 5.2.0
      istanbul-lib-report: 3.0.0
      istanbul-lib-source-maps: 4.0.1
      istanbul-reports: 3.1.4
      jest-haste-map: 27.5.1
      jest-resolve: 27.5.1
      jest-util: 27.5.1
      jest-worker: 27.5.1
      slash: 3.0.0
      source-map: 0.6.1
      string-length: 4.0.2
      terminal-link: 2.1.1
      v8-to-istanbul: 8.1.1
    transitivePeerDependencies:
      - supports-color

  /@jest/source-map/27.5.1:
    resolution: {integrity: sha512-y9NIHUYF3PJRlHk98NdC/N1gl88BL08aQQgu4k4ZopQkCw9t9cV8mtl3TV8b/YCB8XaVTFrmUTAJvjsntDireg==}
    engines: {node: ^10.13.0 || ^12.13.0 || ^14.15.0 || >=15.0.0}
    dependencies:
      callsites: 3.1.0
      graceful-fs: 4.2.10
      source-map: 0.6.1

  /@jest/test-result/27.5.1:
    resolution: {integrity: sha512-EW35l2RYFUcUQxFJz5Cv5MTOxlJIQs4I7gxzi2zVU7PJhOwfYq1MdC5nhSmYjX1gmMmLPvB3sIaC+BkcHRBfag==}
    engines: {node: ^10.13.0 || ^12.13.0 || ^14.15.0 || >=15.0.0}
    dependencies:
      '@jest/console': 27.5.1
      '@jest/types': 27.5.1
      '@types/istanbul-lib-coverage': 2.0.4
      collect-v8-coverage: 1.0.1

  /@jest/test-sequencer/27.5.1:
    resolution: {integrity: sha512-LCheJF7WB2+9JuCS7VB/EmGIdQuhtqjRNI9A43idHv3E4KltCTsPsLxvdaubFHSYwY/fNjMWjl6vNRhDiN7vpQ==}
    engines: {node: ^10.13.0 || ^12.13.0 || ^14.15.0 || >=15.0.0}
    dependencies:
      '@jest/test-result': 27.5.1
      graceful-fs: 4.2.10
      jest-haste-map: 27.5.1
      jest-runtime: 27.5.1
    transitivePeerDependencies:
      - supports-color

  /@jest/transform/27.4.6:
    resolution: {integrity: sha512-9MsufmJC8t5JTpWEQJ0OcOOAXaH5ioaIX6uHVBLBMoCZPfKKQF+EqP8kACAvCZ0Y1h2Zr3uOccg8re+Dr5jxyw==}
    engines: {node: ^10.13.0 || ^12.13.0 || ^14.15.0 || >=15.0.0}
    dependencies:
      '@babel/core': 7.17.10
      '@jest/types': 27.5.1
      babel-plugin-istanbul: 6.1.1
      chalk: 4.1.2
      convert-source-map: 1.8.0
      fast-json-stable-stringify: 2.1.0
      graceful-fs: 4.2.10
      jest-haste-map: 27.5.1
      jest-regex-util: 27.5.1
      jest-util: 27.5.1
      micromatch: 4.0.5
      pirates: 4.0.5
      slash: 3.0.0
      source-map: 0.6.1
      write-file-atomic: 3.0.3
    transitivePeerDependencies:
      - supports-color
    dev: true

  /@jest/transform/27.5.1:
    resolution: {integrity: sha512-ipON6WtYgl/1329g5AIJVbUuEh0wZVbdpGwC99Jw4LwuoBNS95MVphU6zOeD9pDkon+LLbFL7lOQRapbB8SCHw==}
    engines: {node: ^10.13.0 || ^12.13.0 || ^14.15.0 || >=15.0.0}
    dependencies:
      '@babel/core': 7.17.10
      '@jest/types': 27.5.1
      babel-plugin-istanbul: 6.1.1
      chalk: 4.1.2
      convert-source-map: 1.8.0
      fast-json-stable-stringify: 2.1.0
      graceful-fs: 4.2.10
      jest-haste-map: 27.5.1
      jest-regex-util: 27.5.1
      jest-util: 27.5.1
      micromatch: 4.0.5
      pirates: 4.0.5
      slash: 3.0.0
      source-map: 0.6.1
      write-file-atomic: 3.0.3
    transitivePeerDependencies:
      - supports-color

  /@jest/types/27.5.1:
    resolution: {integrity: sha512-Cx46iJ9QpwQTjIdq5VJu2QTMMs3QlEjI0x1QbBP5W1+nMzyc2XmimiRR/CbX9TO0cPTeUlxWMOu8mslYsJ8DEw==}
    engines: {node: ^10.13.0 || ^12.13.0 || ^14.15.0 || >=15.0.0}
    dependencies:
      '@types/istanbul-lib-coverage': 2.0.4
      '@types/istanbul-reports': 3.0.1
      '@types/node': 14.18.16
      '@types/yargs': 16.0.4
      chalk: 4.1.2

  /@jridgewell/gen-mapping/0.1.1:
    resolution: {integrity: sha512-sQXCasFk+U8lWYEe66WxRDOE9PjVz4vSM51fTu3Hw+ClTpUSQb718772vH3pyS5pShp6lvQM7SxgIDXXXmOX7w==}
    engines: {node: '>=6.0.0'}
    dependencies:
      '@jridgewell/set-array': 1.1.1
      '@jridgewell/sourcemap-codec': 1.4.13

  /@jridgewell/resolve-uri/3.0.7:
    resolution: {integrity: sha512-8cXDaBBHOr2pQ7j77Y6Vp5VDT2sIqWyWQ56TjEq4ih/a4iST3dItRe8Q9fp0rrIl9DoKhWQtUQz/YpOxLkXbNA==}
    engines: {node: '>=6.0.0'}

  /@jridgewell/set-array/1.1.1:
    resolution: {integrity: sha512-Ct5MqZkLGEXTVmQYbGtx9SVqD2fqwvdubdps5D3djjAkgkKwT918VNOz65pEHFaYTeWcukmJmH5SwsA9Tn2ObQ==}
    engines: {node: '>=6.0.0'}

  /@jridgewell/sourcemap-codec/1.4.13:
    resolution: {integrity: sha512-GryiOJmNcWbovBxTfZSF71V/mXbgcV3MewDe3kIMCLyIh5e7SKAeUZs+rMnJ8jkMolZ/4/VsdBmMrw3l+VdZ3w==}

  /@jridgewell/trace-mapping/0.3.10:
    resolution: {integrity: sha512-Q0YbBd6OTsXm8Y21+YUSDXupHnodNC2M4O18jtd3iwJ3+vMZNdKGols0a9G6JOK0dcJ3IdUUHoh908ZI6qhk8Q==}
    dependencies:
      '@jridgewell/resolve-uri': 3.0.7
      '@jridgewell/sourcemap-codec': 1.4.13

  /@juggle/resize-observer/3.3.1:
    resolution: {integrity: sha512-zMM9Ds+SawiUkakS7y94Ymqx+S0ORzpG3frZirN3l+UlXUmSUR7hF4wxCVqW+ei94JzV5kt0uXBcoOEAuiydrw==}
    dev: true

  /@microsoft/api-extractor-model/7.17.2:
    resolution: {integrity: sha512-fYfCeBeLm7jnZligC64qHiH4/vzswFLDfyPpX+uKO36OI2kIeMHrYG0zaezmuinKvE4vg1dAz38zZeDbPvBKGg==}
    dependencies:
      '@microsoft/tsdoc': 0.14.1
      '@microsoft/tsdoc-config': 0.16.1
      '@rushstack/node-core-library': 3.45.4
    dev: true

  /@microsoft/api-extractor/7.23.1:
    resolution: {integrity: sha512-J5cTjbMzSZPRZT4AKvFI1KmLGHVhV6bHnFcPo3Og9cN9QmknzpKg5BxvpBecEdFKNZxUpUrBkps2xOQ4Fjc6zg==}
    hasBin: true
    dependencies:
      '@microsoft/api-extractor-model': 7.17.2
      '@microsoft/tsdoc': 0.14.1
      '@microsoft/tsdoc-config': 0.16.1
      '@rushstack/node-core-library': 3.45.4
      '@rushstack/rig-package': 0.3.11
      '@rushstack/ts-command-line': 4.10.10
      colors: 1.2.5
      lodash: 4.17.21
      resolve: 1.17.0
      semver: 7.3.7
      source-map: 0.6.1
      typescript: 4.6.4
    dev: true

  /@microsoft/tsdoc-config/0.16.1:
    resolution: {integrity: sha512-2RqkwiD4uN6MLnHFljqBlZIXlt/SaUT6cuogU1w2ARw4nKuuppSmR0+s+NC+7kXBQykd9zzu0P4HtBpZT5zBpQ==}
    dependencies:
      '@microsoft/tsdoc': 0.14.1
      ajv: 6.12.6
      jju: 1.4.0
      resolve: 1.19.0

  /@microsoft/tsdoc/0.14.1:
    resolution: {integrity: sha512-6Wci+Tp3CgPt/B9B0a3J4s3yMgLNSku6w5TV6mN+61C71UqsRBv2FUibBf3tPGlNxebgPHMEUzKpb1ggE8KCKw==}

  /@next/env/12.1.6:
    resolution: {integrity: sha512-Te/OBDXFSodPU6jlXYPAXpmZr/AkG6DCATAxttQxqOWaq6eDFX25Db3dK0120GZrSZmv4QCe9KsZmJKDbWs4OA==}
    dev: false

  /@next/eslint-plugin-next/12.1.5:
    resolution: {integrity: sha512-Cnb8ERC5bNKBFrnMH6203sp/b0Y78QRx1XsFu+86oBtDBmQmOFoHu7teQjHm69ER73XKK3aGaeoLiXacHoUFsg==}
    dependencies:
      glob: 7.1.7
    dev: true

  /@next/swc-android-arm-eabi/12.1.6:
    resolution: {integrity: sha512-BxBr3QAAAXWgk/K7EedvzxJr2dE014mghBSA9iOEAv0bMgF+MRq4PoASjuHi15M2zfowpcRG8XQhMFtxftCleQ==}
    engines: {node: '>= 10'}
    cpu: [arm]
    os: [android]
    requiresBuild: true
    dev: false
    optional: true

  /@next/swc-android-arm64/12.1.6:
    resolution: {integrity: sha512-EboEk3ROYY7U6WA2RrMt/cXXMokUTXXfnxe2+CU+DOahvbrO8QSWhlBl9I9ZbFzJx28AGB9Yo3oQHCvph/4Lew==}
    engines: {node: '>= 10'}
    cpu: [arm64]
    os: [android]
    requiresBuild: true
    dev: false
    optional: true

  /@next/swc-darwin-arm64/12.1.6:
    resolution: {integrity: sha512-P0EXU12BMSdNj1F7vdkP/VrYDuCNwBExtRPDYawgSUakzi6qP0iKJpya2BuLvNzXx+XPU49GFuDC5X+SvY0mOw==}
    engines: {node: '>= 10'}
    cpu: [arm64]
    os: [darwin]
    requiresBuild: true
    dev: false
    optional: true

  /@next/swc-darwin-x64/12.1.6:
    resolution: {integrity: sha512-9FptMnbgHJK3dRDzfTpexs9S2hGpzOQxSQbe8omz6Pcl7rnEp9x4uSEKY51ho85JCjL4d0tDLBcXEJZKKLzxNg==}
    engines: {node: '>= 10'}
    cpu: [x64]
    os: [darwin]
    requiresBuild: true
    dev: false
    optional: true

  /@next/swc-linux-arm-gnueabihf/12.1.6:
    resolution: {integrity: sha512-PvfEa1RR55dsik/IDkCKSFkk6ODNGJqPY3ysVUZqmnWMDSuqFtf7BPWHFa/53znpvVB5XaJ5Z1/6aR5CTIqxPw==}
    engines: {node: '>= 10'}
    cpu: [arm]
    os: [linux]
    requiresBuild: true
    dev: false
    optional: true

  /@next/swc-linux-arm64-gnu/12.1.6:
    resolution: {integrity: sha512-53QOvX1jBbC2ctnmWHyRhMajGq7QZfl974WYlwclXarVV418X7ed7o/EzGY+YVAEKzIVaAB9JFFWGXn8WWo0gQ==}
    engines: {node: '>= 10'}
    cpu: [arm64]
    os: [linux]
    requiresBuild: true
    dev: false
    optional: true

  /@next/swc-linux-arm64-musl/12.1.6:
    resolution: {integrity: sha512-CMWAkYqfGdQCS+uuMA1A2UhOfcUYeoqnTW7msLr2RyYAys15pD960hlDfq7QAi8BCAKk0sQ2rjsl0iqMyziohQ==}
    engines: {node: '>= 10'}
    cpu: [arm64]
    os: [linux]
    requiresBuild: true
    dev: false
    optional: true

  /@next/swc-linux-x64-gnu/12.1.6:
    resolution: {integrity: sha512-AC7jE4Fxpn0s3ujngClIDTiEM/CQiB2N2vkcyWWn6734AmGT03Duq6RYtPMymFobDdAtZGFZd5nR95WjPzbZAQ==}
    engines: {node: '>= 10'}
    cpu: [x64]
    os: [linux]
    requiresBuild: true
    dev: false
    optional: true

  /@next/swc-linux-x64-musl/12.1.6:
    resolution: {integrity: sha512-c9Vjmi0EVk0Kou2qbrynskVarnFwfYIi+wKufR9Ad7/IKKuP6aEhOdZiIIdKsYWRtK2IWRF3h3YmdnEa2WLUag==}
    engines: {node: '>= 10'}
    cpu: [x64]
    os: [linux]
    requiresBuild: true
    dev: false
    optional: true

  /@next/swc-win32-arm64-msvc/12.1.6:
    resolution: {integrity: sha512-3UTOL/5XZSKFelM7qN0it35o3Cegm6LsyuERR3/OoqEExyj3aCk7F025b54/707HTMAnjlvQK3DzLhPu/xxO4g==}
    engines: {node: '>= 10'}
    cpu: [arm64]
    os: [win32]
    requiresBuild: true
    dev: false
    optional: true

  /@next/swc-win32-ia32-msvc/12.1.6:
    resolution: {integrity: sha512-8ZWoj6nCq6fI1yCzKq6oK0jE6Mxlz4MrEsRyu0TwDztWQWe7rh4XXGLAa2YVPatYcHhMcUL+fQQbqd1MsgaSDA==}
    engines: {node: '>= 10'}
    cpu: [ia32]
    os: [win32]
    requiresBuild: true
    dev: false
    optional: true

  /@next/swc-win32-x64-msvc/12.1.6:
    resolution: {integrity: sha512-4ZEwiRuZEicXhXqmhw3+de8Z4EpOLQj/gp+D9fFWo6ii6W1kBkNNvvEx4A90ugppu+74pT1lIJnOuz3A9oQeJA==}
    engines: {node: '>= 10'}
    cpu: [x64]
    os: [win32]
    requiresBuild: true
    dev: false
    optional: true

  /@nodelib/fs.scandir/2.1.5:
    resolution: {integrity: sha512-vq24Bq3ym5HEQm2NKCr3yXDwjc7vTsEThRDnkp2DK9p1uqLR+DHurm/NOTo0KG7HYHU7eppKZj3MyqYuMBf62g==}
    engines: {node: '>= 8'}
    dependencies:
      '@nodelib/fs.stat': 2.0.5
      run-parallel: 1.2.0

  /@nodelib/fs.stat/2.0.5:
    resolution: {integrity: sha512-RkhPPp2zrqDAQA/2jNhnztcPAlv64XdhIp7a7454A5ovI7Bukxgt7MX7udwAu3zg1DcpPU0rz3VV1SeaqvY4+A==}
    engines: {node: '>= 8'}

  /@nodelib/fs.walk/1.2.8:
    resolution: {integrity: sha512-oGB+UxlgWcgQkgwo8GcEGwemoTFt3FIO9ababBmaGwXIoBKZ+GTy0pP185beGg7Llih/NSHSV2XAs1lnznocSg==}
    engines: {node: '>= 8'}
    dependencies:
      '@nodelib/fs.scandir': 2.1.5
      fastq: 1.13.0

  /@reach/observe-rect/1.2.0:
    resolution: {integrity: sha512-Ba7HmkFgfQxZqqaeIWWkNK0rEhpxVQHIoVyW1YDSkGsGIXzcaW4deC8B0pZrNSSyLTdIk7y+5olKt5+g0GmFIQ==}
    dev: true

  /@rushstack/eslint-config/2.6.0_eslint@8.14.0+typescript@4.6.4:
    resolution: {integrity: sha512-HXK6HGeHgnDMlWyeeH6IAwUZyOAMargVw3JMXpyhGJEPq4L7zO02/WvUGsFnwoOTzMNktNlo3YNrOmZnasuEGg==}
    peerDependencies:
      eslint: ^6.0.0 || ^7.0.0 || ^8.0.0
      typescript: '>=3.0.0'
    dependencies:
      '@rushstack/eslint-patch': 1.1.3
      '@rushstack/eslint-plugin': 0.9.0_eslint@8.14.0+typescript@4.6.4
      '@rushstack/eslint-plugin-packlets': 0.4.0_eslint@8.14.0+typescript@4.6.4
      '@rushstack/eslint-plugin-security': 0.3.0_eslint@8.14.0+typescript@4.6.4
      '@typescript-eslint/eslint-plugin': 5.20.0_ba7224a6944305f809f4df3a82f80afa
      '@typescript-eslint/experimental-utils': 5.20.0_eslint@8.14.0+typescript@4.6.4
      '@typescript-eslint/parser': 5.20.0_eslint@8.14.0+typescript@4.6.4
      '@typescript-eslint/typescript-estree': 5.20.0_typescript@4.6.4
      eslint: 8.14.0
      eslint-plugin-promise: 6.0.0_eslint@8.14.0
      eslint-plugin-react: 7.27.1_eslint@8.14.0
      eslint-plugin-tsdoc: 0.2.16
      typescript: 4.6.4
    transitivePeerDependencies:
      - supports-color

  /@rushstack/eslint-patch/1.0.8:
    resolution: {integrity: sha512-ZK5v4bJwgXldAUA8r3q9YKfCwOqoHTK/ZqRjSeRXQrBXWouoPnS4MQtgC4AXGiiBuUu5wxrRgTlv0ktmM4P1Aw==}
    dev: true

  /@rushstack/eslint-patch/1.1.3:
    resolution: {integrity: sha512-WiBSI6JBIhC6LRIsB2Kwh8DsGTlbBU+mLRxJmAe3LjHTdkDpwIbEOZgoXBbZilk/vlfjK8i6nKRAvIRn1XaIMw==}

  /@rushstack/eslint-plugin-packlets/0.4.0_eslint@8.14.0+typescript@4.6.4:
    resolution: {integrity: sha512-oEUb5XPYNljpQXd+4ikaJ78agURaVAt1JrrGYdn4atMOdLUoyx5t9Om26IQ88gMkHSwHAyRyzzGcL282BwS2Nw==}
    peerDependencies:
      eslint: ^6.0.0 || ^7.0.0 || ^8.0.0
    dependencies:
      '@rushstack/tree-pattern': 0.2.3
      '@typescript-eslint/experimental-utils': 5.20.0_eslint@8.14.0+typescript@4.6.4
      eslint: 8.14.0
    transitivePeerDependencies:
      - supports-color
      - typescript

  /@rushstack/eslint-plugin-security/0.3.0_eslint@8.14.0+typescript@4.6.4:
    resolution: {integrity: sha512-l5BgfHsrZtU6IjC5wAQhNP/7NkCaTohiO3cwDztqgXnLDJUa/hBRD180tInRdOwRfZrd4pvRZ29MCohOh5wf3g==}
    peerDependencies:
      eslint: ^6.0.0 || ^7.0.0 || ^8.0.0
    dependencies:
      '@rushstack/tree-pattern': 0.2.3
      '@typescript-eslint/experimental-utils': 5.20.0_eslint@8.14.0+typescript@4.6.4
      eslint: 8.14.0
    transitivePeerDependencies:
      - supports-color
      - typescript

  /@rushstack/eslint-plugin/0.9.0_eslint@8.14.0+typescript@4.6.4:
    resolution: {integrity: sha512-epWOeNYjBRIYEOMcZ61BZx6ma1eHbp1HiwZD62204pwv5IYzh5OxfzgfGbp2RMlWaZBOh0+pRVJNaU4tGE1p+A==}
    peerDependencies:
      eslint: ^6.0.0 || ^7.0.0 || ^8.0.0
    dependencies:
      '@rushstack/tree-pattern': 0.2.3
      '@typescript-eslint/experimental-utils': 5.20.0_eslint@8.14.0+typescript@4.6.4
      eslint: 8.14.0
    transitivePeerDependencies:
      - supports-color
      - typescript

  /@rushstack/heft-config-file/0.8.3:
    resolution: {integrity: sha512-RXAcsA+oboUE/IZk5ONHKhn7XibRXljWql5B7l1ddFzbwDUnbddPz8IEMDCKG1v/Uma/7WSqpBR210RoC5uszg==}
    engines: {node: '>=10.13.0'}
    dependencies:
      '@rushstack/node-core-library': 3.45.4
      '@rushstack/rig-package': 0.3.11
      jsonpath-plus: 4.0.0
    dev: true

  /@rushstack/heft-jest-plugin/0.2.15_7cd29405bbbacfa05e8441bec40ead93:
    resolution: {integrity: sha512-AHWGGIzByXb0wonywmUTJ8IZrMQOxM45rZ0v9hbXogD8PbtA7WhMZ7RyoiAHL1vrRbElAcnLC6xT1Erzh/09Pg==}
    peerDependencies:
      '@rushstack/heft': ^0.45.0
    dependencies:
      '@jest/core': 27.4.7_ts-node@10.7.0
      '@jest/reporters': 27.4.6
      '@jest/transform': 27.4.6
      '@rushstack/heft': 0.45.1
      '@rushstack/heft-config-file': 0.8.3
      '@rushstack/node-core-library': 3.45.4
      jest-config: 27.4.7_ts-node@10.7.0
      jest-resolve: 27.4.6
      jest-snapshot: 27.4.6
      lodash: 4.17.21
    transitivePeerDependencies:
      - bufferutil
      - canvas
      - node-notifier
      - supports-color
      - ts-node
      - utf-8-validate
    dev: true

  /@rushstack/heft-jest-plugin/0.2.15_@rushstack+heft@0.45.1:
    resolution: {integrity: sha512-AHWGGIzByXb0wonywmUTJ8IZrMQOxM45rZ0v9hbXogD8PbtA7WhMZ7RyoiAHL1vrRbElAcnLC6xT1Erzh/09Pg==}
    peerDependencies:
      '@rushstack/heft': ^0.45.0
    dependencies:
      '@jest/core': 27.4.7
      '@jest/reporters': 27.4.6
      '@jest/transform': 27.4.6
      '@rushstack/heft': 0.45.1
      '@rushstack/heft-config-file': 0.8.3
      '@rushstack/node-core-library': 3.45.4
      jest-config: 27.4.7
      jest-resolve: 27.4.6
      jest-snapshot: 27.4.6
      lodash: 4.17.21
    transitivePeerDependencies:
      - bufferutil
      - canvas
      - node-notifier
      - supports-color
      - ts-node
      - utf-8-validate
    dev: true

  /@rushstack/heft-jest-plugin/0.3.1_7cd29405bbbacfa05e8441bec40ead93:
    resolution: {integrity: sha512-5GgNYBS2PS71AIADsOnlPDUdgT+qcM2HGF3jZtkl5sDpOoqT8v/yCuvosjxXrCMRiorEeKZzRX3hyesjZ0UI1Q==}
    peerDependencies:
      '@rushstack/heft': ^0.45.1
    dependencies:
      '@jest/core': 27.4.7_ts-node@10.7.0
      '@jest/reporters': 27.4.6
      '@jest/transform': 27.4.6
      '@rushstack/heft': 0.45.1
      '@rushstack/heft-config-file': 0.8.3
      '@rushstack/node-core-library': 3.45.4
      jest-config: 27.4.7_ts-node@10.7.0
      jest-resolve: 27.4.6
      jest-snapshot: 27.4.6
      lodash: 4.17.21
    transitivePeerDependencies:
      - bufferutil
      - canvas
      - node-notifier
      - supports-color
      - ts-node
      - utf-8-validate
    dev: true

  /@rushstack/heft-jest-plugin/0.3.1_@rushstack+heft@0.45.1:
    resolution: {integrity: sha512-5GgNYBS2PS71AIADsOnlPDUdgT+qcM2HGF3jZtkl5sDpOoqT8v/yCuvosjxXrCMRiorEeKZzRX3hyesjZ0UI1Q==}
    peerDependencies:
      '@rushstack/heft': ^0.45.1
    dependencies:
      '@jest/core': 27.4.7
      '@jest/reporters': 27.4.6
      '@jest/transform': 27.4.6
      '@rushstack/heft': 0.45.1
      '@rushstack/heft-config-file': 0.8.3
      '@rushstack/node-core-library': 3.45.4
      jest-config: 27.4.7
      jest-resolve: 27.4.6
      jest-snapshot: 27.4.6
      lodash: 4.17.21
    transitivePeerDependencies:
      - bufferutil
      - canvas
      - node-notifier
      - supports-color
      - ts-node
      - utf-8-validate
    dev: true

  /@rushstack/heft-node-rig/1.9.2_7cd29405bbbacfa05e8441bec40ead93:
    resolution: {integrity: sha512-NJdczl1sMrvQ9j5v7fLJkTuugqWouCLSbNCHA6kyvTCm4G8e5ViyQXbeEd83nPBgQC2vK1pvCnPJ4tEzFA7gRA==}
    peerDependencies:
      '@rushstack/heft': ^0.45.1
    dependencies:
      '@microsoft/api-extractor': 7.23.1
      '@rushstack/heft': 0.45.1
      '@rushstack/heft-jest-plugin': 0.3.1_7cd29405bbbacfa05e8441bec40ead93
      eslint: 8.7.0
      jest-environment-node: 27.4.6
      typescript: 4.6.4
    transitivePeerDependencies:
      - bufferutil
      - canvas
      - node-notifier
      - supports-color
      - ts-node
      - utf-8-validate
    dev: true

  /@rushstack/heft-node-rig/1.9.2_@rushstack+heft@0.45.1:
    resolution: {integrity: sha512-NJdczl1sMrvQ9j5v7fLJkTuugqWouCLSbNCHA6kyvTCm4G8e5ViyQXbeEd83nPBgQC2vK1pvCnPJ4tEzFA7gRA==}
    peerDependencies:
      '@rushstack/heft': ^0.45.1
    dependencies:
      '@microsoft/api-extractor': 7.23.1
      '@rushstack/heft': 0.45.1
      '@rushstack/heft-jest-plugin': 0.3.1_@rushstack+heft@0.45.1
      eslint: 8.7.0
      jest-environment-node: 27.4.6
      typescript: 4.6.4
    transitivePeerDependencies:
      - bufferutil
      - canvas
      - node-notifier
      - supports-color
      - ts-node
      - utf-8-validate
    dev: true

  /@rushstack/heft/0.45.1:
    resolution: {integrity: sha512-JfHBmIKIaI8VuCihsX5IwMlOpikKl75pMFsPhs85hWyqazyhZvKBBJK3sU2gAKG64L85IZUNM4EyR+sFt1lx9A==}
    engines: {node: '>=10.13.0'}
    hasBin: true
    dependencies:
      '@rushstack/heft-config-file': 0.8.3
      '@rushstack/node-core-library': 3.45.4
      '@rushstack/rig-package': 0.3.11
      '@rushstack/ts-command-line': 4.10.10
      '@types/tapable': 1.0.6
      argparse: 1.0.10
      chokidar: 3.4.3
      fast-glob: 3.2.11
      glob: 7.0.6
      glob-escape: 0.0.2
      prettier: 2.3.2
      semver: 7.3.7
      tapable: 1.1.3
      true-case-path: 2.2.1
    dev: true

  /@rushstack/node-core-library/3.45.4:
    resolution: {integrity: sha512-FMoEQWjK7nWAO2uFgV1eVpVhY9ZDGOdIIomi9zTej64cKJ+8/Nvu+ny0xKaUDEjw/ALftN2D2ml7L0RDpW/Z9g==}
    dependencies:
      '@types/node': 12.20.24
      colors: 1.2.5
      fs-extra: 7.0.1
      import-lazy: 4.0.0
      jju: 1.4.0
      resolve: 1.17.0
      semver: 7.3.7
      timsort: 0.3.0
      z-schema: 5.0.3
    dev: true

  /@rushstack/rig-package/0.3.11:
    resolution: {integrity: sha512-uI1/g5oQPtyrT9nStoyX/xgZSLa2b+srRFaDk3r1eqC7zA5th4/bvTGl2QfV3C9NcP+coSqmk5mFJkUfH6i3Lw==}
    dependencies:
      resolve: 1.17.0
      strip-json-comments: 3.1.1
    dev: true

  /@rushstack/tree-pattern/0.2.3:
    resolution: {integrity: sha512-8KWZxzn6XKuy3iKRSAd2CHXSXneRlGCmH9h/qM7jYQDekp+U18oUzub5xqOqHS2PLUC+torOMYZxgAIO/fF86A==}

  /@rushstack/ts-command-line/4.10.10:
    resolution: {integrity: sha512-F+MH7InPDXqX40qvvcEsnvPpmg566SBpfFqj2fcCh8RjM6AyOoWlXc8zx7giBD3ZN85NVAEjZAgrcLU0z+R2yg==}
    dependencies:
      '@types/argparse': 1.0.38
      argparse: 1.0.10
      colors: 1.2.5
      string-argv: 0.3.1
    dev: true

  /@sindresorhus/is/0.14.0:
    resolution: {integrity: sha512-9NET910DNaIPngYnLLPeg+Ogzqsi9uM4mSboU5y6p8S5DzMTVEsJZrawi+BoDNUVBa2DhJqQYUFvMDfgU062LQ==}
    engines: {node: '>=6'}
    dev: true

  /@sinonjs/commons/1.8.3:
    resolution: {integrity: sha512-xkNcLAn/wZaX14RPlwizcKicDk9G3F8m2nU3L7Ukm5zBgTwiT0wsoFAHx9Jq56fJA1z/7uKGtCRu16sOUCLIHQ==}
    dependencies:
      type-detect: 4.0.8

  /@sinonjs/fake-timers/7.1.2:
    resolution: {integrity: sha512-iQADsW4LBMISqZ6Ci1dupJL9pprqwcVFTcOsEmQOEhW+KLCVn/Y4Jrvg2k19fIHCp+iFprriYPTdRcQR8NbUPg==}
    dependencies:
      '@sinonjs/commons': 1.8.3

  /@sinonjs/fake-timers/8.1.0:
    resolution: {integrity: sha512-OAPJUAtgeINhh/TAlUID4QTs53Njm7xzddaVlEs/SXwgtiD1tW22zAB/W1wdqfrpmikgaWQ9Fw6Ws+hsiRm5Vg==}
    dependencies:
      '@sinonjs/commons': 1.8.3

  /@sinonjs/samsam/6.1.1:
    resolution: {integrity: sha512-cZ7rKJTLiE7u7Wi/v9Hc2fs3Ucc3jrWeMgPHbbTCeVAB2S0wOBbYlkJVeNSL04i7fdhT8wIbDq1zhC/PXTD2SA==}
    dependencies:
      '@sinonjs/commons': 1.8.3
      lodash.get: 4.4.2
      type-detect: 4.0.8

  /@sinonjs/text-encoding/0.7.1:
    resolution: {integrity: sha512-+iTbntw2IZPb/anVDbypzfQa+ay64MW0Zo8aJ8gZPWMMK6/OubMVb6lUPMagqjOPnmtauXnFCACVl3O7ogjeqQ==}

  /@szmarczak/http-timer/1.1.2:
    resolution: {integrity: sha512-XIB2XbzHTN6ieIjfIMV9hlVcfPU26s2vafYWQcZHWXHOxiaRZYEDKEwdl129Zyg50+foYV2jCgtrqSA6qNuNSA==}
    engines: {node: '>=6'}
    dependencies:
      defer-to-connect: 1.1.3
    dev: true

  /@testing-library/dom/8.13.0:
    resolution: {integrity: sha512-9VHgfIatKNXQNaZTtLnalIy0jNZzY35a4S3oi08YAt9Hv1VsfZ/DfA45lM8D/UhtHBGJ4/lGwp0PZkVndRkoOQ==}
    engines: {node: '>=12'}
    dependencies:
      '@babel/code-frame': 7.16.7
      '@babel/runtime': 7.17.9
      '@types/aria-query': 4.2.2
      aria-query: 5.0.0
      chalk: 4.1.2
      dom-accessibility-api: 0.5.14
      lz-string: 1.4.4
      pretty-format: 27.5.1
    dev: true

  /@testing-library/jest-dom/5.16.1:
    resolution: {integrity: sha512-ajUJdfDIuTCadB79ukO+0l8O+QwN0LiSxDaYUTI4LndbbUsGi6rWU1SCexXzBA2NSjlVB9/vbkasQIL3tmPBjw==}
    engines: {node: '>=8', npm: '>=6', yarn: '>=1'}
    dependencies:
      '@babel/runtime': 7.17.9
      '@types/testing-library__jest-dom': 5.14.3
      aria-query: 5.0.0
      chalk: 3.0.0
      css: 3.0.0
      css.escape: 1.5.1
      dom-accessibility-api: 0.5.14
      lodash: 4.17.21
      redent: 3.0.0
    dev: true

  /@testing-library/react/12.1.2_react-dom@17.0.2+react@17.0.2:
    resolution: {integrity: sha512-ihQiEOklNyHIpo2Y8FREkyD1QAea054U0MVbwH1m8N9TxeFz+KoJ9LkqoKqJlzx2JDm56DVwaJ1r36JYxZM05g==}
    engines: {node: '>=12'}
    peerDependencies:
      react: '*'
      react-dom: '*'
    dependencies:
      '@babel/runtime': 7.17.9
      '@testing-library/dom': 8.13.0
      react: 17.0.2
      react-dom: 17.0.2_react@17.0.2
    dev: true

  /@testing-library/user-event/13.5.0_@testing-library+dom@8.13.0:
    resolution: {integrity: sha512-5Kwtbo3Y/NowpkbRuSepbyMFkZmHgD+vPzYB/RJ4oxt5Gj/avFFBYjhw27cqSVPVw/3a67NK1PbiIr9k4Gwmdg==}
    engines: {node: '>=10', npm: '>=6'}
    peerDependencies:
      '@testing-library/dom': '>=7.21.4'
    dependencies:
      '@babel/runtime': 7.17.9
      '@testing-library/dom': 8.13.0
    dev: true

  /@tootallnate/once/1.1.2:
    resolution: {integrity: sha512-RbzJvlNzmRq5c3O09UipeuXno4tA1FE6ikOjxZK0tuxVv3412l64l5t1W5pj4+rJq9vpkm/kwiR07aZXnsKPxw==}
    engines: {node: '>= 6'}

  /@tsconfig/node10/1.0.8:
    resolution: {integrity: sha512-6XFfSQmMgq0CFLY1MslA/CPUfhIL919M1rMsa5lP2P097N2Wd1sSX0tx1u4olM16fLNhtHZpRhedZJphNJqmZg==}
    dev: true

  /@tsconfig/node12/1.0.9:
    resolution: {integrity: sha512-/yBMcem+fbvhSREH+s14YJi18sp7J9jpuhYByADT2rypfajMZZN4WQ6zBGgBKp53NKmqI36wFYDb3yaMPurITw==}
    dev: true

  /@tsconfig/node14/1.0.1:
    resolution: {integrity: sha512-509r2+yARFfHHE7T6Puu2jjkoycftovhXRqW328PDXTVGKihlb1P8Z9mMZH04ebyajfRY7dedfGynlrFHJUQCg==}
    dev: true

  /@tsconfig/node16/1.0.2:
    resolution: {integrity: sha512-eZxlbI8GZscaGS7kkc/trHTT5xgrjH3/1n2JDwusC9iahPKWMRvRjJSAN5mCXviuTGQ/lHnhvv8Q1YTpnfz9gA==}
    dev: true

  /@types/argparse/1.0.38:
    resolution: {integrity: sha512-ebDJ9b0e702Yr7pWgB0jzm+CX4Srzz8RcXtLJDJB+BSccqMa36uyH/zUsSYao5+BD1ytv3k3rPYCq4mAE1hsXA==}
    dev: true

  /@types/aria-query/4.2.2:
    resolution: {integrity: sha512-HnYpAE1Y6kRyKM/XkEuiRQhTHvkzMBurTHnpFLYLBGPIylZNPs9jJcuOOYWxPLJCSEtmZT0Y8rHDokKN7rRTig==}
    dev: true

  /@types/aws-lambda/8.10.95:
    resolution: {integrity: sha512-wGtzLbd04EmqhFjTZmXgLzvmhDdyVU7AMo/JkiPmA2VUdBFQfUBQFCEzaVVK+f1PP5aWx1ejnb7K/8MXYI/frQ==}
    dev: true

  /@types/babel__core/7.1.19:
    resolution: {integrity: sha512-WEOTgRsbYkvA/KCsDwVEGkd7WAr1e3g31VHQ8zy5gul/V1qKullU/BU5I68X5v7V3GnB9eotmom4v5a5gjxorw==}
    dependencies:
      '@babel/parser': 7.17.10
      '@babel/types': 7.17.10
      '@types/babel__generator': 7.6.4
      '@types/babel__template': 7.4.1
      '@types/babel__traverse': 7.17.1

  /@types/babel__generator/7.6.4:
    resolution: {integrity: sha512-tFkciB9j2K755yrTALxD44McOrk+gfpIpvC3sxHjRawj6PfnQxrse4Clq5y/Rq+G3mrBurMax/lG8Qn2t9mSsg==}
    dependencies:
      '@babel/types': 7.17.10

  /@types/babel__template/7.4.1:
    resolution: {integrity: sha512-azBFKemX6kMg5Io+/rdGT0dkGreboUVR0Cdm3fz9QJWpaQGJRQXl7C+6hOTCZcMll7KFyEQpgbYI2lHdsS4U7g==}
    dependencies:
      '@babel/parser': 7.17.10
      '@babel/types': 7.17.10

  /@types/babel__traverse/7.17.1:
    resolution: {integrity: sha512-kVzjari1s2YVi77D3w1yuvohV2idweYXMCDzqBiVNN63TcDWrIlTVOYpqVrvbbyOE/IyzBoTKF0fdnLPEORFxA==}
    dependencies:
      '@babel/types': 7.17.10

  /@types/body-parser/1.19.2:
    resolution: {integrity: sha512-ALYone6pm6QmwZoAgeyNksccT9Q4AWZQ6PvfwR37GT6r6FWUPguq6sUmNGSMV2Wr761oQoBxwGGa6DR5o1DC9g==}
    dependencies:
      '@types/connect': 3.4.35
      '@types/node': 14.18.16
    dev: true

  /@types/caseless/0.12.2:
    resolution: {integrity: sha512-6ckxMjBBD8URvjB6J3NcnuAn5Pkl7t3TizAg+xdlzzQGSPSmBcXf8KoIH0ua/i+tio+ZRUHEXp0HEmvaR4kt0w==}
    dev: true

  /@types/connect/3.4.35:
    resolution: {integrity: sha512-cdeYyv4KWoEgpBISTxWvqYsVy444DOqehiF3fM3ne10AmJ62RSyNkUnxMJXHQWRQQX2eR94m5y1IZyDwBjV9FQ==}
    dependencies:
      '@types/node': 14.18.16
    dev: true

  /@types/cookiejar/2.1.2:
    resolution: {integrity: sha512-t73xJJrvdTjXrn4jLS9VSGRbz0nUY3cl2DMGDU48lKl+HR9dbbjW2A9r3g40VA++mQpy6uuHg33gy7du2BKpog==}
    dev: true

  /@types/express-serve-static-core/4.17.28:
    resolution: {integrity: sha512-P1BJAEAW3E2DJUlkgq4tOL3RyMunoWXqbSCygWo5ZIWTjUgN1YnaXWW4VWl/oc8vs/XoYibEGBKP0uZyF4AHig==}
    dependencies:
      '@types/node': 14.18.16
      '@types/qs': 6.9.7
      '@types/range-parser': 1.2.4
    dev: true

  /@types/express/4.17.13:
    resolution: {integrity: sha512-6bSZTPaTIACxn48l50SR+axgrqm6qXFIxrdAKaG6PaJk3+zuUr35hBlgT7vOmJcum+OEaIBLtHV/qloEAFITeA==}
    dependencies:
      '@types/body-parser': 1.19.2
      '@types/express-serve-static-core': 4.17.28
      '@types/qs': 6.9.7
      '@types/serve-static': 1.13.10
    dev: true

  /@types/graceful-fs/4.1.5:
    resolution: {integrity: sha512-anKkLmZZ+xm4p8JWBf4hElkM4XR+EZeA2M9BAkkTldmcyDY4mbdIJnRghDJH3Ov5ooY7/UAoENtmdMSkaAd7Cw==}
    dependencies:
      '@types/node': 14.18.16

  /@types/heft-jest/1.0.2:
    resolution: {integrity: sha512-HabX0JO8Pk+a3gTm2DQwTMrfZjqP6VxDnn8kIXAP6uZbmy4bkKuFRi9T9BV9K6LhwHrmcgq5kk2YikYHy4LJeg==}
    dependencies:
      '@types/jest': 27.5.0
    dev: true

  /@types/hoist-non-react-statics/3.3.1:
    resolution: {integrity: sha512-iMIqiko6ooLrTh1joXodJK5X9xeEALT1kM5G3ZLhD3hszxBdIEd5C75U834D9mLcINgD4OyZf5uQXjkuYydWvA==}
    dependencies:
      '@types/react': 17.0.38
      hoist-non-react-statics: 3.3.2
    dev: false

  /@types/istanbul-lib-coverage/2.0.4:
    resolution: {integrity: sha512-z/QT1XN4K4KYuslS23k62yDIDLwLFkzxOuMplDtObz0+y7VqJCaO2o+SPwHCvLFZh7xazvvoor2tA/hPz9ee7g==}

  /@types/istanbul-lib-report/3.0.0:
    resolution: {integrity: sha512-plGgXAPfVKFoYfa9NpYDAkseG+g6Jr294RqeqcqDixSbU34MZVJRi/P+7Y8GDpzkEwLaGZZOpKIEmeVZNtKsrg==}
    dependencies:
      '@types/istanbul-lib-coverage': 2.0.4

  /@types/istanbul-reports/3.0.1:
    resolution: {integrity: sha512-c3mAZEuK0lvBp8tmuL74XRKn1+y2dcwOUpH7x4WrF6gk1GIgiluDRgMYQtw2OFcBvAJWlt6ASU3tSqxp0Uu0Aw==}
    dependencies:
      '@types/istanbul-lib-report': 3.0.0

  /@types/jest/27.5.0:
    resolution: {integrity: sha512-9RBFx7r4k+msyj/arpfaa0WOOEcaAZNmN+j80KFbFCoSqCJGHTz7YMAMGQW9Xmqm5w6l5c25vbSjMwlikJi5+g==}
    dependencies:
      jest-matcher-utils: 27.5.1
      pretty-format: 27.5.1

  /@types/js-yaml/4.0.5:
    resolution: {integrity: sha512-FhpRzf927MNQdRZP0J5DLIdTXhjLYzeUTmLAu69mnVksLH9CJY3IuSeEgbKUki7GQZm0WqDkGzyxju2EZGD2wA==}
    dev: true

  /@types/json-schema/7.0.11:
    resolution: {integrity: sha512-wOuvG1SN4Us4rez+tylwwwCV1psiNVOkJeM3AUWUNWg/jDQY2+HE/444y5gc+jBmRqASOm2Oeh5c1axHobwRKQ==}

  /@types/json5/0.0.29:
    resolution: {integrity: sha1-7ihweulOEdK4J7y+UnC86n8+ce4=}
    dev: true

  /@types/lodash/4.14.182:
    resolution: {integrity: sha512-/THyiqyQAP9AfARo4pF+aCGcyiQ94tX/Is2I7HofNRqoYLgN1PBoOWu2/zTA5zMxzP5EFutMtWtGAFRKUe961Q==}
    dev: true

  /@types/mime/1.3.2:
    resolution: {integrity: sha512-YATxVxgRqNH6nHEIsvg6k2Boc1JHI9ZbH5iWFFv/MTkchz3b1ieGDa5T0a9RznNdI0KhVbdbWSN+KWWrQZRxTw==}
    dev: true

  /@types/node/10.17.60:
    resolution: {integrity: sha512-F0KIgDJfy2nA3zMLmWGKxcH2ZVEtCZXHHdOQs2gSaQ27+lNeEfGxzkIw90aXswATX7AZ33tahPbzy6KAfUreVw==}
    dev: true

  /@types/node/12.20.24:
    resolution: {integrity: sha512-yxDeaQIAJlMav7fH5AQqPH1u8YIuhYJXYBzxaQ4PifsU0GDO38MSdmEDeRlIxrKbC6NbEaaEHDanWb+y30U8SQ==}
    dev: true

  /@types/node/14.18.16:
    resolution: {integrity: sha512-X3bUMdK/VmvrWdoTkz+VCn6nwKwrKCFTHtqwBIaQJNx4RUIBBUFXM00bqPz/DsDd+Icjmzm6/tyYZzeGVqb6/Q==}

  /@types/prettier/2.6.0:
    resolution: {integrity: sha512-G/AdOadiZhnJp0jXCaBQU449W2h716OW/EoXeYkCytxKL06X1WCXB4DZpp8TpZ8eyIJVS1cw4lrlkkSYU21cDw==}

  /@types/prop-types/15.7.5:
    resolution: {integrity: sha512-JCB8C6SnDoQf0cNycqd/35A7MjcnK+ZTqE7judS6o7utxUCg6imJg3QK2qzHKszlTjcj2cn+NwMB2i96ubpj7w==}

  /@types/qs/6.9.7:
    resolution: {integrity: sha512-FGa1F62FT09qcrueBA6qYTrJPVDzah9a+493+o2PCXsesWHIn27G98TsSMs3WPNbZIEj4+VJf6saSFpvD+3Zsw==}
    dev: true

  /@types/range-parser/1.2.4:
    resolution: {integrity: sha512-EEhsLsD6UsDM1yFhAvy0Cjr6VwmpMWqFBCb9w07wVugF7w9nfajxLuVmngTIpgS6svCnm6Vaw+MZhoDCKnOfsw==}
    dev: true

  /@types/react/17.0.38:
    resolution: {integrity: sha512-SI92X1IA+FMnP3qM5m4QReluXzhcmovhZnLNm3pyeQlooi02qI7sLiepEYqT678uNiyc25XfCqxREFpy3W7YhQ==}
    dependencies:
      '@types/prop-types': 15.7.5
      '@types/scheduler': 0.16.2
      csstype: 3.0.11

  /@types/request/2.48.8:
    resolution: {integrity: sha512-whjk1EDJPcAR2kYHRbFl/lKeeKYTi05A15K9bnLInCVroNDCtXce57xKdI0/rQaA3K+6q0eFyUBPmqfSndUZdQ==}
    dependencies:
      '@types/caseless': 0.12.2
      '@types/node': 14.18.16
      '@types/tough-cookie': 4.0.2
      form-data: 2.5.1
    dev: true

  /@types/scheduler/0.16.2:
    resolution: {integrity: sha512-hppQEBDmlwhFAXKJX2KnWLYu5yMfi91yazPb2l+lbJiwW+wdo1gNeRA+3RgNSO39WYX2euey41KEwnqesU2Jew==}

  /@types/serve-static/1.13.10:
    resolution: {integrity: sha512-nCkHGI4w7ZgAdNkrEu0bv+4xNV/XDqW+DydknebMOQwkpDGx8G+HTlj7R7ABI8i8nKxVw0wtKPi1D+lPOkh4YQ==}
    dependencies:
      '@types/mime': 1.3.2
      '@types/node': 14.18.16
    dev: true

  /@types/sinon/10.0.10:
    resolution: {integrity: sha512-US5E539UfeL2DiWALzCyk0c4zKh6sCv86V/0lpda/afMJJ0oEm2SrKgedH5optvFWstnJ8e1MNYhLmPhAy4rvQ==}
    dependencies:
      '@sinonjs/fake-timers': 7.1.2

  /@types/stack-utils/2.0.1:
    resolution: {integrity: sha512-Hl219/BT5fLAaz6NDkSuhzasy49dwQS/DSdu4MdggFB8zcXv7vflBI3xp7FEmkmdDkBUI2bPUNeMttp2knYdxw==}

  /@types/superagent/4.1.15:
    resolution: {integrity: sha512-mu/N4uvfDN2zVQQ5AYJI/g4qxn2bHB6521t1UuH09ShNWjebTqN0ZFuYK9uYjcgmI0dTQEs+Owi1EO6U0OkOZQ==}
    dependencies:
      '@types/cookiejar': 2.1.2
      '@types/node': 14.18.16
    dev: true

  /@types/supertest/2.0.12:
    resolution: {integrity: sha512-X3HPWTwXRerBZS7Mo1k6vMVR1Z6zmJcDVn5O/31whe0tnjE4te6ZJSJGq1RiqHPjzPdMTfjCFogDJmwng9xHaQ==}
    dependencies:
      '@types/superagent': 4.1.15
    dev: true

  /@types/tapable/1.0.6:
    resolution: {integrity: sha512-W+bw9ds02rAQaMvaLYxAbJ6cvguW/iJXNT6lTssS1ps6QdrMKttqEAMEG/b5CR8TZl3/L7/lH0ZV5nNR1LXikA==}
    dev: true

  /@types/testing-library__jest-dom/5.14.3:
    resolution: {integrity: sha512-oKZe+Mf4ioWlMuzVBaXQ9WDnEm1+umLx0InILg+yvZVBBDmzV5KfZyLrCvadtWcx8+916jLmHafcmqqffl+iIw==}
    dependencies:
      '@types/jest': 27.5.0
    dev: true

  /@types/tough-cookie/4.0.2:
    resolution: {integrity: sha512-Q5vtl1W5ue16D+nIaW8JWebSSraJVlK+EthKn7e7UcD4KWsaSJ8BqGPXNaPghgtcn/fhvrN17Tv8ksUsQpiplw==}
    dev: true

  /@types/triple-beam/1.3.2:
    resolution: {integrity: sha512-txGIh+0eDFzKGC25zORnswy+br1Ha7hj5cMVwKIU7+s0U2AxxJru/jZSMU6OC9MJWP6+pc/hc6ZjyZShpsyY2g==}
    dev: true

  /@types/uuid/8.3.4:
    resolution: {integrity: sha512-c/I8ZRb51j+pYGAu5CrFMRxqZ2ke4y2grEBO5AUjgSkSk+qT2Ea+OdWElz/OiMf5MNpn2b17kuVBwZLQJXzihw==}
    dev: true

  /@types/yargs-parser/21.0.0:
    resolution: {integrity: sha512-iO9ZQHkZxHn4mSakYV0vFHAVDyEOIJQrV2uZ06HxEPcx+mt8swXoZHIbaaJ2crJYFfErySgktuTZ3BeLz+XmFA==}

  /@types/yargs/16.0.4:
    resolution: {integrity: sha512-T8Yc9wt/5LbJyCaLiHPReJa0kApcIgJ7Bn735GjItUfh08Z1pJvu8QZqb9s+mMvKV6WUQRV7K2R46YbjMXTTJw==}
    dependencies:
      '@types/yargs-parser': 21.0.0

  /@typescript-eslint/eslint-plugin/5.20.0_ba7224a6944305f809f4df3a82f80afa:
    resolution: {integrity: sha512-fapGzoxilCn3sBtC6NtXZX6+P/Hef7VDbyfGqTTpzYydwhlkevB+0vE0EnmHPVTVSy68GUncyJ/2PcrFBeCo5Q==}
    engines: {node: ^12.22.0 || ^14.17.0 || >=16.0.0}
    peerDependencies:
      '@typescript-eslint/parser': ^5.0.0
      eslint: ^6.0.0 || ^7.0.0 || ^8.0.0
      typescript: '*'
    peerDependenciesMeta:
      typescript:
        optional: true
    dependencies:
      '@typescript-eslint/parser': 5.20.0_eslint@8.14.0+typescript@4.6.4
      '@typescript-eslint/scope-manager': 5.20.0
      '@typescript-eslint/type-utils': 5.20.0_eslint@8.14.0+typescript@4.6.4
      '@typescript-eslint/utils': 5.20.0_eslint@8.14.0+typescript@4.6.4
      debug: 4.3.4
      eslint: 8.14.0
      functional-red-black-tree: 1.0.1
      ignore: 5.2.0
      regexpp: 3.2.0
      semver: 7.3.7
      tsutils: 3.21.0_typescript@4.6.4
      typescript: 4.6.4
    transitivePeerDependencies:
      - supports-color

  /@typescript-eslint/experimental-utils/5.20.0_eslint@8.14.0+typescript@4.6.4:
    resolution: {integrity: sha512-w5qtx2Wr9x13Dp/3ic9iGOGmVXK5gMwyc8rwVgZU46K9WTjPZSyPvdER9Ycy+B5lNHvoz+z2muWhUvlTpQeu+g==}
    engines: {node: ^12.22.0 || ^14.17.0 || >=16.0.0}
    peerDependencies:
      eslint: ^6.0.0 || ^7.0.0 || ^8.0.0
    dependencies:
      '@typescript-eslint/utils': 5.20.0_eslint@8.14.0+typescript@4.6.4
      eslint: 8.14.0
    transitivePeerDependencies:
      - supports-color
      - typescript

  /@typescript-eslint/experimental-utils/5.22.0_eslint@8.14.0+typescript@4.6.4:
    resolution: {integrity: sha512-rKxoCUtAHwEH6IcAoVpqipY6Th+YKW7WFspAKu0IFdbdKZpveFBeqxxE9Xn+GWikhq1o03V3VXbxIe+GdhggiQ==}
    engines: {node: ^12.22.0 || ^14.17.0 || >=16.0.0}
    peerDependencies:
      eslint: ^6.0.0 || ^7.0.0 || ^8.0.0
    dependencies:
      '@typescript-eslint/utils': 5.22.0_eslint@8.14.0+typescript@4.6.4
      eslint: 8.14.0
    transitivePeerDependencies:
      - supports-color
      - typescript
    dev: true

  /@typescript-eslint/parser/5.10.1_eslint@8.14.0+typescript@4.6.4:
    resolution: {integrity: sha512-GReo3tjNBwR5RnRO0K2wDIDN31cM3MmDtgyQ85oAxAmC5K3j/g85IjP+cDfcqDsDDBf1HNKQAD0WqOYL8jXqUA==}
    engines: {node: ^12.22.0 || ^14.17.0 || >=16.0.0}
    peerDependencies:
      eslint: ^6.0.0 || ^7.0.0 || ^8.0.0
      typescript: '*'
    peerDependenciesMeta:
      typescript:
        optional: true
    dependencies:
      '@typescript-eslint/scope-manager': 5.10.1
      '@typescript-eslint/types': 5.10.1
      '@typescript-eslint/typescript-estree': 5.10.1_typescript@4.6.4
      debug: 4.3.4
      eslint: 8.14.0
      typescript: 4.6.4
    transitivePeerDependencies:
      - supports-color
    dev: true

  /@typescript-eslint/parser/5.20.0_eslint@8.14.0+typescript@4.6.4:
    resolution: {integrity: sha512-UWKibrCZQCYvobmu3/N8TWbEeo/EPQbS41Ux1F9XqPzGuV7pfg6n50ZrFo6hryynD8qOTTfLHtHjjdQtxJ0h/w==}
    engines: {node: ^12.22.0 || ^14.17.0 || >=16.0.0}
    peerDependencies:
      eslint: ^6.0.0 || ^7.0.0 || ^8.0.0
      typescript: '*'
    peerDependenciesMeta:
      typescript:
        optional: true
    dependencies:
      '@typescript-eslint/scope-manager': 5.20.0
      '@typescript-eslint/types': 5.20.0
      '@typescript-eslint/typescript-estree': 5.20.0_typescript@4.6.4
      debug: 4.3.4
      eslint: 8.14.0
      typescript: 4.6.4
    transitivePeerDependencies:
      - supports-color

  /@typescript-eslint/scope-manager/5.10.1:
    resolution: {integrity: sha512-Lyvi559Gvpn94k7+ElXNMEnXu/iundV5uFmCUNnftbFrUbAJ1WBoaGgkbOBm07jVZa682oaBU37ao/NGGX4ZDg==}
    engines: {node: ^12.22.0 || ^14.17.0 || >=16.0.0}
    dependencies:
      '@typescript-eslint/types': 5.10.1
      '@typescript-eslint/visitor-keys': 5.10.1
    dev: true

  /@typescript-eslint/scope-manager/5.20.0:
    resolution: {integrity: sha512-h9KtuPZ4D/JuX7rpp1iKg3zOH0WNEa+ZIXwpW/KWmEFDxlA/HSfCMhiyF1HS/drTICjIbpA6OqkAhrP/zkCStg==}
    engines: {node: ^12.22.0 || ^14.17.0 || >=16.0.0}
    dependencies:
      '@typescript-eslint/types': 5.20.0
      '@typescript-eslint/visitor-keys': 5.20.0

  /@typescript-eslint/scope-manager/5.22.0:
    resolution: {integrity: sha512-yA9G5NJgV5esANJCO0oF15MkBO20mIskbZ8ijfmlKIvQKg0ynVKfHZ15/nhAJN5m8Jn3X5qkwriQCiUntC9AbA==}
    engines: {node: ^12.22.0 || ^14.17.0 || >=16.0.0}
    dependencies:
      '@typescript-eslint/types': 5.22.0
      '@typescript-eslint/visitor-keys': 5.22.0
    dev: true

  /@typescript-eslint/type-utils/5.20.0_eslint@8.14.0+typescript@4.6.4:
    resolution: {integrity: sha512-WxNrCwYB3N/m8ceyoGCgbLmuZwupvzN0rE8NBuwnl7APgjv24ZJIjkNzoFBXPRCGzLNkoU/WfanW0exvp/+3Iw==}
    engines: {node: ^12.22.0 || ^14.17.0 || >=16.0.0}
    peerDependencies:
      eslint: '*'
      typescript: '*'
    peerDependenciesMeta:
      typescript:
        optional: true
    dependencies:
      '@typescript-eslint/utils': 5.20.0_eslint@8.14.0+typescript@4.6.4
      debug: 4.3.4
      eslint: 8.14.0
      tsutils: 3.21.0_typescript@4.6.4
      typescript: 4.6.4
    transitivePeerDependencies:
      - supports-color

  /@typescript-eslint/types/5.10.1:
    resolution: {integrity: sha512-ZvxQ2QMy49bIIBpTqFiOenucqUyjTQ0WNLhBM6X1fh1NNlYAC6Kxsx8bRTY3jdYsYg44a0Z/uEgQkohbR0H87Q==}
    engines: {node: ^12.22.0 || ^14.17.0 || >=16.0.0}
    dev: true

  /@typescript-eslint/types/5.20.0:
    resolution: {integrity: sha512-+d8wprF9GyvPwtoB4CxBAR/s0rpP25XKgnOvMf/gMXYDvlUC3rPFHupdTQ/ow9vn7UDe5rX02ovGYQbv/IUCbg==}
    engines: {node: ^12.22.0 || ^14.17.0 || >=16.0.0}

  /@typescript-eslint/types/5.22.0:
    resolution: {integrity: sha512-T7owcXW4l0v7NTijmjGWwWf/1JqdlWiBzPqzAWhobxft0SiEvMJB56QXmeCQjrPuM8zEfGUKyPQr/L8+cFUBLw==}
    engines: {node: ^12.22.0 || ^14.17.0 || >=16.0.0}
    dev: true

  /@typescript-eslint/typescript-estree/5.10.1_typescript@4.6.4:
    resolution: {integrity: sha512-PwIGnH7jIueXv4opcwEbVGDATjGPO1dx9RkUl5LlHDSe+FXxPwFL5W/qYd5/NHr7f6lo/vvTrAzd0KlQtRusJQ==}
    engines: {node: ^12.22.0 || ^14.17.0 || >=16.0.0}
    peerDependencies:
      typescript: '*'
    peerDependenciesMeta:
      typescript:
        optional: true
    dependencies:
      '@typescript-eslint/types': 5.10.1
      '@typescript-eslint/visitor-keys': 5.10.1
      debug: 4.3.4
      globby: 11.1.0
      is-glob: 4.0.3
      semver: 7.3.7
      tsutils: 3.21.0_typescript@4.6.4
      typescript: 4.6.4
    transitivePeerDependencies:
      - supports-color
    dev: true

  /@typescript-eslint/typescript-estree/5.20.0_typescript@4.6.4:
    resolution: {integrity: sha512-36xLjP/+bXusLMrT9fMMYy1KJAGgHhlER2TqpUVDYUQg4w0q/NW/sg4UGAgVwAqb8V4zYg43KMUpM8vV2lve6w==}
    engines: {node: ^12.22.0 || ^14.17.0 || >=16.0.0}
    peerDependencies:
      typescript: '*'
    peerDependenciesMeta:
      typescript:
        optional: true
    dependencies:
      '@typescript-eslint/types': 5.20.0
      '@typescript-eslint/visitor-keys': 5.20.0
      debug: 4.3.4
      globby: 11.1.0
      is-glob: 4.0.3
      semver: 7.3.7
      tsutils: 3.21.0_typescript@4.6.4
      typescript: 4.6.4
    transitivePeerDependencies:
      - supports-color

  /@typescript-eslint/typescript-estree/5.22.0_typescript@4.6.4:
    resolution: {integrity: sha512-EyBEQxvNjg80yinGE2xdhpDYm41so/1kOItl0qrjIiJ1kX/L/L8WWGmJg8ni6eG3DwqmOzDqOhe6763bF92nOw==}
    engines: {node: ^12.22.0 || ^14.17.0 || >=16.0.0}
    peerDependencies:
      typescript: '*'
    peerDependenciesMeta:
      typescript:
        optional: true
    dependencies:
      '@typescript-eslint/types': 5.22.0
      '@typescript-eslint/visitor-keys': 5.22.0
      debug: 4.3.4
      globby: 11.1.0
      is-glob: 4.0.3
      semver: 7.3.7
      tsutils: 3.21.0_typescript@4.6.4
      typescript: 4.6.4
    transitivePeerDependencies:
      - supports-color
    dev: true

  /@typescript-eslint/utils/5.20.0_eslint@8.14.0+typescript@4.6.4:
    resolution: {integrity: sha512-lHONGJL1LIO12Ujyx8L8xKbwWSkoUKFSO+0wDAqGXiudWB2EO7WEUT+YZLtVbmOmSllAjLb9tpoIPwpRe5Tn6w==}
    engines: {node: ^12.22.0 || ^14.17.0 || >=16.0.0}
    peerDependencies:
      eslint: ^6.0.0 || ^7.0.0 || ^8.0.0
    dependencies:
      '@types/json-schema': 7.0.11
      '@typescript-eslint/scope-manager': 5.20.0
      '@typescript-eslint/types': 5.20.0
      '@typescript-eslint/typescript-estree': 5.20.0_typescript@4.6.4
      eslint: 8.14.0
      eslint-scope: 5.1.1
      eslint-utils: 3.0.0_eslint@8.14.0
    transitivePeerDependencies:
      - supports-color
      - typescript

  /@typescript-eslint/utils/5.22.0_eslint@8.14.0+typescript@4.6.4:
    resolution: {integrity: sha512-HodsGb037iobrWSUMS7QH6Hl1kppikjA1ELiJlNSTYf/UdMEwzgj0WIp+lBNb6WZ3zTwb0tEz51j0Wee3iJ3wQ==}
    engines: {node: ^12.22.0 || ^14.17.0 || >=16.0.0}
    peerDependencies:
      eslint: ^6.0.0 || ^7.0.0 || ^8.0.0
    dependencies:
      '@types/json-schema': 7.0.11
      '@typescript-eslint/scope-manager': 5.22.0
      '@typescript-eslint/types': 5.22.0
      '@typescript-eslint/typescript-estree': 5.22.0_typescript@4.6.4
      eslint: 8.14.0
      eslint-scope: 5.1.1
      eslint-utils: 3.0.0_eslint@8.14.0
    transitivePeerDependencies:
      - supports-color
      - typescript
    dev: true

  /@typescript-eslint/visitor-keys/5.10.1:
    resolution: {integrity: sha512-NjQ0Xinhy9IL979tpoTRuLKxMc0zJC7QVSdeerXs2/QvOy2yRkzX5dRb10X5woNUdJgU8G3nYRDlI33sq1K4YQ==}
    engines: {node: ^12.22.0 || ^14.17.0 || >=16.0.0}
    dependencies:
      '@typescript-eslint/types': 5.10.1
      eslint-visitor-keys: 3.3.0
    dev: true

  /@typescript-eslint/visitor-keys/5.20.0:
    resolution: {integrity: sha512-1flRpNF+0CAQkMNlTJ6L/Z5jiODG/e5+7mk6XwtPOUS3UrTz3UOiAg9jG2VtKsWI6rZQfy4C6a232QNRZTRGlg==}
    engines: {node: ^12.22.0 || ^14.17.0 || >=16.0.0}
    dependencies:
      '@typescript-eslint/types': 5.20.0
      eslint-visitor-keys: 3.3.0

  /@typescript-eslint/visitor-keys/5.22.0:
    resolution: {integrity: sha512-DbgTqn2Dv5RFWluG88tn0pP6Ex0ROF+dpDO1TNNZdRtLjUr6bdznjA6f/qNqJLjd2PgguAES2Zgxh/JzwzETDg==}
    engines: {node: ^12.22.0 || ^14.17.0 || >=16.0.0}
    dependencies:
      '@typescript-eslint/types': 5.22.0
      eslint-visitor-keys: 3.3.0
    dev: true

  /@ucast/core/1.10.1:
    resolution: {integrity: sha512-sXKbvQiagjFh2JCpaHUa64P4UdJbOxYeC5xiZFn8y6iYdb0WkismduE+RmiJrIjw/eLDYmIEXiQeIYYowmkcAw==}
    dev: false

  /@ucast/js/3.0.2:
    resolution: {integrity: sha512-zxNkdIPVvqJjHI7D/iK8Aai1+59yqU+N7bpHFodVmiTN7ukeNiGGpNmmSjQgsUw7eNcEBnPrZHNzp5UBxwmaPw==}
    dependencies:
      '@ucast/core': 1.10.1
    dev: false

  /@ucast/mongo/2.4.2:
    resolution: {integrity: sha512-/zH1TdBJlYGKKD+Wh0oyD+aBvDSWrwHcD8b4tUL9UgHLhzHtkEnMVFuxbw3SRIRsAa01wmy06+LWt+WoZdj1Bw==}
    dependencies:
      '@ucast/core': 1.10.1
    dev: false

  /@ucast/mongo2js/1.3.3:
    resolution: {integrity: sha512-sBPtMUYg+hRnYeVYKL+ATm8FaRPdlU9PijMhGYKgsPGjV9J4Ks41ytIjGayvKUnBOEhiCaKUUnY4qPeifdqATw==}
    dependencies:
      '@ucast/core': 1.10.1
      '@ucast/js': 3.0.2
      '@ucast/mongo': 2.4.2
    dev: false

  /@vendia/serverless-express/4.8.0:
    resolution: {integrity: sha512-ELqWnPq+Y0GPnVa7S63pe/SpxYPwksZhuy+lE50S3WabYOzFTusJda0s9TaDZCkJ/hp8fhbDpGr9eA1UhIlVOQ==}
    engines: {node: '>=12'}

  /abab/2.0.6:
    resolution: {integrity: sha512-j2afSsaIENvHZN2B8GOpF566vZ5WVk5opAiMTvWgaQT8DkbOqsTfvNAvHoRGU2zzP8cPoqys+xHTRDWW8L+/BA==}

  /abbrev/1.1.1:
    resolution: {integrity: sha512-nne9/IiQ/hzIhY6pdDnbBtz7DjPTKrY00P/zvPSm5pOFkl6xuGrGnXn/VtTNNfNtAfZ9/1RtehkszU9qcTii0Q==}
    dev: true

  /accepts/1.3.8:
    resolution: {integrity: sha512-PYAthTa2m2VKxuvSD3DPC/Gy+U+sOA1LAuT8mkmRuvw+NACSaeXEQ+NHcVF7rONl6qcaxV3Uuemwawk+7+SJLw==}
    engines: {node: '>= 0.6'}
    dependencies:
      mime-types: 2.1.35
      negotiator: 0.6.3

  /ace-builds/1.4.14:
    resolution: {integrity: sha512-NBOQlm9+7RBqRqZwimpgquaLeTJFayqb9UEPtTkpC3TkkwDnlsT/TwsCC0svjt9kEZ6G9mH5AEOHSz6Q/HrzQQ==}
    dev: true

  /acorn-globals/6.0.0:
    resolution: {integrity: sha512-ZQl7LOWaF5ePqqcX4hLuv/bLXYQNfNWw2c0/yX/TsPRKamzHcTGQnlCjHT3TsmkOUVEPS3crCxiPfdzE/Trlhg==}
    dependencies:
      acorn: 7.4.1
      acorn-walk: 7.2.0

  /acorn-jsx/5.3.2_acorn@8.7.1:
    resolution: {integrity: sha512-rq9s+JNhf0IChjtDXxllJ7g41oZk5SlXtp0LHwyA5cejwn7vKmKp4pPri6YEePv2PU65sAsegbXtIinmDFDXgQ==}
    peerDependencies:
      acorn: ^6.0.0 || ^7.0.0 || ^8.0.0
    dependencies:
      acorn: 8.7.1

  /acorn-walk/7.2.0:
    resolution: {integrity: sha512-OPdCF6GsMIP+Az+aWfAAOEt2/+iVDKE7oy6lJ098aoe59oAmK76qV6Gw60SbZ8jHuG2wH058GF4pLFbYamYrVA==}
    engines: {node: '>=0.4.0'}

  /acorn-walk/8.2.0:
    resolution: {integrity: sha512-k+iyHEuPgSw6SbuDpGQM+06HQUa04DZ3o+F6CSzXMvvI5KMvnaEqXe+YVe555R9nn6GPt404fos4wcgpw12SDA==}
    engines: {node: '>=0.4.0'}
    dev: true

  /acorn/7.4.1:
    resolution: {integrity: sha512-nQyp0o1/mNdbTO1PO6kHkwSrmgZ0MT/jCCpNiwbUjGoRN4dlBhqJtoQuCnEOKzgTVwg0ZWiCoQy6SxMebQVh8A==}
    engines: {node: '>=0.4.0'}
    hasBin: true

  /acorn/8.7.1:
    resolution: {integrity: sha512-Xx54uLJQZ19lKygFXOWsscKUbsBZW0CPykPhVQdhIeIwrbPmJzqeASDInc8nKBnp/JT6igTs82qPXz069H8I/A==}
    engines: {node: '>=0.4.0'}
    hasBin: true

  /agent-base/6.0.2:
    resolution: {integrity: sha512-RZNwNclF7+MS/8bDg70amg32dyeZGZxiDuQmZxKLAlQjr3jGyLx+4Kkk58UO7D2QdgFIQCovuSuZESne6RG6XQ==}
    engines: {node: '>= 6.0.0'}
    dependencies:
      debug: 4.3.4
    transitivePeerDependencies:
      - supports-color

  /ajv/6.12.6:
    resolution: {integrity: sha512-j3fVLgvTo527anyYyJOGTYJbG+vnnQYvE0m5mmkc1TK+nxAppkCLMIL0aZ4dblVCNoGShhm+kzE4ZUykBoMg4g==}
    dependencies:
      fast-deep-equal: 3.1.3
      fast-json-stable-stringify: 2.1.0
      json-schema-traverse: 0.4.1
      uri-js: 4.4.1

  /ajv/8.11.0:
    resolution: {integrity: sha512-wGgprdCvMalC0BztXvitD2hC04YffAvtsUn93JbGXYLAtCUO4xd17mCCZQxUOItiBwZvJScWo8NIvQMQ71rdpg==}
    dependencies:
      fast-deep-equal: 3.1.3
      json-schema-traverse: 1.0.0
      require-from-string: 2.0.2
      uri-js: 4.4.1
    dev: true

  /ansi-align/3.0.1:
    resolution: {integrity: sha512-IOfwwBF5iczOjp/WeY4YxyjqAFMQoZufdQWDd19SEExbVLNXqvpzSJ/M7Za4/sCPmQ0+GRquoA7bGcINcxew6w==}
    dependencies:
      string-width: 4.2.3
    dev: true

  /ansi-escapes/4.3.2:
    resolution: {integrity: sha512-gKXj5ALrKWQLsYG9jlTRmR/xKluxHV+Z9QEwNIgCfM1/uwPMCuzVVnh5mwTd+OuBZcwSIMbqssNWRm1lE51QaQ==}
    engines: {node: '>=8'}
    dependencies:
      type-fest: 0.21.3

  /ansi-regex/2.1.1:
    resolution: {integrity: sha1-w7M6te42DYbg5ijwRorn7yfWVN8=}
    engines: {node: '>=0.10.0'}
    dev: true

  /ansi-regex/5.0.1:
    resolution: {integrity: sha512-quJQXlTSUGL2LH9SUXo8VwsY4soanhgo6LNSm84E1LBcE8s3O0wpdiRzyR9z/ZZJMlMWv37qOOb9pdJlMUEKFQ==}
    engines: {node: '>=8'}

  /ansi-styles/3.2.1:
    resolution: {integrity: sha512-VT0ZI6kZRdTh8YyJw3SMbYm/u+NqfsAxEpWO0Pf9sq8/e94WxxOpPKx9FR1FlyCtOVDNOQ+8ntlqFxiRc+r5qA==}
    engines: {node: '>=4'}
    dependencies:
      color-convert: 1.9.3

  /ansi-styles/4.3.0:
    resolution: {integrity: sha512-zbB9rCJAT1rbjiVDb2hqKFHNYLxgtk8NURxZ3IZwD3F6NtxbXZQCnnSi1Lkx+IDohdPlFp222wVALIheZJQSEg==}
    engines: {node: '>=8'}
    dependencies:
      color-convert: 2.0.1

  /ansi-styles/5.2.0:
    resolution: {integrity: sha512-Cxwpt2SfTzTtXcfOlzGEee8O+c+MmUgGrNiBcXnuWxuFJHe6a5Hz7qwhwe5OgaSYI0IJvkLqWX1ASG+cJOkEiA==}
    engines: {node: '>=10'}

  /anymatch/3.1.2:
    resolution: {integrity: sha512-P43ePfOAIupkguHUycrc4qJ9kz8ZiuOUijaETwX7THt0Y/GNK7v0aa8rY816xWjZ7rJdA5XdMcpVFTKMq+RvWg==}
    engines: {node: '>= 8'}
    dependencies:
      normalize-path: 3.0.0
      picomatch: 2.3.1

  /aproba/1.2.0:
    resolution: {integrity: sha512-Y9J6ZjXtoYh8RnXVCMOU/ttDmk1aBjunq9vO0ta5x85WDQiQfUF9sIPBITdbiiIVcBo03Hi3jMxigBtsddlXRw==}
    dev: true

  /are-we-there-yet/1.1.7:
    resolution: {integrity: sha512-nxwy40TuMiUGqMyRHgCSWZ9FM4VAoRP4xUYSTv5ImRog+h9yISPbVH7H8fASCIzYn9wlEv4zvFL7uKDMCFQm3g==}
    dependencies:
      delegates: 1.0.0
      readable-stream: 2.3.7
    dev: true

  /arg/4.1.3:
    resolution: {integrity: sha512-58S9QDqG0Xx27YwPSt9fJxivjYl432YCwfDMfZ+71RAqUrZef7LrKQZ3LHLOwCS4FLNBplP533Zx895SeOCHvA==}
    dev: true

  /argparse/1.0.10:
    resolution: {integrity: sha512-o5Roy6tNG4SL/FOkCAN6RzjiakZS25RLYFrcMttJqbdd8BWrnA+fGz57iN5Pb06pvBGvl5gQ0B48dJlslXvoTg==}
    dependencies:
      sprintf-js: 1.0.3

  /argparse/2.0.1:
    resolution: {integrity: sha512-8+9WqebbFzpX9OR+Wa6O29asIogeRMzcGtAINdpMHHyAg10f05aSFVBbcEqGf/PXw1EjAZ+q2/bEBg3DvurK3Q==}

  /aria-query/4.2.2:
    resolution: {integrity: sha512-o/HelwhuKpTj/frsOsbNLNgnNGVIFsVP/SW2BSF14gVl7kAfMOJ6/8wUAUvG1R1NHKrfG+2sHZTu0yauT1qBrA==}
    engines: {node: '>=6.0'}
    dependencies:
      '@babel/runtime': 7.17.9
      '@babel/runtime-corejs3': 7.17.9
    dev: true

  /aria-query/5.0.0:
    resolution: {integrity: sha512-V+SM7AbUwJ+EBnB8+DXs0hPZHO0W6pqBcc0dW90OwtVG02PswOu/teuARoLQjdDOH+t9pJgGnW5/Qmouf3gPJg==}
    engines: {node: '>=6.0'}
    dev: true

  /array-flatten/1.1.1:
    resolution: {integrity: sha1-ml9pkFGx5wczKPKgCJaLZOopVdI=}

  /array-includes/3.1.5:
    resolution: {integrity: sha512-iSDYZMMyTPkiFasVqfuAQnWAYcvO/SeBSCGKePoEthjp4LEMTe4uLc7b025o4jAZpHhihh8xPo99TNWUWWkGDQ==}
    engines: {node: '>= 0.4'}
    dependencies:
      call-bind: 1.0.2
      define-properties: 1.1.4
      es-abstract: 1.20.0
      get-intrinsic: 1.1.1
      is-string: 1.0.7

  /array-union/2.1.0:
    resolution: {integrity: sha512-HGyxoOTYUyCM6stUe6EJgnd4EoewAI7zMdfqO+kGjnlZmBDz/cR5pf8r/cR4Wq60sL/p0IkcjUEEPwS3GFrIyw==}
    engines: {node: '>=8'}

  /array.prototype.flat/1.3.0:
    resolution: {integrity: sha512-12IUEkHsAhA4DY5s0FPgNXIdc8VRSqD9Zp78a5au9abH/SOBrsp082JOWFNTjkMozh8mqcdiKuaLGhPeYztxSw==}
    engines: {node: '>= 0.4'}
    dependencies:
      call-bind: 1.0.2
      define-properties: 1.1.4
      es-abstract: 1.20.0
      es-shim-unscopables: 1.0.0
    dev: true

  /array.prototype.flatmap/1.3.0:
    resolution: {integrity: sha512-PZC9/8TKAIxcWKdyeb77EzULHPrIX/tIZebLJUQOMR1OwYosT8yggdfWScfTBCDj5utONvOuPQQumYsU2ULbkg==}
    engines: {node: '>= 0.4'}
    dependencies:
      call-bind: 1.0.2
      define-properties: 1.1.4
      es-abstract: 1.20.0
      es-shim-unscopables: 1.0.0

  /asap/2.0.6:
    resolution: {integrity: sha1-5QNHYR1+aQlDIIu9r+vLwvuGbUY=}
    dev: true

  /asn1/0.2.6:
    resolution: {integrity: sha512-ix/FxPn0MDjeyJ7i/yoHGFt/EX6LyNbxSEhPPXODPL+KB0VPk86UYfL0lMdy+KCnv+fmvIzySwaK5COwqVbWTQ==}
    dependencies:
      safer-buffer: 2.1.2
    dev: true

  /assert-plus/1.0.0:
    resolution: {integrity: sha1-8S4PPF13sLHN2RRpQuTpbB5N1SU=}
    engines: {node: '>=0.8'}
    dev: true

  /ast-types-flow/0.0.7:
    resolution: {integrity: sha1-9wtzXGvKGlycItmCw+Oef+ujva0=}
    dev: true

  /astral-regex/2.0.0:
    resolution: {integrity: sha512-Z7tMw1ytTXt5jqMcOP+OQteU1VuNK9Y02uuJtKQ1Sv69jXQKKg5cibLwGJow8yzZP+eAc18EmLGPal0bp36rvQ==}
    engines: {node: '>=8'}
    dev: true

  /async/3.2.3:
    resolution: {integrity: sha512-spZRyzKL5l5BZQrr/6m/SqFdBN0q3OCI0f9rjfBzCMBIP4p75P620rR3gTmaksNOhmzgdxcaxdNfMy6anrbM0g==}
    dev: false

  /asynckit/0.4.0:
    resolution: {integrity: sha1-x57Zf380y48robyXkLzDZkdLS3k=}

  /at-least-node/1.0.0:
    resolution: {integrity: sha512-+q/t7Ekv1EDY2l6Gda6LLiX14rU9TV20Wa3ofeQmwPFZbOMo9DXrLbOjFaaclkXKWidIaopwAObQDqwWtGUjqg==}
    engines: {node: '>= 4.0.0'}
    dev: true

  /atob/2.1.2:
    resolution: {integrity: sha512-Wm6ukoaOGJi/73p/cl2GvLjTI5JM1k/O14isD73YML8StrH/7/lRFgmg8nICZgD3bZZvjwCGxtMOD3wWNAu8cg==}
    engines: {node: '>= 4.5.0'}
    hasBin: true
    dev: true

  /aws-cdk-lib/2.23.0_constructs@10.1.1:
    resolution: {integrity: sha512-ewUgVRnXA31yZPz/X1BfyVgzCBlPfyjadmkYQsZgT3vRE+NbddTRG4O5r+k9O46xLC41YV8ZMCnhsfPfa5VRKA==}
    engines: {node: '>= 14.15.0'}
    peerDependencies:
      constructs: ^10.0.0
    dependencies:
      constructs: 10.1.1
    bundledDependencies:
      - '@balena/dockerignore'
      - case
      - fs-extra
      - ignore
      - jsonschema
      - minimatch
      - punycode
      - semver
      - yaml

  /aws-cdk/2.23.0:
    resolution: {integrity: sha512-sfVrFImP+mRVdqCDsJcM63inAp9/XSmmeE2hlg8Bqwf7WUblRmj22xiD53VbL2dkc1la6UN05TkfNDAGT0skow==}
    engines: {node: '>= 14.15.0'}
    hasBin: true
    optionalDependencies:
      fsevents: 2.3.2
    dev: true

  /aws-lambda/1.0.7:
    resolution: {integrity: sha512-9GNFMRrEMG5y3Jvv+V4azWvc+qNWdWLTjDdhf/zgMlz8haaaLWv0xeAIWxz9PuWUBawsVxy0zZotjCdR3Xq+2w==}
    hasBin: true
    dependencies:
      aws-sdk: 2.1129.0
      commander: 3.0.2
      js-yaml: 3.14.1
      watchpack: 2.3.1
    dev: true

  /aws-sdk-client-mock/0.6.2_a9e86a7e1c6efb9158e19d317f27eca8:
    resolution: {integrity: sha512-0kH1cyfqGogp69vJitzVducx9q691vGOwg7wEG+DUegGlepjaeskp6YG4SJI0y5Vwh3vi+fP27YQTcWllv4GlQ==}
    peerDependencies:
      '@aws-sdk/client-s3': ^3.0.0
      '@aws-sdk/types': ^3.0.0
    dependencies:
      '@aws-sdk/client-s3': 3.85.0
      '@aws-sdk/types': 3.78.0
      '@types/sinon': 10.0.10
      sinon: 11.1.2
      tslib: 2.4.0

  /aws-sdk/2.1129.0:
    resolution: {integrity: sha512-gQZaByfW7zKCg1n/kA+xDdLhI/SauaokRTq+lztK1cCCdFkR5CShcKeK/qUgVxjy43mwB7CkeTh1WUr2NMb0jg==}
    engines: {node: '>= 10.0.0'}
    dependencies:
      buffer: 4.9.2
      events: 1.1.1
      ieee754: 1.1.13
      jmespath: 0.16.0
      querystring: 0.2.0
      sax: 1.2.1
      url: 0.10.3
      uuid: 3.3.2
      xml2js: 0.4.19
    dev: true

  /aws-sign2/0.7.0:
    resolution: {integrity: sha1-tG6JCTSpWR8tL2+G1+ap8bP+dqg=}
    dev: true

  /aws4/1.11.0:
    resolution: {integrity: sha512-xh1Rl34h6Fi1DC2WWKfxUTVqRsNnr6LsKz2+hfwDxQJWmrx8+c7ylaqBMcHfl1U1r2dsifOvKX3LQuLNZ+XSvA==}
    dev: true

  /axe-core/4.4.1:
    resolution: {integrity: sha512-gd1kmb21kwNuWr6BQz8fv6GNECPBnUasepcoLbekws23NVBLODdsClRZ+bQ8+9Uomf3Sm3+Vwn0oYG9NvwnJCw==}
    engines: {node: '>=4'}
    dev: true

  /axios/0.27.2:
    resolution: {integrity: sha512-t+yRIyySRTp/wua5xEr+z1q60QmLq8ABsS5O9Me1AsE5dfKqgnCFzwiCZZ/cGNd1lq4/7akDWMxdhVlucjmnOQ==}
    dependencies:
      follow-redirects: 1.15.0
      form-data: 4.0.0
    transitivePeerDependencies:
      - debug
    dev: true

  /axobject-query/2.2.0:
    resolution: {integrity: sha512-Td525n+iPOOyUQIeBfcASuG6uJsDOITl7Mds5gFyerkWiX7qhUTdYUBlSgNMyVqtSJqwpt1kXGLdUt6SykLMRA==}
    dev: true

  /babel-jest/27.5.1_@babel+core@7.17.10:
    resolution: {integrity: sha512-cdQ5dXjGRd0IBRATiQ4mZGlGlRE8kJpjPOixdNRdT+m3UcNqmYWN6rK6nvtXYfY3D76cb8s/O1Ss8ea24PIwcg==}
    engines: {node: ^10.13.0 || ^12.13.0 || ^14.15.0 || >=15.0.0}
    peerDependencies:
      '@babel/core': ^7.8.0
    dependencies:
      '@babel/core': 7.17.10
      '@jest/transform': 27.5.1
      '@jest/types': 27.5.1
      '@types/babel__core': 7.1.19
      babel-plugin-istanbul: 6.1.1
      babel-preset-jest: 27.5.1_@babel+core@7.17.10
      chalk: 4.1.2
      graceful-fs: 4.2.10
      slash: 3.0.0
    transitivePeerDependencies:
      - supports-color

  /babel-plugin-dynamic-import-node/2.3.3:
    resolution: {integrity: sha512-jZVI+s9Zg3IqA/kdi0i6UDCybUI3aSBLnglhYbSSjKlV7yF1F/5LWv8MakQmvYpnbJDS6fcBL2KzHSxNCMtWSQ==}
    dependencies:
      object.assign: 4.1.2
    dev: true

  /babel-plugin-istanbul/6.1.1:
    resolution: {integrity: sha512-Y1IQok9821cC9onCx5otgFfRm7Lm+I+wwxOx738M/WLPZ9Q42m4IG5W0FNX8WLL2gYMZo3JkuXIH2DOpWM+qwA==}
    engines: {node: '>=8'}
    dependencies:
      '@babel/helper-plugin-utils': 7.16.7
      '@istanbuljs/load-nyc-config': 1.1.0
      '@istanbuljs/schema': 0.1.3
      istanbul-lib-instrument: 5.2.0
      test-exclude: 6.0.0
    transitivePeerDependencies:
      - supports-color

  /babel-plugin-jest-hoist/27.5.1:
    resolution: {integrity: sha512-50wCwD5EMNW4aRpOwtqzyZHIewTYNxLA4nhB+09d8BIssfNfzBRhkBIHiaPv1Si226TQSvp8gxAJm2iY2qs2hQ==}
    engines: {node: ^10.13.0 || ^12.13.0 || ^14.15.0 || >=15.0.0}
    dependencies:
      '@babel/template': 7.16.7
      '@babel/types': 7.17.10
      '@types/babel__core': 7.1.19
      '@types/babel__traverse': 7.17.1

  /babel-plugin-polyfill-corejs2/0.3.1_@babel+core@7.17.10:
    resolution: {integrity: sha512-v7/T6EQcNfVLfcN2X8Lulb7DjprieyLWJK/zOWH5DUYcAgex9sP3h25Q+DLsX9TloXe3y1O8l2q2Jv9q8UVB9w==}
    peerDependencies:
      '@babel/core': ^7.0.0-0
    dependencies:
      '@babel/compat-data': 7.17.10
      '@babel/core': 7.17.10
      '@babel/helper-define-polyfill-provider': 0.3.1_@babel+core@7.17.10
      semver: 6.3.0
    transitivePeerDependencies:
      - supports-color
    dev: true

  /babel-plugin-polyfill-corejs3/0.5.2_@babel+core@7.17.10:
    resolution: {integrity: sha512-G3uJih0XWiID451fpeFaYGVuxHEjzKTHtc9uGFEjR6hHrvNzeS/PX+LLLcetJcytsB5m4j+K3o/EpXJNb/5IEQ==}
    peerDependencies:
      '@babel/core': ^7.0.0-0
    dependencies:
      '@babel/core': 7.17.10
      '@babel/helper-define-polyfill-provider': 0.3.1_@babel+core@7.17.10
      core-js-compat: 3.22.4
    transitivePeerDependencies:
      - supports-color
    dev: true

  /babel-plugin-polyfill-regenerator/0.3.1_@babel+core@7.17.10:
    resolution: {integrity: sha512-Y2B06tvgHYt1x0yz17jGkGeeMr5FeKUu+ASJ+N6nB5lQ8Dapfg42i0OVrf8PNGJ3zKL4A23snMi1IRwrqqND7A==}
    peerDependencies:
      '@babel/core': ^7.0.0-0
    dependencies:
      '@babel/core': 7.17.10
      '@babel/helper-define-polyfill-provider': 0.3.1_@babel+core@7.17.10
    transitivePeerDependencies:
      - supports-color
    dev: true

  /babel-preset-current-node-syntax/1.0.1_@babel+core@7.17.10:
    resolution: {integrity: sha512-M7LQ0bxarkxQoN+vz5aJPsLBn77n8QgTFmo8WK0/44auK2xlCXrYcUxHFxgU7qW5Yzw/CjmLRK2uJzaCd7LvqQ==}
    peerDependencies:
      '@babel/core': ^7.0.0
    dependencies:
      '@babel/core': 7.17.10
      '@babel/plugin-syntax-async-generators': 7.8.4_@babel+core@7.17.10
      '@babel/plugin-syntax-bigint': 7.8.3_@babel+core@7.17.10
      '@babel/plugin-syntax-class-properties': 7.12.13_@babel+core@7.17.10
      '@babel/plugin-syntax-import-meta': 7.10.4_@babel+core@7.17.10
      '@babel/plugin-syntax-json-strings': 7.8.3_@babel+core@7.17.10
      '@babel/plugin-syntax-logical-assignment-operators': 7.10.4_@babel+core@7.17.10
      '@babel/plugin-syntax-nullish-coalescing-operator': 7.8.3_@babel+core@7.17.10
      '@babel/plugin-syntax-numeric-separator': 7.10.4_@babel+core@7.17.10
      '@babel/plugin-syntax-object-rest-spread': 7.8.3_@babel+core@7.17.10
      '@babel/plugin-syntax-optional-catch-binding': 7.8.3_@babel+core@7.17.10
      '@babel/plugin-syntax-optional-chaining': 7.8.3_@babel+core@7.17.10
      '@babel/plugin-syntax-top-level-await': 7.14.5_@babel+core@7.17.10

  /babel-preset-jest/27.5.1_@babel+core@7.17.10:
    resolution: {integrity: sha512-Nptf2FzlPCWYuJg41HBqXVT8ym6bXOevuCTbhxlUpjwtysGaIWFvDEjp4y+G7fl13FgOdjs7P/DmErqH7da0Ag==}
    engines: {node: ^10.13.0 || ^12.13.0 || ^14.15.0 || >=15.0.0}
    peerDependencies:
      '@babel/core': ^7.0.0
    dependencies:
      '@babel/core': 7.17.10
      babel-plugin-jest-hoist: 27.5.1
      babel-preset-current-node-syntax: 1.0.1_@babel+core@7.17.10

  /balanced-match/1.0.2:
    resolution: {integrity: sha512-3oSeUO0TMV67hN1AmbXsK4yaqU7tjiHlbxRDZOpH0KW9+CeX4bRAaX0Anxt0tx2MrpRpWwQaPwIlISEJhYU5Pw==}

  /base64-js/1.5.1:
    resolution: {integrity: sha512-AKpaYlHn8t4SVbOHCy+b5+KKgvR4vrsD8vbvrbiQJps7fKDTkjkDry6ji0rUJjC0kzbNePLwzxq8iypo41qeWA==}
    dev: true

  /bcrypt-pbkdf/1.0.2:
    resolution: {integrity: sha1-pDAdOJtqQ/m2f/PKEaP2Y342Dp4=}
    dependencies:
      tweetnacl: 0.14.5
    dev: true

  /binary-extensions/2.2.0:
    resolution: {integrity: sha512-jDctJ/IVQbZoJykoeHbhXpOlNBqGNcwXJKJog42E5HDPUwQTSdjCHdihjj0DlnheQ7blbT6dHOafNAiS8ooQKA==}
    engines: {node: '>=8'}
    dev: true

  /bl/4.1.0:
    resolution: {integrity: sha512-1W07cM9gS6DcLperZfFSj+bWLtaPGSOHWhPiGzXmvVJbRLdG82sH/Kn8EtW1VqWVA54AKf2h5k5BbnIbwF3h6w==}
    dependencies:
      buffer: 5.7.1
      inherits: 2.0.4
      readable-stream: 3.6.0
    dev: true

  /body-parser/1.20.0:
    resolution: {integrity: sha512-DfJ+q6EPcGKZD1QWUjSpqp+Q7bDQTsQIF4zfUAtZ6qk+H/3/QRhg9CEp39ss+/T2vw0+HaidC0ecJj/DRLIaKg==}
    engines: {node: '>= 0.8', npm: 1.2.8000 || >= 1.4.16}
    dependencies:
      bytes: 3.1.2
      content-type: 1.0.4
      debug: 2.6.9
      depd: 2.0.0
      destroy: 1.2.0
      http-errors: 2.0.0
      iconv-lite: 0.4.24
      on-finished: 2.4.1
      qs: 6.10.3
      raw-body: 2.5.1
      type-is: 1.6.18
      unpipe: 1.0.0

  /bowser/2.11.0:
    resolution: {integrity: sha512-AlcaJBi/pqqJBIQ8U9Mcpc9i8Aqxn88Skv5d+xBX006BY5u8N3mGLHa5Lgppa7L/HfwgwLgZ6NYs+Ag6uUmJRA==}

  /boxen/5.1.2:
    resolution: {integrity: sha512-9gYgQKXx+1nP8mP7CzFyaUARhg7D3n1dF/FnErWmu9l6JvGpNUN278h0aSb+QjoiKSWG+iZ3uHrcqk0qrY9RQQ==}
    engines: {node: '>=10'}
    dependencies:
      ansi-align: 3.0.1
      camelcase: 6.3.0
      chalk: 4.1.2
      cli-boxes: 2.2.1
      string-width: 4.2.3
      type-fest: 0.20.2
      widest-line: 3.1.0
      wrap-ansi: 7.0.0
    dev: true

  /brace-expansion/1.1.11:
    resolution: {integrity: sha512-iCuPHDFgrHX7H2vEI/5xpz07zSHB00TpugqhmYtVmMO6518mCuRMoOYFldEBl0g187ufozdaHgWKcYFb61qGiA==}
    dependencies:
      balanced-match: 1.0.2
      concat-map: 0.0.1

  /braces/3.0.2:
    resolution: {integrity: sha512-b8um+L1RzM3WDSzvhm6gIz1yfTbBt6YTlcEKAvsmqCZZFw46z626lVj9j1yEPW33H5H+lBQpZMP1k8l+78Ha0A==}
    engines: {node: '>=8'}
    dependencies:
      fill-range: 7.0.1

  /browser-process-hrtime/1.0.0:
    resolution: {integrity: sha512-9o5UecI3GhkpM6DrXr69PblIuWxPKk9Y0jHBRhdocZ2y7YECBFCsHm79Pr3OyR2AvjhDkabFJaDJMYRazHgsow==}

  /browserslist/4.20.3:
    resolution: {integrity: sha512-NBhymBQl1zM0Y5dQT/O+xiLP9/rzOIQdKM/eMJBAq7yBgaB6krIYLGejrwVYnSHZdqjscB1SPuAjHwxjvN6Wdg==}
    engines: {node: ^6 || ^7 || ^8 || ^9 || ^10 || ^11 || ^12 || >=13.7}
    hasBin: true
    dependencies:
      caniuse-lite: 1.0.30001338
      electron-to-chromium: 1.4.136
      escalade: 3.1.1
      node-releases: 2.0.4
      picocolors: 1.0.0

  /bs-logger/0.2.6:
    resolution: {integrity: sha512-pd8DCoxmbgc7hyPKOvxtqNcjYoOsABPQdcCUjGp3d42VR2CX1ORhk2A87oqqu5R1kk+76nsxZupkmyd+MVtCog==}
    engines: {node: '>= 6'}
    dependencies:
      fast-json-stable-stringify: 2.1.0
    dev: true

  /bser/2.1.1:
    resolution: {integrity: sha512-gQxTNE/GAfIIrmHLUE3oJyp5FO6HRBfhjnw4/wMmA63ZGDJnWBmgY/lyQBpnDUkGmAhbSe39tx2d/iTOAfglwQ==}
    dependencies:
      node-int64: 0.4.0

  /buffer-from/1.1.2:
    resolution: {integrity: sha512-E+XQCRwSbaaiChtv6k6Dwgc+bx+Bs6vuKJHHl5kox/BaKbhiXzqQOwK4cO22yElGp2OCmjwVhT3HmxgyPGnJfQ==}

  /buffer/4.9.2:
    resolution: {integrity: sha512-xq+q3SRMOxGivLhBNaUdC64hDTQwejJ+H0T/NB1XMtTVEwNTrfFF3gAxiyW0Bu/xWEGhjVKgUcMhCrUy2+uCWg==}
    dependencies:
      base64-js: 1.5.1
      ieee754: 1.1.13
      isarray: 1.0.0
    dev: true

  /buffer/5.7.1:
    resolution: {integrity: sha512-EHcyIPBQ4BSGlvjB16k5KgAJ27CIsHY/2JBmCRReo48y9rQ3MaUzWX3KVlBa4U7MyX02HdVj0K7C3WaB3ju7FQ==}
    dependencies:
      base64-js: 1.5.1
      ieee754: 1.2.1
    dev: true

  /bytes/3.1.2:
    resolution: {integrity: sha512-/Nf7TyzTx6S3yRJObOAV7956r8cr2+Oj8AC5dt8wSP3BQAoeX58NoHyCU8P8zGkNXStjTSi6fzO6F0pBdcYbEg==}
    engines: {node: '>= 0.8'}

  /cacheable-request/6.1.0:
    resolution: {integrity: sha512-Oj3cAGPCqOZX7Rz64Uny2GYAZNliQSqfbePrgAQ1wKAihYmCUnraBtJtKcGR4xz7wF+LoJC+ssFZvv5BgF9Igg==}
    engines: {node: '>=8'}
    dependencies:
      clone-response: 1.0.2
      get-stream: 5.2.0
      http-cache-semantics: 4.1.0
      keyv: 3.1.0
      lowercase-keys: 2.0.0
      normalize-url: 4.5.1
      responselike: 1.0.2
    dev: true

  /call-bind/1.0.2:
    resolution: {integrity: sha512-7O+FbCihrB5WGbFYesctwmTKae6rOiIzmz1icreWJ+0aA7LJfuqhEso2T9ncpcFtzMQtzXf2QGGueWJGTYsqrA==}
    dependencies:
      function-bind: 1.1.1
      get-intrinsic: 1.1.1

  /callsites/3.1.0:
    resolution: {integrity: sha512-P8BjAsXvZS+VIDUI11hHCQEv74YT67YUi5JJFNWIqL235sBmjX4+qx9Muvls5ivyNENctx46xQLQ3aTuE7ssaQ==}
    engines: {node: '>=6'}

  /camelcase/5.3.1:
    resolution: {integrity: sha512-L28STB170nwWS63UjtlEOE3dldQApaJXZkOI1uMFfzf3rRuPegHaHesyee+YxQ+W6SvRDQV6UrdOdRiR153wJg==}
    engines: {node: '>=6'}

  /camelcase/6.3.0:
    resolution: {integrity: sha512-Gmy6FhYlCY7uOElZUSbxo2UCDH8owEk996gkbrpsgGtrJLM3J7jGxl9Ic7Qwwj4ivOE5AWZWRMecDdF7hqGjFA==}
    engines: {node: '>=10'}

  /caniuse-lite/1.0.30001338:
    resolution: {integrity: sha512-1gLHWyfVoRDsHieO+CaeYe7jSo/MT7D7lhaXUiwwbuR5BwQxORs0f1tAwUSQr3YbxRXJvxHM/PA5FfPQRnsPeQ==}

  /caseless/0.12.0:
    resolution: {integrity: sha1-G2gcIf+EAzyCZUMJBolCDRhxUdw=}
    dev: true

  /cdk-nag/2.12.47_9360c9e9735e95d3e85dc042058136d3:
    resolution: {integrity: sha512-c9KD3w5VCrE69xjmi0PZx3yh1lsoFVQSvRZ0QAufdvl4k+5iY+keLcFlFYFTxb5kx9y9vDvN0SN8EPWgOiqDEw==}
    peerDependencies:
      aws-cdk-lib: ^2.11.0
      constructs: ^10.0.5
    dependencies:
      aws-cdk-lib: 2.23.0_constructs@10.1.1
      constructs: 10.1.1
    dev: true

  /cdk-ssm-document/3.1.1_9360c9e9735e95d3e85dc042058136d3:
    resolution: {integrity: sha512-mvw3M4hqI2UgGwWihUeCxp93UedOd29aU7Qx1QQfdKmO4DOHx5DsTtK51uoT5wlw920C9eRvzIAIPLK3lQr1VA==}
    peerDependencies:
      aws-cdk-lib: ^2.0.0
      constructs: ^10.0.0
    dependencies:
      aws-cdk-lib: 2.23.0_constructs@10.1.1
      constructs: 10.1.1
    dev: true
    bundledDependencies:
      - js-yaml

  /chalk/2.4.2:
    resolution: {integrity: sha512-Mti+f9lpJNcwF4tWV8/OrTTtF1gZi+f8FqlyAdouralcFWFQWF2+NgCHShjkCb+IFBLq9buZwE1xckQU4peSuQ==}
    engines: {node: '>=4'}
    dependencies:
      ansi-styles: 3.2.1
      escape-string-regexp: 1.0.5
      supports-color: 5.5.0

  /chalk/3.0.0:
    resolution: {integrity: sha512-4D3B6Wf41KOYRFdszmDqMCGq5VV/uMAB273JILmO+3jAlh8X4qDtdtgCR3fxtbLEMzSx22QdhnDcJvu2u1fVwg==}
    engines: {node: '>=8'}
    dependencies:
      ansi-styles: 4.3.0
      supports-color: 7.2.0
    dev: true

  /chalk/4.1.2:
    resolution: {integrity: sha512-oKnbhFyRIXpUuez8iBMmyEa4nbj4IOQyuhc/wy9kY7/WVPcwIO9VA668Pu8RkO7+0G76SLROeyw9CpQ061i4mA==}
    engines: {node: '>=10'}
    dependencies:
      ansi-styles: 4.3.0
      supports-color: 7.2.0

  /char-regex/1.0.2:
    resolution: {integrity: sha512-kWWXztvZ5SBQV+eRgKFeh8q5sLuZY2+8WUIzlxWVTg+oGwY14qylx1KbKzHd8P6ZYkAg0xyIDU9JMHhyJMZ1jw==}
    engines: {node: '>=10'}

  /charenc/0.0.2:
    resolution: {integrity: sha1-wKHS86cJLgN3S/qD8UwPxXkKhmc=}
    dev: true

  /chokidar/3.4.3:
    resolution: {integrity: sha512-DtM3g7juCXQxFVSNPNByEC2+NImtBuxQQvWlHunpJIS5Ocr0lG306cC7FCi7cEA0fzmybPUIl4txBIobk1gGOQ==}
    engines: {node: '>= 8.10.0'}
    dependencies:
      anymatch: 3.1.2
      braces: 3.0.2
      glob-parent: 5.1.2
      is-binary-path: 2.1.0
      is-glob: 4.0.3
      normalize-path: 3.0.0
      readdirp: 3.5.0
    optionalDependencies:
      fsevents: 2.1.3
    dev: true

  /chokidar/3.5.3:
    resolution: {integrity: sha512-Dr3sfKRP6oTcjf2JmUmFJfeVMvXBdegxB0iVQ5eb2V10uFJUCAS8OByZdVAyVb8xXNz3GjjTgj9kLWsZTqE6kw==}
    engines: {node: '>= 8.10.0'}
    dependencies:
      anymatch: 3.1.2
      braces: 3.0.2
      glob-parent: 5.1.2
      is-binary-path: 2.1.0
      is-glob: 4.0.3
      normalize-path: 3.0.0
      readdirp: 3.6.0
    optionalDependencies:
      fsevents: 2.3.2
    dev: true

  /chownr/1.1.4:
    resolution: {integrity: sha512-jJ0bqzaylmJtVnNgzTeSOs8DPavpbYgEr/b0YL8/2GO3xJEhInFmhKMUnEJQjZumK7KXGFhUy89PrsJWlakBVg==}
    dev: true

  /ci-info/2.0.0:
    resolution: {integrity: sha512-5tK7EtrZ0N+OLFMthtqOj4fI2Jeb88C4CAZPu25LDVUgXJ0A3Js4PMGqrn0JU1W0Mh1/Z8wZzYPxqUrXeBboCQ==}
    dev: true

  /ci-info/3.3.0:
    resolution: {integrity: sha512-riT/3vI5YpVH6/qomlDnJow6TBee2PBKSEpx3O32EGPYbWGIRsIlGRms3Sm74wYE1JMo8RnO04Hb12+v1J5ICw==}

  /cjs-module-lexer/1.2.2:
    resolution: {integrity: sha512-cOU9usZw8/dXIXKtwa8pM0OTJQuJkxMN6w30csNRUerHfeQ5R6U3kkU/FtJeIf3M202OHfY2U8ccInBG7/xogA==}

  /cli-boxes/2.2.1:
    resolution: {integrity: sha512-y4coMcylgSCdVinjiDBuR8PCC2bLjyGTwEmPb9NHR/QaNU6EUOXcTY/s6VjGMD6ENSEaeQYHCY0GNGS5jfMwPw==}
    engines: {node: '>=6'}
    dev: true

  /cliui/7.0.4:
    resolution: {integrity: sha512-OcRE68cOsVMXp1Yvonl/fzkQOyjLSu/8bhPDfQt0e0/Eb283TKP20Fs2MqoPsr9SwA595rRCA+QMzYc9nBP+JQ==}
    dependencies:
      string-width: 4.2.3
      strip-ansi: 6.0.1
      wrap-ansi: 7.0.0

  /clone-response/1.0.2:
    resolution: {integrity: sha1-0dyXOSAxTfZ/vrlCI7TuNQI56Ws=}
    dependencies:
      mimic-response: 1.0.1
    dev: true

  /clsx/1.1.1:
    resolution: {integrity: sha512-6/bPho624p3S2pMyvP5kKBPXnI3ufHLObBFCfgx+LkeR5lg2XYy2hqZqUf45ypD8COn2bhgGJSUE+l5dhNBieA==}
    engines: {node: '>=6'}
    dev: true

  /co/4.6.0:
    resolution: {integrity: sha1-bqa989hTrlTMuOR7+gvz+QMfsYQ=}
    engines: {iojs: '>= 1.0.0', node: '>= 0.12.0'}

  /code-point-at/1.1.0:
    resolution: {integrity: sha1-DQcLTQQ6W+ozovGkDi7bPZpMz3c=}
    engines: {node: '>=0.10.0'}
    dev: true

  /collect-v8-coverage/1.0.1:
    resolution: {integrity: sha512-iBPtljfCNcTKNAto0KEtDfZ3qzjJvqE3aTGZsbhjSBlorqpXJlaWWtPO35D+ZImoC3KWejX64o+yPGxhWSTzfg==}

  /color-convert/1.9.3:
    resolution: {integrity: sha512-QfAUtd+vFdAtFQcC8CCyYt1fYWxSqAiK2cSD6zDB8N3cpsEBAvRxp9zOGg6G/SHHJYAT88/az/IuDGALsNVbGg==}
    dependencies:
      color-name: 1.1.3

  /color-convert/2.0.1:
    resolution: {integrity: sha512-RRECPsj7iu/xb5oKYcsFHSppFNnsj/52OVTRKb4zP5onXwVF3zVmmToNcOfGC+CRDpfK/U584fMg38ZHCaElKQ==}
    engines: {node: '>=7.0.0'}
    dependencies:
      color-name: 1.1.4

  /color-name/1.1.3:
    resolution: {integrity: sha1-p9BVi9icQveV3UIyj3QIMcpTvCU=}

  /color-name/1.1.4:
    resolution: {integrity: sha512-dOy+3AuW3a2wNbZHIuMZpTcgjGuLU/uBL/ubcZF9OXbDo8ff4O8yVp5Bf0efS8uEoYo5q4Fx7dY9OgQGXgAsQA==}

  /color-string/1.9.1:
    resolution: {integrity: sha512-shrVawQFojnZv6xM40anx4CkoDP+fZsw/ZerEMsW/pyzsRbElpsL/DBVW7q3ExxwusdNXI3lXpuhEZkzs8p5Eg==}
    dependencies:
      color-name: 1.1.4
      simple-swizzle: 0.2.2

  /color/3.2.1:
    resolution: {integrity: sha512-aBl7dZI9ENN6fUGC7mWpMTPNHmWUSNan9tuWN6ahh5ZLNk9baLJOnSMlrQkHcrfFgz2/RigjUVAjdx36VcemKA==}
    dependencies:
      color-convert: 1.9.3
      color-string: 1.9.1
    dev: false

  /color/4.2.3:
    resolution: {integrity: sha512-1rXeuUUiGGrykh+CeBdu5Ie7OJwinCgQY0bc7GCRxy5xVHy+moaqkpL/jqQq0MtQOeYcrqEz4abc5f0KtU7W4A==}
    engines: {node: '>=12.5.0'}
    dependencies:
      color-convert: 2.0.1
      color-string: 1.9.1
    dev: true

  /colors/1.2.5:
    resolution: {integrity: sha512-erNRLao/Y3Fv54qUa0LBB+//Uf3YwMUmdJinN20yMXm9zdKKqH9wt7R9IIVZ+K7ShzfpLV/Zg8+VyrBJYB4lpg==}
    engines: {node: '>=0.1.90'}
    dev: true

  /colorspace/1.1.4:
    resolution: {integrity: sha512-BgvKJiuVu1igBUF2kEjRCZXol6wiiGbY5ipL/oVPwm0BL9sIpMIzM8IK7vwuxIIzOXMV3Ey5w+vxhm0rR/TN8w==}
    dependencies:
      color: 3.2.1
      text-hex: 1.0.0
    dev: false

  /combined-stream/1.0.8:
    resolution: {integrity: sha512-FQN4MRfuJeHf7cBbBMJFXhKSDq+2kAArBlmRBvcvFE5BB1HZKXtSFASDhdlz9zOYwxh8lDdnvmMOe/+5cdoEdg==}
    engines: {node: '>= 0.8'}
    dependencies:
      delayed-stream: 1.0.0

  /commander/2.20.3:
    resolution: {integrity: sha512-GpVkmM8vF2vQUkj2LvZmD35JxeJOLCwJ9cUkugyk2nuhbv3+mJvpLYYt+0+USMxE+oj+ey/lJEnhZw75x/OMcQ==}
    requiresBuild: true
    dev: true
    optional: true

  /commander/3.0.2:
    resolution: {integrity: sha512-Gar0ASD4BDyKC4hl4DwHqDrmvjoxWKZigVnAbn5H1owvm4CxCPdb0HQDehwNYMJpla5+M2tPmPARzhtYuwpHow==}
    dev: true

  /component-emitter/1.3.0:
    resolution: {integrity: sha512-Rd3se6QB+sO1TwqZjscQrurpEPIfO0/yYnSin6Q/rD3mOutHvUrCAhJub3r90uNb+SESBuE0QYoB90YdfatsRg==}
    dev: true

  /concat-map/0.0.1:
    resolution: {integrity: sha1-2Klr13/Wjfd5OnMDajug1UBdR3s=}

  /concurrently/7.1.0:
    resolution: {integrity: sha512-Bz0tMlYKZRUDqJlNiF/OImojMB9ruKUz6GCfmhFnSapXgPe+3xzY4byqoKG9tUZ7L2PGEUjfLPOLfIX3labnmw==}
    engines: {node: ^12.20.0 || ^14.13.0 || >=16.0.0}
    hasBin: true
    dependencies:
      chalk: 4.1.2
      date-fns: 2.28.0
      lodash: 4.17.21
      rxjs: 6.6.7
      spawn-command: 0.0.2-1
      supports-color: 8.1.1
      tree-kill: 1.2.2
      yargs: 16.2.0
    dev: true

  /configstore/5.0.1:
    resolution: {integrity: sha512-aMKprgk5YhBNyH25hj8wGt2+D52Sw1DRRIzqBwLp2Ya9mFmY8KPvvtvmna8SxVR9JMZ4kzMD68N22vlaRpkeFA==}
    engines: {node: '>=8'}
    dependencies:
      dot-prop: 5.3.0
      graceful-fs: 4.2.10
      make-dir: 3.1.0
      unique-string: 2.0.0
      write-file-atomic: 3.0.3
      xdg-basedir: 4.0.0
    dev: true

  /console-control-strings/1.1.0:
    resolution: {integrity: sha1-PXz0Rk22RG6mRL9LOVB/mFEAjo4=}
    dev: true

  /constructs/10.1.1:
    resolution: {integrity: sha512-AcWMpHxZLP1g/srtHKk83uab6NWBQQWiSoSYJv5AsHi1Byyu+vE/Y+wBwEBKJjnhL2iRY3ZMm0DUHaVk2qAHfw==}
    engines: {node: '>= 14.17.0'}

  /constructs/3.4.1:
    resolution: {integrity: sha512-xLXG9nR895hG2KlOD0heOffjYbGLOA6My62TiP80jan37JLINCHPokqguod07P7RJNkpRDbGFDqSUzz8tPQVHw==}
    engines: {node: '>= 14.17.0'}
    dev: false

  /content-disposition/0.5.4:
    resolution: {integrity: sha512-FveZTNuGw04cxlAiWbzi6zTAL/lhehaWbTtgluJh4/E95DqMwTmha3KZN1aAWA8cFIhHzMZUvLevkw5Rqk+tSQ==}
    engines: {node: '>= 0.6'}
    dependencies:
      safe-buffer: 5.2.1

  /content-type/1.0.4:
    resolution: {integrity: sha512-hIP3EEPs8tB9AT1L+NUqtwOAps4mk2Zob89MWXMHjHWg9milF/j4osnnQLXBCBFBk/tvIG/tUc9mOUJiPBhPXA==}
    engines: {node: '>= 0.6'}

  /convert-source-map/1.8.0:
    resolution: {integrity: sha512-+OQdjP49zViI/6i7nIJpA8rAl4sV/JdPfU9nZs3VqOwGIgizICvuN2ru6fMd+4llL0tar18UYJXfZ/TWtmhUjA==}
    dependencies:
      safe-buffer: 5.1.2

  /cookie-signature/1.0.6:
    resolution: {integrity: sha1-4wOogrNCzD7oylE6eZmXNNqzriw=}

  /cookie/0.5.0:
    resolution: {integrity: sha512-YZ3GUyn/o8gfKJlnlX7g7xq4gyO6OSuhGPKaaGssGB2qgDUS0gPgtTvoyZLTt9Ab6dC4hfc9dV5arkvc/OCmrw==}
    engines: {node: '>= 0.6'}

  /cookiejar/2.1.3:
    resolution: {integrity: sha512-JxbCBUdrfr6AQjOXrxoTvAMJO4HBTUIlBzslcJPAz+/KT8yk53fXun51u+RenNYvad/+Vc2DIz5o9UxlCDymFQ==}
    dev: true

  /core-js-compat/3.22.4:
    resolution: {integrity: sha512-dIWcsszDezkFZrfm1cnB4f/J85gyhiCpxbgBdohWCDtSVuAaChTSpPV7ldOQf/Xds2U5xCIJZOK82G4ZPAIswA==}
    dependencies:
      browserslist: 4.20.3
      semver: 7.0.0
    dev: true

  /core-js-pure/3.22.4:
    resolution: {integrity: sha512-4iF+QZkpzIz0prAFuepmxwJ2h5t4agvE8WPYqs2mjLJMNNwJOnpch76w2Q7bUfCPEv/V7wpvOfog0w273M+ZSw==}
    requiresBuild: true
    dev: true

  /core-js/3.22.4:
    resolution: {integrity: sha512-1uLykR+iOfYja+6Jn/57743gc9n73EWiOnSJJ4ba3B4fOEYDBv25MagmEZBxTp5cWq4b/KPx/l77zgsp28ju4w==}
    requiresBuild: true
    dev: false

  /core-util-is/1.0.2:
    resolution: {integrity: sha1-tf1UIgqivFq1eqtxQMlAdUUDwac=}
    dev: true

  /core-util-is/1.0.3:
    resolution: {integrity: sha512-ZQBvi1DcpJ4GDqanjucZ2Hj3wEO5pZDS89BWbkcrvdxksJorwUDDZamX9ldFkp9aw2lmBDLgkObEA4DWNJ9FYQ==}
    dev: true

  /create-require/1.1.1:
    resolution: {integrity: sha512-dcKFX3jn0MpIaXjisoRvexIJVEKzaq7z2rZKxf+MSr9TkdmHmsU4m2lcLojrj/FHl8mk5VxMmYA+ftRkP/3oKQ==}
    dev: true

  /cross-spawn/7.0.3:
    resolution: {integrity: sha512-iRDPJKUPVEND7dHPO8rkbOnPpyDygcDFtWjpeWNCgy8WP2rXcxXL8TskReQl6OrB2G7+UJrags1q15Fudc7G6w==}
    engines: {node: '>= 8'}
    dependencies:
      path-key: 3.1.1
      shebang-command: 2.0.0
      which: 2.0.2

  /crypt/0.0.2:
    resolution: {integrity: sha1-iNf/fsDfuG9xPch7u0LQRNPmxBs=}
    dev: true

  /crypto-random-string/2.0.0:
    resolution: {integrity: sha512-v1plID3y9r/lPhviJ1wrXpLeyUIGAZ2SHNYTEapm7/8A9nLPoyvVp3RK/EPFqn5kEznyWgYZNsRtYYIWbuG8KA==}
    engines: {node: '>=8'}
    dev: true

  /css-selector-tokenizer/0.8.0:
    resolution: {integrity: sha512-Jd6Ig3/pe62/qe5SBPTN8h8LeUg/pT4lLgtavPf7updwwHpvFzxvOQBHYj2LZDMjUnBzgvIUSjRcf6oT5HzHFg==}
    dependencies:
      cssesc: 3.0.0
      fastparse: 1.1.2
    dev: true

  /css.escape/1.5.1:
    resolution: {integrity: sha1-QuJ9T6BK4y+TGktNQZH6nN3ul8s=}
    dev: true

  /css/3.0.0:
    resolution: {integrity: sha512-DG9pFfwOrzc+hawpmqX/dHYHJG+Bsdb0klhyi1sDneOgGOXy9wQIC8hzyVp1e4NRYDBdxcylvywPkkXCHAzTyQ==}
    dependencies:
      inherits: 2.0.4
      source-map: 0.6.1
      source-map-resolve: 0.6.0
    dev: true

  /cssesc/3.0.0:
    resolution: {integrity: sha512-/Tb/JcjK111nNScGob5MNtsntNM1aCNUDipB/TkwZFhyDrrE47SOx/18wF2bbjgc3ZzCSKW1T5nt5EbFoAz/Vg==}
    engines: {node: '>=4'}
    hasBin: true
    dev: true

  /cssom/0.3.8:
    resolution: {integrity: sha512-b0tGHbfegbhPJpxpiBPU2sCkigAqtM9O121le6bbOlgyV+NyGyCmVfJ6QW9eRjz8CpNfWEOYBIMIGRYkLwsIYg==}

  /cssom/0.4.4:
    resolution: {integrity: sha512-p3pvU7r1MyyqbTk+WbNJIgJjG2VmTIaB10rI93LzVPrmDJKkzKYMtxxyAvQXR/NS6otuzveI7+7BBq3SjBS2mw==}

  /cssstyle/2.3.0:
    resolution: {integrity: sha512-AZL67abkUzIuvcHqk7c09cezpGNcxUxU4Ioi/05xHk4DQeTkWmGYftIE6ctU6AEt+Gn4n1lDStOtj7FKycP71A==}
    engines: {node: '>=8'}
    dependencies:
      cssom: 0.3.8

  /csstype/3.0.11:
    resolution: {integrity: sha512-sa6P2wJ+CAbgyy4KFssIb/JNMLxFvKF1pCYCSXS8ZMuqZnMsrxqI2E5sPyoTpxoPU/gVZMzr2zjOfg8GIZOMsw==}

  /d3-array/1.2.4:
    resolution: {integrity: sha512-KHW6M86R+FUPYGb3R5XiYjXPq7VzwxZ22buHhAEVG5ztoEcZZMLov530mmccaqA1GghZArjQV46fuc8kUqhhHw==}
    dev: true

  /d3-collection/1.0.7:
    resolution: {integrity: sha512-ii0/r5f4sjKNTfh84Di+DpztYwqKhEyUlKoPrzUFfeSkWxjW49xU2QzO9qrPrNkpdI0XJkfzvmTu8V2Zylln6A==}
    dev: true

  /d3-color/1.4.1:
    resolution: {integrity: sha512-p2sTHSLCJI2QKunbGb7ocOh7DgTAn8IrLx21QRc/BSnodXM4sv6aLQlnfpvehFMLZEfBc6g9pH9SWQccFYfJ9Q==}
    dev: true

  /d3-format/1.4.5:
    resolution: {integrity: sha512-J0piedu6Z8iB6TbIGfZgDzfXxUFN3qQRMofy2oPdXzQibYGqPB/9iMcxr/TGalU+2RsyDO+U4f33id8tbnSRMQ==}
    dev: true

  /d3-interpolate/1.4.0:
    resolution: {integrity: sha512-V9znK0zc3jOPV4VD2zZn0sDhZU3WAE2bmlxdIwwQPPzPjvyLkd8B3JUVdS1IDUFDkWZ72c9qnv1GK2ZagTZ8EA==}
    dependencies:
      d3-color: 1.4.1
    dev: true

  /d3-path/1.0.9:
    resolution: {integrity: sha512-VLaYcn81dtHVTjEHd8B+pbe9yHWpXKZUC87PzoFmsFrJqgFwDe/qxfp5MlfsfM1V5E/iVt0MmEbWQ7FVIXh/bg==}
    dev: true

  /d3-scale/2.2.2:
    resolution: {integrity: sha512-LbeEvGgIb8UMcAa0EATLNX0lelKWGYDQiPdHj+gLblGVhGLyNbaCn3EvrJf0A3Y/uOOU5aD6MTh5ZFCdEwGiCw==}
    dependencies:
      d3-array: 1.2.4
      d3-collection: 1.0.7
      d3-format: 1.4.5
      d3-interpolate: 1.4.0
      d3-time: 1.1.0
      d3-time-format: 2.3.0
    dev: true

  /d3-shape/1.3.7:
    resolution: {integrity: sha512-EUkvKjqPFUAZyOlhY5gzCxCeI0Aep04LwIRpsZ/mLFelJiUfnK56jo5JMDSE7yyP2kLSb6LtF+S5chMk7uqPqw==}
    dependencies:
      d3-path: 1.0.9
    dev: true

  /d3-time-format/2.3.0:
    resolution: {integrity: sha512-guv6b2H37s2Uq/GefleCDtbe0XZAuy7Wa49VGkPVPMfLL9qObgBST3lEHJBMUp8S7NdLQAGIvr2KXk8Hc98iKQ==}
    dependencies:
      d3-time: 1.1.0
    dev: true

  /d3-time/1.1.0:
    resolution: {integrity: sha512-Xh0isrZ5rPYYdqhAVk8VLnMEidhz5aP7htAADH6MfzgmmicPkTo8LhkLxci61/lCB7n7UmE3bN0leRt+qvkLxA==}
    dev: true

  /damerau-levenshtein/1.0.8:
    resolution: {integrity: sha512-sdQSFB7+llfUcQHUQO3+B8ERRj0Oa4w9POWMI/puGtuf7gFywGmkaLCElnudfTiKZV+NvHqL0ifzdrI8Ro7ESA==}
    dev: true

  /dashdash/1.14.1:
    resolution: {integrity: sha1-hTz6D3y+L+1d4gMmuN1YEDX24vA=}
    engines: {node: '>=0.10'}
    dependencies:
      assert-plus: 1.0.0
    dev: true

  /data-urls/2.0.0:
    resolution: {integrity: sha512-X5eWTSXO/BJmpdIKCRuKUgSCgAN0OwliVK3yPKbwIWU1Tdw5BRajxlzMidvh+gwko9AfQ9zIj52pzF91Q3YAvQ==}
    engines: {node: '>=10'}
    dependencies:
      abab: 2.0.6
      whatwg-mimetype: 2.3.0
      whatwg-url: 8.7.0

  /date-fns/2.28.0:
    resolution: {integrity: sha512-8d35hViGYx/QH0icHYCeLmsLmMUheMmTyV9Fcm6gvNwdw31yXXH+O85sOBJ+OLnLQMKZowvpKb6FgMIQjcpvQw==}
    engines: {node: '>=0.11'}
    dev: true

  /debug/2.6.9:
    resolution: {integrity: sha512-bC7ElrdJaJnPbAP+1EotYvqZsb3ecl5wi6Bfi6BJTUcNowp6cvspg0jXznRTKDjm/E7AdgFBVeAPVMNcKGsHMA==}
    dependencies:
      ms: 2.0.0

  /debug/3.2.7:
    resolution: {integrity: sha512-CFjzYYAi4ThfiQvizrFQevTTXHtnCqWfe7x1AhgEscTz6ZbLbfoLRLPugTQyBth6f8ZERVUSyWHFD/7Wu4t1XQ==}
    dependencies:
      ms: 2.1.3
    dev: true

  /debug/4.3.4:
    resolution: {integrity: sha512-PRWFHuSU3eDtQJPvnNY7Jcket1j0t5OuOsFzPPzsekD52Zl8qUfFIPEiswXqIvHWGVHOgX+7G/vCNNhehwxfkQ==}
    engines: {node: '>=6.0'}
    peerDependencies:
      supports-color: '*'
    peerDependenciesMeta:
      supports-color:
        optional: true
    dependencies:
      ms: 2.1.2

  /decimal.js/10.3.1:
    resolution: {integrity: sha512-V0pfhfr8suzyPGOx3nmq4aHqabehUZn6Ch9kyFpV79TGDTWFmHqUqXdabR7QHqxzrYolF4+tVmJhUG4OURg5dQ==}

  /decode-uri-component/0.2.0:
    resolution: {integrity: sha1-6zkTMzRYd1y4TNGh+uBiEGu4dUU=}
    engines: {node: '>=0.10'}
    dev: true

  /decompress-response/3.3.0:
    resolution: {integrity: sha1-gKTdMjdIOEv6JICDYirt7Jgq3/M=}
    engines: {node: '>=4'}
    dependencies:
      mimic-response: 1.0.1
    dev: true

  /decompress-response/6.0.0:
    resolution: {integrity: sha512-aW35yZM6Bb/4oJlZncMH2LCoZtJXTRxES17vE3hoRiowU2kWHaJKFkSBDnDR+cm9J+9QhXmREyIfv0pji9ejCQ==}
    engines: {node: '>=10'}
    dependencies:
      mimic-response: 3.1.0
    dev: true

  /dedent/0.7.0:
    resolution: {integrity: sha1-JJXduvbrh0q7Dhvp3yLS5aVEMmw=}

  /deep-extend/0.6.0:
    resolution: {integrity: sha512-LOHxIOaPYdHlJRtCQfDIVZtfw/ufM8+rVj649RIHzcm/vGwQRXFt6OPqIFWsm2XEMrNIEtWR64sY1LEKD2vAOA==}
    engines: {node: '>=4.0.0'}
    dev: true

  /deep-is/0.1.4:
    resolution: {integrity: sha512-oIPzksmTg4/MriiaYGO+okXDT7ztn/w3Eptv/+gSIdMdKsJo0u4CfYNFJPy+4SKMuCqGw2wxnA+URMg3t8a/bQ==}

  /deepmerge/4.2.2:
    resolution: {integrity: sha512-FJ3UgI4gIl+PHZm53knsuSFpE+nESMr7M4v9QcgB7S63Kj/6WqMiFQJpBBYz1Pt+66bZpP3Q7Lye0Oo9MPKEdg==}
    engines: {node: '>=0.10.0'}

  /defer-to-connect/1.1.3:
    resolution: {integrity: sha512-0ISdNousHvZT2EiFlZeZAHBUvSxmKswVCEf8hW7KWgG4a8MVEu/3Vb6uWYozkjylyCxe0JBIiRB1jV45S70WVQ==}
    dev: true

  /define-properties/1.1.4:
    resolution: {integrity: sha512-uckOqKcfaVvtBdsVkdPv3XjveQJsNQqmhXgRi8uhvWWuPYZCNlzT8qAyblUgNoXdHdjMTzAqeGjAoli8f+bzPA==}
    engines: {node: '>= 0.4'}
    dependencies:
      has-property-descriptors: 1.0.0
      object-keys: 1.1.1

  /delayed-stream/1.0.0:
    resolution: {integrity: sha1-3zrhmayt+31ECqrgsp4icrJOxhk=}
    engines: {node: '>=0.4.0'}

  /delegates/1.0.0:
    resolution: {integrity: sha1-hMbhWbgZBP3KWaDvRM2HDTElD5o=}
    dev: true

  /depd/2.0.0:
    resolution: {integrity: sha512-g7nH6P6dyDioJogAAGprGpCtVImJhpPk/roCzdb3fIh61/s/nPsfR6onyMwkCAR/OlC3yBC0lESvUoQEAssIrw==}
    engines: {node: '>= 0.8'}

  /destroy/1.2.0:
    resolution: {integrity: sha512-2sJGJTaXIIaR1w4iJSNoN0hnMY7Gpc/n8D4qSCJw8QqFWXf7cuAgnEHxBpweaVcPevC2l3KpjYCx3NypQQgaJg==}
    engines: {node: '>= 0.8', npm: 1.2.8000 || >= 1.4.16}

  /detect-libc/2.0.1:
    resolution: {integrity: sha512-463v3ZeIrcWtdgIg6vI6XUncguvr2TnGl4SzDXinkt9mSLpBJKXT3mW6xT3VQdDN11+WVs29pgvivTc4Lp8v+w==}
    engines: {node: '>=8'}
    dev: true

  /detect-newline/3.1.0:
    resolution: {integrity: sha512-TLz+x/vEXm/Y7P7wn1EJFNLxYpUD4TgMosxY6fAVJUnJMbupHBOncxyWUG9OpTaH9EBD7uFI5LfEgmMOc54DsA==}
    engines: {node: '>=8'}

  /detect-node-es/1.1.0:
    resolution: {integrity: sha512-ypdmJU/TbBby2Dxibuv7ZLW3Bs1QEmM7nHjEANfohJLvE0XVujisn1qPJcZxg+qDucsr+bP6fLD1rPS3AhJ7EQ==}
    dev: true

  /dezalgo/1.0.3:
    resolution: {integrity: sha1-f3Qt4Gb8dIvI24IFad3c5Jvw1FY=}
    dependencies:
      asap: 2.0.6
      wrappy: 1.0.2
    dev: true

  /diff-sequences/27.5.1:
    resolution: {integrity: sha512-k1gCAXAsNgLwEL+Y8Wvl+M6oEFj5bgazfZULpS5CneoPPXRaCCW7dm+q21Ky2VEE5X+VeRDBVg1Pcvvsr4TtNQ==}
    engines: {node: ^10.13.0 || ^12.13.0 || ^14.15.0 || >=15.0.0}

  /diff/4.0.2:
    resolution: {integrity: sha512-58lmxKSA4BNyLz+HHMUzlOEpg09FV+ev6ZMe3vJihgdxzgcwZ8VoEEPmALCZG9LmqfVoNMMKpttIYTVG6uDY7A==}
    engines: {node: '>=0.3.1'}
    dev: true

  /diff/5.0.0:
    resolution: {integrity: sha512-/VTCrvm5Z0JGty/BWHljh+BAiw3IK+2j87NGMu8Nwc/f48WoDAC395uomO9ZD117ZOBaHmkX1oyLvkVM/aIT3w==}
    engines: {node: '>=0.3.1'}

  /dir-glob/3.0.1:
    resolution: {integrity: sha512-WkrWp9GR4KXfKGYzOLmTuGVi1UWFfws377n9cc55/tb6DuqyF6pcQ5AbiHEshaDpY9v6oaSr2XCDidGmMwdzIA==}
    engines: {node: '>=8'}
    dependencies:
      path-type: 4.0.0

  /doctrine/2.1.0:
    resolution: {integrity: sha512-35mSku4ZXK0vfCuHEDAwt55dg2jNajHZ1odvF+8SSr82EsZY4QmXfuWso8oEd8zRhVObSN18aM0CjSdoBX7zIw==}
    engines: {node: '>=0.10.0'}
    dependencies:
      esutils: 2.0.3

  /doctrine/3.0.0:
    resolution: {integrity: sha512-yS+Q5i3hBf7GBkd4KG8a7eBNNWNGLTaEwwYWUijIYM7zrlYDM0BFXHjjPWlWZ1Rg7UaddZeIDmi9jF3HmqiQ2w==}
    engines: {node: '>=6.0.0'}
    dependencies:
      esutils: 2.0.3

  /dom-accessibility-api/0.5.14:
    resolution: {integrity: sha512-NMt+m9zFMPZe0JcY9gN224Qvk6qLIdqex29clBvc/y75ZBX9YA9wNK3frsYvu2DI1xcCIwxwnX+TlsJ2DSOADg==}
    dev: true

  /dom-helpers/5.2.1:
    resolution: {integrity: sha512-nRCa7CK3VTrM2NmGkIy4cbK7IZlgBE/PYMn55rrXefr5xXDP0LdtfPnblFDoVdcAfslJ7or6iqAUnx0CCGIWQA==}
    dependencies:
      '@babel/runtime': 7.17.9
      csstype: 3.0.11
    dev: true

  /domexception/2.0.1:
    resolution: {integrity: sha512-yxJ2mFy/sibVQlu5qHjOkf9J3K6zgmCxgJ94u2EdvDOV09H+32LtRswEcUsmUWN72pVLOEnTSRaIVVzVQgS0dg==}
    engines: {node: '>=8'}
    dependencies:
      webidl-conversions: 5.0.0

  /dot-prop/5.3.0:
    resolution: {integrity: sha512-QM8q3zDe58hqUqjraQOmzZ1LIH9SWQJTlEKCH4kJ2oQvLZk7RbQXvtDM2XEq3fwkV9CCvvH4LA0AV+ogFsBM2Q==}
    engines: {node: '>=8'}
    dependencies:
      is-obj: 2.0.0
    dev: true

  /duplexer3/0.1.4:
    resolution: {integrity: sha1-7gHdHKwO08vH/b6jfcCo8c4ALOI=}
    dev: true

  /ecc-jsbn/0.1.2:
    resolution: {integrity: sha1-OoOpBOVDUyh4dMVkt1SThoSamMk=}
    dependencies:
      jsbn: 0.1.1
      safer-buffer: 2.1.2
    dev: true

  /ee-first/1.1.1:
    resolution: {integrity: sha1-WQxhFWsK4vTwJVcyoViyZrxWsh0=}

  /electron-to-chromium/1.4.136:
    resolution: {integrity: sha512-GnITX8rHnUrIVnTxU9UlsTnSemHUA2iF+6QrRqxFbp/mf0vfuSc/goEyyQhUX3TUUCE3mv/4BNuXOtaJ4ur0eA==}

  /emittery/0.8.1:
    resolution: {integrity: sha512-uDfvUjVrfGJJhymx/kz6prltenw1u7WrCg1oa94zYY8xxVpLLUu045LAT0dhDZdXG58/EpPL/5kA180fQ/qudg==}
    engines: {node: '>=10'}

  /emoji-regex/8.0.0:
    resolution: {integrity: sha512-MSjYzcWNOA0ewAHpz0MxpYFvwg6yjy1NG3xteoqz644VCo/RPgnr1/GGt+ic3iJTzQ8Eu3TdM14SawnVUmGE6A==}

  /emoji-regex/9.2.2:
    resolution: {integrity: sha512-L18DaJsXSUk2+42pv8mLs5jJT2hqFkFE4j21wOmgbUqsZ2hL72NsUU785g9RXgo3s0ZNgVl42TiHp3ZtOv/Vyg==}
    dev: true

  /enabled/2.0.0:
    resolution: {integrity: sha512-AKrN98kuwOzMIdAizXGI86UFBoo26CL21UM763y1h/GMSJ4/OHU9k2YlsmBpyScFo/wbLzWQJBMCW4+IO3/+OQ==}
    dev: false

  /encodeurl/1.0.2:
    resolution: {integrity: sha1-rT/0yG7C0CkyL1oCw6mmBslbP1k=}
    engines: {node: '>= 0.8'}

  /end-of-stream/1.4.4:
    resolution: {integrity: sha512-+uw1inIHVPQoaVuHzRyXd21icM+cnt4CzD5rW+NC1wjOUSTOs+Te7FOv7AhN7vS9x/oIyhLP5PR1H+phQAHu5Q==}
    dependencies:
      once: 1.4.0
    dev: true

  /enhanced-resolve/5.9.3:
    resolution: {integrity: sha512-Bq9VSor+kjvW3f9/MiiR4eE3XYgOl7/rS8lnSxbRbF3kS0B2r+Y9w5krBWxZgDxASVZbdYrn5wT4j/Wb0J9qow==}
    engines: {node: '>=10.13.0'}
    dependencies:
      graceful-fs: 4.2.10
      tapable: 2.2.1
    dev: false

  /entities/2.2.0:
    resolution: {integrity: sha512-p92if5Nz619I0w+akJrLZH0MX0Pb5DX39XOwQTtXSdQQOaYH03S1uIQp4mhOZtAXrxq4ViO67YTiLBo2638o9A==}

  /error-ex/1.3.2:
    resolution: {integrity: sha512-7dFHNmqeFSEt2ZBsCriorKnn3Z2pj+fd9kmI6QoWw4//DL+icEBfc0U7qJCisqrTsKTjw4fNFy2pW9OqStD84g==}
    dependencies:
      is-arrayish: 0.2.1

  /es-abstract/1.20.0:
    resolution: {integrity: sha512-URbD8tgRthKD3YcC39vbvSDrX23upXnPcnGAjQfgxXF5ID75YcENawc9ZX/9iTP9ptUyfCLIxTTuMYoRfiOVKA==}
    engines: {node: '>= 0.4'}
    dependencies:
      call-bind: 1.0.2
      es-to-primitive: 1.2.1
      function-bind: 1.1.1
      function.prototype.name: 1.1.5
      get-intrinsic: 1.1.1
      get-symbol-description: 1.0.0
      has: 1.0.3
      has-property-descriptors: 1.0.0
      has-symbols: 1.0.3
      internal-slot: 1.0.3
      is-callable: 1.2.4
      is-negative-zero: 2.0.2
      is-regex: 1.1.4
      is-shared-array-buffer: 1.0.2
      is-string: 1.0.7
      is-weakref: 1.0.2
      object-inspect: 1.12.0
      object-keys: 1.1.1
      object.assign: 4.1.2
      regexp.prototype.flags: 1.4.3
      string.prototype.trimend: 1.0.5
      string.prototype.trimstart: 1.0.5
      unbox-primitive: 1.0.2

  /es-shim-unscopables/1.0.0:
    resolution: {integrity: sha512-Jm6GPcCdC30eMLbZ2x8z2WuRwAws3zTBBKuusffYVUrNj/GVSUAZ+xKMaUpfNDR5IbyNA5LJbaecoUVbmUcB1w==}
    dependencies:
      has: 1.0.3

  /es-to-primitive/1.2.1:
    resolution: {integrity: sha512-QCOllgZJtaUo9miYBcLChTUaHNjJF3PYs1VidD7AwiEj1kYxKeQTctLAezAOH5ZKRH0g2IgPn6KwB4IT8iRpvA==}
    engines: {node: '>= 0.4'}
    dependencies:
      is-callable: 1.2.4
      is-date-object: 1.0.5
      is-symbol: 1.0.4

  /esbuild-android-64/0.14.38:
    resolution: {integrity: sha512-aRFxR3scRKkbmNuGAK+Gee3+yFxkTJO/cx83Dkyzo4CnQl/2zVSurtG6+G86EQIZ+w+VYngVyK7P3HyTBKu3nw==}
    engines: {node: '>=12'}
    cpu: [x64]
    os: [android]
    requiresBuild: true
    dev: true
    optional: true

  /esbuild-android-arm64/0.14.38:
    resolution: {integrity: sha512-L2NgQRWuHFI89IIZIlpAcINy9FvBk6xFVZ7xGdOwIm8VyhX1vNCEqUJO3DPSSy945Gzdg98cxtNt8Grv1CsyhA==}
    engines: {node: '>=12'}
    cpu: [arm64]
    os: [android]
    requiresBuild: true
    dev: true
    optional: true

  /esbuild-darwin-64/0.14.38:
    resolution: {integrity: sha512-5JJvgXkX87Pd1Og0u/NJuO7TSqAikAcQQ74gyJ87bqWRVeouky84ICoV4sN6VV53aTW+NE87qLdGY4QA2S7KNA==}
    engines: {node: '>=12'}
    cpu: [x64]
    os: [darwin]
    requiresBuild: true
    dev: true
    optional: true

  /esbuild-darwin-arm64/0.14.38:
    resolution: {integrity: sha512-eqF+OejMI3mC5Dlo9Kdq/Ilbki9sQBw3QlHW3wjLmsLh+quNfHmGMp3Ly1eWm981iGBMdbtSS9+LRvR2T8B3eQ==}
    engines: {node: '>=12'}
    cpu: [arm64]
    os: [darwin]
    requiresBuild: true
    dev: true
    optional: true

  /esbuild-freebsd-64/0.14.38:
    resolution: {integrity: sha512-epnPbhZUt93xV5cgeY36ZxPXDsQeO55DppzsIgWM8vgiG/Rz+qYDLmh5ts3e+Ln1wA9dQ+nZmVHw+RjaW3I5Ig==}
    engines: {node: '>=12'}
    cpu: [x64]
    os: [freebsd]
    requiresBuild: true
    dev: true
    optional: true

  /esbuild-freebsd-arm64/0.14.38:
    resolution: {integrity: sha512-/9icXUYJWherhk+y5fjPI5yNUdFPtXHQlwP7/K/zg8t8lQdHVj20SqU9/udQmeUo5pDFHMYzcEFfJqgOVeKNNQ==}
    engines: {node: '>=12'}
    cpu: [arm64]
    os: [freebsd]
    requiresBuild: true
    dev: true
    optional: true

  /esbuild-linux-32/0.14.38:
    resolution: {integrity: sha512-QfgfeNHRFvr2XeHFzP8kOZVnal3QvST3A0cgq32ZrHjSMFTdgXhMhmWdKzRXP/PKcfv3e2OW9tT9PpcjNvaq6g==}
    engines: {node: '>=12'}
    cpu: [ia32]
    os: [linux]
    requiresBuild: true
    dev: true
    optional: true

  /esbuild-linux-64/0.14.38:
    resolution: {integrity: sha512-uuZHNmqcs+Bj1qiW9k/HZU3FtIHmYiuxZ/6Aa+/KHb/pFKr7R3aVqvxlAudYI9Fw3St0VCPfv7QBpUITSmBR1Q==}
    engines: {node: '>=12'}
    cpu: [x64]
    os: [linux]
    requiresBuild: true
    dev: true
    optional: true

  /esbuild-linux-arm/0.14.38:
    resolution: {integrity: sha512-FiFvQe8J3VKTDXG01JbvoVRXQ0x6UZwyrU4IaLBZeq39Bsbatd94Fuc3F1RGqPF5RbIWW7RvkVQjn79ejzysnA==}
    engines: {node: '>=12'}
    cpu: [arm]
    os: [linux]
    requiresBuild: true
    dev: true
    optional: true

  /esbuild-linux-arm64/0.14.38:
    resolution: {integrity: sha512-HlMGZTEsBrXrivr64eZ/EO0NQM8H8DuSENRok9d+Jtvq8hOLzrxfsAT9U94K3KOGk2XgCmkaI2KD8hX7F97lvA==}
    engines: {node: '>=12'}
    cpu: [arm64]
    os: [linux]
    requiresBuild: true
    dev: true
    optional: true

  /esbuild-linux-mips64le/0.14.38:
    resolution: {integrity: sha512-qd1dLf2v7QBiI5wwfil9j0HG/5YMFBAmMVmdeokbNAMbcg49p25t6IlJFXAeLzogv1AvgaXRXvgFNhScYEUXGQ==}
    engines: {node: '>=12'}
    cpu: [mips64el]
    os: [linux]
    requiresBuild: true
    dev: true
    optional: true

  /esbuild-linux-ppc64le/0.14.38:
    resolution: {integrity: sha512-mnbEm7o69gTl60jSuK+nn+pRsRHGtDPfzhrqEUXyCl7CTOCLtWN2bhK8bgsdp6J/2NyS/wHBjs1x8aBWwP2X9Q==}
    engines: {node: '>=12'}
    cpu: [ppc64]
    os: [linux]
    requiresBuild: true
    dev: true
    optional: true

  /esbuild-linux-riscv64/0.14.38:
    resolution: {integrity: sha512-+p6YKYbuV72uikChRk14FSyNJZ4WfYkffj6Af0/Tw63/6TJX6TnIKE+6D3xtEc7DeDth1fjUOEqm+ApKFXbbVQ==}
    engines: {node: '>=12'}
    cpu: [riscv64]
    os: [linux]
    requiresBuild: true
    dev: true
    optional: true

  /esbuild-linux-s390x/0.14.38:
    resolution: {integrity: sha512-0zUsiDkGJiMHxBQ7JDU8jbaanUY975CdOW1YDrurjrM0vWHfjv9tLQsW9GSyEb/heSK1L5gaweRjzfUVBFoybQ==}
    engines: {node: '>=12'}
    cpu: [s390x]
    os: [linux]
    requiresBuild: true
    dev: true
    optional: true

  /esbuild-netbsd-64/0.14.38:
    resolution: {integrity: sha512-cljBAApVwkpnJZfnRVThpRBGzCi+a+V9Ofb1fVkKhtrPLDYlHLrSYGtmnoTVWDQdU516qYI8+wOgcGZ4XIZh0Q==}
    engines: {node: '>=12'}
    cpu: [x64]
    os: [netbsd]
    requiresBuild: true
    dev: true
    optional: true

  /esbuild-openbsd-64/0.14.38:
    resolution: {integrity: sha512-CDswYr2PWPGEPpLDUO50mL3WO/07EMjnZDNKpmaxUPsrW+kVM3LoAqr/CE8UbzugpEiflYqJsGPLirThRB18IQ==}
    engines: {node: '>=12'}
    cpu: [x64]
    os: [openbsd]
    requiresBuild: true
    dev: true
    optional: true

  /esbuild-sunos-64/0.14.38:
    resolution: {integrity: sha512-2mfIoYW58gKcC3bck0j7lD3RZkqYA7MmujFYmSn9l6TiIcAMpuEvqksO+ntBgbLep/eyjpgdplF7b+4T9VJGOA==}
    engines: {node: '>=12'}
    cpu: [x64]
    os: [sunos]
    requiresBuild: true
    dev: true
    optional: true

  /esbuild-windows-32/0.14.38:
    resolution: {integrity: sha512-L2BmEeFZATAvU+FJzJiRLFUP+d9RHN+QXpgaOrs2klshoAm1AE6Us4X6fS9k33Uy5SzScn2TpcgecbqJza1Hjw==}
    engines: {node: '>=12'}
    cpu: [ia32]
    os: [win32]
    requiresBuild: true
    dev: true
    optional: true

  /esbuild-windows-64/0.14.38:
    resolution: {integrity: sha512-Khy4wVmebnzue8aeSXLC+6clo/hRYeNIm0DyikoEqX+3w3rcvrhzpoix0S+MF9vzh6JFskkIGD7Zx47ODJNyCw==}
    engines: {node: '>=12'}
    cpu: [x64]
    os: [win32]
    requiresBuild: true
    dev: true
    optional: true

  /esbuild-windows-arm64/0.14.38:
    resolution: {integrity: sha512-k3FGCNmHBkqdJXuJszdWciAH77PukEyDsdIryEHn9cKLQFxzhT39dSumeTuggaQcXY57UlmLGIkklWZo2qzHpw==}
    engines: {node: '>=12'}
    cpu: [arm64]
    os: [win32]
    requiresBuild: true
    dev: true
    optional: true

  /esbuild/0.14.38:
    resolution: {integrity: sha512-12fzJ0fsm7gVZX1YQ1InkOE5f9Tl7cgf6JPYXRJtPIoE0zkWAbHdPHVPPaLi9tYAcEBqheGzqLn/3RdTOyBfcA==}
    engines: {node: '>=12'}
    hasBin: true
    requiresBuild: true
    optionalDependencies:
      esbuild-android-64: 0.14.38
      esbuild-android-arm64: 0.14.38
      esbuild-darwin-64: 0.14.38
      esbuild-darwin-arm64: 0.14.38
      esbuild-freebsd-64: 0.14.38
      esbuild-freebsd-arm64: 0.14.38
      esbuild-linux-32: 0.14.38
      esbuild-linux-64: 0.14.38
      esbuild-linux-arm: 0.14.38
      esbuild-linux-arm64: 0.14.38
      esbuild-linux-mips64le: 0.14.38
      esbuild-linux-ppc64le: 0.14.38
      esbuild-linux-riscv64: 0.14.38
      esbuild-linux-s390x: 0.14.38
      esbuild-netbsd-64: 0.14.38
      esbuild-openbsd-64: 0.14.38
      esbuild-sunos-64: 0.14.38
      esbuild-windows-32: 0.14.38
      esbuild-windows-64: 0.14.38
      esbuild-windows-arm64: 0.14.38
    dev: true

  /escalade/3.1.1:
    resolution: {integrity: sha512-k0er2gUkLf8O0zKJiAhmkTnJlTvINGv7ygDNPbeIsX/TJjGJZHuh9B2UxbsaEkmlEo9MfhrSzmhIlhRlI2GXnw==}
    engines: {node: '>=6'}

  /escape-goat/2.1.1:
    resolution: {integrity: sha512-8/uIhbG12Csjy2JEW7D9pHbreaVaS/OpN3ycnyvElTdwM5n6GY6W6e2IPemfvGZeUMqZ9A/3GqIZMgKnBhAw/Q==}
    engines: {node: '>=8'}
    dev: true

  /escape-html/1.0.3:
    resolution: {integrity: sha1-Aljq5NPQwJdN4cFpGI7wBR0dGYg=}

  /escape-string-regexp/1.0.5:
    resolution: {integrity: sha1-G2HAViGQqN/2rjuyzwIAyhMLhtQ=}
    engines: {node: '>=0.8.0'}

  /escape-string-regexp/2.0.0:
    resolution: {integrity: sha512-UpzcLCXolUWcNu5HtVMHYdXJjArjsF9C0aNnquZYY4uW/Vu0miy5YoWvbV345HauVvcAUnpRuhMMcqTcGOY2+w==}
    engines: {node: '>=8'}

  /escape-string-regexp/4.0.0:
    resolution: {integrity: sha512-TtpcNJ3XAzx3Gq8sWRzJaVajRs0uVxA2YAkdb1jm2YkPz4G6egUFAyA3n5vtEIZefPk5Wa4UXbKuS5fKkJWdgA==}
    engines: {node: '>=10'}

  /escodegen/2.0.0:
    resolution: {integrity: sha512-mmHKys/C8BFUGI+MAWNcSYoORYLMdPzjrknd2Vc+bUsjN5bXcr8EhrNB+UTqfL1y3I9c4fw2ihgtMPQLBRiQxw==}
    engines: {node: '>=6.0'}
    hasBin: true
    dependencies:
      esprima: 4.0.1
      estraverse: 5.3.0
      esutils: 2.0.3
      optionator: 0.8.3
    optionalDependencies:
      source-map: 0.6.1

  /eslint-config-next/12.1.5_d7e9cce678924f6d9856cdbea208c1e6:
    resolution: {integrity: sha512-P+DCt5ti63KhC0qNLzrAmPcwRGq8pYqgcf/NNr1E+WjCrMkWdCAXkIANTquo+kcO1adR2k1lTo5GCrNUtKy4hQ==}
    peerDependencies:
      eslint: ^7.23.0 || ^8.0.0
      next: '>=10.2.0'
      typescript: '>=3.3.1'
    peerDependenciesMeta:
      typescript:
        optional: true
    dependencies:
      '@next/eslint-plugin-next': 12.1.5
      '@rushstack/eslint-patch': 1.0.8
      '@typescript-eslint/parser': 5.10.1_eslint@8.14.0+typescript@4.6.4
      eslint: 8.14.0
      eslint-import-resolver-node: 0.3.4
      eslint-import-resolver-typescript: 2.4.0_59798b385a3adca7256ac59d2d0e5ae0
      eslint-plugin-import: 2.25.2_eslint@8.14.0
      eslint-plugin-jsx-a11y: 6.5.1_eslint@8.14.0
      eslint-plugin-react: 7.29.1_eslint@8.14.0
      eslint-plugin-react-hooks: 4.3.0_eslint@8.14.0
      next: 12.1.6_a4a513c9a213234bf0e56ad44f68969f
      typescript: 4.6.4
    transitivePeerDependencies:
      - supports-color
    dev: true

  /eslint-import-resolver-node/0.3.4:
    resolution: {integrity: sha512-ogtf+5AB/O+nM6DIeBUNr2fuT7ot9Qg/1harBfBtaP13ekEWFQEEMP94BCB7zaNW3gyY+8SHYF00rnqYwXKWOA==}
    dependencies:
      debug: 2.6.9
      resolve: 1.22.0
    dev: true

  /eslint-import-resolver-node/0.3.6:
    resolution: {integrity: sha512-0En0w03NRVMn9Uiyn8YRPDKvWjxCWkslUEhGNTdGx15RvPJYQ+lbOlqrlNI2vEAs4pDYK4f/HN2TbDmk5TP0iw==}
    dependencies:
      debug: 3.2.7
      resolve: 1.22.0
    dev: true

  /eslint-import-resolver-typescript/2.4.0_59798b385a3adca7256ac59d2d0e5ae0:
    resolution: {integrity: sha512-useJKURidCcldRLCNKWemr1fFQL1SzB3G4a0li6lFGvlc5xGe1hY343bvG07cbpCzPuM/lK19FIJB3XGFSkplA==}
    engines: {node: '>=4'}
    peerDependencies:
      eslint: '*'
      eslint-plugin-import: '*'
    dependencies:
      debug: 4.3.4
      eslint: 8.14.0
      eslint-plugin-import: 2.25.2_eslint@8.14.0
      glob: 7.2.0
      is-glob: 4.0.3
      resolve: 1.22.0
      tsconfig-paths: 3.14.1
    transitivePeerDependencies:
      - supports-color
    dev: true

  /eslint-module-utils/2.7.3:
    resolution: {integrity: sha512-088JEC7O3lDZM9xGe0RerkOMd0EjFl+Yvd1jPWIkMT5u3H9+HC34mWWPnqPrN13gieT9pBOO+Qt07Nb/6TresQ==}
    engines: {node: '>=4'}
    dependencies:
      debug: 3.2.7
      find-up: 2.1.0
    dev: true

  /eslint-plugin-import/2.25.2_eslint@8.14.0:
    resolution: {integrity: sha512-qCwQr9TYfoBHOFcVGKY9C9unq05uOxxdklmBXLVvcwo68y5Hta6/GzCZEMx2zQiu0woKNEER0LE7ZgaOfBU14g==}
    engines: {node: '>=4'}
    peerDependencies:
      eslint: ^2 || ^3 || ^4 || ^5 || ^6 || ^7.2.0 || ^8
    dependencies:
      array-includes: 3.1.5
      array.prototype.flat: 1.3.0
      debug: 2.6.9
      doctrine: 2.1.0
      eslint: 8.14.0
      eslint-import-resolver-node: 0.3.6
      eslint-module-utils: 2.7.3
      has: 1.0.3
      is-core-module: 2.9.0
      is-glob: 4.0.3
      minimatch: 3.1.2
      object.values: 1.1.5
      resolve: 1.22.0
      tsconfig-paths: 3.14.1
    dev: true

  /eslint-plugin-jsx-a11y/6.5.1_eslint@8.14.0:
    resolution: {integrity: sha512-sVCFKX9fllURnXT2JwLN5Qgo24Ug5NF6dxhkmxsMEUZhXRcGg+X3e1JbJ84YePQKBl5E0ZjAH5Q4rkdcGY99+g==}
    engines: {node: '>=4.0'}
    peerDependencies:
      eslint: ^3 || ^4 || ^5 || ^6 || ^7 || ^8
    dependencies:
      '@babel/runtime': 7.17.9
      aria-query: 4.2.2
      array-includes: 3.1.5
      ast-types-flow: 0.0.7
      axe-core: 4.4.1
      axobject-query: 2.2.0
      damerau-levenshtein: 1.0.8
      emoji-regex: 9.2.2
      eslint: 8.14.0
      has: 1.0.3
      jsx-ast-utils: 3.3.0
      language-tags: 1.0.5
      minimatch: 3.1.2
    dev: true

  /eslint-plugin-promise/6.0.0_eslint@8.14.0:
    resolution: {integrity: sha512-7GPezalm5Bfi/E22PnQxDWH2iW9GTvAlUNTztemeHb6c1BniSyoeTrM87JkC0wYdi6aQrZX9p2qEiAno8aTcbw==}
    engines: {node: ^12.22.0 || ^14.17.0 || >=16.0.0}
    peerDependencies:
      eslint: ^7.0.0 || ^8.0.0
    dependencies:
      eslint: 8.14.0

  /eslint-plugin-react-hooks/4.3.0_eslint@8.14.0:
    resolution: {integrity: sha512-XslZy0LnMn+84NEG9jSGR6eGqaZB3133L8xewQo3fQagbQuGt7a63gf+P1NGKZavEYEC3UXaWEAA/AqDkuN6xA==}
    engines: {node: '>=10'}
    peerDependencies:
      eslint: ^3.0.0 || ^4.0.0 || ^5.0.0 || ^6.0.0 || ^7.0.0 || ^8.0.0-0
    dependencies:
      eslint: 8.14.0
    dev: true

  /eslint-plugin-react/7.27.1_eslint@8.14.0:
    resolution: {integrity: sha512-meyunDjMMYeWr/4EBLTV1op3iSG3mjT/pz5gti38UzfM4OPpNc2m0t2xvKCOMU5D6FSdd34BIMFOvQbW+i8GAA==}
    engines: {node: '>=4'}
    peerDependencies:
      eslint: ^3 || ^4 || ^5 || ^6 || ^7 || ^8
    dependencies:
      array-includes: 3.1.5
      array.prototype.flatmap: 1.3.0
      doctrine: 2.1.0
      eslint: 8.14.0
      estraverse: 5.3.0
      jsx-ast-utils: 3.3.0
      minimatch: 3.1.2
      object.entries: 1.1.5
      object.fromentries: 2.0.5
      object.hasown: 1.1.1
      object.values: 1.1.5
      prop-types: 15.8.1
      resolve: 2.0.0-next.3
      semver: 6.3.0
      string.prototype.matchall: 4.0.7

  /eslint-plugin-react/7.29.1_eslint@8.14.0:
    resolution: {integrity: sha512-WtzRpHMhsOX05ZrkyaaqmLl2uXGqmYooCfBxftJKlkYdsltiufGgfU7uuoHwR2lBam2Kh/EIVID4aU9e3kbCMA==}
    engines: {node: '>=4'}
    peerDependencies:
      eslint: ^3 || ^4 || ^5 || ^6 || ^7 || ^8
    dependencies:
      array-includes: 3.1.5
      array.prototype.flatmap: 1.3.0
      doctrine: 2.1.0
      eslint: 8.14.0
      estraverse: 5.3.0
      jsx-ast-utils: 3.3.0
      minimatch: 3.1.2
      object.entries: 1.1.5
      object.fromentries: 2.0.5
      object.hasown: 1.1.1
      object.values: 1.1.5
      prop-types: 15.8.1
      resolve: 2.0.0-next.3
      semver: 6.3.0
      string.prototype.matchall: 4.0.7
    dev: true

  /eslint-plugin-security/1.5.0:
    resolution: {integrity: sha512-hAFVwLZ/UeXrlyVD2TDarv/x00CoFVpaY0IUZhKjPjiFxqkuQVixsK4f2rxngeQOqSxi6OUjzJM/jMwKEVjJ8g==}
    dependencies:
      safe-regex: 2.1.1

  /eslint-plugin-testing-library/5.0.1_eslint@8.14.0+typescript@4.6.4:
    resolution: {integrity: sha512-8ZV4HbbacvOwu+adNnGpYd8E64NRcil2a11aFAbc/TZDUB/xxK2c8Z+LoeoHUbxNBGbTUdpAE4YUugxK85pcwQ==}
    engines: {node: ^12.22.0 || ^14.17.0 || >=16.0.0, npm: '>=6'}
    peerDependencies:
      eslint: ^7.5.0 || ^8.0.0
    dependencies:
      '@typescript-eslint/experimental-utils': 5.22.0_eslint@8.14.0+typescript@4.6.4
      eslint: 8.14.0
    transitivePeerDependencies:
      - supports-color
      - typescript
    dev: true

  /eslint-plugin-tsdoc/0.2.16:
    resolution: {integrity: sha512-F/RWMnyDQuGlg82vQEFHQtGyWi7++XJKdYNn0ulIbyMOFqYIjoJOUdE6olORxgwgLkpJxsCJpJbTHgxJ/ggfXw==}
    dependencies:
      '@microsoft/tsdoc': 0.14.1
      '@microsoft/tsdoc-config': 0.16.1

  /eslint-scope/5.1.1:
    resolution: {integrity: sha512-2NxwbF/hZ0KpepYN0cNbo+FN6XoK7GaHlQhgx/hIZl6Va0bF45RQOOwhLIy8lQDbuCiadSLCBnH2CFYquit5bw==}
    engines: {node: '>=8.0.0'}
    dependencies:
      esrecurse: 4.3.0
      estraverse: 4.3.0

  /eslint-scope/7.1.1:
    resolution: {integrity: sha512-QKQM/UXpIiHcLqJ5AOyIW7XZmzjkzQXYE54n1++wb0u9V/abW3l9uQnxX8Z5Xd18xyKIMTUAyQ0k1e8pz6LUrw==}
    engines: {node: ^12.22.0 || ^14.17.0 || >=16.0.0}
    dependencies:
      esrecurse: 4.3.0
      estraverse: 5.3.0

  /eslint-utils/3.0.0_eslint@8.14.0:
    resolution: {integrity: sha512-uuQC43IGctw68pJA1RgbQS8/NP7rch6Cwd4j3ZBtgo4/8Flj4eGE7ZYSZRN3iq5pVUv6GPdW5Z1RFleo84uLDA==}
    engines: {node: ^10.0.0 || ^12.0.0 || >= 14.0.0}
    peerDependencies:
      eslint: '>=5'
    dependencies:
      eslint: 8.14.0
      eslint-visitor-keys: 2.1.0

  /eslint-utils/3.0.0_eslint@8.7.0:
    resolution: {integrity: sha512-uuQC43IGctw68pJA1RgbQS8/NP7rch6Cwd4j3ZBtgo4/8Flj4eGE7ZYSZRN3iq5pVUv6GPdW5Z1RFleo84uLDA==}
    engines: {node: ^10.0.0 || ^12.0.0 || >= 14.0.0}
    peerDependencies:
      eslint: '>=5'
    dependencies:
      eslint: 8.7.0
      eslint-visitor-keys: 2.1.0
    dev: true

  /eslint-visitor-keys/2.1.0:
    resolution: {integrity: sha512-0rSmRBzXgDzIsD6mGdJgevzgezI534Cer5L/vyMX0kHzT/jiB43jRhd9YUlMGYLQy2zprNmoT8qasCGtY+QaKw==}
    engines: {node: '>=10'}

  /eslint-visitor-keys/3.3.0:
    resolution: {integrity: sha512-mQ+suqKJVyeuwGYHAdjMFqjCyfl8+Ldnxuyp3ldiMBFKkvytrXUZWaiPCEav8qDHKty44bD+qV1IP4T+w+xXRA==}
    engines: {node: ^12.22.0 || ^14.17.0 || >=16.0.0}

  /eslint/8.14.0:
    resolution: {integrity: sha512-3/CE4aJX7LNEiE3i6FeodHmI/38GZtWCsAtsymScmzYapx8q1nVVb+eLcLSzATmCPXw5pT4TqVs1E0OmxAd9tw==}
    engines: {node: ^12.22.0 || ^14.17.0 || >=16.0.0}
    hasBin: true
    dependencies:
      '@eslint/eslintrc': 1.2.2
      '@humanwhocodes/config-array': 0.9.5
      ajv: 6.12.6
      chalk: 4.1.2
      cross-spawn: 7.0.3
      debug: 4.3.4
      doctrine: 3.0.0
      escape-string-regexp: 4.0.0
      eslint-scope: 7.1.1
      eslint-utils: 3.0.0_eslint@8.14.0
      eslint-visitor-keys: 3.3.0
      espree: 9.3.1
      esquery: 1.4.0
      esutils: 2.0.3
      fast-deep-equal: 3.1.3
      file-entry-cache: 6.0.1
      functional-red-black-tree: 1.0.1
      glob-parent: 6.0.2
      globals: 13.13.0
      ignore: 5.2.0
      import-fresh: 3.3.0
      imurmurhash: 0.1.4
      is-glob: 4.0.3
      js-yaml: 4.1.0
      json-stable-stringify-without-jsonify: 1.0.1
      levn: 0.4.1
      lodash.merge: 4.6.2
      minimatch: 3.1.2
      natural-compare: 1.4.0
      optionator: 0.9.1
      regexpp: 3.2.0
      strip-ansi: 6.0.1
      strip-json-comments: 3.1.1
      text-table: 0.2.0
      v8-compile-cache: 2.3.0
    transitivePeerDependencies:
      - supports-color

  /eslint/8.7.0:
    resolution: {integrity: sha512-ifHYzkBGrzS2iDU7KjhCAVMGCvF6M3Xfs8X8b37cgrUlDt6bWRTpRh6T/gtSXv1HJ/BUGgmjvNvOEGu85Iif7w==}
    engines: {node: ^12.22.0 || ^14.17.0 || >=16.0.0}
    hasBin: true
    dependencies:
      '@eslint/eslintrc': 1.2.2
      '@humanwhocodes/config-array': 0.9.5
      ajv: 6.12.6
      chalk: 4.1.2
      cross-spawn: 7.0.3
      debug: 4.3.4
      doctrine: 3.0.0
      escape-string-regexp: 4.0.0
      eslint-scope: 7.1.1
      eslint-utils: 3.0.0_eslint@8.7.0
      eslint-visitor-keys: 3.3.0
      espree: 9.3.1
      esquery: 1.4.0
      esutils: 2.0.3
      fast-deep-equal: 3.1.3
      file-entry-cache: 6.0.1
      functional-red-black-tree: 1.0.1
      glob-parent: 6.0.2
      globals: 13.13.0
      ignore: 5.2.0
      import-fresh: 3.3.0
      imurmurhash: 0.1.4
      is-glob: 4.0.3
      js-yaml: 4.1.0
      json-stable-stringify-without-jsonify: 1.0.1
      levn: 0.4.1
      lodash.merge: 4.6.2
      minimatch: 3.1.2
      natural-compare: 1.4.0
      optionator: 0.9.1
      regexpp: 3.2.0
      strip-ansi: 6.0.1
      strip-json-comments: 3.1.1
      text-table: 0.2.0
      v8-compile-cache: 2.3.0
    transitivePeerDependencies:
      - supports-color
    dev: true

  /espree/9.3.1:
    resolution: {integrity: sha512-bvdyLmJMfwkV3NCRl5ZhJf22zBFo1y8bYh3VYb+bfzqNB4Je68P2sSuXyuFquzWLebHpNd2/d5uv7yoP9ISnGQ==}
    engines: {node: ^12.22.0 || ^14.17.0 || >=16.0.0}
    dependencies:
      acorn: 8.7.1
      acorn-jsx: 5.3.2_acorn@8.7.1
      eslint-visitor-keys: 3.3.0

  /esprima/4.0.1:
    resolution: {integrity: sha512-eGuFFw7Upda+g4p+QHvnW0RyTX/SVeJBDM/gCtMARO0cLuT2HcEKnTPvhjV6aGeqrCB/sbNop0Kszm0jsaWU4A==}
    engines: {node: '>=4'}
    hasBin: true

  /esquery/1.4.0:
    resolution: {integrity: sha512-cCDispWt5vHHtwMY2YrAQ4ibFkAL8RbH5YGBnZBc90MolvvfkkQcJro/aZiAQUlQ3qgrYS6D6v8Gc5G5CQsc9w==}
    engines: {node: '>=0.10'}
    dependencies:
      estraverse: 5.3.0

  /esrecurse/4.3.0:
    resolution: {integrity: sha512-KmfKL3b6G+RXvP8N1vr3Tq1kL/oCFgn2NYXEtqP8/L3pKapUA4G8cFVaoF3SU323CD4XypR/ffioHmkti6/Tag==}
    engines: {node: '>=4.0'}
    dependencies:
      estraverse: 5.3.0

  /estraverse/4.3.0:
    resolution: {integrity: sha512-39nnKffWz8xN1BU/2c79n9nB9HDzo0niYUqx6xyqUnyoAnQyyWpOTdZEeiCch8BBu515t4wp9ZmgVfVhn9EBpw==}
    engines: {node: '>=4.0'}

  /estraverse/5.3.0:
    resolution: {integrity: sha512-MMdARuVEQziNTeJD8DgMqmhwR11BRQ/cBP+pLtYdSTnf3MIO8fFeiINEbX36ZdNlfU/7A9f3gUw49B3oQsvwBA==}
    engines: {node: '>=4.0'}

  /esutils/2.0.3:
    resolution: {integrity: sha512-kVscqXk4OCp68SZ0dkgEKVi6/8ij300KBWTJq32P/dYeWTSwK41WyTxalN1eRmA5Z9UU/LX9D7FWSmV9SAYx6g==}
    engines: {node: '>=0.10.0'}

  /etag/1.8.1:
    resolution: {integrity: sha1-Qa4u62XvpiJorr/qg6x9eSmbCIc=}
    engines: {node: '>= 0.6'}

  /events/1.1.1:
    resolution: {integrity: sha1-nr23Y1rQmccNzEwqH1AEKI6L2SQ=}
    engines: {node: '>=0.4.x'}
    dev: true

  /execa/5.1.1:
    resolution: {integrity: sha512-8uSpZZocAZRBAPIEINJj3Lo9HyGitllczc27Eh5YYojjMFMn8yHMDMaUHE2Jqfq05D/wucwI4JGURyXt1vchyg==}
    engines: {node: '>=10'}
    dependencies:
      cross-spawn: 7.0.3
      get-stream: 6.0.1
      human-signals: 2.1.0
      is-stream: 2.0.1
      merge-stream: 2.0.0
      npm-run-path: 4.0.1
      onetime: 5.1.2
      signal-exit: 3.0.7
      strip-final-newline: 2.0.0

  /exit/0.1.2:
    resolution: {integrity: sha1-BjJjj42HfMghB9MKD/8aF8uhzQw=}
    engines: {node: '>= 0.8.0'}

  /expand-template/2.0.3:
    resolution: {integrity: sha512-XYfuKMvj4O35f/pOXLObndIRvyQ+/+6AhODh+OKWj9S9498pHHn/IMszH+gt0fBCRWMNfk1ZSp5x3AifmnI2vg==}
    engines: {node: '>=6'}
    dev: true

  /expect/27.5.1:
    resolution: {integrity: sha512-E1q5hSUG2AmYQwQJ041nvgpkODHQvB+RKlB4IYdru6uJsyFTRyZAP463M+1lINorwbqAmUggi6+WwkD8lCS/Dw==}
    engines: {node: ^10.13.0 || ^12.13.0 || ^14.15.0 || >=15.0.0}
    dependencies:
      '@jest/types': 27.5.1
      jest-get-type: 27.5.1
      jest-matcher-utils: 27.5.1
      jest-message-util: 27.5.1

  /express/4.18.1:
    resolution: {integrity: sha512-zZBcOX9TfehHQhtupq57OF8lFZ3UZi08Y97dwFCkD8p9d/d2Y3M+ykKcwaMDEL+4qyUolgBDX6AblpR3fL212Q==}
    engines: {node: '>= 0.10.0'}
    dependencies:
      accepts: 1.3.8
      array-flatten: 1.1.1
      body-parser: 1.20.0
      content-disposition: 0.5.4
      content-type: 1.0.4
      cookie: 0.5.0
      cookie-signature: 1.0.6
      debug: 2.6.9
      depd: 2.0.0
      encodeurl: 1.0.2
      escape-html: 1.0.3
      etag: 1.8.1
      finalhandler: 1.2.0
      fresh: 0.5.2
      http-errors: 2.0.0
      merge-descriptors: 1.0.1
      methods: 1.1.2
      on-finished: 2.4.1
      parseurl: 1.3.3
      path-to-regexp: 0.1.7
      proxy-addr: 2.0.7
      qs: 6.10.3
      range-parser: 1.2.1
      safe-buffer: 5.2.1
      send: 0.18.0
      serve-static: 1.15.0
      setprototypeof: 1.2.0
      statuses: 2.0.1
      type-is: 1.6.18
      utils-merge: 1.0.1
      vary: 1.1.2

  /extend/3.0.2:
    resolution: {integrity: sha512-fjquC59cD7CyW6urNXK0FBufkZcoiGG80wTuPujX590cB5Ttln20E2UB4S/WARVqhXffZl2LNgS+gQdPIIim/g==}
    dev: true

  /extsprintf/1.3.0:
    resolution: {integrity: sha1-lpGEQOMEGnpBT4xS48V06zw+HgU=}
    engines: {'0': node >=0.6.0}
    dev: true

  /fast-check/2.25.0:
    resolution: {integrity: sha512-wRUT2KD2lAmT75WNIJIHECawoUUMHM0I5jrlLXGtGeqmPL8jl/EldUDjY1VCp6fDY8yflyfUeIOsOBrIbIiArg==}
    engines: {node: '>=8.0.0'}
    dependencies:
      pure-rand: 5.0.1
    dev: true

  /fast-deep-equal/3.1.3:
    resolution: {integrity: sha512-f3qQ9oQy9j2AhBe/H9VC91wLmKBCCU/gDOnKNAYG5hswO7BLKj09Hc5HYNz9cGI++xlpDCIgDaitVs03ATR84Q==}

  /fast-glob/3.2.11:
    resolution: {integrity: sha512-xrO3+1bxSo3ZVHAnqzyuewYT6aMFHRAd4Kcs92MAonjwQZLsK9d0SF1IyQ3k5PoirxTW0Oe/RqFgMQ6TcNE5Ew==}
    engines: {node: '>=8.6.0'}
    dependencies:
      '@nodelib/fs.stat': 2.0.5
      '@nodelib/fs.walk': 1.2.8
      glob-parent: 5.1.2
      merge2: 1.4.1
      micromatch: 4.0.5

  /fast-json-stable-stringify/2.1.0:
    resolution: {integrity: sha512-lhd/wF+Lk98HZoTCtlVraHtfh5XYijIjalXck7saUtuanSDyLMxnHhSXEDJqHxD7msR8D0uCmqlkwjCV8xvwHw==}

  /fast-levenshtein/2.0.6:
    resolution: {integrity: sha1-PYpcZog6FqMMqGQ+hR8Zuqd5eRc=}

  /fast-safe-stringify/2.1.1:
    resolution: {integrity: sha512-W+KJc2dmILlPplD/H4K9l9LcAHAfPtP6BY84uVLXQ6Evcz9Lcg33Y2z1IVblT6xdY54PXYVHEv+0Wpq8Io6zkA==}
    dev: true

  /fast-xml-parser/3.19.0:
    resolution: {integrity: sha512-4pXwmBplsCPv8FOY1WRakF970TjNGnGnfbOnLqjlYvMiF1SR3yOHyxMR/YCXpPTOspNF5gwudqktIP4VsWkvBg==}
    hasBin: true

  /fastparse/1.1.2:
    resolution: {integrity: sha512-483XLLxTVIwWK3QTrMGRqUfUpoOs/0hbQrl2oz4J0pAcm3A3bu84wxTFqGqkJzewCLdME38xJLJAxBABfQT8sQ==}
    dev: true

  /fastq/1.13.0:
    resolution: {integrity: sha512-YpkpUnK8od0o1hmeSc7UUs/eB/vIPWJYjKck2QKIzAf71Vm1AAQ3EbuZB3g2JIy+pg+ERD0vqI79KyZiB2e2Nw==}
    dependencies:
      reusify: 1.0.4

  /fb-watchman/2.0.1:
    resolution: {integrity: sha512-DkPJKQeY6kKwmuMretBhr7G6Vodr7bFwDYTXIkfG1gjvNpaxBTQV3PbXg6bR1c1UP4jPOX0jHUbbHANL9vRjVg==}
    dependencies:
      bser: 2.1.1

  /fecha/4.2.3:
    resolution: {integrity: sha512-OP2IUU6HeYKJi3i0z4A19kHMQoLVs4Hc+DPqqxI2h/DPZHTm/vjsfC6P0b4jCMy14XizLBqvndQ+UilD7707Jw==}
    dev: false

  /file-entry-cache/6.0.1:
    resolution: {integrity: sha512-7Gps/XWymbLk2QLYK4NzpMOrYjMhdIxXuIvy2QBsLE6ljuodKvdkWs/cpyJJ3CVIVpH0Oi1Hvg1ovbMzLdFBBg==}
    engines: {node: ^10.12.0 || >=12.0.0}
    dependencies:
      flat-cache: 3.0.4

  /filesize/8.0.7:
    resolution: {integrity: sha512-pjmC+bkIF8XI7fWaH8KxHcZL3DPybs1roSKP4rKDvy20tAWwIObE4+JIseG2byfGKhud5ZnM4YSGKBz7Sh0ndQ==}
    engines: {node: '>= 0.4.0'}
    dev: true

  /fill-range/7.0.1:
    resolution: {integrity: sha512-qOo9F+dMUmC2Lcb4BbVvnKJxTPjCm+RRpe4gDuGrzkL7mEVl/djYSu2OdQ2Pa302N4oqkSg9ir6jaLWJ2USVpQ==}
    engines: {node: '>=8'}
    dependencies:
      to-regex-range: 5.0.1

  /finalhandler/1.2.0:
    resolution: {integrity: sha512-5uXcUVftlQMFnWC9qu/svkWv3GTd2PfUhK/3PLkYNAe7FbqJMt3515HaxE6eRL74GdsriiwujiawdaB1BpEISg==}
    engines: {node: '>= 0.8'}
    dependencies:
      debug: 2.6.9
      encodeurl: 1.0.2
      escape-html: 1.0.3
      on-finished: 2.4.1
      parseurl: 1.3.3
      statuses: 2.0.1
      unpipe: 1.0.0

  /find-up/2.1.0:
    resolution: {integrity: sha1-RdG35QbHF93UgndaK3eSCjwMV6c=}
    engines: {node: '>=4'}
    dependencies:
      locate-path: 2.0.0
    dev: true

  /find-up/4.1.0:
    resolution: {integrity: sha512-PpOwAdQ/YlXQ2vj8a3h8IipDuYRi3wceVQQGYWxNINccq40Anw7BlsEXCMbt1Zt+OLA6Fq9suIpIWD0OsnISlw==}
    engines: {node: '>=8'}
    dependencies:
      locate-path: 5.0.0
      path-exists: 4.0.0

  /flat-cache/3.0.4:
    resolution: {integrity: sha512-dm9s5Pw7Jc0GvMYbshN6zchCA9RgQlzzEZX3vylR9IqFfS8XciblUXOKfW6SiuJ0e13eDYZoZV5wdrev7P3Nwg==}
    engines: {node: ^10.12.0 || >=12.0.0}
    dependencies:
      flatted: 3.2.5
      rimraf: 3.0.2

  /flatted/3.2.5:
    resolution: {integrity: sha512-WIWGi2L3DyTUvUrwRKgGi9TwxQMUEqPOPQBVi71R96jZXJdFskXEmf54BoZaS1kknGODoIGASGEzBUYdyMCBJg==}

  /fn.name/1.1.0:
    resolution: {integrity: sha512-GRnmB5gPyJpAhTQdSZTSp9uaPSvl09KoYcMQtsB9rQoOmzs9dH6ffeccH+Z+cv6P68Hu5bC6JjRh4Ah/mHSNRw==}
    dev: false

  /focus-lock/0.11.1:
    resolution: {integrity: sha512-RQrQFDMtRhyIk2gxG2opjNu/mR3X2PxogjDuMS1ynBC3SwIxnrWzUQMkb3DA5TDaH5HUG7SjGVCjzJITllFDkA==}
    engines: {node: '>=10'}
    dependencies:
      tslib: 2.4.0
    dev: true

  /follow-redirects/1.15.0:
    resolution: {integrity: sha512-aExlJShTV4qOUOL7yF1U5tvLCB0xQuudbf6toyYA0E/acBNw71mvjFTnLaRp50aQaYocMR0a/RMMBIHeZnGyjQ==}
    engines: {node: '>=4.0'}
    peerDependencies:
      debug: '*'
    peerDependenciesMeta:
      debug:
        optional: true
    dev: true

  /forever-agent/0.6.1:
    resolution: {integrity: sha1-+8cfDEGt6zf5bFd60e1C2P2sypE=}
    dev: true

  /form-data/2.3.3:
    resolution: {integrity: sha512-1lLKB2Mu3aGP1Q/2eCOx0fNbRMe7XdwktwOruhfqqd0rIJWwN4Dh+E3hrPSlDCXnSR7UtZ1N38rVXm+6+MEhJQ==}
    engines: {node: '>= 0.12'}
    dependencies:
      asynckit: 0.4.0
      combined-stream: 1.0.8
      mime-types: 2.1.35
    dev: true

  /form-data/2.5.1:
    resolution: {integrity: sha512-m21N3WOmEEURgk6B9GLOE4RuWOFf28Lhh9qGYeNlGq4VDXUlJy2th2slBNU8Gp8EzloYZOibZJ7t5ecIrFSjVA==}
    engines: {node: '>= 0.12'}
    dependencies:
      asynckit: 0.4.0
      combined-stream: 1.0.8
      mime-types: 2.1.35
    dev: true

  /form-data/3.0.1:
    resolution: {integrity: sha512-RHkBKtLWUVwd7SqRIvCZMEvAMoGUp0XU+seQiZejj0COz3RI3hWP4sCv3gZWWLjJTd7rGwcsF5eKZGii0r/hbg==}
    engines: {node: '>= 6'}
    dependencies:
      asynckit: 0.4.0
      combined-stream: 1.0.8
      mime-types: 2.1.35

  /form-data/4.0.0:
    resolution: {integrity: sha512-ETEklSGi5t0QMZuiXoA/Q6vcnxcLQP5vdugSpuAyi6SVGi2clPPp+xgEhuMaHC+zGgn31Kd235W35f7Hykkaww==}
    engines: {node: '>= 6'}
    dependencies:
      asynckit: 0.4.0
      combined-stream: 1.0.8
      mime-types: 2.1.35
    dev: true

  /formidable/2.0.1:
    resolution: {integrity: sha512-rjTMNbp2BpfQShhFbR3Ruk3qk2y9jKpvMW78nJgx8QKtxjDVrwbZG+wvDOmVbifHyOUOQJXxqEy6r0faRrPzTQ==}
    dependencies:
      dezalgo: 1.0.3
      hexoid: 1.0.0
      once: 1.4.0
      qs: 6.9.3
    dev: true

  /forwarded/0.2.0:
    resolution: {integrity: sha512-buRG0fpBtRHSTCOASe6hD258tEubFoRLb4ZNA6NxMVHNw2gOcwHo9wyablzMzOA5z9xA9L1KNjk/Nt6MT9aYow==}
    engines: {node: '>= 0.6'}

  /fresh/0.5.2:
    resolution: {integrity: sha1-PYyt2Q2XZWn6g1qx+OSyOhBWBac=}
    engines: {node: '>= 0.6'}

  /fs-constants/1.0.0:
    resolution: {integrity: sha512-y6OAwoSIf7FyjMIv94u+b5rdheZEjzR63GTyZJm5qh4Bi+2YgwLCcI/fPFZkL5PSixOt6ZNKm+w+Hfp/Bciwow==}
    dev: true

  /fs-extra/7.0.1:
    resolution: {integrity: sha512-YJDaCJZEnBmcbw13fvdAM9AwNOJwOzrE4pqMqBq5nFiEqXUqHwlK4B+3pUw6JNvfSPtX05xFHtYy/1ni01eGCw==}
    engines: {node: '>=6 <7 || >=8'}
    dependencies:
      graceful-fs: 4.2.10
      jsonfile: 4.0.0
      universalify: 0.1.2
    dev: true

  /fs-extra/9.1.0:
    resolution: {integrity: sha512-hcg3ZmepS30/7BSFqRvoo3DOMQu7IjqxO5nCDt+zM9XWjb33Wg7ziNT+Qvqbuc3+gWpzO02JubVyk2G4Zvo1OQ==}
    engines: {node: '>=10'}
    dependencies:
      at-least-node: 1.0.0
      graceful-fs: 4.2.10
      jsonfile: 6.1.0
      universalify: 2.0.0
    dev: true

  /fs.realpath/1.0.0:
    resolution: {integrity: sha1-FQStJSMVjKpA20onh8sBQRmU6k8=}

  /fsevents/2.1.3:
    resolution: {integrity: sha512-Auw9a4AxqWpa9GUfj370BMPzzyncfBABW8Mab7BGWBYDj4Isgq+cDKtx0i6u9jcX9pQDnswsaaOTgTmA5pEjuQ==}
    engines: {node: ^8.16.0 || ^10.6.0 || >=11.0.0}
    os: [darwin]
    deprecated: '"Please update to latest v2.3 or v2.2"'
    requiresBuild: true
    dev: true
    optional: true

  /fsevents/2.3.2:
    resolution: {integrity: sha512-xiqMQR4xAeHTuB9uWm+fFRcIOgKBMiOBP+eXiyT7jsgVCq1bkVygt00oASowB7EdtpOHaaPgKt812P9ab+DDKA==}
    engines: {node: ^8.16.0 || ^10.6.0 || >=11.0.0}
    os: [darwin]
    requiresBuild: true
    optional: true

  /function-bind/1.1.1:
    resolution: {integrity: sha512-yIovAzMX49sF8Yl58fSCWJ5svSLuaibPxXQJFLmBObTuCr0Mf1KiPopGM9NiFjiYBCbfaa2Fh6breQ6ANVTI0A==}

  /function.prototype.name/1.1.5:
    resolution: {integrity: sha512-uN7m/BzVKQnCUF/iW8jYea67v++2u7m5UgENbHRtdDVclOUP+FMPlCNdmk0h/ysGyo2tavMJEDqJAkJdRa1vMA==}
    engines: {node: '>= 0.4'}
    dependencies:
      call-bind: 1.0.2
      define-properties: 1.1.4
      es-abstract: 1.20.0
      functions-have-names: 1.2.3

  /functional-red-black-tree/1.0.1:
    resolution: {integrity: sha1-GwqzvVU7Kg1jmdKcDj6gslIHgyc=}

  /functions-have-names/1.2.3:
    resolution: {integrity: sha512-xckBUXyTIqT97tq2x2AMb+g163b5JFysYk0x4qxNFwbfQkmNZoiRHb6sPzI9/QV33WeuvVYBUIiD4NzNIyqaRQ==}

  /gauge/2.7.4:
    resolution: {integrity: sha1-LANAXHU4w51+s3sxcCLjJfsBi/c=}
    dependencies:
      aproba: 1.2.0
      console-control-strings: 1.1.0
      has-unicode: 2.0.1
      object-assign: 4.1.1
      signal-exit: 3.0.7
      string-width: 1.0.2
      strip-ansi: 3.0.1
      wide-align: 1.1.5
    dev: true

  /generate-password/1.7.0:
    resolution: {integrity: sha512-WPCtlfy0jexf7W5IbwxGUgpIDvsZIohbI2DAq2Q6TSlKKis+G4GT9sxvPxrZUGL8kP6WUXMWNqYnxY6DDKAdFA==}
    dev: false

  /gensync/1.0.0-beta.2:
    resolution: {integrity: sha512-3hN7NaskYvMDLQY55gnW3NQ+mesEAepTqlg+VEbj7zzqEMBVNhzcGYYeqFo/TlYz6eQiFcp1HcsCZO+nGgS8zg==}
    engines: {node: '>=6.9.0'}

  /get-caller-file/2.0.5:
    resolution: {integrity: sha512-DyFP3BM/3YHTQOCUL/w0OZHR0lpKeGrxotcHWcqNEdnltqFwXVfhEBQ94eIo34AfQpo0rGki4cyIiftY06h2Fg==}
    engines: {node: 6.* || 8.* || >= 10.*}

  /get-intrinsic/1.1.1:
    resolution: {integrity: sha512-kWZrnVM42QCiEA2Ig1bG8zjoIMOgxWwYCEeNdwY6Tv/cOSeGpcoX4pXHfKUxNKVoArnrEr2e9srnAxxGIraS9Q==}
    dependencies:
      function-bind: 1.1.1
      has: 1.0.3
      has-symbols: 1.0.3

  /get-package-type/0.1.0:
    resolution: {integrity: sha512-pjzuKtY64GYfWizNAJ0fr9VqttZkNiK2iS430LtIHzjBEr6bX8Am2zm4sW4Ro5wjWW5cAlRL1qAMTcXbjNAO2Q==}
    engines: {node: '>=8.0.0'}

  /get-stream/4.1.0:
    resolution: {integrity: sha512-GMat4EJ5161kIy2HevLlr4luNjBgvmj413KaQA7jt4V8B4RDsfpHk7WQ9GVqfYyyx8OS/L66Kox+rJRNklLK7w==}
    engines: {node: '>=6'}
    dependencies:
      pump: 3.0.0
    dev: true

  /get-stream/5.2.0:
    resolution: {integrity: sha512-nBF+F1rAZVCu/p7rjzgA+Yb4lfYXrpl7a6VmJrU8wF9I1CKvP/QwPNZHnOlwbTkY6dvtFIzFMSyQXbLoTQPRpA==}
    engines: {node: '>=8'}
    dependencies:
      pump: 3.0.0
    dev: true

  /get-stream/6.0.1:
    resolution: {integrity: sha512-ts6Wi+2j3jQjqi70w5AlN8DFnkSwC+MqmxEzdEALB2qXZYV3X/b1CTfgPLGJNMeAWxdPfU8FO1ms3NUfaHCPYg==}
    engines: {node: '>=10'}

  /get-symbol-description/1.0.0:
    resolution: {integrity: sha512-2EmdH1YvIQiZpltCNgkuiUnyukzxM/R6NDJX31Ke3BG1Nq5b0S2PhX59UKi9vZpPDQVdqn+1IcaAwnzTT5vCjw==}
    engines: {node: '>= 0.4'}
    dependencies:
      call-bind: 1.0.2
      get-intrinsic: 1.1.1

  /getpass/0.1.7:
    resolution: {integrity: sha1-Xv+OPmhNVprkyysSgmBOi6YhSfo=}
    dependencies:
      assert-plus: 1.0.0
    dev: true

  /github-from-package/0.0.0:
    resolution: {integrity: sha1-l/tdlr/eiXMxPyDoKI75oWf6ZM4=}
    dev: true

  /glob-escape/0.0.2:
    resolution: {integrity: sha1-nCf3gh7RwTd1gvPv2VWOP2dWKO0=}
    engines: {node: '>= 0.10'}
    dev: true

  /glob-parent/5.1.2:
    resolution: {integrity: sha512-AOIgSQCepiJYwP3ARnGx+5VnTu2HBYdzbGP45eLw1vr3zB3vZLeyed1sC9hnbcOc9/SrMyM5RPQrkGz4aS9Zow==}
    engines: {node: '>= 6'}
    dependencies:
      is-glob: 4.0.3

  /glob-parent/6.0.2:
    resolution: {integrity: sha512-XxwI8EOhVQgWp6iDL+3b0r86f4d6AX6zSU55HfB4ydCEuXLXc5FcYeOu+nnGftS4TEju/11rt4KJPTMgbfmv4A==}
    engines: {node: '>=10.13.0'}
    dependencies:
      is-glob: 4.0.3

  /glob-to-regexp/0.4.1:
    resolution: {integrity: sha512-lkX1HJXwyMcprw/5YUZc2s7DrpAiHB21/V+E1rHUrVNokkvB6bqMzT0VfV6/86ZNabt1k14YOIaT7nDvOX3Iiw==}
    dev: true

  /glob/7.0.6:
    resolution: {integrity: sha1-IRuvr0nlJbjNkyYNFKsTYVKz9Xo=}
    dependencies:
      fs.realpath: 1.0.0
      inflight: 1.0.6
      inherits: 2.0.4
      minimatch: 3.1.2
      once: 1.4.0
      path-is-absolute: 1.0.1
    dev: true

  /glob/7.1.7:
    resolution: {integrity: sha512-OvD9ENzPLbegENnYP5UUfJIirTg4+XwMWGaQfQTY0JenxNvvIKP3U3/tAQSPIu/lHxXYSZmpXlUHeqAIdKzBLQ==}
    dependencies:
      fs.realpath: 1.0.0
      inflight: 1.0.6
      inherits: 2.0.4
      minimatch: 3.1.2
      once: 1.4.0
      path-is-absolute: 1.0.1
    dev: true

  /glob/7.2.0:
    resolution: {integrity: sha512-lmLf6gtyrPq8tTjSmrO94wBeQbFR3HbLHbuyD69wuyQkImp2hWqMGB47OX65FBkPffO641IP9jWa1z4ivqG26Q==}
    dependencies:
      fs.realpath: 1.0.0
      inflight: 1.0.6
      inherits: 2.0.4
      minimatch: 3.1.2
      once: 1.4.0
      path-is-absolute: 1.0.1

  /global-dirs/3.0.0:
    resolution: {integrity: sha512-v8ho2DS5RiCjftj1nD9NmnfaOzTdud7RRnVd9kFNOjqZbISlx5DQ+OrTkywgd0dIt7oFCvKetZSHoHcP3sDdiA==}
    engines: {node: '>=10'}
    dependencies:
      ini: 2.0.0
    dev: true

  /globals/11.12.0:
    resolution: {integrity: sha512-WOBp/EEGUiIsJSp7wcv/y6MO+lV9UoncWqxuFfm8eBwzWNgyfBd6Gz+IeKQ9jCmyhoH99g15M3T+QaVHFjizVA==}
    engines: {node: '>=4'}

  /globals/13.13.0:
    resolution: {integrity: sha512-EQ7Q18AJlPwp3vUDL4mKA0KXrXyNIQyWon6T6XQiBQF0XHvRsiCSrWmmeATpUzdJN2HhWZU6Pdl0a9zdep5p6A==}
    engines: {node: '>=8'}
    dependencies:
      type-fest: 0.20.2

  /globby/11.1.0:
    resolution: {integrity: sha512-jhIXaOzy1sb8IyocaruWSn1TjmnBVs8Ayhcy83rmxNJ8q2uWKCAj3CnJY+KpGSXCueAPc0i05kVvVKtP1t9S3g==}
    engines: {node: '>=10'}
    dependencies:
      array-union: 2.1.0
      dir-glob: 3.0.1
      fast-glob: 3.2.11
      ignore: 5.2.0
      merge2: 1.4.1
      slash: 3.0.0

  /got/9.6.0:
    resolution: {integrity: sha512-R7eWptXuGYxwijs0eV+v3o6+XH1IqVK8dJOEecQfTmkncw9AV4dcw/Dhxi8MdlqPthxxpZyizMzyg8RTmEsG+Q==}
    engines: {node: '>=8.6'}
    dependencies:
      '@sindresorhus/is': 0.14.0
      '@szmarczak/http-timer': 1.1.2
      cacheable-request: 6.1.0
      decompress-response: 3.3.0
      duplexer3: 0.1.4
      get-stream: 4.1.0
      lowercase-keys: 1.0.1
      mimic-response: 1.0.1
      p-cancelable: 1.1.0
      to-readable-stream: 1.0.0
      url-parse-lax: 3.0.0
    dev: true

  /graceful-fs/4.2.10:
    resolution: {integrity: sha512-9ByhssR2fPVsNZj478qUUbKfmL0+t5BDVyjShtyZZLiK7ZDAArFFfopyOTj0M05wE2tJPisA4iTnnXl2YoPvOA==}

  /har-schema/2.0.0:
    resolution: {integrity: sha1-qUwiJOvKwEeCoNkDVSHyRzW37JI=}
    engines: {node: '>=4'}
    dev: true

  /har-validator/5.1.5:
    resolution: {integrity: sha512-nmT2T0lljbxdQZfspsno9hgrG3Uir6Ks5afism62poxqBM6sDnMEuPmzTq8XN0OEwqKLLdh1jQI3qyE66Nzb3w==}
    engines: {node: '>=6'}
    deprecated: this library is no longer supported
    dependencies:
      ajv: 6.12.6
      har-schema: 2.0.0
    dev: true

  /has-bigints/1.0.2:
    resolution: {integrity: sha512-tSvCKtBr9lkF0Ex0aQiP9N+OpV4zi2r/Nee5VkRDbaqv35RLYMzbwQfFSZZH0kR+Rd6302UJZ2p/bJCEoR3VoQ==}

  /has-flag/3.0.0:
    resolution: {integrity: sha1-tdRU3CGZriJWmfNGfloH87lVuv0=}
    engines: {node: '>=4'}

  /has-flag/4.0.0:
    resolution: {integrity: sha512-EykJT/Q1KjTWctppgIAgfSO0tKVuZUjhgMr17kqTumMl6Afv3EISleU7qZUzoXDFTAHTDC4NOoG/ZxU3EvlMPQ==}
    engines: {node: '>=8'}

  /has-property-descriptors/1.0.0:
    resolution: {integrity: sha512-62DVLZGoiEBDHQyqG4w9xCuZ7eJEwNmJRWw2VY84Oedb7WFcA27fiEVe8oUQx9hAUJ4ekurquucTGwsyO1XGdQ==}
    dependencies:
      get-intrinsic: 1.1.1

  /has-symbols/1.0.3:
    resolution: {integrity: sha512-l3LCuF6MgDNwTDKkdYGEihYjt5pRPbEg46rtlmnSPlUbgmB8LOIrKJbYYFBSbnPaJexMKtiPO8hmeRjRz2Td+A==}
    engines: {node: '>= 0.4'}

  /has-tostringtag/1.0.0:
    resolution: {integrity: sha512-kFjcSNhnlGV1kyoGk7OXKSawH5JOb/LzUc5w9B02hOTO0dfFRjbHQKvg1d6cf3HbeUmtU9VbbV3qzZ2Teh97WQ==}
    engines: {node: '>= 0.4'}
    dependencies:
      has-symbols: 1.0.3

  /has-unicode/2.0.1:
    resolution: {integrity: sha1-4Ob+aijPUROIVeCG0Wkedx3iqLk=}
    dev: true

  /has-yarn/2.1.0:
    resolution: {integrity: sha512-UqBRqi4ju7T+TqGNdqAO0PaSVGsDGJUBQvk9eUWNGRY1CFGDzYhLWoM7JQEemnlvVcv/YEmc2wNW8BC24EnUsw==}
    engines: {node: '>=8'}
    dev: true

  /has/1.0.3:
    resolution: {integrity: sha512-f2dvO0VU6Oej7RkWJGrehjbzMAjFp5/VKPp5tTpWIV4JHHZK1/BxbFRtf/siA2SWTe09caDmVtYYzWEIbBS4zw==}
    engines: {node: '>= 0.4.0'}
    dependencies:
      function-bind: 1.1.1

  /hexoid/1.0.0:
    resolution: {integrity: sha512-QFLV0taWQOZtvIRIAdBChesmogZrtuXvVWsFHZTk2SU+anspqZ2vMnoLg7IE1+Uk16N19APic1BuF8bC8c2m5g==}
    engines: {node: '>=8'}
    dev: true

  /hoist-non-react-statics/3.3.2:
    resolution: {integrity: sha512-/gGivxi8JPKWNm/W0jSmzcMPpfpPLc3dY/6GxhX2hQ9iGj3aDfklV4ET7NjKpSinLpJ5vafa9iiGIEZg10SfBw==}
    dependencies:
      react-is: 16.13.1
    dev: false

  /html-encoding-sniffer/2.0.1:
    resolution: {integrity: sha512-D5JbOMBIR/TVZkubHT+OyT2705QvogUW4IBn6nHd756OwieSF9aDYFj4dv6HHEVGYbHaLETa3WggZYWWMyy3ZQ==}
    engines: {node: '>=10'}
    dependencies:
      whatwg-encoding: 1.0.5

  /html-escaper/2.0.2:
    resolution: {integrity: sha512-H2iMtd0I4Mt5eYiapRdIDjp+XzelXQ0tFE4JS7YFwFevXXMmOp9myNrUvCg0D6ws8iqkRPBfKHgbwig1SmlLfg==}

  /html-parse-stringify/3.0.1:
    resolution: {integrity: sha512-KknJ50kTInJ7qIScF3jeaFRpMpE8/lfiTdzf/twXyPBLAGrLRTmkz3AdTnKeh40X8k9L2fdYwEp/42WGXIRGcg==}
    dependencies:
      void-elements: 3.1.0
    dev: false

  /http-cache-semantics/4.1.0:
    resolution: {integrity: sha512-carPklcUh7ROWRK7Cv27RPtdhYhUsela/ue5/jKzjegVvXDqM2ILE9Q2BGn9JZJh1g87cp56su/FgQSzcWS8cQ==}
    dev: true

  /http-errors/2.0.0:
    resolution: {integrity: sha512-FtwrG/euBzaEjYeRqOgly7G0qviiXoJWnvEH2Z1plBdXgbyjv34pHTSb9zoeHMyDy33+DWy5Wt9Wo+TURtOYSQ==}
    engines: {node: '>= 0.8'}
    dependencies:
      depd: 2.0.0
      inherits: 2.0.4
      setprototypeof: 1.2.0
      statuses: 2.0.1
      toidentifier: 1.0.1

  /http-proxy-agent/4.0.1:
    resolution: {integrity: sha512-k0zdNgqWTGA6aeIRVpvfVob4fL52dTfaehylg0Y4UvSySvOq/Y+BOyPrgpUrA7HylqvU8vIZGsRuXmspskV0Tg==}
    engines: {node: '>= 6'}
    dependencies:
      '@tootallnate/once': 1.1.2
      agent-base: 6.0.2
      debug: 4.3.4
    transitivePeerDependencies:
      - supports-color

  /http-signature/1.2.0:
    resolution: {integrity: sha1-muzZJRFHcvPZW2WmCruPfBj7rOE=}
    engines: {node: '>=0.8', npm: '>=1.3.7'}
    dependencies:
      assert-plus: 1.0.0
      jsprim: 1.4.2
      sshpk: 1.17.0
    dev: true

  /https-proxy-agent/5.0.1:
    resolution: {integrity: sha512-dFcAjpTQFgoLMzC2VwU+C/CbS7uRL0lWmxDITmqm7C+7F0Odmj6s9l6alZc6AELXhrnggM2CeWSXHGOdX2YtwA==}
    engines: {node: '>= 6'}
    dependencies:
      agent-base: 6.0.2
      debug: 4.3.4
    transitivePeerDependencies:
      - supports-color

  /human-signals/2.1.0:
    resolution: {integrity: sha512-B4FFZ6q/T2jhhksgkbEW3HBvWIfDW85snkQgawt07S7J5QXTk6BkNV+0yAeZrM5QpMAdYlocGoljn0sJ/WQkFw==}
    engines: {node: '>=10.17.0'}

  /i18next-fs-backend/1.1.4:
    resolution: {integrity: sha512-/MfAGMP0jHonV966uFf9PkWWuDjPYLIcsipnSO3NxpNtAgRUKLTwvm85fEmsF6hGeu0zbZiCQ3W74jwO6K9uXA==}
    dev: false

  /i18next/21.7.1:
    resolution: {integrity: sha512-uNt0BM+HV7wgWrrTE+Z4qinQFTONB21hK3I5V/LayhquPv78WchnO4hjF2PWY/OZocahHBDbzbe0/o1rp/RcWQ==}
    dependencies:
      '@babel/runtime': 7.17.9
    dev: false

  /iconv-lite/0.4.24:
    resolution: {integrity: sha512-v3MXnZAcvnywkTUEZomIActle7RXXeedOR31wwl7VlyoXO4Qi9arvSenNQWne1TcRwhCL1HwLI21bEqdpj8/rA==}
    engines: {node: '>=0.10.0'}
    dependencies:
      safer-buffer: 2.1.2

  /ieee754/1.1.13:
    resolution: {integrity: sha512-4vf7I2LYV/HaWerSo3XmlMkp5eZ83i+/CDluXi/IGTs/O1sejBNhTtnxzmRZfvOUqj7lZjqHkeTvpgSFDlWZTg==}
    dev: true

  /ieee754/1.2.1:
    resolution: {integrity: sha512-dcyqhDvX1C46lXZcVqCpK+FtMRQVdIMN6/Df5js2zouUsqG7I6sFxitIC+7KYK29KdXOLHdu9zL4sFnoVQnqaA==}
    dev: true

  /ignore-by-default/1.0.1:
    resolution: {integrity: sha1-SMptcvbGo68Aqa1K5odr44ieKwk=}
    dev: true

  /ignore/5.2.0:
    resolution: {integrity: sha512-CmxgYGiEPCLhfLnpPp1MoRmifwEIOgjcHXxOBjv7mY96c+eWScsOP9c112ZyLdWHi0FxHjI+4uVhKYp/gcdRmQ==}
    engines: {node: '>= 4'}

  /immediate/3.0.6:
    resolution: {integrity: sha1-nbHb0Pr43m++D13V5Wu2BigN5ps=}
    dev: true

  /immutable/4.0.0:
    resolution: {integrity: sha512-zIE9hX70qew5qTUjSS7wi1iwj/l7+m54KWU247nhM3v806UdGj1yDndXj+IOYxxtW9zyLI+xqFNZjTuDaLUqFw==}
    dev: true

  /import-fresh/3.3.0:
    resolution: {integrity: sha512-veYYhQa+D1QBKznvhUHxb8faxlrwUnxseDAbAp457E0wLNio2bOSKnjYDhMj+YiAq61xrMGhQk9iXVk5FzgQMw==}
    engines: {node: '>=6'}
    dependencies:
      parent-module: 1.0.1
      resolve-from: 4.0.0

  /import-lazy/2.1.0:
    resolution: {integrity: sha1-BWmOPUXIjo1+nZLLBYTnfwlvPkM=}
    engines: {node: '>=4'}
    dev: true

  /import-lazy/4.0.0:
    resolution: {integrity: sha512-rKtvo6a868b5Hu3heneU+L4yEQ4jYKLtjpnPeUdK7h0yzXGmyBTypknlkCvHFBqfX9YlorEiMM6Dnq/5atfHkw==}
    engines: {node: '>=8'}
    dev: true

  /import-local/3.1.0:
    resolution: {integrity: sha512-ASB07uLtnDs1o6EHjKpX34BKYDSqnFerfTOJL2HvMqF70LnxpjkzDB8J44oT9pu4AMPkQwf8jl6szgvNd2tRIg==}
    engines: {node: '>=8'}
    hasBin: true
    dependencies:
      pkg-dir: 4.2.0
      resolve-cwd: 3.0.0

  /imurmurhash/0.1.4:
    resolution: {integrity: sha1-khi5srkoojixPcT7a21XbyMUU+o=}
    engines: {node: '>=0.8.19'}

  /indent-string/4.0.0:
    resolution: {integrity: sha512-EdDDZu4A2OyIK7Lr/2zG+w5jmbuk1DVBnEwREQvBzspBJkCEbRa8GxU1lghYcaGJCnRWibjDXlq779X1/y5xwg==}
    engines: {node: '>=8'}
    dev: true

  /inflight/1.0.6:
    resolution: {integrity: sha1-Sb1jMdfQLQwJvJEKEHW6gWW1bfk=}
    dependencies:
      once: 1.4.0
      wrappy: 1.0.2

  /inherits/2.0.4:
    resolution: {integrity: sha512-k/vGaX4/Yla3WzyMCvTQOXYeIHvqOKtnqBduzTHpzpQZzAskKMhZ2K+EnBiSM9zGSoIFeMpXKxa4dYeZIQqewQ==}

  /ini/1.3.8:
    resolution: {integrity: sha512-JV/yugV2uzW5iMRSiZAyDtQd+nxtUnjeLt0acNdw98kKLrvuRVyB80tsREOE7yvGVgalhZ6RNXCmEHkUKBKxew==}
    dev: true

  /ini/2.0.0:
    resolution: {integrity: sha512-7PnF4oN3CvZF23ADhA5wRaYEQpJ8qygSkbtTXWBeXWXmEVRXK+1ITciHWwHhsjv1TmW0MgacIv6hEi5pX5NQdA==}
    engines: {node: '>=10'}
    dev: true

  /internal-slot/1.0.3:
    resolution: {integrity: sha512-O0DB1JC/sPyZl7cIo78n5dR7eUSwwpYPiXRhTzNxZVAMUuB8vlnRFyLxdrVToks6XPLVnFfbzaVd5WLjhgg+vA==}
    engines: {node: '>= 0.4'}
    dependencies:
      get-intrinsic: 1.1.1
      has: 1.0.3
      side-channel: 1.0.4

  /ipaddr.js/1.9.1:
    resolution: {integrity: sha512-0KI/607xoxSToH7GjN1FfSbLoU0+btTicjsQSWQlh/hZykN8KpmMf7uYwPW3R+akZ6R/w18ZlXSHBYXiYUPO3g==}
    engines: {node: '>= 0.10'}

  /is-arrayish/0.2.1:
    resolution: {integrity: sha1-d8mYQFJ6qOyxqLppe4BkWnqSap0=}

  /is-arrayish/0.3.2:
    resolution: {integrity: sha512-eVRqCvVlZbuw3GrM63ovNSNAeA1K16kaR/LRY/92w0zxQ5/1YzwblUX652i4Xs9RwAGjW9d9y6X88t8OaAJfWQ==}

  /is-bigint/1.0.4:
    resolution: {integrity: sha512-zB9CruMamjym81i2JZ3UMn54PKGsQzsJeo6xvN3HJJ4CAsQNB6iRutp2To77OfCNuoxspsIhzaPoO1zyCEhFOg==}
    dependencies:
      has-bigints: 1.0.2

  /is-binary-path/2.1.0:
    resolution: {integrity: sha512-ZMERYes6pDydyuGidse7OsHxtbI7WVeUEozgR/g7rd0xUimYNlvZRE/K2MgZTjWy725IfelLeVcEM97mmtRGXw==}
    engines: {node: '>=8'}
    dependencies:
      binary-extensions: 2.2.0
    dev: true

  /is-boolean-object/1.1.2:
    resolution: {integrity: sha512-gDYaKHJmnj4aWxyj6YHyXVpdQawtVLHU5cb+eztPGczf6cjuTdwve5ZIEfgXqH4e57An1D1AKf8CZ3kYrQRqYA==}
    engines: {node: '>= 0.4'}
    dependencies:
      call-bind: 1.0.2
      has-tostringtag: 1.0.0

  /is-buffer/1.1.6:
    resolution: {integrity: sha512-NcdALwpXkTm5Zvvbk7owOUSvVvBKDgKP5/ewfXEznmQFfs4ZRmanOeKBTjRVjka3QFoN6XJ+9F3USqfHqTaU5w==}
    dev: true

  /is-callable/1.2.4:
    resolution: {integrity: sha512-nsuwtxZfMX67Oryl9LCQ+upnC0Z0BgpwntpS89m1H/TLF0zNfzfLMV/9Wa/6MZsj0acpEjAO0KF1xT6ZdLl95w==}
    engines: {node: '>= 0.4'}

  /is-ci/2.0.0:
    resolution: {integrity: sha512-YfJT7rkpQB0updsdHLGWrvhBJfcfzNNawYDNIyQXJz0IViGf75O8EBPKSdvw2rF+LGCsX4FZ8tcr3b19LcZq4w==}
    hasBin: true
    dependencies:
      ci-info: 2.0.0
    dev: true

  /is-core-module/2.9.0:
    resolution: {integrity: sha512-+5FPy5PnwmO3lvfMb0AsoPaBG+5KHUI0wYFXOtYPnVVVspTFUuMZNfNaNVRt3FZadstu2c8x23vykRW/NBoU6A==}
    dependencies:
      has: 1.0.3

  /is-date-object/1.0.5:
    resolution: {integrity: sha512-9YQaSxsAiSwcvS33MBk3wTCVnWK+HhF8VZR2jRxehM16QcVOdHqPn4VPHmRK4lSr38n9JriurInLcP90xsYNfQ==}
    engines: {node: '>= 0.4'}
    dependencies:
      has-tostringtag: 1.0.0

  /is-extglob/2.1.1:
    resolution: {integrity: sha1-qIwCU1eR8C7TfHahueqXc8gz+MI=}
    engines: {node: '>=0.10.0'}

  /is-fullwidth-code-point/1.0.0:
    resolution: {integrity: sha1-754xOG8DGn8NZDr4L95QxFfvAMs=}
    engines: {node: '>=0.10.0'}
    dependencies:
      number-is-nan: 1.0.1
    dev: true

  /is-fullwidth-code-point/3.0.0:
    resolution: {integrity: sha512-zymm5+u+sCsSWyD9qNaejV3DFvhCKclKdizYaJUuHA83RLjb7nSuGnddCHGv0hk+KY7BMAlsWeK4Ueg6EV6XQg==}
    engines: {node: '>=8'}

  /is-generator-fn/2.1.0:
    resolution: {integrity: sha512-cTIB4yPYL/Grw0EaSzASzg6bBy9gqCofvWN8okThAYIxKJZC+udlRAmGbM0XLeniEJSs8uEgHPGuHSe1XsOLSQ==}
    engines: {node: '>=6'}

  /is-glob/4.0.3:
    resolution: {integrity: sha512-xelSayHH36ZgE7ZWhli7pW34hNbNl8Ojv5KVmkJD4hBdD3th8Tfk9vYasLM+mXWOZhFkgZfxhLSnrwRr4elSSg==}
    engines: {node: '>=0.10.0'}
    dependencies:
      is-extglob: 2.1.1

  /is-installed-globally/0.4.0:
    resolution: {integrity: sha512-iwGqO3J21aaSkC7jWnHP/difazwS7SFeIqxv6wEtLU8Y5KlzFTjyqcSIT0d8s4+dDhKytsk9PJZ2BkS5eZwQRQ==}
    engines: {node: '>=10'}
    dependencies:
      global-dirs: 3.0.0
      is-path-inside: 3.0.3
    dev: true

  /is-negative-zero/2.0.2:
    resolution: {integrity: sha512-dqJvarLawXsFbNDeJW7zAz8ItJ9cd28YufuuFzh0G8pNHjJMnY08Dv7sYX2uF5UpQOwieAeOExEYAWWfu7ZZUA==}
    engines: {node: '>= 0.4'}

  /is-npm/5.0.0:
    resolution: {integrity: sha512-WW/rQLOazUq+ST/bCAVBp/2oMERWLsR7OrKyt052dNDk4DHcDE0/7QSXITlmi+VBcV13DfIbysG3tZJm5RfdBA==}
    engines: {node: '>=10'}
    dev: true

  /is-number-object/1.0.7:
    resolution: {integrity: sha512-k1U0IRzLMo7ZlYIfzRu23Oh6MiIFasgpb9X76eqfFZAqwH44UI4KTBvBYIZ1dSL9ZzChTB9ShHfLkR4pdW5krQ==}
    engines: {node: '>= 0.4'}
    dependencies:
      has-tostringtag: 1.0.0

  /is-number/7.0.0:
    resolution: {integrity: sha512-41Cifkg6e8TylSpdtTpeLVMqvSBEVzTttHvERD741+pnZ8ANv0004MRL43QKPDlK9cGvNp6NZWZUBlbGXYxxng==}
    engines: {node: '>=0.12.0'}

  /is-obj/2.0.0:
    resolution: {integrity: sha512-drqDG3cbczxxEJRoOXcOjtdp1J/lyp1mNn0xaznRs8+muBhgQcrnbspox5X5fOw0HnMnbfDzvnEMEtqDEJEo8w==}
    engines: {node: '>=8'}
    dev: true

  /is-path-inside/3.0.3:
    resolution: {integrity: sha512-Fd4gABb+ycGAmKou8eMftCupSir5lRxqf4aD/vd0cD2qc4HL07OjCeuHMr8Ro4CoMaeCKDB0/ECBOVWjTwUvPQ==}
    engines: {node: '>=8'}
    dev: true

  /is-potential-custom-element-name/1.0.1:
    resolution: {integrity: sha512-bCYeRA2rVibKZd+s2625gGnGF/t7DSqDs4dP7CrLA1m7jKWz6pps0LpYLJN8Q64HtmPKJ1hrN3nzPNKFEKOUiQ==}

  /is-regex/1.1.4:
    resolution: {integrity: sha512-kvRdxDsxZjhzUX07ZnLydzS1TU/TJlTUHHY4YLL87e37oUA49DfkLqgy+VjFocowy29cKvcSiu+kIv728jTTVg==}
    engines: {node: '>= 0.4'}
    dependencies:
      call-bind: 1.0.2
      has-tostringtag: 1.0.0

  /is-shared-array-buffer/1.0.2:
    resolution: {integrity: sha512-sqN2UDu1/0y6uvXyStCOzyhAjCSlHceFoMKJW8W9EU9cvic/QdsZ0kEU93HEy3IUEFZIiH/3w+AH/UQbPHNdhA==}
    dependencies:
      call-bind: 1.0.2

  /is-stream/2.0.1:
    resolution: {integrity: sha512-hFoiJiTl63nn+kstHGBtewWSKnQLpyb155KHheA1l39uvtO9nWIop1p3udqPcUd/xbF1VLMO4n7OI6p7RbngDg==}
    engines: {node: '>=8'}

  /is-string/1.0.7:
    resolution: {integrity: sha512-tE2UXzivje6ofPW7l23cjDOMa09gb7xlAqG6jG5ej6uPV32TlWP3NKPigtaGeHNu9fohccRYvIiZMfOOnOYUtg==}
    engines: {node: '>= 0.4'}
    dependencies:
      has-tostringtag: 1.0.0

  /is-symbol/1.0.4:
    resolution: {integrity: sha512-C/CPBqKWnvdcxqIARxyOh4v1UUEOCHpgDa0WYgpKDFMszcrPcffg5uhwSgPCLD2WWxmq6isisz87tzT01tuGhg==}
    engines: {node: '>= 0.4'}
    dependencies:
      has-symbols: 1.0.3

  /is-typedarray/1.0.0:
    resolution: {integrity: sha1-5HnICFjfDBsR3dppQPlgEfzaSpo=}

  /is-weakref/1.0.2:
    resolution: {integrity: sha512-qctsuLZmIQ0+vSSMfoVvyFe2+GSEvnmZ2ezTup1SBse9+twCCeial6EEi3Nc2KFcf6+qz2FBPnjXsk8xhKSaPQ==}
    dependencies:
      call-bind: 1.0.2

  /is-yarn-global/0.3.0:
    resolution: {integrity: sha512-VjSeb/lHmkoyd8ryPVIKvOCn4D1koMqY+vqyjjUfc3xyKtP4dYOxM44sZrnqQSzSds3xyOrUTLTC9LVCVgLngw==}
    dev: true

  /isarray/0.0.1:
    resolution: {integrity: sha1-ihis/Kmo9Bd+Cav8YDiTmwXR7t8=}

  /isarray/1.0.0:
    resolution: {integrity: sha1-u5NdSFgsuhaMBoNJV6VKPgcSTxE=}
    dev: true

  /isexe/2.0.0:
    resolution: {integrity: sha1-6PvzdNxVb/iUehDcsFctYz8s+hA=}

  /isstream/0.1.2:
    resolution: {integrity: sha1-R+Y/evVa+m+S4VAOaQ64uFKcCZo=}
    dev: true

  /istanbul-badges-readme/1.8.1:
    resolution: {integrity: sha512-I7cEFAFlWc5VB17a71U0TgQbez5+U78F0f4kky1w33L4t3BC4/8gbN1tbmX4LVaki52Op4LrkttpvcdZ6kd/jg==}
    hasBin: true
    dev: true

  /istanbul-lib-coverage/3.2.0:
    resolution: {integrity: sha512-eOeJ5BHCmHYvQK7xt9GkdHuzuCGS1Y6g9Gvnx3Ym33fz/HpLRYxiS0wHNr+m/MBC8B647Xt608vCDEvhl9c6Mw==}
    engines: {node: '>=8'}

  /istanbul-lib-instrument/5.2.0:
    resolution: {integrity: sha512-6Lthe1hqXHBNsqvgDzGO6l03XNeu3CrG4RqQ1KM9+l5+jNGpEJfIELx1NS3SEHmJQA8np/u+E4EPRKRiu6m19A==}
    engines: {node: '>=8'}
    dependencies:
      '@babel/core': 7.17.10
      '@babel/parser': 7.17.10
      '@istanbuljs/schema': 0.1.3
      istanbul-lib-coverage: 3.2.0
      semver: 6.3.0
    transitivePeerDependencies:
      - supports-color

  /istanbul-lib-report/3.0.0:
    resolution: {integrity: sha512-wcdi+uAKzfiGT2abPpKZ0hSU1rGQjUQnLvtY5MpQ7QCTahD3VODhcu4wcfY1YtkGaDD5yuydOLINXsfbus9ROw==}
    engines: {node: '>=8'}
    dependencies:
      istanbul-lib-coverage: 3.2.0
      make-dir: 3.1.0
      supports-color: 7.2.0

  /istanbul-lib-source-maps/4.0.1:
    resolution: {integrity: sha512-n3s8EwkdFIJCG3BPKBYvskgXGoy88ARzvegkitk60NxRdwltLOTaH7CUiMRXvwYorl0Q712iEjcWB+fK/MrWVw==}
    engines: {node: '>=10'}
    dependencies:
      debug: 4.3.4
      istanbul-lib-coverage: 3.2.0
      source-map: 0.6.1
    transitivePeerDependencies:
      - supports-color

  /istanbul-reports/3.1.4:
    resolution: {integrity: sha512-r1/DshN4KSE7xWEknZLLLLDn5CJybV3nw01VTkp6D5jzLuELlcbudfj/eSQFvrKsJuTVCGnePO7ho82Nw9zzfw==}
    engines: {node: '>=8'}
    dependencies:
      html-escaper: 2.0.2
      istanbul-lib-report: 3.0.0

  /jest-changed-files/27.5.1:
    resolution: {integrity: sha512-buBLMiByfWGCoMsLLzGUUSpAmIAGnbR2KJoMN10ziLhOLvP4e0SlypHnAel8iqQXTrcbmfEY9sSqae5sgUsTvw==}
    engines: {node: ^10.13.0 || ^12.13.0 || ^14.15.0 || >=15.0.0}
    dependencies:
      '@jest/types': 27.5.1
      execa: 5.1.1
      throat: 6.0.1

  /jest-circus/27.5.1:
    resolution: {integrity: sha512-D95R7x5UtlMA5iBYsOHFFbMD/GVA4R/Kdq15f7xYWUfWHBto9NYRsOvnSauTgdF+ogCpJ4tyKOXhUifxS65gdw==}
    engines: {node: ^10.13.0 || ^12.13.0 || ^14.15.0 || >=15.0.0}
    dependencies:
      '@jest/environment': 27.5.1
      '@jest/test-result': 27.5.1
      '@jest/types': 27.5.1
      '@types/node': 14.18.16
      chalk: 4.1.2
      co: 4.6.0
      dedent: 0.7.0
      expect: 27.5.1
      is-generator-fn: 2.1.0
      jest-each: 27.5.1
      jest-matcher-utils: 27.5.1
      jest-message-util: 27.5.1
      jest-runtime: 27.5.1
      jest-snapshot: 27.5.1
      jest-util: 27.5.1
      pretty-format: 27.5.1
      slash: 3.0.0
      stack-utils: 2.0.5
      throat: 6.0.1
    transitivePeerDependencies:
      - supports-color

  /jest-cli/27.5.1:
    resolution: {integrity: sha512-Hc6HOOwYq4/74/c62dEE3r5elx8wjYqxY0r0G/nFrLDPMFRu6RA/u8qINOIkvhxG7mMQ5EJsOGfRpI8L6eFUVw==}
    engines: {node: ^10.13.0 || ^12.13.0 || ^14.15.0 || >=15.0.0}
    hasBin: true
    peerDependencies:
      node-notifier: ^8.0.1 || ^9.0.0 || ^10.0.0
    peerDependenciesMeta:
      node-notifier:
        optional: true
    dependencies:
      '@jest/core': 27.5.1
      '@jest/test-result': 27.5.1
      '@jest/types': 27.5.1
      chalk: 4.1.2
      exit: 0.1.2
      graceful-fs: 4.2.10
      import-local: 3.1.0
      jest-config: 27.5.1
      jest-util: 27.5.1
      jest-validate: 27.5.1
      prompts: 2.4.2
      yargs: 16.2.0
    transitivePeerDependencies:
      - bufferutil
      - canvas
      - supports-color
      - ts-node
      - utf-8-validate

  /jest-cli/27.5.1_ts-node@10.7.0:
    resolution: {integrity: sha512-Hc6HOOwYq4/74/c62dEE3r5elx8wjYqxY0r0G/nFrLDPMFRu6RA/u8qINOIkvhxG7mMQ5EJsOGfRpI8L6eFUVw==}
    engines: {node: ^10.13.0 || ^12.13.0 || ^14.15.0 || >=15.0.0}
    hasBin: true
    peerDependencies:
      node-notifier: ^8.0.1 || ^9.0.0 || ^10.0.0
    peerDependenciesMeta:
      node-notifier:
        optional: true
    dependencies:
      '@jest/core': 27.5.1_ts-node@10.7.0
      '@jest/test-result': 27.5.1
      '@jest/types': 27.5.1
      chalk: 4.1.2
      exit: 0.1.2
      graceful-fs: 4.2.10
      import-local: 3.1.0
      jest-config: 27.5.1_ts-node@10.7.0
      jest-util: 27.5.1
      jest-validate: 27.5.1
      prompts: 2.4.2
      yargs: 16.2.0
    transitivePeerDependencies:
      - bufferutil
      - canvas
      - supports-color
      - ts-node
      - utf-8-validate
    dev: true

  /jest-config/27.4.7:
    resolution: {integrity: sha512-xz/o/KJJEedHMrIY9v2ParIoYSrSVY6IVeE4z5Z3i101GoA5XgfbJz+1C8EYPsv7u7f39dS8F9v46BHDhn0vlw==}
    engines: {node: ^10.13.0 || ^12.13.0 || ^14.15.0 || >=15.0.0}
    peerDependencies:
      ts-node: '>=9.0.0'
    peerDependenciesMeta:
      ts-node:
        optional: true
    dependencies:
      '@babel/core': 7.17.10
      '@jest/test-sequencer': 27.5.1
      '@jest/types': 27.5.1
      babel-jest: 27.5.1_@babel+core@7.17.10
      chalk: 4.1.2
      ci-info: 3.3.0
      deepmerge: 4.2.2
      glob: 7.2.0
      graceful-fs: 4.2.10
      jest-circus: 27.5.1
      jest-environment-jsdom: 27.5.1
      jest-environment-node: 27.5.1
      jest-get-type: 27.5.1
      jest-jasmine2: 27.5.1
      jest-regex-util: 27.5.1
      jest-resolve: 27.4.6
      jest-runner: 27.5.1
      jest-util: 27.5.1
      jest-validate: 27.5.1
      micromatch: 4.0.5
      pretty-format: 27.5.1
      slash: 3.0.0
    transitivePeerDependencies:
      - bufferutil
      - canvas
      - supports-color
      - utf-8-validate
    dev: true

  /jest-config/27.4.7_ts-node@10.7.0:
    resolution: {integrity: sha512-xz/o/KJJEedHMrIY9v2ParIoYSrSVY6IVeE4z5Z3i101GoA5XgfbJz+1C8EYPsv7u7f39dS8F9v46BHDhn0vlw==}
    engines: {node: ^10.13.0 || ^12.13.0 || ^14.15.0 || >=15.0.0}
    peerDependencies:
      ts-node: '>=9.0.0'
    peerDependenciesMeta:
      ts-node:
        optional: true
    dependencies:
      '@babel/core': 7.17.10
      '@jest/test-sequencer': 27.5.1
      '@jest/types': 27.5.1
      babel-jest: 27.5.1_@babel+core@7.17.10
      chalk: 4.1.2
      ci-info: 3.3.0
      deepmerge: 4.2.2
      glob: 7.2.0
      graceful-fs: 4.2.10
      jest-circus: 27.5.1
      jest-environment-jsdom: 27.5.1
      jest-environment-node: 27.5.1
      jest-get-type: 27.5.1
      jest-jasmine2: 27.5.1
      jest-regex-util: 27.5.1
      jest-resolve: 27.4.6
      jest-runner: 27.5.1
      jest-util: 27.5.1
      jest-validate: 27.5.1
      micromatch: 4.0.5
      pretty-format: 27.5.1
      slash: 3.0.0
      ts-node: 10.7.0_63845f5bc9a653846bd58de3c741e587
    transitivePeerDependencies:
      - bufferutil
      - canvas
      - supports-color
      - utf-8-validate
    dev: true

  /jest-config/27.5.1:
    resolution: {integrity: sha512-5sAsjm6tGdsVbW9ahcChPAFCk4IlkQUknH5AvKjuLTSlcO/wCZKyFdn7Rg0EkC+OGgWODEy2hDpWB1PgzH0JNA==}
    engines: {node: ^10.13.0 || ^12.13.0 || ^14.15.0 || >=15.0.0}
    peerDependencies:
      ts-node: '>=9.0.0'
    peerDependenciesMeta:
      ts-node:
        optional: true
    dependencies:
      '@babel/core': 7.17.10
      '@jest/test-sequencer': 27.5.1
      '@jest/types': 27.5.1
      babel-jest: 27.5.1_@babel+core@7.17.10
      chalk: 4.1.2
      ci-info: 3.3.0
      deepmerge: 4.2.2
      glob: 7.2.0
      graceful-fs: 4.2.10
      jest-circus: 27.5.1
      jest-environment-jsdom: 27.5.1
      jest-environment-node: 27.5.1
      jest-get-type: 27.5.1
      jest-jasmine2: 27.5.1
      jest-regex-util: 27.5.1
      jest-resolve: 27.5.1
      jest-runner: 27.5.1
      jest-util: 27.5.1
      jest-validate: 27.5.1
      micromatch: 4.0.5
      parse-json: 5.2.0
      pretty-format: 27.5.1
      slash: 3.0.0
      strip-json-comments: 3.1.1
    transitivePeerDependencies:
      - bufferutil
      - canvas
      - supports-color
      - utf-8-validate

  /jest-config/27.5.1_ts-node@10.7.0:
    resolution: {integrity: sha512-5sAsjm6tGdsVbW9ahcChPAFCk4IlkQUknH5AvKjuLTSlcO/wCZKyFdn7Rg0EkC+OGgWODEy2hDpWB1PgzH0JNA==}
    engines: {node: ^10.13.0 || ^12.13.0 || ^14.15.0 || >=15.0.0}
    peerDependencies:
      ts-node: '>=9.0.0'
    peerDependenciesMeta:
      ts-node:
        optional: true
    dependencies:
      '@babel/core': 7.17.10
      '@jest/test-sequencer': 27.5.1
      '@jest/types': 27.5.1
      babel-jest: 27.5.1_@babel+core@7.17.10
      chalk: 4.1.2
      ci-info: 3.3.0
      deepmerge: 4.2.2
      glob: 7.2.0
      graceful-fs: 4.2.10
      jest-circus: 27.5.1
      jest-environment-jsdom: 27.5.1
      jest-environment-node: 27.5.1
      jest-get-type: 27.5.1
      jest-jasmine2: 27.5.1
      jest-regex-util: 27.5.1
      jest-resolve: 27.5.1
      jest-runner: 27.5.1
      jest-util: 27.5.1
      jest-validate: 27.5.1
      micromatch: 4.0.5
      parse-json: 5.2.0
      pretty-format: 27.5.1
      slash: 3.0.0
      strip-json-comments: 3.1.1
      ts-node: 10.7.0_63845f5bc9a653846bd58de3c741e587
    transitivePeerDependencies:
      - bufferutil
      - canvas
      - supports-color
      - utf-8-validate
    dev: true

  /jest-diff/27.5.1:
    resolution: {integrity: sha512-m0NvkX55LDt9T4mctTEgnZk3fmEg3NRYutvMPWM/0iPnkFj2wIeF45O1718cMSOFO1vINkqmxqD8vE37uTEbqw==}
    engines: {node: ^10.13.0 || ^12.13.0 || ^14.15.0 || >=15.0.0}
    dependencies:
      chalk: 4.1.2
      diff-sequences: 27.5.1
      jest-get-type: 27.5.1
      pretty-format: 27.5.1

  /jest-docblock/27.5.1:
    resolution: {integrity: sha512-rl7hlABeTsRYxKiUfpHrQrG4e2obOiTQWfMEH3PxPjOtdsfLQO4ReWSZaQ7DETm4xu07rl4q/h4zcKXyU0/OzQ==}
    engines: {node: ^10.13.0 || ^12.13.0 || ^14.15.0 || >=15.0.0}
    dependencies:
      detect-newline: 3.1.0

  /jest-each/27.5.1:
    resolution: {integrity: sha512-1Ff6p+FbhT/bXQnEouYy00bkNSY7OUpfIcmdl8vZ31A1UUaurOLPA8a8BbJOF2RDUElwJhmeaV7LnagI+5UwNQ==}
    engines: {node: ^10.13.0 || ^12.13.0 || ^14.15.0 || >=15.0.0}
    dependencies:
      '@jest/types': 27.5.1
      chalk: 4.1.2
      jest-get-type: 27.5.1
      jest-util: 27.5.1
      pretty-format: 27.5.1

  /jest-environment-jsdom/27.5.1:
    resolution: {integrity: sha512-TFBvkTC1Hnnnrka/fUb56atfDtJ9VMZ94JkjTbggl1PEpwrYtUBKMezB3inLmWqQsXYLcMwNoDQwoBTAvFfsfw==}
    engines: {node: ^10.13.0 || ^12.13.0 || ^14.15.0 || >=15.0.0}
    dependencies:
      '@jest/environment': 27.5.1
      '@jest/fake-timers': 27.5.1
      '@jest/types': 27.5.1
      '@types/node': 14.18.16
      jest-mock: 27.5.1
      jest-util: 27.5.1
      jsdom: 16.7.0
    transitivePeerDependencies:
      - bufferutil
      - canvas
      - supports-color
      - utf-8-validate

  /jest-environment-node/27.4.6:
    resolution: {integrity: sha512-yfHlZ9m+kzTKZV0hVfhVu6GuDxKAYeFHrfulmy7Jxwsq4V7+ZK7f+c0XP/tbVDMQW7E4neG2u147hFkuVz0MlQ==}
    engines: {node: ^10.13.0 || ^12.13.0 || ^14.15.0 || >=15.0.0}
    dependencies:
      '@jest/environment': 27.5.1
      '@jest/fake-timers': 27.5.1
      '@jest/types': 27.5.1
      '@types/node': 14.18.16
      jest-mock: 27.5.1
      jest-util: 27.5.1
    dev: true

  /jest-environment-node/27.5.1:
    resolution: {integrity: sha512-Jt4ZUnxdOsTGwSRAfKEnE6BcwsSPNOijjwifq5sDFSA2kesnXTvNqKHYgM0hDq3549Uf/KzdXNYn4wMZJPlFLw==}
    engines: {node: ^10.13.0 || ^12.13.0 || ^14.15.0 || >=15.0.0}
    dependencies:
      '@jest/environment': 27.5.1
      '@jest/fake-timers': 27.5.1
      '@jest/types': 27.5.1
      '@types/node': 14.18.16
      jest-mock: 27.5.1
      jest-util: 27.5.1

  /jest-fast-check/1.0.2_fast-check@2.25.0+jest@27.5.1:
    resolution: {integrity: sha512-XuPENBGUN2gaTdPxgPJwFsYp0oj+MieRLpBha0flMxfI01zPHgGkZjGSLThimmsU5XFTGhJYZGVnift7UmsSuw==}
    peerDependencies:
      fast-check: ^2.0.0
      jest: '>=25.1.0'
    dependencies:
      fast-check: 2.25.0
      jest: 27.5.1
    dev: true

  /jest-get-type/27.5.1:
    resolution: {integrity: sha512-2KY95ksYSaK7DMBWQn6dQz3kqAf3BB64y2udeG+hv4KfSOb9qwcYQstTJc1KCbsix+wLZWZYN8t7nwX3GOBLRw==}
    engines: {node: ^10.13.0 || ^12.13.0 || ^14.15.0 || >=15.0.0}

  /jest-haste-map/27.5.1:
    resolution: {integrity: sha512-7GgkZ4Fw4NFbMSDSpZwXeBiIbx+t/46nJ2QitkOjvwPYyZmqttu2TDSimMHP1EkPOi4xUZAN1doE5Vd25H4Jng==}
    engines: {node: ^10.13.0 || ^12.13.0 || ^14.15.0 || >=15.0.0}
    dependencies:
      '@jest/types': 27.5.1
      '@types/graceful-fs': 4.1.5
      '@types/node': 14.18.16
      anymatch: 3.1.2
      fb-watchman: 2.0.1
      graceful-fs: 4.2.10
      jest-regex-util: 27.5.1
      jest-serializer: 27.5.1
      jest-util: 27.5.1
      jest-worker: 27.5.1
      micromatch: 4.0.5
      walker: 1.0.8
    optionalDependencies:
      fsevents: 2.3.2

  /jest-jasmine2/27.5.1:
    resolution: {integrity: sha512-jtq7VVyG8SqAorDpApwiJJImd0V2wv1xzdheGHRGyuT7gZm6gG47QEskOlzsN1PG/6WNaCo5pmwMHDf3AkG2pQ==}
    engines: {node: ^10.13.0 || ^12.13.0 || ^14.15.0 || >=15.0.0}
    dependencies:
      '@jest/environment': 27.5.1
      '@jest/source-map': 27.5.1
      '@jest/test-result': 27.5.1
      '@jest/types': 27.5.1
      '@types/node': 14.18.16
      chalk: 4.1.2
      co: 4.6.0
      expect: 27.5.1
      is-generator-fn: 2.1.0
      jest-each: 27.5.1
      jest-matcher-utils: 27.5.1
      jest-message-util: 27.5.1
      jest-runtime: 27.5.1
      jest-snapshot: 27.5.1
      jest-util: 27.5.1
      pretty-format: 27.5.1
      throat: 6.0.1
    transitivePeerDependencies:
      - supports-color

  /jest-leak-detector/27.5.1:
    resolution: {integrity: sha512-POXfWAMvfU6WMUXftV4HolnJfnPOGEu10fscNCA76KBpRRhcMN2c8d3iT2pxQS3HLbA+5X4sOUPzYO2NUyIlHQ==}
    engines: {node: ^10.13.0 || ^12.13.0 || ^14.15.0 || >=15.0.0}
    dependencies:
      jest-get-type: 27.5.1
      pretty-format: 27.5.1

  /jest-matcher-utils/27.5.1:
    resolution: {integrity: sha512-z2uTx/T6LBaCoNWNFWwChLBKYxTMcGBRjAt+2SbP929/Fflb9aa5LGma654Rz8z9HLxsrUaYzxE9T/EFIL/PAw==}
    engines: {node: ^10.13.0 || ^12.13.0 || ^14.15.0 || >=15.0.0}
    dependencies:
      chalk: 4.1.2
      jest-diff: 27.5.1
      jest-get-type: 27.5.1
      pretty-format: 27.5.1

  /jest-message-util/27.5.1:
    resolution: {integrity: sha512-rMyFe1+jnyAAf+NHwTclDz0eAaLkVDdKVHHBFWsBWHnnh5YeJMNWWsv7AbFYXfK3oTqvL7VTWkhNLu1jX24D+g==}
    engines: {node: ^10.13.0 || ^12.13.0 || ^14.15.0 || >=15.0.0}
    dependencies:
      '@babel/code-frame': 7.16.7
      '@jest/types': 27.5.1
      '@types/stack-utils': 2.0.1
      chalk: 4.1.2
      graceful-fs: 4.2.10
      micromatch: 4.0.5
      pretty-format: 27.5.1
      slash: 3.0.0
      stack-utils: 2.0.5

  /jest-mock/27.5.1:
    resolution: {integrity: sha512-K4jKbY1d4ENhbrG2zuPWaQBvDly+iZ2yAW+T1fATN78hc0sInwn7wZB8XtlNnvHug5RMwV897Xm4LqmPM4e2Og==}
    engines: {node: ^10.13.0 || ^12.13.0 || ^14.15.0 || >=15.0.0}
    dependencies:
      '@jest/types': 27.5.1
      '@types/node': 14.18.16

  /jest-pnp-resolver/1.2.2_jest-resolve@27.4.6:
    resolution: {integrity: sha512-olV41bKSMm8BdnuMsewT4jqlZ8+3TCARAXjZGT9jcoSnrfUnRCqnMoF9XEeoWjbzObpqF9dRhHQj0Xb9QdF6/w==}
    engines: {node: '>=6'}
    peerDependencies:
      jest-resolve: '*'
    peerDependenciesMeta:
      jest-resolve:
        optional: true
    dependencies:
      jest-resolve: 27.4.6
    dev: true

  /jest-pnp-resolver/1.2.2_jest-resolve@27.5.1:
    resolution: {integrity: sha512-olV41bKSMm8BdnuMsewT4jqlZ8+3TCARAXjZGT9jcoSnrfUnRCqnMoF9XEeoWjbzObpqF9dRhHQj0Xb9QdF6/w==}
    engines: {node: '>=6'}
    peerDependencies:
      jest-resolve: '*'
    peerDependenciesMeta:
      jest-resolve:
        optional: true
    dependencies:
      jest-resolve: 27.5.1

  /jest-regex-util/27.5.1:
    resolution: {integrity: sha512-4bfKq2zie+x16okqDXjXn9ql2B0dScQu+vcwe4TvFVhkVyuWLqpZrZtXxLLWoXYgn0E87I6r6GRYHF7wFZBUvg==}
    engines: {node: ^10.13.0 || ^12.13.0 || ^14.15.0 || >=15.0.0}

  /jest-resolve-dependencies/27.5.1:
    resolution: {integrity: sha512-QQOOdY4PE39iawDn5rzbIePNigfe5B9Z91GDD1ae/xNDlu9kaat8QQ5EKnNmVWPV54hUdxCVwwj6YMgR2O7IOg==}
    engines: {node: ^10.13.0 || ^12.13.0 || ^14.15.0 || >=15.0.0}
    dependencies:
      '@jest/types': 27.5.1
      jest-regex-util: 27.5.1
      jest-snapshot: 27.5.1
    transitivePeerDependencies:
      - supports-color

  /jest-resolve/27.4.6:
    resolution: {integrity: sha512-SFfITVApqtirbITKFAO7jOVN45UgFzcRdQanOFzjnbd+CACDoyeX7206JyU92l4cRr73+Qy/TlW51+4vHGt+zw==}
    engines: {node: ^10.13.0 || ^12.13.0 || ^14.15.0 || >=15.0.0}
    dependencies:
      '@jest/types': 27.5.1
      chalk: 4.1.2
      graceful-fs: 4.2.10
      jest-haste-map: 27.5.1
      jest-pnp-resolver: 1.2.2_jest-resolve@27.4.6
      jest-util: 27.5.1
      jest-validate: 27.5.1
      resolve: 1.22.0
      resolve.exports: 1.1.0
      slash: 3.0.0
    dev: true

  /jest-resolve/27.5.1:
    resolution: {integrity: sha512-FFDy8/9E6CV83IMbDpcjOhumAQPDyETnU2KZ1O98DwTnz8AOBsW/Xv3GySr1mOZdItLR+zDZ7I/UdTFbgSOVCw==}
    engines: {node: ^10.13.0 || ^12.13.0 || ^14.15.0 || >=15.0.0}
    dependencies:
      '@jest/types': 27.5.1
      chalk: 4.1.2
      graceful-fs: 4.2.10
      jest-haste-map: 27.5.1
      jest-pnp-resolver: 1.2.2_jest-resolve@27.5.1
      jest-util: 27.5.1
      jest-validate: 27.5.1
      resolve: 1.22.0
      resolve.exports: 1.1.0
      slash: 3.0.0

  /jest-runner/27.5.1:
    resolution: {integrity: sha512-g4NPsM4mFCOwFKXO4p/H/kWGdJp9V8kURY2lX8Me2drgXqG7rrZAx5kv+5H7wtt/cdFIjhqYx1HrlqWHaOvDaQ==}
    engines: {node: ^10.13.0 || ^12.13.0 || ^14.15.0 || >=15.0.0}
    dependencies:
      '@jest/console': 27.5.1
      '@jest/environment': 27.5.1
      '@jest/test-result': 27.5.1
      '@jest/transform': 27.5.1
      '@jest/types': 27.5.1
      '@types/node': 14.18.16
      chalk: 4.1.2
      emittery: 0.8.1
      graceful-fs: 4.2.10
      jest-docblock: 27.5.1
      jest-environment-jsdom: 27.5.1
      jest-environment-node: 27.5.1
      jest-haste-map: 27.5.1
      jest-leak-detector: 27.5.1
      jest-message-util: 27.5.1
      jest-resolve: 27.5.1
      jest-runtime: 27.5.1
      jest-util: 27.5.1
      jest-worker: 27.5.1
      source-map-support: 0.5.21
      throat: 6.0.1
    transitivePeerDependencies:
      - bufferutil
      - canvas
      - supports-color
      - utf-8-validate

  /jest-runtime/27.5.1:
    resolution: {integrity: sha512-o7gxw3Gf+H2IGt8fv0RiyE1+r83FJBRruoA+FXrlHw6xEyBsU8ugA6IPfTdVyA0w8HClpbK+DGJxH59UrNMx8A==}
    engines: {node: ^10.13.0 || ^12.13.0 || ^14.15.0 || >=15.0.0}
    dependencies:
      '@jest/environment': 27.5.1
      '@jest/fake-timers': 27.5.1
      '@jest/globals': 27.5.1
      '@jest/source-map': 27.5.1
      '@jest/test-result': 27.5.1
      '@jest/transform': 27.5.1
      '@jest/types': 27.5.1
      chalk: 4.1.2
      cjs-module-lexer: 1.2.2
      collect-v8-coverage: 1.0.1
      execa: 5.1.1
      glob: 7.2.0
      graceful-fs: 4.2.10
      jest-haste-map: 27.5.1
      jest-message-util: 27.5.1
      jest-mock: 27.5.1
      jest-regex-util: 27.5.1
      jest-resolve: 27.5.1
      jest-snapshot: 27.5.1
      jest-util: 27.5.1
      slash: 3.0.0
      strip-bom: 4.0.0
    transitivePeerDependencies:
      - supports-color

  /jest-serializer/27.5.1:
    resolution: {integrity: sha512-jZCyo6iIxO1aqUxpuBlwTDMkzOAJS4a3eYz3YzgxxVQFwLeSA7Jfq5cbqCY+JLvTDrWirgusI/0KwxKMgrdf7w==}
    engines: {node: ^10.13.0 || ^12.13.0 || ^14.15.0 || >=15.0.0}
    dependencies:
      '@types/node': 14.18.16
      graceful-fs: 4.2.10

  /jest-snapshot/27.4.6:
    resolution: {integrity: sha512-fafUCDLQfzuNP9IRcEqaFAMzEe7u5BF7mude51wyWv7VRex60WznZIC7DfKTgSIlJa8aFzYmXclmN328aqSDmQ==}
    engines: {node: ^10.13.0 || ^12.13.0 || ^14.15.0 || >=15.0.0}
    dependencies:
      '@babel/core': 7.17.10
      '@babel/generator': 7.17.10
      '@babel/plugin-syntax-typescript': 7.17.10_@babel+core@7.17.10
      '@babel/traverse': 7.17.10
      '@babel/types': 7.17.10
      '@jest/transform': 27.4.6
      '@jest/types': 27.5.1
      '@types/babel__traverse': 7.17.1
      '@types/prettier': 2.6.0
      babel-preset-current-node-syntax: 1.0.1_@babel+core@7.17.10
      chalk: 4.1.2
      expect: 27.5.1
      graceful-fs: 4.2.10
      jest-diff: 27.5.1
      jest-get-type: 27.5.1
      jest-haste-map: 27.5.1
      jest-matcher-utils: 27.5.1
      jest-message-util: 27.5.1
      jest-util: 27.5.1
      natural-compare: 1.4.0
      pretty-format: 27.5.1
      semver: 7.3.7
    transitivePeerDependencies:
      - supports-color
    dev: true

  /jest-snapshot/27.5.1:
    resolution: {integrity: sha512-yYykXI5a0I31xX67mgeLw1DZ0bJB+gpq5IpSuCAoyDi0+BhgU/RIrL+RTzDmkNTchvDFWKP8lp+w/42Z3us5sA==}
    engines: {node: ^10.13.0 || ^12.13.0 || ^14.15.0 || >=15.0.0}
    dependencies:
      '@babel/core': 7.17.10
      '@babel/generator': 7.17.10
      '@babel/plugin-syntax-typescript': 7.17.10_@babel+core@7.17.10
      '@babel/traverse': 7.17.10
      '@babel/types': 7.17.10
      '@jest/transform': 27.5.1
      '@jest/types': 27.5.1
      '@types/babel__traverse': 7.17.1
      '@types/prettier': 2.6.0
      babel-preset-current-node-syntax: 1.0.1_@babel+core@7.17.10
      chalk: 4.1.2
      expect: 27.5.1
      graceful-fs: 4.2.10
      jest-diff: 27.5.1
      jest-get-type: 27.5.1
      jest-haste-map: 27.5.1
      jest-matcher-utils: 27.5.1
      jest-message-util: 27.5.1
      jest-util: 27.5.1
      natural-compare: 1.4.0
      pretty-format: 27.5.1
      semver: 7.3.7
    transitivePeerDependencies:
      - supports-color

  /jest-util/27.5.1:
    resolution: {integrity: sha512-Kv2o/8jNvX1MQ0KGtw480E/w4fBCDOnH6+6DmeKi6LZUIlKA5kwY0YNdlzaWTiVgxqAqik11QyxDOKk543aKXw==}
    engines: {node: ^10.13.0 || ^12.13.0 || ^14.15.0 || >=15.0.0}
    dependencies:
      '@jest/types': 27.5.1
      '@types/node': 14.18.16
      chalk: 4.1.2
      ci-info: 3.3.0
      graceful-fs: 4.2.10
      picomatch: 2.3.1

  /jest-validate/27.5.1:
    resolution: {integrity: sha512-thkNli0LYTmOI1tDB3FI1S1RTp/Bqyd9pTarJwL87OIBFuqEb5Apv5EaApEudYg4g86e3CT6kM0RowkhtEnCBQ==}
    engines: {node: ^10.13.0 || ^12.13.0 || ^14.15.0 || >=15.0.0}
    dependencies:
      '@jest/types': 27.5.1
      camelcase: 6.3.0
      chalk: 4.1.2
      jest-get-type: 27.5.1
      leven: 3.1.0
      pretty-format: 27.5.1

  /jest-watcher/27.5.1:
    resolution: {integrity: sha512-z676SuD6Z8o8qbmEGhoEUFOM1+jfEiL3DXHK/xgEiG2EyNYfFG60jluWcupY6dATjfEsKQuibReS1djInQnoVw==}
    engines: {node: ^10.13.0 || ^12.13.0 || ^14.15.0 || >=15.0.0}
    dependencies:
      '@jest/test-result': 27.5.1
      '@jest/types': 27.5.1
      '@types/node': 14.18.16
      ansi-escapes: 4.3.2
      chalk: 4.1.2
      jest-util: 27.5.1
      string-length: 4.0.2

  /jest-worker/27.5.1:
    resolution: {integrity: sha512-7vuh85V5cdDofPyxn58nrPjBktZo0u9x1g8WtjQol+jZDaE+fhN+cIvTj11GndBnMnyfrUOG1sZQxCdjKh+DKg==}
    engines: {node: '>= 10.13.0'}
    dependencies:
      '@types/node': 14.18.16
      merge-stream: 2.0.0
      supports-color: 8.1.1

  /jest/27.5.1:
    resolution: {integrity: sha512-Yn0mADZB89zTtjkPJEXwrac3LHudkQMR+Paqa8uxJHCBr9agxztUifWCyiYrjhMPBoUVBjyny0I7XH6ozDr7QQ==}
    engines: {node: ^10.13.0 || ^12.13.0 || ^14.15.0 || >=15.0.0}
    hasBin: true
    peerDependencies:
      node-notifier: ^8.0.1 || ^9.0.0 || ^10.0.0
    peerDependenciesMeta:
      node-notifier:
        optional: true
    dependencies:
      '@jest/core': 27.5.1
      import-local: 3.1.0
      jest-cli: 27.5.1
    transitivePeerDependencies:
      - bufferutil
      - canvas
      - supports-color
      - ts-node
      - utf-8-validate

  /jest/27.5.1_ts-node@10.7.0:
    resolution: {integrity: sha512-Yn0mADZB89zTtjkPJEXwrac3LHudkQMR+Paqa8uxJHCBr9agxztUifWCyiYrjhMPBoUVBjyny0I7XH6ozDr7QQ==}
    engines: {node: ^10.13.0 || ^12.13.0 || ^14.15.0 || >=15.0.0}
    hasBin: true
    peerDependencies:
      node-notifier: ^8.0.1 || ^9.0.0 || ^10.0.0
    peerDependenciesMeta:
      node-notifier:
        optional: true
    dependencies:
      '@jest/core': 27.5.1_ts-node@10.7.0
      import-local: 3.1.0
      jest-cli: 27.5.1_ts-node@10.7.0
    transitivePeerDependencies:
      - bufferutil
      - canvas
      - supports-color
      - ts-node
      - utf-8-validate
    dev: true

  /jju/1.4.0:
    resolution: {integrity: sha1-o6vicYryQaKykE+EpiWXDzia4yo=}

  /jmespath/0.16.0:
    resolution: {integrity: sha512-9FzQjJ7MATs1tSpnco1K6ayiYE3figslrXA72G2HQ/n76RzvYlofyi5QM+iX4YRs/pu3yzxlVQSST23+dMDknw==}
    engines: {node: '>= 0.6.0'}
    dev: true

  /js-tokens/4.0.0:
    resolution: {integrity: sha512-RdJUflcE3cUzKiMqQgsCu06FPu9UdIJO0beYbPhHN4k6apgJtifcoCtT9bcxOpYBtpD2kCM6Sbzg4CausW/PKQ==}

  /js-yaml/3.14.1:
    resolution: {integrity: sha512-okMH7OXXJ7YrN9Ok3/SXrnu4iX9yOk+25nqX4imS2npuvTYDmo/QEZoqwZkYaIDk3jVvBOTOIEgEhaLOynBS9g==}
    hasBin: true
    dependencies:
      argparse: 1.0.10
      esprima: 4.0.1

  /js-yaml/4.1.0:
    resolution: {integrity: sha512-wpxZs9NoxZaJESJGIZTyDEaYpl0FKSA+FB9aJiyemKhMwkxQg63h4T1KJgUGHpTqPDNRcmmYLugrRjJlBtWvRA==}
    hasBin: true
    dependencies:
      argparse: 2.0.1

  /jsbn/0.1.1:
    resolution: {integrity: sha1-peZUwuWi3rXyAdls77yoDA7y9RM=}
    dev: true

  /jsdom/16.7.0:
    resolution: {integrity: sha512-u9Smc2G1USStM+s/x1ru5Sxrl6mPYCbByG1U/hUmqaVsm4tbNyS7CicOSRyuGQYZhTu0h84qkZZQ/I+dzizSVw==}
    engines: {node: '>=10'}
    peerDependencies:
      canvas: ^2.5.0
    peerDependenciesMeta:
      canvas:
        optional: true
    dependencies:
      abab: 2.0.6
      acorn: 8.7.1
      acorn-globals: 6.0.0
      cssom: 0.4.4
      cssstyle: 2.3.0
      data-urls: 2.0.0
      decimal.js: 10.3.1
      domexception: 2.0.1
      escodegen: 2.0.0
      form-data: 3.0.1
      html-encoding-sniffer: 2.0.1
      http-proxy-agent: 4.0.1
      https-proxy-agent: 5.0.1
      is-potential-custom-element-name: 1.0.1
      nwsapi: 2.2.0
      parse5: 6.0.1
      saxes: 5.0.1
      symbol-tree: 3.2.4
      tough-cookie: 4.0.0
      w3c-hr-time: 1.0.2
      w3c-xmlserializer: 2.0.0
      webidl-conversions: 6.1.0
      whatwg-encoding: 1.0.5
      whatwg-mimetype: 2.3.0
      whatwg-url: 8.7.0
      ws: 7.5.7
      xml-name-validator: 3.0.0
    transitivePeerDependencies:
      - bufferutil
      - supports-color
      - utf-8-validate

  /jsesc/0.5.0:
    resolution: {integrity: sha1-597mbjXW/Bb3EP6R1c9p9w8IkR0=}
    hasBin: true
    dev: true

  /jsesc/2.5.2:
    resolution: {integrity: sha512-OYu7XEzjkCQ3C5Ps3QIZsQfNpqoJyZZA99wd9aWd05NCtC5pWOkShK2mkL6HXQR6/Cy2lbNdPlZBpuQHXE63gA==}
    engines: {node: '>=4'}
    hasBin: true

  /json-buffer/3.0.0:
    resolution: {integrity: sha1-Wx85evx11ne96Lz8Dkfh+aPZqJg=}
    dev: true

  /json-parse-even-better-errors/2.3.1:
    resolution: {integrity: sha512-xyFwyhro/JEof6Ghe2iz2NcXoj2sloNsWr/XsERDK/oiPCfaNhl5ONfp+jQdAZRQQ0IJWNzH9zIZF7li91kh2w==}

  /json-schema-traverse/0.4.1:
    resolution: {integrity: sha512-xbbCH5dCYU5T8LcEhhuh7HJ88HXuW3qsI3Y0zOZFKfZEHcpWiHU/Jxzk629Brsab/mMiHQti9wMP+845RPe3Vg==}

  /json-schema-traverse/1.0.0:
    resolution: {integrity: sha512-NM8/P9n3XjXhIZn1lLhkFaACTOURQXjWhV4BA/RnOv8xvgqtqpAX9IO4mRQxSx1Rlo4tqzeqb0sOlruaOy3dug==}
    dev: true

  /json-schema/0.4.0:
    resolution: {integrity: sha512-es94M3nTIfsEPisRafak+HDLfHXnKBhV3vU5eqPcS3flIWqcxJWgXHXiey3YrpaNsanY5ei1VoYEbOzijuq9BA==}
    dev: true

  /json-stable-stringify-without-jsonify/1.0.1:
    resolution: {integrity: sha1-nbe1lJatPzz+8wp1FC0tkwrXJlE=}

  /json-stringify-safe/5.0.1:
    resolution: {integrity: sha1-Epai1Y/UXxmg9s4B1lcB4sc1tus=}
    dev: true

  /json5/1.0.1:
    resolution: {integrity: sha512-aKS4WQjPenRxiQsC93MNfjx+nbF4PAdYzmd/1JIj8HYzqfbu86beTuNgXDzPknWk0n0uARlyewZo4s++ES36Ow==}
    hasBin: true
    dependencies:
      minimist: 1.2.6
    dev: true

  /json5/2.2.1:
    resolution: {integrity: sha512-1hqLFMSrGHRHxav9q9gNjJ5EXznIxGVO09xQRrwplcS8qs28pZ8s8hupZAmqDwZUmVZ2Qb2jnyPOWcDH8m8dlA==}
    engines: {node: '>=6'}
    hasBin: true

  /jsonfile/4.0.0:
    resolution: {integrity: sha1-h3Gq4HmbZAdrdmQPygWPnBDjPss=}
    optionalDependencies:
      graceful-fs: 4.2.10
    dev: true

  /jsonfile/6.1.0:
    resolution: {integrity: sha512-5dgndWOriYSm5cnYaJNhalLNDKOqFwyDB/rr1E9ZsGciGvKPs8R2xYGCacuf3z6K1YKDz182fd+fY3cn3pMqXQ==}
    dependencies:
      universalify: 2.0.0
    optionalDependencies:
      graceful-fs: 4.2.10
    dev: true

  /jsonpath-plus/4.0.0:
    resolution: {integrity: sha512-e0Jtg4KAzDJKKwzbLaUtinCn0RZseWBVRTRGihSpvFlM3wTR7ExSp+PTdeTsDrLNJUe7L7JYJe8mblHX5SCT6A==}
    engines: {node: '>=10.0'}
    dev: true

  /jsprim/1.4.2:
    resolution: {integrity: sha512-P2bSOMAc/ciLz6DzgjVlGJP9+BrJWu5UDGK70C2iweC5QBIeFf0ZXRvGjEj2uYgrY2MkAAhsSWHDWlFtEroZWw==}
    engines: {node: '>=0.6.0'}
    dependencies:
      assert-plus: 1.0.0
      extsprintf: 1.3.0
      json-schema: 0.4.0
      verror: 1.10.0
    dev: true

  /jsx-ast-utils/3.3.0:
    resolution: {integrity: sha512-XzO9luP6L0xkxwhIJMTJQpZo/eeN60K08jHdexfD569AGxeNug6UketeHXEhROoM8aR7EcUoOQmIhcJQjcuq8Q==}
    engines: {node: '>=4.0'}
    dependencies:
      array-includes: 3.1.5
      object.assign: 4.1.2

  /jszip/3.9.1:
    resolution: {integrity: sha512-H9A60xPqJ1CuC4Ka6qxzXZeU8aNmgOeP5IFqwJbQQwtu2EUYxota3LdsiZWplF7Wgd9tkAd0mdu36nceSaPuYw==}
    dependencies:
      lie: 3.3.0
      pako: 1.0.11
      readable-stream: 2.3.7
      set-immediate-shim: 1.0.1
    dev: true

  /just-extend/4.2.1:
    resolution: {integrity: sha512-g3UB796vUFIY90VIv/WX3L2c8CS2MdWUww3CNrYmqza1Fg0DURc2K/O4YrnklBdQarSJ/y8JnJYDGc+1iumQjg==}

  /keyv/3.1.0:
    resolution: {integrity: sha512-9ykJ/46SN/9KPM/sichzQ7OvXyGDYKGTaDlKMGCAlg2UK8KRy4jb0d8sFc+0Tt0YYnThq8X2RZgCg74RPxgcVA==}
    dependencies:
      json-buffer: 3.0.0
    dev: true

  /kleur/3.0.3:
    resolution: {integrity: sha512-eTIzlVOSUR+JxdDFepEYcBMtZ9Qqdef+rnzWdRZuMbOywu5tO2w2N7rqjoANZ5k9vywhL6Br1VRjUIgTQx4E8w==}
    engines: {node: '>=6'}

  /kuler/2.0.0:
    resolution: {integrity: sha512-Xq9nH7KlWZmXAtodXDDRE7vs6DU1gTU8zYDHDiWLSip45Egwq3plLHzPn27NgvzL2r1LMPC1vdqh98sQxtqj4A==}
    dev: false

  /lambda-build/1.0.6:
    resolution: {integrity: sha512-a6vu7Y6U/G8YFSdI4I8R06hxlqyB2vV4vwoKJMpswRMKDLMWOyFiynTruHxPdhZJRG1NoH37GFk0c1uQjNwdfw==}
    hasBin: true
    dependencies:
      '@aws-sdk/client-lambda': 3.85.0
      chalk: 4.1.2
      esbuild: 0.14.38
      filesize: 8.0.7
      jszip: 3.9.1
      yargs: 17.4.1
    dev: true

  /language-subtag-registry/0.3.21:
    resolution: {integrity: sha512-L0IqwlIXjilBVVYKFT37X9Ih11Um5NEl9cbJIuU/SwP/zEEAbBPOnEeeuxVMf45ydWQRDQN3Nqc96OgbH1K+Pg==}
    dev: true

  /language-tags/1.0.5:
    resolution: {integrity: sha1-0yHbxNowuovzAk4ED6XBRmH5GTo=}
    dependencies:
      language-subtag-registry: 0.3.21
    dev: true

  /latest-version/5.1.0:
    resolution: {integrity: sha512-weT+r0kTkRQdCdYCNtkMwWXQTMEswKrFBkm4ckQOMVhhqhIMI1UT2hMj+1iigIhgSZm5gTmrRXBNoGUgaTY1xA==}
    engines: {node: '>=8'}
    dependencies:
      package-json: 6.5.0
    dev: true

  /leven/3.1.0:
    resolution: {integrity: sha512-qsda+H8jTaUaN/x5vzW2rzc+8Rw4TAQ/4KjB46IwK5VH+IlVeeeje/EoZRpiXvIqjFgK84QffqPztGI3VBLG1A==}
    engines: {node: '>=6'}

  /levn/0.3.0:
    resolution: {integrity: sha1-OwmSTt+fCDwEkP3UwLxEIeBHZO4=}
    engines: {node: '>= 0.8.0'}
    dependencies:
      prelude-ls: 1.1.2
      type-check: 0.3.2

  /levn/0.4.1:
    resolution: {integrity: sha512-+bT2uH4E5LGE7h/n3evcS/sQlJXCpIp6ym8OWJ5eV6+67Dsql/LaaT7qJBAt2rzfoa/5QBGBhxDix1dMt2kQKQ==}
    engines: {node: '>= 0.8.0'}
    dependencies:
      prelude-ls: 1.2.1
      type-check: 0.4.0

  /lie/3.3.0:
    resolution: {integrity: sha512-UaiMJzeWRlEujzAuw5LokY1L5ecNQYZKfmyZ9L7wDHb/p5etKaxXhohBcrw0EYby+G/NA52vRSN4N39dxHAIwQ==}
    dependencies:
      immediate: 3.0.6
    dev: true

  /lines-and-columns/1.2.4:
    resolution: {integrity: sha512-7ylylesZQ/PV29jhEDl3Ufjo6ZX7gCqJr5F7PKrqc93v7fzSymt1BpwEU8nAUXs8qzzvqhbjhK5QZg6Mt/HkBg==}

  /locate-path/2.0.0:
    resolution: {integrity: sha1-K1aLJl7slExtnA3pw9u7ygNUzY4=}
    engines: {node: '>=4'}
    dependencies:
      p-locate: 2.0.0
      path-exists: 3.0.0
    dev: true

  /locate-path/5.0.0:
    resolution: {integrity: sha512-t7hw9pI+WvuwNJXwk5zVHpyhIqzg2qTlklJOf0mVxGSbe3Fp2VieZcduNYjaLDoy6p9uGpQEGWG87WpMKlNq8g==}
    engines: {node: '>=8'}
    dependencies:
      p-locate: 4.1.0

  /lodash.debounce/4.0.8:
    resolution: {integrity: sha1-gteb/zCmfEAF/9XiUVMArZyk168=}
    dev: true

  /lodash.get/4.4.2:
    resolution: {integrity: sha1-LRd/ZS+jHpObRDjVNBSZ36OCXpk=}

  /lodash.isequal/4.5.0:
    resolution: {integrity: sha1-QVxEePK8wwEgwizhDtMib30+GOA=}
    dev: true

  /lodash.memoize/4.1.2:
    resolution: {integrity: sha1-vMbEmkKihA7Zl/Mj6tpezRguC/4=}
    dev: true

  /lodash.merge/4.6.2:
    resolution: {integrity: sha512-0KpjqXRVvrYyCsX1swR/XTK0va6VQkQM6MNo7PqW77ByjAhoARA8EfrP1N4+KlKj8YS0ZUCtRT/YUuhyYDujIQ==}

  /lodash.truncate/4.4.2:
    resolution: {integrity: sha1-WjUNoLERO4N+z//VgSy+WNbq4ZM=}
    dev: true

  /lodash/4.17.21:
    resolution: {integrity: sha512-v2kDEe57lecTulaDIuNTPy3Ry4gLGJ6Z1O3vE1krgXZNrsQ+LFTGHVxVjcXPs17LhbZVGedAJv8XZ1tvj5FvSg==}

  /logform/2.4.0:
    resolution: {integrity: sha512-CPSJw4ftjf517EhXZGGvTHHkYobo7ZCc0kvwUoOYcjfR2UVrI66RHj8MCrfAdEitdmFqbu2BYdYs8FHHZSb6iw==}
    dependencies:
      '@colors/colors': 1.5.0
      fecha: 4.2.3
      ms: 2.1.3
      safe-stable-stringify: 2.3.1
      triple-beam: 1.3.0
    dev: false

  /loose-envify/1.4.0:
    resolution: {integrity: sha512-lyuxPGr/Wfhrlem2CL/UcnUc1zcqKAImBDzukY7Y5F/yQiNdko6+fRLevlw1HgMySw7f611UIY408EtxRSoK3Q==}
    hasBin: true
    dependencies:
      js-tokens: 4.0.0

  /lowercase-keys/1.0.1:
    resolution: {integrity: sha512-G2Lj61tXDnVFFOi8VZds+SoQjtQC3dgokKdDG2mTm1tx4m50NUHBOZSBwQQHyy0V12A0JTG4icfZQH+xPyh8VA==}
    engines: {node: '>=0.10.0'}
    dev: true

  /lowercase-keys/2.0.0:
    resolution: {integrity: sha512-tqNXrS78oMOE73NMxK4EMLQsQowWf8jKooH9g7xPavRT706R6bkQJ6DY2Te7QukaZsulxa30wQ7bk0pm4XiHmA==}
    engines: {node: '>=8'}
    dev: true

  /lru-cache/6.0.0:
    resolution: {integrity: sha512-Jo6dJ04CmSjuznwJSS3pUeWmd/H0ffTlkXXgwZi+eq1UCmqQwCh+eLsYOYCwY991i2Fah4h1BEMCx4qThGbsiA==}
    engines: {node: '>=10'}
    dependencies:
      yallist: 4.0.0

  /lz-string/1.4.4:
    resolution: {integrity: sha1-wNjq82BZ9wV5bh40SBHPTEmNOiY=}
    hasBin: true
    dev: true

  /make-dir/3.1.0:
    resolution: {integrity: sha512-g3FeP20LNwhALb/6Cz6Dd4F2ngze0jz7tbzrD2wAV+o9FeNHe4rL+yK2md0J/fiSf1sa1ADhXqi5+oVwOM/eGw==}
    engines: {node: '>=8'}
    dependencies:
      semver: 6.3.0

  /make-error/1.3.6:
    resolution: {integrity: sha512-s8UhlNe7vPKomQhC1qFelMokr/Sc3AgNbso3n74mVPA5LTZwkB9NlXf4XPamLxJE8h0gh73rM94xvwRT2CVInw==}
    dev: true

  /makeerror/1.0.12:
    resolution: {integrity: sha512-JmqCvUhmt43madlpFzG4BQzG2Z3m6tvQDNKdClZnO3VbIudJYmxsT0FNJMeiB2+JTSlTQTSbU8QdesVmwJcmLg==}
    dependencies:
      tmpl: 1.0.5

  /md5-file/5.0.0:
    resolution: {integrity: sha512-xbEFXCYVWrSx/gEKS1VPlg84h/4L20znVIulKw6kMfmBUAZNAnF00eczz9ICMl+/hjQGo5KSXRxbL/47X3rmMw==}
    engines: {node: '>=10.13.0'}
    hasBin: true
    dev: false

  /md5/2.3.0:
    resolution: {integrity: sha512-T1GITYmFaKuO91vxyoQMFETst+O71VUPEU3ze5GNzDm0OWdP8v1ziTaAEPUr/3kLsY3Sftgz242A1SetQiDL7g==}
    dependencies:
      charenc: 0.0.2
      crypt: 0.0.2
      is-buffer: 1.1.6
    dev: true

  /media-typer/0.3.0:
    resolution: {integrity: sha1-hxDXrwqmJvj/+hzgAWhUUmMlV0g=}
    engines: {node: '>= 0.6'}

  /merge-descriptors/1.0.1:
    resolution: {integrity: sha1-sAqqVW3YtEVoFQ7J0blT8/kMu2E=}

  /merge-stream/2.0.0:
    resolution: {integrity: sha512-abv/qOcuPfk3URPfDzmZU1LKmuw8kT+0nIHvKrKgFrwifol/doWcdA4ZqsWQ8ENrFKkd67Mfpo/LovbIUsbt3w==}

  /merge2/1.4.1:
    resolution: {integrity: sha512-8q7VEgMJW4J8tcfVPy8g09NcQwZdbwFEqhe/WZkoIzjn/3TGDwtOCYtXGxA3O8tPzpczCCDgv+P2P5y00ZJOOg==}
    engines: {node: '>= 8'}

  /methods/1.1.2:
    resolution: {integrity: sha1-VSmk1nZUE07cxSZmVoNbD4Ua/O4=}
    engines: {node: '>= 0.6'}

  /micromatch/4.0.5:
    resolution: {integrity: sha512-DMy+ERcEW2q8Z2Po+WNXuw3c5YaUSFjAO5GsJqfEl7UjvtIuFKO6ZrKvcItdy98dwFI2N1tg3zNIdKaQT+aNdA==}
    engines: {node: '>=8.6'}
    dependencies:
      braces: 3.0.2
      picomatch: 2.3.1

  /mime-db/1.52.0:
    resolution: {integrity: sha512-sPU4uV7dYlvtWJxwwxHD0PuihVNiE7TyAbQ5SWxDCB9mUYvOgroQOwYQQOKPJ8CIbE+1ETVlOoK1UC2nU3gYvg==}
    engines: {node: '>= 0.6'}

  /mime-types/2.1.35:
    resolution: {integrity: sha512-ZDY+bPm5zTTF+YpCrAU9nK0UgICYPT0QtT1NZWFv4s++TNkcgVaT0g6+4R2uI4MjQjzysHB1zxuWL50hzaeXiw==}
    engines: {node: '>= 0.6'}
    dependencies:
      mime-db: 1.52.0

  /mime/1.6.0:
    resolution: {integrity: sha512-x0Vn8spI+wuJ1O6S7gnbaQg8Pxh4NNHb7KSINmEWKiPE4RKOplvijn+NkmYmmRgP68mc70j2EbeTFRsrswaQeg==}
    engines: {node: '>=4'}
    hasBin: true

  /mime/2.6.0:
    resolution: {integrity: sha512-USPkMeET31rOMiarsBNIHZKLGgvKc/LrjofAnBlOttf5ajRvqiRA8QsenbcooctK6d6Ts6aqZXBA+XbkKthiQg==}
    engines: {node: '>=4.0.0'}
    hasBin: true
    dev: true

  /mimic-fn/2.1.0:
    resolution: {integrity: sha512-OqbOk5oEQeAZ8WXWydlu9HJjz9WVdEIvamMCcXmuqUYjTknH/sqsWvhQ3vgwKFRR1HpjvNBKQ37nbJgYzGqGcg==}
    engines: {node: '>=6'}

  /mimic-response/1.0.1:
    resolution: {integrity: sha512-j5EctnkH7amfV/q5Hgmoal1g2QHFJRraOtmx0JpIqkxhBhI/lJSl1nMpQ45hVarwNETOoWEimndZ4QK0RHxuxQ==}
    engines: {node: '>=4'}
    dev: true

  /mimic-response/3.1.0:
    resolution: {integrity: sha512-z0yWI+4FDrrweS8Zmt4Ej5HdJmky15+L2e6Wgn3+iK5fWzb6T3fhNFq2+MeTRb064c6Wr4N/wv0DzQTjNzHNGQ==}
    engines: {node: '>=10'}
    dev: true

  /min-indent/1.0.1:
    resolution: {integrity: sha512-I9jwMn07Sy/IwOj3zVkVik2JTvgpaykDZEigL6Rx6N9LbMywwUSMtxET+7lVoDLLd3O3IXwJwvuuns8UB/HeAg==}
    engines: {node: '>=4'}
    dev: true

  /minimatch/3.1.2:
    resolution: {integrity: sha512-J7p63hRiAjw1NDEww1W7i37+ByIrOWO5XQQAzZ3VOcL0PNybwpfmV/N05zFAzwQ9USyEcX6t3UO+K5aqBQOIHw==}
    dependencies:
      brace-expansion: 1.1.11

  /minimist/1.2.6:
    resolution: {integrity: sha512-Jsjnk4bw3YJqYzbdyBiNsPWHPfO++UGG749Cxs6peCu5Xg4nrena6OVxOYxrQTqww0Jmwt+Ref8rggumkTLz9Q==}
    dev: true

  /mkdirp-classic/0.5.3:
    resolution: {integrity: sha512-gKLcREMhtuZRwRAfqP3RFW+TK4JqApVBtOIftVgjuABpAtpxhPGaDcfvbhNvD0B8iD1oUr/txX35NjcaY6Ns/A==}
    dev: true

  /mnemonist/0.38.3:
    resolution: {integrity: sha512-2K9QYubXx/NAjv4VLq1d1Ly8pWNC5L3BrixtdkyTegXWJIqY+zLNDhhX/A+ZwWt70tB1S8H4BE8FLYEFyNoOBw==}
    dependencies:
      obliterator: 1.6.1
    dev: false

  /mnth/2.0.0:
    resolution: {integrity: sha512-3ZH4UWBGpAwCKdfjynLQpUDVZWMe6vRHwarIpMdGLUp89CVR9hjzgyWERtMyqx+fPEqQ/PsAxFwvwPxLFxW40A==}
    engines: {node: '>=12.13.0'}
    dependencies:
      '@babel/runtime': 7.17.9
    dev: true

  /ms/2.0.0:
    resolution: {integrity: sha1-VgiurfwAvmwpAd9fmGF4jeDVl8g=}

  /ms/2.1.2:
    resolution: {integrity: sha512-sGkPx+VjMtmA6MX27oA4FBFELFCZZ4S4XqeGOXCv68tT+jb3vk/RyaKWP0PTKyWtmLSM0b+adUTEvbs1PEaH2w==}

  /ms/2.1.3:
    resolution: {integrity: sha512-6FlzubTLZG3J2a/NVCAleEhjzq5oxgHyaCU9yYXvcLsvoVaHJq/s5xXI6/XXP6tz7R9xAOtHnSO/tXtF3WRTlA==}

  /nanoid/3.3.4:
    resolution: {integrity: sha512-MqBkQh/OHTS2egovRtLk45wEyNXwF+cokD+1YPf9u5VfJiRdAiRwB2froX5Co9Rh20xs4siNPm8naNotSD6RBw==}
    engines: {node: ^10 || ^12 || ^13.7 || ^14 || >=15.0.1}
    hasBin: true
    dev: false

  /napi-build-utils/1.0.2:
    resolution: {integrity: sha512-ONmRUqK7zj7DWX0D9ADe03wbwOBZxNAfF20PlGfCWQcD3+/MakShIHrMqx9YwPTfxDdF1zLeL+RGZiR9kGMLdg==}
    dev: true

  /natural-compare/1.4.0:
    resolution: {integrity: sha1-Sr6/7tdUHywnrPspvbvRXI1bpPc=}

  /negotiator/0.6.3:
    resolution: {integrity: sha512-+EUsqGPLsM+j/zdChZjsnX51g4XrHFOIXwfnCVPGlQk/k5giakcKsuxCObBRu6DSm9opw/O6slWbJdghQM4bBg==}
    engines: {node: '>= 0.6'}

  /next-global-css/1.2.0:
    resolution: {integrity: sha512-36EeyYTSoKN7rWyCKfhM4TScJ4VuJP8b2ThAPLmlZRiYT+DS3QVcsZWuClC55S2zwvx6eRUB1SljfUjUiPig5A==}
    dev: false

  /next-i18next/11.0.0_c9e78c1ef548b95661158f8b65ef5848:
    resolution: {integrity: sha512-phxbQiZGSJTTBE2FI4+BnqFZl88AI2V+6MrEQnT9aPFAXq/fATQ/F0pOUM3J7kU4nEeCfn3hjISq+ygGHlEz0g==}
    engines: {node: '>=12'}
    peerDependencies:
      next: '>= 10.0.0'
      react: '>= 16.8.0'
    dependencies:
      '@babel/runtime': 7.17.9
      '@types/hoist-non-react-statics': 3.3.1
      core-js: 3.22.4
      hoist-non-react-statics: 3.3.2
      i18next: 21.7.1
      i18next-fs-backend: 1.1.4
      next: 12.1.6_a4a513c9a213234bf0e56ad44f68969f
      react: 17.0.2
      react-i18next: 11.16.8_4e64c5f9e7ec0b14e11b4a8686d5c906
    transitivePeerDependencies:
      - react-dom
      - react-native
    dev: false

  /next-transpile-modules/9.0.0:
    resolution: {integrity: sha512-VCNFOazIAnXn1hvgYYSTYMnoWgKgwlYh4lm1pKbSfiB3kj5ZYLcKVhfh3jkPOg1cnd9DP+pte9yCUocdPEUBTQ==}
    dependencies:
      enhanced-resolve: 5.9.3
      escalade: 3.1.1
    dev: false

  /next/12.1.6_a4a513c9a213234bf0e56ad44f68969f:
    resolution: {integrity: sha512-cebwKxL3/DhNKfg9tPZDQmbRKjueqykHHbgaoG4VBRH3AHQJ2HO0dbKFiS1hPhe1/qgc2d/hFeadsbPicmLD+A==}
    engines: {node: '>=12.22.0'}
    hasBin: true
    peerDependencies:
      fibers: '>= 3.1.0'
      node-sass: ^6.0.0 || ^7.0.0
      react: ^17.0.2 || ^18.0.0-0
      react-dom: ^17.0.2 || ^18.0.0-0
      sass: ^1.3.0
    peerDependenciesMeta:
      fibers:
        optional: true
      node-sass:
        optional: true
      sass:
        optional: true
    dependencies:
      '@next/env': 12.1.6
      caniuse-lite: 1.0.30001338
      postcss: 8.4.5
      react: 17.0.2
      react-dom: 17.0.2_react@17.0.2
      sass: 1.51.0
      styled-jsx: 5.0.2_@babel+core@7.17.10+react@17.0.2
    optionalDependencies:
      '@next/swc-android-arm-eabi': 12.1.6
      '@next/swc-android-arm64': 12.1.6
      '@next/swc-darwin-arm64': 12.1.6
      '@next/swc-darwin-x64': 12.1.6
      '@next/swc-linux-arm-gnueabihf': 12.1.6
      '@next/swc-linux-arm64-gnu': 12.1.6
      '@next/swc-linux-arm64-musl': 12.1.6
      '@next/swc-linux-x64-gnu': 12.1.6
      '@next/swc-linux-x64-musl': 12.1.6
      '@next/swc-win32-arm64-msvc': 12.1.6
      '@next/swc-win32-ia32-msvc': 12.1.6
      '@next/swc-win32-x64-msvc': 12.1.6
    transitivePeerDependencies:
      - '@babel/core'
      - babel-plugin-macros
    dev: false

  /nise/5.1.1:
    resolution: {integrity: sha512-yr5kW2THW1AkxVmCnKEh4nbYkJdB3I7LUkiUgOvEkOp414mc2UMaHMA7pjq1nYowhdoJZGwEKGaQVbxfpWj10A==}
    dependencies:
      '@sinonjs/commons': 1.8.3
      '@sinonjs/fake-timers': 7.1.2
      '@sinonjs/text-encoding': 0.7.1
      just-extend: 4.2.1
      path-to-regexp: 1.8.0

  /node-abi/3.15.0:
    resolution: {integrity: sha512-Ic6z/j6I9RLm4ov7npo1I48UQr2BEyFCqh6p7S1dhEx9jPO0GPGq/e2Rb7x7DroQrmiVMz/Bw1vJm9sPAl2nxA==}
    engines: {node: '>=10'}
    dependencies:
      semver: 7.3.7
    dev: true

  /node-addon-api/4.3.0:
    resolution: {integrity: sha512-73sE9+3UaLYYFmDsFZnqCInzPyh3MqIwZO9cw58yIqAZhONrrabrYyYe3TuIqtIiOuTXVhsGau8hcrhhwSsDIQ==}
    dev: true

  /node-int64/0.4.0:
    resolution: {integrity: sha1-h6kGXNs1XTGC2PlM4RGIuCXGijs=}

  /node-releases/2.0.4:
    resolution: {integrity: sha512-gbMzqQtTtDz/00jQzZ21PQzdI9PyLYqUSvD0p3naOhX4odFji0ZxYdnVwPTxmSwkmxhcFImpozceidSG+AgoPQ==}

  /nodemon/2.0.16:
    resolution: {integrity: sha512-zsrcaOfTWRuUzBn3P44RDliLlp263Z/76FPoHFr3cFFkOz0lTPAcIw8dCzfdVIx/t3AtDYCZRCDkoCojJqaG3w==}
    engines: {node: '>=8.10.0'}
    hasBin: true
    requiresBuild: true
    dependencies:
      chokidar: 3.5.3
      debug: 3.2.7
      ignore-by-default: 1.0.1
      minimatch: 3.1.2
      pstree.remy: 1.1.8
      semver: 5.7.1
      supports-color: 5.5.0
      touch: 3.1.0
      undefsafe: 2.0.5
      update-notifier: 5.1.0
    dev: true

  /nopt/1.0.10:
    resolution: {integrity: sha1-bd0hvSoxQXuScn3Vhfim83YI6+4=}
    hasBin: true
    dependencies:
      abbrev: 1.1.1
    dev: true

  /normalize-path/3.0.0:
    resolution: {integrity: sha512-6eZs5Ls3WtCisHWp9S2GUy8dqkpGi4BVSz3GaqiE6ezub0512ESztXUwUB6C6IKbQkY2Pnb/mD4WYojCRwcwLA==}
    engines: {node: '>=0.10.0'}

  /normalize-url/4.5.1:
    resolution: {integrity: sha512-9UZCFRHQdNrfTpGg8+1INIg93B6zE0aXMVFkw1WFwvO4SlZywU6aLg5Of0Ap/PgcbSw4LNxvMWXMeugwMCX0AA==}
    engines: {node: '>=8'}
    dev: true

  /npm-run-path/4.0.1:
    resolution: {integrity: sha512-S48WzZW777zhNIrn7gxOlISNAqi9ZC/uQFnRdbeIHhZhCA6UqpkOT8T1G7BvfdgP4Er8gF4sUbaS0i7QvIfCWw==}
    engines: {node: '>=8'}
    dependencies:
      path-key: 3.1.1

  /npmlog/4.1.2:
    resolution: {integrity: sha512-2uUqazuKlTaSI/dC8AzicUck7+IrEaOnN/e0jd3Xtt1KcGpwx30v50mL7oPyr/h9bL3E4aZccVwpwP+5W9Vjkg==}
    dependencies:
      are-we-there-yet: 1.1.7
      console-control-strings: 1.1.0
      gauge: 2.7.4
      set-blocking: 2.0.0
    dev: true

  /number-is-nan/1.0.1:
    resolution: {integrity: sha1-CXtgK1NCKlIsGvuHkDGDNpQaAR0=}
    engines: {node: '>=0.10.0'}
    dev: true

  /nwsapi/2.2.0:
    resolution: {integrity: sha512-h2AatdwYH+JHiZpv7pt/gSX1XoRGb7L/qSIeuqA6GwYoF9w1vP1cw42TO0aI2pNyshRK5893hNSl+1//vHK7hQ==}

  /oauth-sign/0.9.0:
    resolution: {integrity: sha512-fexhUFFPTGV8ybAtSIGbV6gOkSv8UtRbDBnAyLQw4QPKkgNlsH2ByPGtMUqdWkos6YCRmAqViwgZrJc/mRDzZQ==}
    dev: true

  /object-assign/4.1.1:
    resolution: {integrity: sha1-IQmtx5ZYh8/AXLvUQsrIv7s2CGM=}
    engines: {node: '>=0.10.0'}

  /object-inspect/1.12.0:
    resolution: {integrity: sha512-Ho2z80bVIvJloH+YzRmpZVQe87+qASmBUKZDWgx9cu+KDrX2ZDH/3tMy+gXbZETVGs2M8YdxObOh7XAtim9Y0g==}

  /object-keys/1.1.1:
    resolution: {integrity: sha512-NuAESUOUMrlIXOfHKzD6bpPu3tYt3xvjNdRIQ+FeT0lNb4K8WR70CaDxhuNguS2XG+GjkyMwOzsN5ZktImfhLA==}
    engines: {node: '>= 0.4'}

  /object.assign/4.1.2:
    resolution: {integrity: sha512-ixT2L5THXsApyiUPYKmW+2EHpXXe5Ii3M+f4e+aJFAHao5amFRW6J0OO6c/LU8Be47utCx2GL89hxGB6XSmKuQ==}
    engines: {node: '>= 0.4'}
    dependencies:
      call-bind: 1.0.2
      define-properties: 1.1.4
      has-symbols: 1.0.3
      object-keys: 1.1.1

  /object.entries/1.1.5:
    resolution: {integrity: sha512-TyxmjUoZggd4OrrU1W66FMDG6CuqJxsFvymeyXI51+vQLN67zYfZseptRge703kKQdo4uccgAKebXFcRCzk4+g==}
    engines: {node: '>= 0.4'}
    dependencies:
      call-bind: 1.0.2
      define-properties: 1.1.4
      es-abstract: 1.20.0

  /object.fromentries/2.0.5:
    resolution: {integrity: sha512-CAyG5mWQRRiBU57Re4FKoTBjXfDoNwdFVH2Y1tS9PqCsfUTymAohOkEMSG3aRNKmv4lV3O7p1et7c187q6bynw==}
    engines: {node: '>= 0.4'}
    dependencies:
      call-bind: 1.0.2
      define-properties: 1.1.4
      es-abstract: 1.20.0

  /object.hasown/1.1.1:
    resolution: {integrity: sha512-LYLe4tivNQzq4JdaWW6WO3HMZZJWzkkH8fnI6EebWl0VZth2wL2Lovm74ep2/gZzlaTdV62JZHEqHQ2yVn8Q/A==}
    dependencies:
      define-properties: 1.1.4
      es-abstract: 1.20.0

  /object.values/1.1.5:
    resolution: {integrity: sha512-QUZRW0ilQ3PnPpbNtgdNV1PDbEqLIiSFB3l+EnGtBQ/8SUTLj1PZwtQHABZtLgwpJZTSZhuGLOGk57Drx2IvYg==}
    engines: {node: '>= 0.4'}
    dependencies:
      call-bind: 1.0.2
      define-properties: 1.1.4
      es-abstract: 1.20.0

  /obliterator/1.6.1:
    resolution: {integrity: sha512-9WXswnqINnnhOG/5SLimUlzuU1hFJUc8zkwyD59Sd+dPOMf05PmnYG/d6Q7HZ+KmgkZJa1PxRso6QdM3sTNHig==}
    dev: false

  /on-finished/2.4.1:
    resolution: {integrity: sha512-oVlzkg3ENAhCk2zdv7IJwd/QUD4z2RxRwpkcGY8psCVcCYZNq4wYnVWALHM+brtuJjePWiYF/ClmuDr8Ch5+kg==}
    engines: {node: '>= 0.8'}
    dependencies:
      ee-first: 1.1.1

  /once/1.4.0:
    resolution: {integrity: sha1-WDsap3WWHUsROsF9nFC6753Xa9E=}
    dependencies:
      wrappy: 1.0.2

  /one-time/1.0.0:
    resolution: {integrity: sha512-5DXOiRKwuSEcQ/l0kGCF6Q3jcADFv5tSmRaJck/OqkVFcOzutB134KRSfF0xDrL39MNnqxbHBbUUcjZIhTgb2g==}
    dependencies:
      fn.name: 1.1.0
    dev: false

  /onetime/5.1.2:
    resolution: {integrity: sha512-kbpaSSGJTWdAY5KPVeMOKXSrPtr8C8C7wodJbcsd51jRnmD+GZu8Y0VoU6Dm5Z4vWr0Ig/1NKuWRKf7j5aaYSg==}
    engines: {node: '>=6'}
    dependencies:
      mimic-fn: 2.1.0

  /optionator/0.8.3:
    resolution: {integrity: sha512-+IW9pACdk3XWmmTXG8m3upGUJst5XRGzxMRjXzAuJ1XnIFNvfhjjIuYkDvysnPQ7qzqVzLt78BCruntqRhWQbA==}
    engines: {node: '>= 0.8.0'}
    dependencies:
      deep-is: 0.1.4
      fast-levenshtein: 2.0.6
      levn: 0.3.0
      prelude-ls: 1.1.2
      type-check: 0.3.2
      word-wrap: 1.2.3

  /optionator/0.9.1:
    resolution: {integrity: sha512-74RlY5FCnhq4jRxVUPKDaRwrVNXMqsGsiW6AJw4XK8hmtm10wC0ypZBLw5IIp85NZMr91+qd1RvvENwg7jjRFw==}
    engines: {node: '>= 0.8.0'}
    dependencies:
      deep-is: 0.1.4
      fast-levenshtein: 2.0.6
      levn: 0.4.1
      prelude-ls: 1.2.1
      type-check: 0.4.0
      word-wrap: 1.2.3

  /p-cancelable/1.1.0:
    resolution: {integrity: sha512-s73XxOZ4zpt1edZYZzvhqFa6uvQc1vwUa0K0BdtIZgQMAJj9IbebH+JkgKZc9h+B05PKHLOTl4ajG1BmNrVZlw==}
    engines: {node: '>=6'}
    dev: true

  /p-limit/1.3.0:
    resolution: {integrity: sha512-vvcXsLAJ9Dr5rQOPk7toZQZJApBl2K4J6dANSsEuh6QI41JYcsS/qhTGa9ErIUUgK3WNQoJYvylxvjqmiqEA9Q==}
    engines: {node: '>=4'}
    dependencies:
      p-try: 1.0.0
    dev: true

  /p-limit/2.3.0:
    resolution: {integrity: sha512-//88mFWSJx8lxCzwdAABTJL2MyWB12+eIY7MDL2SqLmAkeKU9qxRvWuSyTjm3FUmpBEMuFfckAIqEaVGUDxb6w==}
    engines: {node: '>=6'}
    dependencies:
      p-try: 2.2.0

  /p-locate/2.0.0:
    resolution: {integrity: sha1-IKAQOyIqcMj9OcwuWAaA893l7EM=}
    engines: {node: '>=4'}
    dependencies:
      p-limit: 1.3.0
    dev: true

  /p-locate/4.1.0:
    resolution: {integrity: sha512-R79ZZ/0wAxKGu3oYMlz8jy/kbhsNrS7SKZ7PxEHBgJ5+F2mtFW2fK2cOtBh1cHYkQsbzFV7I+EoRKe6Yt0oK7A==}
    engines: {node: '>=8'}
    dependencies:
      p-limit: 2.3.0

  /p-try/1.0.0:
    resolution: {integrity: sha1-y8ec26+P1CKOE/Yh8rGiN8GyB7M=}
    engines: {node: '>=4'}
    dev: true

  /p-try/2.2.0:
    resolution: {integrity: sha512-R4nPAVTAU0B9D35/Gk3uJf/7XYbQcyohSKdvAxIRSNghFl4e71hVoGnBNQz9cWaXxO2I10KTC+3jMdvvoKw6dQ==}
    engines: {node: '>=6'}

  /package-json/6.5.0:
    resolution: {integrity: sha512-k3bdm2n25tkyxcjSKzB5x8kfVxlMdgsbPr0GkZcwHsLpba6cBjqCt1KlcChKEvxHIcTB1FVMuwoijZ26xex5MQ==}
    engines: {node: '>=8'}
    dependencies:
      got: 9.6.0
      registry-auth-token: 4.2.1
      registry-url: 5.1.0
      semver: 6.3.0
    dev: true

  /pako/1.0.11:
    resolution: {integrity: sha512-4hLB8Py4zZce5s4yd9XzopqwVv/yGNhV1Bl8NTmCq1763HeK2+EwVTv+leGeL13Dnh2wfbqowVPXCIO0z4taYw==}
    dev: true

  /parent-module/1.0.1:
    resolution: {integrity: sha512-GQ2EWRpQV8/o+Aw8YqtfZZPfNRWZYkbidE9k5rpl/hC3vtHHBfGm2Ifi6qWV+coDGkrUKZAxE3Lot5kcsRlh+g==}
    engines: {node: '>=6'}
    dependencies:
      callsites: 3.1.0

  /parse-json/5.2.0:
    resolution: {integrity: sha512-ayCKvm/phCGxOkYRSCM82iDwct8/EonSEgCSxWxD7ve6jHggsFl4fZVQBPRNgQoKiuV/odhFrGzQXZwbifC8Rg==}
    engines: {node: '>=8'}
    dependencies:
      '@babel/code-frame': 7.16.7
      error-ex: 1.3.2
      json-parse-even-better-errors: 2.3.1
      lines-and-columns: 1.2.4

  /parse5/6.0.1:
    resolution: {integrity: sha512-Ofn/CTFzRGTTxwpNEs9PP93gXShHcTq255nzRYSKe8AkVpZY7e1fpmTfOyoIvjP5HG7Z2ZM7VS9PPhQGW2pOpw==}

  /parseurl/1.3.3:
    resolution: {integrity: sha512-CiyeOxFT/JZyN5m0z9PfXw4SCBJ6Sygz1Dpl0wqjlhDEGGBP1GnsUVEL0p63hoG1fcj3fHynXi9NYO4nWOL+qQ==}
    engines: {node: '>= 0.8'}

  /path-exists/3.0.0:
    resolution: {integrity: sha1-zg6+ql94yxiSXqfYENe1mwEP1RU=}
    engines: {node: '>=4'}
    dev: true

  /path-exists/4.0.0:
    resolution: {integrity: sha512-ak9Qy5Q7jYb2Wwcey5Fpvg2KoAc/ZIhLSLOSBmRmygPsGwkVVt0fZa0qrtMz+m6tJTAHfZQ8FnmB4MG4LWy7/w==}
    engines: {node: '>=8'}

  /path-is-absolute/1.0.1:
    resolution: {integrity: sha1-F0uSaHNVNP+8es5r9TpanhtcX18=}
    engines: {node: '>=0.10.0'}

  /path-key/3.1.1:
    resolution: {integrity: sha512-ojmeN0qd+y0jszEtoY48r0Peq5dwMEkIlCOu6Q5f41lfkswXuKtYrhgoTpLnyIcHm24Uhqx+5Tqm2InSwLhE6Q==}
    engines: {node: '>=8'}

  /path-parse/1.0.7:
    resolution: {integrity: sha512-LDJzPVEEEPR+y48z93A0Ed0yXb8pAByGWo/k5YYdYgpY2/2EsOsksJrq7lOHxryrVOn1ejG6oAp8ahvOIQD8sw==}

  /path-to-regexp/0.1.7:
    resolution: {integrity: sha1-32BBeABfUi8V60SQ5yR6G/qmf4w=}

  /path-to-regexp/1.8.0:
    resolution: {integrity: sha512-n43JRhlUKUAlibEJhPeir1ncUID16QnEjNpwzNdO3Lm4ywrBpBZ5oLD0I6br9evr1Y9JTqwRtAh7JLoOzAQdVA==}
    dependencies:
      isarray: 0.0.1

  /path-type/4.0.0:
    resolution: {integrity: sha512-gDKb8aZMDeD/tZWs9P6+q0J9Mwkdl6xMV8TjnGP3qJVJ06bdMgkbBlLU8IdfOsIsFz2BW1rNVT3XuNEl8zPAvw==}
    engines: {node: '>=8'}

  /performance-now/2.1.0:
    resolution: {integrity: sha1-Ywn04OX6kT7BxpMHrjZLSzd8nns=}
    dev: true

  /picocolors/1.0.0:
    resolution: {integrity: sha512-1fygroTLlHu66zi26VoTDv8yRgm0Fccecssto+MhsZ0D/DGW2sm8E8AjW7NU5VVTRt5GxbeZ5qBuJr+HyLYkjQ==}

  /picomatch/2.3.1:
    resolution: {integrity: sha512-JU3teHTNjmE2VCGFzuY8EXzCDVwEqB2a8fsIvwaStHhAWJEeVd1o1QD80CU6+ZdEXXSLbSsuLwJjkCBWqRQUVA==}
    engines: {node: '>=8.6'}

  /pirates/4.0.5:
    resolution: {integrity: sha512-8V9+HQPupnaXMA23c5hvl69zXvTwTzyAYasnkb0Tts4XvO4CliqONMOnvlq26rkhLC3nWDFBJf73LU1e1VZLaQ==}
    engines: {node: '>= 6'}

  /pkg-dir/4.2.0:
    resolution: {integrity: sha512-HRDzbaKjC+AOWVXxAU/x54COGeIv9eb+6CkDSQoNTt4XyWoIJvuPsXizxu/Fr23EiekbtZwmh1IcIG/l/a10GQ==}
    engines: {node: '>=8'}
    dependencies:
      find-up: 4.1.0

  /postcss/8.4.5:
    resolution: {integrity: sha512-jBDboWM8qpaqwkMwItqTQTiFikhs/67OYVvblFFTM7MrZjt6yMKd6r2kgXizEbTTljacm4NldIlZnhbjr84QYg==}
    engines: {node: ^10 || ^12 || >=14}
    dependencies:
      nanoid: 3.3.4
      picocolors: 1.0.0
      source-map-js: 1.0.2
    dev: false

  /prebuild-install/7.1.0:
    resolution: {integrity: sha512-CNcMgI1xBypOyGqjp3wOc8AAo1nMhZS3Cwd3iHIxOdAUbb+YxdNuM4Z5iIrZ8RLvOsf3F3bl7b7xGq6DjQoNYA==}
    engines: {node: '>=10'}
    hasBin: true
    dependencies:
      detect-libc: 2.0.1
      expand-template: 2.0.3
      github-from-package: 0.0.0
      minimist: 1.2.6
      mkdirp-classic: 0.5.3
      napi-build-utils: 1.0.2
      node-abi: 3.15.0
      npmlog: 4.1.2
      pump: 3.0.0
      rc: 1.2.8
      simple-get: 4.0.1
      tar-fs: 2.1.1
      tunnel-agent: 0.6.0
    dev: true

  /prelude-ls/1.1.2:
    resolution: {integrity: sha1-IZMqVJ9eUv/ZqCf1cOBL5iqX2lQ=}
    engines: {node: '>= 0.8.0'}

  /prelude-ls/1.2.1:
    resolution: {integrity: sha512-vkcDPrRZo1QZLbn5RLGPpg/WmIQ65qoWWhcGKf/b5eplkkarX0m9z8ppCat4mlOqUsWpyNuYgO3VRyrYHSzX5g==}
    engines: {node: '>= 0.8.0'}

  /prepend-http/2.0.0:
    resolution: {integrity: sha1-6SQ0v6XqjBn0HN/UAddBo8gZ2Jc=}
    engines: {node: '>=4'}
    dev: true

  /prettier/2.3.2:
    resolution: {integrity: sha512-lnJzDfJ66zkMy58OL5/NY5zp70S7Nz6KqcKkXYzn2tMVrNxvbqaBpg7H3qHaLxCJ5lNMsGuM8+ohS7cZrthdLQ==}
    engines: {node: '>=10.13.0'}
    hasBin: true
    dev: true

  /pretty-format/27.5.1:
    resolution: {integrity: sha512-Qb1gy5OrP5+zDf2Bvnzdl3jsTf1qXVMazbvCoKhtKqVs4/YK4ozX4gKQJJVyNe+cajNPn0KoC0MC3FUmaHWEmQ==}
    engines: {node: ^10.13.0 || ^12.13.0 || ^14.15.0 || >=15.0.0}
    dependencies:
      ansi-regex: 5.0.1
      ansi-styles: 5.2.0
      react-is: 17.0.2

  /process-nextick-args/2.0.1:
    resolution: {integrity: sha512-3ouUOpQhtgrbOa17J7+uxOTpITYWaGP7/AhoR3+A+/1e9skrzelGi/dXzEYyvbxubEF6Wn2ypscTKiKJFFn1ag==}
    dev: true

  /prompts/2.4.2:
    resolution: {integrity: sha512-NxNv/kLguCA7p3jE8oL2aEBsrJWgAakBpgmgK6lpPWV+WuOmY6r2/zbAVnP+T8bQlA0nzHXSJSJW0Hq7ylaD2Q==}
    engines: {node: '>= 6'}
    dependencies:
      kleur: 3.0.3
      sisteransi: 1.0.5

  /prop-types/15.8.1:
    resolution: {integrity: sha512-oj87CgZICdulUohogVAR7AjlC0327U4el4L6eAvOqCeudMDVU0NThNaV+b9Df4dXgSP1gXMTnPdhfe/2qDH5cg==}
    dependencies:
      loose-envify: 1.4.0
      object-assign: 4.1.1
      react-is: 16.13.1

  /proxy-addr/2.0.7:
    resolution: {integrity: sha512-llQsMLSUDUPT44jdrU/O37qlnifitDP+ZwrmmZcoSKyLKvtZxpyV0n2/bD/N4tBAAZ/gJEdZU7KMraoK1+XYAg==}
    engines: {node: '>= 0.10'}
    dependencies:
      forwarded: 0.2.0
      ipaddr.js: 1.9.1

  /psl/1.8.0:
    resolution: {integrity: sha512-RIdOzyoavK+hA18OGGWDqUTsCLhtA7IcZ/6NCs4fFJaHBDab+pDDmDIByWFRQJq2Cd7r1OoQxBGKOaztq+hjIQ==}

  /pstree.remy/1.1.8:
    resolution: {integrity: sha512-77DZwxQmxKnu3aR542U+X8FypNzbfJ+C5XQDk3uWjWxn6151aIMGthWYRXTqT1E5oJvg+ljaa2OJi+VfvCOQ8w==}
    dev: true

  /pump/3.0.0:
    resolution: {integrity: sha512-LwZy+p3SFs1Pytd/jYct4wpv49HiYCqd9Rlc5ZVdk0V+8Yzv6jR5Blk3TRmPL1ft69TxP0IMZGJ+WPFU2BFhww==}
    dependencies:
      end-of-stream: 1.4.4
      once: 1.4.0
    dev: true

  /punycode/1.3.2:
    resolution: {integrity: sha1-llOgNvt8HuQjQvIyXM7v6jkmxI0=}
    dev: true

  /punycode/2.1.1:
    resolution: {integrity: sha512-XRsRjdf+j5ml+y/6GKHPZbrF/8p2Yga0JPtdqTIY2Xe5ohJPD9saDJJLPvp9+NSBprVvevdXZybnj2cv8OEd0A==}
    engines: {node: '>=6'}

  /pupa/2.1.1:
    resolution: {integrity: sha512-l1jNAspIBSFqbT+y+5FosojNpVpF94nlI+wDUpqP9enwOTfHx9f0gh5nB96vl+6yTpsJsypeNrwfzPrKuHB41A==}
    engines: {node: '>=8'}
    dependencies:
      escape-goat: 2.1.1
    dev: true

  /pure-rand/5.0.1:
    resolution: {integrity: sha512-ksWccjmXOHU2gJBnH0cK1lSYdvSZ0zLoCMSz/nTGh6hDvCSgcRxDyIcOBD6KNxFz3xhMPm/T267Tbe2JRymKEQ==}
    dev: true

  /qs/6.10.3:
    resolution: {integrity: sha512-wr7M2E0OFRfIfJZjKGieI8lBKb7fRCH4Fv5KNPEs7gJ8jadvotdsS08PzOKR7opXhZ/Xkjtt3WF9g38drmyRqQ==}
    engines: {node: '>=0.6'}
    dependencies:
      side-channel: 1.0.4

  /qs/6.5.3:
    resolution: {integrity: sha512-qxXIEh4pCGfHICj1mAJQ2/2XVZkjCDTcEgfoSQxc/fYivUZxTkk7L3bDBJSoNrEzXI17oUO5Dp07ktqE5KzczA==}
    engines: {node: '>=0.6'}
    dev: true

  /qs/6.9.3:
    resolution: {integrity: sha512-EbZYNarm6138UKKq46tdx08Yo/q9ZhFoAXAI1meAFd2GtbRDhbZY2WQSICskT0c5q99aFzLG1D4nvTk9tqfXIw==}
    engines: {node: '>=0.6'}
    dev: true

  /querystring/0.2.0:
    resolution: {integrity: sha1-sgmEkgO7Jd+CDadW50cAWHhSFiA=}
    engines: {node: '>=0.4.x'}
    deprecated: The querystring API is considered Legacy. new code should use the URLSearchParams API instead.
    dev: true

  /queue-microtask/1.2.3:
    resolution: {integrity: sha512-NuaNSa6flKT5JaSYQzJok04JzTL1CA6aGhv5rfLW3PgqA+M2ChpZQnAC8h8i4ZFkBS8X5RqkDBHA7r4hej3K9A==}

  /range-parser/1.2.1:
    resolution: {integrity: sha512-Hrgsx+orqoygnmhFbKaHE6c296J+HTAQXoxEF6gNupROmmGJRoyzfG3ccAveqCBrwr/2yxQ5BVd/GTl5agOwSg==}
    engines: {node: '>= 0.6'}

  /raw-body/2.5.1:
    resolution: {integrity: sha512-qqJBtEyVgS0ZmPGdCFPWJ3FreoqvG4MVQln/kCgF7Olq95IbOp0/BWyMwbdtn4VTvkM8Y7khCQ2Xgk/tcrCXig==}
    engines: {node: '>= 0.8'}
    dependencies:
      bytes: 3.1.2
      http-errors: 2.0.0
      iconv-lite: 0.4.24
      unpipe: 1.0.0

  /rc/1.2.8:
    resolution: {integrity: sha512-y3bGgqKj3QBdxLbLkomlohkvsA8gdAiUQlSBJnBhfn+BPxg4bc62d8TcBW15wavDfgexCgccckhcZvywyQYPOw==}
    hasBin: true
    dependencies:
      deep-extend: 0.6.0
      ini: 1.3.8
      minimist: 1.2.6
      strip-json-comments: 2.0.1
    dev: true

  /react-clientside-effect/1.2.5_react@17.0.2:
    resolution: {integrity: sha512-2bL8qFW1TGBHozGGbVeyvnggRpMjibeZM2536AKNENLECutp2yfs44IL8Hmpn8qjFQ2K7A9PnYf3vc7aQq/cPA==}
    peerDependencies:
      react: ^15.3.0 || ^16.0.0 || ^17.0.0
    dependencies:
      '@babel/runtime': 7.17.9
      react: 17.0.2
    dev: true

  /react-dom/17.0.2_react@17.0.2:
    resolution: {integrity: sha512-s4h96KtLDUQlsENhMn1ar8t2bEa+q/YAtj8pPPdIjPDGBDIVNsrD9aXNWqspUe6AzKCIG0C1HZZLqLV7qpOBGA==}
    peerDependencies:
      react: 17.0.2
    dependencies:
      loose-envify: 1.4.0
      object-assign: 4.1.1
      react: 17.0.2
      scheduler: 0.20.2
    dev: false

  /react-draggable/4.4.5_react-dom@17.0.2+react@17.0.2:
    resolution: {integrity: sha512-OMHzJdyJbYTZo4uQE393fHcqqPYsEtkjfMgvCHr6rejT+Ezn4OZbNyGH50vv+SunC1RMvwOTSWkEODQLzw1M9g==}
    peerDependencies:
      react: '>= 16.3.0'
      react-dom: '>= 16.3.0'
    dependencies:
      clsx: 1.1.1
      prop-types: 15.8.1
      react: 17.0.2
      react-dom: 17.0.2_react@17.0.2
    dev: true

  /react-focus-lock/2.9.0_b08e3c15324cbe90a6ff8fcd416c932c:
    resolution: {integrity: sha512-MF4uqKm77jkz1gn5t2BAnHeWWsDevZofrCxp2utDls0FX7pW/F1cn7Xi7pSpnqxCP1JL2okS8tcFEFIfzjJcIw==}
    peerDependencies:
      '@types/react': ^16.8.0 || ^17.0.0 || ^18.0.0
      react: ^16.8.0 || ^17.0.0 || ^18.0.0
    peerDependenciesMeta:
      '@types/react':
        optional: true
    dependencies:
      '@babel/runtime': 7.17.9
      '@types/react': 17.0.38
      focus-lock: 0.11.1
      prop-types: 15.8.1
      react: 17.0.2
      react-clientside-effect: 1.2.5_react@17.0.2
      use-callback-ref: 1.3.0_b08e3c15324cbe90a6ff8fcd416c932c
      use-sidecar: 1.1.2_b08e3c15324cbe90a6ff8fcd416c932c
    dev: true

  /react-i18next/11.16.8_4e64c5f9e7ec0b14e11b4a8686d5c906:
    resolution: {integrity: sha512-uuhSuwY0iMOPV9HUsN1OC4cGCrATPvzZ1O8UfvLR+imz/XjPmfDgZM1e4dPS0Suc2+aCQqJ0FmWP891lUkB2Cg==}
    peerDependencies:
      i18next: '>= 19.0.0'
      react: '>= 16.8.0'
      react-dom: '*'
      react-native: '*'
    peerDependenciesMeta:
      react-dom:
        optional: true
      react-native:
        optional: true
    dependencies:
      '@babel/runtime': 7.17.9
      html-escaper: 2.0.2
      html-parse-stringify: 3.0.1
      i18next: 21.7.1
      react: 17.0.2
      react-dom: 17.0.2_react@17.0.2
    dev: false

  /react-is/16.13.1:
    resolution: {integrity: sha512-24e6ynE2H+OKt4kqsOvNd8kBpV65zoxbA4BVsEOB3ARVWQki/DHzaUoC5KuON/BiccDaCCTZBuOcfZs70kR8bQ==}

  /react-is/17.0.2:
    resolution: {integrity: sha512-w2GsyukL62IJnlaff/nRegPQR94C/XXamvMWmSHRJ4y7Ts/4ocGRmTHvOs8PSE6pB3dWOrD/nueuU5sduBsQ4w==}

  /react-keyed-flatten-children/1.3.0_react@17.0.2:
    resolution: {integrity: sha512-qB7A6n+NHU0x88qTZGAJw6dsqwI941jcRPBB640c/CyWqjPQQ+YUmXOuzPziuHb7iqplM3xksWAbGYwkQT0tXA==}
    peerDependencies:
      react: '>=15.0.0'
    dependencies:
      react: 17.0.2
      react-is: 16.13.1
    dev: true

  /react-merge-refs/1.1.0:
    resolution: {integrity: sha512-alTKsjEL0dKH/ru1Iyn7vliS2QRcBp9zZPGoWxUOvRGWPUYgjo+V01is7p04It6KhgrzhJGnIj9GgX8W4bZoCQ==}
    dev: true

  /react-resizable/1.11.1_react-dom@17.0.2+react@17.0.2:
    resolution: {integrity: sha512-S70gbLaAYqjuAd49utRHibtHLrHXInh7GuOR+6OO6RO6uleQfuBnWmZjRABfqNEx3C3Z6VPLg0/0uOYFrkfu9Q==}
    peerDependencies:
      react: 0.14.x || 15.x || 16.x || 17.x
      react-dom: 0.14.x || 15.x || 16.x || 17.x
    dependencies:
      prop-types: 15.8.1
      react: 17.0.2
      react-dom: 17.0.2_react@17.0.2
      react-draggable: 4.4.5_react-dom@17.0.2+react@17.0.2
    dev: true

  /react-transition-group/4.4.2_react-dom@17.0.2+react@17.0.2:
    resolution: {integrity: sha512-/RNYfRAMlZwDSr6z4zNKV6xu53/e2BuaBbGhbyYIXTrmgu/bGHzmqOs7mJSJBHy9Ud+ApHx3QjrkKSp1pxvlFg==}
    peerDependencies:
      react: '>=16.6.0'
      react-dom: '>=16.6.0'
    dependencies:
      '@babel/runtime': 7.17.9
      dom-helpers: 5.2.1
      loose-envify: 1.4.0
      prop-types: 15.8.1
      react: 17.0.2
      react-dom: 17.0.2_react@17.0.2
    dev: true

  /react-virtual/2.10.4_react@17.0.2:
    resolution: {integrity: sha512-Ir6+oPQZTVHfa6+JL9M7cvMILstFZH/H3jqeYeKI4MSUX+rIruVwFC6nGVXw9wqAw8L0Kg2KvfXxI85OvYQdpQ==}
    peerDependencies:
      react: ^16.6.3 || ^17.0.0
    dependencies:
      '@reach/observe-rect': 1.2.0
      react: 17.0.2
    dev: true

  /react/17.0.2:
    resolution: {integrity: sha512-gnhPt75i/dq/z3/6q/0asP78D0u592D5L1pd7M8P+dck6Fu/jJeL6iVVK23fptSUZj8Vjf++7wXA8UNclGQcbA==}
    engines: {node: '>=0.10.0'}
    dependencies:
      loose-envify: 1.4.0
      object-assign: 4.1.1
    dev: false

  /readable-stream/2.3.7:
    resolution: {integrity: sha512-Ebho8K4jIbHAxnuxi7o42OrZgF/ZTNcsZj6nRKyUmkhLFq8CHItp/fy6hQZuZmP/n3yZ9VBUbp4zz/mX8hmYPw==}
    dependencies:
      core-util-is: 1.0.3
      inherits: 2.0.4
      isarray: 1.0.0
      process-nextick-args: 2.0.1
      safe-buffer: 5.1.2
      string_decoder: 1.1.1
      util-deprecate: 1.0.2
    dev: true

  /readable-stream/3.6.0:
    resolution: {integrity: sha512-BViHy7LKeTz4oNnkcLJ+lVSL6vpiFeX6/d3oSH8zCW7UxP2onchk+vTGB143xuFjHS3deTgkKoXXymXqymiIdA==}
    engines: {node: '>= 6'}
    dependencies:
      inherits: 2.0.4
      string_decoder: 1.3.0
      util-deprecate: 1.0.2

  /readdirp/3.5.0:
    resolution: {integrity: sha512-cMhu7c/8rdhkHXWsY+osBhfSy0JikwpHK/5+imo+LpeasTF8ouErHrlYkwT0++njiyuDvc7OFY5T3ukvZ8qmFQ==}
    engines: {node: '>=8.10.0'}
    dependencies:
      picomatch: 2.3.1
    dev: true

  /readdirp/3.6.0:
    resolution: {integrity: sha512-hOS089on8RduqdbhvQ5Z37A0ESjsqz6qnRcffsMU3495FuTdqSm+7bhJ29JvIOsBDEEnan5DPu9t3To9VRlMzA==}
    engines: {node: '>=8.10.0'}
    dependencies:
      picomatch: 2.3.1
    dev: true

  /redent/3.0.0:
    resolution: {integrity: sha512-6tDA8g98We0zd0GvVeMT9arEOnTw9qM03L9cJXaCjrip1OO764RDBLBfrB4cwzNGDj5OA5ioymC9GkizgWJDUg==}
    engines: {node: '>=8'}
    dependencies:
      indent-string: 4.0.0
      strip-indent: 3.0.0
    dev: true

  /regenerate-unicode-properties/10.0.1:
    resolution: {integrity: sha512-vn5DU6yg6h8hP/2OkQo3K7uVILvY4iu0oI4t3HFa81UPkhGJwkRwM10JEc3upjdhHjs/k8GJY1sRBhk5sr69Bw==}
    engines: {node: '>=4'}
    dependencies:
      regenerate: 1.4.2
    dev: true

  /regenerate/1.4.2:
    resolution: {integrity: sha512-zrceR/XhGYU/d/opr2EKO7aRHUeiBI8qjtfHqADTwZd6Szfy16la6kqD0MIUs5z5hx6AaKa+PixpPrR289+I0A==}
    dev: true

  /regenerator-runtime/0.13.9:
    resolution: {integrity: sha512-p3VT+cOEgxFsRRA9X4lkI1E+k2/CtnKtU4gcxyaCUreilL/vqI6CdZ3wxVUx3UOUg+gnUOQQcRI7BmSI656MYA==}

  /regenerator-transform/0.15.0:
    resolution: {integrity: sha512-LsrGtPmbYg19bcPHwdtmXwbW+TqNvtY4riE3P83foeHRroMbH6/2ddFBfab3t7kbzc7v7p4wbkIecHImqt0QNg==}
    dependencies:
      '@babel/runtime': 7.17.9
    dev: true

  /regexp-tree/0.1.24:
    resolution: {integrity: sha512-s2aEVuLhvnVJW6s/iPgEGK6R+/xngd2jNQ+xy4bXNDKxZKJH6jpPHY6kVeVv1IeLCHgswRj+Kl3ELaDjG6V1iw==}
    hasBin: true

  /regexp.prototype.flags/1.4.3:
    resolution: {integrity: sha512-fjggEOO3slI6Wvgjwflkc4NFRCTZAu5CnNfBd5qOMYhWdn67nJBBu34/TkD++eeFmd8C9r9jfXJ27+nSiRkSUA==}
    engines: {node: '>= 0.4'}
    dependencies:
      call-bind: 1.0.2
      define-properties: 1.1.4
      functions-have-names: 1.2.3

  /regexpp/3.2.0:
    resolution: {integrity: sha512-pq2bWo9mVD43nbts2wGv17XLiNLya+GklZ8kaDLV2Z08gDCsGpnKn9BFMepvWuHCbyVvY7J5o5+BVvoQbmlJLg==}
    engines: {node: '>=8'}

  /regexpu-core/5.0.1:
    resolution: {integrity: sha512-CriEZlrKK9VJw/xQGJpQM5rY88BtuL8DM+AEwvcThHilbxiTAy8vq4iJnd2tqq8wLmjbGZzP7ZcKFjbGkmEFrw==}
    engines: {node: '>=4'}
    dependencies:
      regenerate: 1.4.2
      regenerate-unicode-properties: 10.0.1
      regjsgen: 0.6.0
      regjsparser: 0.8.4
      unicode-match-property-ecmascript: 2.0.0
      unicode-match-property-value-ecmascript: 2.0.0
    dev: true

  /registry-auth-token/4.2.1:
    resolution: {integrity: sha512-6gkSb4U6aWJB4SF2ZvLb76yCBjcvufXBqvvEx1HbmKPkutswjW1xNVRY0+daljIYRbogN7O0etYSlbiaEQyMyw==}
    engines: {node: '>=6.0.0'}
    dependencies:
      rc: 1.2.8
    dev: true

  /registry-url/5.1.0:
    resolution: {integrity: sha512-8acYXXTI0AkQv6RAOjE3vOaIXZkT9wo4LOFbBKYQEEnnMNBpKqdUrI6S4NT0KPIo/WVvJ5tE/X5LF/TQUf0ekw==}
    engines: {node: '>=8'}
    dependencies:
      rc: 1.2.8
    dev: true

  /regjsgen/0.6.0:
    resolution: {integrity: sha512-ozE883Uigtqj3bx7OhL1KNbCzGyW2NQZPl6Hs09WTvCuZD5sTI4JY58bkbQWa/Y9hxIsvJ3M8Nbf7j54IqeZbA==}
    dev: true

  /regjsparser/0.8.4:
    resolution: {integrity: sha512-J3LABycON/VNEu3abOviqGHuB/LOtOQj8SKmfP9anY5GfAVw/SPjwzSjxGjbZXIxbGfqTHtJw58C2Li/WkStmA==}
    hasBin: true
    dependencies:
      jsesc: 0.5.0
    dev: true

  /request/2.88.2:
    resolution: {integrity: sha512-MsvtOrfG9ZcrOwAW+Qi+F6HbD0CWXEh9ou77uOb7FM2WPhwT7smM833PzanhJLsgXjN89Ir6V2PczXNnMpwKhw==}
    engines: {node: '>= 6'}
    deprecated: request has been deprecated, see https://github.com/request/request/issues/3142
    dependencies:
      aws-sign2: 0.7.0
      aws4: 1.11.0
      caseless: 0.12.0
      combined-stream: 1.0.8
      extend: 3.0.2
      forever-agent: 0.6.1
      form-data: 2.3.3
      har-validator: 5.1.5
      http-signature: 1.2.0
      is-typedarray: 1.0.0
      isstream: 0.1.2
      json-stringify-safe: 5.0.1
      mime-types: 2.1.35
      oauth-sign: 0.9.0
      performance-now: 2.1.0
      qs: 6.5.3
      safe-buffer: 5.2.1
      tough-cookie: 2.5.0
      tunnel-agent: 0.6.0
      uuid: 3.4.0
    dev: true

  /require-directory/2.1.1:
    resolution: {integrity: sha1-jGStX9MNqxyXbiNE/+f3kqam30I=}
    engines: {node: '>=0.10.0'}

  /require-from-string/2.0.2:
    resolution: {integrity: sha512-Xf0nWe6RseziFMu+Ap9biiUbmplq6S9/p+7w7YXP/JBHhrUDDUhwa+vANyubuqfZWTveU//DYVGsDG7RKL/vEw==}
    engines: {node: '>=0.10.0'}
    dev: true

  /resolve-cwd/3.0.0:
    resolution: {integrity: sha512-OrZaX2Mb+rJCpH/6CpSqt9xFVpN++x01XnN2ie9g6P5/3xelLAkXWVADpdz1IHD/KFfEXyE6V0U01OQ3UO2rEg==}
    engines: {node: '>=8'}
    dependencies:
      resolve-from: 5.0.0

  /resolve-from/4.0.0:
    resolution: {integrity: sha512-pb/MYmXstAkysRFx8piNI1tGFNQIFA3vkE3Gq4EuA1dF6gHp/+vgZqsCGJapvy8N3Q+4o7FwvquPJcnZ7RYy4g==}
    engines: {node: '>=4'}

  /resolve-from/5.0.0:
    resolution: {integrity: sha512-qYg9KP24dD5qka9J47d0aVky0N+b4fTU89LN9iDnjB5waksiC49rvMB0PrUJQGoTmH50XPiqOvAjDfaijGxYZw==}
    engines: {node: '>=8'}

  /resolve.exports/1.1.0:
    resolution: {integrity: sha512-J1l+Zxxp4XK3LUDZ9m60LRJF/mAe4z6a4xyabPHk7pvK5t35dACV32iIjJDFeWZFfZlO29w6SZ67knR0tHzJtQ==}
    engines: {node: '>=10'}

  /resolve/1.17.0:
    resolution: {integrity: sha512-ic+7JYiV8Vi2yzQGFWOkiZD5Z9z7O2Zhm9XMaTxdJExKasieFCr+yXZ/WmXsckHiKl12ar0y6XiXDx3m4RHn1w==}
    dependencies:
      path-parse: 1.0.7
    dev: true

  /resolve/1.19.0:
    resolution: {integrity: sha512-rArEXAgsBG4UgRGcynxWIWKFvh/XZCcS8UJdHhwy91zwAvCZIbcs+vAbflgBnNjYMs/i/i+/Ux6IZhML1yPvxg==}
    dependencies:
      is-core-module: 2.9.0
      path-parse: 1.0.7

  /resolve/1.22.0:
    resolution: {integrity: sha512-Hhtrw0nLeSrFQ7phPp4OOcVjLPIeMnRlr5mcnVuMe7M/7eBn98A3hmFRLoFo3DLZkivSYwhRUJTyPyWAk56WLw==}
    hasBin: true
    dependencies:
      is-core-module: 2.9.0
      path-parse: 1.0.7
      supports-preserve-symlinks-flag: 1.0.0

  /resolve/2.0.0-next.3:
    resolution: {integrity: sha512-W8LucSynKUIDu9ylraa7ueVZ7hc0uAgJBxVsQSKOXOyle8a93qXhcz+XAXZ8bIq2d6i4Ehddn6Evt+0/UwKk6Q==}
    dependencies:
      is-core-module: 2.9.0
      path-parse: 1.0.7

  /responselike/1.0.2:
    resolution: {integrity: sha1-kYcg7ztjHFZCvgaPFa3lpG9Loec=}
    dependencies:
      lowercase-keys: 1.0.1
    dev: true

  /reusify/1.0.4:
    resolution: {integrity: sha512-U9nH88a3fc/ekCF1l0/UP1IosiuIjyTh7hBvXVMHYgVcfGvt897Xguj2UOLDeI5BG2m7/uwyaLVT6fbtCwTyzw==}
    engines: {iojs: '>=1.0.0', node: '>=0.10.0'}

  /rimraf/3.0.2:
    resolution: {integrity: sha512-JZkJMZkAGFFPP2YqXZXPbMlMBgsxzE8ILs4lMIX/2o0L9UBw9O/Y3o6wFw/i9YLapcUJWwqbi3kdxIPdC62TIA==}
    hasBin: true
    dependencies:
      glob: 7.2.0

  /run-parallel/1.2.0:
    resolution: {integrity: sha512-5l4VyZR86LZ/lDxZTR6jqL8AFE2S0IFLMP26AbjsLVADxHdhB/c0GUsH+y39UfCi3dzz8OlQuPmnaJOMoDHQBA==}
    dependencies:
      queue-microtask: 1.2.3

  /rxjs/6.6.7:
    resolution: {integrity: sha512-hTdwr+7yYNIT5n4AMYp85KA6yw2Va0FLa3Rguvbpa4W3I5xynaBZo41cM3XM+4Q6fRMj3sBYIR1VAmZMXYJvRQ==}
    engines: {npm: '>=2.0.0'}
    dependencies:
      tslib: 1.14.1
    dev: true

  /safe-buffer/5.1.2:
    resolution: {integrity: sha512-Gd2UZBJDkXlY7GbJxfsE8/nvKkUEU1G38c1siN6QP6a9PT9MmHB8GnpscSmMJSoF8LOIrt8ud/wPtojys4G6+g==}

  /safe-buffer/5.2.1:
    resolution: {integrity: sha512-rp3So07KcdmmKbGvgaNxQSJr7bGVSVk5S9Eq1F+ppbRo70+YeaDxkw5Dd8NPN+GD6bjnYm2VuPuCXmpuYvmCXQ==}

  /safe-regex/2.1.1:
    resolution: {integrity: sha512-rx+x8AMzKb5Q5lQ95Zoi6ZbJqwCLkqi3XuJXp5P3rT8OEc6sZCJG5AE5dU3lsgRr/F4Bs31jSlVN+j5KrsGu9A==}
    dependencies:
      regexp-tree: 0.1.24

  /safe-stable-stringify/2.3.1:
    resolution: {integrity: sha512-kYBSfT+troD9cDA85VDnHZ1rpHC50O0g1e6WlGHVCz/g+JS+9WKLj+XwFYyR8UbrZN8ll9HUpDAAddY58MGisg==}
    engines: {node: '>=10'}
    dev: false

  /safer-buffer/2.1.2:
    resolution: {integrity: sha512-YZo3K82SD7Riyi0E1EQPojLz7kpepnSQI9IyPbHHg1XXXevb5dJI7tpyN2ADxGcQbHG7vcyRHk0cbwqcQriUtg==}

  /sass/1.51.0:
    resolution: {integrity: sha512-haGdpTgywJTvHC2b91GSq+clTKGbtkkZmVAb82jZQN/wTy6qs8DdFm2lhEQbEwrY0QDRgSQ3xDurqM977C3noA==}
    engines: {node: '>=12.0.0'}
    hasBin: true
    dependencies:
      chokidar: 3.5.3
      immutable: 4.0.0
      source-map-js: 1.0.2
    dev: true

  /sax/1.2.1:
    resolution: {integrity: sha1-e45lYZCyKOgaZq6nSEgNgozS03o=}
    dev: true

  /saxes/5.0.1:
    resolution: {integrity: sha512-5LBh1Tls8c9xgGjw3QrMwETmTMVk0oFgvrFSvWx62llR2hcEInrKNZ2GZCCuuy2lvWrdl5jhbpeqc5hRYKFOcw==}
    engines: {node: '>=10'}
    dependencies:
      xmlchars: 2.2.0

  /scheduler/0.20.2:
    resolution: {integrity: sha512-2eWfGgAqqWFGqtdMmcL5zCMK1U8KlXv8SQFGglL3CEtd0aDVDWgeF/YoCmvln55m5zSk3J/20hTaSBeSObsQDQ==}
    dependencies:
      loose-envify: 1.4.0
      object-assign: 4.1.1
    dev: false

  /semver-diff/3.1.1:
    resolution: {integrity: sha512-GX0Ix/CJcHyB8c4ykpHGIAvLyOwOobtM/8d+TQkAd81/bEjgPHrfba41Vpesr7jX/t8Uh+R3EX9eAS5be+jQYg==}
    engines: {node: '>=8'}
    dependencies:
      semver: 6.3.0
    dev: true

  /semver/5.7.1:
    resolution: {integrity: sha512-sauaDf/PZdVgrLTNYHRtpXa1iRiKcaebiKQ1BJdpQlWH2lCvexQdX55snPFyK7QzpudqbCI0qXFfOasHdyNDGQ==}
    hasBin: true
    dev: true

  /semver/6.3.0:
    resolution: {integrity: sha512-b39TBaTSfV6yBrapU89p5fKekE2m/NwnDocOVruQFS1/veMgdzuPcnOM34M6CwxW8jH/lxEa5rBoDeUwu5HHTw==}
    hasBin: true

  /semver/7.0.0:
    resolution: {integrity: sha512-+GB6zVA9LWh6zovYQLALHwv5rb2PHGlJi3lfiqIHxR0uuwCgefcOJc59v9fv1w8GbStwxuuqqAjI9NMAOOgq1A==}
    hasBin: true
    dev: true

  /semver/7.3.7:
    resolution: {integrity: sha512-QlYTucUYOews+WeEujDoEGziz4K6c47V/Bd+LjSSYcA94p+DmINdf7ncaUinThfvZyu13lN9OY1XDxt8C0Tw0g==}
    engines: {node: '>=10'}
    hasBin: true
    dependencies:
      lru-cache: 6.0.0

  /send/0.18.0:
    resolution: {integrity: sha512-qqWzuOjSFOuqPjFe4NOsMLafToQQwBSOEpS+FwEt3A2V3vKubTquT3vmLTQpFgMXp8AlFWFuP1qKaJZOtPpVXg==}
    engines: {node: '>= 0.8.0'}
    dependencies:
      debug: 2.6.9
      depd: 2.0.0
      destroy: 1.2.0
      encodeurl: 1.0.2
      escape-html: 1.0.3
      etag: 1.8.1
      fresh: 0.5.2
      http-errors: 2.0.0
      mime: 1.6.0
      ms: 2.1.3
      on-finished: 2.4.1
      range-parser: 1.2.1
      statuses: 2.0.1

  /serve-static/1.15.0:
    resolution: {integrity: sha512-XGuRDNjXUijsUL0vl6nSD7cwURuzEgglbOaFuZM9g3kwDXOWVTck0jLzjPzGD+TazWbboZYu52/9/XPdUgne9g==}
    engines: {node: '>= 0.8.0'}
    dependencies:
      encodeurl: 1.0.2
      escape-html: 1.0.3
      parseurl: 1.3.3
      send: 0.18.0

  /set-blocking/2.0.0:
    resolution: {integrity: sha1-BF+XgtARrppoA93TgrJDkrPYkPc=}
    dev: true

  /set-immediate-shim/1.0.1:
    resolution: {integrity: sha1-SysbJ+uAip+NzEgaWOXlb1mfP2E=}
    engines: {node: '>=0.10.0'}
    dev: true

  /setprototypeof/1.2.0:
    resolution: {integrity: sha512-E5LDX7Wrp85Kil5bhZv46j8jOeboKq5JMmYM3gVGdGH8xFpPWXUMsNrlODCrkoxMEeNi/XZIwuRvY4XNwYMJpw==}

  /sharp/0.30.4:
    resolution: {integrity: sha512-3Onig53Y6lji4NIZo69s14mERXXY/GV++6CzOYx/Rd8bnTwbhFbL09WZd7Ag/CCnA0WxFID8tkY0QReyfL6v0Q==}
    engines: {node: '>=12.13.0'}
    requiresBuild: true
    dependencies:
      color: 4.2.3
      detect-libc: 2.0.1
      node-addon-api: 4.3.0
      prebuild-install: 7.1.0
      semver: 7.3.7
      simple-get: 4.0.1
      tar-fs: 2.1.1
      tunnel-agent: 0.6.0
    dev: true

  /shebang-command/2.0.0:
    resolution: {integrity: sha512-kHxr2zZpYtdmrN1qDjrrX/Z1rR1kG8Dx+gkpK1G4eXmvXswmcE1hTWBWYUzlraYw1/yZp6YuDY77YtvbN0dmDA==}
    engines: {node: '>=8'}
    dependencies:
      shebang-regex: 3.0.0

  /shebang-regex/3.0.0:
    resolution: {integrity: sha512-7++dFhtcx3353uBaq8DDR4NuxBetBzC7ZQOhmTQInHEd6bSrXdiEyzCvG07Z44UYdLShWUyXt5M/yhz8ekcb1A==}
    engines: {node: '>=8'}

  /side-channel/1.0.4:
    resolution: {integrity: sha512-q5XPytqFEIKHkGdiMIrY10mvLRvnQh42/+GoBlFW3b2LXLE2xxJpZFdm94we0BaoV3RwJyGqg5wS7epxTv0Zvw==}
    dependencies:
      call-bind: 1.0.2
      get-intrinsic: 1.1.1
      object-inspect: 1.12.0

  /signal-exit/3.0.7:
    resolution: {integrity: sha512-wnD2ZE+l+SPC/uoS0vXeE9L1+0wuaMqKlfz9AMUo38JsyLSBWSFcHR1Rri62LZc12vLr1gb3jl7iwQhgwpAbGQ==}

  /simple-concat/1.0.1:
    resolution: {integrity: sha512-cSFtAPtRhljv69IK0hTVZQ+OfE9nePi/rtJmw5UjHeVyVroEqJXP1sFztKUy1qU+xvz3u/sfYJLa947b7nAN2Q==}
    dev: true

  /simple-get/4.0.1:
    resolution: {integrity: sha512-brv7p5WgH0jmQJr1ZDDfKDOSeWWg+OVypG99A/5vYGPqJ6pxiaHLy8nxtFjBA7oMa01ebA9gfh1uMCFqOuXxvA==}
    dependencies:
      decompress-response: 6.0.0
      once: 1.4.0
      simple-concat: 1.0.1
    dev: true

  /simple-swizzle/0.2.2:
    resolution: {integrity: sha1-pNprY1/8zMoz9w0Xy5JZLeleVXo=}
    dependencies:
      is-arrayish: 0.3.2

  /sinon/11.1.2:
    resolution: {integrity: sha512-59237HChms4kg7/sXhiRcUzdSkKuydDeTiamT/jesUVHshBgL8XAmhgFo0GfK6RruMDM/iRSij1EybmMog9cJw==}
    dependencies:
      '@sinonjs/commons': 1.8.3
      '@sinonjs/fake-timers': 7.1.2
      '@sinonjs/samsam': 6.1.1
      diff: 5.0.0
      nise: 5.1.1
      supports-color: 7.2.0

  /sisteransi/1.0.5:
    resolution: {integrity: sha512-bLGGlR1QxBcynn2d5YmDX4MGjlZvy2MRBDRNHLJ8VI6l6+9FUiyTFNJ0IveOSP0bcXgVDPRcfGqA0pjaqUpfVg==}

  /slash/3.0.0:
    resolution: {integrity: sha512-g9Q1haeby36OSStwb4ntCGGGaKsaVSjQ68fBxoQcutl5fS1vuY18H3wSt3jFyFtrkx+Kz0V1G85A4MyAdDMi2Q==}
    engines: {node: '>=8'}

  /slice-ansi/4.0.0:
    resolution: {integrity: sha512-qMCMfhY040cVHT43K9BFygqYbUPFZKHOg7K73mtTWJRb8pyP3fzf4Ixd5SzdEJQ6MRUg/WBnOLxghZtKKurENQ==}
    engines: {node: '>=10'}
    dependencies:
      ansi-styles: 4.3.0
      astral-regex: 2.0.0
      is-fullwidth-code-point: 3.0.0
    dev: true

  /source-map-js/1.0.2:
    resolution: {integrity: sha512-R0XvVJ9WusLiqTCEiGCmICCMplcCkIwwR11mOSD9CR5u+IXYdiseeEuXCVAjS54zqwkLcPNnmU4OeJ6tUrWhDw==}
    engines: {node: '>=0.10.0'}

  /source-map-resolve/0.6.0:
    resolution: {integrity: sha512-KXBr9d/fO/bWo97NXsPIAW1bFSBOuCnjbNTBMO7N59hsv5i9yzRDfcYwwt0l04+VqnKC+EwzvJZIP/qkuMgR/w==}
    deprecated: See https://github.com/lydell/source-map-resolve#deprecated
    dependencies:
      atob: 2.1.2
      decode-uri-component: 0.2.0
    dev: true

  /source-map-support/0.5.21:
    resolution: {integrity: sha512-uBHU3L3czsIyYXKX88fdrGovxdSCoTGDRZ6SYXtSRxLZUzHg5P/66Ht6uoUlHu9EZod+inXhKo3qQgwXUT/y1w==}
    dependencies:
      buffer-from: 1.1.2
      source-map: 0.6.1

  /source-map/0.6.1:
    resolution: {integrity: sha512-UjgapumWlbMhkBgzT7Ykc5YXUT46F0iKu8SGXq0bcwP5dz/h0Plj6enJqjz1Zbq2l5WaqYnrVbwWOWMyF3F47g==}
    engines: {node: '>=0.10.0'}

  /source-map/0.7.3:
    resolution: {integrity: sha512-CkCj6giN3S+n9qrYiBTX5gystlENnRW5jZeNLHpe6aue+SrHcG5VYwujhW9s4dY31mEGsxBDrHR6oI69fTXsaQ==}
    engines: {node: '>= 8'}

  /spawn-command/0.0.2-1:
    resolution: {integrity: sha1-YvXpRmmBwbeW3Fkpk34RycaSG9A=}
    dev: true

  /sprintf-js/1.0.3:
    resolution: {integrity: sha1-BOaSb2YolTVPPdAVIDYzuFcpfiw=}

  /sshpk/1.17.0:
    resolution: {integrity: sha512-/9HIEs1ZXGhSPE8X6Ccm7Nam1z8KcoCqPdI7ecm1N33EzAetWahvQWVqLZtaZQ+IDKX4IyA2o0gBzqIMkAagHQ==}
    engines: {node: '>=0.10.0'}
    hasBin: true
    dependencies:
      asn1: 0.2.6
      assert-plus: 1.0.0
      bcrypt-pbkdf: 1.0.2
      dashdash: 1.14.1
      ecc-jsbn: 0.1.2
      getpass: 0.1.7
      jsbn: 0.1.1
      safer-buffer: 2.1.2
      tweetnacl: 0.14.5
    dev: true

  /stack-trace/0.0.10:
    resolution: {integrity: sha1-VHxws0fo0ytOEI6hoqFZ5f3eGcA=}
    dev: false

  /stack-utils/2.0.5:
    resolution: {integrity: sha512-xrQcmYhOsn/1kX+Vraq+7j4oE2j/6BFscZ0etmYg81xuM8Gq0022Pxb8+IqgOFUIaxHs0KaSb7T1+OegiNrNFA==}
    engines: {node: '>=10'}
    dependencies:
      escape-string-regexp: 2.0.0

  /statuses/2.0.1:
    resolution: {integrity: sha512-RwNA9Z/7PrK06rYLIzFMlaF+l73iwpzsqRIFgbMLbTcLD6cOao82TaWefPXQvB2fOC4AjuYSEndS7N/mTCbkdQ==}
    engines: {node: '>= 0.8'}

  /string-argv/0.3.1:
    resolution: {integrity: sha512-a1uQGz7IyVy9YwhqjZIZu1c8JO8dNIe20xBmSS6qu9kv++k3JGzCVmprbNN5Kn+BgzD5E7YYwg1CcjuJMRNsvg==}
    engines: {node: '>=0.6.19'}
    dev: true

  /string-length/4.0.2:
    resolution: {integrity: sha512-+l6rNN5fYHNhZZy41RXsYptCjA2Igmq4EG7kZAYFQI1E1VTXarr6ZPXBg6eq7Y6eK4FEhY6AJlyuFIb/v/S0VQ==}
    engines: {node: '>=10'}
    dependencies:
      char-regex: 1.0.2
      strip-ansi: 6.0.1

  /string-width/1.0.2:
    resolution: {integrity: sha1-EYvfW4zcUaKn5w0hHgfisLmxB9M=}
    engines: {node: '>=0.10.0'}
    dependencies:
      code-point-at: 1.1.0
      is-fullwidth-code-point: 1.0.0
      strip-ansi: 3.0.1
    dev: true

  /string-width/4.2.3:
    resolution: {integrity: sha512-wKyQRQpjJ0sIp62ErSZdGsjMJWsap5oRNihHhu6G7JVO/9jIB6UyevL+tXuOqrng8j/cxKTWyWUwvSTriiZz/g==}
    engines: {node: '>=8'}
    dependencies:
      emoji-regex: 8.0.0
      is-fullwidth-code-point: 3.0.0
      strip-ansi: 6.0.1

  /string.prototype.matchall/4.0.7:
    resolution: {integrity: sha512-f48okCX7JiwVi1NXCVWcFnZgADDC/n2vePlQ/KUCNqCikLLilQvwjMO8+BHVKvgzH0JB0J9LEPgxOGT02RoETg==}
    dependencies:
      call-bind: 1.0.2
      define-properties: 1.1.4
      es-abstract: 1.20.0
      get-intrinsic: 1.1.1
      has-symbols: 1.0.3
      internal-slot: 1.0.3
      regexp.prototype.flags: 1.4.3
      side-channel: 1.0.4

  /string.prototype.trimend/1.0.5:
    resolution: {integrity: sha512-I7RGvmjV4pJ7O3kdf+LXFpVfdNOxtCW/2C8f6jNiW4+PQchwxkCDzlk1/7p+Wl4bqFIZeF47qAHXLuHHWKAxog==}
    dependencies:
      call-bind: 1.0.2
      define-properties: 1.1.4
      es-abstract: 1.20.0

  /string.prototype.trimstart/1.0.5:
    resolution: {integrity: sha512-THx16TJCGlsN0o6dl2o6ncWUsdgnLRSA23rRE5pyGBw/mLr3Ej/R2LaqCtgP8VNMGZsvMWnf9ooZPyY2bHvUFg==}
    dependencies:
      call-bind: 1.0.2
      define-properties: 1.1.4
      es-abstract: 1.20.0

  /string_decoder/1.1.1:
    resolution: {integrity: sha512-n/ShnvDi6FHbbVfviro+WojiFzv+s8MPMHBczVePfUpDJLwoLT0ht1l4YwBCbi8pJAveEEdnkHyPyTP/mzRfwg==}
    dependencies:
      safe-buffer: 5.1.2
    dev: true

  /string_decoder/1.3.0:
    resolution: {integrity: sha512-hkRX8U1WjJFd8LsDJ2yQ/wWWxaopEsABU1XfkM8A+j0+85JAGppt16cr1Whg6KIbb4okU6Mql6BOj+uup/wKeA==}
    dependencies:
      safe-buffer: 5.2.1

  /strip-ansi/3.0.1:
    resolution: {integrity: sha1-ajhfuIU9lS1f8F0Oiq+UJ43GPc8=}
    engines: {node: '>=0.10.0'}
    dependencies:
      ansi-regex: 2.1.1
    dev: true

  /strip-ansi/6.0.1:
    resolution: {integrity: sha512-Y38VPSHcqkFrCpFnQ9vuSXmquuv5oXOKpGeT6aGrr3o3Gc9AlVa6JBfUSOCnbxGGZF+/0ooI7KrPuUSztUdU5A==}
    engines: {node: '>=8'}
    dependencies:
      ansi-regex: 5.0.1

  /strip-bom/3.0.0:
    resolution: {integrity: sha1-IzTBjpx1n3vdVv3vfprj1YjmjtM=}
    engines: {node: '>=4'}
    dev: true

  /strip-bom/4.0.0:
    resolution: {integrity: sha512-3xurFv5tEgii33Zi8Jtp55wEIILR9eh34FAW00PZf+JnSsTmV/ioewSgQl97JHvgjoRGwPShsWm+IdrxB35d0w==}
    engines: {node: '>=8'}

  /strip-final-newline/2.0.0:
    resolution: {integrity: sha512-BrpvfNAE3dcvq7ll3xVumzjKjZQ5tI1sEUIKr3Uoks0XUl45St3FlatVqef9prk4jRDzhW6WZg+3bk93y6pLjA==}
    engines: {node: '>=6'}

  /strip-indent/3.0.0:
    resolution: {integrity: sha512-laJTa3Jb+VQpaC6DseHhF7dXVqHTfJPCRDaEbid/drOhgitgYku/letMUqOXFoWV0zIIUbjpdH2t+tYj4bQMRQ==}
    engines: {node: '>=8'}
    dependencies:
      min-indent: 1.0.1
    dev: true

  /strip-json-comments/2.0.1:
    resolution: {integrity: sha1-PFMZQukIwml8DsNEhYwobHygpgo=}
    engines: {node: '>=0.10.0'}
    dev: true

  /strip-json-comments/3.1.1:
    resolution: {integrity: sha512-6fPc+R4ihwqP6N/aIv2f1gMH8lOVtWQHoqC4yK6oSDVVocumAsfCqjkXnqiYMhmMwS/mEHLp7Vehlt3ql6lEig==}
    engines: {node: '>=8'}

  /styled-jsx/5.0.2_@babel+core@7.17.10+react@17.0.2:
    resolution: {integrity: sha512-LqPQrbBh3egD57NBcHET4qcgshPks+yblyhPlH2GY8oaDgKs8SK4C3dBh3oSJjgzJ3G5t1SYEZGHkP+QEpX9EQ==}
    engines: {node: '>= 12.0.0'}
    peerDependencies:
      '@babel/core': '*'
      babel-plugin-macros: '*'
      react: '>= 16.8.0 || 17.x.x || ^18.0.0-0'
    peerDependenciesMeta:
      '@babel/core':
        optional: true
      babel-plugin-macros:
        optional: true
    dependencies:
      '@babel/core': 7.17.10
      react: 17.0.2
    dev: false

  /superagent/7.1.3:
    resolution: {integrity: sha512-WA6et4nAvgBCS73lJvv1D0ssI5uk5Gh+TGN/kNe+B608EtcVs/yzfl+OLXTzDs7tOBDIpvgh/WUs1K2OK1zTeQ==}
    engines: {node: '>=6.4.0 <13 || >=14'}
    dependencies:
      component-emitter: 1.3.0
      cookiejar: 2.1.3
      debug: 4.3.4
      fast-safe-stringify: 2.1.1
      form-data: 4.0.0
      formidable: 2.0.1
      methods: 1.1.2
      mime: 2.6.0
      qs: 6.10.3
      readable-stream: 3.6.0
      semver: 7.3.7
    transitivePeerDependencies:
      - supports-color
    dev: true

  /supertest/6.2.3:
    resolution: {integrity: sha512-3GSdMYTMItzsSYjnIcljxMVZKPW1J9kYHZY+7yLfD0wpPwww97GeImZC1oOk0S5+wYl2niJwuFusBJqwLqYM3g==}
    engines: {node: '>=6.0.0'}
    dependencies:
      methods: 1.1.2
      superagent: 7.1.3
    transitivePeerDependencies:
      - supports-color
    dev: true

  /supports-color/5.5.0:
    resolution: {integrity: sha512-QjVjwdXIt408MIiAqCX4oUKsgU2EqAGzs2Ppkm4aQYbjm+ZEWEcW4SfFNTr4uMNZma0ey4f5lgLrkB0aX0QMow==}
    engines: {node: '>=4'}
    dependencies:
      has-flag: 3.0.0

  /supports-color/7.2.0:
    resolution: {integrity: sha512-qpCAvRl9stuOHveKsn7HncJRvv501qIacKzQlO/+Lwxc9+0q2wLyv4Dfvt80/DPn2pqOBsJdDiogXGR9+OvwRw==}
    engines: {node: '>=8'}
    dependencies:
      has-flag: 4.0.0

  /supports-color/8.1.1:
    resolution: {integrity: sha512-MpUEN2OodtUzxvKQl72cUF7RQ5EiHsGvSsVG0ia9c5RbWGL2CI4C7EpPS8UTBIplnlzZiNuV56w+FuNxy3ty2Q==}
    engines: {node: '>=10'}
    dependencies:
      has-flag: 4.0.0

  /supports-hyperlinks/2.2.0:
    resolution: {integrity: sha512-6sXEzV5+I5j8Bmq9/vUphGRM/RJNT9SCURJLjwfOg51heRtguGWDzcaBlgAzKhQa0EVNpPEKzQuBwZ8S8WaCeQ==}
    engines: {node: '>=8'}
    dependencies:
      has-flag: 4.0.0
      supports-color: 7.2.0

  /supports-preserve-symlinks-flag/1.0.0:
    resolution: {integrity: sha512-ot0WnXS9fgdkgIcePe6RHNk1WA8+muPa6cSjeR3V8K27q9BB1rTE3R1p7Hv0z1ZyAc8s6Vvv8DIyWf681MAt0w==}
    engines: {node: '>= 0.4'}

  /symbol-tree/3.2.4:
    resolution: {integrity: sha512-9QNk5KwDF+Bvz+PyObkmSYjI5ksVUYtjW7AU22r2NKcfLJcXp96hkDWU3+XndOsUb+AQ9QhfzfCT2O+CNWT5Tw==}

  /table/6.8.0:
    resolution: {integrity: sha512-s/fitrbVeEyHKFa7mFdkuQMWlH1Wgw/yEXMt5xACT4ZpzWFluehAxRtUUQKPuWhaLAWhFcVx6w3oC8VKaUfPGA==}
    engines: {node: '>=10.0.0'}
    dependencies:
      ajv: 8.11.0
      lodash.truncate: 4.4.2
      slice-ansi: 4.0.0
      string-width: 4.2.3
      strip-ansi: 6.0.1
    dev: true

  /tapable/1.1.3:
    resolution: {integrity: sha512-4WK/bYZmj8xLr+HUCODHGF1ZFzsYffasLUgEiMBY4fgtltdO6B4WJtlSbPaDTLpYTcGVwM2qLnFTICEcNxs3kA==}
    engines: {node: '>=6'}
    dev: true

  /tapable/2.2.1:
    resolution: {integrity: sha512-GNzQvQTOIP6RyTfE2Qxb8ZVlNmw0n88vp1szwWRimP02mnTsx3Wtn5qRdqY9w2XduFNUgvOwhNnQsjwCp+kqaQ==}
    engines: {node: '>=6'}
    dev: false

  /tar-fs/2.1.1:
    resolution: {integrity: sha512-V0r2Y9scmbDRLCNex/+hYzvp/zyYjvFbHPNgVTKfQvVrb6guiE/fxP+XblDNR011utopbkex2nM4dHNV6GDsng==}
    dependencies:
      chownr: 1.1.4
      mkdirp-classic: 0.5.3
      pump: 3.0.0
      tar-stream: 2.2.0
    dev: true

  /tar-stream/2.2.0:
    resolution: {integrity: sha512-ujeqbceABgwMZxEJnk2HDY2DlnUZ+9oEcb1KzTVfYHio0UE6dG71n60d8D2I4qNvleWrrXpmjpt7vZeF1LnMZQ==}
    engines: {node: '>=6'}
    dependencies:
      bl: 4.1.0
      end-of-stream: 1.4.4
      fs-constants: 1.0.0
      inherits: 2.0.4
      readable-stream: 3.6.0
    dev: true

  /terminal-link/2.1.1:
    resolution: {integrity: sha512-un0FmiRUQNr5PJqy9kP7c40F5BOfpGlYTrxonDChEZB7pzZxRNp/bt+ymiy9/npwXya9KH99nJ/GXFIiUkYGFQ==}
    engines: {node: '>=8'}
    dependencies:
      ansi-escapes: 4.3.2
      supports-hyperlinks: 2.2.0

  /test-exclude/6.0.0:
    resolution: {integrity: sha512-cAGWPIyOHU6zlmg88jwm7VRyXnMN7iV68OGAbYDk/Mh/xC/pzVPlQtY6ngoIH/5/tciuhGfvESU8GrHrcxD56w==}
    engines: {node: '>=8'}
    dependencies:
      '@istanbuljs/schema': 0.1.3
      glob: 7.2.0
      minimatch: 3.1.2

  /text-hex/1.0.0:
    resolution: {integrity: sha512-uuVGNWzgJ4yhRaNSiubPY7OjISw4sw4E5Uv0wbjp+OzcbmVU/rsT8ujgcXJhn9ypzsgr5vlzpPqP+MBBKcGvbg==}
    dev: false

  /text-table/0.2.0:
    resolution: {integrity: sha1-f17oI66AUgfACvLfSoTsP8+lcLQ=}

  /throat/6.0.1:
    resolution: {integrity: sha512-8hmiGIJMDlwjg7dlJ4yKGLK8EsYqKgPWbG3b4wjJddKNwc7N7Dpn08Df4szr/sZdMVeOstrdYSsqzX6BYbcB+w==}

  /timsort/0.3.0:
    resolution: {integrity: sha1-QFQRqOfmM5/mTbmiNN4R3DHgK9Q=}
    dev: true

  /tmpl/1.0.5:
    resolution: {integrity: sha512-3f0uOEAQwIqGuWW2MVzYg8fV/QNnc/IpuJNG837rLuczAaLVHslWHZQj4IGiEl5Hs3kkbhwL9Ab7Hrsmuj+Smw==}

  /to-fast-properties/2.0.0:
    resolution: {integrity: sha1-3F5pjL0HkmW8c+A3doGk5Og/YW4=}
    engines: {node: '>=4'}

  /to-readable-stream/1.0.0:
    resolution: {integrity: sha512-Iq25XBt6zD5npPhlLVXGFN3/gyR2/qODcKNNyTMd4vbm39HUaOiAM4PMq0eMVC/Tkxz+Zjdsc55g9yyz+Yq00Q==}
    engines: {node: '>=6'}
    dev: true

  /to-regex-range/5.0.1:
    resolution: {integrity: sha512-65P7iz6X5yEr1cwcgvQxbbIw7Uk3gOy5dIdtZ4rDveLqhrdJP+Li/Hx6tyK0NEb+2GCyneCMJiGqrADCSNk8sQ==}
    engines: {node: '>=8.0'}
    dependencies:
      is-number: 7.0.0

  /toidentifier/1.0.1:
    resolution: {integrity: sha512-o5sSPKEkg/DIQNmH43V0/uerLrpzVedkUh8tGNvaeXpfpuwjKenlSox/2O/BTlZUtEe+JG7s5YhEz608PlAHRA==}
    engines: {node: '>=0.6'}

  /touch/3.1.0:
    resolution: {integrity: sha512-WBx8Uy5TLtOSRtIq+M03/sKDrXCLHxwDcquSP2c43Le03/9serjQBIztjRz6FkJez9D/hleyAXTBGLwwZUw9lA==}
    hasBin: true
    dependencies:
      nopt: 1.0.10
    dev: true

  /tough-cookie/2.5.0:
    resolution: {integrity: sha512-nlLsUzgm1kfLXSXfRZMc1KLAugd4hqJHDTvc2hDIwS3mZAfMEuMbc03SujMF+GEcpaX/qboeycw6iO8JwVv2+g==}
    engines: {node: '>=0.8'}
    dependencies:
      psl: 1.8.0
      punycode: 2.1.1
    dev: true

  /tough-cookie/4.0.0:
    resolution: {integrity: sha512-tHdtEpQCMrc1YLrMaqXXcj6AxhYi/xgit6mZu1+EDWUn+qhUf8wMQoFIy9NXuq23zAwtcB0t/MjACGR18pcRbg==}
    engines: {node: '>=6'}
    dependencies:
      psl: 1.8.0
      punycode: 2.1.1
      universalify: 0.1.2

  /tr46/2.1.0:
    resolution: {integrity: sha512-15Ih7phfcdP5YxqiB+iDtLoaTz4Nd35+IiAv0kQ5FNKHzXgdWqPoTIqEDDJmXceQt4JZk6lVPT8lnDlPpGDppw==}
    engines: {node: '>=8'}
    dependencies:
      punycode: 2.1.1

  /tree-kill/1.2.2:
    resolution: {integrity: sha512-L0Orpi8qGpRG//Nd+H90vFB+3iHnue1zSSGmNOOCh1GLJ7rUKVwV2HvijphGQS2UmhUZewS9VgvxYIdgr+fG1A==}
    hasBin: true
    dev: true

  /triple-beam/1.3.0:
    resolution: {integrity: sha512-XrHUvV5HpdLmIj4uVMxHggLbFSZYIn7HEWsqePZcI50pco+MPqJ50wMGY794X7AOOhxOBAjbkqfAbEe/QMp2Lw==}
    dev: false

  /true-case-path/2.2.1:
    resolution: {integrity: sha512-0z3j8R7MCjy10kc/g+qg7Ln3alJTodw9aDuVWZa3uiWqfuBMKeAeP2ocWcxoyM3D73yz3Jt/Pu4qPr4wHSdB/Q==}
    dev: true

  /ts-jest/27.1.4_b9494841e57bab118b2da0bbe32becd6:
    resolution: {integrity: sha512-qjkZlVPWVctAezwsOD1OPzbZ+k7zA5z3oxII4dGdZo5ggX/PL7kvwTM0pXTr10fAtbiVpJaL3bWd502zAhpgSQ==}
    engines: {node: ^10.13.0 || ^12.13.0 || ^14.15.0 || >=15.0.0}
    hasBin: true
    peerDependencies:
      '@babel/core': '>=7.0.0-beta.0 <8'
      '@types/jest': ^27.0.0
      babel-jest: '>=27.0.0 <28'
      esbuild: '*'
      jest: ^27.0.0
      typescript: '>=3.8 <5.0'
    peerDependenciesMeta:
      '@babel/core':
        optional: true
      '@types/jest':
        optional: true
      babel-jest:
        optional: true
      esbuild:
        optional: true
    dependencies:
      '@babel/core': 7.17.10
      '@types/jest': 27.5.0
      babel-jest: 27.5.1_@babel+core@7.17.10
      bs-logger: 0.2.6
      fast-json-stable-stringify: 2.1.0
      jest: 27.5.1
      jest-util: 27.5.1
      json5: 2.2.1
      lodash.memoize: 4.1.2
      make-error: 1.3.6
      semver: 7.3.7
      typescript: 4.6.4
      yargs-parser: 20.2.9
    dev: true

  /ts-jest/27.1.4_de3efcd1e6a6e8470860984ab19632da:
    resolution: {integrity: sha512-qjkZlVPWVctAezwsOD1OPzbZ+k7zA5z3oxII4dGdZo5ggX/PL7kvwTM0pXTr10fAtbiVpJaL3bWd502zAhpgSQ==}
    engines: {node: ^10.13.0 || ^12.13.0 || ^14.15.0 || >=15.0.0}
    hasBin: true
    peerDependencies:
      '@babel/core': '>=7.0.0-beta.0 <8'
      '@types/jest': ^27.0.0
      babel-jest: '>=27.0.0 <28'
      esbuild: '*'
      jest: ^27.0.0
      typescript: '>=3.8 <5.0'
    peerDependenciesMeta:
      '@babel/core':
        optional: true
      '@types/jest':
        optional: true
      babel-jest:
        optional: true
      esbuild:
        optional: true
    dependencies:
      '@types/jest': 27.5.0
      bs-logger: 0.2.6
      fast-json-stable-stringify: 2.1.0
      jest: 27.5.1
      jest-util: 27.5.1
      json5: 2.2.1
      lodash.memoize: 4.1.2
      make-error: 1.3.6
      semver: 7.3.7
      typescript: 4.6.4
      yargs-parser: 20.2.9
    dev: true

  /ts-jest/27.1.4_edb1f862ecf73b6f0cc1f906c6266936:
    resolution: {integrity: sha512-qjkZlVPWVctAezwsOD1OPzbZ+k7zA5z3oxII4dGdZo5ggX/PL7kvwTM0pXTr10fAtbiVpJaL3bWd502zAhpgSQ==}
    engines: {node: ^10.13.0 || ^12.13.0 || ^14.15.0 || >=15.0.0}
    hasBin: true
    peerDependencies:
      '@babel/core': '>=7.0.0-beta.0 <8'
      '@types/jest': ^27.0.0
      babel-jest: '>=27.0.0 <28'
      esbuild: '*'
      jest: ^27.0.0
      typescript: '>=3.8 <5.0'
    peerDependenciesMeta:
      '@babel/core':
        optional: true
      '@types/jest':
        optional: true
      babel-jest:
        optional: true
      esbuild:
        optional: true
    dependencies:
      '@types/jest': 27.5.0
      bs-logger: 0.2.6
      esbuild: 0.14.38
      fast-json-stable-stringify: 2.1.0
      jest: 27.5.1_ts-node@10.7.0
      jest-util: 27.5.1
      json5: 2.2.1
      lodash.memoize: 4.1.2
      make-error: 1.3.6
      semver: 7.3.7
      typescript: 4.6.4
      yargs-parser: 20.2.9
    dev: true

  /ts-node/10.7.0_63845f5bc9a653846bd58de3c741e587:
    resolution: {integrity: sha512-TbIGS4xgJoX2i3do417KSaep1uRAW/Lu+WAL2doDHC0D6ummjirVOXU5/7aiZotbQ5p1Zp9tP7U6cYhA0O7M8A==}
    hasBin: true
    peerDependencies:
      '@swc/core': '>=1.2.50'
      '@swc/wasm': '>=1.2.50'
      '@types/node': '*'
      typescript: '>=2.7'
    peerDependenciesMeta:
      '@swc/core':
        optional: true
      '@swc/wasm':
        optional: true
    dependencies:
      '@cspotcode/source-map-support': 0.7.0
      '@tsconfig/node10': 1.0.8
      '@tsconfig/node12': 1.0.9
      '@tsconfig/node14': 1.0.1
      '@tsconfig/node16': 1.0.2
      '@types/node': 14.18.16
      acorn: 8.7.1
      acorn-walk: 8.2.0
      arg: 4.1.3
      create-require: 1.1.1
      diff: 4.0.2
      make-error: 1.3.6
      typescript: 4.6.4
      v8-compile-cache-lib: 3.0.1
      yn: 3.1.1
    dev: true

  /tsconfig-paths/3.14.1:
    resolution: {integrity: sha512-fxDhWnFSLt3VuTwtvJt5fpwxBHg5AdKWMsgcPOOIilyjymcYVZoCQF8fvFRezCNfblEXmi+PcM1eYHeOAgXCOQ==}
    dependencies:
      '@types/json5': 0.0.29
      json5: 1.0.1
      minimist: 1.2.6
      strip-bom: 3.0.0
    dev: true

  /tslib/1.14.1:
    resolution: {integrity: sha512-Xni35NKzjgMrwevysHTCArtLDpPvye8zV/0E4EyYn43P7/7qvQwPh9BGkHewbMulVntbigmcT7rdX3BNo9wRJg==}

  /tslib/2.4.0:
    resolution: {integrity: sha512-d6xOpEDfsi2CZVlPQzGeux8XMwLT9hssAsaPYExaQMuYskwb+x1x7J371tWlbBdWHroy99KnVB6qIkUbs5X3UQ==}

  /tsutils/3.21.0_typescript@4.6.4:
    resolution: {integrity: sha512-mHKK3iUXL+3UF6xL5k0PEhKRUBKPBCv/+RkEOpjRWxxx27KKRBmmA60A9pgOUvMi8GKhRMPEmjBRPzs2W7O1OA==}
    engines: {node: '>= 6'}
    peerDependencies:
      typescript: '>=2.8.0 || >= 3.2.0-dev || >= 3.3.0-dev || >= 3.4.0-dev || >= 3.5.0-dev || >= 3.6.0-dev || >= 3.6.0-beta || >= 3.7.0-dev || >= 3.7.0-beta'
    dependencies:
      tslib: 1.14.1
      typescript: 4.6.4

  /tunnel-agent/0.6.0:
    resolution: {integrity: sha1-J6XeoGs2sEoKmWZ3SykIaPD8QP0=}
    dependencies:
      safe-buffer: 5.2.1
    dev: true

  /tweetnacl/0.14.5:
    resolution: {integrity: sha1-WuaBd/GS1EViadEIr6k/+HQ/T2Q=}
    dev: true

  /type-check/0.3.2:
    resolution: {integrity: sha1-WITKtRLPHTVeP7eE8wgEsrUg23I=}
    engines: {node: '>= 0.8.0'}
    dependencies:
      prelude-ls: 1.1.2

  /type-check/0.4.0:
    resolution: {integrity: sha512-XleUoc9uwGXqjWwXaUTZAmzMcFZ5858QA2vvx1Ur5xIcixXIP+8LnFDgRplU30us6teqdlskFfu+ae4K79Ooew==}
    engines: {node: '>= 0.8.0'}
    dependencies:
      prelude-ls: 1.2.1

  /type-detect/4.0.8:
    resolution: {integrity: sha512-0fr/mIH1dlO+x7TlcMy+bIDqKPsw/70tVyeHW787goQjhmqaZe10uwLujubK9q9Lg6Fiho1KUKDYz0Z7k7g5/g==}
    engines: {node: '>=4'}

  /type-fest/0.20.2:
    resolution: {integrity: sha512-Ne+eE4r0/iWnpAxD852z3A+N0Bt5RN//NjJwRd2VFHEmrywxf5vsZlh4R6lixl6B+wz/8d+maTSAkN1FIkI3LQ==}
    engines: {node: '>=10'}

  /type-fest/0.21.3:
    resolution: {integrity: sha512-t0rzBq87m3fVcduHDUFhKmyyX+9eo6WQjZvf51Ea/M0Q7+T374Jp1aUiyUl0GKxp8M/OETVHSDvmkyPgvX+X2w==}
    engines: {node: '>=10'}

  /type-is/1.6.18:
    resolution: {integrity: sha512-TkRKr9sUTxEH8MdfuCSP7VizJyzRNMjj2J2do2Jr3Kym598JVdEksuzPQCnlFPW4ky9Q+iA+ma9BGm06XQBy8g==}
    engines: {node: '>= 0.6'}
    dependencies:
      media-typer: 0.3.0
      mime-types: 2.1.35

  /typedarray-to-buffer/3.1.5:
    resolution: {integrity: sha512-zdu8XMNEDepKKR+XYOXAVPtWui0ly0NtohUscw+UmaHiAWT8hrV1rr//H6V+0DvJ3OQ19S979M0laLfX8rm82Q==}
    dependencies:
      is-typedarray: 1.0.0

  /typescript/4.6.4:
    resolution: {integrity: sha512-9ia/jWHIEbo49HfjrLGfKbZSuWo9iTMwXO+Ca3pRsSpbsMbc7/IU8NKdCZVRRBafVPGnoJeFL76ZOAA84I9fEg==}
    engines: {node: '>=4.2.0'}
    hasBin: true
    dev: true

  /unbox-primitive/1.0.2:
    resolution: {integrity: sha512-61pPlCD9h51VoreyJ0BReideM3MDKMKnh6+V9L08331ipq6Q8OFXZYiqP6n/tbHx4s5I9uRhcye6BrbkizkBDw==}
    dependencies:
      call-bind: 1.0.2
      has-bigints: 1.0.2
      has-symbols: 1.0.3
      which-boxed-primitive: 1.0.2

  /undefsafe/2.0.5:
    resolution: {integrity: sha512-WxONCrssBM8TSPRqN5EmsjVrsv4A8X12J4ArBiiayv3DyyG3ZlIg6yysuuSYdZsVz3TKcTg2fd//Ujd4CHV1iA==}
    dev: true

  /unicode-canonical-property-names-ecmascript/2.0.0:
    resolution: {integrity: sha512-yY5PpDlfVIU5+y/BSCxAJRBIS1Zc2dDG3Ujq+sR0U+JjUevW2JhocOF+soROYDSaAezOzOKuyyixhD6mBknSmQ==}
    engines: {node: '>=4'}
    dev: true

  /unicode-match-property-ecmascript/2.0.0:
    resolution: {integrity: sha512-5kaZCrbp5mmbz5ulBkDkbY0SsPOjKqVS35VpL9ulMPfSl0J0Xsm+9Evphv9CoIZFwre7aJoa94AY6seMKGVN5Q==}
    engines: {node: '>=4'}
    dependencies:
      unicode-canonical-property-names-ecmascript: 2.0.0
      unicode-property-aliases-ecmascript: 2.0.0
    dev: true

  /unicode-match-property-value-ecmascript/2.0.0:
    resolution: {integrity: sha512-7Yhkc0Ye+t4PNYzOGKedDhXbYIBe1XEQYQxOPyhcXNMJ0WCABqqj6ckydd6pWRZTHV4GuCPKdBAUiMc60tsKVw==}
    engines: {node: '>=4'}
    dev: true

  /unicode-property-aliases-ecmascript/2.0.0:
    resolution: {integrity: sha512-5Zfuy9q/DFr4tfO7ZPeVXb1aPoeQSdeFMLpYuFebehDAhbuevLs5yxSZmIFN1tP5F9Wl4IpJrYojg85/zgyZHQ==}
    engines: {node: '>=4'}
    dev: true

  /unique-string/2.0.0:
    resolution: {integrity: sha512-uNaeirEPvpZWSgzwsPGtU2zVSTrn/8L5q/IexZmH0eH6SA73CmAA5U4GwORTxQAZs95TAXLNqeLoPPNO5gZfWg==}
    engines: {node: '>=8'}
    dependencies:
      crypto-random-string: 2.0.0
    dev: true

  /universalify/0.1.2:
    resolution: {integrity: sha512-rBJeI5CXAlmy1pV+617WB9J63U6XcazHHF2f2dbJix4XzpUF0RS3Zbj0FGIOCAva5P/d/GBOYaACQ1w+0azUkg==}
    engines: {node: '>= 4.0.0'}

  /universalify/2.0.0:
    resolution: {integrity: sha512-hAZsKq7Yy11Zu1DE0OzWjw7nnLZmJZYTDZZyEFHZdUhV8FkH5MCfoU1XMaxXovpyW5nq5scPqq0ZDP9Zyl04oQ==}
    engines: {node: '>= 10.0.0'}
    dev: true

  /unpipe/1.0.0:
    resolution: {integrity: sha1-sr9O6FFKrmFltIF4KdIbLvSZBOw=}
    engines: {node: '>= 0.8'}

  /update-notifier/5.1.0:
    resolution: {integrity: sha512-ItnICHbeMh9GqUy31hFPrD1kcuZ3rpxDZbf4KUDavXwS0bW5m7SLbDQpGX3UYr072cbrF5hFUs3r5tUsPwjfHw==}
    engines: {node: '>=10'}
    dependencies:
      boxen: 5.1.2
      chalk: 4.1.2
      configstore: 5.0.1
      has-yarn: 2.1.0
      import-lazy: 2.1.0
      is-ci: 2.0.0
      is-installed-globally: 0.4.0
      is-npm: 5.0.0
      is-yarn-global: 0.3.0
      latest-version: 5.1.0
      pupa: 2.1.1
      semver: 7.3.7
      semver-diff: 3.1.1
      xdg-basedir: 4.0.0
    dev: true

  /uri-js/4.4.1:
    resolution: {integrity: sha512-7rKUyy33Q1yc98pQ1DAmLtwX109F7TIfWlW1Ydo8Wl1ii1SeHieeh0HHfPeL2fMXK6z0s8ecKs9frCuLJvndBg==}
    dependencies:
      punycode: 2.1.1

  /url-parse-lax/3.0.0:
    resolution: {integrity: sha1-FrXK/Afb42dsGxmZF3gj1lA6yww=}
    engines: {node: '>=4'}
    dependencies:
      prepend-http: 2.0.0
    dev: true

  /url/0.10.3:
    resolution: {integrity: sha1-Ah5NnHcF8hu/N9A861h2dAJ3TGQ=}
    dependencies:
      punycode: 1.3.2
      querystring: 0.2.0
    dev: true

  /use-callback-ref/1.3.0_b08e3c15324cbe90a6ff8fcd416c932c:
    resolution: {integrity: sha512-3FT9PRuRdbB9HfXhEq35u4oZkvpJ5kuYbpqhCfmiZyReuRgpnhDlbr2ZEnnuS0RrJAPn6l23xjFg9kpDM+Ms7w==}
    engines: {node: '>=10'}
    peerDependencies:
      '@types/react': ^16.8.0 || ^17.0.0 || ^18.0.0
      react: ^16.8.0 || ^17.0.0 || ^18.0.0
    peerDependenciesMeta:
      '@types/react':
        optional: true
    dependencies:
      '@types/react': 17.0.38
      react: 17.0.2
      tslib: 2.4.0
    dev: true

  /use-sidecar/1.1.2_b08e3c15324cbe90a6ff8fcd416c932c:
    resolution: {integrity: sha512-epTbsLuzZ7lPClpz2TyryBfztm7m+28DlEv2ZCQ3MDr5ssiwyOwGH/e5F9CkfWjJ1t4clvI58yF822/GUkjjhw==}
    engines: {node: '>=10'}
    peerDependencies:
      '@types/react': ^16.9.0 || ^17.0.0 || ^18.0.0
      react: ^16.8.0 || ^17.0.0 || ^18.0.0
    peerDependenciesMeta:
      '@types/react':
        optional: true
    dependencies:
      '@types/react': 17.0.38
      detect-node-es: 1.1.0
      react: 17.0.2
      tslib: 2.4.0
    dev: true

  /util-deprecate/1.0.2:
    resolution: {integrity: sha1-RQ1Nyfpw3nMnYvvS1KKJgUGaDM8=}

  /utils-merge/1.0.1:
    resolution: {integrity: sha1-n5VxD1CiZ5R7LMwSR0HBAoQn5xM=}
    engines: {node: '>= 0.4.0'}

  /uuid/3.3.2:
    resolution: {integrity: sha512-yXJmeNaw3DnnKAOKJE51sL/ZaYfWJRl1pK9dr19YFCu0ObS231AB1/LbqTKRAQ5kw8A90rA6fr4riOUpTZvQZA==}
    deprecated: Please upgrade  to version 7 or higher.  Older versions may use Math.random() in certain circumstances, which is known to be problematic.  See https://v8.dev/blog/math-random for details.
    hasBin: true
    dev: true

  /uuid/3.4.0:
    resolution: {integrity: sha512-HjSDRw6gZE5JMggctHBcjVak08+KEVhSIiDzFnT9S9aegmp85S/bReBVTb4QTFaRNptJ9kuYaNhnbNEOkbKb/A==}
    deprecated: Please upgrade  to version 7 or higher.  Older versions may use Math.random() in certain circumstances, which is known to be problematic.  See https://v8.dev/blog/math-random for details.
    hasBin: true
    dev: true

  /uuid/8.3.2:
    resolution: {integrity: sha512-+NYs2QeMWy+GWFOEm9xnn6HCDp0l7QBD7ml8zLUmJ+93Q5NF0NocErnwkTkXVFNiX3/fpC6afS8Dhb/gz7R7eg==}
    hasBin: true

  /v8-compile-cache-lib/3.0.1:
    resolution: {integrity: sha512-wa7YjyUGfNZngI/vtK0UHAN+lgDCxBPCylVXGp0zu59Fz5aiGtNXaq3DhIov063MorB+VfufLh3JlF2KdTK3xg==}
    dev: true

  /v8-compile-cache/2.3.0:
    resolution: {integrity: sha512-l8lCEmLcLYZh4nbunNZvQCJc5pv7+RCwa8q/LdUx8u7lsWvPDKmpodJAJNwkAhJC//dFY48KuIEmjtd4RViDrA==}

  /v8-to-istanbul/8.1.1:
    resolution: {integrity: sha512-FGtKtv3xIpR6BYhvgH8MI/y78oT7d8Au3ww4QIxymrCtZEh5b8gCw2siywE+puhEmuWKDtmfrvF5UlB298ut3w==}
    engines: {node: '>=10.12.0'}
    dependencies:
      '@types/istanbul-lib-coverage': 2.0.4
      convert-source-map: 1.8.0
      source-map: 0.7.3

  /validator/13.7.0:
    resolution: {integrity: sha512-nYXQLCBkpJ8X6ltALua9dRrZDHVYxjJ1wgskNt1lH9fzGjs3tgojGSCBjmEPwkWS1y29+DrizMTW19Pr9uB2nw==}
    engines: {node: '>= 0.10'}
    dev: true

  /vary/1.1.2:
    resolution: {integrity: sha1-IpnwLG3tMNSllhsLn3RSShj2NPw=}
    engines: {node: '>= 0.8'}

  /verror/1.10.0:
    resolution: {integrity: sha1-OhBcoXBTr1XW4nDB+CiGguGNpAA=}
    engines: {'0': node >=0.6.0}
    dependencies:
      assert-plus: 1.0.0
      core-util-is: 1.0.2
      extsprintf: 1.3.0
    dev: true

  /void-elements/3.1.0:
    resolution: {integrity: sha1-YU9/v42AHwu18GYfWy9XhXUOTwk=}
    engines: {node: '>=0.10.0'}
    dev: false

  /w3c-hr-time/1.0.2:
    resolution: {integrity: sha512-z8P5DvDNjKDoFIHK7q8r8lackT6l+jo/Ye3HOle7l9nICP9lf1Ci25fy9vHd0JOWewkIFzXIEig3TdKT7JQ5fQ==}
    dependencies:
      browser-process-hrtime: 1.0.0

  /w3c-xmlserializer/2.0.0:
    resolution: {integrity: sha512-4tzD0mF8iSiMiNs30BiLO3EpfGLZUT2MSX/G+o7ZywDzliWQ3OPtTZ0PTC3B3ca1UAf4cJMHB+2Bf56EriJuRA==}
    engines: {node: '>=10'}
    dependencies:
      xml-name-validator: 3.0.0

  /walker/1.0.8:
    resolution: {integrity: sha512-ts/8E8l5b7kY0vlWLewOkDXMmPdLcVV4GmOQLyxuSswIJsweeFZtAsMF7k1Nszz+TYBQrlYRmzOnr398y1JemQ==}
    dependencies:
      makeerror: 1.0.12

  /watchpack/2.3.1:
    resolution: {integrity: sha512-x0t0JuydIo8qCNctdDrn1OzH/qDzk2+rdCOC3YzumZ42fiMqmQ7T3xQurykYMhYfHaPHTp4ZxAx2NfUo1K6QaA==}
    engines: {node: '>=10.13.0'}
    dependencies:
      glob-to-regexp: 0.4.1
      graceful-fs: 4.2.10
    dev: true

  /webidl-conversions/5.0.0:
    resolution: {integrity: sha512-VlZwKPCkYKxQgeSbH5EyngOmRp7Ww7I9rQLERETtf5ofd9pGeswWiOtogpEO850jziPRarreGxn5QIiTqpb2wA==}
    engines: {node: '>=8'}

  /webidl-conversions/6.1.0:
    resolution: {integrity: sha512-qBIvFLGiBpLjfwmYAaHPXsn+ho5xZnGvyGvsarywGNc8VyQJUMHJ8OBKGGrPER0okBeMDaan4mNBlgBROxuI8w==}
    engines: {node: '>=10.4'}

  /weekstart/1.1.0:
    resolution: {integrity: sha512-ZO3I7c7J9nwGN1PZKZeBYAsuwWEsCOZi5T68cQoVNYrzrpp5Br0Bgi0OF4l8kH/Ez7nKfxa5mSsXjsgris3+qg==}
    dev: true

  /whatwg-encoding/1.0.5:
    resolution: {integrity: sha512-b5lim54JOPN9HtzvK9HFXvBma/rnfFeqsic0hSpjtDbVxR3dJKLc+KB4V6GgiGOvl7CY/KNh8rxSo9DKQrnUEw==}
    dependencies:
      iconv-lite: 0.4.24

  /whatwg-mimetype/2.3.0:
    resolution: {integrity: sha512-M4yMwr6mAnQz76TbJm914+gPpB/nCwvZbJU28cUD6dR004SAxDLOOSUaB1JDRqLtaOV/vi0IC5lEAGFgrjGv/g==}

  /whatwg-url/8.7.0:
    resolution: {integrity: sha512-gAojqb/m9Q8a5IV96E3fHJM70AzCkgt4uXYX2O7EmuyOnLrViCQlsEBmF9UQIu3/aeAIp2U17rtbpZWNntQqdg==}
    engines: {node: '>=10'}
    dependencies:
      lodash: 4.17.21
      tr46: 2.1.0
      webidl-conversions: 6.1.0

  /which-boxed-primitive/1.0.2:
    resolution: {integrity: sha512-bwZdv0AKLpplFY2KZRX6TvyuN7ojjr7lwkg6ml0roIy9YeuSr7JS372qlNW18UQYzgYK9ziGcerWqZOmEn9VNg==}
    dependencies:
      is-bigint: 1.0.4
      is-boolean-object: 1.1.2
      is-number-object: 1.0.7
      is-string: 1.0.7
      is-symbol: 1.0.4

  /which/2.0.2:
    resolution: {integrity: sha512-BLI3Tl1TW3Pvl70l3yq3Y64i+awpwXqsGBYWkkqMtnbXgrMD+yj7rhW0kuEDxzJaYXGjEW5ogapKNMEKNMjibA==}
    engines: {node: '>= 8'}
    hasBin: true
    dependencies:
      isexe: 2.0.0

  /wide-align/1.1.5:
    resolution: {integrity: sha512-eDMORYaPNZ4sQIuuYPDHdQvf4gyCF9rEEV/yPxGfwPkRodwEgiMUUXTx/dex+Me0wxx53S+NgUHaP7y3MGlDmg==}
    dependencies:
      string-width: 1.0.2
    dev: true

  /widest-line/3.1.0:
    resolution: {integrity: sha512-NsmoXalsWVDMGupxZ5R08ka9flZjjiLvHVAWYOKtiKM8ujtZWr9cRffak+uSE48+Ob8ObalXpwyeUiyDD6QFgg==}
    engines: {node: '>=8'}
    dependencies:
      string-width: 4.2.3
    dev: true

  /winston-transport/4.5.0:
    resolution: {integrity: sha512-YpZzcUzBedhlTAfJg6vJDlyEai/IFMIVcaEZZyl3UXIl4gmqRpU7AE89AHLkbzLUsv0NVmw7ts+iztqKxxPW1Q==}
    engines: {node: '>= 6.4.0'}
    dependencies:
      logform: 2.4.0
      readable-stream: 3.6.0
      triple-beam: 1.3.0
    dev: false

  /winston/3.7.2:
    resolution: {integrity: sha512-QziIqtojHBoyzUOdQvQiar1DH0Xp9nF1A1y7NVy2DGEsz82SBDtOalS0ulTRGVT14xPX3WRWkCsdcJKqNflKng==}
    engines: {node: '>= 12.0.0'}
    dependencies:
      '@dabh/diagnostics': 2.0.3
      async: 3.2.3
      is-stream: 2.0.1
      logform: 2.4.0
      one-time: 1.0.0
      readable-stream: 3.6.0
      safe-stable-stringify: 2.3.1
      stack-trace: 0.0.10
      triple-beam: 1.3.0
      winston-transport: 4.5.0
    dev: false

  /word-wrap/1.2.3:
    resolution: {integrity: sha512-Hz/mrNwitNRh/HUAtM/VT/5VH+ygD6DV7mYKZAtHOrbs8U7lvPS6xf7EJKMF0uW1KJCl0H701g3ZGus+muE5vQ==}
    engines: {node: '>=0.10.0'}

  /wrap-ansi/7.0.0:
    resolution: {integrity: sha512-YVGIj2kamLSTxw6NsZjoBxfSwsn0ycdesmc4p+Q21c5zPuZ1pl+NfxVdxPtdHvmNVOQ6XSYG4AUtyt/Fi7D16Q==}
    engines: {node: '>=10'}
    dependencies:
      ansi-styles: 4.3.0
      string-width: 4.2.3
      strip-ansi: 6.0.1

  /wrappy/1.0.2:
    resolution: {integrity: sha1-tSQ9jz7BqjXxNkYFvA0QNuMKtp8=}

  /write-file-atomic/3.0.3:
    resolution: {integrity: sha512-AvHcyZ5JnSfq3ioSyjrBkH9yW4m7Ayk8/9My/DD9onKeu/94fwrMocemO2QAJFAlnnDN+ZDS+ZjAR5ua1/PV/Q==}
    dependencies:
      imurmurhash: 0.1.4
      is-typedarray: 1.0.0
      signal-exit: 3.0.7
      typedarray-to-buffer: 3.1.5

  /ws/7.5.7:
    resolution: {integrity: sha512-KMvVuFzpKBuiIXW3E4u3mySRO2/mCHSyZDJQM5NQ9Q9KHWHWh0NHgfbRMLLrceUK5qAL4ytALJbpRMjixFZh8A==}
    engines: {node: '>=8.3.0'}
    peerDependencies:
      bufferutil: ^4.0.1
      utf-8-validate: ^5.0.2
    peerDependenciesMeta:
      bufferutil:
        optional: true
      utf-8-validate:
        optional: true

  /xdg-basedir/4.0.0:
    resolution: {integrity: sha512-PSNhEJDejZYV7h50BohL09Er9VaIefr2LMAf3OEmpCkjOi34eYyQYAXUTjEQtZJTKcF0E2UKTh+osDLsgNim9Q==}
    engines: {node: '>=8'}
    dev: true

  /xml-name-validator/3.0.0:
    resolution: {integrity: sha512-A5CUptxDsvxKJEU3yO6DuWBSJz/qizqzJKOMIfUJHETbBw/sFaDxgd6fxm1ewUaM0jZ444Fc5vC5ROYurg/4Pw==}

  /xml2js/0.4.19:
    resolution: {integrity: sha512-esZnJZJOiJR9wWKMyuvSE1y6Dq5LCuJanqhxslH2bxM6duahNZ+HMpCLhBQGZkbX6xRf8x1Y2eJlgt2q3qo49Q==}
    dependencies:
      sax: 1.2.1
      xmlbuilder: 9.0.7
    dev: true

  /xmlbuilder/9.0.7:
    resolution: {integrity: sha1-Ey7mPS7FVlxVfiD0wi35rKaGsQ0=}
    engines: {node: '>=4.0'}
    dev: true

  /xmlchars/2.2.0:
    resolution: {integrity: sha512-JZnDKK8B0RCDw84FNdDAIpZK+JuJw+s7Lz8nksI7SIuU3UXJJslUthsi+uWBUYOwPFwW7W7PRLRfUKpxjtjFCw==}

  /y18n/5.0.8:
    resolution: {integrity: sha512-0pfFzegeDWJHJIAmTLRP2DwHjdF5s7jo9tuztdQxAhINCdvS+3nGINqPd00AphqJR/0LhANUS6/+7SCb98YOfA==}
    engines: {node: '>=10'}

  /yallist/4.0.0:
    resolution: {integrity: sha512-3wdGidZyq5PB084XLES5TpOSRA3wjXAlIWMhum2kRcv/41Sn2emQ0dycQW4uZXLejwKvg6EsvbdlVL+FYEct7A==}

  /yargs-parser/20.2.9:
    resolution: {integrity: sha512-y11nGElTIV+CT3Zv9t7VKl+Q3hTQoT9a1Qzezhhl6Rp21gJ/IVTW7Z3y9EWXhuUBC2Shnf+DX0antecpAwSP8w==}
    engines: {node: '>=10'}

  /yargs-parser/21.0.1:
    resolution: {integrity: sha512-9BK1jFpLzJROCI5TzwZL/TU4gqjK5xiHV/RfWLOahrjAko/e4DJkRDZQXfvqAsiZzzYhgAzbgz6lg48jcm4GLg==}
    engines: {node: '>=12'}
    dev: true

  /yargs/16.2.0:
    resolution: {integrity: sha512-D1mvvtDG0L5ft/jGWkLpG1+m0eQxOfaBvTNELraWj22wSVUMWxZUvYgJYcKh6jGGIkJFhH4IZPQhR4TKpc8mBw==}
    engines: {node: '>=10'}
    dependencies:
      cliui: 7.0.4
      escalade: 3.1.1
      get-caller-file: 2.0.5
      require-directory: 2.1.1
      string-width: 4.2.3
      y18n: 5.0.8
      yargs-parser: 20.2.9

  /yargs/17.4.1:
    resolution: {integrity: sha512-WSZD9jgobAg3ZKuCQZSa3g9QOJeCCqLoLAykiWgmXnDo9EPnn4RPf5qVTtzgOx66o6/oqhcA5tHtJXpG8pMt3g==}
    engines: {node: '>=12'}
    dependencies:
      cliui: 7.0.4
      escalade: 3.1.1
      get-caller-file: 2.0.5
      require-directory: 2.1.1
      string-width: 4.2.3
      y18n: 5.0.8
      yargs-parser: 21.0.1
    dev: true

  /yn/3.1.1:
    resolution: {integrity: sha512-Ux4ygGWsu2c7isFWe8Yu1YluJmqVhxqK2cLXNQA5AcC3QfbGNpM7fu0Y8b/z16pXLnFxZYvWhd3fhBY9DLmC6Q==}
    engines: {node: '>=6'}
    dev: true

  /z-schema/5.0.3:
    resolution: {integrity: sha512-sGvEcBOTNum68x9jCpCVGPFJ6mWnkD0YxOcddDlJHRx3tKdB2q8pCHExMVZo/AV/6geuVJXG7hljDaWG8+5GDw==}
    engines: {node: '>=8.0.0'}
    hasBin: true
    dependencies:
      lodash.get: 4.4.2
      lodash.isequal: 4.5.0
      validator: 13.7.0
    optionalDependencies:
      commander: 2.20.3
    dev: true<|MERGE_RESOLUTION|>--- conflicted
+++ resolved
@@ -401,19 +401,6 @@
       uuid: ^8.3.2
     dependencies:
       '@amzn/workbench-core-base': link:../base
-<<<<<<< HEAD
-      '@aws-sdk/client-cloudformation': 3.85.0
-      '@aws-sdk/client-cognito-identity-provider': 3.85.0
-      '@aws-sdk/client-dynamodb': 3.85.0
-      '@aws-sdk/client-ec2': 3.85.0
-      '@aws-sdk/client-eventbridge': 3.85.0
-      '@aws-sdk/client-iam': 3.85.0
-      '@aws-sdk/client-lambda': 3.85.0
-      '@aws-sdk/client-s3': 3.85.0
-      '@aws-sdk/client-service-catalog': 3.85.0
-      '@aws-sdk/client-ssm': 3.85.0
-      '@aws-sdk/client-sts': 3.85.0
-=======
       '@aws-sdk/client-cloudformation': 3.82.0
       '@aws-sdk/client-cognito-identity-provider': 3.82.0
       '@aws-sdk/client-dynamodb': 3.82.0
@@ -426,7 +413,6 @@
       '@aws-sdk/client-sts': 3.82.0
       '@aws-sdk/util-dynamodb': 3.92.0
       '@hapi/boom': 10.0.0
->>>>>>> faa7a881
       generate-password: 1.7.0
       lodash: 4.17.21
       md5-file: 5.0.0
@@ -443,11 +429,7 @@
       '@types/lodash': 4.14.182
       '@types/node': 14.18.16
       '@types/uuid': 8.3.4
-<<<<<<< HEAD
-      aws-sdk-client-mock: 0.6.2_a9e86a7e1c6efb9158e19d317f27eca8
-=======
       aws-sdk-client-mock: 0.6.2_1623f36c0ee0e0189219c4d48dbbb18c
->>>>>>> faa7a881
       eslint: 8.14.0
       istanbul-badges-readme: 1.8.1
       jest: 27.5.1
