lockfileVersion: 5.3

importers:

  .:
    specifiers: {}

  ../../solutions/example-ui-app:
    specifiers:
      '@amzn/eslint-config-workbench-core-eslint-custom': workspace:*
      '@awsui/collection-hooks': ^1.0.0
      '@awsui/components-react': ^3.0.0
      '@awsui/design-tokens': ^3.0.0
      '@awsui/global-styles': ^1.0.0
      '@awsui/test-utils-core': ^1.0.0
      '@babel/core': ^7.17.9
      '@babel/preset-env': ^7.16.11
      '@babel/preset-react': ^7.16.7
      '@babel/preset-typescript': ^7.16.7
      '@rushstack/eslint-config': ^2.5.1
      '@rushstack/heft': ^0.45.0
      '@rushstack/heft-jest-plugin': ^0.2.3
      '@testing-library/dom': ^8.13.0
      '@testing-library/jest-dom': 5.16.1
      '@testing-library/react': 12.1.2
      '@testing-library/user-event': 13.5.0
      '@types/jest': ^27.4.1
      '@types/node': ^14
      '@types/react': 17.0.38
      babel-jest: 27.5.1
      depcheck: ^1.4.3
      eslint: ^8.7.0
      eslint-config-next: 12.1.5
      eslint-plugin-import: ^2.26.0
      eslint-plugin-testing-library: 5.0.1
      istanbul-badges-readme: 1.8.1
      jest: ^27.5.1
      next: ^12.1.5
      next-global-css: ^1.2.0
      next-i18next: ^11.0.0
      next-transpile-modules: ^9.0.0
      npm-package-json-lint: ^6.3.0
      npm-package-json-lint-config-default: ^5.0.0
      react: 17.0.2
      react-dom: 17.0.2
      sass: ^1.49.8
      sharp: ^0.30.4
      sort-package-json: ^1.57.0
      ts-jest: ^27.1.3
      typescript: ^4.5.2
    dependencies:
      next: 12.1.6_b0652172d01ba0854d2b8278c26a598a
      next-global-css: 1.3.1
      next-i18next: 11.0.0_c9e78c1ef548b95661158f8b65ef5848
      next-transpile-modules: 9.0.0
      react: 17.0.2
      react-dom: 17.0.2_react@17.0.2
    devDependencies:
      '@amzn/eslint-config-workbench-core-eslint-custom': link:../../workbench-core/eslint-custom
      '@awsui/collection-hooks': 1.0.25_react@17.0.2
      '@awsui/components-react': 3.0.505_b3482aaf5744fc7c2aeb7941b0e0a78f
      '@awsui/design-tokens': 3.0.21
      '@awsui/global-styles': 1.0.14
      '@awsui/test-utils-core': 1.0.19
      '@babel/core': 7.18.2
      '@babel/preset-env': 7.18.2_@babel+core@7.18.2
      '@babel/preset-react': 7.17.12_@babel+core@7.18.2
      '@babel/preset-typescript': 7.17.12_@babel+core@7.18.2
      '@rushstack/eslint-config': 2.6.0_eslint@8.16.0+typescript@4.7.2
      '@rushstack/heft': 0.45.5
      '@rushstack/heft-jest-plugin': 0.2.15_@rushstack+heft@0.45.5
      '@testing-library/dom': 8.13.0
      '@testing-library/jest-dom': 5.16.1
      '@testing-library/react': 12.1.2_react-dom@17.0.2+react@17.0.2
      '@testing-library/user-event': 13.5.0_@testing-library+dom@8.13.0
      '@types/jest': 27.5.1
      '@types/node': 14.18.18
      '@types/react': 17.0.38
      babel-jest: 27.5.1_@babel+core@7.18.2
      depcheck: 1.4.3
      eslint: 8.16.0
      eslint-config-next: 12.1.5_5794735a2262de3d29e0baaa885b5942
      eslint-plugin-import: 2.26.0_eslint@8.16.0
      eslint-plugin-testing-library: 5.0.1_eslint@8.16.0+typescript@4.7.2
      istanbul-badges-readme: 1.8.1
      jest: 27.5.1
      npm-package-json-lint: 6.3.0
      npm-package-json-lint-config-default: 5.0.0_npm-package-json-lint@6.3.0
      sass: 1.52.1
      sharp: 0.30.5
      sort-package-json: 1.57.0
      ts-jest: 27.1.5_edc6efc7831529ed916ce9889d7d680f
      typescript: 4.7.2

  ../../solutions/swb-app:
    specifiers:
      '@amzn/environments': workspace:*
      '@amzn/eslint-config-workbench-core-eslint-custom': workspace:*
      '@rushstack/eslint-config': ^2.5.1
      '@rushstack/heft': ^0.45.0
      '@rushstack/heft-jest-plugin': ^0.2.3
      '@rushstack/heft-node-rig': ^1.7.1
      '@types/express': ^4.17.13
      '@types/heft-jest': 1.0.2
      '@types/jest': ^27.4.1
      '@types/node': ^14
      concurrently: ^7.0.0
      depcheck: ^1.4.3
      eslint: ^8.7.0
      eslint-plugin-import: ^2.26.0
      express: ^4.17.3
      istanbul-badges-readme: 1.8.1
      jest: ^27.5.1
      nodemon: ^2.0.15
      npm-package-json-lint: ^6.3.0
      npm-package-json-lint-config-default: ^5.0.0
      sort-package-json: ^1.57.0
      ts-jest: ^27.1.3
      typescript: ^4.5.2
    dependencies:
      '@amzn/environments': link:../../workbench-core/environments
      express: 4.18.1
    devDependencies:
      '@amzn/eslint-config-workbench-core-eslint-custom': link:../../workbench-core/eslint-custom
      '@rushstack/eslint-config': 2.6.0_eslint@8.16.0+typescript@4.7.2
      '@rushstack/heft': 0.45.5
      '@rushstack/heft-jest-plugin': 0.2.15_@rushstack+heft@0.45.5
      '@rushstack/heft-node-rig': 1.9.6_@rushstack+heft@0.45.5
      '@types/express': 4.17.13
      '@types/heft-jest': 1.0.2
      '@types/jest': 27.5.1
      '@types/node': 14.18.18
      concurrently: 7.2.1
      depcheck: 1.4.3
      eslint: 8.16.0
      eslint-plugin-import: 2.26.0_eslint@8.16.0
      istanbul-badges-readme: 1.8.1
      jest: 27.5.1
      nodemon: 2.0.16
      npm-package-json-lint: 6.3.0
      npm-package-json-lint-config-default: 5.0.0_npm-package-json-lint@6.3.0
      sort-package-json: 1.57.0
      ts-jest: 27.1.5_503bfb847900ba876dcec7308e1e7b81
      typescript: 4.7.2

  ../../solutions/swb-reference:
    specifiers:
      '@amzn/environments': workspace:*
      '@amzn/eslint-config-workbench-core-eslint-custom': workspace:*
      '@amzn/swb-app': workspace:*
      '@amzn/workbench-core-base': workspace:*
      '@aws-sdk/client-cloudformation': ^3.58.0
      '@aws-sdk/client-dynamodb': ^3.67.0
      '@aws-sdk/client-s3': ^3.58.0
      '@aws-sdk/client-service-catalog': ^3.58.0
      '@aws-sdk/client-ssm': ^3.58.0
      '@aws-sdk/client-sts': ^3.58.0
      '@aws-sdk/types': ^3.55.0
      '@rushstack/eslint-config': ^2.5.1
      '@rushstack/heft': ^0.45.0
      '@rushstack/heft-jest-plugin': ^0.2.3
      '@rushstack/heft-node-rig': ^1.7.1
      '@types/aws-lambda': ^8.10.92
      '@types/express': ^4.17.13
      '@types/heft-jest': 1.0.2
      '@types/jest': ^27.4.1
      '@types/js-yaml': ^4.0.5
      '@types/node': ^14
      '@types/uuid': ^8.3.4
      '@vendia/serverless-express': ^4.5.4
      aws-cdk: ^2.12.0
      aws-cdk-lib: ^2.0.0
      aws-lambda: ^1.0.7
      aws-sdk-client-mock: ^0.6.2
      cdk-ssm-document: ^3.1.1
      constructs: ^10.0.0
      depcheck: ^1.4.3
      esbuild: ^0.14.21
      eslint: ^8.7.0
      eslint-plugin-import: ^2.26.0
      express: ^4.17.3
      istanbul-badges-readme: 1.8.1
      jest: ^27.5.1
      js-yaml: ^4.1.0
      npm-package-json-lint: ^6.3.0
      npm-package-json-lint-config-default: ^5.0.0
      sort-package-json: ^1.57.0
      ts-jest: ^27.1.3
      ts-node: ^10.4.0
      typescript: ^4.5.2
      uuid: ^8.3.2
    dependencies:
      '@amzn/environments': link:../../workbench-core/environments
      '@amzn/swb-app': link:../swb-app
      '@amzn/workbench-core-base': link:../../workbench-core/base
      '@aws-sdk/client-cloudformation': 3.100.0
      '@aws-sdk/client-dynamodb': 3.100.0
      '@aws-sdk/client-s3': 3.100.0
      '@aws-sdk/client-service-catalog': 3.100.0
      '@aws-sdk/client-ssm': 3.100.0
      '@aws-sdk/client-sts': 3.100.0
      '@aws-sdk/types': 3.78.0
      '@vendia/serverless-express': 4.8.0
      aws-sdk-client-mock: 0.6.2_b3baf346a3b9422a0ecddb3e973bec80
      express: 4.18.1
      js-yaml: 4.1.0
      uuid: 8.3.2
    devDependencies:
      '@amzn/eslint-config-workbench-core-eslint-custom': link:../../workbench-core/eslint-custom
      '@rushstack/eslint-config': 2.6.0_eslint@8.16.0+typescript@4.7.2
      '@rushstack/heft': 0.45.5
      '@rushstack/heft-jest-plugin': 0.2.15_04f3c65f6de4a5e5529a6fededa44e1d
      '@rushstack/heft-node-rig': 1.9.6_04f3c65f6de4a5e5529a6fededa44e1d
      '@types/aws-lambda': 8.10.97
      '@types/express': 4.17.13
      '@types/heft-jest': 1.0.2
      '@types/jest': 27.5.1
      '@types/js-yaml': 4.0.5
      '@types/node': 14.18.18
      '@types/uuid': 8.3.4
      aws-cdk: 2.25.0
      aws-cdk-lib: 2.25.0_constructs@10.1.18
      aws-lambda: 1.0.7
      cdk-ssm-document: 3.1.1_b2ee38b5c2ae50db3246a8ca2885c4bd
      constructs: 10.1.18
      depcheck: 1.4.3
      esbuild: 0.14.39
      eslint: 8.16.0
      eslint-plugin-import: 2.26.0_eslint@8.16.0
      istanbul-badges-readme: 1.8.1
      jest: 27.5.1_ts-node@10.8.0
      npm-package-json-lint: 6.3.0
      npm-package-json-lint-config-default: 5.0.0_npm-package-json-lint@6.3.0
      sort-package-json: 1.57.0
      ts-jest: 27.1.5_ebdda5ed2d1a1bec56711b50a447047f
      ts-node: 10.8.0_be9b882372b444d287abcaf9edddb0d2
      typescript: 4.7.2

  ../../solutions/swb-ui:
    specifiers:
      '@amzn/environments': workspace:*
      '@amzn/eslint-config-workbench-core-eslint-custom': workspace:*
      '@awsui/collection-hooks': ^1.0.0
      '@awsui/components-react': ^3.0.0
      '@awsui/design-tokens': ^3.0.0
      '@awsui/global-styles': ^1.0.0
      '@awsui/test-utils-core': ^1.0.0
      '@babel/core': ^7.17.9
      '@babel/preset-env': ^7.16.11
      '@babel/preset-react': ^7.16.7
      '@babel/preset-typescript': ^7.16.7
      '@rushstack/eslint-config': ^2.5.1
      '@rushstack/heft': ^0.45.0
      '@rushstack/heft-jest-plugin': ^0.2.3
      '@rushstack/heft-node-rig': ^1.7.1
      '@testing-library/dom': ^8.13.0
      '@testing-library/jest-dom': 5.16.1
      '@testing-library/react': 12.1.2
      '@testing-library/user-event': 13.5.0
      '@types/express': ^4.17.13
      '@types/heft-jest': 1.0.2
      '@types/jest': ^27.4.1
      '@types/node': ^14
      '@types/react': 17.0.38
      babel-jest: 27.5.1
      concurrently: ^7.0.0
      date-fns: ^2.28.0
      depcheck: ^1.4.3
      eslint: ^8.7.0
      eslint-config-next: 12.1.5
      eslint-plugin-import: ^2.26.0
      eslint-plugin-testing-library: 5.0.1
      express: ^4.17.3
      istanbul-badges-readme: 1.8.1
      jest: ^27.5.1
      next: ^12.1.5
      next-global-css: ^1.2.0
      next-i18next: ^11.0.0
      next-transpile-modules: ^9.0.0
      nodemon: ^2.0.15
      npm-package-json-lint: ^6.3.0
      npm-package-json-lint-config-default: ^5.0.0
      react: 17.0.2
      react-dom: 17.0.2
      sass: ^1.49.8
      sharp: ^0.30.4
      sort-package-json: ^1.57.0
      ts-jest: ^27.1.3
      typescript: ^4.5.2
    dependencies:
      '@amzn/environments': link:../../workbench-core/environments
      date-fns: 2.28.0
      express: 4.18.1
      next: 12.1.6_b0652172d01ba0854d2b8278c26a598a
      next-global-css: 1.3.1
      next-i18next: 11.0.0_c9e78c1ef548b95661158f8b65ef5848
      next-transpile-modules: 9.0.0
      react: 17.0.2
      react-dom: 17.0.2_react@17.0.2
    devDependencies:
      '@amzn/eslint-config-workbench-core-eslint-custom': link:../../workbench-core/eslint-custom
      '@awsui/collection-hooks': 1.0.25_react@17.0.2
      '@awsui/components-react': 3.0.505_b3482aaf5744fc7c2aeb7941b0e0a78f
      '@awsui/design-tokens': 3.0.21
      '@awsui/global-styles': 1.0.14
      '@awsui/test-utils-core': 1.0.19
      '@babel/core': 7.18.2
      '@babel/preset-env': 7.18.2_@babel+core@7.18.2
      '@babel/preset-react': 7.17.12_@babel+core@7.18.2
      '@babel/preset-typescript': 7.17.12_@babel+core@7.18.2
      '@rushstack/eslint-config': 2.6.0_eslint@8.16.0+typescript@4.7.2
      '@rushstack/heft': 0.45.5
      '@rushstack/heft-jest-plugin': 0.2.15_@rushstack+heft@0.45.5
      '@rushstack/heft-node-rig': 1.9.6_@rushstack+heft@0.45.5
      '@testing-library/dom': 8.13.0
      '@testing-library/jest-dom': 5.16.1
      '@testing-library/react': 12.1.2_react-dom@17.0.2+react@17.0.2
      '@testing-library/user-event': 13.5.0_@testing-library+dom@8.13.0
      '@types/express': 4.17.13
      '@types/heft-jest': 1.0.2
      '@types/jest': 27.5.1
      '@types/node': 14.18.18
      '@types/react': 17.0.38
      babel-jest: 27.5.1_@babel+core@7.18.2
      concurrently: 7.2.1
      depcheck: 1.4.3
      eslint: 8.16.0
      eslint-config-next: 12.1.5_5794735a2262de3d29e0baaa885b5942
      eslint-plugin-import: 2.26.0_eslint@8.16.0
      eslint-plugin-testing-library: 5.0.1_eslint@8.16.0+typescript@4.7.2
      istanbul-badges-readme: 1.8.1
      jest: 27.5.1
      nodemon: 2.0.16
      npm-package-json-lint: 6.3.0
      npm-package-json-lint-config-default: 5.0.0_npm-package-json-lint@6.3.0
      sass: 1.52.1
      sharp: 0.30.5
      sort-package-json: 1.57.0
      ts-jest: 27.1.5_edc6efc7831529ed916ce9889d7d680f
      typescript: 4.7.2

  ../../workbench-core/audit:
    specifiers:
      '@amzn/eslint-config-workbench-core-eslint-custom': workspace:*
      '@rushstack/eslint-config': ^2.5.1
      '@rushstack/heft': ^0.45.0
      '@rushstack/heft-jest-plugin': ^0.2.3
      '@rushstack/heft-node-rig': ^1.7.1
      '@types/heft-jest': 1.0.2
      '@types/node': ^14
      depcheck: ^1.4.3
      eslint: ^8.7.0
      eslint-plugin-import: ^2.26.0
      istanbul-badges-readme: 1.8.1
      npm-package-json-lint: ^6.3.0
      npm-package-json-lint-config-default: ^5.0.0
      sort-package-json: ^1.57.0
      typescript: ^4.5.2
    devDependencies:
      '@amzn/eslint-config-workbench-core-eslint-custom': link:../eslint-custom
      '@rushstack/eslint-config': 2.6.0_eslint@8.16.0+typescript@4.7.2
      '@rushstack/heft': 0.45.5
      '@rushstack/heft-jest-plugin': 0.2.15_@rushstack+heft@0.45.5
      '@rushstack/heft-node-rig': 1.9.6_@rushstack+heft@0.45.5
      '@types/heft-jest': 1.0.2
      '@types/node': 14.18.18
      depcheck: 1.4.3
      eslint: 8.16.0
      eslint-plugin-import: 2.26.0_eslint@8.16.0
      istanbul-badges-readme: 1.8.1
      npm-package-json-lint: 6.3.0
      npm-package-json-lint-config-default: 5.0.0_npm-package-json-lint@6.3.0
      sort-package-json: 1.57.0
      typescript: 4.7.2

  ../../workbench-core/authentication:
    specifiers:
      '@amzn/eslint-config-workbench-core-eslint-custom': workspace:*
      '@amzn/workbench-core-logging': workspace:*
      '@aws-sdk/client-cognito-identity-provider': ^3.67.0
      '@rushstack/eslint-config': ^2.5.1
      '@rushstack/heft': ^0.45.0
      '@rushstack/heft-jest-plugin': ^0.2.3
      '@rushstack/heft-node-rig': ^1.7.1
      '@types/express': ^4.17.13
      '@types/heft-jest': 1.0.2
      '@types/node': ^14
      aws-jwt-verify: ^3.0.0
      axios: ^0.27.1
      depcheck: ^1.4.3
      eslint: ^8.7.0
      eslint-plugin-import: ^2.26.0
      istanbul-badges-readme: 1.8.1
      npm-package-json-lint: ^6.3.0
      npm-package-json-lint-config-default: ^5.0.0
      sort-package-json: ^1.57.0
      typescript: ^4.5.2
    dependencies:
      '@amzn/workbench-core-logging': link:../logging
      '@aws-sdk/client-cognito-identity-provider': 3.100.0
      aws-jwt-verify: 3.1.0
      axios: 0.27.2
    devDependencies:
      '@amzn/eslint-config-workbench-core-eslint-custom': link:../eslint-custom
      '@rushstack/eslint-config': 2.6.0_eslint@8.16.0+typescript@4.7.2
      '@rushstack/heft': 0.45.5
      '@rushstack/heft-jest-plugin': 0.2.15_@rushstack+heft@0.45.5
      '@rushstack/heft-node-rig': 1.9.6_@rushstack+heft@0.45.5
      '@types/express': 4.17.13
      '@types/heft-jest': 1.0.2
      '@types/node': 14.18.18
      depcheck: 1.4.3
      eslint: 8.16.0
      eslint-plugin-import: 2.26.0_eslint@8.16.0
      istanbul-badges-readme: 1.8.1
      npm-package-json-lint: 6.3.0
      npm-package-json-lint-config-default: 5.0.0_npm-package-json-lint@6.3.0
      sort-package-json: 1.57.0
      typescript: 4.7.2

  ../../workbench-core/authorization:
    specifiers:
      '@amzn/eslint-config-workbench-core-eslint-custom': workspace:*
      '@amzn/workbench-core-authentication': workspace:*
      '@amzn/workbench-core-logging': workspace:*
      '@casl/ability': ^5.4.3
      '@rushstack/eslint-config': ^2.5.1
      '@rushstack/heft': ^0.45.0
      '@rushstack/heft-jest-plugin': ^0.2.3
      '@rushstack/heft-node-rig': ^1.7.1
      '@types/heft-jest': 1.0.2
      '@types/lodash': ^4.14.181
      '@types/node': ^14
      depcheck: ^1.4.3
      eslint: ^8.7.0
      eslint-plugin-import: ^2.26.0
      fast-check: ^2.24.0
      istanbul-badges-readme: 1.8.1
      jest: ^27.5.1
      jest-fast-check: ^1.0.2
      lodash: ^4.17.21
      npm-package-json-lint: ^6.3.0
      npm-package-json-lint-config-default: ^5.0.0
      sort-package-json: ^1.57.0
      typescript: ^4.5.2
    dependencies:
      '@amzn/workbench-core-authentication': link:../authentication
      '@amzn/workbench-core-logging': link:../logging
      '@casl/ability': 5.4.3
      lodash: 4.17.21
    devDependencies:
      '@amzn/eslint-config-workbench-core-eslint-custom': link:../eslint-custom
      '@rushstack/eslint-config': 2.6.0_eslint@8.16.0+typescript@4.7.2
      '@rushstack/heft': 0.45.5
      '@rushstack/heft-jest-plugin': 0.2.15_@rushstack+heft@0.45.5
      '@rushstack/heft-node-rig': 1.9.6_@rushstack+heft@0.45.5
      '@types/heft-jest': 1.0.2
      '@types/lodash': 4.14.182
      '@types/node': 14.18.18
      depcheck: 1.4.3
      eslint: 8.16.0
      eslint-plugin-import: 2.26.0_eslint@8.16.0
      fast-check: 2.25.0
      istanbul-badges-readme: 1.8.1
      jest: 27.5.1
      jest-fast-check: 1.0.2_fast-check@2.25.0+jest@27.5.1
      npm-package-json-lint: 6.3.0
      npm-package-json-lint-config-default: 5.0.0_npm-package-json-lint@6.3.0
      sort-package-json: 1.57.0
      typescript: 4.7.2

  ../../workbench-core/base:
    specifiers:
      '@amzn/eslint-config-workbench-core-eslint-custom': workspace:*
      '@aws-cdk/aws-dynamodb': ^1.152.0
      '@aws-sdk/client-cloudformation': ^3.58.0
      '@aws-sdk/client-cognito-identity-provider': ^3.67.0
      '@aws-sdk/client-dynamodb': ^3.67.0
      '@aws-sdk/client-ec2': ^3.60.0
      '@aws-sdk/client-eventbridge': ^3.66.0
      '@aws-sdk/client-iam': ^3.58.0
      '@aws-sdk/client-s3': ^3.58.0
      '@aws-sdk/client-service-catalog': ^3.58.0
      '@aws-sdk/client-ssm': ^3.58.0
      '@aws-sdk/client-sts': ^3.58.0
      '@aws-sdk/types': ^3.55.0
      '@rushstack/eslint-config': ^2.5.1
      '@rushstack/heft': ^0.45.0
      '@rushstack/heft-jest-plugin': ^0.2.3
      '@rushstack/heft-node-rig': ^1.7.1
      '@types/heft-jest': 1.0.2
      '@types/jest': ^27.4.1
      '@types/js-yaml': ^4.0.5
      '@types/lodash': ^4.14.181
      '@types/node': ^14
      depcheck: ^1.4.3
      eslint: ^8.7.0
      eslint-plugin-import: ^2.26.0
      istanbul-badges-readme: 1.8.1
      jest: ^27.5.1
      lodash: ^4.17.21
      npm-package-json-lint: ^6.3.0
      npm-package-json-lint-config-default: ^5.0.0
      sort-package-json: ^1.57.0
      ts-jest: ^27.1.3
      typescript: ^4.5.2
    dependencies:
      '@amzn/eslint-config-workbench-core-eslint-custom': link:../eslint-custom
      '@aws-cdk/aws-dynamodb': 1.157.0
      '@aws-sdk/client-cloudformation': 3.100.0
      '@aws-sdk/client-cognito-identity-provider': 3.100.0
      '@aws-sdk/client-dynamodb': 3.100.0
      '@aws-sdk/client-ec2': 3.100.0
      '@aws-sdk/client-eventbridge': 3.100.0
      '@aws-sdk/client-iam': 3.100.0
      '@aws-sdk/client-s3': 3.100.0
      '@aws-sdk/client-service-catalog': 3.100.0
      '@aws-sdk/client-ssm': 3.100.0
      '@aws-sdk/client-sts': 3.100.0
      '@aws-sdk/types': 3.78.0
      lodash: 4.17.21
    devDependencies:
      '@rushstack/eslint-config': 2.6.0_eslint@8.16.0+typescript@4.7.2
      '@rushstack/heft': 0.45.5
      '@rushstack/heft-jest-plugin': 0.2.15_@rushstack+heft@0.45.5
      '@rushstack/heft-node-rig': 1.9.6_@rushstack+heft@0.45.5
      '@types/heft-jest': 1.0.2
      '@types/jest': 27.5.1
      '@types/js-yaml': 4.0.5
      '@types/lodash': 4.14.182
      '@types/node': 14.18.18
      depcheck: 1.4.3
      eslint: 8.16.0
      eslint-plugin-import: 2.26.0_eslint@8.16.0
      istanbul-badges-readme: 1.8.1
      jest: 27.5.1
      npm-package-json-lint: 6.3.0
      npm-package-json-lint-config-default: 5.0.0_npm-package-json-lint@6.3.0
      sort-package-json: 1.57.0
      ts-jest: 27.1.5_503bfb847900ba876dcec7308e1e7b81
      typescript: 4.7.2

  ../../workbench-core/datasets:
    specifiers:
      '@amzn/eslint-config-workbench-core-eslint-custom': workspace:*
      '@rushstack/heft': ^0.45.0
      '@rushstack/heft-jest-plugin': ^0.2.3
      '@rushstack/heft-node-rig': ^1.7.1
      '@types/heft-jest': 1.0.2
      '@types/node': ^14
      '@types/triple-beam': ^1.3.2
      depcheck: ^1.4.3
      eslint: ^8.7.0
      eslint-plugin-import: ^2.26.0
      fast-check: ^2.24.0
      istanbul-badges-readme: 1.8.1
      jest: ^27.5.1
      jest-fast-check: ^1.0.2
      npm-package-json-lint: ^6.3.0
      npm-package-json-lint-config-default: ^5.0.0
      sort-package-json: ^1.57.0
      typescript: ^4.5.2
    devDependencies:
      '@amzn/eslint-config-workbench-core-eslint-custom': link:../eslint-custom
      '@rushstack/heft': 0.45.5
      '@rushstack/heft-jest-plugin': 0.2.15_@rushstack+heft@0.45.5
      '@rushstack/heft-node-rig': 1.9.6_@rushstack+heft@0.45.5
      '@types/heft-jest': 1.0.2
      '@types/node': 14.18.18
      '@types/triple-beam': 1.3.2
      depcheck: 1.4.3
      eslint: 8.16.0
      eslint-plugin-import: 2.26.0_eslint@8.16.0
      fast-check: 2.25.0
      istanbul-badges-readme: 1.8.1
      jest: 27.5.1
      jest-fast-check: 1.0.2_fast-check@2.25.0+jest@27.5.1
      npm-package-json-lint: 6.3.0
      npm-package-json-lint-config-default: 5.0.0_npm-package-json-lint@6.3.0
      sort-package-json: 1.57.0
      typescript: 4.7.2

  ../../workbench-core/environments:
    specifiers:
      '@amzn/eslint-config-workbench-core-eslint-custom': workspace:*
      '@amzn/workbench-core-base': workspace:*
      '@aws-sdk/client-cloudformation': ^3.58.0
      '@aws-sdk/client-cognito-identity-provider': ^3.67.0
      '@aws-sdk/client-dynamodb': ^3.67.0
      '@aws-sdk/client-ec2': ^3.60.0
      '@aws-sdk/client-eventbridge': ^3.66.0
      '@aws-sdk/client-iam': ^3.58.0
      '@aws-sdk/client-s3': ^3.58.0
      '@aws-sdk/client-service-catalog': ^3.58.0
      '@aws-sdk/client-ssm': ^3.58.0
      '@aws-sdk/client-sts': ^3.58.0
      '@aws-sdk/types': ^3.55.0
      '@rushstack/eslint-config': ^2.5.1
      '@rushstack/heft': ^0.45.0
      '@rushstack/heft-jest-plugin': ^0.2.3
      '@rushstack/heft-node-rig': ^1.7.1
      '@types/heft-jest': 1.0.2
      '@types/jest': ^27.4.1
      '@types/node': ^14
      aws-sdk-client-mock: ^0.6.2
      depcheck: ^1.4.3
      eslint: ^8.7.0
      eslint-plugin-import: ^2.26.0
      generate-password: ^1.7.0
      istanbul-badges-readme: 1.8.1
      jest: ^27.5.1
      md5-file: ^5.0.0
      npm-package-json-lint: ^6.3.0
      npm-package-json-lint-config-default: ^5.0.0
      sort-package-json: ^1.57.0
      ts-jest: ^27.1.3
      typescript: ^4.5.2
    dependencies:
      '@amzn/workbench-core-base': link:../base
      '@aws-sdk/client-cloudformation': 3.100.0
      '@aws-sdk/client-cognito-identity-provider': 3.100.0
      '@aws-sdk/client-dynamodb': 3.100.0
      '@aws-sdk/client-ec2': 3.100.0
      '@aws-sdk/client-eventbridge': 3.100.0
      '@aws-sdk/client-iam': 3.100.0
      '@aws-sdk/client-s3': 3.100.0
      '@aws-sdk/client-service-catalog': 3.100.0
      '@aws-sdk/client-ssm': 3.100.0
      '@aws-sdk/client-sts': 3.100.0
      generate-password: 1.7.0
      md5-file: 5.0.0
    devDependencies:
      '@amzn/eslint-config-workbench-core-eslint-custom': link:../eslint-custom
      '@aws-sdk/types': 3.78.0
      '@rushstack/eslint-config': 2.6.0_eslint@8.16.0+typescript@4.7.2
      '@rushstack/heft': 0.45.5
      '@rushstack/heft-jest-plugin': 0.2.15_@rushstack+heft@0.45.5
      '@rushstack/heft-node-rig': 1.9.6_@rushstack+heft@0.45.5
      '@types/heft-jest': 1.0.2
      '@types/jest': 27.5.1
      '@types/node': 14.18.18
      aws-sdk-client-mock: 0.6.2_b3baf346a3b9422a0ecddb3e973bec80
      depcheck: 1.4.3
      eslint: 8.16.0
      eslint-plugin-import: 2.26.0_eslint@8.16.0
      istanbul-badges-readme: 1.8.1
      jest: 27.5.1
      npm-package-json-lint: 6.3.0
      npm-package-json-lint-config-default: 5.0.0_npm-package-json-lint@6.3.0
      sort-package-json: 1.57.0
      ts-jest: 27.1.5_503bfb847900ba876dcec7308e1e7b81
      typescript: 4.7.2

  ../../workbench-core/eslint-custom:
    specifiers:
      '@rushstack/eslint-config': ^2.5.1
      '@rushstack/heft': ^0.45.0
      '@rushstack/heft-jest-plugin': ^0.2.3
      '@rushstack/heft-node-rig': ^1.7.1
      '@types/heft-jest': 1.0.2
      '@types/node': ^14
      depcheck: ^1.4.3
      eslint: ^8.7.0
      eslint-plugin-import: ^2.26.0
      eslint-plugin-security: ^1.4.0
      npm-package-json-lint: ^6.3.0
      npm-package-json-lint-config-default: ^5.0.0
      sort-package-json: ^1.57.0
      typescript: ^4.5.2
    dependencies:
      '@rushstack/eslint-config': 2.6.0_eslint@8.16.0+typescript@4.7.2
      eslint: 8.16.0
      eslint-plugin-import: 2.26.0_eslint@8.16.0
      eslint-plugin-security: 1.5.0
    devDependencies:
      '@rushstack/heft': 0.45.5
      '@rushstack/heft-jest-plugin': 0.2.15_@rushstack+heft@0.45.5
      '@rushstack/heft-node-rig': 1.9.6_@rushstack+heft@0.45.5
      '@types/heft-jest': 1.0.2
      '@types/node': 14.18.18
      depcheck: 1.4.3
      npm-package-json-lint: 6.3.0
      npm-package-json-lint-config-default: 5.0.0_npm-package-json-lint@6.3.0
      sort-package-json: 1.57.0
      typescript: 4.7.2

  ../../workbench-core/example/express:
    specifiers:
      '@amzn/eslint-config-workbench-core-eslint-custom': workspace:*
      '@amzn/workbench-core-audit': workspace:*
      '@amzn/workbench-core-logging': workspace:*
      '@rushstack/eslint-config': ^2.5.1
      '@rushstack/heft': ^0.45.0
      '@rushstack/heft-jest-plugin': ^0.2.3
      '@rushstack/heft-node-rig': ^1.7.1
      '@types/express': ^4.17.13
      '@types/heft-jest': 1.0.2
      '@types/node': ^14
      depcheck: ^1.4.3
      eslint: ^8.7.0
      eslint-plugin-import: ^2.26.0
      eslint-plugin-security: ^1.4.0
      express: ^4.17.3
      npm-package-json-lint: ^6.3.0
      npm-package-json-lint-config-default: ^5.0.0
      sort-package-json: ^1.57.0
      typescript: ^4.5.2
    dependencies:
      '@amzn/workbench-core-audit': link:../../audit
      '@amzn/workbench-core-logging': link:../../logging
    devDependencies:
      '@amzn/eslint-config-workbench-core-eslint-custom': link:../../eslint-custom
      '@rushstack/eslint-config': 2.6.0_eslint@8.16.0+typescript@4.7.2
      '@rushstack/heft': 0.45.5
      '@rushstack/heft-jest-plugin': 0.2.15_@rushstack+heft@0.45.5
      '@rushstack/heft-node-rig': 1.9.6_@rushstack+heft@0.45.5
      '@types/express': 4.17.13
      '@types/heft-jest': 1.0.2
      '@types/node': 14.18.18
      depcheck: 1.4.3
      eslint: 8.16.0
      eslint-plugin-import: 2.26.0_eslint@8.16.0
      eslint-plugin-security: 1.5.0
      express: 4.18.1
      npm-package-json-lint: 6.3.0
      npm-package-json-lint-config-default: 5.0.0_npm-package-json-lint@6.3.0
      sort-package-json: 1.57.0
      typescript: 4.7.2

  ../../workbench-core/example/infrastructure:
    specifiers:
      '@amzn/eslint-config-workbench-core-eslint-custom': workspace:*
      '@amzn/workbench-core-example-express': workspace:*
      '@aws-cdk/assert': ^2.0.0
      '@aws-cdk/aws-apigatewayv2-alpha': ^2.22.0-alpha.0
      '@aws-cdk/aws-apigatewayv2-authorizers-alpha': ^2.22.0-alpha.0
      '@aws-cdk/aws-apigatewayv2-integrations-alpha': ^2.22.0-alpha.0
      '@rushstack/eslint-config': ^2.5.1
      '@rushstack/heft': ^0.45.0
      '@rushstack/heft-jest-plugin': ^0.2.3
      '@rushstack/heft-node-rig': ^1.7.1
      '@types/express': ^4.17.13
      '@types/heft-jest': 1.0.2
      '@types/lodash': ^4.14.181
      '@types/node': ^14
      '@vendia/serverless-express': ^4.5.4
      aws-cdk: ^2.12.0
      aws-cdk-lib: ^2.0.0
      axios: ^0.27.1
      cdk-nag: ^2.12.25
      constructs: ^10.0.0
      depcheck: ^1.4.3
      esbuild: ^0.14.21
      eslint: ^8.7.0
      eslint-plugin-import: ^2.26.0
      eslint-plugin-security: ^1.4.0
      express: ^4.17.3
      istanbul-badges-readme: 1.8.1
      jest: ^27.5.1
      lodash: ^4.17.21
      npm-package-json-lint: ^6.3.0
      npm-package-json-lint-config-default: ^5.0.0
      sort-package-json: ^1.57.0
      source-map-support: ^0.5.16
      typescript: ^4.5.2
    dependencies:
<<<<<<< HEAD
      '@amzn/workbench-core-express': link:../express
      aws-cdk-lib: 2.25.0_constructs@10.1.18
      constructs: 10.1.18
=======
      '@amzn/workbench-core-example-express': link:../express
      aws-cdk-lib: 2.24.1_constructs@10.1.12
      constructs: 10.1.12
>>>>>>> 170be3f0
      lodash: 4.17.21
      source-map-support: 0.5.21
    devDependencies:
      '@amzn/eslint-config-workbench-core-eslint-custom': link:../../eslint-custom
      '@aws-cdk/assert': 2.25.0_c2f3180de0e39ead04ee7a97be70c77f
      '@aws-cdk/aws-apigatewayv2-alpha': 2.22.0-alpha.0_b2ee38b5c2ae50db3246a8ca2885c4bd
      '@aws-cdk/aws-apigatewayv2-authorizers-alpha': 2.22.0-alpha.0_3a82eb9014952afcc60e06d68b717b54
      '@aws-cdk/aws-apigatewayv2-integrations-alpha': 2.22.0-alpha.0_3a82eb9014952afcc60e06d68b717b54
      '@rushstack/eslint-config': 2.6.0_eslint@8.16.0+typescript@4.7.2
      '@rushstack/heft': 0.45.5
      '@rushstack/heft-jest-plugin': 0.2.15_@rushstack+heft@0.45.5
      '@rushstack/heft-node-rig': 1.9.6_@rushstack+heft@0.45.5
      '@types/express': 4.17.13
      '@types/heft-jest': 1.0.2
      '@types/lodash': 4.14.182
      '@types/node': 14.18.18
      '@vendia/serverless-express': 4.8.0
      aws-cdk: 2.25.0
      axios: 0.27.2
      cdk-nag: 2.14.14_b2ee38b5c2ae50db3246a8ca2885c4bd
      depcheck: 1.4.3
      esbuild: 0.14.39
      eslint: 8.16.0
      eslint-plugin-import: 2.26.0_eslint@8.16.0
      eslint-plugin-security: 1.5.0
      express: 4.18.1
      istanbul-badges-readme: 1.8.1
      jest: 27.5.1
      npm-package-json-lint: 6.3.0
      npm-package-json-lint-config-default: 5.0.0_npm-package-json-lint@6.3.0
      sort-package-json: 1.57.0
      typescript: 4.7.2

  ../../workbench-core/logging:
    specifiers:
      '@amzn/eslint-config-workbench-core-eslint-custom': workspace:*
      '@rushstack/heft': ^0.45.0
      '@rushstack/heft-jest-plugin': ^0.2.3
      '@rushstack/heft-node-rig': ^1.7.1
      '@types/heft-jest': 1.0.2
      '@types/node': ^14
      '@types/triple-beam': ^1.3.2
      depcheck: ^1.4.3
      eslint: ^8.7.0
      eslint-plugin-import: ^2.26.0
      fast-check: ^2.24.0
      istanbul-badges-readme: 1.8.1
      jest: ^27.5.1
      jest-fast-check: ^1.0.2
      npm-package-json-lint: ^6.3.0
      npm-package-json-lint-config-default: ^5.0.0
      sort-package-json: ^1.57.0
      triple-beam: ^1.3.0
      typescript: ^4.5.2
      winston: ^3.6.0
      winston-transport: ^4.5.0
    dependencies:
      triple-beam: 1.3.0
      winston: 3.7.2
      winston-transport: 4.5.0
    devDependencies:
      '@amzn/eslint-config-workbench-core-eslint-custom': link:../eslint-custom
      '@rushstack/heft': 0.45.5
      '@rushstack/heft-jest-plugin': 0.2.15_@rushstack+heft@0.45.5
      '@rushstack/heft-node-rig': 1.9.6_@rushstack+heft@0.45.5
      '@types/heft-jest': 1.0.2
      '@types/node': 14.18.18
      '@types/triple-beam': 1.3.2
      depcheck: 1.4.3
      eslint: 8.16.0
      eslint-plugin-import: 2.26.0_eslint@8.16.0
      fast-check: 2.25.0
      istanbul-badges-readme: 1.8.1
      jest: 27.5.1
      jest-fast-check: 1.0.2_fast-check@2.25.0+jest@27.5.1
      npm-package-json-lint: 6.3.0
      npm-package-json-lint-config-default: 5.0.0_npm-package-json-lint@6.3.0
      sort-package-json: 1.57.0
      typescript: 4.7.2

  ../../workbench-core/repo-scripts/repo-toolbox:
    specifiers:
      '@amzn/eslint-config-workbench-core-eslint-custom': workspace:*
      '@microsoft/rush-lib': ^5.69.0
      '@rushstack/eslint-config': ^2.5.1
      '@rushstack/heft': ^0.45.0
      '@rushstack/heft-jest-plugin': ^0.2.3
      '@rushstack/heft-node-rig': ^1.7.1
      '@rushstack/node-core-library': ^3.45.5
      '@rushstack/ts-command-line': ^4.11.0
      '@types/diff': 5.0.1
      '@types/heft-jest': 1.0.2
      '@types/node': ^14
      depcheck: ^1.4.3
      diff: ^5.0.0
      eslint: ^8.7.0
      eslint-plugin-import: ^2.26.0
      eslint-plugin-security: ^1.4.0
      npm-package-json-lint: ^6.3.0
      npm-package-json-lint-config-default: ^5.0.0
      sort-package-json: ^1.57.0
      typescript: ^4.5.2
    dependencies:
      '@microsoft/rush-lib': 5.70.0
      '@rushstack/node-core-library': 3.45.5
      '@rushstack/ts-command-line': 4.11.0
      diff: 5.1.0
    devDependencies:
      '@amzn/eslint-config-workbench-core-eslint-custom': link:../../eslint-custom
      '@rushstack/eslint-config': 2.6.0_eslint@8.16.0+typescript@4.7.2
      '@rushstack/heft': 0.45.5
      '@rushstack/heft-jest-plugin': 0.2.15_@rushstack+heft@0.45.5
      '@rushstack/heft-node-rig': 1.9.6_@rushstack+heft@0.45.5
      '@types/diff': 5.0.1
      '@types/heft-jest': 1.0.2
      '@types/node': 14.18.18
      depcheck: 1.4.3
      eslint: 8.16.0
      eslint-plugin-import: 2.26.0_eslint@8.16.0
      eslint-plugin-security: 1.5.0
      npm-package-json-lint: 6.3.0
      npm-package-json-lint-config-default: 5.0.0_npm-package-json-lint@6.3.0
      sort-package-json: 1.57.0
      typescript: 4.7.2

packages:

  /@ampproject/remapping/2.2.0:
    resolution: {integrity: sha512-qRmjj8nj9qmLTQXXmaR1cck3UXSRMPrbsLJAasZpF+t3riI71BXed5ebIOYwQntykeZuhjsdweEc9BxH5Jc26w==}
    engines: {node: '>=6.0.0'}
    dependencies:
      '@jridgewell/gen-mapping': 0.1.1
      '@jridgewell/trace-mapping': 0.3.13
    dev: true

  /@aws-cdk/assert/2.25.0_c2f3180de0e39ead04ee7a97be70c77f:
    resolution: {integrity: sha512-nLSf2FSbdAcseH9nX/C1SiPnToqT6IkkRmoe5bwU4kY6BH09/PSPxbQ5cMdG9xp02Tdh/9GAVo/PsNCwOu1S+g==}
    engines: {node: '>= 14.15.0'}
    peerDependencies:
      aws-cdk-lib: ^2.25.0
      constructs: ^10.0.0
      jest: '>=26.6.3'
    dependencies:
      '@aws-cdk/cloudformation-diff': 2.25.0
      aws-cdk-lib: 2.25.0_constructs@10.1.18
      constructs: 10.1.18
      jest: 27.5.1
    dev: true

  /@aws-cdk/assets/1.157.0:
    resolution: {integrity: sha512-azfv5EzWaSBAjCDzzMWSucOYvUEW1YrkA5dJUVQxgPzRxD1s2Ac3m7u5BCWh6w5Imz0+f0v/lqlqbhU+2Mkz/g==}
    engines: {node: '>= 10.13.0 <13 || >=13.7.0'}
    dependencies:
      '@aws-cdk/core': 1.157.0
      '@aws-cdk/cx-api': 1.157.0
      constructs: 3.4.18
    dev: false

  /@aws-cdk/aws-apigatewayv2-alpha/2.22.0-alpha.0_b2ee38b5c2ae50db3246a8ca2885c4bd:
    resolution: {integrity: sha512-O8ZY2ny8TapdvD6iIULzBKJ4rn9JlmkwfDzfR7cYl7y+P220sLh1iJmU/m1yqtIRMLjv2022XCNBMZUJfwpVqQ==}
    engines: {node: '>= 14.15.0'}
    peerDependencies:
      aws-cdk-lib: ^2.22.0
      constructs: ^10.0.0
    dependencies:
      aws-cdk-lib: 2.25.0_constructs@10.1.18
      constructs: 10.1.18
    dev: true

  /@aws-cdk/aws-apigatewayv2-authorizers-alpha/2.22.0-alpha.0_3a82eb9014952afcc60e06d68b717b54:
    resolution: {integrity: sha512-Q2lJqF8OuhcnJ2Wx6lgycjoudwvGLGhJ55QtO6XSSuogYLyJDhABqPFFxGGS8UqSJQ2IbBfGR6Ebtg2xnbkgKQ==}
    engines: {node: '>= 14.15.0'}
    peerDependencies:
      '@aws-cdk/aws-apigatewayv2-alpha': 2.22.0-alpha.0
      aws-cdk-lib: ^2.22.0
      constructs: ^10.0.0
    dependencies:
      '@aws-cdk/aws-apigatewayv2-alpha': 2.22.0-alpha.0_b2ee38b5c2ae50db3246a8ca2885c4bd
      aws-cdk-lib: 2.25.0_constructs@10.1.18
      constructs: 10.1.18
    dev: true

  /@aws-cdk/aws-apigatewayv2-integrations-alpha/2.22.0-alpha.0_3a82eb9014952afcc60e06d68b717b54:
    resolution: {integrity: sha512-QVXHA8J6ECkE29aT3Rnwtgxq15eDW3SlMuX8Z9J3BVqPPAH7rLAruD3hKL//KklVFd8xke7zBxMeYJ5CGkduZA==}
    engines: {node: '>= 14.15.0'}
    peerDependencies:
      '@aws-cdk/aws-apigatewayv2-alpha': 2.22.0-alpha.0
      aws-cdk-lib: ^2.22.0
      constructs: ^10.0.0
    dependencies:
      '@aws-cdk/aws-apigatewayv2-alpha': 2.22.0-alpha.0_b2ee38b5c2ae50db3246a8ca2885c4bd
      aws-cdk-lib: 2.25.0_constructs@10.1.18
      constructs: 10.1.18
    dev: true

  /@aws-cdk/aws-applicationautoscaling/1.157.0:
    resolution: {integrity: sha512-rq384h/NJ6Fpf3VodjLY5rnmtzB9tiQuVr2KFH81UMAyFbTJfSt0DvWtUFq4+/RT0lr8vzc+9nZxLV72d8pQLw==}
    engines: {node: '>= 10.13.0 <13 || >=13.7.0'}
    dependencies:
      '@aws-cdk/aws-autoscaling-common': 1.157.0
      '@aws-cdk/aws-cloudwatch': 1.157.0
      '@aws-cdk/aws-iam': 1.157.0
      '@aws-cdk/core': 1.157.0
      constructs: 3.4.18
    dev: false

  /@aws-cdk/aws-autoscaling-common/1.157.0:
    resolution: {integrity: sha512-FvdDNXkOR9qADAo5oxW3WiO9X+dvtdVxXD/3x/mWIbc0s/Ks7bHjXt9nYlh2h+/lVGSUdYVd9rzFqqyn8OHIJg==}
    engines: {node: '>= 10.13.0 <13 || >=13.7.0'}
    dependencies:
      '@aws-cdk/aws-iam': 1.157.0
      '@aws-cdk/core': 1.157.0
      constructs: 3.4.18
    dev: false

  /@aws-cdk/aws-cloudformation/1.157.0:
    resolution: {integrity: sha512-i8svXnfMQM7U3yYEY5cLTCTdabgQqCEgk8MJqTGesP8SkhLlyxF1UwC5KN75q8idOFfJlsyIoShBcUo+bvH1rg==}
    engines: {node: '>= 10.13.0 <13 || >=13.7.0'}
    dependencies:
      '@aws-cdk/aws-iam': 1.157.0
      '@aws-cdk/aws-lambda': 1.157.0
      '@aws-cdk/aws-s3': 1.157.0
      '@aws-cdk/aws-sns': 1.157.0
      '@aws-cdk/core': 1.157.0
      '@aws-cdk/cx-api': 1.157.0
      constructs: 3.4.18
    dev: false

  /@aws-cdk/aws-cloudwatch/1.157.0:
    resolution: {integrity: sha512-JwVTIHj0HQIoHUNqsVMIp+0YhqCuLry6oc8udcGUoM4m+ZYg+jH1P3YsbpYc/8CrePhMx+TcHTXbiZN5TZwyNg==}
    engines: {node: '>= 10.13.0 <13 || >=13.7.0'}
    dependencies:
      '@aws-cdk/aws-iam': 1.157.0
      '@aws-cdk/core': 1.157.0
      constructs: 3.4.18
    dev: false

  /@aws-cdk/aws-codeguruprofiler/1.157.0:
    resolution: {integrity: sha512-4S8JMzWjU4UwGL8Ykt/PmAQ2ZtPZRdMD8Qa17/pRHW7Gg8JIbvqL6/xLvplKFa/0v5kIuqaPbqhP7DZV7YvAig==}
    engines: {node: '>= 10.13.0 <13 || >=13.7.0'}
    dependencies:
      '@aws-cdk/aws-iam': 1.157.0
      '@aws-cdk/core': 1.157.0
      constructs: 3.4.18
    dev: false

  /@aws-cdk/aws-codestarnotifications/1.157.0:
    resolution: {integrity: sha512-R/luaenNJkJRT7bCltK9KWzecD6ftAWDGYPJej7PAoT7wM4UXKT4W3emyFRGYgFQg2Pr0wSfjmQeemlromRyUw==}
    engines: {node: '>= 10.13.0 <13 || >=13.7.0'}
    dependencies:
      '@aws-cdk/core': 1.157.0
      constructs: 3.4.18
    dev: false

  /@aws-cdk/aws-dynamodb/1.157.0:
    resolution: {integrity: sha512-05HlNS1UeJ4dKrdfthlNraa0lSbX8NoT+Pylso5AaQWp+0DJyi1qLw0/JtX8k9uvpA0kNNkmrw9gDfTD7QeXHw==}
    engines: {node: '>= 10.13.0 <13 || >=13.7.0'}
    dependencies:
      '@aws-cdk/aws-applicationautoscaling': 1.157.0
      '@aws-cdk/aws-cloudwatch': 1.157.0
      '@aws-cdk/aws-iam': 1.157.0
      '@aws-cdk/aws-kinesis': 1.157.0
      '@aws-cdk/aws-kms': 1.157.0
      '@aws-cdk/aws-lambda': 1.157.0
      '@aws-cdk/core': 1.157.0
      '@aws-cdk/custom-resources': 1.157.0
      constructs: 3.4.18
    dev: false

  /@aws-cdk/aws-ec2/1.157.0:
    resolution: {integrity: sha512-5Gdvr7VQoFZwrCembPLJ1eNt9OQ0Gns6Za2cUs1gzrzEDFi5QiTYC5gazvwAZ4Ivou72Jczd2LcdeboKH22+lw==}
    engines: {node: '>= 10.13.0 <13 || >=13.7.0'}
    dependencies:
      '@aws-cdk/aws-cloudwatch': 1.157.0
      '@aws-cdk/aws-iam': 1.157.0
      '@aws-cdk/aws-kms': 1.157.0
      '@aws-cdk/aws-logs': 1.157.0
      '@aws-cdk/aws-s3': 1.157.0
      '@aws-cdk/aws-s3-assets': 1.157.0
      '@aws-cdk/aws-ssm': 1.157.0
      '@aws-cdk/cloud-assembly-schema': 1.157.0
      '@aws-cdk/core': 1.157.0
      '@aws-cdk/cx-api': 1.157.0
      '@aws-cdk/region-info': 1.157.0
      constructs: 3.4.18
    dev: false

  /@aws-cdk/aws-ecr-assets/1.157.0:
    resolution: {integrity: sha512-sC86V0KoIP0QyhkryWwtP5/FVUplouczbiy6fIrQQ7MEGHRz8PSbBG/r9Ih11ZLnc4mNMwr3cmwrmuf0lbWVug==}
    engines: {node: '>= 10.13.0 <13 || >=13.7.0'}
    dependencies:
      '@aws-cdk/assets': 1.157.0
      '@aws-cdk/aws-ecr': 1.157.0
      '@aws-cdk/aws-iam': 1.157.0
      '@aws-cdk/aws-s3': 1.157.0
      '@aws-cdk/core': 1.157.0
      '@aws-cdk/cx-api': 1.157.0
      constructs: 3.4.18
    dev: false

  /@aws-cdk/aws-ecr/1.157.0:
    resolution: {integrity: sha512-8Yw8AdFEmBYbdRl/INbosxVMT8DbDQlv1bkKkC8vnZaOx/iCcFQugnUcIAL6wdZ6cXeduamss9hY0OoOApFdRw==}
    engines: {node: '>= 10.13.0 <13 || >=13.7.0'}
    dependencies:
      '@aws-cdk/aws-events': 1.157.0
      '@aws-cdk/aws-iam': 1.157.0
      '@aws-cdk/aws-kms': 1.157.0
      '@aws-cdk/core': 1.157.0
      constructs: 3.4.18
    dev: false

  /@aws-cdk/aws-efs/1.157.0:
    resolution: {integrity: sha512-JITIfPlUsF2BbnnbKJHUQ/PR8R3hlSaq17I5KwL6DEogKyvP0OPL2BwOFox8pLCmo8fDy6Uyr9XdXoaR2inmjQ==}
    engines: {node: '>= 10.13.0 <13 || >=13.7.0'}
    dependencies:
      '@aws-cdk/aws-ec2': 1.157.0
      '@aws-cdk/aws-iam': 1.157.0
      '@aws-cdk/aws-kms': 1.157.0
      '@aws-cdk/cloud-assembly-schema': 1.157.0
      '@aws-cdk/core': 1.157.0
      '@aws-cdk/cx-api': 1.157.0
      constructs: 3.4.18
    dev: false

  /@aws-cdk/aws-events/1.157.0:
    resolution: {integrity: sha512-8Fm+loSOqPVFP7BwqeEGgLSa4jos/Pk3G56VcoNfhwDO/iuiRdz+djAm2rBJ6f2uLdcFZ8b3a7JBrxU/zi6ijg==}
    engines: {node: '>= 10.13.0 <13 || >=13.7.0'}
    dependencies:
      '@aws-cdk/aws-iam': 1.157.0
      '@aws-cdk/core': 1.157.0
      constructs: 3.4.18
    dev: false

  /@aws-cdk/aws-iam/1.157.0:
    resolution: {integrity: sha512-6iyfxxkdfnlaH2wQIP+U1UBqoeOPyWz3tuIGnmC2rGEEOi60jT3gu4jvOPCmW34aMpX/HpDoCzGtgz3tv1xn7w==}
    engines: {node: '>= 10.13.0 <13 || >=13.7.0'}
    dependencies:
      '@aws-cdk/core': 1.157.0
      '@aws-cdk/cx-api': 1.157.0
      '@aws-cdk/region-info': 1.157.0
      constructs: 3.4.18
    dev: false

  /@aws-cdk/aws-kinesis/1.157.0:
    resolution: {integrity: sha512-dscf22lP+yFlXGab0Hf0Vv1wQaSDRkJvgE7FgD05UL6+XjGPUXmytSudLsj6FolUK5/4EAlQxYaQAVd6YY3M3w==}
    engines: {node: '>= 10.13.0 <13 || >=13.7.0'}
    dependencies:
      '@aws-cdk/aws-cloudwatch': 1.157.0
      '@aws-cdk/aws-iam': 1.157.0
      '@aws-cdk/aws-kms': 1.157.0
      '@aws-cdk/aws-logs': 1.157.0
      '@aws-cdk/core': 1.157.0
      constructs: 3.4.18
    dev: false

  /@aws-cdk/aws-kms/1.157.0:
    resolution: {integrity: sha512-H0Pda1N1CKIyJuHIVkgwX1s2nEv0pQQxAkNEQX5yU/tYJGskGb4Up6tRNf64szuL+3zD9CCLpw2+KzJvyHo1kQ==}
    engines: {node: '>= 10.13.0 <13 || >=13.7.0'}
    dependencies:
      '@aws-cdk/aws-iam': 1.157.0
      '@aws-cdk/cloud-assembly-schema': 1.157.0
      '@aws-cdk/core': 1.157.0
      '@aws-cdk/cx-api': 1.157.0
      constructs: 3.4.18
    dev: false

  /@aws-cdk/aws-lambda/1.157.0:
    resolution: {integrity: sha512-JWxR56YXc84GBJHJ/sVyC+whtRyG5i8eT4rEyIQ4LQRNxAeTulNHmLK9XLDKckX6Sd4MCnyU2Nhbgg3c8Gftmg==}
    engines: {node: '>= 10.13.0 <13 || >=13.7.0'}
    dependencies:
      '@aws-cdk/aws-applicationautoscaling': 1.157.0
      '@aws-cdk/aws-cloudwatch': 1.157.0
      '@aws-cdk/aws-codeguruprofiler': 1.157.0
      '@aws-cdk/aws-ec2': 1.157.0
      '@aws-cdk/aws-ecr': 1.157.0
      '@aws-cdk/aws-ecr-assets': 1.157.0
      '@aws-cdk/aws-efs': 1.157.0
      '@aws-cdk/aws-events': 1.157.0
      '@aws-cdk/aws-iam': 1.157.0
      '@aws-cdk/aws-kms': 1.157.0
      '@aws-cdk/aws-logs': 1.157.0
      '@aws-cdk/aws-s3': 1.157.0
      '@aws-cdk/aws-s3-assets': 1.157.0
      '@aws-cdk/aws-signer': 1.157.0
      '@aws-cdk/aws-sns': 1.157.0
      '@aws-cdk/aws-sqs': 1.157.0
      '@aws-cdk/core': 1.157.0
      '@aws-cdk/cx-api': 1.157.0
      '@aws-cdk/region-info': 1.157.0
      constructs: 3.4.18
    dev: false

  /@aws-cdk/aws-logs/1.157.0:
    resolution: {integrity: sha512-r5Nd/WiAklbORE6JQpomnQTpYvd0Oqp/l9NflQG9/TkaYMdf7jhBBkYH7IHfNao6pikTp0Ct+jSbIdUdIrbLOQ==}
    engines: {node: '>= 10.13.0 <13 || >=13.7.0'}
    dependencies:
      '@aws-cdk/aws-cloudwatch': 1.157.0
      '@aws-cdk/aws-iam': 1.157.0
      '@aws-cdk/aws-kms': 1.157.0
      '@aws-cdk/aws-s3-assets': 1.157.0
      '@aws-cdk/core': 1.157.0
      '@aws-cdk/cx-api': 1.157.0
      constructs: 3.4.18
    dev: false

  /@aws-cdk/aws-s3-assets/1.157.0:
    resolution: {integrity: sha512-FTr4VDt2TPfYUvF9NXajaMAmPkvT6ycq1QYPYNHObyxDH9vMfvmEutSHagW3SEH+hu+y8miYlq6AC80Yrwx8vA==}
    engines: {node: '>= 10.13.0 <13 || >=13.7.0'}
    dependencies:
      '@aws-cdk/assets': 1.157.0
      '@aws-cdk/aws-iam': 1.157.0
      '@aws-cdk/aws-kms': 1.157.0
      '@aws-cdk/aws-s3': 1.157.0
      '@aws-cdk/core': 1.157.0
      '@aws-cdk/cx-api': 1.157.0
      constructs: 3.4.18
    dev: false

  /@aws-cdk/aws-s3/1.157.0:
    resolution: {integrity: sha512-EVwpDvGFk14HqBfyBrwjLNmabmm2Pfbrs5bqxfxCDosqiOGAR1nafZI+XqDUA98fNVhAq3HaUQzvlMG3uFGeJA==}
    engines: {node: '>= 10.13.0 <13 || >=13.7.0'}
    dependencies:
      '@aws-cdk/aws-events': 1.157.0
      '@aws-cdk/aws-iam': 1.157.0
      '@aws-cdk/aws-kms': 1.157.0
      '@aws-cdk/core': 1.157.0
      '@aws-cdk/cx-api': 1.157.0
      constructs: 3.4.18
    dev: false

  /@aws-cdk/aws-signer/1.157.0:
    resolution: {integrity: sha512-e/p4RlSCIOulh2Gy6PIhkf6zTWFCA4e37x8FiLK0SSON93xi+N+eJ0Bjz0xAO68oUExfW2EJCq30dXf+NJz/Ow==}
    engines: {node: '>= 10.13.0 <13 || >=13.7.0'}
    dependencies:
      '@aws-cdk/core': 1.157.0
      constructs: 3.4.18
    dev: false

  /@aws-cdk/aws-sns/1.157.0:
    resolution: {integrity: sha512-qpXcLGm+F6XGoUZH1KGaZjeRcVljk0f0ILuaz9GI2ODBZLiZbjQ38g+V1codkTtkuXP0fHPuKsSaxO4geNDHaA==}
    engines: {node: '>= 10.13.0 <13 || >=13.7.0'}
    dependencies:
      '@aws-cdk/aws-cloudwatch': 1.157.0
      '@aws-cdk/aws-codestarnotifications': 1.157.0
      '@aws-cdk/aws-events': 1.157.0
      '@aws-cdk/aws-iam': 1.157.0
      '@aws-cdk/aws-kms': 1.157.0
      '@aws-cdk/aws-sqs': 1.157.0
      '@aws-cdk/core': 1.157.0
      constructs: 3.4.18
    dev: false

  /@aws-cdk/aws-sqs/1.157.0:
    resolution: {integrity: sha512-a4IDboJ/318o4Fa6wOzCzQMwv1B2fc4cX04NyH1XUyBQ3LPCEcpU0MQGT+MIpvVVwN3K3/3SSWz/q61NmdTF9A==}
    engines: {node: '>= 10.13.0 <13 || >=13.7.0'}
    dependencies:
      '@aws-cdk/aws-cloudwatch': 1.157.0
      '@aws-cdk/aws-iam': 1.157.0
      '@aws-cdk/aws-kms': 1.157.0
      '@aws-cdk/core': 1.157.0
      constructs: 3.4.18
    dev: false

  /@aws-cdk/aws-ssm/1.157.0:
    resolution: {integrity: sha512-Z7A2QM7CPvEdLPkdFD+f+G1K2Ly+u6HmLU+0k80mnvnufBPWacF4kP75lk1FatDeW2hKwG09bnGa1OfNsRM1XQ==}
    engines: {node: '>= 10.13.0 <13 || >=13.7.0'}
    dependencies:
      '@aws-cdk/aws-iam': 1.157.0
      '@aws-cdk/aws-kms': 1.157.0
      '@aws-cdk/cloud-assembly-schema': 1.157.0
      '@aws-cdk/core': 1.157.0
      constructs: 3.4.18
    dev: false

  /@aws-cdk/cfnspec/2.25.0:
    resolution: {integrity: sha512-bdiPeudKouMV3lgEOKC3VyaNw7rfom3z08vfOpYd0J81mo5k71RaxzqJaOXRBM2JpXqD1L5UpnCf+WahFAc4vg==}
    dependencies:
      fs-extra: 9.1.0
      md5: 2.3.0
    dev: true

  /@aws-cdk/cloud-assembly-schema/1.157.0:
    resolution: {integrity: sha512-19WAiWTdou5Wxj8MvJMIt26th0jS0baVp1PxlKWgJt1ngUn/JLIuTpd8hBbJ7cd3FD2nvNtLpMKB6pa8z8mT8g==}
    engines: {node: '>= 10.13.0 <13 || >=13.7.0'}
    dependencies:
      jsonschema: 1.4.1
      semver: 7.3.7
    dev: false
    bundledDependencies:
      - jsonschema
      - semver

  /@aws-cdk/cloudformation-diff/2.25.0:
    resolution: {integrity: sha512-EkqlIgl8/NdvWSnQkS31zgUZA8/GAAk64fsz+9u/cTClmB7zRyhJaxflMWhpNsWWPJ20KybLRd9KiEgk8b5cOw==}
    engines: {node: '>= 14.15.0'}
    dependencies:
      '@aws-cdk/cfnspec': 2.25.0
      '@types/node': 10.17.60
      chalk: 4.1.2
      diff: 5.1.0
      fast-deep-equal: 3.1.3
      string-width: 4.2.3
      table: 6.8.0
    dev: true

  /@aws-cdk/core/1.157.0:
    resolution: {integrity: sha512-Hgbx+C/Tg+P++9ka4ETRIPNfL1BedgElRGQFbocRMGQ1T8ZzhqJPRmkMXyQNGgJ7ubStZIH8u9jlc3gitDfPMA==}
    engines: {node: '>= 10.13.0 <13 || >=13.7.0'}
    dependencies:
      '@aws-cdk/cloud-assembly-schema': 1.157.0
      '@aws-cdk/cx-api': 1.157.0
      '@aws-cdk/region-info': 1.157.0
      '@balena/dockerignore': 1.0.2
      constructs: 3.4.18
      fs-extra: 9.1.0
      ignore: 5.2.0
      minimatch: 3.1.2
    dev: false
    bundledDependencies:
      - fs-extra
      - minimatch
      - '@balena/dockerignore'
      - ignore

  /@aws-cdk/custom-resources/1.157.0:
    resolution: {integrity: sha512-vrvSKcJXjSN/mJy+S3FEdUPDczfSG8HS3YApQHj1OqV6ohc+OZ5/jt4zbsDAF6ZssB/ePUPXl33kVxuNjz6hmQ==}
    engines: {node: '>= 10.13.0 <13 || >=13.7.0'}
    dependencies:
      '@aws-cdk/aws-cloudformation': 1.157.0
      '@aws-cdk/aws-ec2': 1.157.0
      '@aws-cdk/aws-iam': 1.157.0
      '@aws-cdk/aws-lambda': 1.157.0
      '@aws-cdk/aws-logs': 1.157.0
      '@aws-cdk/aws-sns': 1.157.0
      '@aws-cdk/core': 1.157.0
      constructs: 3.4.18
    dev: false

  /@aws-cdk/cx-api/1.157.0:
    resolution: {integrity: sha512-K+mToakD0wh8JVEgUjkdkiL/akcpc97Z/08Mz4XOzIisbMvFhePrN+dTAyGRBCnbPlszMM4RPd+SvfImbfAvHA==}
    engines: {node: '>= 10.13.0 <13 || >=13.7.0'}
    dependencies:
      '@aws-cdk/cloud-assembly-schema': 1.157.0
      semver: 7.3.7
    dev: false
    bundledDependencies:
      - semver

  /@aws-cdk/region-info/1.157.0:
    resolution: {integrity: sha512-AycKynB/MKznPFQ8S3ETN3Hebl7v9V3sz3ndEHsDiv9P+N3s7xmJoi9wZ1qk8fsxZ797AzIovDxsm2QSZFzadQ==}
    engines: {node: '>= 10.13.0 <13 || >=13.7.0'}
    dev: false

  /@aws-crypto/crc32/2.0.0:
    resolution: {integrity: sha512-TvE1r2CUueyXOuHdEigYjIZVesInd9KN+K/TFFNfkkxRThiNxO6i4ZqqAVMoEjAamZZ1AA8WXJkjCz7YShHPQA==}
    dependencies:
      '@aws-crypto/util': 2.0.1
      '@aws-sdk/types': 3.78.0
      tslib: 1.14.1
    dev: false

  /@aws-crypto/crc32c/2.0.0:
    resolution: {integrity: sha512-vF0eMdMHx3O3MoOXUfBZry8Y4ZDtcuskjjKgJz8YfIDjLStxTZrYXk+kZqtl6A0uCmmiN/Eb/JbC/CndTV1MHg==}
    dependencies:
      '@aws-crypto/util': 2.0.1
      '@aws-sdk/types': 3.78.0
      tslib: 1.14.1
    dev: false

  /@aws-crypto/ie11-detection/2.0.0:
    resolution: {integrity: sha512-pkVXf/dq6PITJ0jzYZ69VhL8VFOFoPZLZqtU/12SGnzYuJOOGNfF41q9GxdI1yqC8R13Rq3jOLKDFpUJFT5eTA==}
    dependencies:
      tslib: 1.14.1
    dev: false

  /@aws-crypto/sha1-browser/2.0.0:
    resolution: {integrity: sha512-3fIVRjPFY8EG5HWXR+ZJZMdWNRpwbxGzJ9IH9q93FpbgCH8u8GHRi46mZXp3cYD7gealmyqpm3ThZwLKJjWJhA==}
    dependencies:
      '@aws-crypto/ie11-detection': 2.0.0
      '@aws-crypto/supports-web-crypto': 2.0.0
      '@aws-sdk/types': 3.78.0
      '@aws-sdk/util-locate-window': 3.55.0
      '@aws-sdk/util-utf8-browser': 3.55.0
      tslib: 1.14.1
    dev: false

  /@aws-crypto/sha256-browser/2.0.0:
    resolution: {integrity: sha512-rYXOQ8BFOaqMEHJrLHul/25ckWH6GTJtdLSajhlqGMx0PmSueAuvboCuZCTqEKlxR8CQOwRarxYMZZSYlhRA1A==}
    dependencies:
      '@aws-crypto/ie11-detection': 2.0.0
      '@aws-crypto/sha256-js': 2.0.0
      '@aws-crypto/supports-web-crypto': 2.0.0
      '@aws-crypto/util': 2.0.1
      '@aws-sdk/types': 3.78.0
      '@aws-sdk/util-locate-window': 3.55.0
      '@aws-sdk/util-utf8-browser': 3.55.0
      tslib: 1.14.1
    dev: false

  /@aws-crypto/sha256-js/2.0.0:
    resolution: {integrity: sha512-VZY+mCY4Nmrs5WGfitmNqXzaE873fcIZDu54cbaDaaamsaTOP1DBImV9F4pICc3EHjQXujyE8jig+PFCaew9ig==}
    dependencies:
      '@aws-crypto/util': 2.0.1
      '@aws-sdk/types': 3.78.0
      tslib: 1.14.1
    dev: false

  /@aws-crypto/supports-web-crypto/2.0.0:
    resolution: {integrity: sha512-Ge7WQ3E0OC7FHYprsZV3h0QIcpdyJLvIeg+uTuHqRYm8D6qCFJoiC+edSzSyFiHtZf+NOQDJ1q46qxjtzIY2nA==}
    dependencies:
      tslib: 1.14.1
    dev: false

  /@aws-crypto/util/2.0.1:
    resolution: {integrity: sha512-JJmFFwvbm08lULw4Nm5QOLg8+lAQeC8aCXK5xrtxntYzYXCGfHwUJ4Is3770Q7HmICsXthGQ+ZsDL7C2uH3yBQ==}
    dependencies:
      '@aws-sdk/types': 3.78.0
      '@aws-sdk/util-utf8-browser': 3.55.0
      tslib: 1.14.1
    dev: false

  /@aws-sdk/abort-controller/3.78.0:
    resolution: {integrity: sha512-iz1YLwM2feJUj/y97yO4XmDeTxs+yZ1XJwQgoawKuc8IDBKUutnJNCHL5jL04WUKU7Nrlq+Hr2fCTScFh2z9zg==}
    engines: {node: '>= 12.0.0'}
    dependencies:
      '@aws-sdk/types': 3.78.0
      tslib: 2.4.0
    dev: false

  /@aws-sdk/chunked-blob-reader-native/3.58.0:
    resolution: {integrity: sha512-+D3xnPD5985iphgAqgUerBDs371a2WzzoEVi7eHJUMMsP/gEnSTdSH0HNxsqhYv6CW4EdKtvDAQdAwA1VtCf2A==}
    dependencies:
      '@aws-sdk/util-base64-browser': 3.58.0
      tslib: 2.4.0
    dev: false

  /@aws-sdk/chunked-blob-reader/3.55.0:
    resolution: {integrity: sha512-o/xjMCq81opAjSBjt7YdHJwIJcGVG5XIV9+C2KXcY5QwVimkOKPybWTv0mXPvSwSilSx+EhpLNhkcJuXdzhw4w==}
    dependencies:
      tslib: 2.4.0
    dev: false

  /@aws-sdk/client-cloudformation/3.100.0:
    resolution: {integrity: sha512-i839MunKzeglERKGQZ7JvF91YEcL6sLUpYTuSUrOxiij6jGBFSJ405i0RBFgYxXwZ3j5uChO5k4i2xoBOu6g+A==}
    engines: {node: '>=12.0.0'}
    dependencies:
      '@aws-crypto/sha256-browser': 2.0.0
      '@aws-crypto/sha256-js': 2.0.0
      '@aws-sdk/client-sts': 3.100.0
      '@aws-sdk/config-resolver': 3.80.0
      '@aws-sdk/credential-provider-node': 3.100.0
      '@aws-sdk/fetch-http-handler': 3.78.0
      '@aws-sdk/hash-node': 3.78.0
      '@aws-sdk/invalid-dependency': 3.78.0
      '@aws-sdk/middleware-content-length': 3.78.0
      '@aws-sdk/middleware-host-header': 3.78.0
      '@aws-sdk/middleware-logger': 3.78.0
      '@aws-sdk/middleware-retry': 3.80.0
      '@aws-sdk/middleware-serde': 3.78.0
      '@aws-sdk/middleware-signing': 3.78.0
      '@aws-sdk/middleware-stack': 3.78.0
      '@aws-sdk/middleware-user-agent': 3.78.0
      '@aws-sdk/node-config-provider': 3.80.0
      '@aws-sdk/node-http-handler': 3.94.0
      '@aws-sdk/protocol-http': 3.78.0
      '@aws-sdk/smithy-client': 3.99.0
      '@aws-sdk/types': 3.78.0
      '@aws-sdk/url-parser': 3.78.0
      '@aws-sdk/util-base64-browser': 3.58.0
      '@aws-sdk/util-base64-node': 3.55.0
      '@aws-sdk/util-body-length-browser': 3.55.0
      '@aws-sdk/util-body-length-node': 3.55.0
      '@aws-sdk/util-defaults-mode-browser': 3.99.0
      '@aws-sdk/util-defaults-mode-node': 3.99.0
      '@aws-sdk/util-user-agent-browser': 3.78.0
      '@aws-sdk/util-user-agent-node': 3.80.0
      '@aws-sdk/util-utf8-browser': 3.55.0
      '@aws-sdk/util-utf8-node': 3.55.0
      '@aws-sdk/util-waiter': 3.78.0
      entities: 2.2.0
      fast-xml-parser: 3.19.0
      tslib: 2.4.0
      uuid: 8.3.2
    dev: false

  /@aws-sdk/client-cognito-identity-provider/3.100.0:
    resolution: {integrity: sha512-gdf+CLpPpzSlWJlLgm8AsSl/XjusUqj+qzYwFSEbgLkCPZ1FYoa7kBs5uTJEL/O6ZdA7EftH60hxn0TZbrO0uA==}
    engines: {node: '>=12.0.0'}
    dependencies:
      '@aws-crypto/sha256-browser': 2.0.0
      '@aws-crypto/sha256-js': 2.0.0
      '@aws-sdk/client-sts': 3.100.0
      '@aws-sdk/config-resolver': 3.80.0
      '@aws-sdk/credential-provider-node': 3.100.0
      '@aws-sdk/fetch-http-handler': 3.78.0
      '@aws-sdk/hash-node': 3.78.0
      '@aws-sdk/invalid-dependency': 3.78.0
      '@aws-sdk/middleware-content-length': 3.78.0
      '@aws-sdk/middleware-host-header': 3.78.0
      '@aws-sdk/middleware-logger': 3.78.0
      '@aws-sdk/middleware-retry': 3.80.0
      '@aws-sdk/middleware-serde': 3.78.0
      '@aws-sdk/middleware-signing': 3.78.0
      '@aws-sdk/middleware-stack': 3.78.0
      '@aws-sdk/middleware-user-agent': 3.78.0
      '@aws-sdk/node-config-provider': 3.80.0
      '@aws-sdk/node-http-handler': 3.94.0
      '@aws-sdk/protocol-http': 3.78.0
      '@aws-sdk/smithy-client': 3.99.0
      '@aws-sdk/types': 3.78.0
      '@aws-sdk/url-parser': 3.78.0
      '@aws-sdk/util-base64-browser': 3.58.0
      '@aws-sdk/util-base64-node': 3.55.0
      '@aws-sdk/util-body-length-browser': 3.55.0
      '@aws-sdk/util-body-length-node': 3.55.0
      '@aws-sdk/util-defaults-mode-browser': 3.99.0
      '@aws-sdk/util-defaults-mode-node': 3.99.0
      '@aws-sdk/util-user-agent-browser': 3.78.0
      '@aws-sdk/util-user-agent-node': 3.80.0
      '@aws-sdk/util-utf8-browser': 3.55.0
      '@aws-sdk/util-utf8-node': 3.55.0
      tslib: 2.4.0
    dev: false

  /@aws-sdk/client-dynamodb/3.100.0:
    resolution: {integrity: sha512-0/PDutv4DDEpckH89x0hn6yFJGjtGhV+JnVimMw0dT+f+plWt706RTqPKgLCPftKTEDWncoQlSux+FO7vvXb4Q==}
    engines: {node: '>=12.0.0'}
    dependencies:
      '@aws-crypto/sha256-browser': 2.0.0
      '@aws-crypto/sha256-js': 2.0.0
      '@aws-sdk/client-sts': 3.100.0
      '@aws-sdk/config-resolver': 3.80.0
      '@aws-sdk/credential-provider-node': 3.100.0
      '@aws-sdk/fetch-http-handler': 3.78.0
      '@aws-sdk/hash-node': 3.78.0
      '@aws-sdk/invalid-dependency': 3.78.0
      '@aws-sdk/middleware-content-length': 3.78.0
      '@aws-sdk/middleware-endpoint-discovery': 3.80.0
      '@aws-sdk/middleware-host-header': 3.78.0
      '@aws-sdk/middleware-logger': 3.78.0
      '@aws-sdk/middleware-retry': 3.80.0
      '@aws-sdk/middleware-serde': 3.78.0
      '@aws-sdk/middleware-signing': 3.78.0
      '@aws-sdk/middleware-stack': 3.78.0
      '@aws-sdk/middleware-user-agent': 3.78.0
      '@aws-sdk/node-config-provider': 3.80.0
      '@aws-sdk/node-http-handler': 3.94.0
      '@aws-sdk/protocol-http': 3.78.0
      '@aws-sdk/smithy-client': 3.99.0
      '@aws-sdk/types': 3.78.0
      '@aws-sdk/url-parser': 3.78.0
      '@aws-sdk/util-base64-browser': 3.58.0
      '@aws-sdk/util-base64-node': 3.55.0
      '@aws-sdk/util-body-length-browser': 3.55.0
      '@aws-sdk/util-body-length-node': 3.55.0
      '@aws-sdk/util-defaults-mode-browser': 3.99.0
      '@aws-sdk/util-defaults-mode-node': 3.99.0
      '@aws-sdk/util-user-agent-browser': 3.78.0
      '@aws-sdk/util-user-agent-node': 3.80.0
      '@aws-sdk/util-utf8-browser': 3.55.0
      '@aws-sdk/util-utf8-node': 3.55.0
      '@aws-sdk/util-waiter': 3.78.0
      tslib: 2.4.0
      uuid: 8.3.2
    dev: false

  /@aws-sdk/client-ec2/3.100.0:
    resolution: {integrity: sha512-EsbgbqDymSRBBEib0OXjCI+YQJZEddzPlmUWTegjg1eKdPeZFgI8EHiaBUp668Cy77SrsWc2Wpk1xOLptUo3xg==}
    engines: {node: '>=12.0.0'}
    dependencies:
      '@aws-crypto/sha256-browser': 2.0.0
      '@aws-crypto/sha256-js': 2.0.0
      '@aws-sdk/client-sts': 3.100.0
      '@aws-sdk/config-resolver': 3.80.0
      '@aws-sdk/credential-provider-node': 3.100.0
      '@aws-sdk/fetch-http-handler': 3.78.0
      '@aws-sdk/hash-node': 3.78.0
      '@aws-sdk/invalid-dependency': 3.78.0
      '@aws-sdk/middleware-content-length': 3.78.0
      '@aws-sdk/middleware-host-header': 3.78.0
      '@aws-sdk/middleware-logger': 3.78.0
      '@aws-sdk/middleware-retry': 3.80.0
      '@aws-sdk/middleware-sdk-ec2': 3.78.0
      '@aws-sdk/middleware-serde': 3.78.0
      '@aws-sdk/middleware-signing': 3.78.0
      '@aws-sdk/middleware-stack': 3.78.0
      '@aws-sdk/middleware-user-agent': 3.78.0
      '@aws-sdk/node-config-provider': 3.80.0
      '@aws-sdk/node-http-handler': 3.94.0
      '@aws-sdk/protocol-http': 3.78.0
      '@aws-sdk/smithy-client': 3.99.0
      '@aws-sdk/types': 3.78.0
      '@aws-sdk/url-parser': 3.78.0
      '@aws-sdk/util-base64-browser': 3.58.0
      '@aws-sdk/util-base64-node': 3.55.0
      '@aws-sdk/util-body-length-browser': 3.55.0
      '@aws-sdk/util-body-length-node': 3.55.0
      '@aws-sdk/util-defaults-mode-browser': 3.99.0
      '@aws-sdk/util-defaults-mode-node': 3.99.0
      '@aws-sdk/util-user-agent-browser': 3.78.0
      '@aws-sdk/util-user-agent-node': 3.80.0
      '@aws-sdk/util-utf8-browser': 3.55.0
      '@aws-sdk/util-utf8-node': 3.55.0
      '@aws-sdk/util-waiter': 3.78.0
      entities: 2.2.0
      fast-xml-parser: 3.19.0
      tslib: 2.4.0
      uuid: 8.3.2
    dev: false

  /@aws-sdk/client-eventbridge/3.100.0:
    resolution: {integrity: sha512-5+32mo3rZ9tFKv+D+Jf5SEw6ZYia6m57Mbtb3EGLjHVggLB2s9+oZ295D8ATyxZWxnY4lZk//Kcp7IgEpQk0Rw==}
    engines: {node: '>=12.0.0'}
    dependencies:
      '@aws-crypto/sha256-browser': 2.0.0
      '@aws-crypto/sha256-js': 2.0.0
      '@aws-sdk/client-sts': 3.100.0
      '@aws-sdk/config-resolver': 3.80.0
      '@aws-sdk/credential-provider-node': 3.100.0
      '@aws-sdk/fetch-http-handler': 3.78.0
      '@aws-sdk/hash-node': 3.78.0
      '@aws-sdk/invalid-dependency': 3.78.0
      '@aws-sdk/middleware-content-length': 3.78.0
      '@aws-sdk/middleware-host-header': 3.78.0
      '@aws-sdk/middleware-logger': 3.78.0
      '@aws-sdk/middleware-retry': 3.80.0
      '@aws-sdk/middleware-sdk-eventbridge': 3.78.0
      '@aws-sdk/middleware-serde': 3.78.0
      '@aws-sdk/middleware-signing': 3.78.0
      '@aws-sdk/middleware-stack': 3.78.0
      '@aws-sdk/middleware-user-agent': 3.78.0
      '@aws-sdk/node-config-provider': 3.80.0
      '@aws-sdk/node-http-handler': 3.94.0
      '@aws-sdk/protocol-http': 3.78.0
      '@aws-sdk/signature-v4-multi-region': 3.88.0
      '@aws-sdk/smithy-client': 3.99.0
      '@aws-sdk/types': 3.78.0
      '@aws-sdk/url-parser': 3.78.0
      '@aws-sdk/util-base64-browser': 3.58.0
      '@aws-sdk/util-base64-node': 3.55.0
      '@aws-sdk/util-body-length-browser': 3.55.0
      '@aws-sdk/util-body-length-node': 3.55.0
      '@aws-sdk/util-defaults-mode-browser': 3.99.0
      '@aws-sdk/util-defaults-mode-node': 3.99.0
      '@aws-sdk/util-user-agent-browser': 3.78.0
      '@aws-sdk/util-user-agent-node': 3.80.0
      '@aws-sdk/util-utf8-browser': 3.55.0
      '@aws-sdk/util-utf8-node': 3.55.0
      tslib: 2.4.0
    transitivePeerDependencies:
      - '@aws-sdk/signature-v4-crt'
    dev: false

  /@aws-sdk/client-iam/3.100.0:
    resolution: {integrity: sha512-j/ZvCgp3Kv/BLgoEx6Nfx39HNc257U9GyOkaOqiIlhRt68fMWQRorRnRWXTVleClhqd4O2jOKst7jT31hA77og==}
    engines: {node: '>=12.0.0'}
    dependencies:
      '@aws-crypto/sha256-browser': 2.0.0
      '@aws-crypto/sha256-js': 2.0.0
      '@aws-sdk/client-sts': 3.100.0
      '@aws-sdk/config-resolver': 3.80.0
      '@aws-sdk/credential-provider-node': 3.100.0
      '@aws-sdk/fetch-http-handler': 3.78.0
      '@aws-sdk/hash-node': 3.78.0
      '@aws-sdk/invalid-dependency': 3.78.0
      '@aws-sdk/middleware-content-length': 3.78.0
      '@aws-sdk/middleware-host-header': 3.78.0
      '@aws-sdk/middleware-logger': 3.78.0
      '@aws-sdk/middleware-retry': 3.80.0
      '@aws-sdk/middleware-serde': 3.78.0
      '@aws-sdk/middleware-signing': 3.78.0
      '@aws-sdk/middleware-stack': 3.78.0
      '@aws-sdk/middleware-user-agent': 3.78.0
      '@aws-sdk/node-config-provider': 3.80.0
      '@aws-sdk/node-http-handler': 3.94.0
      '@aws-sdk/protocol-http': 3.78.0
      '@aws-sdk/smithy-client': 3.99.0
      '@aws-sdk/types': 3.78.0
      '@aws-sdk/url-parser': 3.78.0
      '@aws-sdk/util-base64-browser': 3.58.0
      '@aws-sdk/util-base64-node': 3.55.0
      '@aws-sdk/util-body-length-browser': 3.55.0
      '@aws-sdk/util-body-length-node': 3.55.0
      '@aws-sdk/util-defaults-mode-browser': 3.99.0
      '@aws-sdk/util-defaults-mode-node': 3.99.0
      '@aws-sdk/util-user-agent-browser': 3.78.0
      '@aws-sdk/util-user-agent-node': 3.80.0
      '@aws-sdk/util-utf8-browser': 3.55.0
      '@aws-sdk/util-utf8-node': 3.55.0
      '@aws-sdk/util-waiter': 3.78.0
      entities: 2.2.0
      fast-xml-parser: 3.19.0
      tslib: 2.4.0
    dev: false

  /@aws-sdk/client-s3/3.100.0:
    resolution: {integrity: sha512-UmgFdJabWtiUS4dWsC3kZ+ZMvH5QUUbDnLS8pT12duwLGt+xlWPn3PUkV8kL6qjG6XePLUgCqFTLjDD4tsTZNg==}
    engines: {node: '>=12.0.0'}
    dependencies:
      '@aws-crypto/sha1-browser': 2.0.0
      '@aws-crypto/sha256-browser': 2.0.0
      '@aws-crypto/sha256-js': 2.0.0
      '@aws-sdk/client-sts': 3.100.0
      '@aws-sdk/config-resolver': 3.80.0
      '@aws-sdk/credential-provider-node': 3.100.0
      '@aws-sdk/eventstream-serde-browser': 3.78.0
      '@aws-sdk/eventstream-serde-config-resolver': 3.78.0
      '@aws-sdk/eventstream-serde-node': 3.78.0
      '@aws-sdk/fetch-http-handler': 3.78.0
      '@aws-sdk/hash-blob-browser': 3.78.0
      '@aws-sdk/hash-node': 3.78.0
      '@aws-sdk/hash-stream-node': 3.78.0
      '@aws-sdk/invalid-dependency': 3.78.0
      '@aws-sdk/md5-js': 3.78.0
      '@aws-sdk/middleware-bucket-endpoint': 3.80.0
      '@aws-sdk/middleware-content-length': 3.78.0
      '@aws-sdk/middleware-expect-continue': 3.78.0
      '@aws-sdk/middleware-flexible-checksums': 3.78.0
      '@aws-sdk/middleware-host-header': 3.78.0
      '@aws-sdk/middleware-location-constraint': 3.78.0
      '@aws-sdk/middleware-logger': 3.78.0
      '@aws-sdk/middleware-retry': 3.80.0
      '@aws-sdk/middleware-sdk-s3': 3.86.0
      '@aws-sdk/middleware-serde': 3.78.0
      '@aws-sdk/middleware-signing': 3.78.0
      '@aws-sdk/middleware-ssec': 3.78.0
      '@aws-sdk/middleware-stack': 3.78.0
      '@aws-sdk/middleware-user-agent': 3.78.0
      '@aws-sdk/node-config-provider': 3.80.0
      '@aws-sdk/node-http-handler': 3.94.0
      '@aws-sdk/protocol-http': 3.78.0
      '@aws-sdk/signature-v4-multi-region': 3.88.0
      '@aws-sdk/smithy-client': 3.99.0
      '@aws-sdk/types': 3.78.0
      '@aws-sdk/url-parser': 3.78.0
      '@aws-sdk/util-base64-browser': 3.58.0
      '@aws-sdk/util-base64-node': 3.55.0
      '@aws-sdk/util-body-length-browser': 3.55.0
      '@aws-sdk/util-body-length-node': 3.55.0
      '@aws-sdk/util-defaults-mode-browser': 3.99.0
      '@aws-sdk/util-defaults-mode-node': 3.99.0
      '@aws-sdk/util-stream-browser': 3.78.0
      '@aws-sdk/util-stream-node': 3.78.0
      '@aws-sdk/util-user-agent-browser': 3.78.0
      '@aws-sdk/util-user-agent-node': 3.80.0
      '@aws-sdk/util-utf8-browser': 3.55.0
      '@aws-sdk/util-utf8-node': 3.55.0
      '@aws-sdk/util-waiter': 3.78.0
      '@aws-sdk/xml-builder': 3.55.0
      entities: 2.2.0
      fast-xml-parser: 3.19.0
      tslib: 2.4.0
    transitivePeerDependencies:
      - '@aws-sdk/signature-v4-crt'
    dev: false

  /@aws-sdk/client-service-catalog/3.100.0:
    resolution: {integrity: sha512-V/+413HSGcOw8b/TuYksD9IiOlJbqOWGfvz/sUHPrB8S5hWaQlMEInqWPPzx6u5dyqsp9Z0Ij5eXtrb612i3NA==}
    engines: {node: '>=12.0.0'}
    dependencies:
      '@aws-crypto/sha256-browser': 2.0.0
      '@aws-crypto/sha256-js': 2.0.0
      '@aws-sdk/client-sts': 3.100.0
      '@aws-sdk/config-resolver': 3.80.0
      '@aws-sdk/credential-provider-node': 3.100.0
      '@aws-sdk/fetch-http-handler': 3.78.0
      '@aws-sdk/hash-node': 3.78.0
      '@aws-sdk/invalid-dependency': 3.78.0
      '@aws-sdk/middleware-content-length': 3.78.0
      '@aws-sdk/middleware-host-header': 3.78.0
      '@aws-sdk/middleware-logger': 3.78.0
      '@aws-sdk/middleware-retry': 3.80.0
      '@aws-sdk/middleware-serde': 3.78.0
      '@aws-sdk/middleware-signing': 3.78.0
      '@aws-sdk/middleware-stack': 3.78.0
      '@aws-sdk/middleware-user-agent': 3.78.0
      '@aws-sdk/node-config-provider': 3.80.0
      '@aws-sdk/node-http-handler': 3.94.0
      '@aws-sdk/protocol-http': 3.78.0
      '@aws-sdk/smithy-client': 3.99.0
      '@aws-sdk/types': 3.78.0
      '@aws-sdk/url-parser': 3.78.0
      '@aws-sdk/util-base64-browser': 3.58.0
      '@aws-sdk/util-base64-node': 3.55.0
      '@aws-sdk/util-body-length-browser': 3.55.0
      '@aws-sdk/util-body-length-node': 3.55.0
      '@aws-sdk/util-defaults-mode-browser': 3.99.0
      '@aws-sdk/util-defaults-mode-node': 3.99.0
      '@aws-sdk/util-user-agent-browser': 3.78.0
      '@aws-sdk/util-user-agent-node': 3.80.0
      '@aws-sdk/util-utf8-browser': 3.55.0
      '@aws-sdk/util-utf8-node': 3.55.0
      tslib: 2.4.0
      uuid: 8.3.2
    dev: false

  /@aws-sdk/client-ssm/3.100.0:
    resolution: {integrity: sha512-dH/XjcUOGQ+lgYs9G3ezv+E8wknx8grKqCGTkC7VjJg/TqRM3O2/J+DZa9TzXWSesoPUqMNGRtMj/G0TjW27wA==}
    engines: {node: '>=12.0.0'}
    dependencies:
      '@aws-crypto/sha256-browser': 2.0.0
      '@aws-crypto/sha256-js': 2.0.0
      '@aws-sdk/client-sts': 3.100.0
      '@aws-sdk/config-resolver': 3.80.0
      '@aws-sdk/credential-provider-node': 3.100.0
      '@aws-sdk/fetch-http-handler': 3.78.0
      '@aws-sdk/hash-node': 3.78.0
      '@aws-sdk/invalid-dependency': 3.78.0
      '@aws-sdk/middleware-content-length': 3.78.0
      '@aws-sdk/middleware-host-header': 3.78.0
      '@aws-sdk/middleware-logger': 3.78.0
      '@aws-sdk/middleware-retry': 3.80.0
      '@aws-sdk/middleware-serde': 3.78.0
      '@aws-sdk/middleware-signing': 3.78.0
      '@aws-sdk/middleware-stack': 3.78.0
      '@aws-sdk/middleware-user-agent': 3.78.0
      '@aws-sdk/node-config-provider': 3.80.0
      '@aws-sdk/node-http-handler': 3.94.0
      '@aws-sdk/protocol-http': 3.78.0
      '@aws-sdk/smithy-client': 3.99.0
      '@aws-sdk/types': 3.78.0
      '@aws-sdk/url-parser': 3.78.0
      '@aws-sdk/util-base64-browser': 3.58.0
      '@aws-sdk/util-base64-node': 3.55.0
      '@aws-sdk/util-body-length-browser': 3.55.0
      '@aws-sdk/util-body-length-node': 3.55.0
      '@aws-sdk/util-defaults-mode-browser': 3.99.0
      '@aws-sdk/util-defaults-mode-node': 3.99.0
      '@aws-sdk/util-user-agent-browser': 3.78.0
      '@aws-sdk/util-user-agent-node': 3.80.0
      '@aws-sdk/util-utf8-browser': 3.55.0
      '@aws-sdk/util-utf8-node': 3.55.0
      '@aws-sdk/util-waiter': 3.78.0
      tslib: 2.4.0
      uuid: 8.3.2
    dev: false

  /@aws-sdk/client-sso/3.100.0:
    resolution: {integrity: sha512-nmBRUO5QfQ2IO8fHb37p8HT3n1ZooPb3sfTQejrpFH9Eq82VEOatIGt6yH3yTQ8+mhbabEhV5aY2wt/0D7wGVA==}
    engines: {node: '>=12.0.0'}
    dependencies:
      '@aws-crypto/sha256-browser': 2.0.0
      '@aws-crypto/sha256-js': 2.0.0
      '@aws-sdk/config-resolver': 3.80.0
      '@aws-sdk/fetch-http-handler': 3.78.0
      '@aws-sdk/hash-node': 3.78.0
      '@aws-sdk/invalid-dependency': 3.78.0
      '@aws-sdk/middleware-content-length': 3.78.0
      '@aws-sdk/middleware-host-header': 3.78.0
      '@aws-sdk/middleware-logger': 3.78.0
      '@aws-sdk/middleware-retry': 3.80.0
      '@aws-sdk/middleware-serde': 3.78.0
      '@aws-sdk/middleware-stack': 3.78.0
      '@aws-sdk/middleware-user-agent': 3.78.0
      '@aws-sdk/node-config-provider': 3.80.0
      '@aws-sdk/node-http-handler': 3.94.0
      '@aws-sdk/protocol-http': 3.78.0
      '@aws-sdk/smithy-client': 3.99.0
      '@aws-sdk/types': 3.78.0
      '@aws-sdk/url-parser': 3.78.0
      '@aws-sdk/util-base64-browser': 3.58.0
      '@aws-sdk/util-base64-node': 3.55.0
      '@aws-sdk/util-body-length-browser': 3.55.0
      '@aws-sdk/util-body-length-node': 3.55.0
      '@aws-sdk/util-defaults-mode-browser': 3.99.0
      '@aws-sdk/util-defaults-mode-node': 3.99.0
      '@aws-sdk/util-user-agent-browser': 3.78.0
      '@aws-sdk/util-user-agent-node': 3.80.0
      '@aws-sdk/util-utf8-browser': 3.55.0
      '@aws-sdk/util-utf8-node': 3.55.0
      tslib: 2.4.0
    dev: false

  /@aws-sdk/client-sts/3.100.0:
    resolution: {integrity: sha512-WHy0e6COf6/LfMsYqG9H4SGaQRDjuckMtwOLtu6cYr4cro3bOU5pNuyEjAdUHCpuhZgiE6gkZozhTlxMJqIuRQ==}
    engines: {node: '>=12.0.0'}
    dependencies:
      '@aws-crypto/sha256-browser': 2.0.0
      '@aws-crypto/sha256-js': 2.0.0
      '@aws-sdk/config-resolver': 3.80.0
      '@aws-sdk/credential-provider-node': 3.100.0
      '@aws-sdk/fetch-http-handler': 3.78.0
      '@aws-sdk/hash-node': 3.78.0
      '@aws-sdk/invalid-dependency': 3.78.0
      '@aws-sdk/middleware-content-length': 3.78.0
      '@aws-sdk/middleware-host-header': 3.78.0
      '@aws-sdk/middleware-logger': 3.78.0
      '@aws-sdk/middleware-retry': 3.80.0
      '@aws-sdk/middleware-sdk-sts': 3.78.0
      '@aws-sdk/middleware-serde': 3.78.0
      '@aws-sdk/middleware-signing': 3.78.0
      '@aws-sdk/middleware-stack': 3.78.0
      '@aws-sdk/middleware-user-agent': 3.78.0
      '@aws-sdk/node-config-provider': 3.80.0
      '@aws-sdk/node-http-handler': 3.94.0
      '@aws-sdk/protocol-http': 3.78.0
      '@aws-sdk/smithy-client': 3.99.0
      '@aws-sdk/types': 3.78.0
      '@aws-sdk/url-parser': 3.78.0
      '@aws-sdk/util-base64-browser': 3.58.0
      '@aws-sdk/util-base64-node': 3.55.0
      '@aws-sdk/util-body-length-browser': 3.55.0
      '@aws-sdk/util-body-length-node': 3.55.0
      '@aws-sdk/util-defaults-mode-browser': 3.99.0
      '@aws-sdk/util-defaults-mode-node': 3.99.0
      '@aws-sdk/util-user-agent-browser': 3.78.0
      '@aws-sdk/util-user-agent-node': 3.80.0
      '@aws-sdk/util-utf8-browser': 3.55.0
      '@aws-sdk/util-utf8-node': 3.55.0
      entities: 2.2.0
      fast-xml-parser: 3.19.0
      tslib: 2.4.0
    dev: false

  /@aws-sdk/config-resolver/3.80.0:
    resolution: {integrity: sha512-vFruNKlmhsaC8yjnHmasi1WW/7EELlEuFTj4mqcqNqR4dfraf0maVvpqF1VSR8EstpFMsGYI5dmoWAnnG4PcLQ==}
    engines: {node: '>= 12.0.0'}
    dependencies:
      '@aws-sdk/signature-v4': 3.78.0
      '@aws-sdk/types': 3.78.0
      '@aws-sdk/util-config-provider': 3.55.0
      '@aws-sdk/util-middleware': 3.78.0
      tslib: 2.4.0
    dev: false

  /@aws-sdk/credential-provider-env/3.78.0:
    resolution: {integrity: sha512-K41VTIzVHm2RyIwtBER8Hte3huUBXdV1WKO+i7olYVgLFmaqcZUNrlyoGDRqZcQ/u4AbxTzBU9jeMIbIfzMOWg==}
    engines: {node: '>= 12.0.0'}
    dependencies:
      '@aws-sdk/property-provider': 3.78.0
      '@aws-sdk/types': 3.78.0
      tslib: 2.4.0
    dev: false

  /@aws-sdk/credential-provider-imds/3.81.0:
    resolution: {integrity: sha512-BHopP+gaovTYj+4tSrwCk8NNCR48gE9CWmpIOLkP9ell0gOL81Qh7aCEiIK0BZBZkccv1s16cYq1MSZZGS7PEQ==}
    engines: {node: '>= 12.0.0'}
    dependencies:
      '@aws-sdk/node-config-provider': 3.80.0
      '@aws-sdk/property-provider': 3.78.0
      '@aws-sdk/types': 3.78.0
      '@aws-sdk/url-parser': 3.78.0
      tslib: 2.4.0
    dev: false

  /@aws-sdk/credential-provider-ini/3.100.0:
    resolution: {integrity: sha512-2pCtth/Iv4mATRwb2g1nJdd9TolMyhTnhcskopukFvzp13VS5cgtz0hgYmJNnztTF8lpKJhJaidtKS5JJTWnHg==}
    engines: {node: '>= 12.0.0'}
    dependencies:
      '@aws-sdk/credential-provider-env': 3.78.0
      '@aws-sdk/credential-provider-imds': 3.81.0
      '@aws-sdk/credential-provider-sso': 3.100.0
      '@aws-sdk/credential-provider-web-identity': 3.78.0
      '@aws-sdk/property-provider': 3.78.0
      '@aws-sdk/shared-ini-file-loader': 3.80.0
      '@aws-sdk/types': 3.78.0
      tslib: 2.4.0
    dev: false

  /@aws-sdk/credential-provider-node/3.100.0:
    resolution: {integrity: sha512-PMIPnn/dhv9tlWR0qXnANJpTumujWfhKnLAsV3BUqB1K9IzWqz/zXjCT0jcSUTY8X/VkSuehtBdCKvOOM5mMqg==}
    engines: {node: '>=12.0.0'}
    dependencies:
      '@aws-sdk/credential-provider-env': 3.78.0
      '@aws-sdk/credential-provider-imds': 3.81.0
      '@aws-sdk/credential-provider-ini': 3.100.0
      '@aws-sdk/credential-provider-process': 3.80.0
      '@aws-sdk/credential-provider-sso': 3.100.0
      '@aws-sdk/credential-provider-web-identity': 3.78.0
      '@aws-sdk/property-provider': 3.78.0
      '@aws-sdk/shared-ini-file-loader': 3.80.0
      '@aws-sdk/types': 3.78.0
      tslib: 2.4.0
    dev: false

  /@aws-sdk/credential-provider-process/3.80.0:
    resolution: {integrity: sha512-3Ro+kMMyLUJHefOhGc5pOO/ibGcJi8bkj0z/Jtqd5I2Sm1qi7avoztST67/k48KMW1OqPnD/FUqxz5T8B2d+FQ==}
    engines: {node: '>= 12.0.0'}
    dependencies:
      '@aws-sdk/property-provider': 3.78.0
      '@aws-sdk/shared-ini-file-loader': 3.80.0
      '@aws-sdk/types': 3.78.0
      tslib: 2.4.0
    dev: false

  /@aws-sdk/credential-provider-sso/3.100.0:
    resolution: {integrity: sha512-DwJvrh77vBJ1/fS9z0i2QuIvSk4pATA4DH8AEWoQ8LQX97tp3es7gZV5Wu93wFsEyIYC8penz6pNVq5QajMk2A==}
    engines: {node: '>= 12.0.0'}
    dependencies:
      '@aws-sdk/client-sso': 3.100.0
      '@aws-sdk/property-provider': 3.78.0
      '@aws-sdk/shared-ini-file-loader': 3.80.0
      '@aws-sdk/types': 3.78.0
      tslib: 2.4.0
    dev: false

  /@aws-sdk/credential-provider-web-identity/3.78.0:
    resolution: {integrity: sha512-9/IvqHdJaVqMEABA8xZE3t5YF1S2PepfckVu0Ws9YUglj6oO+2QyVX6aRgMF1xph6781+Yc31TDh8/3eaDja7w==}
    engines: {node: '>= 12.0.0'}
    dependencies:
      '@aws-sdk/property-provider': 3.78.0
      '@aws-sdk/types': 3.78.0
      tslib: 2.4.0
    dev: false

  /@aws-sdk/endpoint-cache/3.55.0:
    resolution: {integrity: sha512-kxDoHFDuQwZEEUZRp+ZLOg68EXuKPzUN86DcpIZantDVcmu7MSPTbbQp9DZd8MnKVEKCP7Sop5f7zCqOPl3LXw==}
    engines: {node: '>= 12.0.0'}
    dependencies:
      mnemonist: 0.38.3
      tslib: 2.4.0
    dev: false

  /@aws-sdk/eventstream-marshaller/3.78.0:
    resolution: {integrity: sha512-BMbRvLe6wNWQ+NO1pdPw3kGXXEdYV94BxEr3rTkKwr5yHpl8sUb/Va9sJJufUjzggpgE4vYu5nVsrT8ByMYXuA==}
    dependencies:
      '@aws-crypto/crc32': 2.0.0
      '@aws-sdk/types': 3.78.0
      '@aws-sdk/util-hex-encoding': 3.58.0
      tslib: 2.4.0
    dev: false

  /@aws-sdk/eventstream-serde-browser/3.78.0:
    resolution: {integrity: sha512-ehQI2iLsj8MMskDRbrPB7SibIdJq6LleBP6ojT+cgrLJRbVXUOxK+3MPHDZVdGYx4ukVg48E1fA2DzVfAp7Emw==}
    engines: {node: '>= 12.0.0'}
    dependencies:
      '@aws-sdk/eventstream-marshaller': 3.78.0
      '@aws-sdk/eventstream-serde-universal': 3.78.0
      '@aws-sdk/types': 3.78.0
      tslib: 2.4.0
    dev: false

  /@aws-sdk/eventstream-serde-config-resolver/3.78.0:
    resolution: {integrity: sha512-iUG0wtZH/L7d6XfipwbhgjBHip0uTm9S27EasCn+g0CunbW6w7rXd7rfMqA+gSLVXPTBYjTMPIwRxrTCdRprwA==}
    engines: {node: '>= 12.0.0'}
    dependencies:
      '@aws-sdk/types': 3.78.0
      tslib: 2.4.0
    dev: false

  /@aws-sdk/eventstream-serde-node/3.78.0:
    resolution: {integrity: sha512-H78LLoZEngZBSdk3lRQkAaR3cGsy/3UIjq9AFPeqoPVQtHkzBob1jVfE/5VSVAMhKLxWn8iqhRPS37AvyBGOwQ==}
    engines: {node: '>= 12.0.0'}
    dependencies:
      '@aws-sdk/eventstream-marshaller': 3.78.0
      '@aws-sdk/eventstream-serde-universal': 3.78.0
      '@aws-sdk/types': 3.78.0
      tslib: 2.4.0
    dev: false

  /@aws-sdk/eventstream-serde-universal/3.78.0:
    resolution: {integrity: sha512-PZTLdyF923/1GJuMNtq9VMGd2vEx33HhsGInXvYtulKDSD5SgaTGj+Dz5wYepqL1gUEuXqZjBD71uZgrY/JgRg==}
    engines: {node: '>= 12.0.0'}
    dependencies:
      '@aws-sdk/eventstream-marshaller': 3.78.0
      '@aws-sdk/types': 3.78.0
      tslib: 2.4.0
    dev: false

  /@aws-sdk/fetch-http-handler/3.78.0:
    resolution: {integrity: sha512-cR6r2h2kJ1DNEZSXC6GknQB7OKmy+s9ZNV+g3AsNqkrUmNNOaHpFoSn+m6SC3qaclcGd0eQBpqzSu/TDn23Ihw==}
    dependencies:
      '@aws-sdk/protocol-http': 3.78.0
      '@aws-sdk/querystring-builder': 3.78.0
      '@aws-sdk/types': 3.78.0
      '@aws-sdk/util-base64-browser': 3.58.0
      tslib: 2.4.0
    dev: false

  /@aws-sdk/hash-blob-browser/3.78.0:
    resolution: {integrity: sha512-IEkA+t6qJEtEYEZgsqFRRITeZJ3mirw7IHJVHxwb86lpeufTVcbILI59B8/rhbqG+9dk0kWTjYSjC/ZdM+rgHA==}
    dependencies:
      '@aws-sdk/chunked-blob-reader': 3.55.0
      '@aws-sdk/chunked-blob-reader-native': 3.58.0
      '@aws-sdk/types': 3.78.0
      tslib: 2.4.0
    dev: false

  /@aws-sdk/hash-node/3.78.0:
    resolution: {integrity: sha512-ev48yXaqZVtMeuKy52LUZPHCyKvkKQ9uiUebqkA+zFxIk+eN8SMPFHmsififIHWuS6ZkXBUSctjH9wmLebH60A==}
    engines: {node: '>= 12.0.0'}
    dependencies:
      '@aws-sdk/types': 3.78.0
      '@aws-sdk/util-buffer-from': 3.55.0
      tslib: 2.4.0
    dev: false

  /@aws-sdk/hash-stream-node/3.78.0:
    resolution: {integrity: sha512-y42Pm0Nk6zf/MI6acLFVFAMya0Ncvy6F6Xu5aYAmwIMIoMI0ctNeyuL/Dikgt8+oyxC+kORw+W9jtzgWj2zY/w==}
    engines: {node: '>= 12.0.0'}
    dependencies:
      '@aws-sdk/types': 3.78.0
      tslib: 2.4.0
    dev: false

  /@aws-sdk/invalid-dependency/3.78.0:
    resolution: {integrity: sha512-zUo+PbeRMN/Mzj6y+6p9qqk/znuFetT1gmpOcZGL9Rp2T+b9WJWd+daq5ktsL10sVCzIt2UvneJRz6b+aU+bfw==}
    dependencies:
      '@aws-sdk/types': 3.78.0
      tslib: 2.4.0
    dev: false

  /@aws-sdk/is-array-buffer/3.55.0:
    resolution: {integrity: sha512-NbiPHVYuPxdqdFd6FxzzN3H1BQn/iWA3ri3Ry7AyLeP/tGs1yzEWMwf8BN8TSMALI0GXT6Sh0GDWy3Ok5xB6DA==}
    engines: {node: '>= 12.0.0'}
    dependencies:
      tslib: 2.4.0
    dev: false

  /@aws-sdk/md5-js/3.78.0:
    resolution: {integrity: sha512-vKOXJWJvv6QH6rnqMYEWzwAnMr4hfcmY8+t6BAuTcDpcEVF77e3bwUcaajXi2U0JMuNvnLwuJF3h6kL6aX4l6g==}
    dependencies:
      '@aws-sdk/types': 3.78.0
      '@aws-sdk/util-utf8-browser': 3.55.0
      '@aws-sdk/util-utf8-node': 3.55.0
      tslib: 2.4.0
    dev: false

  /@aws-sdk/middleware-bucket-endpoint/3.80.0:
    resolution: {integrity: sha512-FSSx6IgT7xftSlpjxoPKv8XI9nv7EK+OCODo2s3CmElMW1kBRdmQ/ImVuTwvqhdxJEVUeUdgupmC7cqyqgt04w==}
    engines: {node: '>= 12.0.0'}
    dependencies:
      '@aws-sdk/protocol-http': 3.78.0
      '@aws-sdk/types': 3.78.0
      '@aws-sdk/util-arn-parser': 3.55.0
      '@aws-sdk/util-config-provider': 3.55.0
      tslib: 2.4.0
    dev: false

  /@aws-sdk/middleware-content-length/3.78.0:
    resolution: {integrity: sha512-5MpKt6lB9TdFy25/AGrpOjPY0iDHZAKpEHc+jSOJBXLl6xunXA7qHdiYaVqkWodLxy70nIckGNHqQ3drabidkA==}
    engines: {node: '>= 12.0.0'}
    dependencies:
      '@aws-sdk/protocol-http': 3.78.0
      '@aws-sdk/types': 3.78.0
      tslib: 2.4.0
    dev: false

  /@aws-sdk/middleware-endpoint-discovery/3.80.0:
    resolution: {integrity: sha512-73pKz8ossZKisG684raP1dn2u3fQRktWY29oa9Q3cBvRYdyu5UOhwayt2MObgSC8S6NfNdTGC/DGf7+/JRSY7A==}
    engines: {node: '>= 12.0.0'}
    dependencies:
      '@aws-sdk/config-resolver': 3.80.0
      '@aws-sdk/endpoint-cache': 3.55.0
      '@aws-sdk/protocol-http': 3.78.0
      '@aws-sdk/types': 3.78.0
      tslib: 2.4.0
    dev: false

  /@aws-sdk/middleware-expect-continue/3.78.0:
    resolution: {integrity: sha512-IXfcSugFV3uNk50VQsN/Cm80iCsUSwcYJ5RzEwy7wXbZ+KM03xWXlbXzqkeTDnS74wLWSw09nKF3rkp1eyfDfg==}
    engines: {node: '>= 12.0.0'}
    dependencies:
      '@aws-sdk/middleware-header-default': 3.78.0
      '@aws-sdk/protocol-http': 3.78.0
      '@aws-sdk/types': 3.78.0
      tslib: 2.4.0
    dev: false

  /@aws-sdk/middleware-flexible-checksums/3.78.0:
    resolution: {integrity: sha512-1jjxHcB3Le/2Z7BzugXzZnIwKGlUluNm0d1lB4fF2QVq3GHlA6e8uv0rCtqe/3wSsrzV6YzJ8vjioymKSNIjKQ==}
    engines: {node: '>= 12.0.0'}
    dependencies:
      '@aws-crypto/crc32': 2.0.0
      '@aws-crypto/crc32c': 2.0.0
      '@aws-sdk/is-array-buffer': 3.55.0
      '@aws-sdk/protocol-http': 3.78.0
      '@aws-sdk/types': 3.78.0
      tslib: 2.4.0
    dev: false

  /@aws-sdk/middleware-header-default/3.78.0:
    resolution: {integrity: sha512-USyOIF7ObBVMKbV/8lOBLDNwMAGdOtujd+RO/9dX6OQLceUTKIS1dOfJoYYwRHgengn7ikpDxoyROyspPYYDZQ==}
    engines: {node: '>= 12.0.0'}
    dependencies:
      '@aws-sdk/protocol-http': 3.78.0
      '@aws-sdk/types': 3.78.0
      tslib: 2.4.0
    dev: false

  /@aws-sdk/middleware-host-header/3.78.0:
    resolution: {integrity: sha512-1zL8uaDWGmH50c8B8jjz75e0ePj6/3QeZEhjJgTgL6DTdiqvRt32p3t+XWHW+yDI14fZZUYeTklAaLVxqFrHqQ==}
    engines: {node: '>= 12.0.0'}
    dependencies:
      '@aws-sdk/protocol-http': 3.78.0
      '@aws-sdk/types': 3.78.0
      tslib: 2.4.0
    dev: false

  /@aws-sdk/middleware-location-constraint/3.78.0:
    resolution: {integrity: sha512-m626H1WwXYJtwHEkV/2DsLlu1ckWq3j57NzsexZki3qS0nU8HEiDl6YYi+k84vDD4Qpba6EI9AdhzwnvZLXtGw==}
    engines: {node: '>= 12.0.0'}
    dependencies:
      '@aws-sdk/types': 3.78.0
      tslib: 2.4.0
    dev: false

  /@aws-sdk/middleware-logger/3.78.0:
    resolution: {integrity: sha512-GBhwxNjhCJUIeQQDaGasX/C23Jay77al2vRyGwmxf8no0DdFsa4J1Ik6/2hhIqkqko+WM4SpCnpZrY4MtnxNvA==}
    engines: {node: '>= 12.0.0'}
    dependencies:
      '@aws-sdk/types': 3.78.0
      tslib: 2.4.0
    dev: false

  /@aws-sdk/middleware-retry/3.80.0:
    resolution: {integrity: sha512-CTk+tA4+WMUNOcUfR6UQrkhwvPYFpnMsQ1vuHlpLFOGG3nCqywA2hueLMRQmVcDXzP0sGeygce6dzRI9dJB/GA==}
    engines: {node: '>= 12.0.0'}
    dependencies:
      '@aws-sdk/protocol-http': 3.78.0
      '@aws-sdk/service-error-classification': 3.78.0
      '@aws-sdk/types': 3.78.0
      '@aws-sdk/util-middleware': 3.78.0
      tslib: 2.4.0
      uuid: 8.3.2
    dev: false

  /@aws-sdk/middleware-sdk-ec2/3.78.0:
    resolution: {integrity: sha512-ikxYS7r0HYvGkk4FR/SjMjK64rysRmJy7C5bSlOk5xrOjnDp4nQve2zStMRROn17wPU702Rsosa+9jbzYqG82w==}
    engines: {node: '>= 12.0.0'}
    dependencies:
      '@aws-sdk/protocol-http': 3.78.0
      '@aws-sdk/signature-v4': 3.78.0
      '@aws-sdk/types': 3.78.0
      '@aws-sdk/util-format-url': 3.78.0
      tslib: 2.4.0
    dev: false

  /@aws-sdk/middleware-sdk-eventbridge/3.78.0:
    resolution: {integrity: sha512-xBjm7KJaiRatfll97E7Ld3ySO7+IuiB6yBPYwj/aM0pg85uRw51220og6cHRusFwPkJDYyJy0wFSIMp/zNvVTA==}
    engines: {node: '>= 12.0.0'}
    dependencies:
      '@aws-sdk/protocol-http': 3.78.0
      '@aws-sdk/types': 3.78.0
      tslib: 2.4.0
    dev: false

  /@aws-sdk/middleware-sdk-s3/3.86.0:
    resolution: {integrity: sha512-1L9q8iJXy/KNyVR8JRs4DZ5SJse6nJPiK4AR8c2xF5FWHdGoFaLcdqpg2/TLB1kpdcfGgNp96uCROxh+IPXtDQ==}
    engines: {node: '>= 12.0.0'}
    dependencies:
      '@aws-sdk/protocol-http': 3.78.0
      '@aws-sdk/types': 3.78.0
      '@aws-sdk/util-arn-parser': 3.55.0
      tslib: 2.4.0
    dev: false

  /@aws-sdk/middleware-sdk-sts/3.78.0:
    resolution: {integrity: sha512-Lu/kN0J0/Kt0ON1hvwNel+y8yvf35licfIgtedHbBCa/ju8qQ9j+uL9Lla6Y5Tqu29yVaye1JxhiIDhscSwrLA==}
    engines: {node: '>= 12.0.0'}
    dependencies:
      '@aws-sdk/middleware-signing': 3.78.0
      '@aws-sdk/property-provider': 3.78.0
      '@aws-sdk/protocol-http': 3.78.0
      '@aws-sdk/signature-v4': 3.78.0
      '@aws-sdk/types': 3.78.0
      tslib: 2.4.0
    dev: false

  /@aws-sdk/middleware-serde/3.78.0:
    resolution: {integrity: sha512-4DPsNOxsl1bxRzfo1WXEZjmD7OEi7qGNpxrDWucVe96Fqj2dH08jR8wxvBIVV1e6bAad07IwdPuCGmivNvwRuQ==}
    engines: {node: '>= 12.0.0'}
    dependencies:
      '@aws-sdk/types': 3.78.0
      tslib: 2.4.0
    dev: false

  /@aws-sdk/middleware-signing/3.78.0:
    resolution: {integrity: sha512-OEjJJCNhHHSOprLZ9CzjHIXEKFtPHWP/bG9pMhkV3/6Bmscsgcf8gWHcOnmIrjqX+hT1VALDNpl/RIh0J6/eQw==}
    engines: {node: '>= 12.0.0'}
    dependencies:
      '@aws-sdk/property-provider': 3.78.0
      '@aws-sdk/protocol-http': 3.78.0
      '@aws-sdk/signature-v4': 3.78.0
      '@aws-sdk/types': 3.78.0
      tslib: 2.4.0
    dev: false

  /@aws-sdk/middleware-ssec/3.78.0:
    resolution: {integrity: sha512-3z+UOd95rxvj+iO6WxMjuRNNUMlO6xhXZdBHvQmoiyS+9nMDcNieTu6gfQyLAilVeCh8xU9a0IenJuIYVdJ96g==}
    engines: {node: '>= 12.0.0'}
    dependencies:
      '@aws-sdk/types': 3.78.0
      tslib: 2.4.0
    dev: false

  /@aws-sdk/middleware-stack/3.78.0:
    resolution: {integrity: sha512-UoNfRh6eAJN3BJHlG1eb+KeuSe+zARTC2cglroJRyHc2j7GxH2i9FD3IJbj5wvzopJEnQzuY/VCs6STFkqWL1g==}
    engines: {node: '>= 12.0.0'}
    dependencies:
      tslib: 2.4.0
    dev: false

  /@aws-sdk/middleware-user-agent/3.78.0:
    resolution: {integrity: sha512-wdN5uoq8RxxhLhj0EPeuDSRFuXfUwKeEqRzCKMsYAOC0cAm+PryaP2leo0oTGJ9LUK8REK7zyfFcmtC4oOzlkA==}
    engines: {node: '>= 12.0.0'}
    dependencies:
      '@aws-sdk/protocol-http': 3.78.0
      '@aws-sdk/types': 3.78.0
      tslib: 2.4.0
    dev: false

  /@aws-sdk/node-config-provider/3.80.0:
    resolution: {integrity: sha512-vyTOMK04huB7n10ZUv0thd2TE6KlY8livOuLqFTMtj99AJ6vyeB5XBNwKnQtJIt/P7CijYgp8KcFvI9fndOmKg==}
    engines: {node: '>= 12.0.0'}
    dependencies:
      '@aws-sdk/property-provider': 3.78.0
      '@aws-sdk/shared-ini-file-loader': 3.80.0
      '@aws-sdk/types': 3.78.0
      tslib: 2.4.0
    dev: false

  /@aws-sdk/node-http-handler/3.94.0:
    resolution: {integrity: sha512-g9q6k+PS+BrtOzt8jrBWr9D543uB3ZoYZ2JCriwuCwnP4uIHlMf9wAOGcOgqgykfUAPBOLvz2rTwVs3Xl8GUmQ==}
    engines: {node: '>= 12.0.0'}
    dependencies:
      '@aws-sdk/abort-controller': 3.78.0
      '@aws-sdk/protocol-http': 3.78.0
      '@aws-sdk/querystring-builder': 3.78.0
      '@aws-sdk/types': 3.78.0
      tslib: 2.4.0
    dev: false

  /@aws-sdk/property-provider/3.78.0:
    resolution: {integrity: sha512-PZpLvV0hF6lqg3CSN9YmphrB/t5LVJVWGJLB9d9qm7sJs5ksjTYBb5bY91OQ3zit0F4cqBMU8xt2GQ9J6d4DvQ==}
    engines: {node: '>= 12.0.0'}
    dependencies:
      '@aws-sdk/types': 3.78.0
      tslib: 2.4.0
    dev: false

  /@aws-sdk/protocol-http/3.78.0:
    resolution: {integrity: sha512-SQB26MhEK96yDxyXd3UAaxLz1Y/ZvgE4pzv7V3wZiokdEedM0kawHKEn1UQJlqJLEZcQI9QYyysh3rTvHZ3fyg==}
    engines: {node: '>= 12.0.0'}
    dependencies:
      '@aws-sdk/types': 3.78.0
      tslib: 2.4.0
    dev: false

  /@aws-sdk/querystring-builder/3.78.0:
    resolution: {integrity: sha512-aib6RW1WAaTQDqVgRU1Ku9idkhm90gJKbCxVaGId+as6QHNUqMChEfK2v+0afuKiPNOs5uWmqvOXI9+Gt+UGDg==}
    engines: {node: '>= 12.0.0'}
    dependencies:
      '@aws-sdk/types': 3.78.0
      '@aws-sdk/util-uri-escape': 3.55.0
      tslib: 2.4.0
    dev: false

  /@aws-sdk/querystring-parser/3.78.0:
    resolution: {integrity: sha512-csaH8YTyN+KMNczeK6fBS8l7iJaqcQcKOIbpQFg5upX4Ly5A56HJn4sVQhY1LSgfSk4xRsNfMy5mu6BlsIiaXA==}
    engines: {node: '>= 12.0.0'}
    dependencies:
      '@aws-sdk/types': 3.78.0
      tslib: 2.4.0
    dev: false

  /@aws-sdk/service-error-classification/3.78.0:
    resolution: {integrity: sha512-x7Lx8KWctJa01q4Q72Zb4ol9L/era3vy2daASu8l2paHHxsAPBE0PThkvLdUSLZSzlHSVdh3YHESIsT++VsK4w==}
    engines: {node: '>= 12.0.0'}
    dev: false

  /@aws-sdk/shared-ini-file-loader/3.80.0:
    resolution: {integrity: sha512-3d5EBJjnWWkjLK9skqLLHYbagtFaZZy+3jUTlbTuOKhlOwe8jF7CUM3j6I4JA6yXNcB3w0exDKKHa8w+l+05aA==}
    engines: {node: '>= 12.0.0'}
    dependencies:
      tslib: 2.4.0
    dev: false

  /@aws-sdk/signature-v4-multi-region/3.88.0:
    resolution: {integrity: sha512-RBbyQRpohlIQiuZc5qAvwbXO0Bob9XhHFS/kuLh+DcyeaBp+m+Bt291FX1Ksz2A0Q3ETNM34LFt7kTOBtMvjIQ==}
    engines: {node: '>= 12.0.0'}
    peerDependencies:
      '@aws-sdk/signature-v4-crt': ^3.79.0
    peerDependenciesMeta:
      '@aws-sdk/signature-v4-crt':
        optional: true
    dependencies:
      '@aws-sdk/protocol-http': 3.78.0
      '@aws-sdk/signature-v4': 3.78.0
      '@aws-sdk/types': 3.78.0
      '@aws-sdk/util-arn-parser': 3.55.0
      tslib: 2.4.0
    dev: false

  /@aws-sdk/signature-v4/3.78.0:
    resolution: {integrity: sha512-eePjRYuzKoi3VMr/lgrUEF1ytLeH4fA/NMCykr/uR6NMo4bSJA59KrFLYSM7SlWLRIyB0UvJqygVEvSxFluyDw==}
    engines: {node: '>= 12.0.0'}
    dependencies:
      '@aws-sdk/is-array-buffer': 3.55.0
      '@aws-sdk/types': 3.78.0
      '@aws-sdk/util-hex-encoding': 3.58.0
      '@aws-sdk/util-middleware': 3.78.0
      '@aws-sdk/util-uri-escape': 3.55.0
      tslib: 2.4.0
    dev: false

  /@aws-sdk/smithy-client/3.99.0:
    resolution: {integrity: sha512-N9xgCcwbOBZ4/WuROzlErExXV6+vFrFkNJzeBT31/avvrHXjxgxwQlMoXoQCfM8PyRuDuVSfZeoh1iIRfoxidA==}
    engines: {node: '>= 12.0.0'}
    dependencies:
      '@aws-sdk/middleware-stack': 3.78.0
      '@aws-sdk/types': 3.78.0
      tslib: 2.4.0
    dev: false

  /@aws-sdk/types/3.78.0:
    resolution: {integrity: sha512-I9PTlVNSbwhIgMfmDM5as1tqRIkVZunjVmfogb2WVVPp4CaX0Ll01S0FSMSLL9k6tcQLXqh45pFRjrxCl9WKdQ==}
    engines: {node: '>= 12.0.0'}

  /@aws-sdk/url-parser/3.78.0:
    resolution: {integrity: sha512-iQn2AjECUoJE0Ae9XtgHtGGKvUkvE8hhbktGopdj+zsPBe4WrBN2DgVxlKPPrBonG/YlcL1D7a5EXaujWSlUUw==}
    dependencies:
      '@aws-sdk/querystring-parser': 3.78.0
      '@aws-sdk/types': 3.78.0
      tslib: 2.4.0
    dev: false

  /@aws-sdk/util-arn-parser/3.55.0:
    resolution: {integrity: sha512-76KJxp4MRWufHYWys7DFl64znr5yeJ3AIQNAPCKKw1sP0hzO7p6Kx0PaJnw9x+CPSzOrT4NbuApL6/srYhKDGg==}
    engines: {node: '>= 12.0.0'}
    dependencies:
      tslib: 2.4.0
    dev: false

  /@aws-sdk/util-base64-browser/3.58.0:
    resolution: {integrity: sha512-0ebsXIZNpu/fup9OgsFPnRKfCFbuuI9PPRzvP6twzLxUB0c/aix6Co7LGHFKcRKHZdaykoJMXArf8eHj2Nzv1Q==}
    dependencies:
      tslib: 2.4.0
    dev: false

  /@aws-sdk/util-base64-node/3.55.0:
    resolution: {integrity: sha512-UQ/ZuNoAc8CFMpSiRYmevaTsuRKzLwulZTnM8LNlIt9Wx1tpNvqp80cfvVj7yySKROtEi20wq29h31dZf1eYNQ==}
    engines: {node: '>= 12.0.0'}
    dependencies:
      '@aws-sdk/util-buffer-from': 3.55.0
      tslib: 2.4.0
    dev: false

  /@aws-sdk/util-body-length-browser/3.55.0:
    resolution: {integrity: sha512-Ei2OCzXQw5N6ZkTMZbamUzc1z+z1R1Ja5tMEagz5BxuX4vWdBObT+uGlSzL8yvTbjoPjnxWA2aXyEqaUP3JS8Q==}
    dependencies:
      tslib: 2.4.0
    dev: false

  /@aws-sdk/util-body-length-node/3.55.0:
    resolution: {integrity: sha512-lU1d4I+9wJwydduXs0SxSfd+mHKjxeyd39VwOv6i2KSwWkPbji9UQqpflKLKw+r45jL7+xU/zfeTUg5Tt/3Gew==}
    engines: {node: '>= 12.0.0'}
    dependencies:
      tslib: 2.4.0
    dev: false

  /@aws-sdk/util-buffer-from/3.55.0:
    resolution: {integrity: sha512-uVzKG1UgvnV7XX2FPTylBujYMKBPBaq/qFBxfl0LVNfrty7YjpfieQxAe6yRLD+T0Kir/WDQwGvYC+tOYG3IGA==}
    engines: {node: '>= 12.0.0'}
    dependencies:
      '@aws-sdk/is-array-buffer': 3.55.0
      tslib: 2.4.0
    dev: false

  /@aws-sdk/util-config-provider/3.55.0:
    resolution: {integrity: sha512-30dzofQQfx6tp1jVZkZ0DGRsT0wwC15nEysKRiAcjncM64A0Cm6sra77d0os3vbKiKoPCI/lMsFr4o3533+qvQ==}
    engines: {node: '>= 12.0.0'}
    dependencies:
      tslib: 2.4.0
    dev: false

  /@aws-sdk/util-defaults-mode-browser/3.99.0:
    resolution: {integrity: sha512-qSYjUGuN8n7Q/zAi0tzU4BrU389jQosXtjp7eHpLATl0pKGpaHx6rJNwbiNhvBhBEfmSgqsJ09b4gZUpUezHEw==}
    engines: {node: '>= 10.0.0'}
    dependencies:
      '@aws-sdk/property-provider': 3.78.0
      '@aws-sdk/types': 3.78.0
      bowser: 2.11.0
      tslib: 2.4.0
    dev: false

  /@aws-sdk/util-defaults-mode-node/3.99.0:
    resolution: {integrity: sha512-8TUO0kEnQcgT1gAW9y9oO6a5gKhfEGEUeKidEgbTczEUrjr3aCXIC+p0DI5FJfImwPrTKXra8A22utDM92phWw==}
    engines: {node: '>= 10.0.0'}
    dependencies:
      '@aws-sdk/config-resolver': 3.80.0
      '@aws-sdk/credential-provider-imds': 3.81.0
      '@aws-sdk/node-config-provider': 3.80.0
      '@aws-sdk/property-provider': 3.78.0
      '@aws-sdk/types': 3.78.0
      tslib: 2.4.0
    dev: false

  /@aws-sdk/util-format-url/3.78.0:
    resolution: {integrity: sha512-wdjt8ZAMyBrH/02QrQtB+S9cwtsBJ6bXRJ3XwL6z7L75nwTflKkzOQUS5Ie7HBf3j3JH0KhlqlEbf2nnM9jsPQ==}
    engines: {node: '>= 12.0.0'}
    dependencies:
      '@aws-sdk/querystring-builder': 3.78.0
      '@aws-sdk/types': 3.78.0
      tslib: 2.4.0
    dev: false

  /@aws-sdk/util-hex-encoding/3.58.0:
    resolution: {integrity: sha512-Rl+jXUzk/FJkOLYfUVYPhKa2aUmTpeobRP31l8IatQltSzDgLyRHO35f6UEs7Ztn5s1jbu/POatLAZ2WjbgVyg==}
    engines: {node: '>= 12.0.0'}
    dependencies:
      tslib: 2.4.0
    dev: false

  /@aws-sdk/util-locate-window/3.55.0:
    resolution: {integrity: sha512-0sPmK2JaJE2BbTcnvybzob/VrFKCXKfN4CUKcvn0yGg/me7Bz+vtzQRB3Xp+YSx+7OtWxzv63wsvHoAnXvgxgg==}
    engines: {node: '>= 12.0.0'}
    dependencies:
      tslib: 2.4.0
    dev: false

  /@aws-sdk/util-middleware/3.78.0:
    resolution: {integrity: sha512-Hi3wv2b0VogO4mzyeEaeU5KgIt4qeo0LXU5gS6oRrG0T7s2FyKbMBkJW3YDh/Y8fNwqArZ+/QQFujpP0PIKwkA==}
    engines: {node: '>= 12.0.0'}
    dependencies:
      tslib: 2.4.0
    dev: false

  /@aws-sdk/util-stream-browser/3.78.0:
    resolution: {integrity: sha512-EcThf/sJoD4NYTUNO/nehR57lqkOuL6btRoVnm4LGUR8XgQcJ/WMYYgxOMY8E81xXzRFX2ukRHRxL2xmQsbHDw==}
    dependencies:
      '@aws-sdk/types': 3.78.0
      tslib: 2.4.0
    dev: false

  /@aws-sdk/util-stream-node/3.78.0:
    resolution: {integrity: sha512-CHfX37ioUyamAnlS2p4Nq+4BBjCSlZolFkVyxtVJwzPBBksdvjW67nKG+SShR48RBPJ5LEzbgAaEXNRktCSf6w==}
    engines: {node: '>= 12.0.0'}
    dependencies:
      '@aws-sdk/types': 3.78.0
      tslib: 2.4.0
    dev: false

  /@aws-sdk/util-uri-escape/3.55.0:
    resolution: {integrity: sha512-mmdDLUpFCN2nkfwlLdOM54lTD528GiGSPN1qb8XtGLgZsJUmg3uJSFIN2lPeSbEwJB3NFjVas/rnQC48i7mV8w==}
    engines: {node: '>= 12.0.0'}
    dependencies:
      tslib: 2.4.0
    dev: false

  /@aws-sdk/util-user-agent-browser/3.78.0:
    resolution: {integrity: sha512-diGO/Bf4ggBOEnfD7lrrXaaXOwOXGz0bAJ0HhpizwEMlBld5zfDlWXjNpslh+8+u3EHRjPJQ16KGT6mp/Dm+aw==}
    dependencies:
      '@aws-sdk/types': 3.78.0
      bowser: 2.11.0
      tslib: 2.4.0
    dev: false

  /@aws-sdk/util-user-agent-node/3.80.0:
    resolution: {integrity: sha512-QV26qIXws1m6sZXg65NS+XrQ5NhAzbDVQLtEVE4nC39UN8fuieP6Uet/gZm9mlLI9hllwvcV7EfgBM3GSC7pZg==}
    engines: {node: '>= 12.0.0'}
    dependencies:
      '@aws-sdk/node-config-provider': 3.80.0
      '@aws-sdk/types': 3.78.0
      tslib: 2.4.0
    dev: false

  /@aws-sdk/util-utf8-browser/3.55.0:
    resolution: {integrity: sha512-ljzqJcyjfJpEVSIAxwtIS8xMRUly84BdjlBXyp6cu4G8TUufgjNS31LWdhyGhgmW5vYBNr+LTz0Kwf6J+ou7Ug==}
    dependencies:
      tslib: 2.4.0
    dev: false

  /@aws-sdk/util-utf8-node/3.55.0:
    resolution: {integrity: sha512-FsFm7GFaC7j0tlPEm/ri8bU2QCwFW5WKjxUg8lm1oWaxplCpKGUsmcfPJ4sw58GIoyoGu4QXBK60oCWosZYYdQ==}
    engines: {node: '>= 12.0.0'}
    dependencies:
      '@aws-sdk/util-buffer-from': 3.55.0
      tslib: 2.4.0
    dev: false

  /@aws-sdk/util-waiter/3.78.0:
    resolution: {integrity: sha512-8pWd0XiNOS8AkWQyac8VNEI+gz/cGWlC2TAE2CJp0rOK5XhvlcNBINai4D6TxQ+9foyJXLOI1b8nuXemekoG8A==}
    engines: {node: '>= 12.0.0'}
    dependencies:
      '@aws-sdk/abort-controller': 3.78.0
      '@aws-sdk/types': 3.78.0
      tslib: 2.4.0
    dev: false

  /@aws-sdk/xml-builder/3.55.0:
    resolution: {integrity: sha512-BH+i5S2FLprmfSeIuGy3UbNtEoJPVjh8arl5+LV3i2KY/+TmrS4yT8JtztDlDxHF0cMtNLZNO0KEPtsACS6SOg==}
    engines: {node: '>= 12.0.0'}
    dependencies:
      tslib: 2.4.0
    dev: false

  /@awsui/collection-hooks/1.0.25_react@17.0.2:
    resolution: {integrity: sha512-/FL0StdAKMBDrvPEB7MfMzTBGHbPtsWZY9BmcZqc4+WR7LVaPnBF90uN3brMPRQEJn8omEMSrZl6tVL9gtP51Q==}
    peerDependencies:
      react: ^16.8.0 || ^17.0.0
    dependencies:
      react: 17.0.2
    dev: true

  /@awsui/components-react/3.0.505_b3482aaf5744fc7c2aeb7941b0e0a78f:
    resolution: {integrity: sha512-p37IBx5ErmvzXTMaVqS/vq4tNmhBGXOfpYH/l+98YRduEd6KpNxIzHKJ9gJ5DGypXJJ+wjRus88uEq2W07+MXg==}
    peerDependencies:
      react: ^16.8 || ^17 || ^18
      react-dom: ^16.8 || ^17 || ^18
    dependencies:
      '@awsui/collection-hooks': 1.0.25_react@17.0.2
      '@awsui/test-utils-core': 1.0.19
      '@awsui/theming-runtime': 1.0.7
      '@juggle/resize-observer': 3.3.1
      ace-builds: 1.5.1
      balanced-match: 1.0.2
      clsx: 1.1.1
      d3-scale: 2.2.2
      d3-shape: 1.3.7
      date-fns: 2.28.0
      mnth: 2.0.0
      react: 17.0.2
      react-dom: 17.0.2_react@17.0.2
      react-focus-lock: 2.8.1_b08e3c15324cbe90a6ff8fcd416c932c
      react-keyed-flatten-children: 1.3.0_react@17.0.2
      react-merge-refs: 1.1.0
      react-resizable: 1.11.1_react-dom@17.0.2+react@17.0.2
      react-transition-group: 4.4.2_react-dom@17.0.2+react@17.0.2
      react-virtual: 2.10.4_react@17.0.2
      tslib: 2.4.0
      weekstart: 1.1.0
    transitivePeerDependencies:
      - '@types/react'
    dev: true

  /@awsui/design-tokens/3.0.21:
    resolution: {integrity: sha512-HyBfMZKuq/DwW9VXIYRCuNHcQbVO9acGugfZk2GtzeYqdVZbQnnTeZHQKbmAdH97Uapb/D6nrSCbCLC0F9PTSg==}
    dev: true

  /@awsui/global-styles/1.0.14:
    resolution: {integrity: sha512-2YjLtjKFT/CDRf4D4AGUr2633VF9l5QRdzISYkdlp+IMpPsQFLFgf3/+jTECXhP/o/gFKapBUQz0vQ4yJ5miKg==}
    dev: true

  /@awsui/test-utils-core/1.0.19:
    resolution: {integrity: sha512-bJTwZ6jLBjld0ZC9Djv7GouRUpSxADOtvLehxiBcPIzqInP51fIBZKvFZ2Ev+KL2hOZVCbaOGqN6+c74pCYFww==}
    dependencies:
      css-selector-tokenizer: 0.8.0
      css.escape: 1.5.1
    dev: true

  /@awsui/theming-runtime/1.0.7:
    resolution: {integrity: sha512-QJkQW46EqkkZLw0lUxgz5xvXcFtcC3cgfgcBOMfNPtknmxwW/GBdmGiGl7ddmMMtBdjGsMcMn6UDXebOmlxBaA==}
    dependencies:
      tslib: 2.4.0
    dev: true

  /@azure/abort-controller/1.1.0:
    resolution: {integrity: sha512-TrRLIoSQVzfAJX9H1JeFjzAoDGcoK1IYX1UImfceTZpsyYfWr09Ss1aHW1y5TrrR3iq6RZLBwJ3E24uwPhwahw==}
    engines: {node: '>=12.0.0'}
    dependencies:
      tslib: 2.4.0
    dev: false

  /@azure/core-asynciterator-polyfill/1.0.2:
    resolution: {integrity: sha512-3rkP4LnnlWawl0LZptJOdXNrT/fHp2eQMadoasa6afspXdpGrtPZuAQc2PD0cpgyuoXtUWyC3tv7xfntjGS5Dw==}
    engines: {node: '>=12.0.0'}
    dev: false

  /@azure/core-auth/1.3.2:
    resolution: {integrity: sha512-7CU6DmCHIZp5ZPiZ9r3J17lTKMmYsm/zGvNkjArQwPkrLlZ1TZ+EUYfGgh2X31OLMVAQCTJZW4cXHJi02EbJnA==}
    engines: {node: '>=12.0.0'}
    dependencies:
      '@azure/abort-controller': 1.1.0
      tslib: 2.4.0
    dev: false

  /@azure/core-http/1.2.6:
    resolution: {integrity: sha512-odtH7UMKtekc5YQ86xg9GlVHNXR6pq2JgJ5FBo7/jbOjNGdBqcrIVrZx2bevXVJz/uUTSx6vUf62gzTXTfqYSQ==}
    engines: {node: '>=8.0.0'}
    dependencies:
      '@azure/abort-controller': 1.1.0
      '@azure/core-asynciterator-polyfill': 1.0.2
      '@azure/core-auth': 1.3.2
      '@azure/core-tracing': 1.0.0-preview.11
      '@azure/logger': 1.0.3
      '@types/node-fetch': 2.6.1
      '@types/tunnel': 0.0.1
      form-data: 3.0.1
      node-fetch: 2.6.7
      process: 0.11.10
      tough-cookie: 4.0.0
      tslib: 2.4.0
      tunnel: 0.0.6
      uuid: 8.3.2
      xml2js: 0.4.23
    transitivePeerDependencies:
      - encoding
    dev: false

  /@azure/core-lro/1.0.5:
    resolution: {integrity: sha512-0EFCFZxARrIoLWMIRt4vuqconRVIO2Iin7nFBfJiYCCbKp5eEmxutNk8uqudPmG0XFl5YqlVh68/al/vbE5OOg==}
    engines: {node: '>=8.0.0'}
    dependencies:
      '@azure/abort-controller': 1.1.0
      '@azure/core-http': 1.2.6
      '@azure/core-tracing': 1.0.0-preview.11
      events: 3.3.0
      tslib: 2.4.0
    transitivePeerDependencies:
      - encoding
    dev: false

  /@azure/core-paging/1.3.0:
    resolution: {integrity: sha512-H6Tg9eBm0brHqLy0OSAGzxIh1t4UL8eZVrSUMJ60Ra9cwq2pOskFqVpz2pYoHDsBY1jZ4V/P8LRGb5D5pmC6rg==}
    engines: {node: '>=12.0.0'}
    dependencies:
      tslib: 2.4.0
    dev: false

  /@azure/core-tracing/1.0.0-preview.11:
    resolution: {integrity: sha512-frF0pJc9HTmKncVokhBxCqipjbql02DThQ1ZJ9wLi7SDMLdPAFyDI5xZNzX5guLz+/DtPkY+SGK2li9FIXqshQ==}
    engines: {node: '>=8.0.0'}
    dependencies:
      '@opencensus/web-types': 0.0.7
      '@opentelemetry/api': 1.0.0-rc.0
      tslib: 2.4.0
    dev: false

  /@azure/core-tracing/1.0.0-preview.7:
    resolution: {integrity: sha512-pkFCw6OiJrpR+aH1VQe6DYm3fK2KWCC5Jf3m/Pv1RxF08M1Xm08RCyQ5Qe0YyW5L16yYT2nnV48krVhYZ6SGFA==}
    dependencies:
      '@opencensus/web-types': 0.0.7
      '@opentelemetry/types': 0.2.0
      tslib: 1.14.1
    dev: false

  /@azure/core-tracing/1.0.0-preview.9:
    resolution: {integrity: sha512-zczolCLJ5QG42AEPQ+Qg9SRYNUyB+yZ5dzof4YEc+dyWczO9G2sBqbAjLB7IqrsdHN2apkiB2oXeDKCsq48jug==}
    engines: {node: '>=8.0.0'}
    dependencies:
      '@opencensus/web-types': 0.0.7
      '@opentelemetry/api': 0.10.2
      tslib: 2.4.0
    dev: false

  /@azure/identity/1.0.3:
    resolution: {integrity: sha512-yWoOL3WjbD1sAYHdx4buFCGd9mCIHGzlTHgkhhLrmMpBztsfp9ejo5LRPYIV2Za4otfJzPL4kH/vnSLTS/4WYA==}
    dependencies:
      '@azure/core-http': 1.2.6
      '@azure/core-tracing': 1.0.0-preview.7
      '@azure/logger': 1.0.3
      '@opentelemetry/types': 0.2.0
      events: 3.3.0
      jws: 3.2.2
      msal: 1.4.16
      qs: 6.10.3
      tslib: 1.14.1
      uuid: 3.4.0
    transitivePeerDependencies:
      - encoding
    dev: false

  /@azure/logger/1.0.3:
    resolution: {integrity: sha512-aK4s3Xxjrx3daZr3VylxejK3vG5ExXck5WOHDJ8in/k9AqlfIyFMMT1uG7u8mNjX+QRILTIn0/Xgschfh/dQ9g==}
    engines: {node: '>=12.0.0'}
    dependencies:
      tslib: 2.4.0
    dev: false

  /@azure/storage-blob/12.3.0:
    resolution: {integrity: sha512-nCySzNfm782pEW3sg9GHj1zE4gBeVVMeEBdWb4MefifrCwQQOoz5cXZTNFiUJAJqAO+/72r2UjZcUwHk/QmzkA==}
    dependencies:
      '@azure/abort-controller': 1.1.0
      '@azure/core-http': 1.2.6
      '@azure/core-lro': 1.0.5
      '@azure/core-paging': 1.3.0
      '@azure/core-tracing': 1.0.0-preview.9
      '@azure/logger': 1.0.3
      '@opentelemetry/api': 0.10.2
      events: 3.3.0
      tslib: 2.4.0
    transitivePeerDependencies:
      - encoding
    dev: false

  /@babel/code-frame/7.16.7:
    resolution: {integrity: sha512-iAXqUn8IIeBTNd72xsFlgaXHkMBMt6y4HJp1tIaK465CWLT/fG1aqB7ykr95gHHmlBdGbFeWWfyB4NJJ0nmeIg==}
    engines: {node: '>=6.9.0'}
    dependencies:
      '@babel/highlight': 7.17.12

  /@babel/compat-data/7.17.10:
    resolution: {integrity: sha512-GZt/TCsG70Ms19gfZO1tM4CVnXsPgEPBCpJu+Qz3L0LUDsY5nZqFZglIoPC1kIYOtNBZlrnFT+klg12vFGZXrw==}
    engines: {node: '>=6.9.0'}
    dev: true

  /@babel/core/7.18.2:
    resolution: {integrity: sha512-A8pri1YJiC5UnkdrWcmfZTJTV85b4UXTAfImGmCfYmax4TR9Cw8sDS0MOk++Gp2mE/BefVJ5nwy5yzqNJbP/DQ==}
    engines: {node: '>=6.9.0'}
    dependencies:
      '@ampproject/remapping': 2.2.0
      '@babel/code-frame': 7.16.7
      '@babel/generator': 7.18.2
      '@babel/helper-compilation-targets': 7.18.2_@babel+core@7.18.2
      '@babel/helper-module-transforms': 7.18.0
      '@babel/helpers': 7.18.2
      '@babel/parser': 7.18.3
      '@babel/template': 7.16.7
      '@babel/traverse': 7.18.2
      '@babel/types': 7.18.2
      convert-source-map: 1.8.0
      debug: 4.3.4
      gensync: 1.0.0-beta.2
      json5: 2.2.1
      semver: 6.3.0
    transitivePeerDependencies:
      - supports-color
    dev: true

  /@babel/generator/7.18.2:
    resolution: {integrity: sha512-W1lG5vUwFvfMd8HVXqdfbuG7RuaSrTCCD8cl8fP8wOivdbtbIg2Db3IWUcgvfxKbbn6ZBGYRW/Zk1MIwK49mgw==}
    engines: {node: '>=6.9.0'}
    dependencies:
      '@babel/types': 7.18.2
      '@jridgewell/gen-mapping': 0.3.1
      jsesc: 2.5.2
    dev: true

  /@babel/helper-annotate-as-pure/7.16.7:
    resolution: {integrity: sha512-s6t2w/IPQVTAET1HitoowRGXooX8mCgtuP5195wD/QJPV6wYjpujCGF7JuMODVX2ZAJOf1GT6DT9MHEZvLOFSw==}
    engines: {node: '>=6.9.0'}
    dependencies:
      '@babel/types': 7.18.2
    dev: true

  /@babel/helper-builder-binary-assignment-operator-visitor/7.16.7:
    resolution: {integrity: sha512-C6FdbRaxYjwVu/geKW4ZeQ0Q31AftgRcdSnZ5/jsH6BzCJbtvXvhpfkbkThYSuutZA7nCXpPR6AD9zd1dprMkA==}
    engines: {node: '>=6.9.0'}
    dependencies:
      '@babel/helper-explode-assignable-expression': 7.16.7
      '@babel/types': 7.18.2
    dev: true

  /@babel/helper-compilation-targets/7.18.2_@babel+core@7.18.2:
    resolution: {integrity: sha512-s1jnPotJS9uQnzFtiZVBUxe67CuBa679oWFHpxYYnTpRL/1ffhyX44R9uYiXoa/pLXcY9H2moJta0iaanlk/rQ==}
    engines: {node: '>=6.9.0'}
    peerDependencies:
      '@babel/core': ^7.0.0
    dependencies:
      '@babel/compat-data': 7.17.10
      '@babel/core': 7.18.2
      '@babel/helper-validator-option': 7.16.7
      browserslist: 4.20.3
      semver: 6.3.0
    dev: true

  /@babel/helper-create-class-features-plugin/7.18.0_@babel+core@7.18.2:
    resolution: {integrity: sha512-Kh8zTGR9de3J63e5nS0rQUdRs/kbtwoeQQ0sriS0lItjC96u8XXZN6lKpuyWd2coKSU13py/y+LTmThLuVX0Pg==}
    engines: {node: '>=6.9.0'}
    peerDependencies:
      '@babel/core': ^7.0.0
    dependencies:
      '@babel/core': 7.18.2
      '@babel/helper-annotate-as-pure': 7.16.7
      '@babel/helper-environment-visitor': 7.18.2
      '@babel/helper-function-name': 7.17.9
      '@babel/helper-member-expression-to-functions': 7.17.7
      '@babel/helper-optimise-call-expression': 7.16.7
      '@babel/helper-replace-supers': 7.18.2
      '@babel/helper-split-export-declaration': 7.16.7
    transitivePeerDependencies:
      - supports-color
    dev: true

  /@babel/helper-create-regexp-features-plugin/7.17.12_@babel+core@7.18.2:
    resolution: {integrity: sha512-b2aZrV4zvutr9AIa6/gA3wsZKRwTKYoDxYiFKcESS3Ug2GTXzwBEvMuuFLhCQpEnRXs1zng4ISAXSUxxKBIcxw==}
    engines: {node: '>=6.9.0'}
    peerDependencies:
      '@babel/core': ^7.0.0
    dependencies:
      '@babel/core': 7.18.2
      '@babel/helper-annotate-as-pure': 7.16.7
      regexpu-core: 5.0.1
    dev: true

  /@babel/helper-define-polyfill-provider/0.3.1_@babel+core@7.18.2:
    resolution: {integrity: sha512-J9hGMpJQmtWmj46B3kBHmL38UhJGhYX7eqkcq+2gsstyYt341HmPeWspihX43yVRA0mS+8GGk2Gckc7bY/HCmA==}
    peerDependencies:
      '@babel/core': ^7.4.0-0
    dependencies:
      '@babel/core': 7.18.2
      '@babel/helper-compilation-targets': 7.18.2_@babel+core@7.18.2
      '@babel/helper-module-imports': 7.16.7
      '@babel/helper-plugin-utils': 7.17.12
      '@babel/traverse': 7.18.2
      debug: 4.3.4
      lodash.debounce: 4.0.8
      resolve: 1.22.0
      semver: 6.3.0
    transitivePeerDependencies:
      - supports-color
    dev: true

  /@babel/helper-environment-visitor/7.18.2:
    resolution: {integrity: sha512-14GQKWkX9oJzPiQQ7/J36FTXcD4kSp8egKjO9nINlSKiHITRA9q/R74qu8S9xlc/b/yjsJItQUeeh3xnGN0voQ==}
    engines: {node: '>=6.9.0'}
    dev: true

  /@babel/helper-explode-assignable-expression/7.16.7:
    resolution: {integrity: sha512-KyUenhWMC8VrxzkGP0Jizjo4/Zx+1nNZhgocs+gLzyZyB8SHidhoq9KK/8Ato4anhwsivfkBLftky7gvzbZMtQ==}
    engines: {node: '>=6.9.0'}
    dependencies:
      '@babel/types': 7.18.2
    dev: true

  /@babel/helper-function-name/7.17.9:
    resolution: {integrity: sha512-7cRisGlVtiVqZ0MW0/yFB4atgpGLWEHUVYnb448hZK4x+vih0YO5UoS11XIYtZYqHd0dIPMdUSv8q5K4LdMnIg==}
    engines: {node: '>=6.9.0'}
    dependencies:
      '@babel/template': 7.16.7
      '@babel/types': 7.18.2
    dev: true

  /@babel/helper-hoist-variables/7.16.7:
    resolution: {integrity: sha512-m04d/0Op34H5v7pbZw6pSKP7weA6lsMvfiIAMeIvkY/R4xQtBSMFEigu9QTZ2qB/9l22vsxtM8a+Q8CzD255fg==}
    engines: {node: '>=6.9.0'}
    dependencies:
      '@babel/types': 7.18.2
    dev: true

  /@babel/helper-member-expression-to-functions/7.17.7:
    resolution: {integrity: sha512-thxXgnQ8qQ11W2wVUObIqDL4p148VMxkt5T/qpN5k2fboRyzFGFmKsTGViquyM5QHKUy48OZoca8kw4ajaDPyw==}
    engines: {node: '>=6.9.0'}
    dependencies:
      '@babel/types': 7.18.2
    dev: true

  /@babel/helper-module-imports/7.16.7:
    resolution: {integrity: sha512-LVtS6TqjJHFc+nYeITRo6VLXve70xmq7wPhWTqDJusJEgGmkAACWwMiTNrvfoQo6hEhFwAIixNkvB0jPXDL8Wg==}
    engines: {node: '>=6.9.0'}
    dependencies:
      '@babel/types': 7.18.2
    dev: true

  /@babel/helper-module-transforms/7.18.0:
    resolution: {integrity: sha512-kclUYSUBIjlvnzN2++K9f2qzYKFgjmnmjwL4zlmU5f8ZtzgWe8s0rUPSTGy2HmK4P8T52MQsS+HTQAgZd3dMEA==}
    engines: {node: '>=6.9.0'}
    dependencies:
      '@babel/helper-environment-visitor': 7.18.2
      '@babel/helper-module-imports': 7.16.7
      '@babel/helper-simple-access': 7.18.2
      '@babel/helper-split-export-declaration': 7.16.7
      '@babel/helper-validator-identifier': 7.16.7
      '@babel/template': 7.16.7
      '@babel/traverse': 7.18.2
      '@babel/types': 7.18.2
    transitivePeerDependencies:
      - supports-color
    dev: true

  /@babel/helper-optimise-call-expression/7.16.7:
    resolution: {integrity: sha512-EtgBhg7rd/JcnpZFXpBy0ze1YRfdm7BnBX4uKMBd3ixa3RGAE002JZB66FJyNH7g0F38U05pXmA5P8cBh7z+1w==}
    engines: {node: '>=6.9.0'}
    dependencies:
      '@babel/types': 7.18.2
    dev: true

  /@babel/helper-plugin-utils/7.17.12:
    resolution: {integrity: sha512-JDkf04mqtN3y4iAbO1hv9U2ARpPyPL1zqyWs/2WG1pgSq9llHFjStX5jdxb84himgJm+8Ng+x0oiWF/nw/XQKA==}
    engines: {node: '>=6.9.0'}
    dev: true

  /@babel/helper-remap-async-to-generator/7.16.8:
    resolution: {integrity: sha512-fm0gH7Flb8H51LqJHy3HJ3wnE1+qtYR2A99K06ahwrawLdOFsCEWjZOrYricXJHoPSudNKxrMBUPEIPxiIIvBw==}
    engines: {node: '>=6.9.0'}
    dependencies:
      '@babel/helper-annotate-as-pure': 7.16.7
      '@babel/helper-wrap-function': 7.16.8
      '@babel/types': 7.18.2
    transitivePeerDependencies:
      - supports-color
    dev: true

  /@babel/helper-replace-supers/7.18.2:
    resolution: {integrity: sha512-XzAIyxx+vFnrOxiQrToSUOzUOn0e1J2Li40ntddek1Y69AXUTXoDJ40/D5RdjFu7s7qHiaeoTiempZcbuVXh2Q==}
    engines: {node: '>=6.9.0'}
    dependencies:
      '@babel/helper-environment-visitor': 7.18.2
      '@babel/helper-member-expression-to-functions': 7.17.7
      '@babel/helper-optimise-call-expression': 7.16.7
      '@babel/traverse': 7.18.2
      '@babel/types': 7.18.2
    transitivePeerDependencies:
      - supports-color
    dev: true

  /@babel/helper-simple-access/7.18.2:
    resolution: {integrity: sha512-7LIrjYzndorDY88MycupkpQLKS1AFfsVRm2k/9PtKScSy5tZq0McZTj+DiMRynboZfIqOKvo03pmhTaUgiD6fQ==}
    engines: {node: '>=6.9.0'}
    dependencies:
      '@babel/types': 7.18.2
    dev: true

  /@babel/helper-skip-transparent-expression-wrappers/7.16.0:
    resolution: {integrity: sha512-+il1gTy0oHwUsBQZyJvukbB4vPMdcYBrFHa0Uc4AizLxbq6BOYC51Rv4tWocX9BLBDLZ4kc6qUFpQ6HRgL+3zw==}
    engines: {node: '>=6.9.0'}
    dependencies:
      '@babel/types': 7.18.2
    dev: true

  /@babel/helper-split-export-declaration/7.16.7:
    resolution: {integrity: sha512-xbWoy/PFoxSWazIToT9Sif+jJTlrMcndIsaOKvTA6u7QEo7ilkRZpjew18/W3c7nm8fXdUDXh02VXTbZ0pGDNw==}
    engines: {node: '>=6.9.0'}
    dependencies:
      '@babel/types': 7.18.2
    dev: true

  /@babel/helper-validator-identifier/7.16.7:
    resolution: {integrity: sha512-hsEnFemeiW4D08A5gUAZxLBTXpZ39P+a+DGDsHw1yxqyQ/jzFEnxf5uTEGp+3bzAbNOxU1paTgYS4ECU/IgfDw==}
    engines: {node: '>=6.9.0'}

  /@babel/helper-validator-option/7.16.7:
    resolution: {integrity: sha512-TRtenOuRUVo9oIQGPC5G9DgK4743cdxvtOw0weQNpZXaS16SCBi5MNjZF8vba3ETURjZpTbVn7Vvcf2eAwFozQ==}
    engines: {node: '>=6.9.0'}
    dev: true

  /@babel/helper-wrap-function/7.16.8:
    resolution: {integrity: sha512-8RpyRVIAW1RcDDGTA+GpPAwV22wXCfKOoM9bet6TLkGIFTkRQSkH1nMQ5Yet4MpoXe1ZwHPVtNasc2w0uZMqnw==}
    engines: {node: '>=6.9.0'}
    dependencies:
      '@babel/helper-function-name': 7.17.9
      '@babel/template': 7.16.7
      '@babel/traverse': 7.18.2
      '@babel/types': 7.18.2
    transitivePeerDependencies:
      - supports-color
    dev: true

  /@babel/helpers/7.18.2:
    resolution: {integrity: sha512-j+d+u5xT5utcQSzrh9p+PaJX94h++KN+ng9b9WEJq7pkUPAd61FGqhjuUEdfknb3E/uDBb7ruwEeKkIxNJPIrg==}
    engines: {node: '>=6.9.0'}
    dependencies:
      '@babel/template': 7.16.7
      '@babel/traverse': 7.18.2
      '@babel/types': 7.18.2
    transitivePeerDependencies:
      - supports-color
    dev: true

  /@babel/highlight/7.17.12:
    resolution: {integrity: sha512-7yykMVF3hfZY2jsHZEEgLc+3x4o1O+fYyULu11GynEUQNwB6lua+IIQn1FiJxNucd5UlyJryrwsOh8PL9Sn8Qg==}
    engines: {node: '>=6.9.0'}
    dependencies:
      '@babel/helper-validator-identifier': 7.16.7
      chalk: 2.4.2
      js-tokens: 4.0.0

  /@babel/parser/7.16.4:
    resolution: {integrity: sha512-6V0qdPUaiVHH3RtZeLIsc+6pDhbYzHR8ogA8w+f+Wc77DuXto19g2QUwveINoS34Uw+W8/hQDGJCx+i4n7xcng==}
    engines: {node: '>=6.0.0'}
    hasBin: true
    dev: true

  /@babel/parser/7.18.3:
    resolution: {integrity: sha512-rL50YcEuHbbauAFAysNsJA4/f89fGTOBRNs9P81sniKnKAr4xULe5AecolcsKbi88xu0ByWYDj/S1AJ3FSFuSQ==}
    engines: {node: '>=6.0.0'}
    hasBin: true
    dev: true

  /@babel/plugin-bugfix-safari-id-destructuring-collision-in-function-expression/7.17.12_@babel+core@7.18.2:
    resolution: {integrity: sha512-xCJQXl4EeQ3J9C4yOmpTrtVGmzpm2iSzyxbkZHw7UCnZBftHpF/hpII80uWVyVrc40ytIClHjgWGTG1g/yB+aw==}
    engines: {node: '>=6.9.0'}
    peerDependencies:
      '@babel/core': ^7.0.0
    dependencies:
      '@babel/core': 7.18.2
      '@babel/helper-plugin-utils': 7.17.12
    dev: true

  /@babel/plugin-bugfix-v8-spread-parameters-in-optional-chaining/7.17.12_@babel+core@7.18.2:
    resolution: {integrity: sha512-/vt0hpIw0x4b6BLKUkwlvEoiGZYYLNZ96CzyHYPbtG2jZGz6LBe7/V+drYrc/d+ovrF9NBi0pmtvmNb/FsWtRQ==}
    engines: {node: '>=6.9.0'}
    peerDependencies:
      '@babel/core': ^7.13.0
    dependencies:
      '@babel/core': 7.18.2
      '@babel/helper-plugin-utils': 7.17.12
      '@babel/helper-skip-transparent-expression-wrappers': 7.16.0
      '@babel/plugin-proposal-optional-chaining': 7.17.12_@babel+core@7.18.2
    dev: true

  /@babel/plugin-proposal-async-generator-functions/7.17.12_@babel+core@7.18.2:
    resolution: {integrity: sha512-RWVvqD1ooLKP6IqWTA5GyFVX2isGEgC5iFxKzfYOIy/QEFdxYyCybBDtIGjipHpb9bDWHzcqGqFakf+mVmBTdQ==}
    engines: {node: '>=6.9.0'}
    peerDependencies:
      '@babel/core': ^7.0.0-0
    dependencies:
      '@babel/core': 7.18.2
      '@babel/helper-plugin-utils': 7.17.12
      '@babel/helper-remap-async-to-generator': 7.16.8
      '@babel/plugin-syntax-async-generators': 7.8.4_@babel+core@7.18.2
    transitivePeerDependencies:
      - supports-color
    dev: true

  /@babel/plugin-proposal-class-properties/7.17.12_@babel+core@7.18.2:
    resolution: {integrity: sha512-U0mI9q8pW5Q9EaTHFPwSVusPMV/DV9Mm8p7csqROFLtIE9rBF5piLqyrBGigftALrBcsBGu4m38JneAe7ZDLXw==}
    engines: {node: '>=6.9.0'}
    peerDependencies:
      '@babel/core': ^7.0.0-0
    dependencies:
      '@babel/core': 7.18.2
      '@babel/helper-create-class-features-plugin': 7.18.0_@babel+core@7.18.2
      '@babel/helper-plugin-utils': 7.17.12
    transitivePeerDependencies:
      - supports-color
    dev: true

  /@babel/plugin-proposal-class-static-block/7.18.0_@babel+core@7.18.2:
    resolution: {integrity: sha512-t+8LsRMMDE74c6sV7KShIw13sqbqd58tlqNrsWoWBTIMw7SVQ0cZ905wLNS/FBCy/3PyooRHLFFlfrUNyyz5lA==}
    engines: {node: '>=6.9.0'}
    peerDependencies:
      '@babel/core': ^7.12.0
    dependencies:
      '@babel/core': 7.18.2
      '@babel/helper-create-class-features-plugin': 7.18.0_@babel+core@7.18.2
      '@babel/helper-plugin-utils': 7.17.12
      '@babel/plugin-syntax-class-static-block': 7.14.5_@babel+core@7.18.2
    transitivePeerDependencies:
      - supports-color
    dev: true

  /@babel/plugin-proposal-dynamic-import/7.16.7_@babel+core@7.18.2:
    resolution: {integrity: sha512-I8SW9Ho3/8DRSdmDdH3gORdyUuYnk1m4cMxUAdu5oy4n3OfN8flDEH+d60iG7dUfi0KkYwSvoalHzzdRzpWHTg==}
    engines: {node: '>=6.9.0'}
    peerDependencies:
      '@babel/core': ^7.0.0-0
    dependencies:
      '@babel/core': 7.18.2
      '@babel/helper-plugin-utils': 7.17.12
      '@babel/plugin-syntax-dynamic-import': 7.8.3_@babel+core@7.18.2
    dev: true

  /@babel/plugin-proposal-export-namespace-from/7.17.12_@babel+core@7.18.2:
    resolution: {integrity: sha512-j7Ye5EWdwoXOpRmo5QmRyHPsDIe6+u70ZYZrd7uz+ebPYFKfRcLcNu3Ro0vOlJ5zuv8rU7xa+GttNiRzX56snQ==}
    engines: {node: '>=6.9.0'}
    peerDependencies:
      '@babel/core': ^7.0.0-0
    dependencies:
      '@babel/core': 7.18.2
      '@babel/helper-plugin-utils': 7.17.12
      '@babel/plugin-syntax-export-namespace-from': 7.8.3_@babel+core@7.18.2
    dev: true

  /@babel/plugin-proposal-json-strings/7.17.12_@babel+core@7.18.2:
    resolution: {integrity: sha512-rKJ+rKBoXwLnIn7n6o6fulViHMrOThz99ybH+hKHcOZbnN14VuMnH9fo2eHE69C8pO4uX1Q7t2HYYIDmv8VYkg==}
    engines: {node: '>=6.9.0'}
    peerDependencies:
      '@babel/core': ^7.0.0-0
    dependencies:
      '@babel/core': 7.18.2
      '@babel/helper-plugin-utils': 7.17.12
      '@babel/plugin-syntax-json-strings': 7.8.3_@babel+core@7.18.2
    dev: true

  /@babel/plugin-proposal-logical-assignment-operators/7.17.12_@babel+core@7.18.2:
    resolution: {integrity: sha512-EqFo2s1Z5yy+JeJu7SFfbIUtToJTVlC61/C7WLKDntSw4Sz6JNAIfL7zQ74VvirxpjB5kz/kIx0gCcb+5OEo2Q==}
    engines: {node: '>=6.9.0'}
    peerDependencies:
      '@babel/core': ^7.0.0-0
    dependencies:
      '@babel/core': 7.18.2
      '@babel/helper-plugin-utils': 7.17.12
      '@babel/plugin-syntax-logical-assignment-operators': 7.10.4_@babel+core@7.18.2
    dev: true

  /@babel/plugin-proposal-nullish-coalescing-operator/7.17.12_@babel+core@7.18.2:
    resolution: {integrity: sha512-ws/g3FSGVzv+VH86+QvgtuJL/kR67xaEIF2x0iPqdDfYW6ra6JF3lKVBkWynRLcNtIC1oCTfDRVxmm2mKzy+ag==}
    engines: {node: '>=6.9.0'}
    peerDependencies:
      '@babel/core': ^7.0.0-0
    dependencies:
      '@babel/core': 7.18.2
      '@babel/helper-plugin-utils': 7.17.12
      '@babel/plugin-syntax-nullish-coalescing-operator': 7.8.3_@babel+core@7.18.2
    dev: true

  /@babel/plugin-proposal-numeric-separator/7.16.7_@babel+core@7.18.2:
    resolution: {integrity: sha512-vQgPMknOIgiuVqbokToyXbkY/OmmjAzr/0lhSIbG/KmnzXPGwW/AdhdKpi+O4X/VkWiWjnkKOBiqJrTaC98VKw==}
    engines: {node: '>=6.9.0'}
    peerDependencies:
      '@babel/core': ^7.0.0-0
    dependencies:
      '@babel/core': 7.18.2
      '@babel/helper-plugin-utils': 7.17.12
      '@babel/plugin-syntax-numeric-separator': 7.10.4_@babel+core@7.18.2
    dev: true

  /@babel/plugin-proposal-object-rest-spread/7.18.0_@babel+core@7.18.2:
    resolution: {integrity: sha512-nbTv371eTrFabDfHLElkn9oyf9VG+VKK6WMzhY2o4eHKaG19BToD9947zzGMO6I/Irstx9d8CwX6njPNIAR/yw==}
    engines: {node: '>=6.9.0'}
    peerDependencies:
      '@babel/core': ^7.0.0-0
    dependencies:
      '@babel/compat-data': 7.17.10
      '@babel/core': 7.18.2
      '@babel/helper-compilation-targets': 7.18.2_@babel+core@7.18.2
      '@babel/helper-plugin-utils': 7.17.12
      '@babel/plugin-syntax-object-rest-spread': 7.8.3_@babel+core@7.18.2
      '@babel/plugin-transform-parameters': 7.17.12_@babel+core@7.18.2
    dev: true

  /@babel/plugin-proposal-optional-catch-binding/7.16.7_@babel+core@7.18.2:
    resolution: {integrity: sha512-eMOH/L4OvWSZAE1VkHbr1vckLG1WUcHGJSLqqQwl2GaUqG6QjddvrOaTUMNYiv77H5IKPMZ9U9P7EaHwvAShfA==}
    engines: {node: '>=6.9.0'}
    peerDependencies:
      '@babel/core': ^7.0.0-0
    dependencies:
      '@babel/core': 7.18.2
      '@babel/helper-plugin-utils': 7.17.12
      '@babel/plugin-syntax-optional-catch-binding': 7.8.3_@babel+core@7.18.2
    dev: true

  /@babel/plugin-proposal-optional-chaining/7.17.12_@babel+core@7.18.2:
    resolution: {integrity: sha512-7wigcOs/Z4YWlK7xxjkvaIw84vGhDv/P1dFGQap0nHkc8gFKY/r+hXc8Qzf5k1gY7CvGIcHqAnOagVKJJ1wVOQ==}
    engines: {node: '>=6.9.0'}
    peerDependencies:
      '@babel/core': ^7.0.0-0
    dependencies:
      '@babel/core': 7.18.2
      '@babel/helper-plugin-utils': 7.17.12
      '@babel/helper-skip-transparent-expression-wrappers': 7.16.0
      '@babel/plugin-syntax-optional-chaining': 7.8.3_@babel+core@7.18.2
    dev: true

  /@babel/plugin-proposal-private-methods/7.17.12_@babel+core@7.18.2:
    resolution: {integrity: sha512-SllXoxo19HmxhDWm3luPz+cPhtoTSKLJE9PXshsfrOzBqs60QP0r8OaJItrPhAj0d7mZMnNF0Y1UUggCDgMz1A==}
    engines: {node: '>=6.9.0'}
    peerDependencies:
      '@babel/core': ^7.0.0-0
    dependencies:
      '@babel/core': 7.18.2
      '@babel/helper-create-class-features-plugin': 7.18.0_@babel+core@7.18.2
      '@babel/helper-plugin-utils': 7.17.12
    transitivePeerDependencies:
      - supports-color
    dev: true

  /@babel/plugin-proposal-private-property-in-object/7.17.12_@babel+core@7.18.2:
    resolution: {integrity: sha512-/6BtVi57CJfrtDNKfK5b66ydK2J5pXUKBKSPD2G1whamMuEnZWgoOIfO8Vf9F/DoD4izBLD/Au4NMQfruzzykg==}
    engines: {node: '>=6.9.0'}
    peerDependencies:
      '@babel/core': ^7.0.0-0
    dependencies:
      '@babel/core': 7.18.2
      '@babel/helper-annotate-as-pure': 7.16.7
      '@babel/helper-create-class-features-plugin': 7.18.0_@babel+core@7.18.2
      '@babel/helper-plugin-utils': 7.17.12
      '@babel/plugin-syntax-private-property-in-object': 7.14.5_@babel+core@7.18.2
    transitivePeerDependencies:
      - supports-color
    dev: true

  /@babel/plugin-proposal-unicode-property-regex/7.17.12_@babel+core@7.18.2:
    resolution: {integrity: sha512-Wb9qLjXf3ZazqXA7IvI7ozqRIXIGPtSo+L5coFmEkhTQK18ao4UDDD0zdTGAarmbLj2urpRwrc6893cu5Bfh0A==}
    engines: {node: '>=4'}
    peerDependencies:
      '@babel/core': ^7.0.0-0
    dependencies:
      '@babel/core': 7.18.2
      '@babel/helper-create-regexp-features-plugin': 7.17.12_@babel+core@7.18.2
      '@babel/helper-plugin-utils': 7.17.12
    dev: true

  /@babel/plugin-syntax-async-generators/7.8.4_@babel+core@7.18.2:
    resolution: {integrity: sha512-tycmZxkGfZaxhMRbXlPXuVFpdWlXpir2W4AMhSJgRKzk/eDlIXOhb2LHWoLpDF7TEHylV5zNhykX6KAgHJmTNw==}
    peerDependencies:
      '@babel/core': ^7.0.0-0
    dependencies:
      '@babel/core': 7.18.2
      '@babel/helper-plugin-utils': 7.17.12
    dev: true

  /@babel/plugin-syntax-bigint/7.8.3_@babel+core@7.18.2:
    resolution: {integrity: sha512-wnTnFlG+YxQm3vDxpGE57Pj0srRU4sHE/mDkt1qv2YJJSeUAec2ma4WLUnUPeKjyrfntVwe/N6dCXpU+zL3Npg==}
    peerDependencies:
      '@babel/core': ^7.0.0-0
    dependencies:
      '@babel/core': 7.18.2
      '@babel/helper-plugin-utils': 7.17.12
    dev: true

  /@babel/plugin-syntax-class-properties/7.12.13_@babel+core@7.18.2:
    resolution: {integrity: sha512-fm4idjKla0YahUNgFNLCB0qySdsoPiZP3iQE3rky0mBUtMZ23yDJ9SJdg6dXTSDnulOVqiF3Hgr9nbXvXTQZYA==}
    peerDependencies:
      '@babel/core': ^7.0.0-0
    dependencies:
      '@babel/core': 7.18.2
      '@babel/helper-plugin-utils': 7.17.12
    dev: true

  /@babel/plugin-syntax-class-static-block/7.14.5_@babel+core@7.18.2:
    resolution: {integrity: sha512-b+YyPmr6ldyNnM6sqYeMWE+bgJcJpO6yS4QD7ymxgH34GBPNDM/THBh8iunyvKIZztiwLH4CJZ0RxTk9emgpjw==}
    engines: {node: '>=6.9.0'}
    peerDependencies:
      '@babel/core': ^7.0.0-0
    dependencies:
      '@babel/core': 7.18.2
      '@babel/helper-plugin-utils': 7.17.12
    dev: true

  /@babel/plugin-syntax-dynamic-import/7.8.3_@babel+core@7.18.2:
    resolution: {integrity: sha512-5gdGbFon+PszYzqs83S3E5mpi7/y/8M9eC90MRTZfduQOYW76ig6SOSPNe41IG5LoP3FGBn2N0RjVDSQiS94kQ==}
    peerDependencies:
      '@babel/core': ^7.0.0-0
    dependencies:
      '@babel/core': 7.18.2
      '@babel/helper-plugin-utils': 7.17.12
    dev: true

  /@babel/plugin-syntax-export-namespace-from/7.8.3_@babel+core@7.18.2:
    resolution: {integrity: sha512-MXf5laXo6c1IbEbegDmzGPwGNTsHZmEy6QGznu5Sh2UCWvueywb2ee+CCE4zQiZstxU9BMoQO9i6zUFSY0Kj0Q==}
    peerDependencies:
      '@babel/core': ^7.0.0-0
    dependencies:
      '@babel/core': 7.18.2
      '@babel/helper-plugin-utils': 7.17.12
    dev: true

  /@babel/plugin-syntax-import-assertions/7.17.12_@babel+core@7.18.2:
    resolution: {integrity: sha512-n/loy2zkq9ZEM8tEOwON9wTQSTNDTDEz6NujPtJGLU7qObzT1N4c4YZZf8E6ATB2AjNQg/Ib2AIpO03EZaCehw==}
    engines: {node: '>=6.9.0'}
    peerDependencies:
      '@babel/core': ^7.0.0-0
    dependencies:
      '@babel/core': 7.18.2
      '@babel/helper-plugin-utils': 7.17.12
    dev: true

  /@babel/plugin-syntax-import-meta/7.10.4_@babel+core@7.18.2:
    resolution: {integrity: sha512-Yqfm+XDx0+Prh3VSeEQCPU81yC+JWZ2pDPFSS4ZdpfZhp4MkFMaDC1UqseovEKwSUpnIL7+vK+Clp7bfh0iD7g==}
    peerDependencies:
      '@babel/core': ^7.0.0-0
    dependencies:
      '@babel/core': 7.18.2
      '@babel/helper-plugin-utils': 7.17.12
    dev: true

  /@babel/plugin-syntax-json-strings/7.8.3_@babel+core@7.18.2:
    resolution: {integrity: sha512-lY6kdGpWHvjoe2vk4WrAapEuBR69EMxZl+RoGRhrFGNYVK8mOPAW8VfbT/ZgrFbXlDNiiaxQnAtgVCZ6jv30EA==}
    peerDependencies:
      '@babel/core': ^7.0.0-0
    dependencies:
      '@babel/core': 7.18.2
      '@babel/helper-plugin-utils': 7.17.12
    dev: true

  /@babel/plugin-syntax-jsx/7.17.12_@babel+core@7.18.2:
    resolution: {integrity: sha512-spyY3E3AURfxh/RHtjx5j6hs8am5NbUBGfcZ2vB3uShSpZdQyXSf5rR5Mk76vbtlAZOelyVQ71Fg0x9SG4fsog==}
    engines: {node: '>=6.9.0'}
    peerDependencies:
      '@babel/core': ^7.0.0-0
    dependencies:
      '@babel/core': 7.18.2
      '@babel/helper-plugin-utils': 7.17.12
    dev: true

  /@babel/plugin-syntax-logical-assignment-operators/7.10.4_@babel+core@7.18.2:
    resolution: {integrity: sha512-d8waShlpFDinQ5MtvGU9xDAOzKH47+FFoney2baFIoMr952hKOLp1HR7VszoZvOsV/4+RRszNY7D17ba0te0ig==}
    peerDependencies:
      '@babel/core': ^7.0.0-0
    dependencies:
      '@babel/core': 7.18.2
      '@babel/helper-plugin-utils': 7.17.12
    dev: true

  /@babel/plugin-syntax-nullish-coalescing-operator/7.8.3_@babel+core@7.18.2:
    resolution: {integrity: sha512-aSff4zPII1u2QD7y+F8oDsz19ew4IGEJg9SVW+bqwpwtfFleiQDMdzA/R+UlWDzfnHFCxxleFT0PMIrR36XLNQ==}
    peerDependencies:
      '@babel/core': ^7.0.0-0
    dependencies:
      '@babel/core': 7.18.2
      '@babel/helper-plugin-utils': 7.17.12
    dev: true

  /@babel/plugin-syntax-numeric-separator/7.10.4_@babel+core@7.18.2:
    resolution: {integrity: sha512-9H6YdfkcK/uOnY/K7/aA2xpzaAgkQn37yzWUMRK7OaPOqOpGS1+n0H5hxT9AUw9EsSjPW8SVyMJwYRtWs3X3ug==}
    peerDependencies:
      '@babel/core': ^7.0.0-0
    dependencies:
      '@babel/core': 7.18.2
      '@babel/helper-plugin-utils': 7.17.12
    dev: true

  /@babel/plugin-syntax-object-rest-spread/7.8.3_@babel+core@7.18.2:
    resolution: {integrity: sha512-XoqMijGZb9y3y2XskN+P1wUGiVwWZ5JmoDRwx5+3GmEplNyVM2s2Dg8ILFQm8rWM48orGy5YpI5Bl8U1y7ydlA==}
    peerDependencies:
      '@babel/core': ^7.0.0-0
    dependencies:
      '@babel/core': 7.18.2
      '@babel/helper-plugin-utils': 7.17.12
    dev: true

  /@babel/plugin-syntax-optional-catch-binding/7.8.3_@babel+core@7.18.2:
    resolution: {integrity: sha512-6VPD0Pc1lpTqw0aKoeRTMiB+kWhAoT24PA+ksWSBrFtl5SIRVpZlwN3NNPQjehA2E/91FV3RjLWoVTglWcSV3Q==}
    peerDependencies:
      '@babel/core': ^7.0.0-0
    dependencies:
      '@babel/core': 7.18.2
      '@babel/helper-plugin-utils': 7.17.12
    dev: true

  /@babel/plugin-syntax-optional-chaining/7.8.3_@babel+core@7.18.2:
    resolution: {integrity: sha512-KoK9ErH1MBlCPxV0VANkXW2/dw4vlbGDrFgz8bmUsBGYkFRcbRwMh6cIJubdPrkxRwuGdtCk0v/wPTKbQgBjkg==}
    peerDependencies:
      '@babel/core': ^7.0.0-0
    dependencies:
      '@babel/core': 7.18.2
      '@babel/helper-plugin-utils': 7.17.12
    dev: true

  /@babel/plugin-syntax-private-property-in-object/7.14.5_@babel+core@7.18.2:
    resolution: {integrity: sha512-0wVnp9dxJ72ZUJDV27ZfbSj6iHLoytYZmh3rFcxNnvsJF3ktkzLDZPy/mA17HGsaQT3/DQsWYX1f1QGWkCoVUg==}
    engines: {node: '>=6.9.0'}
    peerDependencies:
      '@babel/core': ^7.0.0-0
    dependencies:
      '@babel/core': 7.18.2
      '@babel/helper-plugin-utils': 7.17.12
    dev: true

  /@babel/plugin-syntax-top-level-await/7.14.5_@babel+core@7.18.2:
    resolution: {integrity: sha512-hx++upLv5U1rgYfwe1xBQUhRmU41NEvpUvrp8jkrSCdvGSnM5/qdRMtylJ6PG5OFkBaHkbTAKTnd3/YyESRHFw==}
    engines: {node: '>=6.9.0'}
    peerDependencies:
      '@babel/core': ^7.0.0-0
    dependencies:
      '@babel/core': 7.18.2
      '@babel/helper-plugin-utils': 7.17.12
    dev: true

  /@babel/plugin-syntax-typescript/7.17.12_@babel+core@7.18.2:
    resolution: {integrity: sha512-TYY0SXFiO31YXtNg3HtFwNJHjLsAyIIhAhNWkQ5whPPS7HWUFlg9z0Ta4qAQNjQbP1wsSt/oKkmZ/4/WWdMUpw==}
    engines: {node: '>=6.9.0'}
    peerDependencies:
      '@babel/core': ^7.0.0-0
    dependencies:
      '@babel/core': 7.18.2
      '@babel/helper-plugin-utils': 7.17.12
    dev: true

  /@babel/plugin-transform-arrow-functions/7.17.12_@babel+core@7.18.2:
    resolution: {integrity: sha512-PHln3CNi/49V+mza4xMwrg+WGYevSF1oaiXaC2EQfdp4HWlSjRsrDXWJiQBKpP7749u6vQ9mcry2uuFOv5CXvA==}
    engines: {node: '>=6.9.0'}
    peerDependencies:
      '@babel/core': ^7.0.0-0
    dependencies:
      '@babel/core': 7.18.2
      '@babel/helper-plugin-utils': 7.17.12
    dev: true

  /@babel/plugin-transform-async-to-generator/7.17.12_@babel+core@7.18.2:
    resolution: {integrity: sha512-J8dbrWIOO3orDzir57NRsjg4uxucvhby0L/KZuGsWDj0g7twWK3g7JhJhOrXtuXiw8MeiSdJ3E0OW9H8LYEzLQ==}
    engines: {node: '>=6.9.0'}
    peerDependencies:
      '@babel/core': ^7.0.0-0
    dependencies:
      '@babel/core': 7.18.2
      '@babel/helper-module-imports': 7.16.7
      '@babel/helper-plugin-utils': 7.17.12
      '@babel/helper-remap-async-to-generator': 7.16.8
    transitivePeerDependencies:
      - supports-color
    dev: true

  /@babel/plugin-transform-block-scoped-functions/7.16.7_@babel+core@7.18.2:
    resolution: {integrity: sha512-JUuzlzmF40Z9cXyytcbZEZKckgrQzChbQJw/5PuEHYeqzCsvebDx0K0jWnIIVcmmDOAVctCgnYs0pMcrYj2zJg==}
    engines: {node: '>=6.9.0'}
    peerDependencies:
      '@babel/core': ^7.0.0-0
    dependencies:
      '@babel/core': 7.18.2
      '@babel/helper-plugin-utils': 7.17.12
    dev: true

  /@babel/plugin-transform-block-scoping/7.17.12_@babel+core@7.18.2:
    resolution: {integrity: sha512-jw8XW/B1i7Lqwqj2CbrViPcZijSxfguBWZP2aN59NHgxUyO/OcO1mfdCxH13QhN5LbWhPkX+f+brKGhZTiqtZQ==}
    engines: {node: '>=6.9.0'}
    peerDependencies:
      '@babel/core': ^7.0.0-0
    dependencies:
      '@babel/core': 7.18.2
      '@babel/helper-plugin-utils': 7.17.12
    dev: true

  /@babel/plugin-transform-classes/7.17.12_@babel+core@7.18.2:
    resolution: {integrity: sha512-cvO7lc7pZat6BsvH6l/EGaI8zpl8paICaoGk+7x7guvtfak/TbIf66nYmJOH13EuG0H+Xx3M+9LQDtSvZFKXKw==}
    engines: {node: '>=6.9.0'}
    peerDependencies:
      '@babel/core': ^7.0.0-0
    dependencies:
      '@babel/core': 7.18.2
      '@babel/helper-annotate-as-pure': 7.16.7
      '@babel/helper-environment-visitor': 7.18.2
      '@babel/helper-function-name': 7.17.9
      '@babel/helper-optimise-call-expression': 7.16.7
      '@babel/helper-plugin-utils': 7.17.12
      '@babel/helper-replace-supers': 7.18.2
      '@babel/helper-split-export-declaration': 7.16.7
      globals: 11.12.0
    transitivePeerDependencies:
      - supports-color
    dev: true

  /@babel/plugin-transform-computed-properties/7.17.12_@babel+core@7.18.2:
    resolution: {integrity: sha512-a7XINeplB5cQUWMg1E/GI1tFz3LfK021IjV1rj1ypE+R7jHm+pIHmHl25VNkZxtx9uuYp7ThGk8fur1HHG7PgQ==}
    engines: {node: '>=6.9.0'}
    peerDependencies:
      '@babel/core': ^7.0.0-0
    dependencies:
      '@babel/core': 7.18.2
      '@babel/helper-plugin-utils': 7.17.12
    dev: true

  /@babel/plugin-transform-destructuring/7.18.0_@babel+core@7.18.2:
    resolution: {integrity: sha512-Mo69klS79z6KEfrLg/1WkmVnB8javh75HX4pi2btjvlIoasuxilEyjtsQW6XPrubNd7AQy0MMaNIaQE4e7+PQw==}
    engines: {node: '>=6.9.0'}
    peerDependencies:
      '@babel/core': ^7.0.0-0
    dependencies:
      '@babel/core': 7.18.2
      '@babel/helper-plugin-utils': 7.17.12
    dev: true

  /@babel/plugin-transform-dotall-regex/7.16.7_@babel+core@7.18.2:
    resolution: {integrity: sha512-Lyttaao2SjZF6Pf4vk1dVKv8YypMpomAbygW+mU5cYP3S5cWTfCJjG8xV6CFdzGFlfWK81IjL9viiTvpb6G7gQ==}
    engines: {node: '>=6.9.0'}
    peerDependencies:
      '@babel/core': ^7.0.0-0
    dependencies:
      '@babel/core': 7.18.2
      '@babel/helper-create-regexp-features-plugin': 7.17.12_@babel+core@7.18.2
      '@babel/helper-plugin-utils': 7.17.12
    dev: true

  /@babel/plugin-transform-duplicate-keys/7.17.12_@babel+core@7.18.2:
    resolution: {integrity: sha512-EA5eYFUG6xeerdabina/xIoB95jJ17mAkR8ivx6ZSu9frKShBjpOGZPn511MTDTkiCO+zXnzNczvUM69YSf3Zw==}
    engines: {node: '>=6.9.0'}
    peerDependencies:
      '@babel/core': ^7.0.0-0
    dependencies:
      '@babel/core': 7.18.2
      '@babel/helper-plugin-utils': 7.17.12
    dev: true

  /@babel/plugin-transform-exponentiation-operator/7.16.7_@babel+core@7.18.2:
    resolution: {integrity: sha512-8UYLSlyLgRixQvlYH3J2ekXFHDFLQutdy7FfFAMm3CPZ6q9wHCwnUyiXpQCe3gVVnQlHc5nsuiEVziteRNTXEA==}
    engines: {node: '>=6.9.0'}
    peerDependencies:
      '@babel/core': ^7.0.0-0
    dependencies:
      '@babel/core': 7.18.2
      '@babel/helper-builder-binary-assignment-operator-visitor': 7.16.7
      '@babel/helper-plugin-utils': 7.17.12
    dev: true

  /@babel/plugin-transform-for-of/7.18.1_@babel+core@7.18.2:
    resolution: {integrity: sha512-+TTB5XwvJ5hZbO8xvl2H4XaMDOAK57zF4miuC9qQJgysPNEAZZ9Z69rdF5LJkozGdZrjBIUAIyKUWRMmebI7vg==}
    engines: {node: '>=6.9.0'}
    peerDependencies:
      '@babel/core': ^7.0.0-0
    dependencies:
      '@babel/core': 7.18.2
      '@babel/helper-plugin-utils': 7.17.12
    dev: true

  /@babel/plugin-transform-function-name/7.16.7_@babel+core@7.18.2:
    resolution: {integrity: sha512-SU/C68YVwTRxqWj5kgsbKINakGag0KTgq9f2iZEXdStoAbOzLHEBRYzImmA6yFo8YZhJVflvXmIHUO7GWHmxxA==}
    engines: {node: '>=6.9.0'}
    peerDependencies:
      '@babel/core': ^7.0.0-0
    dependencies:
      '@babel/core': 7.18.2
      '@babel/helper-compilation-targets': 7.18.2_@babel+core@7.18.2
      '@babel/helper-function-name': 7.17.9
      '@babel/helper-plugin-utils': 7.17.12
    dev: true

  /@babel/plugin-transform-literals/7.17.12_@babel+core@7.18.2:
    resolution: {integrity: sha512-8iRkvaTjJciWycPIZ9k9duu663FT7VrBdNqNgxnVXEFwOIp55JWcZd23VBRySYbnS3PwQ3rGiabJBBBGj5APmQ==}
    engines: {node: '>=6.9.0'}
    peerDependencies:
      '@babel/core': ^7.0.0-0
    dependencies:
      '@babel/core': 7.18.2
      '@babel/helper-plugin-utils': 7.17.12
    dev: true

  /@babel/plugin-transform-member-expression-literals/7.16.7_@babel+core@7.18.2:
    resolution: {integrity: sha512-mBruRMbktKQwbxaJof32LT9KLy2f3gH+27a5XSuXo6h7R3vqltl0PgZ80C8ZMKw98Bf8bqt6BEVi3svOh2PzMw==}
    engines: {node: '>=6.9.0'}
    peerDependencies:
      '@babel/core': ^7.0.0-0
    dependencies:
      '@babel/core': 7.18.2
      '@babel/helper-plugin-utils': 7.17.12
    dev: true

  /@babel/plugin-transform-modules-amd/7.18.0_@babel+core@7.18.2:
    resolution: {integrity: sha512-h8FjOlYmdZwl7Xm2Ug4iX2j7Qy63NANI+NQVWQzv6r25fqgg7k2dZl03p95kvqNclglHs4FZ+isv4p1uXMA+QA==}
    engines: {node: '>=6.9.0'}
    peerDependencies:
      '@babel/core': ^7.0.0-0
    dependencies:
      '@babel/core': 7.18.2
      '@babel/helper-module-transforms': 7.18.0
      '@babel/helper-plugin-utils': 7.17.12
      babel-plugin-dynamic-import-node: 2.3.3
    transitivePeerDependencies:
      - supports-color
    dev: true

  /@babel/plugin-transform-modules-commonjs/7.18.2_@babel+core@7.18.2:
    resolution: {integrity: sha512-f5A865gFPAJAEE0K7F/+nm5CmAE3y8AWlMBG9unu5j9+tk50UQVK0QS8RNxSp7MJf0wh97uYyLWt3Zvu71zyOQ==}
    engines: {node: '>=6.9.0'}
    peerDependencies:
      '@babel/core': ^7.0.0-0
    dependencies:
      '@babel/core': 7.18.2
      '@babel/helper-module-transforms': 7.18.0
      '@babel/helper-plugin-utils': 7.17.12
      '@babel/helper-simple-access': 7.18.2
      babel-plugin-dynamic-import-node: 2.3.3
    transitivePeerDependencies:
      - supports-color
    dev: true

  /@babel/plugin-transform-modules-systemjs/7.18.0_@babel+core@7.18.2:
    resolution: {integrity: sha512-vwKpxdHnlM5tIrRt/eA0bzfbi7gUBLN08vLu38np1nZevlPySRe6yvuATJB5F/WPJ+ur4OXwpVYq9+BsxqAQuQ==}
    engines: {node: '>=6.9.0'}
    peerDependencies:
      '@babel/core': ^7.0.0-0
    dependencies:
      '@babel/core': 7.18.2
      '@babel/helper-hoist-variables': 7.16.7
      '@babel/helper-module-transforms': 7.18.0
      '@babel/helper-plugin-utils': 7.17.12
      '@babel/helper-validator-identifier': 7.16.7
      babel-plugin-dynamic-import-node: 2.3.3
    transitivePeerDependencies:
      - supports-color
    dev: true

  /@babel/plugin-transform-modules-umd/7.18.0_@babel+core@7.18.2:
    resolution: {integrity: sha512-d/zZ8I3BWli1tmROLxXLc9A6YXvGK8egMxHp+E/rRwMh1Kip0AP77VwZae3snEJ33iiWwvNv2+UIIhfalqhzZA==}
    engines: {node: '>=6.9.0'}
    peerDependencies:
      '@babel/core': ^7.0.0-0
    dependencies:
      '@babel/core': 7.18.2
      '@babel/helper-module-transforms': 7.18.0
      '@babel/helper-plugin-utils': 7.17.12
    transitivePeerDependencies:
      - supports-color
    dev: true

  /@babel/plugin-transform-named-capturing-groups-regex/7.17.12_@babel+core@7.18.2:
    resolution: {integrity: sha512-vWoWFM5CKaTeHrdUJ/3SIOTRV+MBVGybOC9mhJkaprGNt5demMymDW24yC74avb915/mIRe3TgNb/d8idvnCRA==}
    engines: {node: '>=6.9.0'}
    peerDependencies:
      '@babel/core': ^7.0.0
    dependencies:
      '@babel/core': 7.18.2
      '@babel/helper-create-regexp-features-plugin': 7.17.12_@babel+core@7.18.2
      '@babel/helper-plugin-utils': 7.17.12
    dev: true

  /@babel/plugin-transform-new-target/7.17.12_@babel+core@7.18.2:
    resolution: {integrity: sha512-CaOtzk2fDYisbjAD4Sd1MTKGVIpRtx9bWLyj24Y/k6p4s4gQ3CqDGJauFJxt8M/LEx003d0i3klVqnN73qvK3w==}
    engines: {node: '>=6.9.0'}
    peerDependencies:
      '@babel/core': ^7.0.0-0
    dependencies:
      '@babel/core': 7.18.2
      '@babel/helper-plugin-utils': 7.17.12
    dev: true

  /@babel/plugin-transform-object-super/7.16.7_@babel+core@7.18.2:
    resolution: {integrity: sha512-14J1feiQVWaGvRxj2WjyMuXS2jsBkgB3MdSN5HuC2G5nRspa5RK9COcs82Pwy5BuGcjb+fYaUj94mYcOj7rCvw==}
    engines: {node: '>=6.9.0'}
    peerDependencies:
      '@babel/core': ^7.0.0-0
    dependencies:
      '@babel/core': 7.18.2
      '@babel/helper-plugin-utils': 7.17.12
      '@babel/helper-replace-supers': 7.18.2
    transitivePeerDependencies:
      - supports-color
    dev: true

  /@babel/plugin-transform-parameters/7.17.12_@babel+core@7.18.2:
    resolution: {integrity: sha512-6qW4rWo1cyCdq1FkYri7AHpauchbGLXpdwnYsfxFb+KtddHENfsY5JZb35xUwkK5opOLcJ3BNd2l7PhRYGlwIA==}
    engines: {node: '>=6.9.0'}
    peerDependencies:
      '@babel/core': ^7.0.0-0
    dependencies:
      '@babel/core': 7.18.2
      '@babel/helper-plugin-utils': 7.17.12
    dev: true

  /@babel/plugin-transform-property-literals/7.16.7_@babel+core@7.18.2:
    resolution: {integrity: sha512-z4FGr9NMGdoIl1RqavCqGG+ZuYjfZ/hkCIeuH6Do7tXmSm0ls11nYVSJqFEUOSJbDab5wC6lRE/w6YjVcr6Hqw==}
    engines: {node: '>=6.9.0'}
    peerDependencies:
      '@babel/core': ^7.0.0-0
    dependencies:
      '@babel/core': 7.18.2
      '@babel/helper-plugin-utils': 7.17.12
    dev: true

  /@babel/plugin-transform-react-display-name/7.16.7_@babel+core@7.18.2:
    resolution: {integrity: sha512-qgIg8BcZgd0G/Cz916D5+9kqX0c7nPZyXaP8R2tLNN5tkyIZdG5fEwBrxwplzSnjC1jvQmyMNVwUCZPcbGY7Pg==}
    engines: {node: '>=6.9.0'}
    peerDependencies:
      '@babel/core': ^7.0.0-0
    dependencies:
      '@babel/core': 7.18.2
      '@babel/helper-plugin-utils': 7.17.12
    dev: true

  /@babel/plugin-transform-react-jsx-development/7.16.7_@babel+core@7.18.2:
    resolution: {integrity: sha512-RMvQWvpla+xy6MlBpPlrKZCMRs2AGiHOGHY3xRwl0pEeim348dDyxeH4xBsMPbIMhujeq7ihE702eM2Ew0Wo+A==}
    engines: {node: '>=6.9.0'}
    peerDependencies:
      '@babel/core': ^7.0.0-0
    dependencies:
      '@babel/core': 7.18.2
      '@babel/plugin-transform-react-jsx': 7.17.12_@babel+core@7.18.2
    dev: true

  /@babel/plugin-transform-react-jsx/7.17.12_@babel+core@7.18.2:
    resolution: {integrity: sha512-Lcaw8bxd1DKht3thfD4A12dqo1X16he1Lm8rIv8sTwjAYNInRS1qHa9aJoqvzpscItXvftKDCfaEQzwoVyXpEQ==}
    engines: {node: '>=6.9.0'}
    peerDependencies:
      '@babel/core': ^7.0.0-0
    dependencies:
      '@babel/core': 7.18.2
      '@babel/helper-annotate-as-pure': 7.16.7
      '@babel/helper-module-imports': 7.16.7
      '@babel/helper-plugin-utils': 7.17.12
      '@babel/plugin-syntax-jsx': 7.17.12_@babel+core@7.18.2
      '@babel/types': 7.18.2
    dev: true

  /@babel/plugin-transform-react-pure-annotations/7.18.0_@babel+core@7.18.2:
    resolution: {integrity: sha512-6+0IK6ouvqDn9bmEG7mEyF/pwlJXVj5lwydybpyyH3D0A7Hftk+NCTdYjnLNZksn261xaOV5ksmp20pQEmc2RQ==}
    engines: {node: '>=6.9.0'}
    peerDependencies:
      '@babel/core': ^7.0.0-0
    dependencies:
      '@babel/core': 7.18.2
      '@babel/helper-annotate-as-pure': 7.16.7
      '@babel/helper-plugin-utils': 7.17.12
    dev: true

  /@babel/plugin-transform-regenerator/7.18.0_@babel+core@7.18.2:
    resolution: {integrity: sha512-C8YdRw9uzx25HSIzwA7EM7YP0FhCe5wNvJbZzjVNHHPGVcDJ3Aie+qGYYdS1oVQgn+B3eAIJbWFLrJ4Jipv7nw==}
    engines: {node: '>=6.9.0'}
    peerDependencies:
      '@babel/core': ^7.0.0-0
    dependencies:
      '@babel/core': 7.18.2
      '@babel/helper-plugin-utils': 7.17.12
      regenerator-transform: 0.15.0
    dev: true

  /@babel/plugin-transform-reserved-words/7.17.12_@babel+core@7.18.2:
    resolution: {integrity: sha512-1KYqwbJV3Co03NIi14uEHW8P50Md6KqFgt0FfpHdK6oyAHQVTosgPuPSiWud1HX0oYJ1hGRRlk0fP87jFpqXZA==}
    engines: {node: '>=6.9.0'}
    peerDependencies:
      '@babel/core': ^7.0.0-0
    dependencies:
      '@babel/core': 7.18.2
      '@babel/helper-plugin-utils': 7.17.12
    dev: true

  /@babel/plugin-transform-shorthand-properties/7.16.7_@babel+core@7.18.2:
    resolution: {integrity: sha512-hah2+FEnoRoATdIb05IOXf+4GzXYTq75TVhIn1PewihbpyrNWUt2JbudKQOETWw6QpLe+AIUpJ5MVLYTQbeeUg==}
    engines: {node: '>=6.9.0'}
    peerDependencies:
      '@babel/core': ^7.0.0-0
    dependencies:
      '@babel/core': 7.18.2
      '@babel/helper-plugin-utils': 7.17.12
    dev: true

  /@babel/plugin-transform-spread/7.17.12_@babel+core@7.18.2:
    resolution: {integrity: sha512-9pgmuQAtFi3lpNUstvG9nGfk9DkrdmWNp9KeKPFmuZCpEnxRzYlS8JgwPjYj+1AWDOSvoGN0H30p1cBOmT/Svg==}
    engines: {node: '>=6.9.0'}
    peerDependencies:
      '@babel/core': ^7.0.0-0
    dependencies:
      '@babel/core': 7.18.2
      '@babel/helper-plugin-utils': 7.17.12
      '@babel/helper-skip-transparent-expression-wrappers': 7.16.0
    dev: true

  /@babel/plugin-transform-sticky-regex/7.16.7_@babel+core@7.18.2:
    resolution: {integrity: sha512-NJa0Bd/87QV5NZZzTuZG5BPJjLYadeSZ9fO6oOUoL4iQx+9EEuw/eEM92SrsT19Yc2jgB1u1hsjqDtH02c3Drw==}
    engines: {node: '>=6.9.0'}
    peerDependencies:
      '@babel/core': ^7.0.0-0
    dependencies:
      '@babel/core': 7.18.2
      '@babel/helper-plugin-utils': 7.17.12
    dev: true

  /@babel/plugin-transform-template-literals/7.18.2_@babel+core@7.18.2:
    resolution: {integrity: sha512-/cmuBVw9sZBGZVOMkpAEaVLwm4JmK2GZ1dFKOGGpMzEHWFmyZZ59lUU0PdRr8YNYeQdNzTDwuxP2X2gzydTc9g==}
    engines: {node: '>=6.9.0'}
    peerDependencies:
      '@babel/core': ^7.0.0-0
    dependencies:
      '@babel/core': 7.18.2
      '@babel/helper-plugin-utils': 7.17.12
    dev: true

  /@babel/plugin-transform-typeof-symbol/7.17.12_@babel+core@7.18.2:
    resolution: {integrity: sha512-Q8y+Jp7ZdtSPXCThB6zjQ74N3lj0f6TDh1Hnf5B+sYlzQ8i5Pjp8gW0My79iekSpT4WnI06blqP6DT0OmaXXmw==}
    engines: {node: '>=6.9.0'}
    peerDependencies:
      '@babel/core': ^7.0.0-0
    dependencies:
      '@babel/core': 7.18.2
      '@babel/helper-plugin-utils': 7.17.12
    dev: true

  /@babel/plugin-transform-typescript/7.18.1_@babel+core@7.18.2:
    resolution: {integrity: sha512-F+RJmL479HJmC0KeqqwEGZMg1P7kWArLGbAKfEi9yPthJyMNjF+DjxFF/halfQvq1Q9GFM4TUbYDNV8xe4Ctqg==}
    engines: {node: '>=6.9.0'}
    peerDependencies:
      '@babel/core': ^7.0.0-0
    dependencies:
      '@babel/core': 7.18.2
      '@babel/helper-create-class-features-plugin': 7.18.0_@babel+core@7.18.2
      '@babel/helper-plugin-utils': 7.17.12
      '@babel/plugin-syntax-typescript': 7.17.12_@babel+core@7.18.2
    transitivePeerDependencies:
      - supports-color
    dev: true

  /@babel/plugin-transform-unicode-escapes/7.16.7_@babel+core@7.18.2:
    resolution: {integrity: sha512-TAV5IGahIz3yZ9/Hfv35TV2xEm+kaBDaZQCn2S/hG9/CZ0DktxJv9eKfPc7yYCvOYR4JGx1h8C+jcSOvgaaI/Q==}
    engines: {node: '>=6.9.0'}
    peerDependencies:
      '@babel/core': ^7.0.0-0
    dependencies:
      '@babel/core': 7.18.2
      '@babel/helper-plugin-utils': 7.17.12
    dev: true

  /@babel/plugin-transform-unicode-regex/7.16.7_@babel+core@7.18.2:
    resolution: {integrity: sha512-oC5tYYKw56HO75KZVLQ+R/Nl3Hro9kf8iG0hXoaHP7tjAyCpvqBiSNe6vGrZni1Z6MggmUOC6A7VP7AVmw225Q==}
    engines: {node: '>=6.9.0'}
    peerDependencies:
      '@babel/core': ^7.0.0-0
    dependencies:
      '@babel/core': 7.18.2
      '@babel/helper-create-regexp-features-plugin': 7.17.12_@babel+core@7.18.2
      '@babel/helper-plugin-utils': 7.17.12
    dev: true

  /@babel/preset-env/7.18.2_@babel+core@7.18.2:
    resolution: {integrity: sha512-PfpdxotV6afmXMU47S08F9ZKIm2bJIQ0YbAAtDfIENX7G1NUAXigLREh69CWDjtgUy7dYn7bsMzkgdtAlmS68Q==}
    engines: {node: '>=6.9.0'}
    peerDependencies:
      '@babel/core': ^7.0.0-0
    dependencies:
      '@babel/compat-data': 7.17.10
      '@babel/core': 7.18.2
      '@babel/helper-compilation-targets': 7.18.2_@babel+core@7.18.2
      '@babel/helper-plugin-utils': 7.17.12
      '@babel/helper-validator-option': 7.16.7
      '@babel/plugin-bugfix-safari-id-destructuring-collision-in-function-expression': 7.17.12_@babel+core@7.18.2
      '@babel/plugin-bugfix-v8-spread-parameters-in-optional-chaining': 7.17.12_@babel+core@7.18.2
      '@babel/plugin-proposal-async-generator-functions': 7.17.12_@babel+core@7.18.2
      '@babel/plugin-proposal-class-properties': 7.17.12_@babel+core@7.18.2
      '@babel/plugin-proposal-class-static-block': 7.18.0_@babel+core@7.18.2
      '@babel/plugin-proposal-dynamic-import': 7.16.7_@babel+core@7.18.2
      '@babel/plugin-proposal-export-namespace-from': 7.17.12_@babel+core@7.18.2
      '@babel/plugin-proposal-json-strings': 7.17.12_@babel+core@7.18.2
      '@babel/plugin-proposal-logical-assignment-operators': 7.17.12_@babel+core@7.18.2
      '@babel/plugin-proposal-nullish-coalescing-operator': 7.17.12_@babel+core@7.18.2
      '@babel/plugin-proposal-numeric-separator': 7.16.7_@babel+core@7.18.2
      '@babel/plugin-proposal-object-rest-spread': 7.18.0_@babel+core@7.18.2
      '@babel/plugin-proposal-optional-catch-binding': 7.16.7_@babel+core@7.18.2
      '@babel/plugin-proposal-optional-chaining': 7.17.12_@babel+core@7.18.2
      '@babel/plugin-proposal-private-methods': 7.17.12_@babel+core@7.18.2
      '@babel/plugin-proposal-private-property-in-object': 7.17.12_@babel+core@7.18.2
      '@babel/plugin-proposal-unicode-property-regex': 7.17.12_@babel+core@7.18.2
      '@babel/plugin-syntax-async-generators': 7.8.4_@babel+core@7.18.2
      '@babel/plugin-syntax-class-properties': 7.12.13_@babel+core@7.18.2
      '@babel/plugin-syntax-class-static-block': 7.14.5_@babel+core@7.18.2
      '@babel/plugin-syntax-dynamic-import': 7.8.3_@babel+core@7.18.2
      '@babel/plugin-syntax-export-namespace-from': 7.8.3_@babel+core@7.18.2
      '@babel/plugin-syntax-import-assertions': 7.17.12_@babel+core@7.18.2
      '@babel/plugin-syntax-json-strings': 7.8.3_@babel+core@7.18.2
      '@babel/plugin-syntax-logical-assignment-operators': 7.10.4_@babel+core@7.18.2
      '@babel/plugin-syntax-nullish-coalescing-operator': 7.8.3_@babel+core@7.18.2
      '@babel/plugin-syntax-numeric-separator': 7.10.4_@babel+core@7.18.2
      '@babel/plugin-syntax-object-rest-spread': 7.8.3_@babel+core@7.18.2
      '@babel/plugin-syntax-optional-catch-binding': 7.8.3_@babel+core@7.18.2
      '@babel/plugin-syntax-optional-chaining': 7.8.3_@babel+core@7.18.2
      '@babel/plugin-syntax-private-property-in-object': 7.14.5_@babel+core@7.18.2
      '@babel/plugin-syntax-top-level-await': 7.14.5_@babel+core@7.18.2
      '@babel/plugin-transform-arrow-functions': 7.17.12_@babel+core@7.18.2
      '@babel/plugin-transform-async-to-generator': 7.17.12_@babel+core@7.18.2
      '@babel/plugin-transform-block-scoped-functions': 7.16.7_@babel+core@7.18.2
      '@babel/plugin-transform-block-scoping': 7.17.12_@babel+core@7.18.2
      '@babel/plugin-transform-classes': 7.17.12_@babel+core@7.18.2
      '@babel/plugin-transform-computed-properties': 7.17.12_@babel+core@7.18.2
      '@babel/plugin-transform-destructuring': 7.18.0_@babel+core@7.18.2
      '@babel/plugin-transform-dotall-regex': 7.16.7_@babel+core@7.18.2
      '@babel/plugin-transform-duplicate-keys': 7.17.12_@babel+core@7.18.2
      '@babel/plugin-transform-exponentiation-operator': 7.16.7_@babel+core@7.18.2
      '@babel/plugin-transform-for-of': 7.18.1_@babel+core@7.18.2
      '@babel/plugin-transform-function-name': 7.16.7_@babel+core@7.18.2
      '@babel/plugin-transform-literals': 7.17.12_@babel+core@7.18.2
      '@babel/plugin-transform-member-expression-literals': 7.16.7_@babel+core@7.18.2
      '@babel/plugin-transform-modules-amd': 7.18.0_@babel+core@7.18.2
      '@babel/plugin-transform-modules-commonjs': 7.18.2_@babel+core@7.18.2
      '@babel/plugin-transform-modules-systemjs': 7.18.0_@babel+core@7.18.2
      '@babel/plugin-transform-modules-umd': 7.18.0_@babel+core@7.18.2
      '@babel/plugin-transform-named-capturing-groups-regex': 7.17.12_@babel+core@7.18.2
      '@babel/plugin-transform-new-target': 7.17.12_@babel+core@7.18.2
      '@babel/plugin-transform-object-super': 7.16.7_@babel+core@7.18.2
      '@babel/plugin-transform-parameters': 7.17.12_@babel+core@7.18.2
      '@babel/plugin-transform-property-literals': 7.16.7_@babel+core@7.18.2
      '@babel/plugin-transform-regenerator': 7.18.0_@babel+core@7.18.2
      '@babel/plugin-transform-reserved-words': 7.17.12_@babel+core@7.18.2
      '@babel/plugin-transform-shorthand-properties': 7.16.7_@babel+core@7.18.2
      '@babel/plugin-transform-spread': 7.17.12_@babel+core@7.18.2
      '@babel/plugin-transform-sticky-regex': 7.16.7_@babel+core@7.18.2
      '@babel/plugin-transform-template-literals': 7.18.2_@babel+core@7.18.2
      '@babel/plugin-transform-typeof-symbol': 7.17.12_@babel+core@7.18.2
      '@babel/plugin-transform-unicode-escapes': 7.16.7_@babel+core@7.18.2
      '@babel/plugin-transform-unicode-regex': 7.16.7_@babel+core@7.18.2
      '@babel/preset-modules': 0.1.5_@babel+core@7.18.2
      '@babel/types': 7.18.2
      babel-plugin-polyfill-corejs2: 0.3.1_@babel+core@7.18.2
      babel-plugin-polyfill-corejs3: 0.5.2_@babel+core@7.18.2
      babel-plugin-polyfill-regenerator: 0.3.1_@babel+core@7.18.2
      core-js-compat: 3.22.7
      semver: 6.3.0
    transitivePeerDependencies:
      - supports-color
    dev: true

  /@babel/preset-modules/0.1.5_@babel+core@7.18.2:
    resolution: {integrity: sha512-A57th6YRG7oR3cq/yt/Y84MvGgE0eJG2F1JLhKuyG+jFxEgrd/HAMJatiFtmOiZurz+0DkrvbheCLaV5f2JfjA==}
    peerDependencies:
      '@babel/core': ^7.0.0-0
    dependencies:
      '@babel/core': 7.18.2
      '@babel/helper-plugin-utils': 7.17.12
      '@babel/plugin-proposal-unicode-property-regex': 7.17.12_@babel+core@7.18.2
      '@babel/plugin-transform-dotall-regex': 7.16.7_@babel+core@7.18.2
      '@babel/types': 7.18.2
      esutils: 2.0.3
    dev: true

  /@babel/preset-react/7.17.12_@babel+core@7.18.2:
    resolution: {integrity: sha512-h5U+rwreXtZaRBEQhW1hOJLMq8XNJBQ/9oymXiCXTuT/0uOwpbT0gUt+sXeOqoXBgNuUKI7TaObVwoEyWkpFgA==}
    engines: {node: '>=6.9.0'}
    peerDependencies:
      '@babel/core': ^7.0.0-0
    dependencies:
      '@babel/core': 7.18.2
      '@babel/helper-plugin-utils': 7.17.12
      '@babel/helper-validator-option': 7.16.7
      '@babel/plugin-transform-react-display-name': 7.16.7_@babel+core@7.18.2
      '@babel/plugin-transform-react-jsx': 7.17.12_@babel+core@7.18.2
      '@babel/plugin-transform-react-jsx-development': 7.16.7_@babel+core@7.18.2
      '@babel/plugin-transform-react-pure-annotations': 7.18.0_@babel+core@7.18.2
    dev: true

  /@babel/preset-typescript/7.17.12_@babel+core@7.18.2:
    resolution: {integrity: sha512-S1ViF8W2QwAKUGJXxP9NAfNaqGDdEBJKpYkxHf5Yy2C4NPPzXGeR3Lhk7G8xJaaLcFTRfNjVbtbVtm8Gb0mqvg==}
    engines: {node: '>=6.9.0'}
    peerDependencies:
      '@babel/core': ^7.0.0-0
    dependencies:
      '@babel/core': 7.18.2
      '@babel/helper-plugin-utils': 7.17.12
      '@babel/helper-validator-option': 7.16.7
      '@babel/plugin-transform-typescript': 7.18.1_@babel+core@7.18.2
    transitivePeerDependencies:
      - supports-color
    dev: true

  /@babel/runtime-corejs3/7.18.3:
    resolution: {integrity: sha512-l4ddFwrc9rnR+EJsHsh+TJ4A35YqQz/UqcjtlX2ov53hlJYG5CxtQmNZxyajwDVmCxwy++rtvGU5HazCK4W41Q==}
    engines: {node: '>=6.9.0'}
    dependencies:
      core-js-pure: 3.22.7
      regenerator-runtime: 0.13.9
    dev: true

  /@babel/runtime/7.18.3:
    resolution: {integrity: sha512-38Y8f7YUhce/K7RMwTp7m0uCumpv9hZkitCbBClqQIow1qSbCvGkcegKOXpEWCQLfWmevgRiWokZ1GkpfhbZug==}
    engines: {node: '>=6.9.0'}
    dependencies:
      regenerator-runtime: 0.13.9

  /@babel/template/7.16.7:
    resolution: {integrity: sha512-I8j/x8kHUrbYRTUxXrrMbfCa7jxkE7tZre39x3kjr9hvI82cK1FfqLygotcWN5kdPGWcLdWMHpSBavse5tWw3w==}
    engines: {node: '>=6.9.0'}
    dependencies:
      '@babel/code-frame': 7.16.7
      '@babel/parser': 7.18.3
      '@babel/types': 7.18.2
    dev: true

  /@babel/traverse/7.18.2:
    resolution: {integrity: sha512-9eNwoeovJ6KH9zcCNnENY7DMFwTU9JdGCFtqNLfUAqtUHRCOsTOqWoffosP8vKmNYeSBUv3yVJXjfd8ucwOjUA==}
    engines: {node: '>=6.9.0'}
    dependencies:
      '@babel/code-frame': 7.16.7
      '@babel/generator': 7.18.2
      '@babel/helper-environment-visitor': 7.18.2
      '@babel/helper-function-name': 7.17.9
      '@babel/helper-hoist-variables': 7.16.7
      '@babel/helper-split-export-declaration': 7.16.7
      '@babel/parser': 7.18.3
      '@babel/types': 7.18.2
      debug: 4.3.4
      globals: 11.12.0
    transitivePeerDependencies:
      - supports-color
    dev: true

  /@babel/types/7.18.2:
    resolution: {integrity: sha512-0On6B8A4/+mFUto5WERt3EEuG1NznDirvwca1O8UwXQHVY8g3R7OzYgxXdOfMwLO08UrpUD/2+3Bclyq+/C94Q==}
    engines: {node: '>=6.9.0'}
    dependencies:
      '@babel/helper-validator-identifier': 7.16.7
      to-fast-properties: 2.0.0
    dev: true

  /@balena/dockerignore/1.0.2:
    resolution: {integrity: sha512-wMue2Sy4GAVTk6Ic4tJVcnfdau+gx2EnG7S+uAEe+TWJFqE4YoWN4/H8MSLj4eYJKxGg26lZwboEniNiNwZQ6Q==}

  /@bcoe/v8-coverage/0.2.3:
    resolution: {integrity: sha512-0hYQ8SB4Db5zvZB4axdMHGwEaQjkZzFjQiN9LVYvIFB2nSUHW9tYpxWriPrWDASIxiaXax83REcLxuSdnGPZtw==}
    dev: true

  /@casl/ability/5.4.3:
    resolution: {integrity: sha512-X6U79udKkfS7459Y3DCkw58ZQno7BD9VJa5GnTL1rcKRACqERMVDs7qjVMW+JlLUZcT5DB2/GF5uvu0KsudEcA==}
    dependencies:
      '@ucast/mongo2js': 1.3.3
    dev: false

  /@colors/colors/1.5.0:
    resolution: {integrity: sha512-ooWCrlZP11i8GImSjTHYHLkvFDP48nS4+204nGb1RiX/WXYHmJA2III9/e2DWVabCESdW7hBAEzHRqUn9OUVvQ==}
    engines: {node: '>=0.1.90'}
    dev: false

  /@cspotcode/source-map-support/0.8.1:
    resolution: {integrity: sha512-IchNf6dN4tHoMFIn/7OE8LWZ19Y6q/67Bmf6vnGREv8RSbBVb9LPJxEcnwrcwX6ixSvaiGoomAUvu4YSxXrVgw==}
    engines: {node: '>=12'}
    dependencies:
      '@jridgewell/trace-mapping': 0.3.9
    dev: true

  /@dabh/diagnostics/2.0.3:
    resolution: {integrity: sha512-hrlQOIi7hAfzsMqlGSFyVucrx38O+j6wiGOf//H2ecvIEqYN4ADBSS2iLMh5UFyDunCNniUIPk/q3riFv45xRA==}
    dependencies:
      colorspace: 1.1.4
      enabled: 2.0.0
      kuler: 2.0.0
    dev: false

  /@eslint/eslintrc/1.3.0:
    resolution: {integrity: sha512-UWW0TMTmk2d7hLcWD1/e2g5HDM/HQ3csaLSqXCfqwh4uNDuNqlaKWXmEsL4Cs41Z0KnILNvwbHAah3C2yt06kw==}
    engines: {node: ^12.22.0 || ^14.17.0 || >=16.0.0}
    dependencies:
      ajv: 6.12.6
      debug: 4.3.4
      espree: 9.3.2
      globals: 13.15.0
      ignore: 5.2.0
      import-fresh: 3.3.0
      js-yaml: 4.1.0
      minimatch: 3.1.2
      strip-json-comments: 3.1.1
    transitivePeerDependencies:
      - supports-color

  /@humanwhocodes/config-array/0.9.5:
    resolution: {integrity: sha512-ObyMyWxZiCu/yTisA7uzx81s40xR2fD5Cg/2Kq7G02ajkNubJf6BopgDTmDyc3U7sXpNKM8cYOw7s7Tyr+DnCw==}
    engines: {node: '>=10.10.0'}
    dependencies:
      '@humanwhocodes/object-schema': 1.2.1
      debug: 4.3.4
      minimatch: 3.1.2
    transitivePeerDependencies:
      - supports-color

  /@humanwhocodes/object-schema/1.2.1:
    resolution: {integrity: sha512-ZnQMnLV4e7hDlUvw8H+U8ASL02SS2Gn6+9Ac3wGGLIe7+je2AeAOxPY+izIPJDfFDb7eDjev0Us8MO1iFRN8hA==}

  /@istanbuljs/load-nyc-config/1.1.0:
    resolution: {integrity: sha512-VjeHSlIzpv/NyD3N0YuHfXOPDIixcA1q2ZV98wsMqcYlPmv2n3Yb2lYP9XMElnaFVXg5A7YLTeLu6V84uQDjmQ==}
    engines: {node: '>=8'}
    dependencies:
      camelcase: 5.3.1
      find-up: 4.1.0
      get-package-type: 0.1.0
      js-yaml: 3.14.1
      resolve-from: 5.0.0
    dev: true

  /@istanbuljs/schema/0.1.3:
    resolution: {integrity: sha512-ZXRY4jNvVgSVQ8DL3LTcakaAtXwTVUxE81hslsyD2AtoXW/wVob10HkOJ1X/pAlcI7D+2YoZKg5do8G/w6RYgA==}
    engines: {node: '>=8'}
    dev: true

  /@jest/console/27.5.1:
    resolution: {integrity: sha512-kZ/tNpS3NXn0mlXXXPNuDZnb4c0oZ20r4K5eemM2k30ZC3G0T02nXUvyhf5YdbXWHPEJLc9qGLxEZ216MdL+Zg==}
    engines: {node: ^10.13.0 || ^12.13.0 || ^14.15.0 || >=15.0.0}
    dependencies:
      '@jest/types': 27.5.1
      '@types/node': 14.18.18
      chalk: 4.1.2
      jest-message-util: 27.5.1
      jest-util: 27.5.1
      slash: 3.0.0
    dev: true

  /@jest/core/27.4.7:
    resolution: {integrity: sha512-n181PurSJkVMS+kClIFSX/LLvw9ExSb+4IMtD6YnfxZVerw9ANYtW0bPrm0MJu2pfe9SY9FJ9FtQ+MdZkrZwjg==}
    engines: {node: ^10.13.0 || ^12.13.0 || ^14.15.0 || >=15.0.0}
    peerDependencies:
      node-notifier: ^8.0.1 || ^9.0.0 || ^10.0.0
    peerDependenciesMeta:
      node-notifier:
        optional: true
    dependencies:
      '@jest/console': 27.5.1
      '@jest/reporters': 27.4.6
      '@jest/test-result': 27.5.1
      '@jest/transform': 27.4.6
      '@jest/types': 27.5.1
      '@types/node': 14.18.18
      ansi-escapes: 4.3.2
      chalk: 4.1.2
      emittery: 0.8.1
      exit: 0.1.2
      graceful-fs: 4.2.10
      jest-changed-files: 27.5.1
      jest-config: 27.4.7
      jest-haste-map: 27.5.1
      jest-message-util: 27.5.1
      jest-regex-util: 27.5.1
      jest-resolve: 27.4.6
      jest-resolve-dependencies: 27.5.1
      jest-runner: 27.5.1
      jest-runtime: 27.5.1
      jest-snapshot: 27.4.6
      jest-util: 27.5.1
      jest-validate: 27.5.1
      jest-watcher: 27.5.1
      micromatch: 4.0.5
      rimraf: 3.0.2
      slash: 3.0.0
      strip-ansi: 6.0.1
    transitivePeerDependencies:
      - bufferutil
      - canvas
      - supports-color
      - ts-node
      - utf-8-validate
    dev: true

  /@jest/core/27.4.7_ts-node@10.8.0:
    resolution: {integrity: sha512-n181PurSJkVMS+kClIFSX/LLvw9ExSb+4IMtD6YnfxZVerw9ANYtW0bPrm0MJu2pfe9SY9FJ9FtQ+MdZkrZwjg==}
    engines: {node: ^10.13.0 || ^12.13.0 || ^14.15.0 || >=15.0.0}
    peerDependencies:
      node-notifier: ^8.0.1 || ^9.0.0 || ^10.0.0
    peerDependenciesMeta:
      node-notifier:
        optional: true
    dependencies:
      '@jest/console': 27.5.1
      '@jest/reporters': 27.4.6
      '@jest/test-result': 27.5.1
      '@jest/transform': 27.4.6
      '@jest/types': 27.5.1
      '@types/node': 14.18.18
      ansi-escapes: 4.3.2
      chalk: 4.1.2
      emittery: 0.8.1
      exit: 0.1.2
      graceful-fs: 4.2.10
      jest-changed-files: 27.5.1
      jest-config: 27.4.7_ts-node@10.8.0
      jest-haste-map: 27.5.1
      jest-message-util: 27.5.1
      jest-regex-util: 27.5.1
      jest-resolve: 27.4.6
      jest-resolve-dependencies: 27.5.1
      jest-runner: 27.5.1
      jest-runtime: 27.5.1
      jest-snapshot: 27.4.6
      jest-util: 27.5.1
      jest-validate: 27.5.1
      jest-watcher: 27.5.1
      micromatch: 4.0.5
      rimraf: 3.0.2
      slash: 3.0.0
      strip-ansi: 6.0.1
    transitivePeerDependencies:
      - bufferutil
      - canvas
      - supports-color
      - ts-node
      - utf-8-validate
    dev: true

  /@jest/core/27.5.1:
    resolution: {integrity: sha512-AK6/UTrvQD0Cd24NSqmIA6rKsu0tKIxfiCducZvqxYdmMisOYAsdItspT+fQDQYARPf8XgjAFZi0ogW2agH5nQ==}
    engines: {node: ^10.13.0 || ^12.13.0 || ^14.15.0 || >=15.0.0}
    peerDependencies:
      node-notifier: ^8.0.1 || ^9.0.0 || ^10.0.0
    peerDependenciesMeta:
      node-notifier:
        optional: true
    dependencies:
      '@jest/console': 27.5.1
      '@jest/reporters': 27.5.1
      '@jest/test-result': 27.5.1
      '@jest/transform': 27.5.1
      '@jest/types': 27.5.1
      '@types/node': 14.18.18
      ansi-escapes: 4.3.2
      chalk: 4.1.2
      emittery: 0.8.1
      exit: 0.1.2
      graceful-fs: 4.2.10
      jest-changed-files: 27.5.1
      jest-config: 27.5.1
      jest-haste-map: 27.5.1
      jest-message-util: 27.5.1
      jest-regex-util: 27.5.1
      jest-resolve: 27.5.1
      jest-resolve-dependencies: 27.5.1
      jest-runner: 27.5.1
      jest-runtime: 27.5.1
      jest-snapshot: 27.5.1
      jest-util: 27.5.1
      jest-validate: 27.5.1
      jest-watcher: 27.5.1
      micromatch: 4.0.5
      rimraf: 3.0.2
      slash: 3.0.0
      strip-ansi: 6.0.1
    transitivePeerDependencies:
      - bufferutil
      - canvas
      - supports-color
      - ts-node
      - utf-8-validate
    dev: true

  /@jest/core/27.5.1_ts-node@10.8.0:
    resolution: {integrity: sha512-AK6/UTrvQD0Cd24NSqmIA6rKsu0tKIxfiCducZvqxYdmMisOYAsdItspT+fQDQYARPf8XgjAFZi0ogW2agH5nQ==}
    engines: {node: ^10.13.0 || ^12.13.0 || ^14.15.0 || >=15.0.0}
    peerDependencies:
      node-notifier: ^8.0.1 || ^9.0.0 || ^10.0.0
    peerDependenciesMeta:
      node-notifier:
        optional: true
    dependencies:
      '@jest/console': 27.5.1
      '@jest/reporters': 27.5.1
      '@jest/test-result': 27.5.1
      '@jest/transform': 27.5.1
      '@jest/types': 27.5.1
      '@types/node': 14.18.18
      ansi-escapes: 4.3.2
      chalk: 4.1.2
      emittery: 0.8.1
      exit: 0.1.2
      graceful-fs: 4.2.10
      jest-changed-files: 27.5.1
      jest-config: 27.5.1_ts-node@10.8.0
      jest-haste-map: 27.5.1
      jest-message-util: 27.5.1
      jest-regex-util: 27.5.1
      jest-resolve: 27.5.1
      jest-resolve-dependencies: 27.5.1
      jest-runner: 27.5.1
      jest-runtime: 27.5.1
      jest-snapshot: 27.5.1
      jest-util: 27.5.1
      jest-validate: 27.5.1
      jest-watcher: 27.5.1
      micromatch: 4.0.5
      rimraf: 3.0.2
      slash: 3.0.0
      strip-ansi: 6.0.1
    transitivePeerDependencies:
      - bufferutil
      - canvas
      - supports-color
      - ts-node
      - utf-8-validate
    dev: true

  /@jest/environment/27.5.1:
    resolution: {integrity: sha512-/WQjhPJe3/ghaol/4Bq480JKXV/Rfw8nQdN7f41fM8VDHLcxKXou6QyXAh3EFr9/bVG3x74z1NWDkP87EiY8gA==}
    engines: {node: ^10.13.0 || ^12.13.0 || ^14.15.0 || >=15.0.0}
    dependencies:
      '@jest/fake-timers': 27.5.1
      '@jest/types': 27.5.1
      '@types/node': 14.18.18
      jest-mock: 27.5.1
    dev: true

  /@jest/fake-timers/27.5.1:
    resolution: {integrity: sha512-/aPowoolwa07k7/oM3aASneNeBGCmGQsc3ugN4u6s4C/+s5M64MFo/+djTdiwcbQlRfFElGuDXWzaWj6QgKObQ==}
    engines: {node: ^10.13.0 || ^12.13.0 || ^14.15.0 || >=15.0.0}
    dependencies:
      '@jest/types': 27.5.1
      '@sinonjs/fake-timers': 8.1.0
      '@types/node': 14.18.18
      jest-message-util: 27.5.1
      jest-mock: 27.5.1
      jest-util: 27.5.1
    dev: true

  /@jest/globals/27.5.1:
    resolution: {integrity: sha512-ZEJNB41OBQQgGzgyInAv0UUfDDj3upmHydjieSxFvTRuZElrx7tXg/uVQ5hYVEwiXs3+aMsAeEc9X7xiSKCm4Q==}
    engines: {node: ^10.13.0 || ^12.13.0 || ^14.15.0 || >=15.0.0}
    dependencies:
      '@jest/environment': 27.5.1
      '@jest/types': 27.5.1
      expect: 27.5.1
    dev: true

  /@jest/reporters/27.4.6:
    resolution: {integrity: sha512-+Zo9gV81R14+PSq4wzee4GC2mhAN9i9a7qgJWL90Gpx7fHYkWpTBvwWNZUXvJByYR9tAVBdc8VxDWqfJyIUrIQ==}
    engines: {node: ^10.13.0 || ^12.13.0 || ^14.15.0 || >=15.0.0}
    peerDependencies:
      node-notifier: ^8.0.1 || ^9.0.0 || ^10.0.0
    peerDependenciesMeta:
      node-notifier:
        optional: true
    dependencies:
      '@bcoe/v8-coverage': 0.2.3
      '@jest/console': 27.5.1
      '@jest/test-result': 27.5.1
      '@jest/transform': 27.4.6
      '@jest/types': 27.5.1
      '@types/node': 14.18.18
      chalk: 4.1.2
      collect-v8-coverage: 1.0.1
      exit: 0.1.2
      glob: 7.2.3
      graceful-fs: 4.2.10
      istanbul-lib-coverage: 3.2.0
      istanbul-lib-instrument: 5.2.0
      istanbul-lib-report: 3.0.0
      istanbul-lib-source-maps: 4.0.1
      istanbul-reports: 3.1.4
      jest-haste-map: 27.5.1
      jest-resolve: 27.4.6
      jest-util: 27.5.1
      jest-worker: 27.5.1
      slash: 3.0.0
      source-map: 0.6.1
      string-length: 4.0.2
      terminal-link: 2.1.1
      v8-to-istanbul: 8.1.1
    transitivePeerDependencies:
      - supports-color
    dev: true

  /@jest/reporters/27.5.1:
    resolution: {integrity: sha512-cPXh9hWIlVJMQkVk84aIvXuBB4uQQmFqZiacloFuGiP3ah1sbCxCosidXFDfqG8+6fO1oR2dTJTlsOy4VFmUfw==}
    engines: {node: ^10.13.0 || ^12.13.0 || ^14.15.0 || >=15.0.0}
    peerDependencies:
      node-notifier: ^8.0.1 || ^9.0.0 || ^10.0.0
    peerDependenciesMeta:
      node-notifier:
        optional: true
    dependencies:
      '@bcoe/v8-coverage': 0.2.3
      '@jest/console': 27.5.1
      '@jest/test-result': 27.5.1
      '@jest/transform': 27.5.1
      '@jest/types': 27.5.1
      '@types/node': 14.18.18
      chalk: 4.1.2
      collect-v8-coverage: 1.0.1
      exit: 0.1.2
      glob: 7.2.3
      graceful-fs: 4.2.10
      istanbul-lib-coverage: 3.2.0
      istanbul-lib-instrument: 5.2.0
      istanbul-lib-report: 3.0.0
      istanbul-lib-source-maps: 4.0.1
      istanbul-reports: 3.1.4
      jest-haste-map: 27.5.1
      jest-resolve: 27.5.1
      jest-util: 27.5.1
      jest-worker: 27.5.1
      slash: 3.0.0
      source-map: 0.6.1
      string-length: 4.0.2
      terminal-link: 2.1.1
      v8-to-istanbul: 8.1.1
    transitivePeerDependencies:
      - supports-color
    dev: true

  /@jest/source-map/27.5.1:
    resolution: {integrity: sha512-y9NIHUYF3PJRlHk98NdC/N1gl88BL08aQQgu4k4ZopQkCw9t9cV8mtl3TV8b/YCB8XaVTFrmUTAJvjsntDireg==}
    engines: {node: ^10.13.0 || ^12.13.0 || ^14.15.0 || >=15.0.0}
    dependencies:
      callsites: 3.1.0
      graceful-fs: 4.2.10
      source-map: 0.6.1
    dev: true

  /@jest/test-result/27.5.1:
    resolution: {integrity: sha512-EW35l2RYFUcUQxFJz5Cv5MTOxlJIQs4I7gxzi2zVU7PJhOwfYq1MdC5nhSmYjX1gmMmLPvB3sIaC+BkcHRBfag==}
    engines: {node: ^10.13.0 || ^12.13.0 || ^14.15.0 || >=15.0.0}
    dependencies:
      '@jest/console': 27.5.1
      '@jest/types': 27.5.1
      '@types/istanbul-lib-coverage': 2.0.4
      collect-v8-coverage: 1.0.1
    dev: true

  /@jest/test-sequencer/27.5.1:
    resolution: {integrity: sha512-LCheJF7WB2+9JuCS7VB/EmGIdQuhtqjRNI9A43idHv3E4KltCTsPsLxvdaubFHSYwY/fNjMWjl6vNRhDiN7vpQ==}
    engines: {node: ^10.13.0 || ^12.13.0 || ^14.15.0 || >=15.0.0}
    dependencies:
      '@jest/test-result': 27.5.1
      graceful-fs: 4.2.10
      jest-haste-map: 27.5.1
      jest-runtime: 27.5.1
    transitivePeerDependencies:
      - supports-color
    dev: true

  /@jest/transform/27.4.6:
    resolution: {integrity: sha512-9MsufmJC8t5JTpWEQJ0OcOOAXaH5ioaIX6uHVBLBMoCZPfKKQF+EqP8kACAvCZ0Y1h2Zr3uOccg8re+Dr5jxyw==}
    engines: {node: ^10.13.0 || ^12.13.0 || ^14.15.0 || >=15.0.0}
    dependencies:
      '@babel/core': 7.18.2
      '@jest/types': 27.5.1
      babel-plugin-istanbul: 6.1.1
      chalk: 4.1.2
      convert-source-map: 1.8.0
      fast-json-stable-stringify: 2.1.0
      graceful-fs: 4.2.10
      jest-haste-map: 27.5.1
      jest-regex-util: 27.5.1
      jest-util: 27.5.1
      micromatch: 4.0.5
      pirates: 4.0.5
      slash: 3.0.0
      source-map: 0.6.1
      write-file-atomic: 3.0.3
    transitivePeerDependencies:
      - supports-color
    dev: true

  /@jest/transform/27.5.1:
    resolution: {integrity: sha512-ipON6WtYgl/1329g5AIJVbUuEh0wZVbdpGwC99Jw4LwuoBNS95MVphU6zOeD9pDkon+LLbFL7lOQRapbB8SCHw==}
    engines: {node: ^10.13.0 || ^12.13.0 || ^14.15.0 || >=15.0.0}
    dependencies:
      '@babel/core': 7.18.2
      '@jest/types': 27.5.1
      babel-plugin-istanbul: 6.1.1
      chalk: 4.1.2
      convert-source-map: 1.8.0
      fast-json-stable-stringify: 2.1.0
      graceful-fs: 4.2.10
      jest-haste-map: 27.5.1
      jest-regex-util: 27.5.1
      jest-util: 27.5.1
      micromatch: 4.0.5
      pirates: 4.0.5
      slash: 3.0.0
      source-map: 0.6.1
      write-file-atomic: 3.0.3
    transitivePeerDependencies:
      - supports-color
    dev: true

  /@jest/types/27.5.1:
    resolution: {integrity: sha512-Cx46iJ9QpwQTjIdq5VJu2QTMMs3QlEjI0x1QbBP5W1+nMzyc2XmimiRR/CbX9TO0cPTeUlxWMOu8mslYsJ8DEw==}
    engines: {node: ^10.13.0 || ^12.13.0 || ^14.15.0 || >=15.0.0}
    dependencies:
      '@types/istanbul-lib-coverage': 2.0.4
      '@types/istanbul-reports': 3.0.1
      '@types/node': 14.18.18
      '@types/yargs': 16.0.4
      chalk: 4.1.2
    dev: true

  /@jridgewell/gen-mapping/0.1.1:
    resolution: {integrity: sha512-sQXCasFk+U8lWYEe66WxRDOE9PjVz4vSM51fTu3Hw+ClTpUSQb718772vH3pyS5pShp6lvQM7SxgIDXXXmOX7w==}
    engines: {node: '>=6.0.0'}
    dependencies:
      '@jridgewell/set-array': 1.1.1
      '@jridgewell/sourcemap-codec': 1.4.13
    dev: true

  /@jridgewell/gen-mapping/0.3.1:
    resolution: {integrity: sha512-GcHwniMlA2z+WFPWuY8lp3fsza0I8xPFMWL5+n8LYyP6PSvPrXf4+n8stDHZY2DM0zy9sVkRDy1jDI4XGzYVqg==}
    engines: {node: '>=6.0.0'}
    dependencies:
      '@jridgewell/set-array': 1.1.1
      '@jridgewell/sourcemap-codec': 1.4.13
      '@jridgewell/trace-mapping': 0.3.13
    dev: true

  /@jridgewell/resolve-uri/3.0.7:
    resolution: {integrity: sha512-8cXDaBBHOr2pQ7j77Y6Vp5VDT2sIqWyWQ56TjEq4ih/a4iST3dItRe8Q9fp0rrIl9DoKhWQtUQz/YpOxLkXbNA==}
    engines: {node: '>=6.0.0'}
    dev: true

  /@jridgewell/set-array/1.1.1:
    resolution: {integrity: sha512-Ct5MqZkLGEXTVmQYbGtx9SVqD2fqwvdubdps5D3djjAkgkKwT918VNOz65pEHFaYTeWcukmJmH5SwsA9Tn2ObQ==}
    engines: {node: '>=6.0.0'}
    dev: true

  /@jridgewell/sourcemap-codec/1.4.13:
    resolution: {integrity: sha512-GryiOJmNcWbovBxTfZSF71V/mXbgcV3MewDe3kIMCLyIh5e7SKAeUZs+rMnJ8jkMolZ/4/VsdBmMrw3l+VdZ3w==}
    dev: true

  /@jridgewell/trace-mapping/0.3.13:
    resolution: {integrity: sha512-o1xbKhp9qnIAoHJSWd6KlCZfqslL4valSF81H8ImioOAxluWYWOpWkpyktY2vnt4tbrX9XYaxovq6cgowaJp2w==}
    dependencies:
      '@jridgewell/resolve-uri': 3.0.7
      '@jridgewell/sourcemap-codec': 1.4.13
    dev: true

  /@jridgewell/trace-mapping/0.3.9:
    resolution: {integrity: sha512-3Belt6tdc8bPgAtbcmdtNJlirVoTmEb5e2gC94PnkwEW9jI6CAHUeoG85tjWP5WquqfavoMtMwiG4P926ZKKuQ==}
    dependencies:
      '@jridgewell/resolve-uri': 3.0.7
      '@jridgewell/sourcemap-codec': 1.4.13
    dev: true

  /@juggle/resize-observer/3.3.1:
    resolution: {integrity: sha512-zMM9Ds+SawiUkakS7y94Ymqx+S0ORzpG3frZirN3l+UlXUmSUR7hF4wxCVqW+ei94JzV5kt0uXBcoOEAuiydrw==}
    dev: true

  /@microsoft/api-extractor-model/7.17.3:
    resolution: {integrity: sha512-ETslFxVEZTEK6mrOARxM34Ll2W/5H2aTk9Pe9dxsMCnthE8O/CaStV4WZAGsvvZKyjelSWgPVYGowxGVnwOMlQ==}
    dependencies:
      '@microsoft/tsdoc': 0.14.1
      '@microsoft/tsdoc-config': 0.16.1
      '@rushstack/node-core-library': 3.45.5
    dev: true

  /@microsoft/api-extractor/7.24.2:
    resolution: {integrity: sha512-QWZh9aQZvBAdRVK+Go8NiW8YNMN//OGiNqgA3iZ2sEy8imUqkRBCybXgmw2HkEYyPnn55CFoMKvnAHvV9+4B/A==}
    hasBin: true
    dependencies:
      '@microsoft/api-extractor-model': 7.17.3
      '@microsoft/tsdoc': 0.14.1
      '@microsoft/tsdoc-config': 0.16.1
      '@rushstack/node-core-library': 3.45.5
      '@rushstack/rig-package': 0.3.11
      '@rushstack/ts-command-line': 4.11.0
      colors: 1.2.5
      lodash: 4.17.21
      resolve: 1.17.0
      semver: 7.3.7
      source-map: 0.6.1
      typescript: 4.6.4
    dev: true

  /@microsoft/rush-lib/5.70.0:
    resolution: {integrity: sha512-voTwbD33rp3+2KdP8tvgmV63ay5QDeSZyxLIb3gjmzmF2dp6SYi1OPXULFbJBgCEg2c/V09Aa5o7fZ6nHtLuGw==}
    engines: {node: '>=5.6.0'}
    dependencies:
      '@pnpm/link-bins': 5.3.25
      '@rushstack/heft-config-file': 0.8.4
      '@rushstack/node-core-library': 3.45.5
      '@rushstack/package-deps-hash': 3.2.17
      '@rushstack/rig-package': 0.3.11
      '@rushstack/rush-amazon-s3-build-cache-plugin': 5.70.0
      '@rushstack/rush-azure-storage-build-cache-plugin': 5.70.0
      '@rushstack/stream-collator': 4.0.172
      '@rushstack/terminal': 0.3.41
      '@rushstack/ts-command-line': 4.11.0
      '@types/node-fetch': 1.6.9
      '@yarnpkg/lockfile': 1.0.2
      builtin-modules: 3.1.0
      cli-table: 0.3.11
      colors: 1.2.5
      git-repo-info: 2.1.1
      glob: 7.0.6
      glob-escape: 0.0.2
      https-proxy-agent: 5.0.1
      ignore: 5.1.9
      inquirer: 7.3.3
      js-yaml: 3.13.1
      jszip: 3.7.1
      lodash: 4.17.21
      node-fetch: 2.6.7
      npm-package-arg: 6.1.1
      npm-packlist: 2.1.5
      read-package-tree: 5.1.6
      resolve: 1.17.0
      semver: 7.3.7
      ssri: 8.0.1
      strict-uri-encode: 2.0.0
      tapable: 2.2.1
      tar: 6.1.11
      true-case-path: 2.2.1
    transitivePeerDependencies:
      - encoding
      - supports-color
    dev: false

  /@microsoft/tsdoc-config/0.16.1:
    resolution: {integrity: sha512-2RqkwiD4uN6MLnHFljqBlZIXlt/SaUT6cuogU1w2ARw4nKuuppSmR0+s+NC+7kXBQykd9zzu0P4HtBpZT5zBpQ==}
    dependencies:
      '@microsoft/tsdoc': 0.14.1
      ajv: 6.12.6
      jju: 1.4.0
      resolve: 1.19.0

  /@microsoft/tsdoc/0.14.1:
    resolution: {integrity: sha512-6Wci+Tp3CgPt/B9B0a3J4s3yMgLNSku6w5TV6mN+61C71UqsRBv2FUibBf3tPGlNxebgPHMEUzKpb1ggE8KCKw==}

  /@next/env/12.1.6:
    resolution: {integrity: sha512-Te/OBDXFSodPU6jlXYPAXpmZr/AkG6DCATAxttQxqOWaq6eDFX25Db3dK0120GZrSZmv4QCe9KsZmJKDbWs4OA==}
    dev: false

  /@next/eslint-plugin-next/12.1.5:
    resolution: {integrity: sha512-Cnb8ERC5bNKBFrnMH6203sp/b0Y78QRx1XsFu+86oBtDBmQmOFoHu7teQjHm69ER73XKK3aGaeoLiXacHoUFsg==}
    dependencies:
      glob: 7.1.7
    dev: true

  /@next/swc-android-arm-eabi/12.1.6:
    resolution: {integrity: sha512-BxBr3QAAAXWgk/K7EedvzxJr2dE014mghBSA9iOEAv0bMgF+MRq4PoASjuHi15M2zfowpcRG8XQhMFtxftCleQ==}
    engines: {node: '>= 10'}
    cpu: [arm]
    os: [android]
    requiresBuild: true
    dev: false
    optional: true

  /@next/swc-android-arm64/12.1.6:
    resolution: {integrity: sha512-EboEk3ROYY7U6WA2RrMt/cXXMokUTXXfnxe2+CU+DOahvbrO8QSWhlBl9I9ZbFzJx28AGB9Yo3oQHCvph/4Lew==}
    engines: {node: '>= 10'}
    cpu: [arm64]
    os: [android]
    requiresBuild: true
    dev: false
    optional: true

  /@next/swc-darwin-arm64/12.1.6:
    resolution: {integrity: sha512-P0EXU12BMSdNj1F7vdkP/VrYDuCNwBExtRPDYawgSUakzi6qP0iKJpya2BuLvNzXx+XPU49GFuDC5X+SvY0mOw==}
    engines: {node: '>= 10'}
    cpu: [arm64]
    os: [darwin]
    requiresBuild: true
    dev: false
    optional: true

  /@next/swc-darwin-x64/12.1.6:
    resolution: {integrity: sha512-9FptMnbgHJK3dRDzfTpexs9S2hGpzOQxSQbe8omz6Pcl7rnEp9x4uSEKY51ho85JCjL4d0tDLBcXEJZKKLzxNg==}
    engines: {node: '>= 10'}
    cpu: [x64]
    os: [darwin]
    requiresBuild: true
    dev: false
    optional: true

  /@next/swc-linux-arm-gnueabihf/12.1.6:
    resolution: {integrity: sha512-PvfEa1RR55dsik/IDkCKSFkk6ODNGJqPY3ysVUZqmnWMDSuqFtf7BPWHFa/53znpvVB5XaJ5Z1/6aR5CTIqxPw==}
    engines: {node: '>= 10'}
    cpu: [arm]
    os: [linux]
    requiresBuild: true
    dev: false
    optional: true

  /@next/swc-linux-arm64-gnu/12.1.6:
    resolution: {integrity: sha512-53QOvX1jBbC2ctnmWHyRhMajGq7QZfl974WYlwclXarVV418X7ed7o/EzGY+YVAEKzIVaAB9JFFWGXn8WWo0gQ==}
    engines: {node: '>= 10'}
    cpu: [arm64]
    os: [linux]
    requiresBuild: true
    dev: false
    optional: true

  /@next/swc-linux-arm64-musl/12.1.6:
    resolution: {integrity: sha512-CMWAkYqfGdQCS+uuMA1A2UhOfcUYeoqnTW7msLr2RyYAys15pD960hlDfq7QAi8BCAKk0sQ2rjsl0iqMyziohQ==}
    engines: {node: '>= 10'}
    cpu: [arm64]
    os: [linux]
    requiresBuild: true
    dev: false
    optional: true

  /@next/swc-linux-x64-gnu/12.1.6:
    resolution: {integrity: sha512-AC7jE4Fxpn0s3ujngClIDTiEM/CQiB2N2vkcyWWn6734AmGT03Duq6RYtPMymFobDdAtZGFZd5nR95WjPzbZAQ==}
    engines: {node: '>= 10'}
    cpu: [x64]
    os: [linux]
    requiresBuild: true
    dev: false
    optional: true

  /@next/swc-linux-x64-musl/12.1.6:
    resolution: {integrity: sha512-c9Vjmi0EVk0Kou2qbrynskVarnFwfYIi+wKufR9Ad7/IKKuP6aEhOdZiIIdKsYWRtK2IWRF3h3YmdnEa2WLUag==}
    engines: {node: '>= 10'}
    cpu: [x64]
    os: [linux]
    requiresBuild: true
    dev: false
    optional: true

  /@next/swc-win32-arm64-msvc/12.1.6:
    resolution: {integrity: sha512-3UTOL/5XZSKFelM7qN0it35o3Cegm6LsyuERR3/OoqEExyj3aCk7F025b54/707HTMAnjlvQK3DzLhPu/xxO4g==}
    engines: {node: '>= 10'}
    cpu: [arm64]
    os: [win32]
    requiresBuild: true
    dev: false
    optional: true

  /@next/swc-win32-ia32-msvc/12.1.6:
    resolution: {integrity: sha512-8ZWoj6nCq6fI1yCzKq6oK0jE6Mxlz4MrEsRyu0TwDztWQWe7rh4XXGLAa2YVPatYcHhMcUL+fQQbqd1MsgaSDA==}
    engines: {node: '>= 10'}
    cpu: [ia32]
    os: [win32]
    requiresBuild: true
    dev: false
    optional: true

  /@next/swc-win32-x64-msvc/12.1.6:
    resolution: {integrity: sha512-4ZEwiRuZEicXhXqmhw3+de8Z4EpOLQj/gp+D9fFWo6ii6W1kBkNNvvEx4A90ugppu+74pT1lIJnOuz3A9oQeJA==}
    engines: {node: '>= 10'}
    cpu: [x64]
    os: [win32]
    requiresBuild: true
    dev: false
    optional: true

  /@nodelib/fs.scandir/2.1.5:
    resolution: {integrity: sha512-vq24Bq3ym5HEQm2NKCr3yXDwjc7vTsEThRDnkp2DK9p1uqLR+DHurm/NOTo0KG7HYHU7eppKZj3MyqYuMBf62g==}
    engines: {node: '>= 8'}
    dependencies:
      '@nodelib/fs.stat': 2.0.5
      run-parallel: 1.2.0

  /@nodelib/fs.stat/2.0.5:
    resolution: {integrity: sha512-RkhPPp2zrqDAQA/2jNhnztcPAlv64XdhIp7a7454A5ovI7Bukxgt7MX7udwAu3zg1DcpPU0rz3VV1SeaqvY4+A==}
    engines: {node: '>= 8'}

  /@nodelib/fs.walk/1.2.8:
    resolution: {integrity: sha512-oGB+UxlgWcgQkgwo8GcEGwemoTFt3FIO9ababBmaGwXIoBKZ+GTy0pP185beGg7Llih/NSHSV2XAs1lnznocSg==}
    engines: {node: '>= 8'}
    dependencies:
      '@nodelib/fs.scandir': 2.1.5
      fastq: 1.13.0

  /@opencensus/web-types/0.0.7:
    resolution: {integrity: sha512-xB+w7ZDAu3YBzqH44rCmG9/RlrOmFuDPt/bpf17eJr8eZSrLt7nc7LnWdxM9Mmoj/YKMHpxRg28txu3TcpiL+g==}
    engines: {node: '>=6.0'}
    dev: false

  /@opentelemetry/api/0.10.2:
    resolution: {integrity: sha512-GtpMGd6vkzDMYcpu2t9LlhEgMy/SzBwRnz48EejlRArYqZzqSzAsKmegUK7zHgl+EOIaK9mKHhnRaQu3qw20cA==}
    engines: {node: '>=8.0.0'}
    dependencies:
      '@opentelemetry/context-base': 0.10.2
    dev: false

  /@opentelemetry/api/1.0.0-rc.0:
    resolution: {integrity: sha512-iXKByCMfrlO5S6Oh97BuM56tM2cIBB0XsL/vWF/AtJrJEKx4MC/Xdu0xDsGXMGcNWpqF7ujMsjjnp0+UHBwnDQ==}
    engines: {node: '>=8.0.0'}
    dev: false

  /@opentelemetry/context-base/0.10.2:
    resolution: {integrity: sha512-hZNKjKOYsckoOEgBziGMnBcX0M7EtstnCmwz5jZUOUYwlZ+/xxX6z3jPu1XVO2Jivk0eLfuP9GP+vFD49CMetw==}
    engines: {node: '>=8.0.0'}
    dev: false

  /@opentelemetry/types/0.2.0:
    resolution: {integrity: sha512-GtwNB6BNDdsIPAYEdpp3JnOGO/3AJxjPvny53s3HERBdXSJTGQw8IRhiaTEX0b3w9P8+FwFZde4k+qkjn67aVw==}
    engines: {node: '>=8.0.0'}
    deprecated: Package renamed to @opentelemetry/api, see https://github.com/open-telemetry/opentelemetry-js
    dev: false

  /@pnpm/error/1.4.0:
    resolution: {integrity: sha512-vxkRrkneBPVmP23kyjnYwVOtipwlSl6UfL+h+Xa3TrABJTz5rYBXemlTsU5BzST8U4pD7YDkTb3SQu+MMuIDKA==}
    engines: {node: '>=10.16'}
    dev: false

  /@pnpm/link-bins/5.3.25:
    resolution: {integrity: sha512-9Xq8lLNRHFDqvYPXPgaiKkZ4rtdsm7izwM/cUsFDc5IMnG0QYIVBXQbgwhz2UvjUotbJrvfKLJaCfA3NGBnLDg==}
    engines: {node: '>=10.16'}
    dependencies:
      '@pnpm/error': 1.4.0
      '@pnpm/package-bins': 4.1.0
      '@pnpm/read-modules-dir': 2.0.3
      '@pnpm/read-package-json': 4.0.0
      '@pnpm/read-project-manifest': 1.1.7
      '@pnpm/types': 6.4.0
      '@zkochan/cmd-shim': 5.2.2
      is-subdir: 1.2.0
      is-windows: 1.0.2
      mz: 2.7.0
      normalize-path: 3.0.0
      p-settle: 4.1.1
      ramda: 0.27.2
    dev: false

  /@pnpm/package-bins/4.1.0:
    resolution: {integrity: sha512-57/ioGYLBbVRR80Ux9/q2i3y8Q+uQADc3c+Yse8jr/60YLOi3jcWz13e2Jy+ANYtZI258Qc5wk2X077rp0Ly/Q==}
    engines: {node: '>=10.16'}
    dependencies:
      '@pnpm/types': 6.4.0
      fast-glob: 3.2.11
      is-subdir: 1.2.0
    dev: false

  /@pnpm/read-modules-dir/2.0.3:
    resolution: {integrity: sha512-i9OgRvSlxrTS9a2oXokhDxvQzDtfqtsooJ9jaGoHkznue5aFCTSrNZFQ6M18o8hC03QWfnxaKi0BtOvNkKu2+A==}
    engines: {node: '>=10.13'}
    dependencies:
      mz: 2.7.0
    dev: false

  /@pnpm/read-package-json/4.0.0:
    resolution: {integrity: sha512-1cr2tEwe4YU6SI0Hmg+wnsr6yxBt2iJtqv6wrF84On8pS9hx4A2PLw3CIgbwxaG0b+ur5wzhNogwl4qD5FLFNg==}
    engines: {node: '>=10.16'}
    dependencies:
      '@pnpm/error': 1.4.0
      '@pnpm/types': 6.4.0
      load-json-file: 6.2.0
      normalize-package-data: 3.0.3
    dev: false

  /@pnpm/read-project-manifest/1.1.7:
    resolution: {integrity: sha512-tj8ExXZeDcMmMUj7D292ETe/RiEirr1X1wpT6Zy85z2MrFYoG9jfCJpps40OdZBNZBhxbuKtGPWKVSgXD0yrVw==}
    engines: {node: '>=10.16'}
    dependencies:
      '@pnpm/error': 1.4.0
      '@pnpm/types': 6.4.0
      '@pnpm/write-project-manifest': 1.1.7
      detect-indent: 6.1.0
      fast-deep-equal: 3.1.3
      graceful-fs: 4.2.4
      is-windows: 1.0.2
      json5: 2.2.1
      parse-json: 5.2.0
      read-yaml-file: 2.1.0
      sort-keys: 4.2.0
      strip-bom: 4.0.0
    dev: false

  /@pnpm/types/6.4.0:
    resolution: {integrity: sha512-nco4+4sZqNHn60Y4VE/fbtlShCBqipyUO+nKRPvDHqLrecMW9pzHWMVRxk4nrMRoeowj3q0rX3GYRBa8lsHTAg==}
    engines: {node: '>=10.16'}
    dev: false

  /@pnpm/write-project-manifest/1.1.7:
    resolution: {integrity: sha512-OLkDZSqkA1mkoPNPvLFXyI6fb0enCuFji6Zfditi/CLAo9kmIhQFmEUDu4krSB8i908EljG8YwL5Xjxzm5wsWA==}
    engines: {node: '>=10.16'}
    dependencies:
      '@pnpm/types': 6.4.0
      json5: 2.2.1
      mz: 2.7.0
      write-file-atomic: 3.0.3
      write-yaml-file: 4.2.0
    dev: false

  /@reach/observe-rect/1.2.0:
    resolution: {integrity: sha512-Ba7HmkFgfQxZqqaeIWWkNK0rEhpxVQHIoVyW1YDSkGsGIXzcaW4deC8B0pZrNSSyLTdIk7y+5olKt5+g0GmFIQ==}
    dev: true

  /@rushstack/eslint-config/2.6.0_eslint@8.16.0+typescript@4.7.2:
    resolution: {integrity: sha512-HXK6HGeHgnDMlWyeeH6IAwUZyOAMargVw3JMXpyhGJEPq4L7zO02/WvUGsFnwoOTzMNktNlo3YNrOmZnasuEGg==}
    peerDependencies:
      eslint: ^6.0.0 || ^7.0.0 || ^8.0.0
      typescript: '>=3.0.0'
    dependencies:
      '@rushstack/eslint-patch': 1.1.3
      '@rushstack/eslint-plugin': 0.9.0_eslint@8.16.0+typescript@4.7.2
      '@rushstack/eslint-plugin-packlets': 0.4.0_eslint@8.16.0+typescript@4.7.2
      '@rushstack/eslint-plugin-security': 0.3.0_eslint@8.16.0+typescript@4.7.2
      '@typescript-eslint/eslint-plugin': 5.20.0_dce2f58b47902bf309a7c2e5b23210cc
      '@typescript-eslint/experimental-utils': 5.20.0_eslint@8.16.0+typescript@4.7.2
      '@typescript-eslint/parser': 5.20.0_eslint@8.16.0+typescript@4.7.2
      '@typescript-eslint/typescript-estree': 5.20.0_typescript@4.7.2
      eslint: 8.16.0
      eslint-plugin-promise: 6.0.0_eslint@8.16.0
      eslint-plugin-react: 7.27.1_eslint@8.16.0
      eslint-plugin-tsdoc: 0.2.16
      typescript: 4.7.2
    transitivePeerDependencies:
      - supports-color

  /@rushstack/eslint-patch/1.0.8:
    resolution: {integrity: sha512-ZK5v4bJwgXldAUA8r3q9YKfCwOqoHTK/ZqRjSeRXQrBXWouoPnS4MQtgC4AXGiiBuUu5wxrRgTlv0ktmM4P1Aw==}
    dev: true

  /@rushstack/eslint-patch/1.1.3:
    resolution: {integrity: sha512-WiBSI6JBIhC6LRIsB2Kwh8DsGTlbBU+mLRxJmAe3LjHTdkDpwIbEOZgoXBbZilk/vlfjK8i6nKRAvIRn1XaIMw==}

  /@rushstack/eslint-plugin-packlets/0.4.0_eslint@8.16.0+typescript@4.7.2:
    resolution: {integrity: sha512-oEUb5XPYNljpQXd+4ikaJ78agURaVAt1JrrGYdn4atMOdLUoyx5t9Om26IQ88gMkHSwHAyRyzzGcL282BwS2Nw==}
    peerDependencies:
      eslint: ^6.0.0 || ^7.0.0 || ^8.0.0
    dependencies:
      '@rushstack/tree-pattern': 0.2.3
      '@typescript-eslint/experimental-utils': 5.20.0_eslint@8.16.0+typescript@4.7.2
      eslint: 8.16.0
    transitivePeerDependencies:
      - supports-color
      - typescript

  /@rushstack/eslint-plugin-security/0.3.0_eslint@8.16.0+typescript@4.7.2:
    resolution: {integrity: sha512-l5BgfHsrZtU6IjC5wAQhNP/7NkCaTohiO3cwDztqgXnLDJUa/hBRD180tInRdOwRfZrd4pvRZ29MCohOh5wf3g==}
    peerDependencies:
      eslint: ^6.0.0 || ^7.0.0 || ^8.0.0
    dependencies:
      '@rushstack/tree-pattern': 0.2.3
      '@typescript-eslint/experimental-utils': 5.20.0_eslint@8.16.0+typescript@4.7.2
      eslint: 8.16.0
    transitivePeerDependencies:
      - supports-color
      - typescript

  /@rushstack/eslint-plugin/0.9.0_eslint@8.16.0+typescript@4.7.2:
    resolution: {integrity: sha512-epWOeNYjBRIYEOMcZ61BZx6ma1eHbp1HiwZD62204pwv5IYzh5OxfzgfGbp2RMlWaZBOh0+pRVJNaU4tGE1p+A==}
    peerDependencies:
      eslint: ^6.0.0 || ^7.0.0 || ^8.0.0
    dependencies:
      '@rushstack/tree-pattern': 0.2.3
      '@typescript-eslint/experimental-utils': 5.20.0_eslint@8.16.0+typescript@4.7.2
      eslint: 8.16.0
    transitivePeerDependencies:
      - supports-color
      - typescript

  /@rushstack/heft-config-file/0.8.3:
    resolution: {integrity: sha512-RXAcsA+oboUE/IZk5ONHKhn7XibRXljWql5B7l1ddFzbwDUnbddPz8IEMDCKG1v/Uma/7WSqpBR210RoC5uszg==}
    engines: {node: '>=10.13.0'}
    dependencies:
      '@rushstack/node-core-library': 3.45.4
      '@rushstack/rig-package': 0.3.11
      jsonpath-plus: 4.0.0
    dev: true

  /@rushstack/heft-config-file/0.8.4:
    resolution: {integrity: sha512-OFvezlWYFQlKSXXIIjuGlBwSIKIl7WXYQ48diK/J5WJWpdVaq/SLVzB3coAxNZPA/a7u+dbs1DcLORBa2e133Q==}
    engines: {node: '>=10.13.0'}
    dependencies:
      '@rushstack/node-core-library': 3.45.5
      '@rushstack/rig-package': 0.3.11
      jsonpath-plus: 4.0.0

  /@rushstack/heft-jest-plugin/0.2.15_04f3c65f6de4a5e5529a6fededa44e1d:
    resolution: {integrity: sha512-AHWGGIzByXb0wonywmUTJ8IZrMQOxM45rZ0v9hbXogD8PbtA7WhMZ7RyoiAHL1vrRbElAcnLC6xT1Erzh/09Pg==}
    peerDependencies:
      '@rushstack/heft': ^0.45.0
    dependencies:
      '@jest/core': 27.4.7_ts-node@10.8.0
      '@jest/reporters': 27.4.6
      '@jest/transform': 27.4.6
      '@rushstack/heft': 0.45.5
      '@rushstack/heft-config-file': 0.8.3
      '@rushstack/node-core-library': 3.45.4
      jest-config: 27.4.7_ts-node@10.8.0
      jest-resolve: 27.4.6
      jest-snapshot: 27.4.6
      lodash: 4.17.21
    transitivePeerDependencies:
      - bufferutil
      - canvas
      - node-notifier
      - supports-color
      - ts-node
      - utf-8-validate
    dev: true

  /@rushstack/heft-jest-plugin/0.2.15_@rushstack+heft@0.45.5:
    resolution: {integrity: sha512-AHWGGIzByXb0wonywmUTJ8IZrMQOxM45rZ0v9hbXogD8PbtA7WhMZ7RyoiAHL1vrRbElAcnLC6xT1Erzh/09Pg==}
    peerDependencies:
      '@rushstack/heft': ^0.45.0
    dependencies:
      '@jest/core': 27.4.7
      '@jest/reporters': 27.4.6
      '@jest/transform': 27.4.6
      '@rushstack/heft': 0.45.5
      '@rushstack/heft-config-file': 0.8.3
      '@rushstack/node-core-library': 3.45.4
      jest-config: 27.4.7
      jest-resolve: 27.4.6
      jest-snapshot: 27.4.6
      lodash: 4.17.21
    transitivePeerDependencies:
      - bufferutil
      - canvas
      - node-notifier
      - supports-color
      - ts-node
      - utf-8-validate
    dev: true

  /@rushstack/heft-jest-plugin/0.3.5_04f3c65f6de4a5e5529a6fededa44e1d:
    resolution: {integrity: sha512-n64rwKqZ3TeZEV/VV7GNI6vZ37DXCaE0uICJIo2jRAJ4kAi1RixbCftVou/lm7Ndr6pX08Zvtvcp2nseRM7BQg==}
    peerDependencies:
      '@rushstack/heft': ^0.45.5
    dependencies:
      '@jest/core': 27.4.7_ts-node@10.8.0
      '@jest/reporters': 27.4.6
      '@jest/transform': 27.4.6
      '@rushstack/heft': 0.45.5
      '@rushstack/heft-config-file': 0.8.4
      '@rushstack/node-core-library': 3.45.5
      jest-config: 27.4.7_ts-node@10.8.0
      jest-resolve: 27.4.6
      jest-snapshot: 27.4.6
      lodash: 4.17.21
    transitivePeerDependencies:
      - bufferutil
      - canvas
      - node-notifier
      - supports-color
      - ts-node
      - utf-8-validate
    dev: true

  /@rushstack/heft-jest-plugin/0.3.5_@rushstack+heft@0.45.5:
    resolution: {integrity: sha512-n64rwKqZ3TeZEV/VV7GNI6vZ37DXCaE0uICJIo2jRAJ4kAi1RixbCftVou/lm7Ndr6pX08Zvtvcp2nseRM7BQg==}
    peerDependencies:
      '@rushstack/heft': ^0.45.5
    dependencies:
      '@jest/core': 27.4.7
      '@jest/reporters': 27.4.6
      '@jest/transform': 27.4.6
      '@rushstack/heft': 0.45.5
      '@rushstack/heft-config-file': 0.8.4
      '@rushstack/node-core-library': 3.45.5
      jest-config: 27.4.7
      jest-resolve: 27.4.6
      jest-snapshot: 27.4.6
      lodash: 4.17.21
    transitivePeerDependencies:
      - bufferutil
      - canvas
      - node-notifier
      - supports-color
      - ts-node
      - utf-8-validate
    dev: true

  /@rushstack/heft-node-rig/1.9.6_04f3c65f6de4a5e5529a6fededa44e1d:
    resolution: {integrity: sha512-lR66pnjaXbuhXUxJQ5uo18XLJjYyzKodD0jSIuGWW2AYLc1ZRgd0uypiFu746N1VH6xMS3friK6I2FjZqp2ymg==}
    peerDependencies:
      '@rushstack/heft': ^0.45.5
    dependencies:
      '@microsoft/api-extractor': 7.24.2
      '@rushstack/heft': 0.45.5
      '@rushstack/heft-jest-plugin': 0.3.5_04f3c65f6de4a5e5529a6fededa44e1d
      eslint: 8.7.0
      jest-environment-node: 27.4.6
      typescript: 4.6.4
    transitivePeerDependencies:
      - bufferutil
      - canvas
      - node-notifier
      - supports-color
      - ts-node
      - utf-8-validate
    dev: true

  /@rushstack/heft-node-rig/1.9.6_@rushstack+heft@0.45.5:
    resolution: {integrity: sha512-lR66pnjaXbuhXUxJQ5uo18XLJjYyzKodD0jSIuGWW2AYLc1ZRgd0uypiFu746N1VH6xMS3friK6I2FjZqp2ymg==}
    peerDependencies:
      '@rushstack/heft': ^0.45.5
    dependencies:
      '@microsoft/api-extractor': 7.24.2
      '@rushstack/heft': 0.45.5
      '@rushstack/heft-jest-plugin': 0.3.5_@rushstack+heft@0.45.5
      eslint: 8.7.0
      jest-environment-node: 27.4.6
      typescript: 4.6.4
    transitivePeerDependencies:
      - bufferutil
      - canvas
      - node-notifier
      - supports-color
      - ts-node
      - utf-8-validate
    dev: true

  /@rushstack/heft/0.45.5:
    resolution: {integrity: sha512-tFj2q6coj3V3NOBa1VhoER/7n0pSercJ2SLeSysrA4dTUCgZJCRoL0uex7kvAdA4jo9RBaEEDF/WvtTHzx1Q3w==}
    engines: {node: '>=10.13.0'}
    hasBin: true
    dependencies:
      '@rushstack/heft-config-file': 0.8.4
      '@rushstack/node-core-library': 3.45.5
      '@rushstack/rig-package': 0.3.11
      '@rushstack/ts-command-line': 4.11.0
      '@types/tapable': 1.0.6
      argparse: 1.0.10
      chokidar: 3.4.3
      fast-glob: 3.2.11
      glob: 7.0.6
      glob-escape: 0.0.2
      prettier: 2.3.2
      semver: 7.3.7
      tapable: 1.1.3
      true-case-path: 2.2.1
    dev: true

  /@rushstack/node-core-library/3.45.4:
    resolution: {integrity: sha512-FMoEQWjK7nWAO2uFgV1eVpVhY9ZDGOdIIomi9zTej64cKJ+8/Nvu+ny0xKaUDEjw/ALftN2D2ml7L0RDpW/Z9g==}
    dependencies:
      '@types/node': 12.20.24
      colors: 1.2.5
      fs-extra: 7.0.1
      import-lazy: 4.0.0
      jju: 1.4.0
      resolve: 1.17.0
      semver: 7.3.7
      timsort: 0.3.0
      z-schema: 5.0.3
    dev: true

  /@rushstack/node-core-library/3.45.5:
    resolution: {integrity: sha512-KbN7Hp9vH3bD3YJfv6RnVtzzTAwGYIBl7y2HQLY4WEQqRbvE3LgI78W9l9X+cTAXCX//p0EeoiUYNTFdqJrMZg==}
    dependencies:
      '@types/node': 12.20.24
      colors: 1.2.5
      fs-extra: 7.0.1
      import-lazy: 4.0.0
      jju: 1.4.0
      resolve: 1.17.0
      semver: 7.3.7
      timsort: 0.3.0
      z-schema: 5.0.3

  /@rushstack/package-deps-hash/3.2.17:
    resolution: {integrity: sha512-VglZ9hB2ZgG4ov0dCTA9ceTl4DNSJyl2xX68BMUu/vU54t709yHSorx8iKhzYHD1NiF1QA0XfZhDxZWL/m01Nw==}
    dependencies:
      '@rushstack/node-core-library': 3.45.5
    dev: false

  /@rushstack/rig-package/0.3.11:
    resolution: {integrity: sha512-uI1/g5oQPtyrT9nStoyX/xgZSLa2b+srRFaDk3r1eqC7zA5th4/bvTGl2QfV3C9NcP+coSqmk5mFJkUfH6i3Lw==}
    dependencies:
      resolve: 1.17.0
      strip-json-comments: 3.1.1

  /@rushstack/rush-amazon-s3-build-cache-plugin/5.70.0:
    resolution: {integrity: sha512-Ky3qmG1+oH1J4Lm5UbbPzDzh7ThTW8jO+mD4lVYwrsbSG7nWEiLSNXKPYVqak2eKQaMJR8HoQ1J8CjPagxBNhA==}
    dependencies:
      '@rushstack/node-core-library': 3.45.5
      '@rushstack/rush-sdk': 5.70.0
      https-proxy-agent: 5.0.1
      node-fetch: 2.6.7
    transitivePeerDependencies:
      - encoding
      - supports-color
    dev: false

  /@rushstack/rush-azure-storage-build-cache-plugin/5.70.0:
    resolution: {integrity: sha512-u8g73HN8LWRcsuxQro0gC9ORew3Y3I7OgNMIbOIpJqwaU2qstZzCwZwxHD4o6UeIr4vUZp0/x/9pKXFFKUdtfA==}
    dependencies:
      '@azure/identity': 1.0.3
      '@azure/storage-blob': 12.3.0
      '@rushstack/node-core-library': 3.45.5
      '@rushstack/rush-sdk': 5.70.0
      '@rushstack/terminal': 0.3.41
    transitivePeerDependencies:
      - encoding
    dev: false

  /@rushstack/rush-sdk/5.70.0:
    resolution: {integrity: sha512-44yzEnL9koY/BeRVf8FCXVvLXMCcthHbbKOiIsAc+wjwjJ7rO5i+rGxUR5mdHB6plL1Rv3d4/ljeJhkEZjEPWg==}
    dependencies:
      '@rushstack/node-core-library': 3.45.5
      '@types/node-fetch': 1.6.9
      tapable: 2.2.1
    dev: false

  /@rushstack/stream-collator/4.0.172:
    resolution: {integrity: sha512-lYwRDlsEB6dZMPzF4OJ5BsrLXsfF2NCV/XjONYW1q0lPFxFdxlYANJt746VlSU6p3ykD2OXb0Veywxrgf54qIA==}
    dependencies:
      '@rushstack/node-core-library': 3.45.5
      '@rushstack/terminal': 0.3.41
    dev: false

  /@rushstack/terminal/0.3.41:
    resolution: {integrity: sha512-GfDZO4eYTHVXzNUAUY4poxTQ+MmkTmnhSq56J0zDolg5IZb/wVXEj4oeEnOXwlr/3LVE6sBv5yIkCstIo+u5Nw==}
    dependencies:
      '@rushstack/node-core-library': 3.45.5
      '@types/node': 12.20.24
      wordwrap: 1.0.0
    dev: false

  /@rushstack/tree-pattern/0.2.3:
    resolution: {integrity: sha512-8KWZxzn6XKuy3iKRSAd2CHXSXneRlGCmH9h/qM7jYQDekp+U18oUzub5xqOqHS2PLUC+torOMYZxgAIO/fF86A==}

  /@rushstack/ts-command-line/4.11.0:
    resolution: {integrity: sha512-ptG9L0mjvJ5QtK11GsAFY+jGfsnqHDS6CY6Yw1xT7a9bhjfNYnf6UPwjV+pF6UgiucfNcMDNW9lkDLxvZKKxMg==}
    dependencies:
      '@types/argparse': 1.0.38
      argparse: 1.0.10
      colors: 1.2.5
      string-argv: 0.3.1

  /@sindresorhus/is/0.14.0:
    resolution: {integrity: sha512-9NET910DNaIPngYnLLPeg+Ogzqsi9uM4mSboU5y6p8S5DzMTVEsJZrawi+BoDNUVBa2DhJqQYUFvMDfgU062LQ==}
    engines: {node: '>=6'}
    dev: true

  /@sinonjs/commons/1.8.3:
    resolution: {integrity: sha512-xkNcLAn/wZaX14RPlwizcKicDk9G3F8m2nU3L7Ukm5zBgTwiT0wsoFAHx9Jq56fJA1z/7uKGtCRu16sOUCLIHQ==}
    dependencies:
      type-detect: 4.0.8

  /@sinonjs/fake-timers/7.1.2:
    resolution: {integrity: sha512-iQADsW4LBMISqZ6Ci1dupJL9pprqwcVFTcOsEmQOEhW+KLCVn/Y4Jrvg2k19fIHCp+iFprriYPTdRcQR8NbUPg==}
    dependencies:
      '@sinonjs/commons': 1.8.3

  /@sinonjs/fake-timers/8.1.0:
    resolution: {integrity: sha512-OAPJUAtgeINhh/TAlUID4QTs53Njm7xzddaVlEs/SXwgtiD1tW22zAB/W1wdqfrpmikgaWQ9Fw6Ws+hsiRm5Vg==}
    dependencies:
      '@sinonjs/commons': 1.8.3
    dev: true

  /@sinonjs/samsam/6.1.1:
    resolution: {integrity: sha512-cZ7rKJTLiE7u7Wi/v9Hc2fs3Ucc3jrWeMgPHbbTCeVAB2S0wOBbYlkJVeNSL04i7fdhT8wIbDq1zhC/PXTD2SA==}
    dependencies:
      '@sinonjs/commons': 1.8.3
      lodash.get: 4.4.2
      type-detect: 4.0.8

  /@sinonjs/text-encoding/0.7.1:
    resolution: {integrity: sha512-+iTbntw2IZPb/anVDbypzfQa+ay64MW0Zo8aJ8gZPWMMK6/OubMVb6lUPMagqjOPnmtauXnFCACVl3O7ogjeqQ==}

  /@szmarczak/http-timer/1.1.2:
    resolution: {integrity: sha512-XIB2XbzHTN6ieIjfIMV9hlVcfPU26s2vafYWQcZHWXHOxiaRZYEDKEwdl129Zyg50+foYV2jCgtrqSA6qNuNSA==}
    engines: {node: '>=6'}
    dependencies:
      defer-to-connect: 1.1.3
    dev: true

  /@testing-library/dom/8.13.0:
    resolution: {integrity: sha512-9VHgfIatKNXQNaZTtLnalIy0jNZzY35a4S3oi08YAt9Hv1VsfZ/DfA45lM8D/UhtHBGJ4/lGwp0PZkVndRkoOQ==}
    engines: {node: '>=12'}
    dependencies:
      '@babel/code-frame': 7.16.7
      '@babel/runtime': 7.18.3
      '@types/aria-query': 4.2.2
      aria-query: 5.0.0
      chalk: 4.1.2
      dom-accessibility-api: 0.5.14
      lz-string: 1.4.4
      pretty-format: 27.5.1
    dev: true

  /@testing-library/jest-dom/5.16.1:
    resolution: {integrity: sha512-ajUJdfDIuTCadB79ukO+0l8O+QwN0LiSxDaYUTI4LndbbUsGi6rWU1SCexXzBA2NSjlVB9/vbkasQIL3tmPBjw==}
    engines: {node: '>=8', npm: '>=6', yarn: '>=1'}
    dependencies:
      '@babel/runtime': 7.18.3
      '@types/testing-library__jest-dom': 5.14.3
      aria-query: 5.0.0
      chalk: 3.0.0
      css: 3.0.0
      css.escape: 1.5.1
      dom-accessibility-api: 0.5.14
      lodash: 4.17.21
      redent: 3.0.0
    dev: true

  /@testing-library/react/12.1.2_react-dom@17.0.2+react@17.0.2:
    resolution: {integrity: sha512-ihQiEOklNyHIpo2Y8FREkyD1QAea054U0MVbwH1m8N9TxeFz+KoJ9LkqoKqJlzx2JDm56DVwaJ1r36JYxZM05g==}
    engines: {node: '>=12'}
    peerDependencies:
      react: '*'
      react-dom: '*'
    dependencies:
      '@babel/runtime': 7.18.3
      '@testing-library/dom': 8.13.0
      react: 17.0.2
      react-dom: 17.0.2_react@17.0.2
    dev: true

  /@testing-library/user-event/13.5.0_@testing-library+dom@8.13.0:
    resolution: {integrity: sha512-5Kwtbo3Y/NowpkbRuSepbyMFkZmHgD+vPzYB/RJ4oxt5Gj/avFFBYjhw27cqSVPVw/3a67NK1PbiIr9k4Gwmdg==}
    engines: {node: '>=10', npm: '>=6'}
    peerDependencies:
      '@testing-library/dom': '>=7.21.4'
    dependencies:
      '@babel/runtime': 7.18.3
      '@testing-library/dom': 8.13.0
    dev: true

  /@tootallnate/once/1.1.2:
    resolution: {integrity: sha512-RbzJvlNzmRq5c3O09UipeuXno4tA1FE6ikOjxZK0tuxVv3412l64l5t1W5pj4+rJq9vpkm/kwiR07aZXnsKPxw==}
    engines: {node: '>= 6'}
    dev: true

  /@tsconfig/node10/1.0.8:
    resolution: {integrity: sha512-6XFfSQmMgq0CFLY1MslA/CPUfhIL919M1rMsa5lP2P097N2Wd1sSX0tx1u4olM16fLNhtHZpRhedZJphNJqmZg==}
    dev: true

  /@tsconfig/node12/1.0.9:
    resolution: {integrity: sha512-/yBMcem+fbvhSREH+s14YJi18sp7J9jpuhYByADT2rypfajMZZN4WQ6zBGgBKp53NKmqI36wFYDb3yaMPurITw==}
    dev: true

  /@tsconfig/node14/1.0.1:
    resolution: {integrity: sha512-509r2+yARFfHHE7T6Puu2jjkoycftovhXRqW328PDXTVGKihlb1P8Z9mMZH04ebyajfRY7dedfGynlrFHJUQCg==}
    dev: true

  /@tsconfig/node16/1.0.2:
    resolution: {integrity: sha512-eZxlbI8GZscaGS7kkc/trHTT5xgrjH3/1n2JDwusC9iahPKWMRvRjJSAN5mCXviuTGQ/lHnhvv8Q1YTpnfz9gA==}
    dev: true

  /@types/argparse/1.0.38:
    resolution: {integrity: sha512-ebDJ9b0e702Yr7pWgB0jzm+CX4Srzz8RcXtLJDJB+BSccqMa36uyH/zUsSYao5+BD1ytv3k3rPYCq4mAE1hsXA==}

  /@types/aria-query/4.2.2:
    resolution: {integrity: sha512-HnYpAE1Y6kRyKM/XkEuiRQhTHvkzMBurTHnpFLYLBGPIylZNPs9jJcuOOYWxPLJCSEtmZT0Y8rHDokKN7rRTig==}
    dev: true

  /@types/aws-lambda/8.10.97:
    resolution: {integrity: sha512-BZk3qO4R2KN8Ts3eR6CW1n8LI46UOgv1KoDZjo8J9vOQvDeX/rsrv1H0BpEAMcSqZ1mLwTEyAMtlua5tlSn0kw==}
    dev: true

  /@types/babel__core/7.1.19:
    resolution: {integrity: sha512-WEOTgRsbYkvA/KCsDwVEGkd7WAr1e3g31VHQ8zy5gul/V1qKullU/BU5I68X5v7V3GnB9eotmom4v5a5gjxorw==}
    dependencies:
      '@babel/parser': 7.18.3
      '@babel/types': 7.18.2
      '@types/babel__generator': 7.6.4
      '@types/babel__template': 7.4.1
      '@types/babel__traverse': 7.17.1
    dev: true

  /@types/babel__generator/7.6.4:
    resolution: {integrity: sha512-tFkciB9j2K755yrTALxD44McOrk+gfpIpvC3sxHjRawj6PfnQxrse4Clq5y/Rq+G3mrBurMax/lG8Qn2t9mSsg==}
    dependencies:
      '@babel/types': 7.18.2
    dev: true

  /@types/babel__template/7.4.1:
    resolution: {integrity: sha512-azBFKemX6kMg5Io+/rdGT0dkGreboUVR0Cdm3fz9QJWpaQGJRQXl7C+6hOTCZcMll7KFyEQpgbYI2lHdsS4U7g==}
    dependencies:
      '@babel/parser': 7.18.3
      '@babel/types': 7.18.2
    dev: true

  /@types/babel__traverse/7.17.1:
    resolution: {integrity: sha512-kVzjari1s2YVi77D3w1yuvohV2idweYXMCDzqBiVNN63TcDWrIlTVOYpqVrvbbyOE/IyzBoTKF0fdnLPEORFxA==}
    dependencies:
      '@babel/types': 7.18.2
    dev: true

  /@types/body-parser/1.19.2:
    resolution: {integrity: sha512-ALYone6pm6QmwZoAgeyNksccT9Q4AWZQ6PvfwR37GT6r6FWUPguq6sUmNGSMV2Wr761oQoBxwGGa6DR5o1DC9g==}
    dependencies:
      '@types/connect': 3.4.35
      '@types/node': 14.18.18
    dev: true

  /@types/connect/3.4.35:
    resolution: {integrity: sha512-cdeYyv4KWoEgpBISTxWvqYsVy444DOqehiF3fM3ne10AmJ62RSyNkUnxMJXHQWRQQX2eR94m5y1IZyDwBjV9FQ==}
    dependencies:
      '@types/node': 14.18.18
    dev: true

  /@types/diff/5.0.1:
    resolution: {integrity: sha512-XIpxU6Qdvp1ZE6Kr3yrkv1qgUab0fyf4mHYvW8N3Bx3PCsbN6or1q9/q72cv5jIFWolaGH08U9XyYoLLIykyKQ==}
    dev: true

  /@types/express-serve-static-core/4.17.28:
    resolution: {integrity: sha512-P1BJAEAW3E2DJUlkgq4tOL3RyMunoWXqbSCygWo5ZIWTjUgN1YnaXWW4VWl/oc8vs/XoYibEGBKP0uZyF4AHig==}
    dependencies:
      '@types/node': 14.18.18
      '@types/qs': 6.9.7
      '@types/range-parser': 1.2.4
    dev: true

  /@types/express/4.17.13:
    resolution: {integrity: sha512-6bSZTPaTIACxn48l50SR+axgrqm6qXFIxrdAKaG6PaJk3+zuUr35hBlgT7vOmJcum+OEaIBLtHV/qloEAFITeA==}
    dependencies:
      '@types/body-parser': 1.19.2
      '@types/express-serve-static-core': 4.17.28
      '@types/qs': 6.9.7
      '@types/serve-static': 1.13.10
    dev: true

  /@types/glob/7.2.0:
    resolution: {integrity: sha512-ZUxbzKl0IfJILTS6t7ip5fQQM/J3TJYubDm3nMbgubNNYS62eXeUpoLUC8/7fJNiFYHTrGPQn7hspDUzIHX3UA==}
    dependencies:
      '@types/minimatch': 3.0.5
      '@types/node': 14.18.18
    dev: true

  /@types/graceful-fs/4.1.5:
    resolution: {integrity: sha512-anKkLmZZ+xm4p8JWBf4hElkM4XR+EZeA2M9BAkkTldmcyDY4mbdIJnRghDJH3Ov5ooY7/UAoENtmdMSkaAd7Cw==}
    dependencies:
      '@types/node': 14.18.18
    dev: true

  /@types/heft-jest/1.0.2:
    resolution: {integrity: sha512-HabX0JO8Pk+a3gTm2DQwTMrfZjqP6VxDnn8kIXAP6uZbmy4bkKuFRi9T9BV9K6LhwHrmcgq5kk2YikYHy4LJeg==}
    dependencies:
      '@types/jest': 27.5.1
    dev: true

  /@types/hoist-non-react-statics/3.3.1:
    resolution: {integrity: sha512-iMIqiko6ooLrTh1joXodJK5X9xeEALT1kM5G3ZLhD3hszxBdIEd5C75U834D9mLcINgD4OyZf5uQXjkuYydWvA==}
    dependencies:
      '@types/react': 17.0.38
      hoist-non-react-statics: 3.3.2
    dev: false

  /@types/istanbul-lib-coverage/2.0.4:
    resolution: {integrity: sha512-z/QT1XN4K4KYuslS23k62yDIDLwLFkzxOuMplDtObz0+y7VqJCaO2o+SPwHCvLFZh7xazvvoor2tA/hPz9ee7g==}
    dev: true

  /@types/istanbul-lib-report/3.0.0:
    resolution: {integrity: sha512-plGgXAPfVKFoYfa9NpYDAkseG+g6Jr294RqeqcqDixSbU34MZVJRi/P+7Y8GDpzkEwLaGZZOpKIEmeVZNtKsrg==}
    dependencies:
      '@types/istanbul-lib-coverage': 2.0.4
    dev: true

  /@types/istanbul-reports/3.0.1:
    resolution: {integrity: sha512-c3mAZEuK0lvBp8tmuL74XRKn1+y2dcwOUpH7x4WrF6gk1GIgiluDRgMYQtw2OFcBvAJWlt6ASU3tSqxp0Uu0Aw==}
    dependencies:
      '@types/istanbul-lib-report': 3.0.0
    dev: true

  /@types/jest/27.5.1:
    resolution: {integrity: sha512-fUy7YRpT+rHXto1YlL+J9rs0uLGyiqVt3ZOTQR+4ROc47yNl8WLdVLgUloBRhOxP1PZvguHl44T3H0wAWxahYQ==}
    dependencies:
      jest-matcher-utils: 27.5.1
      pretty-format: 27.5.1
    dev: true

  /@types/js-yaml/4.0.5:
    resolution: {integrity: sha512-FhpRzf927MNQdRZP0J5DLIdTXhjLYzeUTmLAu69mnVksLH9CJY3IuSeEgbKUki7GQZm0WqDkGzyxju2EZGD2wA==}
    dev: true

  /@types/json-schema/7.0.11:
    resolution: {integrity: sha512-wOuvG1SN4Us4rez+tylwwwCV1psiNVOkJeM3AUWUNWg/jDQY2+HE/444y5gc+jBmRqASOm2Oeh5c1axHobwRKQ==}

  /@types/json5/0.0.29:
    resolution: {integrity: sha512-dRLjCWHYg4oaA77cxO64oO+7JwCwnIzkZPdrrC71jQmQtlhM556pwKo5bUzqvZndkVbeFLIIi+9TC40JNF5hNQ==}

  /@types/lodash/4.14.182:
    resolution: {integrity: sha512-/THyiqyQAP9AfARo4pF+aCGcyiQ94tX/Is2I7HofNRqoYLgN1PBoOWu2/zTA5zMxzP5EFutMtWtGAFRKUe961Q==}
    dev: true

  /@types/mime/1.3.2:
    resolution: {integrity: sha512-YATxVxgRqNH6nHEIsvg6k2Boc1JHI9ZbH5iWFFv/MTkchz3b1ieGDa5T0a9RznNdI0KhVbdbWSN+KWWrQZRxTw==}
    dev: true

  /@types/minimatch/3.0.5:
    resolution: {integrity: sha512-Klz949h02Gz2uZCMGwDUSDS1YBlTdDDgbWHi+81l29tQALUtvz4rAYi5uoVhE5Lagoq6DeqAUlbrHvW/mXDgdQ==}
    dev: true

  /@types/minimist/1.2.2:
    resolution: {integrity: sha512-jhuKLIRrhvCPLqwPcx6INqmKeiA5EWrsCOPhrlFSrbrmU4ZMPjj5Ul/oLCMDO98XRUIwVm78xICz4EPCektzeQ==}
    dev: true

  /@types/node-fetch/1.6.9:
    resolution: {integrity: sha512-n2r6WLoY7+uuPT7pnEtKJCmPUGyJ+cbyBR8Avnu4+m1nzz7DwBVuyIvvlBzCZ/nrpC7rIgb3D6pNavL7rFEa9g==}
    dependencies:
      '@types/node': 14.18.18
    dev: false

  /@types/node-fetch/2.6.1:
    resolution: {integrity: sha512-oMqjURCaxoSIsHSr1E47QHzbmzNR5rK8McHuNb11BOM9cHcIK3Avy0s/b2JlXHoQGTYS3NsvWzV1M0iK7l0wbA==}
    dependencies:
      '@types/node': 14.18.18
      form-data: 3.0.1
    dev: false

  /@types/node/10.17.60:
    resolution: {integrity: sha512-F0KIgDJfy2nA3zMLmWGKxcH2ZVEtCZXHHdOQs2gSaQ27+lNeEfGxzkIw90aXswATX7AZ33tahPbzy6KAfUreVw==}
    dev: true

  /@types/node/12.20.24:
    resolution: {integrity: sha512-yxDeaQIAJlMav7fH5AQqPH1u8YIuhYJXYBzxaQ4PifsU0GDO38MSdmEDeRlIxrKbC6NbEaaEHDanWb+y30U8SQ==}

  /@types/node/14.18.18:
    resolution: {integrity: sha512-B9EoJFjhqcQ9OmQrNorItO+OwEOORNn3S31WuiHvZY/dm9ajkB7AKD/8toessEtHHNL+58jofbq7hMMY9v4yig==}

  /@types/normalize-package-data/2.4.1:
    resolution: {integrity: sha512-Gj7cI7z+98M282Tqmp2K5EIsoouUEzbBJhQQzDE3jSIRk6r9gsz0oUokqIUR4u1R3dMHo0pDHM7sNOHyhulypw==}
    dev: true

  /@types/parse-json/4.0.0:
    resolution: {integrity: sha512-//oorEZjL6sbPcKUaCdIGlIUeH26mgzimjBB77G6XRgnDl/L5wOnpyBGRe/Mmf5CVW3PwEBE1NjiMZ/ssFh4wA==}
    dev: true

  /@types/prettier/2.6.1:
    resolution: {integrity: sha512-XFjFHmaLVifrAKaZ+EKghFHtHSUonyw8P2Qmy2/+osBnrKbH9UYtlK10zg8/kCt47MFilll/DEDKy3DHfJ0URw==}
    dev: true

  /@types/prop-types/15.7.5:
    resolution: {integrity: sha512-JCB8C6SnDoQf0cNycqd/35A7MjcnK+ZTqE7judS6o7utxUCg6imJg3QK2qzHKszlTjcj2cn+NwMB2i96ubpj7w==}

  /@types/qs/6.9.7:
    resolution: {integrity: sha512-FGa1F62FT09qcrueBA6qYTrJPVDzah9a+493+o2PCXsesWHIn27G98TsSMs3WPNbZIEj4+VJf6saSFpvD+3Zsw==}
    dev: true

  /@types/range-parser/1.2.4:
    resolution: {integrity: sha512-EEhsLsD6UsDM1yFhAvy0Cjr6VwmpMWqFBCb9w07wVugF7w9nfajxLuVmngTIpgS6svCnm6Vaw+MZhoDCKnOfsw==}
    dev: true

  /@types/react/17.0.38:
    resolution: {integrity: sha512-SI92X1IA+FMnP3qM5m4QReluXzhcmovhZnLNm3pyeQlooi02qI7sLiepEYqT678uNiyc25XfCqxREFpy3W7YhQ==}
    dependencies:
      '@types/prop-types': 15.7.5
      '@types/scheduler': 0.16.2
      csstype: 3.1.0

  /@types/scheduler/0.16.2:
    resolution: {integrity: sha512-hppQEBDmlwhFAXKJX2KnWLYu5yMfi91yazPb2l+lbJiwW+wdo1gNeRA+3RgNSO39WYX2euey41KEwnqesU2Jew==}

  /@types/serve-static/1.13.10:
    resolution: {integrity: sha512-nCkHGI4w7ZgAdNkrEu0bv+4xNV/XDqW+DydknebMOQwkpDGx8G+HTlj7R7ABI8i8nKxVw0wtKPi1D+lPOkh4YQ==}
    dependencies:
      '@types/mime': 1.3.2
      '@types/node': 14.18.18
    dev: true

  /@types/sinon/10.0.10:
    resolution: {integrity: sha512-US5E539UfeL2DiWALzCyk0c4zKh6sCv86V/0lpda/afMJJ0oEm2SrKgedH5optvFWstnJ8e1MNYhLmPhAy4rvQ==}
    dependencies:
      '@sinonjs/fake-timers': 7.1.2

  /@types/stack-utils/2.0.1:
    resolution: {integrity: sha512-Hl219/BT5fLAaz6NDkSuhzasy49dwQS/DSdu4MdggFB8zcXv7vflBI3xp7FEmkmdDkBUI2bPUNeMttp2knYdxw==}
    dev: true

  /@types/tapable/1.0.6:
    resolution: {integrity: sha512-W+bw9ds02rAQaMvaLYxAbJ6cvguW/iJXNT6lTssS1ps6QdrMKttqEAMEG/b5CR8TZl3/L7/lH0ZV5nNR1LXikA==}
    dev: true

  /@types/testing-library__jest-dom/5.14.3:
    resolution: {integrity: sha512-oKZe+Mf4ioWlMuzVBaXQ9WDnEm1+umLx0InILg+yvZVBBDmzV5KfZyLrCvadtWcx8+916jLmHafcmqqffl+iIw==}
    dependencies:
      '@types/jest': 27.5.1
    dev: true

  /@types/triple-beam/1.3.2:
    resolution: {integrity: sha512-txGIh+0eDFzKGC25zORnswy+br1Ha7hj5cMVwKIU7+s0U2AxxJru/jZSMU6OC9MJWP6+pc/hc6ZjyZShpsyY2g==}
    dev: true

  /@types/tunnel/0.0.1:
    resolution: {integrity: sha512-AOqu6bQu5MSWwYvehMXLukFHnupHrpZ8nvgae5Ggie9UwzDR1CCwoXgSSWNZJuyOlCdfdsWMA5F2LlmvyoTv8A==}
    dependencies:
      '@types/node': 14.18.18
    dev: false

  /@types/uuid/8.3.4:
    resolution: {integrity: sha512-c/I8ZRb51j+pYGAu5CrFMRxqZ2ke4y2grEBO5AUjgSkSk+qT2Ea+OdWElz/OiMf5MNpn2b17kuVBwZLQJXzihw==}
    dev: true

  /@types/yargs-parser/21.0.0:
    resolution: {integrity: sha512-iO9ZQHkZxHn4mSakYV0vFHAVDyEOIJQrV2uZ06HxEPcx+mt8swXoZHIbaaJ2crJYFfErySgktuTZ3BeLz+XmFA==}
    dev: true

  /@types/yargs/16.0.4:
    resolution: {integrity: sha512-T8Yc9wt/5LbJyCaLiHPReJa0kApcIgJ7Bn735GjItUfh08Z1pJvu8QZqb9s+mMvKV6WUQRV7K2R46YbjMXTTJw==}
    dependencies:
      '@types/yargs-parser': 21.0.0
    dev: true

  /@typescript-eslint/eslint-plugin/5.20.0_dce2f58b47902bf309a7c2e5b23210cc:
    resolution: {integrity: sha512-fapGzoxilCn3sBtC6NtXZX6+P/Hef7VDbyfGqTTpzYydwhlkevB+0vE0EnmHPVTVSy68GUncyJ/2PcrFBeCo5Q==}
    engines: {node: ^12.22.0 || ^14.17.0 || >=16.0.0}
    peerDependencies:
      '@typescript-eslint/parser': ^5.0.0
      eslint: ^6.0.0 || ^7.0.0 || ^8.0.0
      typescript: '*'
    peerDependenciesMeta:
      typescript:
        optional: true
    dependencies:
      '@typescript-eslint/parser': 5.20.0_eslint@8.16.0+typescript@4.7.2
      '@typescript-eslint/scope-manager': 5.20.0
      '@typescript-eslint/type-utils': 5.20.0_eslint@8.16.0+typescript@4.7.2
      '@typescript-eslint/utils': 5.20.0_eslint@8.16.0+typescript@4.7.2
      debug: 4.3.4
      eslint: 8.16.0
      functional-red-black-tree: 1.0.1
      ignore: 5.2.0
      regexpp: 3.2.0
      semver: 7.3.7
      tsutils: 3.21.0_typescript@4.7.2
      typescript: 4.7.2
    transitivePeerDependencies:
      - supports-color

  /@typescript-eslint/experimental-utils/5.20.0_eslint@8.16.0+typescript@4.7.2:
    resolution: {integrity: sha512-w5qtx2Wr9x13Dp/3ic9iGOGmVXK5gMwyc8rwVgZU46K9WTjPZSyPvdER9Ycy+B5lNHvoz+z2muWhUvlTpQeu+g==}
    engines: {node: ^12.22.0 || ^14.17.0 || >=16.0.0}
    peerDependencies:
      eslint: ^6.0.0 || ^7.0.0 || ^8.0.0
    dependencies:
      '@typescript-eslint/utils': 5.20.0_eslint@8.16.0+typescript@4.7.2
      eslint: 8.16.0
    transitivePeerDependencies:
      - supports-color
      - typescript

  /@typescript-eslint/experimental-utils/5.26.0_eslint@8.16.0+typescript@4.7.2:
    resolution: {integrity: sha512-OgUGXC/teXD8PYOkn33RSwBJPVwL0I2ipm5OHr9g9cfAhVrPC2DxQiWqaq88MNO5mbr/ZWnav3EVBpuwDreS5Q==}
    engines: {node: ^12.22.0 || ^14.17.0 || >=16.0.0}
    peerDependencies:
      eslint: ^6.0.0 || ^7.0.0 || ^8.0.0
    dependencies:
      '@typescript-eslint/utils': 5.26.0_eslint@8.16.0+typescript@4.7.2
      eslint: 8.16.0
    transitivePeerDependencies:
      - supports-color
      - typescript
    dev: true

  /@typescript-eslint/parser/5.10.1_eslint@8.16.0+typescript@4.7.2:
    resolution: {integrity: sha512-GReo3tjNBwR5RnRO0K2wDIDN31cM3MmDtgyQ85oAxAmC5K3j/g85IjP+cDfcqDsDDBf1HNKQAD0WqOYL8jXqUA==}
    engines: {node: ^12.22.0 || ^14.17.0 || >=16.0.0}
    peerDependencies:
      eslint: ^6.0.0 || ^7.0.0 || ^8.0.0
      typescript: '*'
    peerDependenciesMeta:
      typescript:
        optional: true
    dependencies:
      '@typescript-eslint/scope-manager': 5.10.1
      '@typescript-eslint/types': 5.10.1
      '@typescript-eslint/typescript-estree': 5.10.1_typescript@4.7.2
      debug: 4.3.4
      eslint: 8.16.0
      typescript: 4.7.2
    transitivePeerDependencies:
      - supports-color
    dev: true

  /@typescript-eslint/parser/5.20.0_eslint@8.16.0+typescript@4.7.2:
    resolution: {integrity: sha512-UWKibrCZQCYvobmu3/N8TWbEeo/EPQbS41Ux1F9XqPzGuV7pfg6n50ZrFo6hryynD8qOTTfLHtHjjdQtxJ0h/w==}
    engines: {node: ^12.22.0 || ^14.17.0 || >=16.0.0}
    peerDependencies:
      eslint: ^6.0.0 || ^7.0.0 || ^8.0.0
      typescript: '*'
    peerDependenciesMeta:
      typescript:
        optional: true
    dependencies:
      '@typescript-eslint/scope-manager': 5.20.0
      '@typescript-eslint/types': 5.20.0
      '@typescript-eslint/typescript-estree': 5.20.0_typescript@4.7.2
      debug: 4.3.4
      eslint: 8.16.0
      typescript: 4.7.2
    transitivePeerDependencies:
      - supports-color

  /@typescript-eslint/scope-manager/5.10.1:
    resolution: {integrity: sha512-Lyvi559Gvpn94k7+ElXNMEnXu/iundV5uFmCUNnftbFrUbAJ1WBoaGgkbOBm07jVZa682oaBU37ao/NGGX4ZDg==}
    engines: {node: ^12.22.0 || ^14.17.0 || >=16.0.0}
    dependencies:
      '@typescript-eslint/types': 5.10.1
      '@typescript-eslint/visitor-keys': 5.10.1
    dev: true

  /@typescript-eslint/scope-manager/5.20.0:
    resolution: {integrity: sha512-h9KtuPZ4D/JuX7rpp1iKg3zOH0WNEa+ZIXwpW/KWmEFDxlA/HSfCMhiyF1HS/drTICjIbpA6OqkAhrP/zkCStg==}
    engines: {node: ^12.22.0 || ^14.17.0 || >=16.0.0}
    dependencies:
      '@typescript-eslint/types': 5.20.0
      '@typescript-eslint/visitor-keys': 5.20.0

  /@typescript-eslint/scope-manager/5.26.0:
    resolution: {integrity: sha512-gVzTJUESuTwiju/7NiTb4c5oqod8xt5GhMbExKsCTp6adU3mya6AGJ4Pl9xC7x2DX9UYFsjImC0mA62BCY22Iw==}
    engines: {node: ^12.22.0 || ^14.17.0 || >=16.0.0}
    dependencies:
      '@typescript-eslint/types': 5.26.0
      '@typescript-eslint/visitor-keys': 5.26.0
    dev: true

  /@typescript-eslint/type-utils/5.20.0_eslint@8.16.0+typescript@4.7.2:
    resolution: {integrity: sha512-WxNrCwYB3N/m8ceyoGCgbLmuZwupvzN0rE8NBuwnl7APgjv24ZJIjkNzoFBXPRCGzLNkoU/WfanW0exvp/+3Iw==}
    engines: {node: ^12.22.0 || ^14.17.0 || >=16.0.0}
    peerDependencies:
      eslint: '*'
      typescript: '*'
    peerDependenciesMeta:
      typescript:
        optional: true
    dependencies:
      '@typescript-eslint/utils': 5.20.0_eslint@8.16.0+typescript@4.7.2
      debug: 4.3.4
      eslint: 8.16.0
      tsutils: 3.21.0_typescript@4.7.2
      typescript: 4.7.2
    transitivePeerDependencies:
      - supports-color

  /@typescript-eslint/types/5.10.1:
    resolution: {integrity: sha512-ZvxQ2QMy49bIIBpTqFiOenucqUyjTQ0WNLhBM6X1fh1NNlYAC6Kxsx8bRTY3jdYsYg44a0Z/uEgQkohbR0H87Q==}
    engines: {node: ^12.22.0 || ^14.17.0 || >=16.0.0}
    dev: true

  /@typescript-eslint/types/5.20.0:
    resolution: {integrity: sha512-+d8wprF9GyvPwtoB4CxBAR/s0rpP25XKgnOvMf/gMXYDvlUC3rPFHupdTQ/ow9vn7UDe5rX02ovGYQbv/IUCbg==}
    engines: {node: ^12.22.0 || ^14.17.0 || >=16.0.0}

  /@typescript-eslint/types/5.26.0:
    resolution: {integrity: sha512-8794JZFE1RN4XaExLWLI2oSXsVImNkl79PzTOOWt9h0UHROwJedNOD2IJyfL0NbddFllcktGIO2aOu10avQQyA==}
    engines: {node: ^12.22.0 || ^14.17.0 || >=16.0.0}
    dev: true

  /@typescript-eslint/typescript-estree/5.10.1_typescript@4.7.2:
    resolution: {integrity: sha512-PwIGnH7jIueXv4opcwEbVGDATjGPO1dx9RkUl5LlHDSe+FXxPwFL5W/qYd5/NHr7f6lo/vvTrAzd0KlQtRusJQ==}
    engines: {node: ^12.22.0 || ^14.17.0 || >=16.0.0}
    peerDependencies:
      typescript: '*'
    peerDependenciesMeta:
      typescript:
        optional: true
    dependencies:
      '@typescript-eslint/types': 5.10.1
      '@typescript-eslint/visitor-keys': 5.10.1
      debug: 4.3.4
      globby: 11.1.0
      is-glob: 4.0.3
      semver: 7.3.7
      tsutils: 3.21.0_typescript@4.7.2
      typescript: 4.7.2
    transitivePeerDependencies:
      - supports-color
    dev: true

  /@typescript-eslint/typescript-estree/5.20.0_typescript@4.7.2:
    resolution: {integrity: sha512-36xLjP/+bXusLMrT9fMMYy1KJAGgHhlER2TqpUVDYUQg4w0q/NW/sg4UGAgVwAqb8V4zYg43KMUpM8vV2lve6w==}
    engines: {node: ^12.22.0 || ^14.17.0 || >=16.0.0}
    peerDependencies:
      typescript: '*'
    peerDependenciesMeta:
      typescript:
        optional: true
    dependencies:
      '@typescript-eslint/types': 5.20.0
      '@typescript-eslint/visitor-keys': 5.20.0
      debug: 4.3.4
      globby: 11.1.0
      is-glob: 4.0.3
      semver: 7.3.7
      tsutils: 3.21.0_typescript@4.7.2
      typescript: 4.7.2
    transitivePeerDependencies:
      - supports-color

  /@typescript-eslint/typescript-estree/5.26.0_typescript@4.7.2:
    resolution: {integrity: sha512-EyGpw6eQDsfD6jIqmXP3rU5oHScZ51tL/cZgFbFBvWuCwrIptl+oueUZzSmLtxFuSOQ9vDcJIs+279gnJkfd1w==}
    engines: {node: ^12.22.0 || ^14.17.0 || >=16.0.0}
    peerDependencies:
      typescript: '*'
    peerDependenciesMeta:
      typescript:
        optional: true
    dependencies:
      '@typescript-eslint/types': 5.26.0
      '@typescript-eslint/visitor-keys': 5.26.0
      debug: 4.3.4
      globby: 11.1.0
      is-glob: 4.0.3
      semver: 7.3.7
      tsutils: 3.21.0_typescript@4.7.2
      typescript: 4.7.2
    transitivePeerDependencies:
      - supports-color
    dev: true

  /@typescript-eslint/utils/5.20.0_eslint@8.16.0+typescript@4.7.2:
    resolution: {integrity: sha512-lHONGJL1LIO12Ujyx8L8xKbwWSkoUKFSO+0wDAqGXiudWB2EO7WEUT+YZLtVbmOmSllAjLb9tpoIPwpRe5Tn6w==}
    engines: {node: ^12.22.0 || ^14.17.0 || >=16.0.0}
    peerDependencies:
      eslint: ^6.0.0 || ^7.0.0 || ^8.0.0
    dependencies:
      '@types/json-schema': 7.0.11
      '@typescript-eslint/scope-manager': 5.20.0
      '@typescript-eslint/types': 5.20.0
      '@typescript-eslint/typescript-estree': 5.20.0_typescript@4.7.2
      eslint: 8.16.0
      eslint-scope: 5.1.1
      eslint-utils: 3.0.0_eslint@8.16.0
    transitivePeerDependencies:
      - supports-color
      - typescript

  /@typescript-eslint/utils/5.26.0_eslint@8.16.0+typescript@4.7.2:
    resolution: {integrity: sha512-PJFwcTq2Pt4AMOKfe3zQOdez6InIDOjUJJD3v3LyEtxHGVVRK3Vo7Dd923t/4M9hSH2q2CLvcTdxlLPjcIk3eg==}
    engines: {node: ^12.22.0 || ^14.17.0 || >=16.0.0}
    peerDependencies:
      eslint: ^6.0.0 || ^7.0.0 || ^8.0.0
    dependencies:
      '@types/json-schema': 7.0.11
      '@typescript-eslint/scope-manager': 5.26.0
      '@typescript-eslint/types': 5.26.0
      '@typescript-eslint/typescript-estree': 5.26.0_typescript@4.7.2
      eslint: 8.16.0
      eslint-scope: 5.1.1
      eslint-utils: 3.0.0_eslint@8.16.0
    transitivePeerDependencies:
      - supports-color
      - typescript
    dev: true

  /@typescript-eslint/visitor-keys/5.10.1:
    resolution: {integrity: sha512-NjQ0Xinhy9IL979tpoTRuLKxMc0zJC7QVSdeerXs2/QvOy2yRkzX5dRb10X5woNUdJgU8G3nYRDlI33sq1K4YQ==}
    engines: {node: ^12.22.0 || ^14.17.0 || >=16.0.0}
    dependencies:
      '@typescript-eslint/types': 5.10.1
      eslint-visitor-keys: 3.3.0
    dev: true

  /@typescript-eslint/visitor-keys/5.20.0:
    resolution: {integrity: sha512-1flRpNF+0CAQkMNlTJ6L/Z5jiODG/e5+7mk6XwtPOUS3UrTz3UOiAg9jG2VtKsWI6rZQfy4C6a232QNRZTRGlg==}
    engines: {node: ^12.22.0 || ^14.17.0 || >=16.0.0}
    dependencies:
      '@typescript-eslint/types': 5.20.0
      eslint-visitor-keys: 3.3.0

  /@typescript-eslint/visitor-keys/5.26.0:
    resolution: {integrity: sha512-wei+ffqHanYDOQgg/fS6Hcar6wAWv0CUPQ3TZzOWd2BLfgP539rb49bwua8WRAs7R6kOSLn82rfEu2ro6Llt8Q==}
    engines: {node: ^12.22.0 || ^14.17.0 || >=16.0.0}
    dependencies:
      '@typescript-eslint/types': 5.26.0
      eslint-visitor-keys: 3.3.0
    dev: true

  /@ucast/core/1.10.1:
    resolution: {integrity: sha512-sXKbvQiagjFh2JCpaHUa64P4UdJbOxYeC5xiZFn8y6iYdb0WkismduE+RmiJrIjw/eLDYmIEXiQeIYYowmkcAw==}
    dev: false

  /@ucast/js/3.0.2:
    resolution: {integrity: sha512-zxNkdIPVvqJjHI7D/iK8Aai1+59yqU+N7bpHFodVmiTN7ukeNiGGpNmmSjQgsUw7eNcEBnPrZHNzp5UBxwmaPw==}
    dependencies:
      '@ucast/core': 1.10.1
    dev: false

  /@ucast/mongo/2.4.2:
    resolution: {integrity: sha512-/zH1TdBJlYGKKD+Wh0oyD+aBvDSWrwHcD8b4tUL9UgHLhzHtkEnMVFuxbw3SRIRsAa01wmy06+LWt+WoZdj1Bw==}
    dependencies:
      '@ucast/core': 1.10.1
    dev: false

  /@ucast/mongo2js/1.3.3:
    resolution: {integrity: sha512-sBPtMUYg+hRnYeVYKL+ATm8FaRPdlU9PijMhGYKgsPGjV9J4Ks41ytIjGayvKUnBOEhiCaKUUnY4qPeifdqATw==}
    dependencies:
      '@ucast/core': 1.10.1
      '@ucast/js': 3.0.2
      '@ucast/mongo': 2.4.2
    dev: false

  /@vendia/serverless-express/4.8.0:
    resolution: {integrity: sha512-ELqWnPq+Y0GPnVa7S63pe/SpxYPwksZhuy+lE50S3WabYOzFTusJda0s9TaDZCkJ/hp8fhbDpGr9eA1UhIlVOQ==}
    engines: {node: '>=12'}

  /@vue/compiler-core/3.2.36:
    resolution: {integrity: sha512-bbyZM5hvBicv0PW3KUfVi+x3ylHnfKG7DOn5wM+f2OztTzTjLEyBb/5yrarIYpmnGitVGbjZqDbODyW4iK8hqw==}
    dependencies:
      '@babel/parser': 7.18.3
      '@vue/shared': 3.2.36
      estree-walker: 2.0.2
      source-map: 0.6.1
    dev: true

  /@vue/compiler-dom/3.2.36:
    resolution: {integrity: sha512-tcOTAOiW4s24QLnq+ON6J+GRONXJ+A/mqKCORi0LSlIh8XQlNnlm24y8xIL8la+ZDgkdbjarQ9ZqYSvEja6gVA==}
    dependencies:
      '@vue/compiler-core': 3.2.36
      '@vue/shared': 3.2.36
    dev: true

  /@vue/compiler-sfc/3.2.36:
    resolution: {integrity: sha512-AvGb4bTj4W8uQ4BqaSxo7UwTEqX5utdRSMyHy58OragWlt8nEACQ9mIeQh3K4di4/SX+41+pJrLIY01lHAOFOA==}
    dependencies:
      '@babel/parser': 7.18.3
      '@vue/compiler-core': 3.2.36
      '@vue/compiler-dom': 3.2.36
      '@vue/compiler-ssr': 3.2.36
      '@vue/reactivity-transform': 3.2.36
      '@vue/shared': 3.2.36
      estree-walker: 2.0.2
      magic-string: 0.25.9
      postcss: 8.4.5
      source-map: 0.6.1
    dev: true

  /@vue/compiler-ssr/3.2.36:
    resolution: {integrity: sha512-+KugInUFRvOxEdLkZwE+W43BqHyhBh0jpYXhmqw1xGq2dmE6J9eZ8UUSOKNhdHtQ/iNLWWeK/wPZkVLUf3YGaw==}
    dependencies:
      '@vue/compiler-dom': 3.2.36
      '@vue/shared': 3.2.36
    dev: true

  /@vue/reactivity-transform/3.2.36:
    resolution: {integrity: sha512-Jk5o2BhpODC9XTA7o4EL8hSJ4JyrFWErLtClG3NH8wDS7ri9jBDWxI7/549T7JY9uilKsaNM+4pJASLj5dtRwA==}
    dependencies:
      '@babel/parser': 7.18.3
      '@vue/compiler-core': 3.2.36
      '@vue/shared': 3.2.36
      estree-walker: 2.0.2
      magic-string: 0.25.9
    dev: true

  /@vue/shared/3.2.36:
    resolution: {integrity: sha512-JtB41wXl7Au3+Nl3gD16Cfpj7k/6aCroZ6BbOiCMFCMvrOpkg/qQUXTso2XowaNqBbnkuGHurLAqkLBxNGc1hQ==}
    dev: true

  /@yarnpkg/lockfile/1.0.2:
    resolution: {integrity: sha512-MqJ00WXw89ga0rK6GZkdmmgv3bAsxpJixyTthjcix73O44pBqotyU2BejBkLuIsaOBI6SEu77vAnSyLe5iIHkw==}
    dev: false

  /@zkochan/cmd-shim/5.2.2:
    resolution: {integrity: sha512-uNWpBESHNlerKPs34liL43S14y1j3G39dpSf/wzkyP+axOzqvQTr4i+Nz/4shyS5FIL4fTi/ejHCDMT0ZneNWQ==}
    engines: {node: '>=10.13'}
    dependencies:
      cmd-extension: 1.0.2
      is-windows: 1.0.2
    dev: false

  /abab/2.0.6:
    resolution: {integrity: sha512-j2afSsaIENvHZN2B8GOpF566vZ5WVk5opAiMTvWgaQT8DkbOqsTfvNAvHoRGU2zzP8cPoqys+xHTRDWW8L+/BA==}
    dev: true

  /abbrev/1.1.1:
    resolution: {integrity: sha512-nne9/IiQ/hzIhY6pdDnbBtz7DjPTKrY00P/zvPSm5pOFkl6xuGrGnXn/VtTNNfNtAfZ9/1RtehkszU9qcTii0Q==}
    dev: true

  /accepts/1.3.8:
    resolution: {integrity: sha512-PYAthTa2m2VKxuvSD3DPC/Gy+U+sOA1LAuT8mkmRuvw+NACSaeXEQ+NHcVF7rONl6qcaxV3Uuemwawk+7+SJLw==}
    engines: {node: '>= 0.6'}
    dependencies:
      mime-types: 2.1.35
      negotiator: 0.6.3

  /ace-builds/1.5.1:
    resolution: {integrity: sha512-2G313uyM7lfqZgCs6xCW4QPeuX2GZKaCyRqKhTC2mBeZqC7TjkTXguKRyLzsAIMLJfj3koq98RXCBoemoZVAnQ==}
    dev: true

  /acorn-globals/6.0.0:
    resolution: {integrity: sha512-ZQl7LOWaF5ePqqcX4hLuv/bLXYQNfNWw2c0/yX/TsPRKamzHcTGQnlCjHT3TsmkOUVEPS3crCxiPfdzE/Trlhg==}
    dependencies:
      acorn: 7.4.1
      acorn-walk: 7.2.0
    dev: true

  /acorn-jsx/5.3.2_acorn@8.7.1:
    resolution: {integrity: sha512-rq9s+JNhf0IChjtDXxllJ7g41oZk5SlXtp0LHwyA5cejwn7vKmKp4pPri6YEePv2PU65sAsegbXtIinmDFDXgQ==}
    peerDependencies:
      acorn: ^6.0.0 || ^7.0.0 || ^8.0.0
    dependencies:
      acorn: 8.7.1

  /acorn-walk/7.2.0:
    resolution: {integrity: sha512-OPdCF6GsMIP+Az+aWfAAOEt2/+iVDKE7oy6lJ098aoe59oAmK76qV6Gw60SbZ8jHuG2wH058GF4pLFbYamYrVA==}
    engines: {node: '>=0.4.0'}
    dev: true

  /acorn-walk/8.2.0:
    resolution: {integrity: sha512-k+iyHEuPgSw6SbuDpGQM+06HQUa04DZ3o+F6CSzXMvvI5KMvnaEqXe+YVe555R9nn6GPt404fos4wcgpw12SDA==}
    engines: {node: '>=0.4.0'}
    dev: true

  /acorn/7.4.1:
    resolution: {integrity: sha512-nQyp0o1/mNdbTO1PO6kHkwSrmgZ0MT/jCCpNiwbUjGoRN4dlBhqJtoQuCnEOKzgTVwg0ZWiCoQy6SxMebQVh8A==}
    engines: {node: '>=0.4.0'}
    hasBin: true
    dev: true

  /acorn/8.7.1:
    resolution: {integrity: sha512-Xx54uLJQZ19lKygFXOWsscKUbsBZW0CPykPhVQdhIeIwrbPmJzqeASDInc8nKBnp/JT6igTs82qPXz069H8I/A==}
    engines: {node: '>=0.4.0'}
    hasBin: true

  /agent-base/6.0.2:
    resolution: {integrity: sha512-RZNwNclF7+MS/8bDg70amg32dyeZGZxiDuQmZxKLAlQjr3jGyLx+4Kkk58UO7D2QdgFIQCovuSuZESne6RG6XQ==}
    engines: {node: '>= 6.0.0'}
    dependencies:
      debug: 4.3.4
    transitivePeerDependencies:
      - supports-color

  /ajv-errors/1.0.1_ajv@6.12.6:
    resolution: {integrity: sha512-DCRfO/4nQ+89p/RK43i8Ezd41EqdGIU4ld7nGF8OQ14oc/we5rEntLCUa7+jrn3nn83BosfwZA0wb4pon2o8iQ==}
    peerDependencies:
      ajv: '>=5.0.0'
    dependencies:
      ajv: 6.12.6
    dev: true

  /ajv/6.12.6:
    resolution: {integrity: sha512-j3fVLgvTo527anyYyJOGTYJbG+vnnQYvE0m5mmkc1TK+nxAppkCLMIL0aZ4dblVCNoGShhm+kzE4ZUykBoMg4g==}
    dependencies:
      fast-deep-equal: 3.1.3
      fast-json-stable-stringify: 2.1.0
      json-schema-traverse: 0.4.1
      uri-js: 4.4.1

  /ajv/8.11.0:
    resolution: {integrity: sha512-wGgprdCvMalC0BztXvitD2hC04YffAvtsUn93JbGXYLAtCUO4xd17mCCZQxUOItiBwZvJScWo8NIvQMQ71rdpg==}
    dependencies:
      fast-deep-equal: 3.1.3
      json-schema-traverse: 1.0.0
      require-from-string: 2.0.2
      uri-js: 4.4.1
    dev: true

  /ansi-align/3.0.1:
    resolution: {integrity: sha512-IOfwwBF5iczOjp/WeY4YxyjqAFMQoZufdQWDd19SEExbVLNXqvpzSJ/M7Za4/sCPmQ0+GRquoA7bGcINcxew6w==}
    dependencies:
      string-width: 4.2.3
    dev: true

  /ansi-escapes/4.3.2:
    resolution: {integrity: sha512-gKXj5ALrKWQLsYG9jlTRmR/xKluxHV+Z9QEwNIgCfM1/uwPMCuzVVnh5mwTd+OuBZcwSIMbqssNWRm1lE51QaQ==}
    engines: {node: '>=8'}
    dependencies:
      type-fest: 0.21.3

  /ansi-regex/2.1.1:
    resolution: {integrity: sha512-TIGnTpdo+E3+pCyAluZvtED5p5wCqLdezCyhPZzKPcxvFplEt4i+W7OONCKgeZFT3+y5NZZfOOS/Bdcanm1MYA==}
    engines: {node: '>=0.10.0'}
    dev: true

  /ansi-regex/5.0.1:
    resolution: {integrity: sha512-quJQXlTSUGL2LH9SUXo8VwsY4soanhgo6LNSm84E1LBcE8s3O0wpdiRzyR9z/ZZJMlMWv37qOOb9pdJlMUEKFQ==}
    engines: {node: '>=8'}

  /ansi-styles/3.2.1:
    resolution: {integrity: sha512-VT0ZI6kZRdTh8YyJw3SMbYm/u+NqfsAxEpWO0Pf9sq8/e94WxxOpPKx9FR1FlyCtOVDNOQ+8ntlqFxiRc+r5qA==}
    engines: {node: '>=4'}
    dependencies:
      color-convert: 1.9.3

  /ansi-styles/4.3.0:
    resolution: {integrity: sha512-zbB9rCJAT1rbjiVDb2hqKFHNYLxgtk8NURxZ3IZwD3F6NtxbXZQCnnSi1Lkx+IDohdPlFp222wVALIheZJQSEg==}
    engines: {node: '>=8'}
    dependencies:
      color-convert: 2.0.1

  /ansi-styles/5.2.0:
    resolution: {integrity: sha512-Cxwpt2SfTzTtXcfOlzGEee8O+c+MmUgGrNiBcXnuWxuFJHe6a5Hz7qwhwe5OgaSYI0IJvkLqWX1ASG+cJOkEiA==}
    engines: {node: '>=10'}
    dev: true

  /any-promise/1.3.0:
    resolution: {integrity: sha512-7UvmKalWRt1wgjL1RrGxoSJW/0QZFIegpeGvZG9kjp8vrRu55XTHbwnqq2GpXm9uLbcuhxm3IqX9OB4MZR1b2A==}
    dev: false

  /anymatch/3.1.2:
    resolution: {integrity: sha512-P43ePfOAIupkguHUycrc4qJ9kz8ZiuOUijaETwX7THt0Y/GNK7v0aa8rY816xWjZ7rJdA5XdMcpVFTKMq+RvWg==}
    engines: {node: '>= 8'}
    dependencies:
      normalize-path: 3.0.0
      picomatch: 2.3.1
    dev: true

  /aproba/1.2.0:
    resolution: {integrity: sha512-Y9J6ZjXtoYh8RnXVCMOU/ttDmk1aBjunq9vO0ta5x85WDQiQfUF9sIPBITdbiiIVcBo03Hi3jMxigBtsddlXRw==}
    dev: true

  /are-we-there-yet/1.1.7:
    resolution: {integrity: sha512-nxwy40TuMiUGqMyRHgCSWZ9FM4VAoRP4xUYSTv5ImRog+h9yISPbVH7H8fASCIzYn9wlEv4zvFL7uKDMCFQm3g==}
    dependencies:
      delegates: 1.0.0
      readable-stream: 2.3.7
    dev: true

  /arg/4.1.3:
    resolution: {integrity: sha512-58S9QDqG0Xx27YwPSt9fJxivjYl432YCwfDMfZ+71RAqUrZef7LrKQZ3LHLOwCS4FLNBplP533Zx895SeOCHvA==}
    dev: true

  /argparse/1.0.10:
    resolution: {integrity: sha512-o5Roy6tNG4SL/FOkCAN6RzjiakZS25RLYFrcMttJqbdd8BWrnA+fGz57iN5Pb06pvBGvl5gQ0B48dJlslXvoTg==}
    dependencies:
      sprintf-js: 1.0.3

  /argparse/2.0.1:
    resolution: {integrity: sha512-8+9WqebbFzpX9OR+Wa6O29asIogeRMzcGtAINdpMHHyAg10f05aSFVBbcEqGf/PXw1EjAZ+q2/bEBg3DvurK3Q==}

  /aria-query/4.2.2:
    resolution: {integrity: sha512-o/HelwhuKpTj/frsOsbNLNgnNGVIFsVP/SW2BSF14gVl7kAfMOJ6/8wUAUvG1R1NHKrfG+2sHZTu0yauT1qBrA==}
    engines: {node: '>=6.0'}
    dependencies:
      '@babel/runtime': 7.18.3
      '@babel/runtime-corejs3': 7.18.3
    dev: true

  /aria-query/5.0.0:
    resolution: {integrity: sha512-V+SM7AbUwJ+EBnB8+DXs0hPZHO0W6pqBcc0dW90OwtVG02PswOu/teuARoLQjdDOH+t9pJgGnW5/Qmouf3gPJg==}
    engines: {node: '>=6.0'}
    dev: true

  /array-differ/3.0.0:
    resolution: {integrity: sha512-THtfYS6KtME/yIAhKjZ2ul7XI96lQGHRputJQHO80LAWQnuGP4iCIN8vdMRboGbIEYBwU33q8Tch1os2+X0kMg==}
    engines: {node: '>=8'}
    dev: true

  /array-flatten/1.1.1:
    resolution: {integrity: sha1-ml9pkFGx5wczKPKgCJaLZOopVdI=}

  /array-includes/3.1.5:
    resolution: {integrity: sha512-iSDYZMMyTPkiFasVqfuAQnWAYcvO/SeBSCGKePoEthjp4LEMTe4uLc7b025o4jAZpHhihh8xPo99TNWUWWkGDQ==}
    engines: {node: '>= 0.4'}
    dependencies:
      call-bind: 1.0.2
      define-properties: 1.1.4
      es-abstract: 1.20.1
      get-intrinsic: 1.1.1
      is-string: 1.0.7

  /array-union/2.1.0:
    resolution: {integrity: sha512-HGyxoOTYUyCM6stUe6EJgnd4EoewAI7zMdfqO+kGjnlZmBDz/cR5pf8r/cR4Wq60sL/p0IkcjUEEPwS3GFrIyw==}
    engines: {node: '>=8'}

  /array.prototype.flat/1.3.0:
    resolution: {integrity: sha512-12IUEkHsAhA4DY5s0FPgNXIdc8VRSqD9Zp78a5au9abH/SOBrsp082JOWFNTjkMozh8mqcdiKuaLGhPeYztxSw==}
    engines: {node: '>= 0.4'}
    dependencies:
      call-bind: 1.0.2
      define-properties: 1.1.4
      es-abstract: 1.20.1
      es-shim-unscopables: 1.0.0

  /array.prototype.flatmap/1.3.0:
    resolution: {integrity: sha512-PZC9/8TKAIxcWKdyeb77EzULHPrIX/tIZebLJUQOMR1OwYosT8yggdfWScfTBCDj5utONvOuPQQumYsU2ULbkg==}
    engines: {node: '>= 0.4'}
    dependencies:
      call-bind: 1.0.2
      define-properties: 1.1.4
      es-abstract: 1.20.1
      es-shim-unscopables: 1.0.0

  /arrify/1.0.1:
    resolution: {integrity: sha512-3CYzex9M9FGQjCGMGyi6/31c8GJbgb0qGyrx5HWxPd0aCwh4cB2YjMb2Xf9UuoogrMrlO9cTqnB5rI5GHZTcUA==}
    engines: {node: '>=0.10.0'}
    dev: true

  /arrify/2.0.1:
    resolution: {integrity: sha512-3duEwti880xqi4eAMN8AyR4a0ByT90zoYdLlevfrvU43vb0YZwZVfxOgxWrLXXXpyugL0hNZc9G6BiB5B3nUug==}
    engines: {node: '>=8'}
    dev: true

  /asap/2.0.6:
    resolution: {integrity: sha512-BSHWgDSAiKs50o2Re8ppvp3seVHXSRM44cdSsT9FfNEUUZLOGWVCsiWaRPWM1Znn+mqZ1OfVZ3z3DWEzSp7hRA==}
    dev: false

  /ast-types-flow/0.0.7:
    resolution: {integrity: sha512-eBvWn1lvIApYMhzQMsu9ciLfkBY499mFZlNqG+/9WR7PVlroQw0vG30cOQQbaKz3sCEc44TAOu2ykzqXSNnwag==}
    dev: true

  /astral-regex/2.0.0:
    resolution: {integrity: sha512-Z7tMw1ytTXt5jqMcOP+OQteU1VuNK9Y02uuJtKQ1Sv69jXQKKg5cibLwGJow8yzZP+eAc18EmLGPal0bp36rvQ==}
    engines: {node: '>=8'}
    dev: true

  /async/3.2.3:
    resolution: {integrity: sha512-spZRyzKL5l5BZQrr/6m/SqFdBN0q3OCI0f9rjfBzCMBIP4p75P620rR3gTmaksNOhmzgdxcaxdNfMy6anrbM0g==}
    dev: false

  /asynckit/0.4.0:
    resolution: {integrity: sha512-Oei9OH4tRh0YqU3GxhX79dM/mwVgvbZJaSNaRk+bshkj0S5cfHcgYakreBjrHwatXKbz+IoIdYLxrKim2MjW0Q==}

  /at-least-node/1.0.0:
    resolution: {integrity: sha512-+q/t7Ekv1EDY2l6Gda6LLiX14rU9TV20Wa3ofeQmwPFZbOMo9DXrLbOjFaaclkXKWidIaopwAObQDqwWtGUjqg==}
    engines: {node: '>= 4.0.0'}

  /atob/2.1.2:
    resolution: {integrity: sha512-Wm6ukoaOGJi/73p/cl2GvLjTI5JM1k/O14isD73YML8StrH/7/lRFgmg8nICZgD3bZZvjwCGxtMOD3wWNAu8cg==}
    engines: {node: '>= 4.5.0'}
    hasBin: true
    dev: true

  /aws-cdk-lib/2.25.0_constructs@10.1.18:
    resolution: {integrity: sha512-rcQeQu/lTmi1tg5DwV0gBqJtF73khApfHt9n7BIHkKbUWvCB50lIL1Q1/7cHvTicfQ62UnwFoPWwB0YqQceDVQ==}
    engines: {node: '>= 14.15.0'}
    peerDependencies:
      constructs: ^10.0.0
    dependencies:
      '@balena/dockerignore': 1.0.2
      case: 1.6.3
      constructs: 10.1.18
      fs-extra: 9.1.0
      ignore: 5.2.0
      jsonschema: 1.4.1
      minimatch: 3.1.2
      punycode: 2.1.1
      semver: 7.3.7
      yaml: 1.10.2
    bundledDependencies:
      - '@balena/dockerignore'
      - case
      - fs-extra
      - ignore
      - jsonschema
      - minimatch
      - punycode
      - semver
      - yaml

  /aws-cdk/2.25.0:
    resolution: {integrity: sha512-6NZKDPgCQ0O3xlpk22sR54N4yCvGt2tM2bkKHPrV6n4HCI+a349hsF4xSngiSrHAoaNQKMgAwScpj3GTZcI+oA==}
    engines: {node: '>= 14.15.0'}
    hasBin: true
    optionalDependencies:
      fsevents: 2.3.2
    dev: true

  /aws-jwt-verify/3.1.0:
    resolution: {integrity: sha512-8BTDS3xEP5xhK6/mLEQXc7MfRRer5diV4Q2AD6ofoHQnaDbuDXG056egq4UCgo06+rmWQAC7/A6vVRZ/2FCs9g==}
    engines: {node: '>=14.0.0'}
    dev: false

  /aws-lambda/1.0.7:
    resolution: {integrity: sha512-9GNFMRrEMG5y3Jvv+V4azWvc+qNWdWLTjDdhf/zgMlz8haaaLWv0xeAIWxz9PuWUBawsVxy0zZotjCdR3Xq+2w==}
    hasBin: true
    dependencies:
      aws-sdk: 2.1144.0
      commander: 3.0.2
      js-yaml: 3.14.1
      watchpack: 2.3.1
    dev: true

  /aws-sdk-client-mock/0.6.2_b3baf346a3b9422a0ecddb3e973bec80:
    resolution: {integrity: sha512-0kH1cyfqGogp69vJitzVducx9q691vGOwg7wEG+DUegGlepjaeskp6YG4SJI0y5Vwh3vi+fP27YQTcWllv4GlQ==}
    peerDependencies:
      '@aws-sdk/client-s3': ^3.0.0
      '@aws-sdk/types': ^3.0.0
    dependencies:
      '@aws-sdk/client-s3': 3.100.0
      '@aws-sdk/types': 3.78.0
      '@types/sinon': 10.0.10
      sinon: 11.1.2
      tslib: 2.4.0

  /aws-sdk/2.1144.0:
    resolution: {integrity: sha512-0QZNPezu+MJOgvRRVeE1LyNPgZD4MaomHTAbZpRgCBca9fu2C7rJCm3eX/xwfNvvqVZ0RZfEpagcFXAxk9HITg==}
    engines: {node: '>= 10.0.0'}
    dependencies:
      buffer: 4.9.2
      events: 1.1.1
      ieee754: 1.1.13
      jmespath: 0.16.0
      querystring: 0.2.0
      sax: 1.2.1
      url: 0.10.3
      uuid: 3.3.2
      xml2js: 0.4.19
    dev: true

  /axe-core/4.4.2:
    resolution: {integrity: sha512-LVAaGp/wkkgYJcjmHsoKx4juT1aQvJyPcW09MLCjVTh3V2cc6PnyempiLMNH5iMdfIX/zdbjUx2KDjMLCTdPeA==}
    engines: {node: '>=12'}
    dev: true

  /axios/0.27.2:
    resolution: {integrity: sha512-t+yRIyySRTp/wua5xEr+z1q60QmLq8ABsS5O9Me1AsE5dfKqgnCFzwiCZZ/cGNd1lq4/7akDWMxdhVlucjmnOQ==}
    dependencies:
      follow-redirects: 1.15.0
      form-data: 4.0.0
    transitivePeerDependencies:
      - debug

  /axobject-query/2.2.0:
    resolution: {integrity: sha512-Td525n+iPOOyUQIeBfcASuG6uJsDOITl7Mds5gFyerkWiX7qhUTdYUBlSgNMyVqtSJqwpt1kXGLdUt6SykLMRA==}
    dev: true

  /babel-jest/27.5.1_@babel+core@7.18.2:
    resolution: {integrity: sha512-cdQ5dXjGRd0IBRATiQ4mZGlGlRE8kJpjPOixdNRdT+m3UcNqmYWN6rK6nvtXYfY3D76cb8s/O1Ss8ea24PIwcg==}
    engines: {node: ^10.13.0 || ^12.13.0 || ^14.15.0 || >=15.0.0}
    peerDependencies:
      '@babel/core': ^7.8.0
    dependencies:
      '@babel/core': 7.18.2
      '@jest/transform': 27.5.1
      '@jest/types': 27.5.1
      '@types/babel__core': 7.1.19
      babel-plugin-istanbul: 6.1.1
      babel-preset-jest: 27.5.1_@babel+core@7.18.2
      chalk: 4.1.2
      graceful-fs: 4.2.10
      slash: 3.0.0
    transitivePeerDependencies:
      - supports-color
    dev: true

  /babel-plugin-dynamic-import-node/2.3.3:
    resolution: {integrity: sha512-jZVI+s9Zg3IqA/kdi0i6UDCybUI3aSBLnglhYbSSjKlV7yF1F/5LWv8MakQmvYpnbJDS6fcBL2KzHSxNCMtWSQ==}
    dependencies:
      object.assign: 4.1.2
    dev: true

  /babel-plugin-istanbul/6.1.1:
    resolution: {integrity: sha512-Y1IQok9821cC9onCx5otgFfRm7Lm+I+wwxOx738M/WLPZ9Q42m4IG5W0FNX8WLL2gYMZo3JkuXIH2DOpWM+qwA==}
    engines: {node: '>=8'}
    dependencies:
      '@babel/helper-plugin-utils': 7.17.12
      '@istanbuljs/load-nyc-config': 1.1.0
      '@istanbuljs/schema': 0.1.3
      istanbul-lib-instrument: 5.2.0
      test-exclude: 6.0.0
    transitivePeerDependencies:
      - supports-color
    dev: true

  /babel-plugin-jest-hoist/27.5.1:
    resolution: {integrity: sha512-50wCwD5EMNW4aRpOwtqzyZHIewTYNxLA4nhB+09d8BIssfNfzBRhkBIHiaPv1Si226TQSvp8gxAJm2iY2qs2hQ==}
    engines: {node: ^10.13.0 || ^12.13.0 || ^14.15.0 || >=15.0.0}
    dependencies:
      '@babel/template': 7.16.7
      '@babel/types': 7.18.2
      '@types/babel__core': 7.1.19
      '@types/babel__traverse': 7.17.1
    dev: true

  /babel-plugin-polyfill-corejs2/0.3.1_@babel+core@7.18.2:
    resolution: {integrity: sha512-v7/T6EQcNfVLfcN2X8Lulb7DjprieyLWJK/zOWH5DUYcAgex9sP3h25Q+DLsX9TloXe3y1O8l2q2Jv9q8UVB9w==}
    peerDependencies:
      '@babel/core': ^7.0.0-0
    dependencies:
      '@babel/compat-data': 7.17.10
      '@babel/core': 7.18.2
      '@babel/helper-define-polyfill-provider': 0.3.1_@babel+core@7.18.2
      semver: 6.3.0
    transitivePeerDependencies:
      - supports-color
    dev: true

  /babel-plugin-polyfill-corejs3/0.5.2_@babel+core@7.18.2:
    resolution: {integrity: sha512-G3uJih0XWiID451fpeFaYGVuxHEjzKTHtc9uGFEjR6hHrvNzeS/PX+LLLcetJcytsB5m4j+K3o/EpXJNb/5IEQ==}
    peerDependencies:
      '@babel/core': ^7.0.0-0
    dependencies:
      '@babel/core': 7.18.2
      '@babel/helper-define-polyfill-provider': 0.3.1_@babel+core@7.18.2
      core-js-compat: 3.22.7
    transitivePeerDependencies:
      - supports-color
    dev: true

  /babel-plugin-polyfill-regenerator/0.3.1_@babel+core@7.18.2:
    resolution: {integrity: sha512-Y2B06tvgHYt1x0yz17jGkGeeMr5FeKUu+ASJ+N6nB5lQ8Dapfg42i0OVrf8PNGJ3zKL4A23snMi1IRwrqqND7A==}
    peerDependencies:
      '@babel/core': ^7.0.0-0
    dependencies:
      '@babel/core': 7.18.2
      '@babel/helper-define-polyfill-provider': 0.3.1_@babel+core@7.18.2
    transitivePeerDependencies:
      - supports-color
    dev: true

  /babel-preset-current-node-syntax/1.0.1_@babel+core@7.18.2:
    resolution: {integrity: sha512-M7LQ0bxarkxQoN+vz5aJPsLBn77n8QgTFmo8WK0/44auK2xlCXrYcUxHFxgU7qW5Yzw/CjmLRK2uJzaCd7LvqQ==}
    peerDependencies:
      '@babel/core': ^7.0.0
    dependencies:
      '@babel/core': 7.18.2
      '@babel/plugin-syntax-async-generators': 7.8.4_@babel+core@7.18.2
      '@babel/plugin-syntax-bigint': 7.8.3_@babel+core@7.18.2
      '@babel/plugin-syntax-class-properties': 7.12.13_@babel+core@7.18.2
      '@babel/plugin-syntax-import-meta': 7.10.4_@babel+core@7.18.2
      '@babel/plugin-syntax-json-strings': 7.8.3_@babel+core@7.18.2
      '@babel/plugin-syntax-logical-assignment-operators': 7.10.4_@babel+core@7.18.2
      '@babel/plugin-syntax-nullish-coalescing-operator': 7.8.3_@babel+core@7.18.2
      '@babel/plugin-syntax-numeric-separator': 7.10.4_@babel+core@7.18.2
      '@babel/plugin-syntax-object-rest-spread': 7.8.3_@babel+core@7.18.2
      '@babel/plugin-syntax-optional-catch-binding': 7.8.3_@babel+core@7.18.2
      '@babel/plugin-syntax-optional-chaining': 7.8.3_@babel+core@7.18.2
      '@babel/plugin-syntax-top-level-await': 7.14.5_@babel+core@7.18.2
    dev: true

  /babel-preset-jest/27.5.1_@babel+core@7.18.2:
    resolution: {integrity: sha512-Nptf2FzlPCWYuJg41HBqXVT8ym6bXOevuCTbhxlUpjwtysGaIWFvDEjp4y+G7fl13FgOdjs7P/DmErqH7da0Ag==}
    engines: {node: ^10.13.0 || ^12.13.0 || ^14.15.0 || >=15.0.0}
    peerDependencies:
      '@babel/core': ^7.0.0
    dependencies:
      '@babel/core': 7.18.2
      babel-plugin-jest-hoist: 27.5.1
      babel-preset-current-node-syntax: 1.0.1_@babel+core@7.18.2
    dev: true

  /balanced-match/1.0.2:
    resolution: {integrity: sha512-3oSeUO0TMV67hN1AmbXsK4yaqU7tjiHlbxRDZOpH0KW9+CeX4bRAaX0Anxt0tx2MrpRpWwQaPwIlISEJhYU5Pw==}

  /base64-js/1.5.1:
    resolution: {integrity: sha512-AKpaYlHn8t4SVbOHCy+b5+KKgvR4vrsD8vbvrbiQJps7fKDTkjkDry6ji0rUJjC0kzbNePLwzxq8iypo41qeWA==}
    dev: true

  /better-path-resolve/1.0.0:
    resolution: {integrity: sha512-pbnl5XzGBdrFU/wT4jqmJVPn2B6UHPBOhzMQkY/SPUPB6QtUXtmBHBIwCbXJol93mOpGMnQyP/+BB19q04xj7g==}
    engines: {node: '>=4'}
    dependencies:
      is-windows: 1.0.2
    dev: false

  /binary-extensions/2.2.0:
    resolution: {integrity: sha512-jDctJ/IVQbZoJykoeHbhXpOlNBqGNcwXJKJog42E5HDPUwQTSdjCHdihjj0DlnheQ7blbT6dHOafNAiS8ooQKA==}
    engines: {node: '>=8'}
    dev: true

  /bl/4.1.0:
    resolution: {integrity: sha512-1W07cM9gS6DcLperZfFSj+bWLtaPGSOHWhPiGzXmvVJbRLdG82sH/Kn8EtW1VqWVA54AKf2h5k5BbnIbwF3h6w==}
    dependencies:
      buffer: 5.7.1
      inherits: 2.0.4
      readable-stream: 3.6.0
    dev: true

  /body-parser/1.20.0:
    resolution: {integrity: sha512-DfJ+q6EPcGKZD1QWUjSpqp+Q7bDQTsQIF4zfUAtZ6qk+H/3/QRhg9CEp39ss+/T2vw0+HaidC0ecJj/DRLIaKg==}
    engines: {node: '>= 0.8', npm: 1.2.8000 || >= 1.4.16}
    dependencies:
      bytes: 3.1.2
      content-type: 1.0.4
      debug: 2.6.9
      depd: 2.0.0
      destroy: 1.2.0
      http-errors: 2.0.0
      iconv-lite: 0.4.24
      on-finished: 2.4.1
      qs: 6.10.3
      raw-body: 2.5.1
      type-is: 1.6.18
      unpipe: 1.0.0

  /bowser/2.11.0:
    resolution: {integrity: sha512-AlcaJBi/pqqJBIQ8U9Mcpc9i8Aqxn88Skv5d+xBX006BY5u8N3mGLHa5Lgppa7L/HfwgwLgZ6NYs+Ag6uUmJRA==}
    dev: false

  /boxen/5.1.2:
    resolution: {integrity: sha512-9gYgQKXx+1nP8mP7CzFyaUARhg7D3n1dF/FnErWmu9l6JvGpNUN278h0aSb+QjoiKSWG+iZ3uHrcqk0qrY9RQQ==}
    engines: {node: '>=10'}
    dependencies:
      ansi-align: 3.0.1
      camelcase: 6.3.0
      chalk: 4.1.2
      cli-boxes: 2.2.1
      string-width: 4.2.3
      type-fest: 0.20.2
      widest-line: 3.1.0
      wrap-ansi: 7.0.0
    dev: true

  /brace-expansion/1.1.11:
    resolution: {integrity: sha512-iCuPHDFgrHX7H2vEI/5xpz07zSHB00TpugqhmYtVmMO6518mCuRMoOYFldEBl0g187ufozdaHgWKcYFb61qGiA==}
    dependencies:
      balanced-match: 1.0.2
      concat-map: 0.0.1

  /braces/3.0.2:
    resolution: {integrity: sha512-b8um+L1RzM3WDSzvhm6gIz1yfTbBt6YTlcEKAvsmqCZZFw46z626lVj9j1yEPW33H5H+lBQpZMP1k8l+78Ha0A==}
    engines: {node: '>=8'}
    dependencies:
      fill-range: 7.0.1

  /browser-process-hrtime/1.0.0:
    resolution: {integrity: sha512-9o5UecI3GhkpM6DrXr69PblIuWxPKk9Y0jHBRhdocZ2y7YECBFCsHm79Pr3OyR2AvjhDkabFJaDJMYRazHgsow==}
    dev: true

  /browserslist/4.20.3:
    resolution: {integrity: sha512-NBhymBQl1zM0Y5dQT/O+xiLP9/rzOIQdKM/eMJBAq7yBgaB6krIYLGejrwVYnSHZdqjscB1SPuAjHwxjvN6Wdg==}
    engines: {node: ^6 || ^7 || ^8 || ^9 || ^10 || ^11 || ^12 || >=13.7}
    hasBin: true
    dependencies:
      caniuse-lite: 1.0.30001343
      electron-to-chromium: 1.4.140
      escalade: 3.1.1
      node-releases: 2.0.5
      picocolors: 1.0.0
    dev: true

  /bs-logger/0.2.6:
    resolution: {integrity: sha512-pd8DCoxmbgc7hyPKOvxtqNcjYoOsABPQdcCUjGp3d42VR2CX1ORhk2A87oqqu5R1kk+76nsxZupkmyd+MVtCog==}
    engines: {node: '>= 6'}
    dependencies:
      fast-json-stable-stringify: 2.1.0
    dev: true

  /bser/2.1.1:
    resolution: {integrity: sha512-gQxTNE/GAfIIrmHLUE3oJyp5FO6HRBfhjnw4/wMmA63ZGDJnWBmgY/lyQBpnDUkGmAhbSe39tx2d/iTOAfglwQ==}
    dependencies:
      node-int64: 0.4.0
    dev: true

  /buffer-equal-constant-time/1.0.1:
    resolution: {integrity: sha1-+OcRMvf/5uAaXJaXpMbz5I1cyBk=}
    dev: false

  /buffer-from/1.1.2:
    resolution: {integrity: sha512-E+XQCRwSbaaiChtv6k6Dwgc+bx+Bs6vuKJHHl5kox/BaKbhiXzqQOwK4cO22yElGp2OCmjwVhT3HmxgyPGnJfQ==}

  /buffer/4.9.2:
    resolution: {integrity: sha512-xq+q3SRMOxGivLhBNaUdC64hDTQwejJ+H0T/NB1XMtTVEwNTrfFF3gAxiyW0Bu/xWEGhjVKgUcMhCrUy2+uCWg==}
    dependencies:
      base64-js: 1.5.1
      ieee754: 1.1.13
      isarray: 1.0.0
    dev: true

  /buffer/5.7.1:
    resolution: {integrity: sha512-EHcyIPBQ4BSGlvjB16k5KgAJ27CIsHY/2JBmCRReo48y9rQ3MaUzWX3KVlBa4U7MyX02HdVj0K7C3WaB3ju7FQ==}
    dependencies:
      base64-js: 1.5.1
      ieee754: 1.2.1
    dev: true

  /builtin-modules/3.1.0:
    resolution: {integrity: sha512-k0KL0aWZuBt2lrxrcASWDfwOLMnodeQjodT/1SxEQAXsHANgo6ZC/VEaSEHCXt7aSTZ4/4H5LKa+tBXmW7Vtvw==}
    engines: {node: '>=6'}
    dev: false

  /builtins/1.0.3:
    resolution: {integrity: sha512-uYBjakWipfaO/bXI7E8rq6kpwHRZK5cNYrUv2OzZSI/FvmdMyXJ2tG9dKcjEC5YHmHpUAwsargWIZNWdxb/bnQ==}

  /bytes/3.1.2:
    resolution: {integrity: sha512-/Nf7TyzTx6S3yRJObOAV7956r8cr2+Oj8AC5dt8wSP3BQAoeX58NoHyCU8P8zGkNXStjTSi6fzO6F0pBdcYbEg==}
    engines: {node: '>= 0.8'}

  /cacheable-request/6.1.0:
    resolution: {integrity: sha512-Oj3cAGPCqOZX7Rz64Uny2GYAZNliQSqfbePrgAQ1wKAihYmCUnraBtJtKcGR4xz7wF+LoJC+ssFZvv5BgF9Igg==}
    engines: {node: '>=8'}
    dependencies:
      clone-response: 1.0.2
      get-stream: 5.2.0
      http-cache-semantics: 4.1.0
      keyv: 3.1.0
      lowercase-keys: 2.0.0
      normalize-url: 4.5.1
      responselike: 1.0.2
    dev: true

  /call-bind/1.0.2:
    resolution: {integrity: sha512-7O+FbCihrB5WGbFYesctwmTKae6rOiIzmz1icreWJ+0aA7LJfuqhEso2T9ncpcFtzMQtzXf2QGGueWJGTYsqrA==}
    dependencies:
      function-bind: 1.1.1
      get-intrinsic: 1.1.1

  /callsites/3.1.0:
    resolution: {integrity: sha512-P8BjAsXvZS+VIDUI11hHCQEv74YT67YUi5JJFNWIqL235sBmjX4+qx9Muvls5ivyNENctx46xQLQ3aTuE7ssaQ==}
    engines: {node: '>=6'}

  /camelcase-keys/6.2.2:
    resolution: {integrity: sha512-YrwaA0vEKazPBkn0ipTiMpSajYDSe+KjQfrjhcBMxJt/znbvlHd8Pw/Vamaz5EB4Wfhs3SUR3Z9mwRu/P3s3Yg==}
    engines: {node: '>=8'}
    dependencies:
      camelcase: 5.3.1
      map-obj: 4.3.0
      quick-lru: 4.0.1
    dev: true

  /camelcase/5.3.1:
    resolution: {integrity: sha512-L28STB170nwWS63UjtlEOE3dldQApaJXZkOI1uMFfzf3rRuPegHaHesyee+YxQ+W6SvRDQV6UrdOdRiR153wJg==}
    engines: {node: '>=6'}
    dev: true

  /camelcase/6.3.0:
    resolution: {integrity: sha512-Gmy6FhYlCY7uOElZUSbxo2UCDH8owEk996gkbrpsgGtrJLM3J7jGxl9Ic7Qwwj4ivOE5AWZWRMecDdF7hqGjFA==}
    engines: {node: '>=10'}
    dev: true

  /caniuse-lite/1.0.30001343:
    resolution: {integrity: sha512-8KeCrAtPMabo/XW14B+R9sZYoClx1n0b+WYgwDKZPtWR3TcdvWzdSy7mPyFEmR5WU1St9v1PW6sdO5dkFOEzfA==}

  /case/1.6.3:
    resolution: {integrity: sha512-mzDSXIPaFwVDvZAHqZ9VlbyF4yyXRuX6IvB06WvPYkqJVO24kX1PPhv9bfpKNFZyxYFmmgo03HUiD8iklmJYRQ==}
    engines: {node: '>= 0.8.0'}

  /cdk-nag/2.14.14_b2ee38b5c2ae50db3246a8ca2885c4bd:
    resolution: {integrity: sha512-qhHI5KnRVwlPEr4mwYOhLd/0YffeRS8NbxweOvMgO52i7E7pJIpfU6rimzThbU3CukT5SkEaf+TJXsCM9Wt4sA==}
    peerDependencies:
      aws-cdk-lib: ^2.11.0
      constructs: ^10.0.5
    dependencies:
      aws-cdk-lib: 2.25.0_constructs@10.1.18
      constructs: 10.1.18
    dev: true

  /cdk-ssm-document/3.1.1_b2ee38b5c2ae50db3246a8ca2885c4bd:
    resolution: {integrity: sha512-mvw3M4hqI2UgGwWihUeCxp93UedOd29aU7Qx1QQfdKmO4DOHx5DsTtK51uoT5wlw920C9eRvzIAIPLK3lQr1VA==}
    peerDependencies:
      aws-cdk-lib: ^2.0.0
      constructs: ^10.0.0
    dependencies:
      aws-cdk-lib: 2.25.0_constructs@10.1.18
      constructs: 10.1.18
    dev: true
    bundledDependencies:
      - js-yaml

  /chalk/2.4.2:
    resolution: {integrity: sha512-Mti+f9lpJNcwF4tWV8/OrTTtF1gZi+f8FqlyAdouralcFWFQWF2+NgCHShjkCb+IFBLq9buZwE1xckQU4peSuQ==}
    engines: {node: '>=4'}
    dependencies:
      ansi-styles: 3.2.1
      escape-string-regexp: 1.0.5
      supports-color: 5.5.0

  /chalk/3.0.0:
    resolution: {integrity: sha512-4D3B6Wf41KOYRFdszmDqMCGq5VV/uMAB273JILmO+3jAlh8X4qDtdtgCR3fxtbLEMzSx22QdhnDcJvu2u1fVwg==}
    engines: {node: '>=8'}
    dependencies:
      ansi-styles: 4.3.0
      supports-color: 7.2.0
    dev: true

  /chalk/4.1.2:
    resolution: {integrity: sha512-oKnbhFyRIXpUuez8iBMmyEa4nbj4IOQyuhc/wy9kY7/WVPcwIO9VA668Pu8RkO7+0G76SLROeyw9CpQ061i4mA==}
    engines: {node: '>=10'}
    dependencies:
      ansi-styles: 4.3.0
      supports-color: 7.2.0

  /char-regex/1.0.2:
    resolution: {integrity: sha512-kWWXztvZ5SBQV+eRgKFeh8q5sLuZY2+8WUIzlxWVTg+oGwY14qylx1KbKzHd8P6ZYkAg0xyIDU9JMHhyJMZ1jw==}
    engines: {node: '>=10'}
    dev: true

  /chardet/0.7.0:
    resolution: {integrity: sha512-mT8iDcrh03qDGRRmoA2hmBJnxpllMR+0/0qlzjqZES6NdiWDcZkCNAk4rPFZ9Q85r27unkiNNg8ZOiwZXBHwcA==}
    dev: false

  /charenc/0.0.2:
    resolution: {integrity: sha512-yrLQ/yVUFXkzg7EDQsPieE/53+0RlaWTs+wBrvW36cyilJ2SaDWfl4Yj7MtLTXleV9uEKefbAGUPv2/iWSooRA==}
    dev: true

  /chokidar/3.4.3:
    resolution: {integrity: sha512-DtM3g7juCXQxFVSNPNByEC2+NImtBuxQQvWlHunpJIS5Ocr0lG306cC7FCi7cEA0fzmybPUIl4txBIobk1gGOQ==}
    engines: {node: '>= 8.10.0'}
    dependencies:
      anymatch: 3.1.2
      braces: 3.0.2
      glob-parent: 5.1.2
      is-binary-path: 2.1.0
      is-glob: 4.0.3
      normalize-path: 3.0.0
      readdirp: 3.5.0
    optionalDependencies:
      fsevents: 2.1.3
    dev: true

  /chokidar/3.5.3:
    resolution: {integrity: sha512-Dr3sfKRP6oTcjf2JmUmFJfeVMvXBdegxB0iVQ5eb2V10uFJUCAS8OByZdVAyVb8xXNz3GjjTgj9kLWsZTqE6kw==}
    engines: {node: '>= 8.10.0'}
    dependencies:
      anymatch: 3.1.2
      braces: 3.0.2
      glob-parent: 5.1.2
      is-binary-path: 2.1.0
      is-glob: 4.0.3
      normalize-path: 3.0.0
      readdirp: 3.6.0
    optionalDependencies:
      fsevents: 2.3.2
    dev: true

  /chownr/1.1.4:
    resolution: {integrity: sha512-jJ0bqzaylmJtVnNgzTeSOs8DPavpbYgEr/b0YL8/2GO3xJEhInFmhKMUnEJQjZumK7KXGFhUy89PrsJWlakBVg==}
    dev: true

  /chownr/2.0.0:
    resolution: {integrity: sha512-bIomtDF5KGpdogkLd9VspvFzk9KfpyyGlS8YFVZl7TGPBHL5snIOnxeshwVgPteQ9b4Eydl+pVbIyE1DcvCWgQ==}
    engines: {node: '>=10'}
    dev: false

  /ci-info/2.0.0:
    resolution: {integrity: sha512-5tK7EtrZ0N+OLFMthtqOj4fI2Jeb88C4CAZPu25LDVUgXJ0A3Js4PMGqrn0JU1W0Mh1/Z8wZzYPxqUrXeBboCQ==}
    dev: true

  /ci-info/3.3.1:
    resolution: {integrity: sha512-SXgeMX9VwDe7iFFaEWkA5AstuER9YKqy4EhHqr4DVqkwmD9rpVimkMKWHdjn30Ja45txyjhSn63lVX69eVCckg==}
    dev: true

  /cjs-module-lexer/1.2.2:
    resolution: {integrity: sha512-cOU9usZw8/dXIXKtwa8pM0OTJQuJkxMN6w30csNRUerHfeQ5R6U3kkU/FtJeIf3M202OHfY2U8ccInBG7/xogA==}
    dev: true

  /cli-boxes/2.2.1:
    resolution: {integrity: sha512-y4coMcylgSCdVinjiDBuR8PCC2bLjyGTwEmPb9NHR/QaNU6EUOXcTY/s6VjGMD6ENSEaeQYHCY0GNGS5jfMwPw==}
    engines: {node: '>=6'}
    dev: true

  /cli-cursor/3.1.0:
    resolution: {integrity: sha512-I/zHAwsKf9FqGoXM4WWRACob9+SNukZTd94DWF57E4toouRulbCxcUh6RKUEOQlYTHJnzkPMySvPNaaSLNfLZw==}
    engines: {node: '>=8'}
    dependencies:
      restore-cursor: 3.1.0
    dev: false

  /cli-table/0.3.11:
    resolution: {integrity: sha512-IqLQi4lO0nIB4tcdTpN4LCB9FI3uqrJZK7RC515EnhZ6qBaglkIgICb1wjeAqpdoOabm1+SuQtkXIPdYC93jhQ==}
    engines: {node: '>= 0.2.0'}
    dependencies:
      colors: 1.0.3
    dev: false

  /cli-width/3.0.0:
    resolution: {integrity: sha512-FxqpkPPwu1HjuN93Omfm4h8uIanXofW0RxVEW3k5RKx+mJJYSthzNhp32Kzxxy3YAEZ/Dc/EWN1vZRY0+kOhbw==}
    engines: {node: '>= 10'}
    dev: false

  /cliui/7.0.4:
    resolution: {integrity: sha512-OcRE68cOsVMXp1Yvonl/fzkQOyjLSu/8bhPDfQt0e0/Eb283TKP20Fs2MqoPsr9SwA595rRCA+QMzYc9nBP+JQ==}
    dependencies:
      string-width: 4.2.3
      strip-ansi: 6.0.1
      wrap-ansi: 7.0.0
    dev: true

  /clone-response/1.0.2:
    resolution: {integrity: sha512-yjLXh88P599UOyPTFX0POsd7WxnbsVsGohcwzHOLspIhhpalPw1BcqED8NblyZLKcGrL8dTgMlcaZxV2jAD41Q==}
    dependencies:
      mimic-response: 1.0.1
    dev: true

  /clsx/1.1.1:
    resolution: {integrity: sha512-6/bPho624p3S2pMyvP5kKBPXnI3ufHLObBFCfgx+LkeR5lg2XYy2hqZqUf45ypD8COn2bhgGJSUE+l5dhNBieA==}
    engines: {node: '>=6'}
    dev: true

  /cmd-extension/1.0.2:
    resolution: {integrity: sha512-iWDjmP8kvsMdBmLTHxFaqXikO8EdFRDfim7k6vUHglY/2xJ5jLrPsnQGijdfp4U+sr/BeecG0wKm02dSIAeQ1g==}
    engines: {node: '>=10'}
    dev: false

  /co/4.6.0:
    resolution: {integrity: sha512-QVb0dM5HvG+uaxitm8wONl7jltx8dqhfU33DcqtOZcLSVIKSDDLDi7+0LbAKiyI8hD9u42m2YxXSkMGWThaecQ==}
    engines: {iojs: '>= 1.0.0', node: '>= 0.12.0'}
    dev: true

  /code-point-at/1.1.0:
    resolution: {integrity: sha512-RpAVKQA5T63xEj6/giIbUEtZwJ4UFIc3ZtvEkiaUERylqe8xb5IvqcgOurZLahv93CLKfxcw5YI+DZcUBRyLXA==}
    engines: {node: '>=0.10.0'}
    dev: true

  /collect-v8-coverage/1.0.1:
    resolution: {integrity: sha512-iBPtljfCNcTKNAto0KEtDfZ3qzjJvqE3aTGZsbhjSBlorqpXJlaWWtPO35D+ZImoC3KWejX64o+yPGxhWSTzfg==}
    dev: true

  /color-convert/1.9.3:
    resolution: {integrity: sha512-QfAUtd+vFdAtFQcC8CCyYt1fYWxSqAiK2cSD6zDB8N3cpsEBAvRxp9zOGg6G/SHHJYAT88/az/IuDGALsNVbGg==}
    dependencies:
      color-name: 1.1.3

  /color-convert/2.0.1:
    resolution: {integrity: sha512-RRECPsj7iu/xb5oKYcsFHSppFNnsj/52OVTRKb4zP5onXwVF3zVmmToNcOfGC+CRDpfK/U584fMg38ZHCaElKQ==}
    engines: {node: '>=7.0.0'}
    dependencies:
      color-name: 1.1.4

  /color-name/1.1.3:
    resolution: {integrity: sha512-72fSenhMw2HZMTVHeCA9KCmpEIbzWiQsjN+BHcBbS9vr1mtt+vJjPdksIBNUmKAW8TFUDPJK5SUU3QhE9NEXDw==}

  /color-name/1.1.4:
    resolution: {integrity: sha512-dOy+3AuW3a2wNbZHIuMZpTcgjGuLU/uBL/ubcZF9OXbDo8ff4O8yVp5Bf0efS8uEoYo5q4Fx7dY9OgQGXgAsQA==}

  /color-string/1.9.1:
    resolution: {integrity: sha512-shrVawQFojnZv6xM40anx4CkoDP+fZsw/ZerEMsW/pyzsRbElpsL/DBVW7q3ExxwusdNXI3lXpuhEZkzs8p5Eg==}
    dependencies:
      color-name: 1.1.4
      simple-swizzle: 0.2.2

  /color/3.2.1:
    resolution: {integrity: sha512-aBl7dZI9ENN6fUGC7mWpMTPNHmWUSNan9tuWN6ahh5ZLNk9baLJOnSMlrQkHcrfFgz2/RigjUVAjdx36VcemKA==}
    dependencies:
      color-convert: 1.9.3
      color-string: 1.9.1
    dev: false

  /color/4.2.3:
    resolution: {integrity: sha512-1rXeuUUiGGrykh+CeBdu5Ie7OJwinCgQY0bc7GCRxy5xVHy+moaqkpL/jqQq0MtQOeYcrqEz4abc5f0KtU7W4A==}
    engines: {node: '>=12.5.0'}
    dependencies:
      color-convert: 2.0.1
      color-string: 1.9.1
    dev: true

  /colors/1.0.3:
    resolution: {integrity: sha512-pFGrxThWcWQ2MsAz6RtgeWe4NK2kUE1WfsrvvlctdII745EW9I0yflqhe7++M5LEc7bV2c/9/5zc8sFcpL0Drw==}
    engines: {node: '>=0.1.90'}
    dev: false

  /colors/1.2.5:
    resolution: {integrity: sha512-erNRLao/Y3Fv54qUa0LBB+//Uf3YwMUmdJinN20yMXm9zdKKqH9wt7R9IIVZ+K7ShzfpLV/Zg8+VyrBJYB4lpg==}
    engines: {node: '>=0.1.90'}

  /colorspace/1.1.4:
    resolution: {integrity: sha512-BgvKJiuVu1igBUF2kEjRCZXol6wiiGbY5ipL/oVPwm0BL9sIpMIzM8IK7vwuxIIzOXMV3Ey5w+vxhm0rR/TN8w==}
    dependencies:
      color: 3.2.1
      text-hex: 1.0.0
    dev: false

  /combined-stream/1.0.8:
    resolution: {integrity: sha512-FQN4MRfuJeHf7cBbBMJFXhKSDq+2kAArBlmRBvcvFE5BB1HZKXtSFASDhdlz9zOYwxh8lDdnvmMOe/+5cdoEdg==}
    engines: {node: '>= 0.8'}
    dependencies:
      delayed-stream: 1.0.0

  /commander/2.20.3:
    resolution: {integrity: sha512-GpVkmM8vF2vQUkj2LvZmD35JxeJOLCwJ9cUkugyk2nuhbv3+mJvpLYYt+0+USMxE+oj+ey/lJEnhZw75x/OMcQ==}
    requiresBuild: true
    optional: true

  /commander/3.0.2:
    resolution: {integrity: sha512-Gar0ASD4BDyKC4hl4DwHqDrmvjoxWKZigVnAbn5H1owvm4CxCPdb0HQDehwNYMJpla5+M2tPmPARzhtYuwpHow==}
    dev: true

  /concat-map/0.0.1:
    resolution: {integrity: sha1-2Klr13/Wjfd5OnMDajug1UBdR3s=}

  /concurrently/7.2.1:
    resolution: {integrity: sha512-7cab/QyqipqghrVr9qZmoWbidu0nHsmxrpNqQ7r/67vfl1DWJElexehQnTH1p+87tDkihaAjM79xTZyBQh7HLw==}
    engines: {node: ^12.20.0 || ^14.13.0 || >=16.0.0}
    hasBin: true
    dependencies:
      chalk: 4.1.2
      date-fns: 2.28.0
      lodash: 4.17.21
      rxjs: 6.6.7
      shell-quote: 1.7.3
      spawn-command: 0.0.2-1
      supports-color: 8.1.1
      tree-kill: 1.2.2
      yargs: 17.5.1
    dev: true

  /configstore/5.0.1:
    resolution: {integrity: sha512-aMKprgk5YhBNyH25hj8wGt2+D52Sw1DRRIzqBwLp2Ya9mFmY8KPvvtvmna8SxVR9JMZ4kzMD68N22vlaRpkeFA==}
    engines: {node: '>=8'}
    dependencies:
      dot-prop: 5.3.0
      graceful-fs: 4.2.10
      make-dir: 3.1.0
      unique-string: 2.0.0
      write-file-atomic: 3.0.3
      xdg-basedir: 4.0.0
    dev: true

  /console-control-strings/1.1.0:
    resolution: {integrity: sha1-PXz0Rk22RG6mRL9LOVB/mFEAjo4=}
    dev: true

  /constructs/10.1.18:
    resolution: {integrity: sha512-kEQmVqCnB/fqmAX+Eww3OiOL1r1c7Bu1GaKA5sTBjHreIvhsfZZe+u0j5bU+DpxPvZqsf/U8EqBV8V/Ai3XhAA==}
    engines: {node: '>= 14.17.0'}

  /constructs/3.4.18:
    resolution: {integrity: sha512-mvKSBJsqptmqyUSAjoxtc/3/9OhbEjIqnm8vrsPBG0QON3Inwb3byjeBCQ4AenXy8axiebtt+cmObwR7Z1lbJQ==}
    engines: {node: '>= 14.17.0'}
    dev: false

  /content-disposition/0.5.4:
    resolution: {integrity: sha512-FveZTNuGw04cxlAiWbzi6zTAL/lhehaWbTtgluJh4/E95DqMwTmha3KZN1aAWA8cFIhHzMZUvLevkw5Rqk+tSQ==}
    engines: {node: '>= 0.6'}
    dependencies:
      safe-buffer: 5.2.1

  /content-type/1.0.4:
    resolution: {integrity: sha512-hIP3EEPs8tB9AT1L+NUqtwOAps4mk2Zob89MWXMHjHWg9milF/j4osnnQLXBCBFBk/tvIG/tUc9mOUJiPBhPXA==}
    engines: {node: '>= 0.6'}

  /convert-source-map/1.8.0:
    resolution: {integrity: sha512-+OQdjP49zViI/6i7nIJpA8rAl4sV/JdPfU9nZs3VqOwGIgizICvuN2ru6fMd+4llL0tar18UYJXfZ/TWtmhUjA==}
    dependencies:
      safe-buffer: 5.1.2
    dev: true

  /cookie-signature/1.0.6:
    resolution: {integrity: sha1-4wOogrNCzD7oylE6eZmXNNqzriw=}

  /cookie/0.5.0:
    resolution: {integrity: sha512-YZ3GUyn/o8gfKJlnlX7g7xq4gyO6OSuhGPKaaGssGB2qgDUS0gPgtTvoyZLTt9Ab6dC4hfc9dV5arkvc/OCmrw==}
    engines: {node: '>= 0.6'}

  /core-js-compat/3.22.7:
    resolution: {integrity: sha512-uI9DAQKKiiE/mclIC5g4AjRpio27g+VMRhe6rQoz+q4Wm4L6A/fJhiLtBw+sfOpDG9wZ3O0pxIw7GbfOlBgjOA==}
    dependencies:
      browserslist: 4.20.3
      semver: 7.0.0
    dev: true

  /core-js-pure/3.22.7:
    resolution: {integrity: sha512-wTriFxiZI+C8msGeh7fJcbC/a0V8fdInN1oS2eK79DMBGs8iIJiXhtFJCiT3rBa8w6zroHWW3p8ArlujZ/Mz+w==}
    requiresBuild: true
    dev: true

  /core-js/3.22.7:
    resolution: {integrity: sha512-Jt8SReuDKVNZnZEzyEQT5eK6T2RRCXkfTq7Lo09kpm+fHjgGewSbNjV+Wt4yZMhPDdzz2x1ulI5z/w4nxpBseg==}
    requiresBuild: true
    dev: false

  /core-util-is/1.0.3:
    resolution: {integrity: sha512-ZQBvi1DcpJ4GDqanjucZ2Hj3wEO5pZDS89BWbkcrvdxksJorwUDDZamX9ldFkp9aw2lmBDLgkObEA4DWNJ9FYQ==}

  /cosmiconfig/7.0.1:
    resolution: {integrity: sha512-a1YWNUV2HwGimB7dU2s1wUMurNKjpx60HxBB6xUM8Re+2s1g1IIfJvFR0/iCF+XHdE0GMTKTuLR32UQff4TEyQ==}
    engines: {node: '>=10'}
    dependencies:
      '@types/parse-json': 4.0.0
      import-fresh: 3.3.0
      parse-json: 5.2.0
      path-type: 4.0.0
      yaml: 1.10.2
    dev: true

  /create-require/1.1.1:
    resolution: {integrity: sha512-dcKFX3jn0MpIaXjisoRvexIJVEKzaq7z2rZKxf+MSr9TkdmHmsU4m2lcLojrj/FHl8mk5VxMmYA+ftRkP/3oKQ==}
    dev: true

  /cross-spawn/7.0.3:
    resolution: {integrity: sha512-iRDPJKUPVEND7dHPO8rkbOnPpyDygcDFtWjpeWNCgy8WP2rXcxXL8TskReQl6OrB2G7+UJrags1q15Fudc7G6w==}
    engines: {node: '>= 8'}
    dependencies:
      path-key: 3.1.1
      shebang-command: 2.0.0
      which: 2.0.2

  /crypt/0.0.2:
    resolution: {integrity: sha1-iNf/fsDfuG9xPch7u0LQRNPmxBs=}
    dev: true

  /crypto-random-string/2.0.0:
    resolution: {integrity: sha512-v1plID3y9r/lPhviJ1wrXpLeyUIGAZ2SHNYTEapm7/8A9nLPoyvVp3RK/EPFqn5kEznyWgYZNsRtYYIWbuG8KA==}
    engines: {node: '>=8'}
    dev: true

  /css-selector-tokenizer/0.8.0:
    resolution: {integrity: sha512-Jd6Ig3/pe62/qe5SBPTN8h8LeUg/pT4lLgtavPf7updwwHpvFzxvOQBHYj2LZDMjUnBzgvIUSjRcf6oT5HzHFg==}
    dependencies:
      cssesc: 3.0.0
      fastparse: 1.1.2
    dev: true

  /css.escape/1.5.1:
    resolution: {integrity: sha1-QuJ9T6BK4y+TGktNQZH6nN3ul8s=}
    dev: true

  /css/3.0.0:
    resolution: {integrity: sha512-DG9pFfwOrzc+hawpmqX/dHYHJG+Bsdb0klhyi1sDneOgGOXy9wQIC8hzyVp1e4NRYDBdxcylvywPkkXCHAzTyQ==}
    dependencies:
      inherits: 2.0.4
      source-map: 0.6.1
      source-map-resolve: 0.6.0
    dev: true

  /cssesc/3.0.0:
    resolution: {integrity: sha512-/Tb/JcjK111nNScGob5MNtsntNM1aCNUDipB/TkwZFhyDrrE47SOx/18wF2bbjgc3ZzCSKW1T5nt5EbFoAz/Vg==}
    engines: {node: '>=4'}
    hasBin: true
    dev: true

  /cssom/0.3.8:
    resolution: {integrity: sha512-b0tGHbfegbhPJpxpiBPU2sCkigAqtM9O121le6bbOlgyV+NyGyCmVfJ6QW9eRjz8CpNfWEOYBIMIGRYkLwsIYg==}
    dev: true

  /cssom/0.4.4:
    resolution: {integrity: sha512-p3pvU7r1MyyqbTk+WbNJIgJjG2VmTIaB10rI93LzVPrmDJKkzKYMtxxyAvQXR/NS6otuzveI7+7BBq3SjBS2mw==}
    dev: true

  /cssstyle/2.3.0:
    resolution: {integrity: sha512-AZL67abkUzIuvcHqk7c09cezpGNcxUxU4Ioi/05xHk4DQeTkWmGYftIE6ctU6AEt+Gn4n1lDStOtj7FKycP71A==}
    engines: {node: '>=8'}
    dependencies:
      cssom: 0.3.8
    dev: true

  /csstype/3.1.0:
    resolution: {integrity: sha512-uX1KG+x9h5hIJsaKR9xHUeUraxf8IODOwq9JLNPq6BwB04a/xgpq3rcx47l5BZu5zBPlgD342tdke3Hom/nJRA==}

  /d3-array/1.2.4:
    resolution: {integrity: sha512-KHW6M86R+FUPYGb3R5XiYjXPq7VzwxZ22buHhAEVG5ztoEcZZMLov530mmccaqA1GghZArjQV46fuc8kUqhhHw==}
    dev: true

  /d3-collection/1.0.7:
    resolution: {integrity: sha512-ii0/r5f4sjKNTfh84Di+DpztYwqKhEyUlKoPrzUFfeSkWxjW49xU2QzO9qrPrNkpdI0XJkfzvmTu8V2Zylln6A==}
    dev: true

  /d3-color/1.4.1:
    resolution: {integrity: sha512-p2sTHSLCJI2QKunbGb7ocOh7DgTAn8IrLx21QRc/BSnodXM4sv6aLQlnfpvehFMLZEfBc6g9pH9SWQccFYfJ9Q==}
    dev: true

  /d3-format/1.4.5:
    resolution: {integrity: sha512-J0piedu6Z8iB6TbIGfZgDzfXxUFN3qQRMofy2oPdXzQibYGqPB/9iMcxr/TGalU+2RsyDO+U4f33id8tbnSRMQ==}
    dev: true

  /d3-interpolate/1.4.0:
    resolution: {integrity: sha512-V9znK0zc3jOPV4VD2zZn0sDhZU3WAE2bmlxdIwwQPPzPjvyLkd8B3JUVdS1IDUFDkWZ72c9qnv1GK2ZagTZ8EA==}
    dependencies:
      d3-color: 1.4.1
    dev: true

  /d3-path/1.0.9:
    resolution: {integrity: sha512-VLaYcn81dtHVTjEHd8B+pbe9yHWpXKZUC87PzoFmsFrJqgFwDe/qxfp5MlfsfM1V5E/iVt0MmEbWQ7FVIXh/bg==}
    dev: true

  /d3-scale/2.2.2:
    resolution: {integrity: sha512-LbeEvGgIb8UMcAa0EATLNX0lelKWGYDQiPdHj+gLblGVhGLyNbaCn3EvrJf0A3Y/uOOU5aD6MTh5ZFCdEwGiCw==}
    dependencies:
      d3-array: 1.2.4
      d3-collection: 1.0.7
      d3-format: 1.4.5
      d3-interpolate: 1.4.0
      d3-time: 1.1.0
      d3-time-format: 2.3.0
    dev: true

  /d3-shape/1.3.7:
    resolution: {integrity: sha512-EUkvKjqPFUAZyOlhY5gzCxCeI0Aep04LwIRpsZ/mLFelJiUfnK56jo5JMDSE7yyP2kLSb6LtF+S5chMk7uqPqw==}
    dependencies:
      d3-path: 1.0.9
    dev: true

  /d3-time-format/2.3.0:
    resolution: {integrity: sha512-guv6b2H37s2Uq/GefleCDtbe0XZAuy7Wa49VGkPVPMfLL9qObgBST3lEHJBMUp8S7NdLQAGIvr2KXk8Hc98iKQ==}
    dependencies:
      d3-time: 1.1.0
    dev: true

  /d3-time/1.1.0:
    resolution: {integrity: sha512-Xh0isrZ5rPYYdqhAVk8VLnMEidhz5aP7htAADH6MfzgmmicPkTo8LhkLxci61/lCB7n7UmE3bN0leRt+qvkLxA==}
    dev: true

  /damerau-levenshtein/1.0.8:
    resolution: {integrity: sha512-sdQSFB7+llfUcQHUQO3+B8ERRj0Oa4w9POWMI/puGtuf7gFywGmkaLCElnudfTiKZV+NvHqL0ifzdrI8Ro7ESA==}
    dev: true

  /data-urls/2.0.0:
    resolution: {integrity: sha512-X5eWTSXO/BJmpdIKCRuKUgSCgAN0OwliVK3yPKbwIWU1Tdw5BRajxlzMidvh+gwko9AfQ9zIj52pzF91Q3YAvQ==}
    engines: {node: '>=10'}
    dependencies:
      abab: 2.0.6
      whatwg-mimetype: 2.3.0
      whatwg-url: 8.7.0
    dev: true

  /date-fns/2.28.0:
    resolution: {integrity: sha512-8d35hViGYx/QH0icHYCeLmsLmMUheMmTyV9Fcm6gvNwdw31yXXH+O85sOBJ+OLnLQMKZowvpKb6FgMIQjcpvQw==}
    engines: {node: '>=0.11'}

  /debug/2.6.9:
    resolution: {integrity: sha512-bC7ElrdJaJnPbAP+1EotYvqZsb3ecl5wi6Bfi6BJTUcNowp6cvspg0jXznRTKDjm/E7AdgFBVeAPVMNcKGsHMA==}
    dependencies:
      ms: 2.0.0

  /debug/3.2.7:
    resolution: {integrity: sha512-CFjzYYAi4ThfiQvizrFQevTTXHtnCqWfe7x1AhgEscTz6ZbLbfoLRLPugTQyBth6f8ZERVUSyWHFD/7Wu4t1XQ==}
    dependencies:
      ms: 2.1.3

  /debug/4.3.4:
    resolution: {integrity: sha512-PRWFHuSU3eDtQJPvnNY7Jcket1j0t5OuOsFzPPzsekD52Zl8qUfFIPEiswXqIvHWGVHOgX+7G/vCNNhehwxfkQ==}
    engines: {node: '>=6.0'}
    peerDependencies:
      supports-color: '*'
    peerDependenciesMeta:
      supports-color:
        optional: true
    dependencies:
      ms: 2.1.2

  /debuglog/1.0.1:
    resolution: {integrity: sha1-qiT/uaw9+aI1GDfPstJ5NgzXhJI=}
    dev: false

  /decamelize-keys/1.1.0:
    resolution: {integrity: sha1-0XGoeTMlKAfrPLYdwcFEXQeN8tk=}
    engines: {node: '>=0.10.0'}
    dependencies:
      decamelize: 1.2.0
      map-obj: 1.0.1
    dev: true

  /decamelize/1.2.0:
    resolution: {integrity: sha1-9lNNFRSCabIDUue+4m9QH5oZEpA=}
    engines: {node: '>=0.10.0'}
    dev: true

  /decimal.js/10.3.1:
    resolution: {integrity: sha512-V0pfhfr8suzyPGOx3nmq4aHqabehUZn6Ch9kyFpV79TGDTWFmHqUqXdabR7QHqxzrYolF4+tVmJhUG4OURg5dQ==}
    dev: true

  /decode-uri-component/0.2.0:
    resolution: {integrity: sha1-6zkTMzRYd1y4TNGh+uBiEGu4dUU=}
    engines: {node: '>=0.10'}
    dev: true

  /decompress-response/3.3.0:
    resolution: {integrity: sha1-gKTdMjdIOEv6JICDYirt7Jgq3/M=}
    engines: {node: '>=4'}
    dependencies:
      mimic-response: 1.0.1
    dev: true

  /decompress-response/6.0.0:
    resolution: {integrity: sha512-aW35yZM6Bb/4oJlZncMH2LCoZtJXTRxES17vE3hoRiowU2kWHaJKFkSBDnDR+cm9J+9QhXmREyIfv0pji9ejCQ==}
    engines: {node: '>=10'}
    dependencies:
      mimic-response: 3.1.0
    dev: true

  /dedent/0.7.0:
    resolution: {integrity: sha1-JJXduvbrh0q7Dhvp3yLS5aVEMmw=}
    dev: true

  /deep-extend/0.6.0:
    resolution: {integrity: sha512-LOHxIOaPYdHlJRtCQfDIVZtfw/ufM8+rVj649RIHzcm/vGwQRXFt6OPqIFWsm2XEMrNIEtWR64sY1LEKD2vAOA==}
    engines: {node: '>=4.0.0'}
    dev: true

  /deep-is/0.1.4:
    resolution: {integrity: sha512-oIPzksmTg4/MriiaYGO+okXDT7ztn/w3Eptv/+gSIdMdKsJo0u4CfYNFJPy+4SKMuCqGw2wxnA+URMg3t8a/bQ==}

  /deepmerge/4.2.2:
    resolution: {integrity: sha512-FJ3UgI4gIl+PHZm53knsuSFpE+nESMr7M4v9QcgB7S63Kj/6WqMiFQJpBBYz1Pt+66bZpP3Q7Lye0Oo9MPKEdg==}
    engines: {node: '>=0.10.0'}
    dev: true

  /defer-to-connect/1.1.3:
    resolution: {integrity: sha512-0ISdNousHvZT2EiFlZeZAHBUvSxmKswVCEf8hW7KWgG4a8MVEu/3Vb6uWYozkjylyCxe0JBIiRB1jV45S70WVQ==}
    dev: true

  /define-properties/1.1.4:
    resolution: {integrity: sha512-uckOqKcfaVvtBdsVkdPv3XjveQJsNQqmhXgRi8uhvWWuPYZCNlzT8qAyblUgNoXdHdjMTzAqeGjAoli8f+bzPA==}
    engines: {node: '>= 0.4'}
    dependencies:
      has-property-descriptors: 1.0.0
      object-keys: 1.1.1

  /delayed-stream/1.0.0:
    resolution: {integrity: sha1-3zrhmayt+31ECqrgsp4icrJOxhk=}
    engines: {node: '>=0.4.0'}

  /delegates/1.0.0:
    resolution: {integrity: sha1-hMbhWbgZBP3KWaDvRM2HDTElD5o=}
    dev: true

  /depcheck/1.4.3:
    resolution: {integrity: sha512-vy8xe1tlLFu7t4jFyoirMmOR7x7N601ubU9Gkifyr9z8rjBFtEdWHDBMqXyk6OkK+94NXutzddVXJuo0JlUQKQ==}
    engines: {node: '>=10'}
    hasBin: true
    dependencies:
      '@babel/parser': 7.16.4
      '@babel/traverse': 7.18.2
      '@vue/compiler-sfc': 3.2.36
      camelcase: 6.3.0
      cosmiconfig: 7.0.1
      debug: 4.3.4
      deps-regex: 0.1.4
      ignore: 5.2.0
      is-core-module: 2.9.0
      js-yaml: 3.14.1
      json5: 2.2.1
      lodash: 4.17.21
      minimatch: 3.1.2
      multimatch: 5.0.0
      please-upgrade-node: 3.2.0
      query-ast: 1.0.4
      readdirp: 3.6.0
      require-package-name: 2.0.1
      resolve: 1.22.0
      sass: 1.52.1
      scss-parser: 1.0.5
      semver: 7.3.7
      yargs: 16.2.0
    transitivePeerDependencies:
      - supports-color
    dev: true

  /depd/2.0.0:
    resolution: {integrity: sha512-g7nH6P6dyDioJogAAGprGpCtVImJhpPk/roCzdb3fIh61/s/nPsfR6onyMwkCAR/OlC3yBC0lESvUoQEAssIrw==}
    engines: {node: '>= 0.8'}

  /deps-regex/0.1.4:
    resolution: {integrity: sha512-3tzwGYogSJi8HoG93R5x9NrdefZQOXgHgGih/7eivloOq6yC6O+yoFxZnkgP661twvfILONfoKRdF9GQOGx2RA==}
    dev: true

  /destroy/1.2.0:
    resolution: {integrity: sha512-2sJGJTaXIIaR1w4iJSNoN0hnMY7Gpc/n8D4qSCJw8QqFWXf7cuAgnEHxBpweaVcPevC2l3KpjYCx3NypQQgaJg==}
    engines: {node: '>= 0.8', npm: 1.2.8000 || >= 1.4.16}

  /detect-indent/6.1.0:
    resolution: {integrity: sha512-reYkTUJAZb9gUuZ2RvVCNhVHdg62RHnJ7WJl8ftMi4diZ6NWlciOzQN88pUhSELEwflJht4oQDv0F0BMlwaYtA==}
    engines: {node: '>=8'}

  /detect-libc/2.0.1:
    resolution: {integrity: sha512-463v3ZeIrcWtdgIg6vI6XUncguvr2TnGl4SzDXinkt9mSLpBJKXT3mW6xT3VQdDN11+WVs29pgvivTc4Lp8v+w==}
    engines: {node: '>=8'}
    dev: true

  /detect-newline/3.1.0:
    resolution: {integrity: sha512-TLz+x/vEXm/Y7P7wn1EJFNLxYpUD4TgMosxY6fAVJUnJMbupHBOncxyWUG9OpTaH9EBD7uFI5LfEgmMOc54DsA==}
    engines: {node: '>=8'}
    dev: true

  /detect-node-es/1.1.0:
    resolution: {integrity: sha512-ypdmJU/TbBby2Dxibuv7ZLW3Bs1QEmM7nHjEANfohJLvE0XVujisn1qPJcZxg+qDucsr+bP6fLD1rPS3AhJ7EQ==}
    dev: true

  /dezalgo/1.0.4:
    resolution: {integrity: sha512-rXSP0bf+5n0Qonsb+SVVfNfIsimO4HEtmnIpPHY8Q1UCzKlQrDMfdobr8nJOOsRgWCyMRqeSBQzmWUMq7zvVig==}
    dependencies:
      asap: 2.0.6
      wrappy: 1.0.2
    dev: false

  /diff-sequences/27.5.1:
    resolution: {integrity: sha512-k1gCAXAsNgLwEL+Y8Wvl+M6oEFj5bgazfZULpS5CneoPPXRaCCW7dm+q21Ky2VEE5X+VeRDBVg1Pcvvsr4TtNQ==}
    engines: {node: ^10.13.0 || ^12.13.0 || ^14.15.0 || >=15.0.0}
    dev: true

  /diff/4.0.2:
    resolution: {integrity: sha512-58lmxKSA4BNyLz+HHMUzlOEpg09FV+ev6ZMe3vJihgdxzgcwZ8VoEEPmALCZG9LmqfVoNMMKpttIYTVG6uDY7A==}
    engines: {node: '>=0.3.1'}
    dev: true

  /diff/5.1.0:
    resolution: {integrity: sha512-D+mk+qE8VC/PAUrlAU34N+VfXev0ghe5ywmpqrawphmVZc1bEfn56uo9qpyGp1p4xpzOHkSW4ztBd6L7Xx4ACw==}
    engines: {node: '>=0.3.1'}

  /dir-glob/3.0.1:
    resolution: {integrity: sha512-WkrWp9GR4KXfKGYzOLmTuGVi1UWFfws377n9cc55/tb6DuqyF6pcQ5AbiHEshaDpY9v6oaSr2XCDidGmMwdzIA==}
    engines: {node: '>=8'}
    dependencies:
      path-type: 4.0.0

  /doctrine/2.1.0:
    resolution: {integrity: sha512-35mSku4ZXK0vfCuHEDAwt55dg2jNajHZ1odvF+8SSr82EsZY4QmXfuWso8oEd8zRhVObSN18aM0CjSdoBX7zIw==}
    engines: {node: '>=0.10.0'}
    dependencies:
      esutils: 2.0.3

  /doctrine/3.0.0:
    resolution: {integrity: sha512-yS+Q5i3hBf7GBkd4KG8a7eBNNWNGLTaEwwYWUijIYM7zrlYDM0BFXHjjPWlWZ1Rg7UaddZeIDmi9jF3HmqiQ2w==}
    engines: {node: '>=6.0.0'}
    dependencies:
      esutils: 2.0.3

  /dom-accessibility-api/0.5.14:
    resolution: {integrity: sha512-NMt+m9zFMPZe0JcY9gN224Qvk6qLIdqex29clBvc/y75ZBX9YA9wNK3frsYvu2DI1xcCIwxwnX+TlsJ2DSOADg==}
    dev: true

  /dom-helpers/5.2.1:
    resolution: {integrity: sha512-nRCa7CK3VTrM2NmGkIy4cbK7IZlgBE/PYMn55rrXefr5xXDP0LdtfPnblFDoVdcAfslJ7or6iqAUnx0CCGIWQA==}
    dependencies:
      '@babel/runtime': 7.18.3
      csstype: 3.1.0
    dev: true

  /domexception/2.0.1:
    resolution: {integrity: sha512-yxJ2mFy/sibVQlu5qHjOkf9J3K6zgmCxgJ94u2EdvDOV09H+32LtRswEcUsmUWN72pVLOEnTSRaIVVzVQgS0dg==}
    engines: {node: '>=8'}
    dependencies:
      webidl-conversions: 5.0.0
    dev: true

  /dot-prop/5.3.0:
    resolution: {integrity: sha512-QM8q3zDe58hqUqjraQOmzZ1LIH9SWQJTlEKCH4kJ2oQvLZk7RbQXvtDM2XEq3fwkV9CCvvH4LA0AV+ogFsBM2Q==}
    engines: {node: '>=8'}
    dependencies:
      is-obj: 2.0.0
    dev: true

  /duplexer3/0.1.4:
    resolution: {integrity: sha1-7gHdHKwO08vH/b6jfcCo8c4ALOI=}
    dev: true

  /ecdsa-sig-formatter/1.0.11:
    resolution: {integrity: sha512-nagl3RYrbNv6kQkeJIpt6NJZy8twLB/2vtz6yN9Z4vRKHN4/QZJIEbqohALSgwKdnksuY3k5Addp5lg8sVoVcQ==}
    dependencies:
      safe-buffer: 5.2.1
    dev: false

  /ee-first/1.1.1:
    resolution: {integrity: sha1-WQxhFWsK4vTwJVcyoViyZrxWsh0=}

  /electron-to-chromium/1.4.140:
    resolution: {integrity: sha512-NLz5va823QfJBYOO/hLV4AfU4Crmkl/6Hl2pH3qdJcmi0ySZ3YTWHxOlDm3uJOFBEPy3pIhu8gKQo6prQTWKKA==}
    dev: true

  /emittery/0.8.1:
    resolution: {integrity: sha512-uDfvUjVrfGJJhymx/kz6prltenw1u7WrCg1oa94zYY8xxVpLLUu045LAT0dhDZdXG58/EpPL/5kA180fQ/qudg==}
    engines: {node: '>=10'}
    dev: true

  /emoji-regex/8.0.0:
    resolution: {integrity: sha512-MSjYzcWNOA0ewAHpz0MxpYFvwg6yjy1NG3xteoqz644VCo/RPgnr1/GGt+ic3iJTzQ8Eu3TdM14SawnVUmGE6A==}

  /emoji-regex/9.2.2:
    resolution: {integrity: sha512-L18DaJsXSUk2+42pv8mLs5jJT2hqFkFE4j21wOmgbUqsZ2hL72NsUU785g9RXgo3s0ZNgVl42TiHp3ZtOv/Vyg==}
    dev: true

  /enabled/2.0.0:
    resolution: {integrity: sha512-AKrN98kuwOzMIdAizXGI86UFBoo26CL21UM763y1h/GMSJ4/OHU9k2YlsmBpyScFo/wbLzWQJBMCW4+IO3/+OQ==}
    dev: false

  /encodeurl/1.0.2:
    resolution: {integrity: sha1-rT/0yG7C0CkyL1oCw6mmBslbP1k=}
    engines: {node: '>= 0.8'}

  /end-of-stream/1.4.4:
    resolution: {integrity: sha512-+uw1inIHVPQoaVuHzRyXd21icM+cnt4CzD5rW+NC1wjOUSTOs+Te7FOv7AhN7vS9x/oIyhLP5PR1H+phQAHu5Q==}
    dependencies:
      once: 1.4.0
    dev: true

  /enhanced-resolve/5.9.3:
    resolution: {integrity: sha512-Bq9VSor+kjvW3f9/MiiR4eE3XYgOl7/rS8lnSxbRbF3kS0B2r+Y9w5krBWxZgDxASVZbdYrn5wT4j/Wb0J9qow==}
    engines: {node: '>=10.13.0'}
    dependencies:
      graceful-fs: 4.2.10
      tapable: 2.2.1
    dev: false

  /entities/2.2.0:
    resolution: {integrity: sha512-p92if5Nz619I0w+akJrLZH0MX0Pb5DX39XOwQTtXSdQQOaYH03S1uIQp4mhOZtAXrxq4ViO67YTiLBo2638o9A==}
    dev: false

  /error-ex/1.3.2:
    resolution: {integrity: sha512-7dFHNmqeFSEt2ZBsCriorKnn3Z2pj+fd9kmI6QoWw4//DL+icEBfc0U7qJCisqrTsKTjw4fNFy2pW9OqStD84g==}
    dependencies:
      is-arrayish: 0.2.1

  /es-abstract/1.20.1:
    resolution: {integrity: sha512-WEm2oBhfoI2sImeM4OF2zE2V3BYdSF+KnSi9Sidz51fQHd7+JuF8Xgcj9/0o+OWeIeIS/MiuNnlruQrJf16GQA==}
    engines: {node: '>= 0.4'}
    dependencies:
      call-bind: 1.0.2
      es-to-primitive: 1.2.1
      function-bind: 1.1.1
      function.prototype.name: 1.1.5
      get-intrinsic: 1.1.1
      get-symbol-description: 1.0.0
      has: 1.0.3
      has-property-descriptors: 1.0.0
      has-symbols: 1.0.3
      internal-slot: 1.0.3
      is-callable: 1.2.4
      is-negative-zero: 2.0.2
      is-regex: 1.1.4
      is-shared-array-buffer: 1.0.2
      is-string: 1.0.7
      is-weakref: 1.0.2
      object-inspect: 1.12.2
      object-keys: 1.1.1
      object.assign: 4.1.2
      regexp.prototype.flags: 1.4.3
      string.prototype.trimend: 1.0.5
      string.prototype.trimstart: 1.0.5
      unbox-primitive: 1.0.2

  /es-shim-unscopables/1.0.0:
    resolution: {integrity: sha512-Jm6GPcCdC30eMLbZ2x8z2WuRwAws3zTBBKuusffYVUrNj/GVSUAZ+xKMaUpfNDR5IbyNA5LJbaecoUVbmUcB1w==}
    dependencies:
      has: 1.0.3

  /es-to-primitive/1.2.1:
    resolution: {integrity: sha512-QCOllgZJtaUo9miYBcLChTUaHNjJF3PYs1VidD7AwiEj1kYxKeQTctLAezAOH5ZKRH0g2IgPn6KwB4IT8iRpvA==}
    engines: {node: '>= 0.4'}
    dependencies:
      is-callable: 1.2.4
      is-date-object: 1.0.5
      is-symbol: 1.0.4

  /esbuild-android-64/0.14.39:
    resolution: {integrity: sha512-EJOu04p9WgZk0UoKTqLId9VnIsotmI/Z98EXrKURGb3LPNunkeffqQIkjS2cAvidh+OK5uVrXaIP229zK6GvhQ==}
    engines: {node: '>=12'}
    cpu: [x64]
    os: [android]
    requiresBuild: true
    dev: true
    optional: true

  /esbuild-android-arm64/0.14.39:
    resolution: {integrity: sha512-+twajJqO7n3MrCz9e+2lVOnFplRsaGRwsq1KL/uOy7xK7QdRSprRQcObGDeDZUZsacD5gUkk6OiHiYp6RzU3CA==}
    engines: {node: '>=12'}
    cpu: [arm64]
    os: [android]
    requiresBuild: true
    dev: true
    optional: true

  /esbuild-darwin-64/0.14.39:
    resolution: {integrity: sha512-ImT6eUw3kcGcHoUxEcdBpi6LfTRWaV6+qf32iYYAfwOeV+XaQ/Xp5XQIBiijLeo+LpGci9M0FVec09nUw41a5g==}
    engines: {node: '>=12'}
    cpu: [x64]
    os: [darwin]
    requiresBuild: true
    dev: true
    optional: true

  /esbuild-darwin-arm64/0.14.39:
    resolution: {integrity: sha512-/fcQ5UhE05OiT+bW5v7/up1bDsnvaRZPJxXwzXsMRrr7rZqPa85vayrD723oWMT64dhrgWeA3FIneF8yER0XTw==}
    engines: {node: '>=12'}
    cpu: [arm64]
    os: [darwin]
    requiresBuild: true
    dev: true
    optional: true

  /esbuild-freebsd-64/0.14.39:
    resolution: {integrity: sha512-oMNH8lJI4wtgN5oxuFP7BQ22vgB/e3Tl5Woehcd6i2r6F3TszpCnNl8wo2d/KvyQ4zvLvCWAlRciumhQg88+kQ==}
    engines: {node: '>=12'}
    cpu: [x64]
    os: [freebsd]
    requiresBuild: true
    dev: true
    optional: true

  /esbuild-freebsd-arm64/0.14.39:
    resolution: {integrity: sha512-1GHK7kwk57ukY2yI4ILWKJXaxfr+8HcM/r/JKCGCPziIVlL+Wi7RbJ2OzMcTKZ1HpvEqCTBT/J6cO4ZEwW4Ypg==}
    engines: {node: '>=12'}
    cpu: [arm64]
    os: [freebsd]
    requiresBuild: true
    dev: true
    optional: true

  /esbuild-linux-32/0.14.39:
    resolution: {integrity: sha512-g97Sbb6g4zfRLIxHgW2pc393DjnkTRMeq3N1rmjDUABxpx8SjocK4jLen+/mq55G46eE2TA0MkJ4R3SpKMu7dg==}
    engines: {node: '>=12'}
    cpu: [ia32]
    os: [linux]
    requiresBuild: true
    dev: true
    optional: true

  /esbuild-linux-64/0.14.39:
    resolution: {integrity: sha512-4tcgFDYWdI+UbNMGlua9u1Zhu0N5R6u9tl5WOM8aVnNX143JZoBZLpCuUr5lCKhnD0SCO+5gUyMfupGrHtfggQ==}
    engines: {node: '>=12'}
    cpu: [x64]
    os: [linux]
    requiresBuild: true
    dev: true
    optional: true

  /esbuild-linux-arm/0.14.39:
    resolution: {integrity: sha512-t0Hn1kWVx5UpCzAJkKRfHeYOLyFnXwYynIkK54/h3tbMweGI7dj400D1k0Vvtj2u1P+JTRT9tx3AjtLEMmfVBQ==}
    engines: {node: '>=12'}
    cpu: [arm]
    os: [linux]
    requiresBuild: true
    dev: true
    optional: true

  /esbuild-linux-arm64/0.14.39:
    resolution: {integrity: sha512-23pc8MlD2D6Px1mV8GMglZlKgwgNKAO8gsgsLLcXWSs9lQsCYkIlMo/2Ycfo5JrDIbLdwgP8D2vpfH2KcBqrDQ==}
    engines: {node: '>=12'}
    cpu: [arm64]
    os: [linux]
    requiresBuild: true
    dev: true
    optional: true

  /esbuild-linux-mips64le/0.14.39:
    resolution: {integrity: sha512-epwlYgVdbmkuRr5n4es3B+yDI0I2e/nxhKejT9H0OLxFAlMkeQZxSpxATpDc9m8NqRci6Kwyb/SfmD1koG2Zuw==}
    engines: {node: '>=12'}
    cpu: [mips64el]
    os: [linux]
    requiresBuild: true
    dev: true
    optional: true

  /esbuild-linux-ppc64le/0.14.39:
    resolution: {integrity: sha512-W/5ezaq+rQiQBThIjLMNjsuhPHg+ApVAdTz2LvcuesZFMsJoQAW2hutoyg47XxpWi7aEjJGrkS26qCJKhRn3QQ==}
    engines: {node: '>=12'}
    cpu: [ppc64]
    os: [linux]
    requiresBuild: true
    dev: true
    optional: true

  /esbuild-linux-riscv64/0.14.39:
    resolution: {integrity: sha512-IS48xeokcCTKeQIOke2O0t9t14HPvwnZcy+5baG13Z1wxs9ZrC5ig5ypEQQh4QMKxURD5TpCLHw2W42CLuVZaA==}
    engines: {node: '>=12'}
    cpu: [riscv64]
    os: [linux]
    requiresBuild: true
    dev: true
    optional: true

  /esbuild-linux-s390x/0.14.39:
    resolution: {integrity: sha512-zEfunpqR8sMomqXhNTFEKDs+ik7HC01m3M60MsEjZOqaywHu5e5682fMsqOlZbesEAAaO9aAtRBsU7CHnSZWyA==}
    engines: {node: '>=12'}
    cpu: [s390x]
    os: [linux]
    requiresBuild: true
    dev: true
    optional: true

  /esbuild-netbsd-64/0.14.39:
    resolution: {integrity: sha512-Uo2suJBSIlrZCe4E0k75VDIFJWfZy+bOV6ih3T4MVMRJh1lHJ2UyGoaX4bOxomYN3t+IakHPyEoln1+qJ1qYaA==}
    engines: {node: '>=12'}
    cpu: [x64]
    os: [netbsd]
    requiresBuild: true
    dev: true
    optional: true

  /esbuild-openbsd-64/0.14.39:
    resolution: {integrity: sha512-secQU+EpgUPpYjJe3OecoeGKVvRMLeKUxSMGHnK+aK5uQM3n1FPXNJzyz1LHFOo0WOyw+uoCxBYdM4O10oaCAA==}
    engines: {node: '>=12'}
    cpu: [x64]
    os: [openbsd]
    requiresBuild: true
    dev: true
    optional: true

  /esbuild-sunos-64/0.14.39:
    resolution: {integrity: sha512-qHq0t5gePEDm2nqZLb+35p/qkaXVS7oIe32R0ECh2HOdiXXkj/1uQI9IRogGqKkK+QjDG+DhwiUw7QoHur/Rwg==}
    engines: {node: '>=12'}
    cpu: [x64]
    os: [sunos]
    requiresBuild: true
    dev: true
    optional: true

  /esbuild-windows-32/0.14.39:
    resolution: {integrity: sha512-XPjwp2OgtEX0JnOlTgT6E5txbRp6Uw54Isorm3CwOtloJazeIWXuiwK0ONJBVb/CGbiCpS7iP2UahGgd2p1x+Q==}
    engines: {node: '>=12'}
    cpu: [ia32]
    os: [win32]
    requiresBuild: true
    dev: true
    optional: true

  /esbuild-windows-64/0.14.39:
    resolution: {integrity: sha512-E2wm+5FwCcLpKsBHRw28bSYQw0Ikxb7zIMxw3OPAkiaQhLVr3dnVO8DofmbWhhf6b97bWzg37iSZ45ZDpLw7Ow==}
    engines: {node: '>=12'}
    cpu: [x64]
    os: [win32]
    requiresBuild: true
    dev: true
    optional: true

  /esbuild-windows-arm64/0.14.39:
    resolution: {integrity: sha512-sBZQz5D+Gd0EQ09tZRnz/PpVdLwvp/ufMtJ1iDFYddDaPpZXKqPyaxfYBLs3ueiaksQ26GGa7sci0OqFzNs7KA==}
    engines: {node: '>=12'}
    cpu: [arm64]
    os: [win32]
    requiresBuild: true
    dev: true
    optional: true

  /esbuild/0.14.39:
    resolution: {integrity: sha512-2kKujuzvRWYtwvNjYDY444LQIA3TyJhJIX3Yo4+qkFlDDtGlSicWgeHVJqMUP/2sSfH10PGwfsj+O2ro1m10xQ==}
    engines: {node: '>=12'}
    hasBin: true
    requiresBuild: true
    optionalDependencies:
      esbuild-android-64: 0.14.39
      esbuild-android-arm64: 0.14.39
      esbuild-darwin-64: 0.14.39
      esbuild-darwin-arm64: 0.14.39
      esbuild-freebsd-64: 0.14.39
      esbuild-freebsd-arm64: 0.14.39
      esbuild-linux-32: 0.14.39
      esbuild-linux-64: 0.14.39
      esbuild-linux-arm: 0.14.39
      esbuild-linux-arm64: 0.14.39
      esbuild-linux-mips64le: 0.14.39
      esbuild-linux-ppc64le: 0.14.39
      esbuild-linux-riscv64: 0.14.39
      esbuild-linux-s390x: 0.14.39
      esbuild-netbsd-64: 0.14.39
      esbuild-openbsd-64: 0.14.39
      esbuild-sunos-64: 0.14.39
      esbuild-windows-32: 0.14.39
      esbuild-windows-64: 0.14.39
      esbuild-windows-arm64: 0.14.39
    dev: true

  /escalade/3.1.1:
    resolution: {integrity: sha512-k0er2gUkLf8O0zKJiAhmkTnJlTvINGv7ygDNPbeIsX/TJjGJZHuh9B2UxbsaEkmlEo9MfhrSzmhIlhRlI2GXnw==}
    engines: {node: '>=6'}

  /escape-goat/2.1.1:
    resolution: {integrity: sha512-8/uIhbG12Csjy2JEW7D9pHbreaVaS/OpN3ycnyvElTdwM5n6GY6W6e2IPemfvGZeUMqZ9A/3GqIZMgKnBhAw/Q==}
    engines: {node: '>=8'}
    dev: true

  /escape-html/1.0.3:
    resolution: {integrity: sha1-Aljq5NPQwJdN4cFpGI7wBR0dGYg=}

  /escape-string-regexp/1.0.5:
    resolution: {integrity: sha512-vbRorB5FUQWvla16U8R/qgaFIya2qGzwDrNmCZuYKrbdSUMG6I1ZCGQRefkRVhuOkIGVne7BQ35DSfo1qvJqFg==}
    engines: {node: '>=0.8.0'}

  /escape-string-regexp/2.0.0:
    resolution: {integrity: sha512-UpzcLCXolUWcNu5HtVMHYdXJjArjsF9C0aNnquZYY4uW/Vu0miy5YoWvbV345HauVvcAUnpRuhMMcqTcGOY2+w==}
    engines: {node: '>=8'}
    dev: true

  /escape-string-regexp/4.0.0:
    resolution: {integrity: sha512-TtpcNJ3XAzx3Gq8sWRzJaVajRs0uVxA2YAkdb1jm2YkPz4G6egUFAyA3n5vtEIZefPk5Wa4UXbKuS5fKkJWdgA==}
    engines: {node: '>=10'}

  /escodegen/2.0.0:
    resolution: {integrity: sha512-mmHKys/C8BFUGI+MAWNcSYoORYLMdPzjrknd2Vc+bUsjN5bXcr8EhrNB+UTqfL1y3I9c4fw2ihgtMPQLBRiQxw==}
    engines: {node: '>=6.0'}
    hasBin: true
    dependencies:
      esprima: 4.0.1
      estraverse: 5.3.0
      esutils: 2.0.3
      optionator: 0.8.3
    optionalDependencies:
      source-map: 0.6.1
    dev: true

  /eslint-config-next/12.1.5_5794735a2262de3d29e0baaa885b5942:
    resolution: {integrity: sha512-P+DCt5ti63KhC0qNLzrAmPcwRGq8pYqgcf/NNr1E+WjCrMkWdCAXkIANTquo+kcO1adR2k1lTo5GCrNUtKy4hQ==}
    peerDependencies:
      eslint: ^7.23.0 || ^8.0.0
      next: '>=10.2.0'
      typescript: '>=3.3.1'
    peerDependenciesMeta:
      typescript:
        optional: true
    dependencies:
      '@next/eslint-plugin-next': 12.1.5
      '@rushstack/eslint-patch': 1.0.8
      '@typescript-eslint/parser': 5.10.1_eslint@8.16.0+typescript@4.7.2
      eslint: 8.16.0
      eslint-import-resolver-node: 0.3.4
      eslint-import-resolver-typescript: 2.4.0_ec640624cf8bc291366aa0299377ad0c
      eslint-plugin-import: 2.25.2_eslint@8.16.0
      eslint-plugin-jsx-a11y: 6.5.1_eslint@8.16.0
      eslint-plugin-react: 7.29.1_eslint@8.16.0
      eslint-plugin-react-hooks: 4.3.0_eslint@8.16.0
      next: 12.1.6_b0652172d01ba0854d2b8278c26a598a
      typescript: 4.7.2
    transitivePeerDependencies:
      - supports-color
    dev: true

  /eslint-import-resolver-node/0.3.4:
    resolution: {integrity: sha512-ogtf+5AB/O+nM6DIeBUNr2fuT7ot9Qg/1harBfBtaP13ekEWFQEEMP94BCB7zaNW3gyY+8SHYF00rnqYwXKWOA==}
    dependencies:
      debug: 2.6.9
      resolve: 1.22.0
    dev: true

  /eslint-import-resolver-node/0.3.6:
    resolution: {integrity: sha512-0En0w03NRVMn9Uiyn8YRPDKvWjxCWkslUEhGNTdGx15RvPJYQ+lbOlqrlNI2vEAs4pDYK4f/HN2TbDmk5TP0iw==}
    dependencies:
      debug: 3.2.7
      resolve: 1.22.0

  /eslint-import-resolver-typescript/2.4.0_ec640624cf8bc291366aa0299377ad0c:
    resolution: {integrity: sha512-useJKURidCcldRLCNKWemr1fFQL1SzB3G4a0li6lFGvlc5xGe1hY343bvG07cbpCzPuM/lK19FIJB3XGFSkplA==}
    engines: {node: '>=4'}
    peerDependencies:
      eslint: '*'
      eslint-plugin-import: '*'
    dependencies:
      debug: 4.3.4
      eslint: 8.16.0
      eslint-plugin-import: 2.25.2_eslint@8.16.0
      glob: 7.2.3
      is-glob: 4.0.3
      resolve: 1.22.0
      tsconfig-paths: 3.14.1
    transitivePeerDependencies:
      - supports-color
    dev: true

  /eslint-module-utils/2.7.3:
    resolution: {integrity: sha512-088JEC7O3lDZM9xGe0RerkOMd0EjFl+Yvd1jPWIkMT5u3H9+HC34mWWPnqPrN13gieT9pBOO+Qt07Nb/6TresQ==}
    engines: {node: '>=4'}
    dependencies:
      debug: 3.2.7
      find-up: 2.1.0

  /eslint-plugin-import/2.25.2_eslint@8.16.0:
    resolution: {integrity: sha512-qCwQr9TYfoBHOFcVGKY9C9unq05uOxxdklmBXLVvcwo68y5Hta6/GzCZEMx2zQiu0woKNEER0LE7ZgaOfBU14g==}
    engines: {node: '>=4'}
    peerDependencies:
      eslint: ^2 || ^3 || ^4 || ^5 || ^6 || ^7.2.0 || ^8
    dependencies:
      array-includes: 3.1.5
      array.prototype.flat: 1.3.0
      debug: 2.6.9
      doctrine: 2.1.0
      eslint: 8.16.0
      eslint-import-resolver-node: 0.3.6
      eslint-module-utils: 2.7.3
      has: 1.0.3
      is-core-module: 2.9.0
      is-glob: 4.0.3
      minimatch: 3.1.2
      object.values: 1.1.5
      resolve: 1.22.0
      tsconfig-paths: 3.14.1
    dev: true

  /eslint-plugin-import/2.26.0_eslint@8.16.0:
    resolution: {integrity: sha512-hYfi3FXaM8WPLf4S1cikh/r4IxnO6zrhZbEGz2b660EJRbuxgpDS5gkCuYgGWg2xxh2rBuIr4Pvhve/7c31koA==}
    engines: {node: '>=4'}
    peerDependencies:
      eslint: ^2 || ^3 || ^4 || ^5 || ^6 || ^7.2.0 || ^8
    dependencies:
      array-includes: 3.1.5
      array.prototype.flat: 1.3.0
      debug: 2.6.9
      doctrine: 2.1.0
      eslint: 8.16.0
      eslint-import-resolver-node: 0.3.6
      eslint-module-utils: 2.7.3
      has: 1.0.3
      is-core-module: 2.9.0
      is-glob: 4.0.3
      minimatch: 3.1.2
      object.values: 1.1.5
      resolve: 1.22.0
      tsconfig-paths: 3.14.1

  /eslint-plugin-jsx-a11y/6.5.1_eslint@8.16.0:
    resolution: {integrity: sha512-sVCFKX9fllURnXT2JwLN5Qgo24Ug5NF6dxhkmxsMEUZhXRcGg+X3e1JbJ84YePQKBl5E0ZjAH5Q4rkdcGY99+g==}
    engines: {node: '>=4.0'}
    peerDependencies:
      eslint: ^3 || ^4 || ^5 || ^6 || ^7 || ^8
    dependencies:
      '@babel/runtime': 7.18.3
      aria-query: 4.2.2
      array-includes: 3.1.5
      ast-types-flow: 0.0.7
      axe-core: 4.4.2
      axobject-query: 2.2.0
      damerau-levenshtein: 1.0.8
      emoji-regex: 9.2.2
      eslint: 8.16.0
      has: 1.0.3
      jsx-ast-utils: 3.3.0
      language-tags: 1.0.5
      minimatch: 3.1.2
    dev: true

  /eslint-plugin-promise/6.0.0_eslint@8.16.0:
    resolution: {integrity: sha512-7GPezalm5Bfi/E22PnQxDWH2iW9GTvAlUNTztemeHb6c1BniSyoeTrM87JkC0wYdi6aQrZX9p2qEiAno8aTcbw==}
    engines: {node: ^12.22.0 || ^14.17.0 || >=16.0.0}
    peerDependencies:
      eslint: ^7.0.0 || ^8.0.0
    dependencies:
      eslint: 8.16.0

  /eslint-plugin-react-hooks/4.3.0_eslint@8.16.0:
    resolution: {integrity: sha512-XslZy0LnMn+84NEG9jSGR6eGqaZB3133L8xewQo3fQagbQuGt7a63gf+P1NGKZavEYEC3UXaWEAA/AqDkuN6xA==}
    engines: {node: '>=10'}
    peerDependencies:
      eslint: ^3.0.0 || ^4.0.0 || ^5.0.0 || ^6.0.0 || ^7.0.0 || ^8.0.0-0
    dependencies:
      eslint: 8.16.0
    dev: true

  /eslint-plugin-react/7.27.1_eslint@8.16.0:
    resolution: {integrity: sha512-meyunDjMMYeWr/4EBLTV1op3iSG3mjT/pz5gti38UzfM4OPpNc2m0t2xvKCOMU5D6FSdd34BIMFOvQbW+i8GAA==}
    engines: {node: '>=4'}
    peerDependencies:
      eslint: ^3 || ^4 || ^5 || ^6 || ^7 || ^8
    dependencies:
      array-includes: 3.1.5
      array.prototype.flatmap: 1.3.0
      doctrine: 2.1.0
      eslint: 8.16.0
      estraverse: 5.3.0
      jsx-ast-utils: 3.3.0
      minimatch: 3.1.2
      object.entries: 1.1.5
      object.fromentries: 2.0.5
      object.hasown: 1.1.1
      object.values: 1.1.5
      prop-types: 15.8.1
      resolve: 2.0.0-next.3
      semver: 6.3.0
      string.prototype.matchall: 4.0.7

  /eslint-plugin-react/7.29.1_eslint@8.16.0:
    resolution: {integrity: sha512-WtzRpHMhsOX05ZrkyaaqmLl2uXGqmYooCfBxftJKlkYdsltiufGgfU7uuoHwR2lBam2Kh/EIVID4aU9e3kbCMA==}
    engines: {node: '>=4'}
    peerDependencies:
      eslint: ^3 || ^4 || ^5 || ^6 || ^7 || ^8
    dependencies:
      array-includes: 3.1.5
      array.prototype.flatmap: 1.3.0
      doctrine: 2.1.0
      eslint: 8.16.0
      estraverse: 5.3.0
      jsx-ast-utils: 3.3.0
      minimatch: 3.1.2
      object.entries: 1.1.5
      object.fromentries: 2.0.5
      object.hasown: 1.1.1
      object.values: 1.1.5
      prop-types: 15.8.1
      resolve: 2.0.0-next.3
      semver: 6.3.0
      string.prototype.matchall: 4.0.7
    dev: true

  /eslint-plugin-security/1.5.0:
    resolution: {integrity: sha512-hAFVwLZ/UeXrlyVD2TDarv/x00CoFVpaY0IUZhKjPjiFxqkuQVixsK4f2rxngeQOqSxi6OUjzJM/jMwKEVjJ8g==}
    dependencies:
      safe-regex: 2.1.1

  /eslint-plugin-testing-library/5.0.1_eslint@8.16.0+typescript@4.7.2:
    resolution: {integrity: sha512-8ZV4HbbacvOwu+adNnGpYd8E64NRcil2a11aFAbc/TZDUB/xxK2c8Z+LoeoHUbxNBGbTUdpAE4YUugxK85pcwQ==}
    engines: {node: ^12.22.0 || ^14.17.0 || >=16.0.0, npm: '>=6'}
    peerDependencies:
      eslint: ^7.5.0 || ^8.0.0
    dependencies:
      '@typescript-eslint/experimental-utils': 5.26.0_eslint@8.16.0+typescript@4.7.2
      eslint: 8.16.0
    transitivePeerDependencies:
      - supports-color
      - typescript
    dev: true

  /eslint-plugin-tsdoc/0.2.16:
    resolution: {integrity: sha512-F/RWMnyDQuGlg82vQEFHQtGyWi7++XJKdYNn0ulIbyMOFqYIjoJOUdE6olORxgwgLkpJxsCJpJbTHgxJ/ggfXw==}
    dependencies:
      '@microsoft/tsdoc': 0.14.1
      '@microsoft/tsdoc-config': 0.16.1

  /eslint-scope/5.1.1:
    resolution: {integrity: sha512-2NxwbF/hZ0KpepYN0cNbo+FN6XoK7GaHlQhgx/hIZl6Va0bF45RQOOwhLIy8lQDbuCiadSLCBnH2CFYquit5bw==}
    engines: {node: '>=8.0.0'}
    dependencies:
      esrecurse: 4.3.0
      estraverse: 4.3.0

  /eslint-scope/7.1.1:
    resolution: {integrity: sha512-QKQM/UXpIiHcLqJ5AOyIW7XZmzjkzQXYE54n1++wb0u9V/abW3l9uQnxX8Z5Xd18xyKIMTUAyQ0k1e8pz6LUrw==}
    engines: {node: ^12.22.0 || ^14.17.0 || >=16.0.0}
    dependencies:
      esrecurse: 4.3.0
      estraverse: 5.3.0

  /eslint-utils/3.0.0_eslint@8.16.0:
    resolution: {integrity: sha512-uuQC43IGctw68pJA1RgbQS8/NP7rch6Cwd4j3ZBtgo4/8Flj4eGE7ZYSZRN3iq5pVUv6GPdW5Z1RFleo84uLDA==}
    engines: {node: ^10.0.0 || ^12.0.0 || >= 14.0.0}
    peerDependencies:
      eslint: '>=5'
    dependencies:
      eslint: 8.16.0
      eslint-visitor-keys: 2.1.0

  /eslint-utils/3.0.0_eslint@8.7.0:
    resolution: {integrity: sha512-uuQC43IGctw68pJA1RgbQS8/NP7rch6Cwd4j3ZBtgo4/8Flj4eGE7ZYSZRN3iq5pVUv6GPdW5Z1RFleo84uLDA==}
    engines: {node: ^10.0.0 || ^12.0.0 || >= 14.0.0}
    peerDependencies:
      eslint: '>=5'
    dependencies:
      eslint: 8.7.0
      eslint-visitor-keys: 2.1.0
    dev: true

  /eslint-visitor-keys/2.1.0:
    resolution: {integrity: sha512-0rSmRBzXgDzIsD6mGdJgevzgezI534Cer5L/vyMX0kHzT/jiB43jRhd9YUlMGYLQy2zprNmoT8qasCGtY+QaKw==}
    engines: {node: '>=10'}

  /eslint-visitor-keys/3.3.0:
    resolution: {integrity: sha512-mQ+suqKJVyeuwGYHAdjMFqjCyfl8+Ldnxuyp3ldiMBFKkvytrXUZWaiPCEav8qDHKty44bD+qV1IP4T+w+xXRA==}
    engines: {node: ^12.22.0 || ^14.17.0 || >=16.0.0}

  /eslint/8.16.0:
    resolution: {integrity: sha512-MBndsoXY/PeVTDJeWsYj7kLZ5hQpJOfMYLsF6LicLHQWbRDG19lK5jOix4DPl8yY4SUFcE3txy86OzFLWT+yoA==}
    engines: {node: ^12.22.0 || ^14.17.0 || >=16.0.0}
    hasBin: true
    dependencies:
      '@eslint/eslintrc': 1.3.0
      '@humanwhocodes/config-array': 0.9.5
      ajv: 6.12.6
      chalk: 4.1.2
      cross-spawn: 7.0.3
      debug: 4.3.4
      doctrine: 3.0.0
      escape-string-regexp: 4.0.0
      eslint-scope: 7.1.1
      eslint-utils: 3.0.0_eslint@8.16.0
      eslint-visitor-keys: 3.3.0
      espree: 9.3.2
      esquery: 1.4.0
      esutils: 2.0.3
      fast-deep-equal: 3.1.3
      file-entry-cache: 6.0.1
      functional-red-black-tree: 1.0.1
      glob-parent: 6.0.2
      globals: 13.15.0
      ignore: 5.2.0
      import-fresh: 3.3.0
      imurmurhash: 0.1.4
      is-glob: 4.0.3
      js-yaml: 4.1.0
      json-stable-stringify-without-jsonify: 1.0.1
      levn: 0.4.1
      lodash.merge: 4.6.2
      minimatch: 3.1.2
      natural-compare: 1.4.0
      optionator: 0.9.1
      regexpp: 3.2.0
      strip-ansi: 6.0.1
      strip-json-comments: 3.1.1
      text-table: 0.2.0
      v8-compile-cache: 2.3.0
    transitivePeerDependencies:
      - supports-color

  /eslint/8.7.0:
    resolution: {integrity: sha512-ifHYzkBGrzS2iDU7KjhCAVMGCvF6M3Xfs8X8b37cgrUlDt6bWRTpRh6T/gtSXv1HJ/BUGgmjvNvOEGu85Iif7w==}
    engines: {node: ^12.22.0 || ^14.17.0 || >=16.0.0}
    hasBin: true
    dependencies:
      '@eslint/eslintrc': 1.3.0
      '@humanwhocodes/config-array': 0.9.5
      ajv: 6.12.6
      chalk: 4.1.2
      cross-spawn: 7.0.3
      debug: 4.3.4
      doctrine: 3.0.0
      escape-string-regexp: 4.0.0
      eslint-scope: 7.1.1
      eslint-utils: 3.0.0_eslint@8.7.0
      eslint-visitor-keys: 3.3.0
      espree: 9.3.2
      esquery: 1.4.0
      esutils: 2.0.3
      fast-deep-equal: 3.1.3
      file-entry-cache: 6.0.1
      functional-red-black-tree: 1.0.1
      glob-parent: 6.0.2
      globals: 13.15.0
      ignore: 5.2.0
      import-fresh: 3.3.0
      imurmurhash: 0.1.4
      is-glob: 4.0.3
      js-yaml: 4.1.0
      json-stable-stringify-without-jsonify: 1.0.1
      levn: 0.4.1
      lodash.merge: 4.6.2
      minimatch: 3.1.2
      natural-compare: 1.4.0
      optionator: 0.9.1
      regexpp: 3.2.0
      strip-ansi: 6.0.1
      strip-json-comments: 3.1.1
      text-table: 0.2.0
      v8-compile-cache: 2.3.0
    transitivePeerDependencies:
      - supports-color
    dev: true

  /espree/9.3.2:
    resolution: {integrity: sha512-D211tC7ZwouTIuY5x9XnS0E9sWNChB7IYKX/Xp5eQj3nFXhqmiUDB9q27y76oFl8jTg3pXcQx/bpxMfs3CIZbA==}
    engines: {node: ^12.22.0 || ^14.17.0 || >=16.0.0}
    dependencies:
      acorn: 8.7.1
      acorn-jsx: 5.3.2_acorn@8.7.1
      eslint-visitor-keys: 3.3.0

  /esprima/4.0.1:
    resolution: {integrity: sha512-eGuFFw7Upda+g4p+QHvnW0RyTX/SVeJBDM/gCtMARO0cLuT2HcEKnTPvhjV6aGeqrCB/sbNop0Kszm0jsaWU4A==}
    engines: {node: '>=4'}
    hasBin: true

  /esquery/1.4.0:
    resolution: {integrity: sha512-cCDispWt5vHHtwMY2YrAQ4ibFkAL8RbH5YGBnZBc90MolvvfkkQcJro/aZiAQUlQ3qgrYS6D6v8Gc5G5CQsc9w==}
    engines: {node: '>=0.10'}
    dependencies:
      estraverse: 5.3.0

  /esrecurse/4.3.0:
    resolution: {integrity: sha512-KmfKL3b6G+RXvP8N1vr3Tq1kL/oCFgn2NYXEtqP8/L3pKapUA4G8cFVaoF3SU323CD4XypR/ffioHmkti6/Tag==}
    engines: {node: '>=4.0'}
    dependencies:
      estraverse: 5.3.0

  /estraverse/4.3.0:
    resolution: {integrity: sha512-39nnKffWz8xN1BU/2c79n9nB9HDzo0niYUqx6xyqUnyoAnQyyWpOTdZEeiCch8BBu515t4wp9ZmgVfVhn9EBpw==}
    engines: {node: '>=4.0'}

  /estraverse/5.3.0:
    resolution: {integrity: sha512-MMdARuVEQziNTeJD8DgMqmhwR11BRQ/cBP+pLtYdSTnf3MIO8fFeiINEbX36ZdNlfU/7A9f3gUw49B3oQsvwBA==}
    engines: {node: '>=4.0'}

  /estree-walker/2.0.2:
    resolution: {integrity: sha512-Rfkk/Mp/DL7JVje3u18FxFujQlTNR2q6QfMSMB7AvCBx91NGj/ba3kCfza0f6dVDbw7YlRf/nDrn7pQrCCyQ/w==}
    dev: true

  /esutils/2.0.3:
    resolution: {integrity: sha512-kVscqXk4OCp68SZ0dkgEKVi6/8ij300KBWTJq32P/dYeWTSwK41WyTxalN1eRmA5Z9UU/LX9D7FWSmV9SAYx6g==}
    engines: {node: '>=0.10.0'}

  /etag/1.8.1:
    resolution: {integrity: sha1-Qa4u62XvpiJorr/qg6x9eSmbCIc=}
    engines: {node: '>= 0.6'}

  /events/1.1.1:
    resolution: {integrity: sha1-nr23Y1rQmccNzEwqH1AEKI6L2SQ=}
    engines: {node: '>=0.4.x'}
    dev: true

  /events/3.3.0:
    resolution: {integrity: sha512-mQw+2fkQbALzQ7V0MY0IqdnXNOeTtP4r0lN9z7AAawCXgqea7bDii20AYrIBrFd/Hx0M2Ocz6S111CaFkUcb0Q==}
    engines: {node: '>=0.8.x'}
    dev: false

  /execa/5.1.1:
    resolution: {integrity: sha512-8uSpZZocAZRBAPIEINJj3Lo9HyGitllczc27Eh5YYojjMFMn8yHMDMaUHE2Jqfq05D/wucwI4JGURyXt1vchyg==}
    engines: {node: '>=10'}
    dependencies:
      cross-spawn: 7.0.3
      get-stream: 6.0.1
      human-signals: 2.1.0
      is-stream: 2.0.1
      merge-stream: 2.0.0
      npm-run-path: 4.0.1
      onetime: 5.1.2
      signal-exit: 3.0.7
      strip-final-newline: 2.0.0
    dev: true

  /exit/0.1.2:
    resolution: {integrity: sha1-BjJjj42HfMghB9MKD/8aF8uhzQw=}
    engines: {node: '>= 0.8.0'}
    dev: true

  /expand-template/2.0.3:
    resolution: {integrity: sha512-XYfuKMvj4O35f/pOXLObndIRvyQ+/+6AhODh+OKWj9S9498pHHn/IMszH+gt0fBCRWMNfk1ZSp5x3AifmnI2vg==}
    engines: {node: '>=6'}
    dev: true

  /expect/27.5.1:
    resolution: {integrity: sha512-E1q5hSUG2AmYQwQJ041nvgpkODHQvB+RKlB4IYdru6uJsyFTRyZAP463M+1lINorwbqAmUggi6+WwkD8lCS/Dw==}
    engines: {node: ^10.13.0 || ^12.13.0 || ^14.15.0 || >=15.0.0}
    dependencies:
      '@jest/types': 27.5.1
      jest-get-type: 27.5.1
      jest-matcher-utils: 27.5.1
      jest-message-util: 27.5.1
    dev: true

  /express/4.18.1:
    resolution: {integrity: sha512-zZBcOX9TfehHQhtupq57OF8lFZ3UZi08Y97dwFCkD8p9d/d2Y3M+ykKcwaMDEL+4qyUolgBDX6AblpR3fL212Q==}
    engines: {node: '>= 0.10.0'}
    dependencies:
      accepts: 1.3.8
      array-flatten: 1.1.1
      body-parser: 1.20.0
      content-disposition: 0.5.4
      content-type: 1.0.4
      cookie: 0.5.0
      cookie-signature: 1.0.6
      debug: 2.6.9
      depd: 2.0.0
      encodeurl: 1.0.2
      escape-html: 1.0.3
      etag: 1.8.1
      finalhandler: 1.2.0
      fresh: 0.5.2
      http-errors: 2.0.0
      merge-descriptors: 1.0.1
      methods: 1.1.2
      on-finished: 2.4.1
      parseurl: 1.3.3
      path-to-regexp: 0.1.7
      proxy-addr: 2.0.7
      qs: 6.10.3
      range-parser: 1.2.1
      safe-buffer: 5.2.1
      send: 0.18.0
      serve-static: 1.15.0
      setprototypeof: 1.2.0
      statuses: 2.0.1
      type-is: 1.6.18
      utils-merge: 1.0.1
      vary: 1.1.2

  /external-editor/3.1.0:
    resolution: {integrity: sha512-hMQ4CX1p1izmuLYyZqLMO/qGNw10wSv9QDCPfzXfyFrOaCSSoRfqE1Kf1s5an66J5JZC62NewG+mK49jOCtQew==}
    engines: {node: '>=4'}
    dependencies:
      chardet: 0.7.0
      iconv-lite: 0.4.24
      tmp: 0.0.33
    dev: false

  /fast-check/2.25.0:
    resolution: {integrity: sha512-wRUT2KD2lAmT75WNIJIHECawoUUMHM0I5jrlLXGtGeqmPL8jl/EldUDjY1VCp6fDY8yflyfUeIOsOBrIbIiArg==}
    engines: {node: '>=8.0.0'}
    dependencies:
      pure-rand: 5.0.1
    dev: true

  /fast-deep-equal/3.1.3:
    resolution: {integrity: sha512-f3qQ9oQy9j2AhBe/H9VC91wLmKBCCU/gDOnKNAYG5hswO7BLKj09Hc5HYNz9cGI++xlpDCIgDaitVs03ATR84Q==}

  /fast-glob/3.2.11:
    resolution: {integrity: sha512-xrO3+1bxSo3ZVHAnqzyuewYT6aMFHRAd4Kcs92MAonjwQZLsK9d0SF1IyQ3k5PoirxTW0Oe/RqFgMQ6TcNE5Ew==}
    engines: {node: '>=8.6.0'}
    dependencies:
      '@nodelib/fs.stat': 2.0.5
      '@nodelib/fs.walk': 1.2.8
      glob-parent: 5.1.2
      merge2: 1.4.1
      micromatch: 4.0.5

  /fast-json-stable-stringify/2.1.0:
    resolution: {integrity: sha512-lhd/wF+Lk98HZoTCtlVraHtfh5XYijIjalXck7saUtuanSDyLMxnHhSXEDJqHxD7msR8D0uCmqlkwjCV8xvwHw==}

  /fast-levenshtein/2.0.6:
    resolution: {integrity: sha1-PYpcZog6FqMMqGQ+hR8Zuqd5eRc=}

  /fast-xml-parser/3.19.0:
    resolution: {integrity: sha512-4pXwmBplsCPv8FOY1WRakF970TjNGnGnfbOnLqjlYvMiF1SR3yOHyxMR/YCXpPTOspNF5gwudqktIP4VsWkvBg==}
    hasBin: true
    dev: false

  /fastparse/1.1.2:
    resolution: {integrity: sha512-483XLLxTVIwWK3QTrMGRqUfUpoOs/0hbQrl2oz4J0pAcm3A3bu84wxTFqGqkJzewCLdME38xJLJAxBABfQT8sQ==}
    dev: true

  /fastq/1.13.0:
    resolution: {integrity: sha512-YpkpUnK8od0o1hmeSc7UUs/eB/vIPWJYjKck2QKIzAf71Vm1AAQ3EbuZB3g2JIy+pg+ERD0vqI79KyZiB2e2Nw==}
    dependencies:
      reusify: 1.0.4

  /fb-watchman/2.0.1:
    resolution: {integrity: sha512-DkPJKQeY6kKwmuMretBhr7G6Vodr7bFwDYTXIkfG1gjvNpaxBTQV3PbXg6bR1c1UP4jPOX0jHUbbHANL9vRjVg==}
    dependencies:
      bser: 2.1.1
    dev: true

  /fecha/4.2.3:
    resolution: {integrity: sha512-OP2IUU6HeYKJi3i0z4A19kHMQoLVs4Hc+DPqqxI2h/DPZHTm/vjsfC6P0b4jCMy14XizLBqvndQ+UilD7707Jw==}
    dev: false

  /figures/3.2.0:
    resolution: {integrity: sha512-yaduQFRKLXYOGgEn6AZau90j3ggSOyiqXU0F9JZfeXYhNa+Jk4X+s45A2zg5jns87GAFa34BBm2kXw4XpNcbdg==}
    engines: {node: '>=8'}
    dependencies:
      escape-string-regexp: 1.0.5
    dev: false

  /file-entry-cache/6.0.1:
    resolution: {integrity: sha512-7Gps/XWymbLk2QLYK4NzpMOrYjMhdIxXuIvy2QBsLE6ljuodKvdkWs/cpyJJ3CVIVpH0Oi1Hvg1ovbMzLdFBBg==}
    engines: {node: ^10.12.0 || >=12.0.0}
    dependencies:
      flat-cache: 3.0.4

  /fill-range/7.0.1:
    resolution: {integrity: sha512-qOo9F+dMUmC2Lcb4BbVvnKJxTPjCm+RRpe4gDuGrzkL7mEVl/djYSu2OdQ2Pa302N4oqkSg9ir6jaLWJ2USVpQ==}
    engines: {node: '>=8'}
    dependencies:
      to-regex-range: 5.0.1

  /finalhandler/1.2.0:
    resolution: {integrity: sha512-5uXcUVftlQMFnWC9qu/svkWv3GTd2PfUhK/3PLkYNAe7FbqJMt3515HaxE6eRL74GdsriiwujiawdaB1BpEISg==}
    engines: {node: '>= 0.8'}
    dependencies:
      debug: 2.6.9
      encodeurl: 1.0.2
      escape-html: 1.0.3
      on-finished: 2.4.1
      parseurl: 1.3.3
      statuses: 2.0.1
      unpipe: 1.0.0

  /find-up/2.1.0:
    resolution: {integrity: sha1-RdG35QbHF93UgndaK3eSCjwMV6c=}
    engines: {node: '>=4'}
    dependencies:
      locate-path: 2.0.0

  /find-up/4.1.0:
    resolution: {integrity: sha512-PpOwAdQ/YlXQ2vj8a3h8IipDuYRi3wceVQQGYWxNINccq40Anw7BlsEXCMbt1Zt+OLA6Fq9suIpIWD0OsnISlw==}
    engines: {node: '>=8'}
    dependencies:
      locate-path: 5.0.0
      path-exists: 4.0.0
    dev: true

  /flat-cache/3.0.4:
    resolution: {integrity: sha512-dm9s5Pw7Jc0GvMYbshN6zchCA9RgQlzzEZX3vylR9IqFfS8XciblUXOKfW6SiuJ0e13eDYZoZV5wdrev7P3Nwg==}
    engines: {node: ^10.12.0 || >=12.0.0}
    dependencies:
      flatted: 3.2.5
      rimraf: 3.0.2

  /flatted/3.2.5:
    resolution: {integrity: sha512-WIWGi2L3DyTUvUrwRKgGi9TwxQMUEqPOPQBVi71R96jZXJdFskXEmf54BoZaS1kknGODoIGASGEzBUYdyMCBJg==}

  /fn.name/1.1.0:
    resolution: {integrity: sha512-GRnmB5gPyJpAhTQdSZTSp9uaPSvl09KoYcMQtsB9rQoOmzs9dH6ffeccH+Z+cv6P68Hu5bC6JjRh4Ah/mHSNRw==}
    dev: false

  /focus-lock/0.10.2:
    resolution: {integrity: sha512-DSaI/UHZ/02sg1P616aIWgToQcrKKBmcCvomDZ1PZvcJFj350PnWhSJxJ76T3e5/GbtQEARIACtbrdlrF9C5kA==}
    engines: {node: '>=10'}
    dependencies:
      tslib: 2.4.0
    dev: true

  /follow-redirects/1.15.0:
    resolution: {integrity: sha512-aExlJShTV4qOUOL7yF1U5tvLCB0xQuudbf6toyYA0E/acBNw71mvjFTnLaRp50aQaYocMR0a/RMMBIHeZnGyjQ==}
    engines: {node: '>=4.0'}
    peerDependencies:
      debug: '*'
    peerDependenciesMeta:
      debug:
        optional: true

  /form-data/3.0.1:
    resolution: {integrity: sha512-RHkBKtLWUVwd7SqRIvCZMEvAMoGUp0XU+seQiZejj0COz3RI3hWP4sCv3gZWWLjJTd7rGwcsF5eKZGii0r/hbg==}
    engines: {node: '>= 6'}
    dependencies:
      asynckit: 0.4.0
      combined-stream: 1.0.8
      mime-types: 2.1.35

  /form-data/4.0.0:
    resolution: {integrity: sha512-ETEklSGi5t0QMZuiXoA/Q6vcnxcLQP5vdugSpuAyi6SVGi2clPPp+xgEhuMaHC+zGgn31Kd235W35f7Hykkaww==}
    engines: {node: '>= 6'}
    dependencies:
      asynckit: 0.4.0
      combined-stream: 1.0.8
      mime-types: 2.1.35

  /forwarded/0.2.0:
    resolution: {integrity: sha512-buRG0fpBtRHSTCOASe6hD258tEubFoRLb4ZNA6NxMVHNw2gOcwHo9wyablzMzOA5z9xA9L1KNjk/Nt6MT9aYow==}
    engines: {node: '>= 0.6'}

  /fresh/0.5.2:
    resolution: {integrity: sha1-PYyt2Q2XZWn6g1qx+OSyOhBWBac=}
    engines: {node: '>= 0.6'}

  /fs-constants/1.0.0:
    resolution: {integrity: sha512-y6OAwoSIf7FyjMIv94u+b5rdheZEjzR63GTyZJm5qh4Bi+2YgwLCcI/fPFZkL5PSixOt6ZNKm+w+Hfp/Bciwow==}
    dev: true

  /fs-extra/7.0.1:
    resolution: {integrity: sha512-YJDaCJZEnBmcbw13fvdAM9AwNOJwOzrE4pqMqBq5nFiEqXUqHwlK4B+3pUw6JNvfSPtX05xFHtYy/1ni01eGCw==}
    engines: {node: '>=6 <7 || >=8'}
    dependencies:
      graceful-fs: 4.2.10
      jsonfile: 4.0.0
      universalify: 0.1.2

  /fs-extra/9.1.0:
    resolution: {integrity: sha512-hcg3ZmepS30/7BSFqRvoo3DOMQu7IjqxO5nCDt+zM9XWjb33Wg7ziNT+Qvqbuc3+gWpzO02JubVyk2G4Zvo1OQ==}
    engines: {node: '>=10'}
    dependencies:
      at-least-node: 1.0.0
      graceful-fs: 4.2.10
      jsonfile: 6.1.0
      universalify: 2.0.0

  /fs-minipass/2.1.0:
    resolution: {integrity: sha512-V/JgOLFCS+R6Vcq0slCuaeWEdNC3ouDlJMNIsacH2VtALiu9mV4LPrHc5cDl8k5aw6J8jwgWWpiTo5RYhmIzvg==}
    engines: {node: '>= 8'}
    dependencies:
      minipass: 3.1.6
    dev: false

  /fs.realpath/1.0.0:
    resolution: {integrity: sha1-FQStJSMVjKpA20onh8sBQRmU6k8=}

  /fsevents/2.1.3:
    resolution: {integrity: sha512-Auw9a4AxqWpa9GUfj370BMPzzyncfBABW8Mab7BGWBYDj4Isgq+cDKtx0i6u9jcX9pQDnswsaaOTgTmA5pEjuQ==}
    engines: {node: ^8.16.0 || ^10.6.0 || >=11.0.0}
    os: [darwin]
    deprecated: '"Please update to latest v2.3 or v2.2"'
    requiresBuild: true
    dev: true
    optional: true

  /fsevents/2.3.2:
    resolution: {integrity: sha512-xiqMQR4xAeHTuB9uWm+fFRcIOgKBMiOBP+eXiyT7jsgVCq1bkVygt00oASowB7EdtpOHaaPgKt812P9ab+DDKA==}
    engines: {node: ^8.16.0 || ^10.6.0 || >=11.0.0}
    os: [darwin]
    requiresBuild: true
    dev: true
    optional: true

  /function-bind/1.1.1:
    resolution: {integrity: sha512-yIovAzMX49sF8Yl58fSCWJ5svSLuaibPxXQJFLmBObTuCr0Mf1KiPopGM9NiFjiYBCbfaa2Fh6breQ6ANVTI0A==}

  /function.prototype.name/1.1.5:
    resolution: {integrity: sha512-uN7m/BzVKQnCUF/iW8jYea67v++2u7m5UgENbHRtdDVclOUP+FMPlCNdmk0h/ysGyo2tavMJEDqJAkJdRa1vMA==}
    engines: {node: '>= 0.4'}
    dependencies:
      call-bind: 1.0.2
      define-properties: 1.1.4
      es-abstract: 1.20.1
      functions-have-names: 1.2.3

  /functional-red-black-tree/1.0.1:
    resolution: {integrity: sha1-GwqzvVU7Kg1jmdKcDj6gslIHgyc=}

  /functions-have-names/1.2.3:
    resolution: {integrity: sha512-xckBUXyTIqT97tq2x2AMb+g163b5JFysYk0x4qxNFwbfQkmNZoiRHb6sPzI9/QV33WeuvVYBUIiD4NzNIyqaRQ==}

  /gauge/2.7.4:
    resolution: {integrity: sha1-LANAXHU4w51+s3sxcCLjJfsBi/c=}
    dependencies:
      aproba: 1.2.0
      console-control-strings: 1.1.0
      has-unicode: 2.0.1
      object-assign: 4.1.1
      signal-exit: 3.0.7
      string-width: 1.0.2
      strip-ansi: 3.0.1
      wide-align: 1.1.5
    dev: true

  /generate-password/1.7.0:
    resolution: {integrity: sha512-WPCtlfy0jexf7W5IbwxGUgpIDvsZIohbI2DAq2Q6TSlKKis+G4GT9sxvPxrZUGL8kP6WUXMWNqYnxY6DDKAdFA==}
    dev: false

  /gensync/1.0.0-beta.2:
    resolution: {integrity: sha512-3hN7NaskYvMDLQY55gnW3NQ+mesEAepTqlg+VEbj7zzqEMBVNhzcGYYeqFo/TlYz6eQiFcp1HcsCZO+nGgS8zg==}
    engines: {node: '>=6.9.0'}
    dev: true

  /get-caller-file/2.0.5:
    resolution: {integrity: sha512-DyFP3BM/3YHTQOCUL/w0OZHR0lpKeGrxotcHWcqNEdnltqFwXVfhEBQ94eIo34AfQpo0rGki4cyIiftY06h2Fg==}
    engines: {node: 6.* || 8.* || >= 10.*}
    dev: true

  /get-intrinsic/1.1.1:
    resolution: {integrity: sha512-kWZrnVM42QCiEA2Ig1bG8zjoIMOgxWwYCEeNdwY6Tv/cOSeGpcoX4pXHfKUxNKVoArnrEr2e9srnAxxGIraS9Q==}
    dependencies:
      function-bind: 1.1.1
      has: 1.0.3
      has-symbols: 1.0.3

  /get-package-type/0.1.0:
    resolution: {integrity: sha512-pjzuKtY64GYfWizNAJ0fr9VqttZkNiK2iS430LtIHzjBEr6bX8Am2zm4sW4Ro5wjWW5cAlRL1qAMTcXbjNAO2Q==}
    engines: {node: '>=8.0.0'}
    dev: true

  /get-stream/4.1.0:
    resolution: {integrity: sha512-GMat4EJ5161kIy2HevLlr4luNjBgvmj413KaQA7jt4V8B4RDsfpHk7WQ9GVqfYyyx8OS/L66Kox+rJRNklLK7w==}
    engines: {node: '>=6'}
    dependencies:
      pump: 3.0.0
    dev: true

  /get-stream/5.2.0:
    resolution: {integrity: sha512-nBF+F1rAZVCu/p7rjzgA+Yb4lfYXrpl7a6VmJrU8wF9I1CKvP/QwPNZHnOlwbTkY6dvtFIzFMSyQXbLoTQPRpA==}
    engines: {node: '>=8'}
    dependencies:
      pump: 3.0.0
    dev: true

  /get-stream/6.0.1:
    resolution: {integrity: sha512-ts6Wi+2j3jQjqi70w5AlN8DFnkSwC+MqmxEzdEALB2qXZYV3X/b1CTfgPLGJNMeAWxdPfU8FO1ms3NUfaHCPYg==}
    engines: {node: '>=10'}
    dev: true

  /get-symbol-description/1.0.0:
    resolution: {integrity: sha512-2EmdH1YvIQiZpltCNgkuiUnyukzxM/R6NDJX31Ke3BG1Nq5b0S2PhX59UKi9vZpPDQVdqn+1IcaAwnzTT5vCjw==}
    engines: {node: '>= 0.4'}
    dependencies:
      call-bind: 1.0.2
      get-intrinsic: 1.1.1

  /git-hooks-list/1.0.3:
    resolution: {integrity: sha512-Y7wLWcrLUXwk2noSka166byGCvhMtDRpgHdzCno1UQv/n/Hegp++a2xBWJL1lJarnKD3SWaljD+0z1ztqxuKyQ==}
    dev: true

  /git-repo-info/2.1.1:
    resolution: {integrity: sha512-8aCohiDo4jwjOwma4FmYFd3i97urZulL8XL24nIPxuE+GZnfsAyy/g2Shqx6OjUiFKUXZM+Yy+KHnOmmA3FVcg==}
    engines: {node: '>= 4.0'}
    dev: false

  /github-from-package/0.0.0:
    resolution: {integrity: sha1-l/tdlr/eiXMxPyDoKI75oWf6ZM4=}
    dev: true

  /glob-escape/0.0.2:
    resolution: {integrity: sha1-nCf3gh7RwTd1gvPv2VWOP2dWKO0=}
    engines: {node: '>= 0.10'}

  /glob-parent/5.1.2:
    resolution: {integrity: sha512-AOIgSQCepiJYwP3ARnGx+5VnTu2HBYdzbGP45eLw1vr3zB3vZLeyed1sC9hnbcOc9/SrMyM5RPQrkGz4aS9Zow==}
    engines: {node: '>= 6'}
    dependencies:
      is-glob: 4.0.3

  /glob-parent/6.0.2:
    resolution: {integrity: sha512-XxwI8EOhVQgWp6iDL+3b0r86f4d6AX6zSU55HfB4ydCEuXLXc5FcYeOu+nnGftS4TEju/11rt4KJPTMgbfmv4A==}
    engines: {node: '>=10.13.0'}
    dependencies:
      is-glob: 4.0.3

  /glob-to-regexp/0.4.1:
    resolution: {integrity: sha512-lkX1HJXwyMcprw/5YUZc2s7DrpAiHB21/V+E1rHUrVNokkvB6bqMzT0VfV6/86ZNabt1k14YOIaT7nDvOX3Iiw==}
    dev: true

  /glob/7.0.6:
    resolution: {integrity: sha1-IRuvr0nlJbjNkyYNFKsTYVKz9Xo=}
    dependencies:
      fs.realpath: 1.0.0
      inflight: 1.0.6
      inherits: 2.0.4
      minimatch: 3.1.2
      once: 1.4.0
      path-is-absolute: 1.0.1

  /glob/7.1.7:
    resolution: {integrity: sha512-OvD9ENzPLbegENnYP5UUfJIirTg4+XwMWGaQfQTY0JenxNvvIKP3U3/tAQSPIu/lHxXYSZmpXlUHeqAIdKzBLQ==}
    dependencies:
      fs.realpath: 1.0.0
      inflight: 1.0.6
      inherits: 2.0.4
      minimatch: 3.1.2
      once: 1.4.0
      path-is-absolute: 1.0.1
    dev: true

  /glob/7.2.3:
    resolution: {integrity: sha512-nFR0zLpU2YCaRxwoCJvL6UvCH2JFyFVIvwTLsIf21AuHlMskA1hhTdk+LlYJtOlYt9v6dvszD2BGRqBL+iQK9Q==}
    dependencies:
      fs.realpath: 1.0.0
      inflight: 1.0.6
      inherits: 2.0.4
      minimatch: 3.1.2
      once: 1.4.0
      path-is-absolute: 1.0.1

  /global-dirs/3.0.0:
    resolution: {integrity: sha512-v8ho2DS5RiCjftj1nD9NmnfaOzTdud7RRnVd9kFNOjqZbISlx5DQ+OrTkywgd0dIt7oFCvKetZSHoHcP3sDdiA==}
    engines: {node: '>=10'}
    dependencies:
      ini: 2.0.0
    dev: true

  /globals/11.12.0:
    resolution: {integrity: sha512-WOBp/EEGUiIsJSp7wcv/y6MO+lV9UoncWqxuFfm8eBwzWNgyfBd6Gz+IeKQ9jCmyhoH99g15M3T+QaVHFjizVA==}
    engines: {node: '>=4'}
    dev: true

  /globals/13.15.0:
    resolution: {integrity: sha512-bpzcOlgDhMG070Av0Vy5Owklpv1I6+j96GhUI7Rh7IzDCKLzboflLrrfqMu8NquDbiR4EOQk7XzJwqVJxicxog==}
    engines: {node: '>=8'}
    dependencies:
      type-fest: 0.20.2

  /globby/10.0.0:
    resolution: {integrity: sha512-3LifW9M4joGZasyYPz2A1U74zbC/45fvpXUvO/9KbSa+VV0aGZarWkfdgKyR9sExNP0t0x0ss/UMJpNpcaTspw==}
    engines: {node: '>=8'}
    dependencies:
      '@types/glob': 7.2.0
      array-union: 2.1.0
      dir-glob: 3.0.1
      fast-glob: 3.2.11
      glob: 7.2.3
      ignore: 5.2.0
      merge2: 1.4.1
      slash: 3.0.0
    dev: true

  /globby/11.1.0:
    resolution: {integrity: sha512-jhIXaOzy1sb8IyocaruWSn1TjmnBVs8Ayhcy83rmxNJ8q2uWKCAj3CnJY+KpGSXCueAPc0i05kVvVKtP1t9S3g==}
    engines: {node: '>=10'}
    dependencies:
      array-union: 2.1.0
      dir-glob: 3.0.1
      fast-glob: 3.2.11
      ignore: 5.2.0
      merge2: 1.4.1
      slash: 3.0.0

  /got/9.6.0:
    resolution: {integrity: sha512-R7eWptXuGYxwijs0eV+v3o6+XH1IqVK8dJOEecQfTmkncw9AV4dcw/Dhxi8MdlqPthxxpZyizMzyg8RTmEsG+Q==}
    engines: {node: '>=8.6'}
    dependencies:
      '@sindresorhus/is': 0.14.0
      '@szmarczak/http-timer': 1.1.2
      cacheable-request: 6.1.0
      decompress-response: 3.3.0
      duplexer3: 0.1.4
      get-stream: 4.1.0
      lowercase-keys: 1.0.1
      mimic-response: 1.0.1
      p-cancelable: 1.1.0
      to-readable-stream: 1.0.0
      url-parse-lax: 3.0.0
    dev: true

  /graceful-fs/4.2.10:
    resolution: {integrity: sha512-9ByhssR2fPVsNZj478qUUbKfmL0+t5BDVyjShtyZZLiK7ZDAArFFfopyOTj0M05wE2tJPisA4iTnnXl2YoPvOA==}

  /graceful-fs/4.2.4:
    resolution: {integrity: sha512-WjKPNJF79dtJAVniUlGGWHYGz2jWxT6VhN/4m1NdkbZ2nOsEF+cI1Edgql5zCRhs/VsQYRvrXctxktVXZUkixw==}
    dev: false

  /hard-rejection/2.1.0:
    resolution: {integrity: sha512-VIZB+ibDhx7ObhAe7OVtoEbuP4h/MuOTHJ+J8h/eBXotJYl0fBgR72xDFCKgIh22OJZIOVNxBMWuhAr10r8HdA==}
    engines: {node: '>=6'}
    dev: true

  /has-bigints/1.0.2:
    resolution: {integrity: sha512-tSvCKtBr9lkF0Ex0aQiP9N+OpV4zi2r/Nee5VkRDbaqv35RLYMzbwQfFSZZH0kR+Rd6302UJZ2p/bJCEoR3VoQ==}

  /has-flag/3.0.0:
    resolution: {integrity: sha512-sKJf1+ceQBr4SMkvQnBDNDtf4TXpVhVGateu0t918bl30FnbE2m4vNLX+VWe/dpjlb+HugGYzW7uQXH98HPEYw==}
    engines: {node: '>=4'}

  /has-flag/4.0.0:
    resolution: {integrity: sha512-EykJT/Q1KjTWctppgIAgfSO0tKVuZUjhgMr17kqTumMl6Afv3EISleU7qZUzoXDFTAHTDC4NOoG/ZxU3EvlMPQ==}
    engines: {node: '>=8'}

  /has-property-descriptors/1.0.0:
    resolution: {integrity: sha512-62DVLZGoiEBDHQyqG4w9xCuZ7eJEwNmJRWw2VY84Oedb7WFcA27fiEVe8oUQx9hAUJ4ekurquucTGwsyO1XGdQ==}
    dependencies:
      get-intrinsic: 1.1.1

  /has-symbols/1.0.3:
    resolution: {integrity: sha512-l3LCuF6MgDNwTDKkdYGEihYjt5pRPbEg46rtlmnSPlUbgmB8LOIrKJbYYFBSbnPaJexMKtiPO8hmeRjRz2Td+A==}
    engines: {node: '>= 0.4'}

  /has-tostringtag/1.0.0:
    resolution: {integrity: sha512-kFjcSNhnlGV1kyoGk7OXKSawH5JOb/LzUc5w9B02hOTO0dfFRjbHQKvg1d6cf3HbeUmtU9VbbV3qzZ2Teh97WQ==}
    engines: {node: '>= 0.4'}
    dependencies:
      has-symbols: 1.0.3

  /has-unicode/2.0.1:
    resolution: {integrity: sha1-4Ob+aijPUROIVeCG0Wkedx3iqLk=}
    dev: true

  /has-yarn/2.1.0:
    resolution: {integrity: sha512-UqBRqi4ju7T+TqGNdqAO0PaSVGsDGJUBQvk9eUWNGRY1CFGDzYhLWoM7JQEemnlvVcv/YEmc2wNW8BC24EnUsw==}
    engines: {node: '>=8'}
    dev: true

  /has/1.0.3:
    resolution: {integrity: sha512-f2dvO0VU6Oej7RkWJGrehjbzMAjFp5/VKPp5tTpWIV4JHHZK1/BxbFRtf/siA2SWTe09caDmVtYYzWEIbBS4zw==}
    engines: {node: '>= 0.4.0'}
    dependencies:
      function-bind: 1.1.1

  /hoist-non-react-statics/3.3.2:
    resolution: {integrity: sha512-/gGivxi8JPKWNm/W0jSmzcMPpfpPLc3dY/6GxhX2hQ9iGj3aDfklV4ET7NjKpSinLpJ5vafa9iiGIEZg10SfBw==}
    dependencies:
      react-is: 16.13.1
    dev: false

  /hosted-git-info/2.8.9:
    resolution: {integrity: sha512-mxIDAb9Lsm6DoOJ7xH+5+X4y1LU/4Hi50L9C5sIswK3JzULS4bwk1FvjdBgvYR4bzT4tuUQiC15FE2f5HbLvYw==}

  /hosted-git-info/4.1.0:
    resolution: {integrity: sha512-kyCuEOWjJqZuDbRHzL8V93NzQhwIB71oFWSyzVo+KPZI+pnQPPxucdkrOZvkLRnrf5URsQM+IJ09Dw29cRALIA==}
    engines: {node: '>=10'}
    dependencies:
      lru-cache: 6.0.0

  /html-encoding-sniffer/2.0.1:
    resolution: {integrity: sha512-D5JbOMBIR/TVZkubHT+OyT2705QvogUW4IBn6nHd756OwieSF9aDYFj4dv6HHEVGYbHaLETa3WggZYWWMyy3ZQ==}
    engines: {node: '>=10'}
    dependencies:
      whatwg-encoding: 1.0.5
    dev: true

  /html-escaper/2.0.2:
    resolution: {integrity: sha512-H2iMtd0I4Mt5eYiapRdIDjp+XzelXQ0tFE4JS7YFwFevXXMmOp9myNrUvCg0D6ws8iqkRPBfKHgbwig1SmlLfg==}

  /html-parse-stringify/3.0.1:
    resolution: {integrity: sha512-KknJ50kTInJ7qIScF3jeaFRpMpE8/lfiTdzf/twXyPBLAGrLRTmkz3AdTnKeh40X8k9L2fdYwEp/42WGXIRGcg==}
    dependencies:
      void-elements: 3.1.0
    dev: false

  /http-cache-semantics/4.1.0:
    resolution: {integrity: sha512-carPklcUh7ROWRK7Cv27RPtdhYhUsela/ue5/jKzjegVvXDqM2ILE9Q2BGn9JZJh1g87cp56su/FgQSzcWS8cQ==}
    dev: true

  /http-errors/2.0.0:
    resolution: {integrity: sha512-FtwrG/euBzaEjYeRqOgly7G0qviiXoJWnvEH2Z1plBdXgbyjv34pHTSb9zoeHMyDy33+DWy5Wt9Wo+TURtOYSQ==}
    engines: {node: '>= 0.8'}
    dependencies:
      depd: 2.0.0
      inherits: 2.0.4
      setprototypeof: 1.2.0
      statuses: 2.0.1
      toidentifier: 1.0.1

  /http-proxy-agent/4.0.1:
    resolution: {integrity: sha512-k0zdNgqWTGA6aeIRVpvfVob4fL52dTfaehylg0Y4UvSySvOq/Y+BOyPrgpUrA7HylqvU8vIZGsRuXmspskV0Tg==}
    engines: {node: '>= 6'}
    dependencies:
      '@tootallnate/once': 1.1.2
      agent-base: 6.0.2
      debug: 4.3.4
    transitivePeerDependencies:
      - supports-color
    dev: true

  /https-proxy-agent/5.0.1:
    resolution: {integrity: sha512-dFcAjpTQFgoLMzC2VwU+C/CbS7uRL0lWmxDITmqm7C+7F0Odmj6s9l6alZc6AELXhrnggM2CeWSXHGOdX2YtwA==}
    engines: {node: '>= 6'}
    dependencies:
      agent-base: 6.0.2
      debug: 4.3.4
    transitivePeerDependencies:
      - supports-color

  /human-signals/2.1.0:
    resolution: {integrity: sha512-B4FFZ6q/T2jhhksgkbEW3HBvWIfDW85snkQgawt07S7J5QXTk6BkNV+0yAeZrM5QpMAdYlocGoljn0sJ/WQkFw==}
    engines: {node: '>=10.17.0'}
    dev: true

  /i18next-fs-backend/1.1.4:
    resolution: {integrity: sha512-/MfAGMP0jHonV966uFf9PkWWuDjPYLIcsipnSO3NxpNtAgRUKLTwvm85fEmsF6hGeu0zbZiCQ3W74jwO6K9uXA==}
    dev: false

  /i18next/21.8.4:
    resolution: {integrity: sha512-b3LQ5n9V1juu8UItb5x1QTI4OTvNqsNs/wetwQlBvfijEqks+N5HKMKSoevf8w0/RGUrDQ7g4cvVzF8WBp9pUw==}
    dependencies:
      '@babel/runtime': 7.18.3
    dev: false

  /iconv-lite/0.4.24:
    resolution: {integrity: sha512-v3MXnZAcvnywkTUEZomIActle7RXXeedOR31wwl7VlyoXO4Qi9arvSenNQWne1TcRwhCL1HwLI21bEqdpj8/rA==}
    engines: {node: '>=0.10.0'}
    dependencies:
      safer-buffer: 2.1.2

  /ieee754/1.1.13:
    resolution: {integrity: sha512-4vf7I2LYV/HaWerSo3XmlMkp5eZ83i+/CDluXi/IGTs/O1sejBNhTtnxzmRZfvOUqj7lZjqHkeTvpgSFDlWZTg==}
    dev: true

  /ieee754/1.2.1:
    resolution: {integrity: sha512-dcyqhDvX1C46lXZcVqCpK+FtMRQVdIMN6/Df5js2zouUsqG7I6sFxitIC+7KYK29KdXOLHdu9zL4sFnoVQnqaA==}
    dev: true

  /ignore-by-default/1.0.1:
    resolution: {integrity: sha1-SMptcvbGo68Aqa1K5odr44ieKwk=}
    dev: true

  /ignore-walk/3.0.4:
    resolution: {integrity: sha512-PY6Ii8o1jMRA1z4F2hRkH/xN59ox43DavKvD3oDpfurRlOJyAHpifIwpbdv1n4jt4ov0jSpw3kQ4GhJnpBL6WQ==}
    dependencies:
      minimatch: 3.1.2
    dev: false

  /ignore/5.1.9:
    resolution: {integrity: sha512-2zeMQpbKz5dhZ9IwL0gbxSW5w0NK/MSAMtNuhgIHEPmaU3vPdKPL0UdvUCXs5SS4JAwsBxysK5sFMW8ocFiVjQ==}
    engines: {node: '>= 4'}
    dev: false

  /ignore/5.2.0:
    resolution: {integrity: sha512-CmxgYGiEPCLhfLnpPp1MoRmifwEIOgjcHXxOBjv7mY96c+eWScsOP9c112ZyLdWHi0FxHjI+4uVhKYp/gcdRmQ==}
    engines: {node: '>= 4'}

  /immediate/3.0.6:
    resolution: {integrity: sha1-nbHb0Pr43m++D13V5Wu2BigN5ps=}
    dev: false

  /immutable/4.1.0:
    resolution: {integrity: sha512-oNkuqVTA8jqG1Q6c+UglTOD1xhC1BtjKI7XkCXRkZHrN5m18/XsnUp8Q89GkQO/z+0WjonSvl0FLhDYftp46nQ==}
    dev: true

  /import-fresh/3.3.0:
    resolution: {integrity: sha512-veYYhQa+D1QBKznvhUHxb8faxlrwUnxseDAbAp457E0wLNio2bOSKnjYDhMj+YiAq61xrMGhQk9iXVk5FzgQMw==}
    engines: {node: '>=6'}
    dependencies:
      parent-module: 1.0.1
      resolve-from: 4.0.0

  /import-lazy/2.1.0:
    resolution: {integrity: sha1-BWmOPUXIjo1+nZLLBYTnfwlvPkM=}
    engines: {node: '>=4'}
    dev: true

  /import-lazy/4.0.0:
    resolution: {integrity: sha512-rKtvo6a868b5Hu3heneU+L4yEQ4jYKLtjpnPeUdK7h0yzXGmyBTypknlkCvHFBqfX9YlorEiMM6Dnq/5atfHkw==}
    engines: {node: '>=8'}

  /import-local/3.1.0:
    resolution: {integrity: sha512-ASB07uLtnDs1o6EHjKpX34BKYDSqnFerfTOJL2HvMqF70LnxpjkzDB8J44oT9pu4AMPkQwf8jl6szgvNd2tRIg==}
    engines: {node: '>=8'}
    hasBin: true
    dependencies:
      pkg-dir: 4.2.0
      resolve-cwd: 3.0.0
    dev: true

  /imurmurhash/0.1.4:
    resolution: {integrity: sha1-khi5srkoojixPcT7a21XbyMUU+o=}
    engines: {node: '>=0.8.19'}

  /indent-string/4.0.0:
    resolution: {integrity: sha512-EdDDZu4A2OyIK7Lr/2zG+w5jmbuk1DVBnEwREQvBzspBJkCEbRa8GxU1lghYcaGJCnRWibjDXlq779X1/y5xwg==}
    engines: {node: '>=8'}
    dev: true

  /inflight/1.0.6:
    resolution: {integrity: sha1-Sb1jMdfQLQwJvJEKEHW6gWW1bfk=}
    dependencies:
      once: 1.4.0
      wrappy: 1.0.2

  /inherits/2.0.4:
    resolution: {integrity: sha512-k/vGaX4/Yla3WzyMCvTQOXYeIHvqOKtnqBduzTHpzpQZzAskKMhZ2K+EnBiSM9zGSoIFeMpXKxa4dYeZIQqewQ==}

  /ini/1.3.8:
    resolution: {integrity: sha512-JV/yugV2uzW5iMRSiZAyDtQd+nxtUnjeLt0acNdw98kKLrvuRVyB80tsREOE7yvGVgalhZ6RNXCmEHkUKBKxew==}
    dev: true

  /ini/2.0.0:
    resolution: {integrity: sha512-7PnF4oN3CvZF23ADhA5wRaYEQpJ8qygSkbtTXWBeXWXmEVRXK+1ITciHWwHhsjv1TmW0MgacIv6hEi5pX5NQdA==}
    engines: {node: '>=10'}
    dev: true

  /inquirer/7.3.3:
    resolution: {integrity: sha512-JG3eIAj5V9CwcGvuOmoo6LB9kbAYT8HXffUl6memuszlwDC/qvFAJw49XJ5NROSFNPxp3iQg1GqkFhaY/CR0IA==}
    engines: {node: '>=8.0.0'}
    dependencies:
      ansi-escapes: 4.3.2
      chalk: 4.1.2
      cli-cursor: 3.1.0
      cli-width: 3.0.0
      external-editor: 3.1.0
      figures: 3.2.0
      lodash: 4.17.21
      mute-stream: 0.0.8
      run-async: 2.4.1
      rxjs: 6.6.7
      string-width: 4.2.3
      strip-ansi: 6.0.1
      through: 2.3.8
    dev: false

  /internal-slot/1.0.3:
    resolution: {integrity: sha512-O0DB1JC/sPyZl7cIo78n5dR7eUSwwpYPiXRhTzNxZVAMUuB8vlnRFyLxdrVToks6XPLVnFfbzaVd5WLjhgg+vA==}
    engines: {node: '>= 0.4'}
    dependencies:
      get-intrinsic: 1.1.1
      has: 1.0.3
      side-channel: 1.0.4

  /invariant/2.2.4:
    resolution: {integrity: sha512-phJfQVBuaJM5raOpJjSfkiD6BpbCE4Ns//LaXl6wGYtUBY83nWS6Rf9tXm2e8VaK60JEjYldbPif/A2B1C2gNA==}
    dependencies:
      loose-envify: 1.4.0
    dev: true

  /ipaddr.js/1.9.1:
    resolution: {integrity: sha512-0KI/607xoxSToH7GjN1FfSbLoU0+btTicjsQSWQlh/hZykN8KpmMf7uYwPW3R+akZ6R/w18ZlXSHBYXiYUPO3g==}
    engines: {node: '>= 0.10'}

  /irregular-plurals/3.3.0:
    resolution: {integrity: sha512-MVBLKUTangM3EfRPFROhmWQQKRDsrgI83J8GS3jXy+OwYqiR2/aoWndYQ5416jLE3uaGgLH7ncme3X9y09gZ3g==}
    engines: {node: '>=8'}
    dev: true

  /is-arrayish/0.2.1:
    resolution: {integrity: sha512-zz06S8t0ozoDXMG+ube26zeCTNXcKIPJZJi8hBrF4idCLms4CG9QtK7qBl1boi5ODzFpjswb5JPmHCbMpjaYzg==}

  /is-arrayish/0.3.2:
    resolution: {integrity: sha512-eVRqCvVlZbuw3GrM63ovNSNAeA1K16kaR/LRY/92w0zxQ5/1YzwblUX652i4Xs9RwAGjW9d9y6X88t8OaAJfWQ==}

  /is-bigint/1.0.4:
    resolution: {integrity: sha512-zB9CruMamjym81i2JZ3UMn54PKGsQzsJeo6xvN3HJJ4CAsQNB6iRutp2To77OfCNuoxspsIhzaPoO1zyCEhFOg==}
    dependencies:
      has-bigints: 1.0.2

  /is-binary-path/2.1.0:
    resolution: {integrity: sha512-ZMERYes6pDydyuGidse7OsHxtbI7WVeUEozgR/g7rd0xUimYNlvZRE/K2MgZTjWy725IfelLeVcEM97mmtRGXw==}
    engines: {node: '>=8'}
    dependencies:
      binary-extensions: 2.2.0
    dev: true

  /is-boolean-object/1.1.2:
    resolution: {integrity: sha512-gDYaKHJmnj4aWxyj6YHyXVpdQawtVLHU5cb+eztPGczf6cjuTdwve5ZIEfgXqH4e57An1D1AKf8CZ3kYrQRqYA==}
    engines: {node: '>= 0.4'}
    dependencies:
      call-bind: 1.0.2
      has-tostringtag: 1.0.0

  /is-buffer/1.1.6:
    resolution: {integrity: sha512-NcdALwpXkTm5Zvvbk7owOUSvVvBKDgKP5/ewfXEznmQFfs4ZRmanOeKBTjRVjka3QFoN6XJ+9F3USqfHqTaU5w==}
    dev: true

  /is-callable/1.2.4:
    resolution: {integrity: sha512-nsuwtxZfMX67Oryl9LCQ+upnC0Z0BgpwntpS89m1H/TLF0zNfzfLMV/9Wa/6MZsj0acpEjAO0KF1xT6ZdLl95w==}
    engines: {node: '>= 0.4'}

  /is-ci/2.0.0:
    resolution: {integrity: sha512-YfJT7rkpQB0updsdHLGWrvhBJfcfzNNawYDNIyQXJz0IViGf75O8EBPKSdvw2rF+LGCsX4FZ8tcr3b19LcZq4w==}
    hasBin: true
    dependencies:
      ci-info: 2.0.0
    dev: true

  /is-core-module/2.9.0:
    resolution: {integrity: sha512-+5FPy5PnwmO3lvfMb0AsoPaBG+5KHUI0wYFXOtYPnVVVspTFUuMZNfNaNVRt3FZadstu2c8x23vykRW/NBoU6A==}
    dependencies:
      has: 1.0.3

  /is-date-object/1.0.5:
    resolution: {integrity: sha512-9YQaSxsAiSwcvS33MBk3wTCVnWK+HhF8VZR2jRxehM16QcVOdHqPn4VPHmRK4lSr38n9JriurInLcP90xsYNfQ==}
    engines: {node: '>= 0.4'}
    dependencies:
      has-tostringtag: 1.0.0

  /is-extglob/2.1.1:
    resolution: {integrity: sha1-qIwCU1eR8C7TfHahueqXc8gz+MI=}
    engines: {node: '>=0.10.0'}

  /is-fullwidth-code-point/1.0.0:
    resolution: {integrity: sha1-754xOG8DGn8NZDr4L95QxFfvAMs=}
    engines: {node: '>=0.10.0'}
    dependencies:
      number-is-nan: 1.0.1
    dev: true

  /is-fullwidth-code-point/3.0.0:
    resolution: {integrity: sha512-zymm5+u+sCsSWyD9qNaejV3DFvhCKclKdizYaJUuHA83RLjb7nSuGnddCHGv0hk+KY7BMAlsWeK4Ueg6EV6XQg==}
    engines: {node: '>=8'}

  /is-generator-fn/2.1.0:
    resolution: {integrity: sha512-cTIB4yPYL/Grw0EaSzASzg6bBy9gqCofvWN8okThAYIxKJZC+udlRAmGbM0XLeniEJSs8uEgHPGuHSe1XsOLSQ==}
    engines: {node: '>=6'}
    dev: true

  /is-glob/4.0.3:
    resolution: {integrity: sha512-xelSayHH36ZgE7ZWhli7pW34hNbNl8Ojv5KVmkJD4hBdD3th8Tfk9vYasLM+mXWOZhFkgZfxhLSnrwRr4elSSg==}
    engines: {node: '>=0.10.0'}
    dependencies:
      is-extglob: 2.1.1

  /is-installed-globally/0.4.0:
    resolution: {integrity: sha512-iwGqO3J21aaSkC7jWnHP/difazwS7SFeIqxv6wEtLU8Y5KlzFTjyqcSIT0d8s4+dDhKytsk9PJZ2BkS5eZwQRQ==}
    engines: {node: '>=10'}
    dependencies:
      global-dirs: 3.0.0
      is-path-inside: 3.0.3
    dev: true

  /is-negative-zero/2.0.2:
    resolution: {integrity: sha512-dqJvarLawXsFbNDeJW7zAz8ItJ9cd28YufuuFzh0G8pNHjJMnY08Dv7sYX2uF5UpQOwieAeOExEYAWWfu7ZZUA==}
    engines: {node: '>= 0.4'}

  /is-npm/5.0.0:
    resolution: {integrity: sha512-WW/rQLOazUq+ST/bCAVBp/2oMERWLsR7OrKyt052dNDk4DHcDE0/7QSXITlmi+VBcV13DfIbysG3tZJm5RfdBA==}
    engines: {node: '>=10'}
    dev: true

  /is-number-object/1.0.7:
    resolution: {integrity: sha512-k1U0IRzLMo7ZlYIfzRu23Oh6MiIFasgpb9X76eqfFZAqwH44UI4KTBvBYIZ1dSL9ZzChTB9ShHfLkR4pdW5krQ==}
    engines: {node: '>= 0.4'}
    dependencies:
      has-tostringtag: 1.0.0

  /is-number/7.0.0:
    resolution: {integrity: sha512-41Cifkg6e8TylSpdtTpeLVMqvSBEVzTttHvERD741+pnZ8ANv0004MRL43QKPDlK9cGvNp6NZWZUBlbGXYxxng==}
    engines: {node: '>=0.12.0'}

  /is-obj/2.0.0:
    resolution: {integrity: sha512-drqDG3cbczxxEJRoOXcOjtdp1J/lyp1mNn0xaznRs8+muBhgQcrnbspox5X5fOw0HnMnbfDzvnEMEtqDEJEo8w==}
    engines: {node: '>=8'}
    dev: true

  /is-path-inside/3.0.3:
    resolution: {integrity: sha512-Fd4gABb+ycGAmKou8eMftCupSir5lRxqf4aD/vd0cD2qc4HL07OjCeuHMr8Ro4CoMaeCKDB0/ECBOVWjTwUvPQ==}
    engines: {node: '>=8'}
    dev: true

  /is-plain-obj/1.1.0:
    resolution: {integrity: sha1-caUMhCnfync8kqOQpKA7OfzVHT4=}
    engines: {node: '>=0.10.0'}
    dev: true

  /is-plain-obj/2.1.0:
    resolution: {integrity: sha512-YWnfyRwxL/+SsrWYfOpUtz5b3YD+nyfkHvjbcanzk8zgyO4ASD67uVMRt8k5bM4lLMDnXfriRhOpemw+NfT1eA==}
    engines: {node: '>=8'}

  /is-plain-obj/3.0.0:
    resolution: {integrity: sha512-gwsOE28k+23GP1B6vFl1oVh/WOzmawBrKwo5Ev6wMKzPkaXaCDIQKzLnvsA42DRlbVTWorkgTKIviAKCWkfUwA==}
    engines: {node: '>=10'}
    dev: true

  /is-potential-custom-element-name/1.0.1:
    resolution: {integrity: sha512-bCYeRA2rVibKZd+s2625gGnGF/t7DSqDs4dP7CrLA1m7jKWz6pps0LpYLJN8Q64HtmPKJ1hrN3nzPNKFEKOUiQ==}
    dev: true

  /is-regex/1.1.4:
    resolution: {integrity: sha512-kvRdxDsxZjhzUX07ZnLydzS1TU/TJlTUHHY4YLL87e37oUA49DfkLqgy+VjFocowy29cKvcSiu+kIv728jTTVg==}
    engines: {node: '>= 0.4'}
    dependencies:
      call-bind: 1.0.2
      has-tostringtag: 1.0.0

  /is-shared-array-buffer/1.0.2:
    resolution: {integrity: sha512-sqN2UDu1/0y6uvXyStCOzyhAjCSlHceFoMKJW8W9EU9cvic/QdsZ0kEU93HEy3IUEFZIiH/3w+AH/UQbPHNdhA==}
    dependencies:
      call-bind: 1.0.2

  /is-stream/2.0.1:
    resolution: {integrity: sha512-hFoiJiTl63nn+kstHGBtewWSKnQLpyb155KHheA1l39uvtO9nWIop1p3udqPcUd/xbF1VLMO4n7OI6p7RbngDg==}
    engines: {node: '>=8'}

  /is-string/1.0.7:
    resolution: {integrity: sha512-tE2UXzivje6ofPW7l23cjDOMa09gb7xlAqG6jG5ej6uPV32TlWP3NKPigtaGeHNu9fohccRYvIiZMfOOnOYUtg==}
    engines: {node: '>= 0.4'}
    dependencies:
      has-tostringtag: 1.0.0

  /is-subdir/1.2.0:
    resolution: {integrity: sha512-2AT6j+gXe/1ueqbW6fLZJiIw3F8iXGJtt0yDrZaBhAZEG1raiTxKWU+IPqMCzQAXOUCKdA4UDMgacKH25XG2Cw==}
    engines: {node: '>=4'}
    dependencies:
      better-path-resolve: 1.0.0
    dev: false

  /is-symbol/1.0.4:
    resolution: {integrity: sha512-C/CPBqKWnvdcxqIARxyOh4v1UUEOCHpgDa0WYgpKDFMszcrPcffg5uhwSgPCLD2WWxmq6isisz87tzT01tuGhg==}
    engines: {node: '>= 0.4'}
    dependencies:
      has-symbols: 1.0.3

  /is-typedarray/1.0.0:
    resolution: {integrity: sha1-5HnICFjfDBsR3dppQPlgEfzaSpo=}

  /is-unicode-supported/0.1.0:
    resolution: {integrity: sha512-knxG2q4UC3u8stRGyAVJCOdxFmv5DZiRcdlIaAQXAbSfJya+OhopNotLQrstBhququ4ZpuKbDc/8S6mgXgPFPw==}
    engines: {node: '>=10'}
    dev: true

  /is-weakref/1.0.2:
    resolution: {integrity: sha512-qctsuLZmIQ0+vSSMfoVvyFe2+GSEvnmZ2ezTup1SBse9+twCCeial6EEi3Nc2KFcf6+qz2FBPnjXsk8xhKSaPQ==}
    dependencies:
      call-bind: 1.0.2

  /is-windows/1.0.2:
    resolution: {integrity: sha512-eXK1UInq2bPmjyX6e3VHIzMLobc4J94i4AWn+Hpq3OU5KkrRC96OAcR3PRJ/pGu6m8TRnBHP9dkXQVsT/COVIA==}
    engines: {node: '>=0.10.0'}
    dev: false

  /is-yarn-global/0.3.0:
    resolution: {integrity: sha512-VjSeb/lHmkoyd8ryPVIKvOCn4D1koMqY+vqyjjUfc3xyKtP4dYOxM44sZrnqQSzSds3xyOrUTLTC9LVCVgLngw==}
    dev: true

  /isarray/0.0.1:
    resolution: {integrity: sha1-ihis/Kmo9Bd+Cav8YDiTmwXR7t8=}

  /isarray/1.0.0:
    resolution: {integrity: sha1-u5NdSFgsuhaMBoNJV6VKPgcSTxE=}

  /isexe/2.0.0:
    resolution: {integrity: sha1-6PvzdNxVb/iUehDcsFctYz8s+hA=}

  /istanbul-badges-readme/1.8.1:
    resolution: {integrity: sha512-I7cEFAFlWc5VB17a71U0TgQbez5+U78F0f4kky1w33L4t3BC4/8gbN1tbmX4LVaki52Op4LrkttpvcdZ6kd/jg==}
    hasBin: true
    dev: true

  /istanbul-lib-coverage/3.2.0:
    resolution: {integrity: sha512-eOeJ5BHCmHYvQK7xt9GkdHuzuCGS1Y6g9Gvnx3Ym33fz/HpLRYxiS0wHNr+m/MBC8B647Xt608vCDEvhl9c6Mw==}
    engines: {node: '>=8'}
    dev: true

  /istanbul-lib-instrument/5.2.0:
    resolution: {integrity: sha512-6Lthe1hqXHBNsqvgDzGO6l03XNeu3CrG4RqQ1KM9+l5+jNGpEJfIELx1NS3SEHmJQA8np/u+E4EPRKRiu6m19A==}
    engines: {node: '>=8'}
    dependencies:
      '@babel/core': 7.18.2
      '@babel/parser': 7.18.3
      '@istanbuljs/schema': 0.1.3
      istanbul-lib-coverage: 3.2.0
      semver: 6.3.0
    transitivePeerDependencies:
      - supports-color
    dev: true

  /istanbul-lib-report/3.0.0:
    resolution: {integrity: sha512-wcdi+uAKzfiGT2abPpKZ0hSU1rGQjUQnLvtY5MpQ7QCTahD3VODhcu4wcfY1YtkGaDD5yuydOLINXsfbus9ROw==}
    engines: {node: '>=8'}
    dependencies:
      istanbul-lib-coverage: 3.2.0
      make-dir: 3.1.0
      supports-color: 7.2.0
    dev: true

  /istanbul-lib-source-maps/4.0.1:
    resolution: {integrity: sha512-n3s8EwkdFIJCG3BPKBYvskgXGoy88ARzvegkitk60NxRdwltLOTaH7CUiMRXvwYorl0Q712iEjcWB+fK/MrWVw==}
    engines: {node: '>=10'}
    dependencies:
      debug: 4.3.4
      istanbul-lib-coverage: 3.2.0
      source-map: 0.6.1
    transitivePeerDependencies:
      - supports-color
    dev: true

  /istanbul-reports/3.1.4:
    resolution: {integrity: sha512-r1/DshN4KSE7xWEknZLLLLDn5CJybV3nw01VTkp6D5jzLuELlcbudfj/eSQFvrKsJuTVCGnePO7ho82Nw9zzfw==}
    engines: {node: '>=8'}
    dependencies:
      html-escaper: 2.0.2
      istanbul-lib-report: 3.0.0
    dev: true

  /jest-changed-files/27.5.1:
    resolution: {integrity: sha512-buBLMiByfWGCoMsLLzGUUSpAmIAGnbR2KJoMN10ziLhOLvP4e0SlypHnAel8iqQXTrcbmfEY9sSqae5sgUsTvw==}
    engines: {node: ^10.13.0 || ^12.13.0 || ^14.15.0 || >=15.0.0}
    dependencies:
      '@jest/types': 27.5.1
      execa: 5.1.1
      throat: 6.0.1
    dev: true

  /jest-circus/27.5.1:
    resolution: {integrity: sha512-D95R7x5UtlMA5iBYsOHFFbMD/GVA4R/Kdq15f7xYWUfWHBto9NYRsOvnSauTgdF+ogCpJ4tyKOXhUifxS65gdw==}
    engines: {node: ^10.13.0 || ^12.13.0 || ^14.15.0 || >=15.0.0}
    dependencies:
      '@jest/environment': 27.5.1
      '@jest/test-result': 27.5.1
      '@jest/types': 27.5.1
      '@types/node': 14.18.18
      chalk: 4.1.2
      co: 4.6.0
      dedent: 0.7.0
      expect: 27.5.1
      is-generator-fn: 2.1.0
      jest-each: 27.5.1
      jest-matcher-utils: 27.5.1
      jest-message-util: 27.5.1
      jest-runtime: 27.5.1
      jest-snapshot: 27.5.1
      jest-util: 27.5.1
      pretty-format: 27.5.1
      slash: 3.0.0
      stack-utils: 2.0.5
      throat: 6.0.1
    transitivePeerDependencies:
      - supports-color
    dev: true

  /jest-cli/27.5.1:
    resolution: {integrity: sha512-Hc6HOOwYq4/74/c62dEE3r5elx8wjYqxY0r0G/nFrLDPMFRu6RA/u8qINOIkvhxG7mMQ5EJsOGfRpI8L6eFUVw==}
    engines: {node: ^10.13.0 || ^12.13.0 || ^14.15.0 || >=15.0.0}
    hasBin: true
    peerDependencies:
      node-notifier: ^8.0.1 || ^9.0.0 || ^10.0.0
    peerDependenciesMeta:
      node-notifier:
        optional: true
    dependencies:
      '@jest/core': 27.5.1
      '@jest/test-result': 27.5.1
      '@jest/types': 27.5.1
      chalk: 4.1.2
      exit: 0.1.2
      graceful-fs: 4.2.10
      import-local: 3.1.0
      jest-config: 27.5.1
      jest-util: 27.5.1
      jest-validate: 27.5.1
      prompts: 2.4.2
      yargs: 16.2.0
    transitivePeerDependencies:
      - bufferutil
      - canvas
      - supports-color
      - ts-node
      - utf-8-validate
    dev: true

  /jest-cli/27.5.1_ts-node@10.8.0:
    resolution: {integrity: sha512-Hc6HOOwYq4/74/c62dEE3r5elx8wjYqxY0r0G/nFrLDPMFRu6RA/u8qINOIkvhxG7mMQ5EJsOGfRpI8L6eFUVw==}
    engines: {node: ^10.13.0 || ^12.13.0 || ^14.15.0 || >=15.0.0}
    hasBin: true
    peerDependencies:
      node-notifier: ^8.0.1 || ^9.0.0 || ^10.0.0
    peerDependenciesMeta:
      node-notifier:
        optional: true
    dependencies:
      '@jest/core': 27.5.1_ts-node@10.8.0
      '@jest/test-result': 27.5.1
      '@jest/types': 27.5.1
      chalk: 4.1.2
      exit: 0.1.2
      graceful-fs: 4.2.10
      import-local: 3.1.0
      jest-config: 27.5.1_ts-node@10.8.0
      jest-util: 27.5.1
      jest-validate: 27.5.1
      prompts: 2.4.2
      yargs: 16.2.0
    transitivePeerDependencies:
      - bufferutil
      - canvas
      - supports-color
      - ts-node
      - utf-8-validate
    dev: true

  /jest-config/27.4.7:
    resolution: {integrity: sha512-xz/o/KJJEedHMrIY9v2ParIoYSrSVY6IVeE4z5Z3i101GoA5XgfbJz+1C8EYPsv7u7f39dS8F9v46BHDhn0vlw==}
    engines: {node: ^10.13.0 || ^12.13.0 || ^14.15.0 || >=15.0.0}
    peerDependencies:
      ts-node: '>=9.0.0'
    peerDependenciesMeta:
      ts-node:
        optional: true
    dependencies:
      '@babel/core': 7.18.2
      '@jest/test-sequencer': 27.5.1
      '@jest/types': 27.5.1
      babel-jest: 27.5.1_@babel+core@7.18.2
      chalk: 4.1.2
      ci-info: 3.3.1
      deepmerge: 4.2.2
      glob: 7.2.3
      graceful-fs: 4.2.10
      jest-circus: 27.5.1
      jest-environment-jsdom: 27.5.1
      jest-environment-node: 27.5.1
      jest-get-type: 27.5.1
      jest-jasmine2: 27.5.1
      jest-regex-util: 27.5.1
      jest-resolve: 27.4.6
      jest-runner: 27.5.1
      jest-util: 27.5.1
      jest-validate: 27.5.1
      micromatch: 4.0.5
      pretty-format: 27.5.1
      slash: 3.0.0
    transitivePeerDependencies:
      - bufferutil
      - canvas
      - supports-color
      - utf-8-validate
    dev: true

  /jest-config/27.4.7_ts-node@10.8.0:
    resolution: {integrity: sha512-xz/o/KJJEedHMrIY9v2ParIoYSrSVY6IVeE4z5Z3i101GoA5XgfbJz+1C8EYPsv7u7f39dS8F9v46BHDhn0vlw==}
    engines: {node: ^10.13.0 || ^12.13.0 || ^14.15.0 || >=15.0.0}
    peerDependencies:
      ts-node: '>=9.0.0'
    peerDependenciesMeta:
      ts-node:
        optional: true
    dependencies:
      '@babel/core': 7.18.2
      '@jest/test-sequencer': 27.5.1
      '@jest/types': 27.5.1
      babel-jest: 27.5.1_@babel+core@7.18.2
      chalk: 4.1.2
      ci-info: 3.3.1
      deepmerge: 4.2.2
      glob: 7.2.3
      graceful-fs: 4.2.10
      jest-circus: 27.5.1
      jest-environment-jsdom: 27.5.1
      jest-environment-node: 27.5.1
      jest-get-type: 27.5.1
      jest-jasmine2: 27.5.1
      jest-regex-util: 27.5.1
      jest-resolve: 27.4.6
      jest-runner: 27.5.1
      jest-util: 27.5.1
      jest-validate: 27.5.1
      micromatch: 4.0.5
      pretty-format: 27.5.1
      slash: 3.0.0
      ts-node: 10.8.0_be9b882372b444d287abcaf9edddb0d2
    transitivePeerDependencies:
      - bufferutil
      - canvas
      - supports-color
      - utf-8-validate
    dev: true

  /jest-config/27.5.1:
    resolution: {integrity: sha512-5sAsjm6tGdsVbW9ahcChPAFCk4IlkQUknH5AvKjuLTSlcO/wCZKyFdn7Rg0EkC+OGgWODEy2hDpWB1PgzH0JNA==}
    engines: {node: ^10.13.0 || ^12.13.0 || ^14.15.0 || >=15.0.0}
    peerDependencies:
      ts-node: '>=9.0.0'
    peerDependenciesMeta:
      ts-node:
        optional: true
    dependencies:
      '@babel/core': 7.18.2
      '@jest/test-sequencer': 27.5.1
      '@jest/types': 27.5.1
      babel-jest: 27.5.1_@babel+core@7.18.2
      chalk: 4.1.2
      ci-info: 3.3.1
      deepmerge: 4.2.2
      glob: 7.2.3
      graceful-fs: 4.2.10
      jest-circus: 27.5.1
      jest-environment-jsdom: 27.5.1
      jest-environment-node: 27.5.1
      jest-get-type: 27.5.1
      jest-jasmine2: 27.5.1
      jest-regex-util: 27.5.1
      jest-resolve: 27.5.1
      jest-runner: 27.5.1
      jest-util: 27.5.1
      jest-validate: 27.5.1
      micromatch: 4.0.5
      parse-json: 5.2.0
      pretty-format: 27.5.1
      slash: 3.0.0
      strip-json-comments: 3.1.1
    transitivePeerDependencies:
      - bufferutil
      - canvas
      - supports-color
      - utf-8-validate
    dev: true

  /jest-config/27.5.1_ts-node@10.8.0:
    resolution: {integrity: sha512-5sAsjm6tGdsVbW9ahcChPAFCk4IlkQUknH5AvKjuLTSlcO/wCZKyFdn7Rg0EkC+OGgWODEy2hDpWB1PgzH0JNA==}
    engines: {node: ^10.13.0 || ^12.13.0 || ^14.15.0 || >=15.0.0}
    peerDependencies:
      ts-node: '>=9.0.0'
    peerDependenciesMeta:
      ts-node:
        optional: true
    dependencies:
      '@babel/core': 7.18.2
      '@jest/test-sequencer': 27.5.1
      '@jest/types': 27.5.1
      babel-jest: 27.5.1_@babel+core@7.18.2
      chalk: 4.1.2
      ci-info: 3.3.1
      deepmerge: 4.2.2
      glob: 7.2.3
      graceful-fs: 4.2.10
      jest-circus: 27.5.1
      jest-environment-jsdom: 27.5.1
      jest-environment-node: 27.5.1
      jest-get-type: 27.5.1
      jest-jasmine2: 27.5.1
      jest-regex-util: 27.5.1
      jest-resolve: 27.5.1
      jest-runner: 27.5.1
      jest-util: 27.5.1
      jest-validate: 27.5.1
      micromatch: 4.0.5
      parse-json: 5.2.0
      pretty-format: 27.5.1
      slash: 3.0.0
      strip-json-comments: 3.1.1
      ts-node: 10.8.0_be9b882372b444d287abcaf9edddb0d2
    transitivePeerDependencies:
      - bufferutil
      - canvas
      - supports-color
      - utf-8-validate
    dev: true

  /jest-diff/27.5.1:
    resolution: {integrity: sha512-m0NvkX55LDt9T4mctTEgnZk3fmEg3NRYutvMPWM/0iPnkFj2wIeF45O1718cMSOFO1vINkqmxqD8vE37uTEbqw==}
    engines: {node: ^10.13.0 || ^12.13.0 || ^14.15.0 || >=15.0.0}
    dependencies:
      chalk: 4.1.2
      diff-sequences: 27.5.1
      jest-get-type: 27.5.1
      pretty-format: 27.5.1
    dev: true

  /jest-docblock/27.5.1:
    resolution: {integrity: sha512-rl7hlABeTsRYxKiUfpHrQrG4e2obOiTQWfMEH3PxPjOtdsfLQO4ReWSZaQ7DETm4xu07rl4q/h4zcKXyU0/OzQ==}
    engines: {node: ^10.13.0 || ^12.13.0 || ^14.15.0 || >=15.0.0}
    dependencies:
      detect-newline: 3.1.0
    dev: true

  /jest-each/27.5.1:
    resolution: {integrity: sha512-1Ff6p+FbhT/bXQnEouYy00bkNSY7OUpfIcmdl8vZ31A1UUaurOLPA8a8BbJOF2RDUElwJhmeaV7LnagI+5UwNQ==}
    engines: {node: ^10.13.0 || ^12.13.0 || ^14.15.0 || >=15.0.0}
    dependencies:
      '@jest/types': 27.5.1
      chalk: 4.1.2
      jest-get-type: 27.5.1
      jest-util: 27.5.1
      pretty-format: 27.5.1
    dev: true

  /jest-environment-jsdom/27.5.1:
    resolution: {integrity: sha512-TFBvkTC1Hnnnrka/fUb56atfDtJ9VMZ94JkjTbggl1PEpwrYtUBKMezB3inLmWqQsXYLcMwNoDQwoBTAvFfsfw==}
    engines: {node: ^10.13.0 || ^12.13.0 || ^14.15.0 || >=15.0.0}
    dependencies:
      '@jest/environment': 27.5.1
      '@jest/fake-timers': 27.5.1
      '@jest/types': 27.5.1
      '@types/node': 14.18.18
      jest-mock: 27.5.1
      jest-util: 27.5.1
      jsdom: 16.7.0
    transitivePeerDependencies:
      - bufferutil
      - canvas
      - supports-color
      - utf-8-validate
    dev: true

  /jest-environment-node/27.4.6:
    resolution: {integrity: sha512-yfHlZ9m+kzTKZV0hVfhVu6GuDxKAYeFHrfulmy7Jxwsq4V7+ZK7f+c0XP/tbVDMQW7E4neG2u147hFkuVz0MlQ==}
    engines: {node: ^10.13.0 || ^12.13.0 || ^14.15.0 || >=15.0.0}
    dependencies:
      '@jest/environment': 27.5.1
      '@jest/fake-timers': 27.5.1
      '@jest/types': 27.5.1
      '@types/node': 14.18.18
      jest-mock: 27.5.1
      jest-util: 27.5.1
    dev: true

  /jest-environment-node/27.5.1:
    resolution: {integrity: sha512-Jt4ZUnxdOsTGwSRAfKEnE6BcwsSPNOijjwifq5sDFSA2kesnXTvNqKHYgM0hDq3549Uf/KzdXNYn4wMZJPlFLw==}
    engines: {node: ^10.13.0 || ^12.13.0 || ^14.15.0 || >=15.0.0}
    dependencies:
      '@jest/environment': 27.5.1
      '@jest/fake-timers': 27.5.1
      '@jest/types': 27.5.1
      '@types/node': 14.18.18
      jest-mock: 27.5.1
      jest-util: 27.5.1
    dev: true

  /jest-fast-check/1.0.2_fast-check@2.25.0+jest@27.5.1:
    resolution: {integrity: sha512-XuPENBGUN2gaTdPxgPJwFsYp0oj+MieRLpBha0flMxfI01zPHgGkZjGSLThimmsU5XFTGhJYZGVnift7UmsSuw==}
    peerDependencies:
      fast-check: ^2.0.0
      jest: '>=25.1.0'
    dependencies:
      fast-check: 2.25.0
      jest: 27.5.1
    dev: true

  /jest-get-type/27.5.1:
    resolution: {integrity: sha512-2KY95ksYSaK7DMBWQn6dQz3kqAf3BB64y2udeG+hv4KfSOb9qwcYQstTJc1KCbsix+wLZWZYN8t7nwX3GOBLRw==}
    engines: {node: ^10.13.0 || ^12.13.0 || ^14.15.0 || >=15.0.0}
    dev: true

  /jest-haste-map/27.5.1:
    resolution: {integrity: sha512-7GgkZ4Fw4NFbMSDSpZwXeBiIbx+t/46nJ2QitkOjvwPYyZmqttu2TDSimMHP1EkPOi4xUZAN1doE5Vd25H4Jng==}
    engines: {node: ^10.13.0 || ^12.13.0 || ^14.15.0 || >=15.0.0}
    dependencies:
      '@jest/types': 27.5.1
      '@types/graceful-fs': 4.1.5
      '@types/node': 14.18.18
      anymatch: 3.1.2
      fb-watchman: 2.0.1
      graceful-fs: 4.2.10
      jest-regex-util: 27.5.1
      jest-serializer: 27.5.1
      jest-util: 27.5.1
      jest-worker: 27.5.1
      micromatch: 4.0.5
      walker: 1.0.8
    optionalDependencies:
      fsevents: 2.3.2
    dev: true

  /jest-jasmine2/27.5.1:
    resolution: {integrity: sha512-jtq7VVyG8SqAorDpApwiJJImd0V2wv1xzdheGHRGyuT7gZm6gG47QEskOlzsN1PG/6WNaCo5pmwMHDf3AkG2pQ==}
    engines: {node: ^10.13.0 || ^12.13.0 || ^14.15.0 || >=15.0.0}
    dependencies:
      '@jest/environment': 27.5.1
      '@jest/source-map': 27.5.1
      '@jest/test-result': 27.5.1
      '@jest/types': 27.5.1
      '@types/node': 14.18.18
      chalk: 4.1.2
      co: 4.6.0
      expect: 27.5.1
      is-generator-fn: 2.1.0
      jest-each: 27.5.1
      jest-matcher-utils: 27.5.1
      jest-message-util: 27.5.1
      jest-runtime: 27.5.1
      jest-snapshot: 27.5.1
      jest-util: 27.5.1
      pretty-format: 27.5.1
      throat: 6.0.1
    transitivePeerDependencies:
      - supports-color
    dev: true

  /jest-leak-detector/27.5.1:
    resolution: {integrity: sha512-POXfWAMvfU6WMUXftV4HolnJfnPOGEu10fscNCA76KBpRRhcMN2c8d3iT2pxQS3HLbA+5X4sOUPzYO2NUyIlHQ==}
    engines: {node: ^10.13.0 || ^12.13.0 || ^14.15.0 || >=15.0.0}
    dependencies:
      jest-get-type: 27.5.1
      pretty-format: 27.5.1
    dev: true

  /jest-matcher-utils/27.5.1:
    resolution: {integrity: sha512-z2uTx/T6LBaCoNWNFWwChLBKYxTMcGBRjAt+2SbP929/Fflb9aa5LGma654Rz8z9HLxsrUaYzxE9T/EFIL/PAw==}
    engines: {node: ^10.13.0 || ^12.13.0 || ^14.15.0 || >=15.0.0}
    dependencies:
      chalk: 4.1.2
      jest-diff: 27.5.1
      jest-get-type: 27.5.1
      pretty-format: 27.5.1
    dev: true

  /jest-message-util/27.5.1:
    resolution: {integrity: sha512-rMyFe1+jnyAAf+NHwTclDz0eAaLkVDdKVHHBFWsBWHnnh5YeJMNWWsv7AbFYXfK3oTqvL7VTWkhNLu1jX24D+g==}
    engines: {node: ^10.13.0 || ^12.13.0 || ^14.15.0 || >=15.0.0}
    dependencies:
      '@babel/code-frame': 7.16.7
      '@jest/types': 27.5.1
      '@types/stack-utils': 2.0.1
      chalk: 4.1.2
      graceful-fs: 4.2.10
      micromatch: 4.0.5
      pretty-format: 27.5.1
      slash: 3.0.0
      stack-utils: 2.0.5
    dev: true

  /jest-mock/27.5.1:
    resolution: {integrity: sha512-K4jKbY1d4ENhbrG2zuPWaQBvDly+iZ2yAW+T1fATN78hc0sInwn7wZB8XtlNnvHug5RMwV897Xm4LqmPM4e2Og==}
    engines: {node: ^10.13.0 || ^12.13.0 || ^14.15.0 || >=15.0.0}
    dependencies:
      '@jest/types': 27.5.1
      '@types/node': 14.18.18
    dev: true

  /jest-pnp-resolver/1.2.2_jest-resolve@27.4.6:
    resolution: {integrity: sha512-olV41bKSMm8BdnuMsewT4jqlZ8+3TCARAXjZGT9jcoSnrfUnRCqnMoF9XEeoWjbzObpqF9dRhHQj0Xb9QdF6/w==}
    engines: {node: '>=6'}
    peerDependencies:
      jest-resolve: '*'
    peerDependenciesMeta:
      jest-resolve:
        optional: true
    dependencies:
      jest-resolve: 27.4.6
    dev: true

  /jest-pnp-resolver/1.2.2_jest-resolve@27.5.1:
    resolution: {integrity: sha512-olV41bKSMm8BdnuMsewT4jqlZ8+3TCARAXjZGT9jcoSnrfUnRCqnMoF9XEeoWjbzObpqF9dRhHQj0Xb9QdF6/w==}
    engines: {node: '>=6'}
    peerDependencies:
      jest-resolve: '*'
    peerDependenciesMeta:
      jest-resolve:
        optional: true
    dependencies:
      jest-resolve: 27.5.1
    dev: true

  /jest-regex-util/27.5.1:
    resolution: {integrity: sha512-4bfKq2zie+x16okqDXjXn9ql2B0dScQu+vcwe4TvFVhkVyuWLqpZrZtXxLLWoXYgn0E87I6r6GRYHF7wFZBUvg==}
    engines: {node: ^10.13.0 || ^12.13.0 || ^14.15.0 || >=15.0.0}
    dev: true

  /jest-resolve-dependencies/27.5.1:
    resolution: {integrity: sha512-QQOOdY4PE39iawDn5rzbIePNigfe5B9Z91GDD1ae/xNDlu9kaat8QQ5EKnNmVWPV54hUdxCVwwj6YMgR2O7IOg==}
    engines: {node: ^10.13.0 || ^12.13.0 || ^14.15.0 || >=15.0.0}
    dependencies:
      '@jest/types': 27.5.1
      jest-regex-util: 27.5.1
      jest-snapshot: 27.5.1
    transitivePeerDependencies:
      - supports-color
    dev: true

  /jest-resolve/27.4.6:
    resolution: {integrity: sha512-SFfITVApqtirbITKFAO7jOVN45UgFzcRdQanOFzjnbd+CACDoyeX7206JyU92l4cRr73+Qy/TlW51+4vHGt+zw==}
    engines: {node: ^10.13.0 || ^12.13.0 || ^14.15.0 || >=15.0.0}
    dependencies:
      '@jest/types': 27.5.1
      chalk: 4.1.2
      graceful-fs: 4.2.10
      jest-haste-map: 27.5.1
      jest-pnp-resolver: 1.2.2_jest-resolve@27.4.6
      jest-util: 27.5.1
      jest-validate: 27.5.1
      resolve: 1.22.0
      resolve.exports: 1.1.0
      slash: 3.0.0
    dev: true

  /jest-resolve/27.5.1:
    resolution: {integrity: sha512-FFDy8/9E6CV83IMbDpcjOhumAQPDyETnU2KZ1O98DwTnz8AOBsW/Xv3GySr1mOZdItLR+zDZ7I/UdTFbgSOVCw==}
    engines: {node: ^10.13.0 || ^12.13.0 || ^14.15.0 || >=15.0.0}
    dependencies:
      '@jest/types': 27.5.1
      chalk: 4.1.2
      graceful-fs: 4.2.10
      jest-haste-map: 27.5.1
      jest-pnp-resolver: 1.2.2_jest-resolve@27.5.1
      jest-util: 27.5.1
      jest-validate: 27.5.1
      resolve: 1.22.0
      resolve.exports: 1.1.0
      slash: 3.0.0
    dev: true

  /jest-runner/27.5.1:
    resolution: {integrity: sha512-g4NPsM4mFCOwFKXO4p/H/kWGdJp9V8kURY2lX8Me2drgXqG7rrZAx5kv+5H7wtt/cdFIjhqYx1HrlqWHaOvDaQ==}
    engines: {node: ^10.13.0 || ^12.13.0 || ^14.15.0 || >=15.0.0}
    dependencies:
      '@jest/console': 27.5.1
      '@jest/environment': 27.5.1
      '@jest/test-result': 27.5.1
      '@jest/transform': 27.5.1
      '@jest/types': 27.5.1
      '@types/node': 14.18.18
      chalk: 4.1.2
      emittery: 0.8.1
      graceful-fs: 4.2.10
      jest-docblock: 27.5.1
      jest-environment-jsdom: 27.5.1
      jest-environment-node: 27.5.1
      jest-haste-map: 27.5.1
      jest-leak-detector: 27.5.1
      jest-message-util: 27.5.1
      jest-resolve: 27.5.1
      jest-runtime: 27.5.1
      jest-util: 27.5.1
      jest-worker: 27.5.1
      source-map-support: 0.5.21
      throat: 6.0.1
    transitivePeerDependencies:
      - bufferutil
      - canvas
      - supports-color
      - utf-8-validate
    dev: true

  /jest-runtime/27.5.1:
    resolution: {integrity: sha512-o7gxw3Gf+H2IGt8fv0RiyE1+r83FJBRruoA+FXrlHw6xEyBsU8ugA6IPfTdVyA0w8HClpbK+DGJxH59UrNMx8A==}
    engines: {node: ^10.13.0 || ^12.13.0 || ^14.15.0 || >=15.0.0}
    dependencies:
      '@jest/environment': 27.5.1
      '@jest/fake-timers': 27.5.1
      '@jest/globals': 27.5.1
      '@jest/source-map': 27.5.1
      '@jest/test-result': 27.5.1
      '@jest/transform': 27.5.1
      '@jest/types': 27.5.1
      chalk: 4.1.2
      cjs-module-lexer: 1.2.2
      collect-v8-coverage: 1.0.1
      execa: 5.1.1
      glob: 7.2.3
      graceful-fs: 4.2.10
      jest-haste-map: 27.5.1
      jest-message-util: 27.5.1
      jest-mock: 27.5.1
      jest-regex-util: 27.5.1
      jest-resolve: 27.5.1
      jest-snapshot: 27.5.1
      jest-util: 27.5.1
      slash: 3.0.0
      strip-bom: 4.0.0
    transitivePeerDependencies:
      - supports-color
    dev: true

  /jest-serializer/27.5.1:
    resolution: {integrity: sha512-jZCyo6iIxO1aqUxpuBlwTDMkzOAJS4a3eYz3YzgxxVQFwLeSA7Jfq5cbqCY+JLvTDrWirgusI/0KwxKMgrdf7w==}
    engines: {node: ^10.13.0 || ^12.13.0 || ^14.15.0 || >=15.0.0}
    dependencies:
      '@types/node': 14.18.18
      graceful-fs: 4.2.10
    dev: true

  /jest-snapshot/27.4.6:
    resolution: {integrity: sha512-fafUCDLQfzuNP9IRcEqaFAMzEe7u5BF7mude51wyWv7VRex60WznZIC7DfKTgSIlJa8aFzYmXclmN328aqSDmQ==}
    engines: {node: ^10.13.0 || ^12.13.0 || ^14.15.0 || >=15.0.0}
    dependencies:
      '@babel/core': 7.18.2
      '@babel/generator': 7.18.2
      '@babel/plugin-syntax-typescript': 7.17.12_@babel+core@7.18.2
      '@babel/traverse': 7.18.2
      '@babel/types': 7.18.2
      '@jest/transform': 27.4.6
      '@jest/types': 27.5.1
      '@types/babel__traverse': 7.17.1
      '@types/prettier': 2.6.1
      babel-preset-current-node-syntax: 1.0.1_@babel+core@7.18.2
      chalk: 4.1.2
      expect: 27.5.1
      graceful-fs: 4.2.10
      jest-diff: 27.5.1
      jest-get-type: 27.5.1
      jest-haste-map: 27.5.1
      jest-matcher-utils: 27.5.1
      jest-message-util: 27.5.1
      jest-util: 27.5.1
      natural-compare: 1.4.0
      pretty-format: 27.5.1
      semver: 7.3.7
    transitivePeerDependencies:
      - supports-color
    dev: true

  /jest-snapshot/27.5.1:
    resolution: {integrity: sha512-yYykXI5a0I31xX67mgeLw1DZ0bJB+gpq5IpSuCAoyDi0+BhgU/RIrL+RTzDmkNTchvDFWKP8lp+w/42Z3us5sA==}
    engines: {node: ^10.13.0 || ^12.13.0 || ^14.15.0 || >=15.0.0}
    dependencies:
      '@babel/core': 7.18.2
      '@babel/generator': 7.18.2
      '@babel/plugin-syntax-typescript': 7.17.12_@babel+core@7.18.2
      '@babel/traverse': 7.18.2
      '@babel/types': 7.18.2
      '@jest/transform': 27.5.1
      '@jest/types': 27.5.1
      '@types/babel__traverse': 7.17.1
      '@types/prettier': 2.6.1
      babel-preset-current-node-syntax: 1.0.1_@babel+core@7.18.2
      chalk: 4.1.2
      expect: 27.5.1
      graceful-fs: 4.2.10
      jest-diff: 27.5.1
      jest-get-type: 27.5.1
      jest-haste-map: 27.5.1
      jest-matcher-utils: 27.5.1
      jest-message-util: 27.5.1
      jest-util: 27.5.1
      natural-compare: 1.4.0
      pretty-format: 27.5.1
      semver: 7.3.7
    transitivePeerDependencies:
      - supports-color
    dev: true

  /jest-util/27.5.1:
    resolution: {integrity: sha512-Kv2o/8jNvX1MQ0KGtw480E/w4fBCDOnH6+6DmeKi6LZUIlKA5kwY0YNdlzaWTiVgxqAqik11QyxDOKk543aKXw==}
    engines: {node: ^10.13.0 || ^12.13.0 || ^14.15.0 || >=15.0.0}
    dependencies:
      '@jest/types': 27.5.1
      '@types/node': 14.18.18
      chalk: 4.1.2
      ci-info: 3.3.1
      graceful-fs: 4.2.10
      picomatch: 2.3.1
    dev: true

  /jest-validate/27.5.1:
    resolution: {integrity: sha512-thkNli0LYTmOI1tDB3FI1S1RTp/Bqyd9pTarJwL87OIBFuqEb5Apv5EaApEudYg4g86e3CT6kM0RowkhtEnCBQ==}
    engines: {node: ^10.13.0 || ^12.13.0 || ^14.15.0 || >=15.0.0}
    dependencies:
      '@jest/types': 27.5.1
      camelcase: 6.3.0
      chalk: 4.1.2
      jest-get-type: 27.5.1
      leven: 3.1.0
      pretty-format: 27.5.1
    dev: true

  /jest-watcher/27.5.1:
    resolution: {integrity: sha512-z676SuD6Z8o8qbmEGhoEUFOM1+jfEiL3DXHK/xgEiG2EyNYfFG60jluWcupY6dATjfEsKQuibReS1djInQnoVw==}
    engines: {node: ^10.13.0 || ^12.13.0 || ^14.15.0 || >=15.0.0}
    dependencies:
      '@jest/test-result': 27.5.1
      '@jest/types': 27.5.1
      '@types/node': 14.18.18
      ansi-escapes: 4.3.2
      chalk: 4.1.2
      jest-util: 27.5.1
      string-length: 4.0.2
    dev: true

  /jest-worker/27.5.1:
    resolution: {integrity: sha512-7vuh85V5cdDofPyxn58nrPjBktZo0u9x1g8WtjQol+jZDaE+fhN+cIvTj11GndBnMnyfrUOG1sZQxCdjKh+DKg==}
    engines: {node: '>= 10.13.0'}
    dependencies:
      '@types/node': 14.18.18
      merge-stream: 2.0.0
      supports-color: 8.1.1
    dev: true

  /jest/27.5.1:
    resolution: {integrity: sha512-Yn0mADZB89zTtjkPJEXwrac3LHudkQMR+Paqa8uxJHCBr9agxztUifWCyiYrjhMPBoUVBjyny0I7XH6ozDr7QQ==}
    engines: {node: ^10.13.0 || ^12.13.0 || ^14.15.0 || >=15.0.0}
    hasBin: true
    peerDependencies:
      node-notifier: ^8.0.1 || ^9.0.0 || ^10.0.0
    peerDependenciesMeta:
      node-notifier:
        optional: true
    dependencies:
      '@jest/core': 27.5.1
      import-local: 3.1.0
      jest-cli: 27.5.1
    transitivePeerDependencies:
      - bufferutil
      - canvas
      - supports-color
      - ts-node
      - utf-8-validate
    dev: true

  /jest/27.5.1_ts-node@10.8.0:
    resolution: {integrity: sha512-Yn0mADZB89zTtjkPJEXwrac3LHudkQMR+Paqa8uxJHCBr9agxztUifWCyiYrjhMPBoUVBjyny0I7XH6ozDr7QQ==}
    engines: {node: ^10.13.0 || ^12.13.0 || ^14.15.0 || >=15.0.0}
    hasBin: true
    peerDependencies:
      node-notifier: ^8.0.1 || ^9.0.0 || ^10.0.0
    peerDependenciesMeta:
      node-notifier:
        optional: true
    dependencies:
      '@jest/core': 27.5.1_ts-node@10.8.0
      import-local: 3.1.0
      jest-cli: 27.5.1_ts-node@10.8.0
    transitivePeerDependencies:
      - bufferutil
      - canvas
      - supports-color
      - ts-node
      - utf-8-validate
    dev: true

  /jju/1.4.0:
    resolution: {integrity: sha1-o6vicYryQaKykE+EpiWXDzia4yo=}

  /jmespath/0.16.0:
    resolution: {integrity: sha512-9FzQjJ7MATs1tSpnco1K6ayiYE3figslrXA72G2HQ/n76RzvYlofyi5QM+iX4YRs/pu3yzxlVQSST23+dMDknw==}
    engines: {node: '>= 0.6.0'}
    dev: true

  /js-tokens/4.0.0:
    resolution: {integrity: sha512-RdJUflcE3cUzKiMqQgsCu06FPu9UdIJO0beYbPhHN4k6apgJtifcoCtT9bcxOpYBtpD2kCM6Sbzg4CausW/PKQ==}

  /js-yaml/3.13.1:
    resolution: {integrity: sha512-YfbcO7jXDdyj0DGxYVSlSeQNHbD7XPWvrVWeVUujrQEoZzWJIRrCPoyk6kL6IAjAG2IolMK4T0hNUe0HOUs5Jw==}
    hasBin: true
    dependencies:
      argparse: 1.0.10
      esprima: 4.0.1
    dev: false

  /js-yaml/3.14.1:
    resolution: {integrity: sha512-okMH7OXXJ7YrN9Ok3/SXrnu4iX9yOk+25nqX4imS2npuvTYDmo/QEZoqwZkYaIDk3jVvBOTOIEgEhaLOynBS9g==}
    hasBin: true
    dependencies:
      argparse: 1.0.10
      esprima: 4.0.1
    dev: true

  /js-yaml/4.1.0:
    resolution: {integrity: sha512-wpxZs9NoxZaJESJGIZTyDEaYpl0FKSA+FB9aJiyemKhMwkxQg63h4T1KJgUGHpTqPDNRcmmYLugrRjJlBtWvRA==}
    hasBin: true
    dependencies:
      argparse: 2.0.1

  /jsdom/16.7.0:
    resolution: {integrity: sha512-u9Smc2G1USStM+s/x1ru5Sxrl6mPYCbByG1U/hUmqaVsm4tbNyS7CicOSRyuGQYZhTu0h84qkZZQ/I+dzizSVw==}
    engines: {node: '>=10'}
    peerDependencies:
      canvas: ^2.5.0
    peerDependenciesMeta:
      canvas:
        optional: true
    dependencies:
      abab: 2.0.6
      acorn: 8.7.1
      acorn-globals: 6.0.0
      cssom: 0.4.4
      cssstyle: 2.3.0
      data-urls: 2.0.0
      decimal.js: 10.3.1
      domexception: 2.0.1
      escodegen: 2.0.0
      form-data: 3.0.1
      html-encoding-sniffer: 2.0.1
      http-proxy-agent: 4.0.1
      https-proxy-agent: 5.0.1
      is-potential-custom-element-name: 1.0.1
      nwsapi: 2.2.0
      parse5: 6.0.1
      saxes: 5.0.1
      symbol-tree: 3.2.4
      tough-cookie: 4.0.0
      w3c-hr-time: 1.0.2
      w3c-xmlserializer: 2.0.0
      webidl-conversions: 6.1.0
      whatwg-encoding: 1.0.5
      whatwg-mimetype: 2.3.0
      whatwg-url: 8.7.0
      ws: 7.5.8
      xml-name-validator: 3.0.0
    transitivePeerDependencies:
      - bufferutil
      - supports-color
      - utf-8-validate
    dev: true

  /jsesc/0.5.0:
    resolution: {integrity: sha1-597mbjXW/Bb3EP6R1c9p9w8IkR0=}
    hasBin: true
    dev: true

  /jsesc/2.5.2:
    resolution: {integrity: sha512-OYu7XEzjkCQ3C5Ps3QIZsQfNpqoJyZZA99wd9aWd05NCtC5pWOkShK2mkL6HXQR6/Cy2lbNdPlZBpuQHXE63gA==}
    engines: {node: '>=4'}
    hasBin: true
    dev: true

  /json-buffer/3.0.0:
    resolution: {integrity: sha1-Wx85evx11ne96Lz8Dkfh+aPZqJg=}
    dev: true

  /json-parse-even-better-errors/2.3.1:
    resolution: {integrity: sha512-xyFwyhro/JEof6Ghe2iz2NcXoj2sloNsWr/XsERDK/oiPCfaNhl5ONfp+jQdAZRQQ0IJWNzH9zIZF7li91kh2w==}

  /json-schema-traverse/0.4.1:
    resolution: {integrity: sha512-xbbCH5dCYU5T8LcEhhuh7HJ88HXuW3qsI3Y0zOZFKfZEHcpWiHU/Jxzk629Brsab/mMiHQti9wMP+845RPe3Vg==}

  /json-schema-traverse/1.0.0:
    resolution: {integrity: sha512-NM8/P9n3XjXhIZn1lLhkFaACTOURQXjWhV4BA/RnOv8xvgqtqpAX9IO4mRQxSx1Rlo4tqzeqb0sOlruaOy3dug==}
    dev: true

  /json-stable-stringify-without-jsonify/1.0.1:
    resolution: {integrity: sha1-nbe1lJatPzz+8wp1FC0tkwrXJlE=}

  /json5/1.0.1:
    resolution: {integrity: sha512-aKS4WQjPenRxiQsC93MNfjx+nbF4PAdYzmd/1JIj8HYzqfbu86beTuNgXDzPknWk0n0uARlyewZo4s++ES36Ow==}
    hasBin: true
    dependencies:
      minimist: 1.2.6

  /json5/2.2.1:
    resolution: {integrity: sha512-1hqLFMSrGHRHxav9q9gNjJ5EXznIxGVO09xQRrwplcS8qs28pZ8s8hupZAmqDwZUmVZ2Qb2jnyPOWcDH8m8dlA==}
    engines: {node: '>=6'}
    hasBin: true

  /jsonc-parser/3.0.0:
    resolution: {integrity: sha512-fQzRfAbIBnR0IQvftw9FJveWiHp72Fg20giDrHz6TdfB12UH/uue0D3hm57UB5KgAVuniLMCaS8P1IMj9NR7cA==}
    dev: true

  /jsonfile/4.0.0:
    resolution: {integrity: sha1-h3Gq4HmbZAdrdmQPygWPnBDjPss=}
    optionalDependencies:
      graceful-fs: 4.2.10

  /jsonfile/6.1.0:
    resolution: {integrity: sha512-5dgndWOriYSm5cnYaJNhalLNDKOqFwyDB/rr1E9ZsGciGvKPs8R2xYGCacuf3z6K1YKDz182fd+fY3cn3pMqXQ==}
    dependencies:
      universalify: 2.0.0
    optionalDependencies:
      graceful-fs: 4.2.10

  /jsonpath-plus/4.0.0:
    resolution: {integrity: sha512-e0Jtg4KAzDJKKwzbLaUtinCn0RZseWBVRTRGihSpvFlM3wTR7ExSp+PTdeTsDrLNJUe7L7JYJe8mblHX5SCT6A==}
    engines: {node: '>=10.0'}

  /jsonschema/1.4.1:
    resolution: {integrity: sha512-S6cATIPVv1z0IlxdN+zUk5EPjkGCdnhN4wVSBlvoUO1tOLJootbo9CquNJmbIh4yikWHiUedhRYrNPn1arpEmQ==}

  /jsx-ast-utils/3.3.0:
    resolution: {integrity: sha512-XzO9luP6L0xkxwhIJMTJQpZo/eeN60K08jHdexfD569AGxeNug6UketeHXEhROoM8aR7EcUoOQmIhcJQjcuq8Q==}
    engines: {node: '>=4.0'}
    dependencies:
      array-includes: 3.1.5
      object.assign: 4.1.2

  /jszip/3.7.1:
    resolution: {integrity: sha512-ghL0tz1XG9ZEmRMcEN2vt7xabrDdqHHeykgARpmZ0BiIctWxM47Vt63ZO2dnp4QYt/xJVLLy5Zv1l/xRdh2byg==}
    dependencies:
      lie: 3.3.0
      pako: 1.0.11
      readable-stream: 2.3.7
      set-immediate-shim: 1.0.1
    dev: false

  /just-extend/4.2.1:
    resolution: {integrity: sha512-g3UB796vUFIY90VIv/WX3L2c8CS2MdWUww3CNrYmqza1Fg0DURc2K/O4YrnklBdQarSJ/y8JnJYDGc+1iumQjg==}

  /jwa/1.4.1:
    resolution: {integrity: sha512-qiLX/xhEEFKUAJ6FiBMbes3w9ATzyk5W7Hvzpa/SLYdxNtng+gcurvrI7TbACjIXlsJyr05/S1oUhZrc63evQA==}
    dependencies:
      buffer-equal-constant-time: 1.0.1
      ecdsa-sig-formatter: 1.0.11
      safe-buffer: 5.2.1
    dev: false

  /jws/3.2.2:
    resolution: {integrity: sha512-YHlZCB6lMTllWDtSPHz/ZXTsi8S00usEV6v1tjq8tOUZzw7DpSDWVXjXDre6ed1w/pd495ODpHZYSdkRTsa0HA==}
    dependencies:
      jwa: 1.4.1
      safe-buffer: 5.2.1
    dev: false

  /keyv/3.1.0:
    resolution: {integrity: sha512-9ykJ/46SN/9KPM/sichzQ7OvXyGDYKGTaDlKMGCAlg2UK8KRy4jb0d8sFc+0Tt0YYnThq8X2RZgCg74RPxgcVA==}
    dependencies:
      json-buffer: 3.0.0
    dev: true

  /kind-of/6.0.3:
    resolution: {integrity: sha512-dcS1ul+9tmeD95T+x28/ehLgd9mENa3LsvDTtzm3vyBEO7RPptvAD+t44WVXaUjTBRcrpFeFlC8WCruUR456hw==}
    engines: {node: '>=0.10.0'}
    dev: true

  /kleur/3.0.3:
    resolution: {integrity: sha512-eTIzlVOSUR+JxdDFepEYcBMtZ9Qqdef+rnzWdRZuMbOywu5tO2w2N7rqjoANZ5k9vywhL6Br1VRjUIgTQx4E8w==}
    engines: {node: '>=6'}
    dev: true

  /kuler/2.0.0:
    resolution: {integrity: sha512-Xq9nH7KlWZmXAtodXDDRE7vs6DU1gTU8zYDHDiWLSip45Egwq3plLHzPn27NgvzL2r1LMPC1vdqh98sQxtqj4A==}
    dev: false

  /language-subtag-registry/0.3.21:
    resolution: {integrity: sha512-L0IqwlIXjilBVVYKFT37X9Ih11Um5NEl9cbJIuU/SwP/zEEAbBPOnEeeuxVMf45ydWQRDQN3Nqc96OgbH1K+Pg==}
    dev: true

  /language-tags/1.0.5:
    resolution: {integrity: sha1-0yHbxNowuovzAk4ED6XBRmH5GTo=}
    dependencies:
      language-subtag-registry: 0.3.21
    dev: true

  /latest-version/5.1.0:
    resolution: {integrity: sha512-weT+r0kTkRQdCdYCNtkMwWXQTMEswKrFBkm4ckQOMVhhqhIMI1UT2hMj+1iigIhgSZm5gTmrRXBNoGUgaTY1xA==}
    engines: {node: '>=8'}
    dependencies:
      package-json: 6.5.0
    dev: true

  /leven/3.1.0:
    resolution: {integrity: sha512-qsda+H8jTaUaN/x5vzW2rzc+8Rw4TAQ/4KjB46IwK5VH+IlVeeeje/EoZRpiXvIqjFgK84QffqPztGI3VBLG1A==}
    engines: {node: '>=6'}
    dev: true

  /levn/0.3.0:
    resolution: {integrity: sha1-OwmSTt+fCDwEkP3UwLxEIeBHZO4=}
    engines: {node: '>= 0.8.0'}
    dependencies:
      prelude-ls: 1.1.2
      type-check: 0.3.2
    dev: true

  /levn/0.4.1:
    resolution: {integrity: sha512-+bT2uH4E5LGE7h/n3evcS/sQlJXCpIp6ym8OWJ5eV6+67Dsql/LaaT7qJBAt2rzfoa/5QBGBhxDix1dMt2kQKQ==}
    engines: {node: '>= 0.8.0'}
    dependencies:
      prelude-ls: 1.2.1
      type-check: 0.4.0

  /lie/3.3.0:
    resolution: {integrity: sha512-UaiMJzeWRlEujzAuw5LokY1L5ecNQYZKfmyZ9L7wDHb/p5etKaxXhohBcrw0EYby+G/NA52vRSN4N39dxHAIwQ==}
    dependencies:
      immediate: 3.0.6
    dev: false

  /lines-and-columns/1.2.4:
    resolution: {integrity: sha512-7ylylesZQ/PV29jhEDl3Ufjo6ZX7gCqJr5F7PKrqc93v7fzSymt1BpwEU8nAUXs8qzzvqhbjhK5QZg6Mt/HkBg==}

  /load-json-file/6.2.0:
    resolution: {integrity: sha512-gUD/epcRms75Cw8RT1pUdHugZYM5ce64ucs2GEISABwkRsOQr0q2wm/MV2TKThycIe5e0ytRweW2RZxclogCdQ==}
    engines: {node: '>=8'}
    dependencies:
      graceful-fs: 4.2.10
      parse-json: 5.2.0
      strip-bom: 4.0.0
      type-fest: 0.6.0
    dev: false

  /locate-path/2.0.0:
    resolution: {integrity: sha1-K1aLJl7slExtnA3pw9u7ygNUzY4=}
    engines: {node: '>=4'}
    dependencies:
      p-locate: 2.0.0
      path-exists: 3.0.0

  /locate-path/5.0.0:
    resolution: {integrity: sha512-t7hw9pI+WvuwNJXwk5zVHpyhIqzg2qTlklJOf0mVxGSbe3Fp2VieZcduNYjaLDoy6p9uGpQEGWG87WpMKlNq8g==}
    engines: {node: '>=8'}
    dependencies:
      p-locate: 4.1.0
    dev: true

  /lodash.debounce/4.0.8:
    resolution: {integrity: sha1-gteb/zCmfEAF/9XiUVMArZyk168=}
    dev: true

  /lodash.get/4.4.2:
    resolution: {integrity: sha1-LRd/ZS+jHpObRDjVNBSZ36OCXpk=}

  /lodash.isequal/4.5.0:
    resolution: {integrity: sha1-QVxEePK8wwEgwizhDtMib30+GOA=}

  /lodash.memoize/4.1.2:
    resolution: {integrity: sha1-vMbEmkKihA7Zl/Mj6tpezRguC/4=}
    dev: true

  /lodash.merge/4.6.2:
    resolution: {integrity: sha512-0KpjqXRVvrYyCsX1swR/XTK0va6VQkQM6MNo7PqW77ByjAhoARA8EfrP1N4+KlKj8YS0ZUCtRT/YUuhyYDujIQ==}

  /lodash.truncate/4.4.2:
    resolution: {integrity: sha1-WjUNoLERO4N+z//VgSy+WNbq4ZM=}
    dev: true

  /lodash/4.17.21:
    resolution: {integrity: sha512-v2kDEe57lecTulaDIuNTPy3Ry4gLGJ6Z1O3vE1krgXZNrsQ+LFTGHVxVjcXPs17LhbZVGedAJv8XZ1tvj5FvSg==}

  /log-symbols/4.1.0:
    resolution: {integrity: sha512-8XPvpAA8uyhfteu8pIvQxpJZ7SYYdpUivZpGy6sFsBuKRY/7rQGavedeB8aK+Zkyq6upMFVL/9AW6vOYzfRyLg==}
    engines: {node: '>=10'}
    dependencies:
      chalk: 4.1.2
      is-unicode-supported: 0.1.0
    dev: true

  /logform/2.4.0:
    resolution: {integrity: sha512-CPSJw4ftjf517EhXZGGvTHHkYobo7ZCc0kvwUoOYcjfR2UVrI66RHj8MCrfAdEitdmFqbu2BYdYs8FHHZSb6iw==}
    dependencies:
      '@colors/colors': 1.5.0
      fecha: 4.2.3
      ms: 2.1.3
      safe-stable-stringify: 2.3.1
      triple-beam: 1.3.0
    dev: false

  /loose-envify/1.4.0:
    resolution: {integrity: sha512-lyuxPGr/Wfhrlem2CL/UcnUc1zcqKAImBDzukY7Y5F/yQiNdko6+fRLevlw1HgMySw7f611UIY408EtxRSoK3Q==}
    hasBin: true
    dependencies:
      js-tokens: 4.0.0

  /lowercase-keys/1.0.1:
    resolution: {integrity: sha512-G2Lj61tXDnVFFOi8VZds+SoQjtQC3dgokKdDG2mTm1tx4m50NUHBOZSBwQQHyy0V12A0JTG4icfZQH+xPyh8VA==}
    engines: {node: '>=0.10.0'}
    dev: true

  /lowercase-keys/2.0.0:
    resolution: {integrity: sha512-tqNXrS78oMOE73NMxK4EMLQsQowWf8jKooH9g7xPavRT706R6bkQJ6DY2Te7QukaZsulxa30wQ7bk0pm4XiHmA==}
    engines: {node: '>=8'}
    dev: true

  /lru-cache/6.0.0:
    resolution: {integrity: sha512-Jo6dJ04CmSjuznwJSS3pUeWmd/H0ffTlkXXgwZi+eq1UCmqQwCh+eLsYOYCwY991i2Fah4h1BEMCx4qThGbsiA==}
    engines: {node: '>=10'}
    dependencies:
      yallist: 4.0.0

  /lz-string/1.4.4:
    resolution: {integrity: sha1-wNjq82BZ9wV5bh40SBHPTEmNOiY=}
    hasBin: true
    dev: true

  /magic-string/0.25.9:
    resolution: {integrity: sha512-RmF0AsMzgt25qzqqLc1+MbHmhdx0ojF2Fvs4XnOqz2ZOBXzzkEwc/dJQZCYHAn7v1jbVOjAZfK8msRn4BxO4VQ==}
    dependencies:
      sourcemap-codec: 1.4.8
    dev: true

  /make-dir/3.1.0:
    resolution: {integrity: sha512-g3FeP20LNwhALb/6Cz6Dd4F2ngze0jz7tbzrD2wAV+o9FeNHe4rL+yK2md0J/fiSf1sa1ADhXqi5+oVwOM/eGw==}
    engines: {node: '>=8'}
    dependencies:
      semver: 6.3.0
    dev: true

  /make-error/1.3.6:
    resolution: {integrity: sha512-s8UhlNe7vPKomQhC1qFelMokr/Sc3AgNbso3n74mVPA5LTZwkB9NlXf4XPamLxJE8h0gh73rM94xvwRT2CVInw==}
    dev: true

  /makeerror/1.0.12:
    resolution: {integrity: sha512-JmqCvUhmt43madlpFzG4BQzG2Z3m6tvQDNKdClZnO3VbIudJYmxsT0FNJMeiB2+JTSlTQTSbU8QdesVmwJcmLg==}
    dependencies:
      tmpl: 1.0.5
    dev: true

  /map-obj/1.0.1:
    resolution: {integrity: sha1-2TPOuSBdgr3PSIb2dCvcK03qFG0=}
    engines: {node: '>=0.10.0'}
    dev: true

  /map-obj/4.3.0:
    resolution: {integrity: sha512-hdN1wVrZbb29eBGiGjJbeP8JbKjq1urkHJ/LIP/NY48MZ1QVXUsQBV1G1zvYFHn1XE06cwjBsOI2K3Ulnj1YXQ==}
    engines: {node: '>=8'}
    dev: true

  /md5-file/5.0.0:
    resolution: {integrity: sha512-xbEFXCYVWrSx/gEKS1VPlg84h/4L20znVIulKw6kMfmBUAZNAnF00eczz9ICMl+/hjQGo5KSXRxbL/47X3rmMw==}
    engines: {node: '>=10.13.0'}
    hasBin: true
    dev: false

  /md5/2.3.0:
    resolution: {integrity: sha512-T1GITYmFaKuO91vxyoQMFETst+O71VUPEU3ze5GNzDm0OWdP8v1ziTaAEPUr/3kLsY3Sftgz242A1SetQiDL7g==}
    dependencies:
      charenc: 0.0.2
      crypt: 0.0.2
      is-buffer: 1.1.6
    dev: true

  /media-typer/0.3.0:
    resolution: {integrity: sha1-hxDXrwqmJvj/+hzgAWhUUmMlV0g=}
    engines: {node: '>= 0.6'}

  /meow/9.0.0:
    resolution: {integrity: sha512-+obSblOQmRhcyBt62furQqRAQpNyWXo8BuQ5bN7dG8wmwQ+vwHKp/rCFD4CrTP8CsDQD1sjoZ94K417XEUk8IQ==}
    engines: {node: '>=10'}
    dependencies:
      '@types/minimist': 1.2.2
      camelcase-keys: 6.2.2
      decamelize: 1.2.0
      decamelize-keys: 1.1.0
      hard-rejection: 2.1.0
      minimist-options: 4.1.0
      normalize-package-data: 3.0.3
      read-pkg-up: 7.0.1
      redent: 3.0.0
      trim-newlines: 3.0.1
      type-fest: 0.18.1
      yargs-parser: 20.2.9
    dev: true

  /merge-descriptors/1.0.1:
    resolution: {integrity: sha1-sAqqVW3YtEVoFQ7J0blT8/kMu2E=}

  /merge-stream/2.0.0:
    resolution: {integrity: sha512-abv/qOcuPfk3URPfDzmZU1LKmuw8kT+0nIHvKrKgFrwifol/doWcdA4ZqsWQ8ENrFKkd67Mfpo/LovbIUsbt3w==}
    dev: true

  /merge2/1.4.1:
    resolution: {integrity: sha512-8q7VEgMJW4J8tcfVPy8g09NcQwZdbwFEqhe/WZkoIzjn/3TGDwtOCYtXGxA3O8tPzpczCCDgv+P2P5y00ZJOOg==}
    engines: {node: '>= 8'}

  /methods/1.1.2:
    resolution: {integrity: sha1-VSmk1nZUE07cxSZmVoNbD4Ua/O4=}
    engines: {node: '>= 0.6'}

  /micromatch/4.0.5:
    resolution: {integrity: sha512-DMy+ERcEW2q8Z2Po+WNXuw3c5YaUSFjAO5GsJqfEl7UjvtIuFKO6ZrKvcItdy98dwFI2N1tg3zNIdKaQT+aNdA==}
    engines: {node: '>=8.6'}
    dependencies:
      braces: 3.0.2
      picomatch: 2.3.1

  /mime-db/1.52.0:
    resolution: {integrity: sha512-sPU4uV7dYlvtWJxwwxHD0PuihVNiE7TyAbQ5SWxDCB9mUYvOgroQOwYQQOKPJ8CIbE+1ETVlOoK1UC2nU3gYvg==}
    engines: {node: '>= 0.6'}

  /mime-types/2.1.35:
    resolution: {integrity: sha512-ZDY+bPm5zTTF+YpCrAU9nK0UgICYPT0QtT1NZWFv4s++TNkcgVaT0g6+4R2uI4MjQjzysHB1zxuWL50hzaeXiw==}
    engines: {node: '>= 0.6'}
    dependencies:
      mime-db: 1.52.0

  /mime/1.6.0:
    resolution: {integrity: sha512-x0Vn8spI+wuJ1O6S7gnbaQg8Pxh4NNHb7KSINmEWKiPE4RKOplvijn+NkmYmmRgP68mc70j2EbeTFRsrswaQeg==}
    engines: {node: '>=4'}
    hasBin: true

  /mimic-fn/2.1.0:
    resolution: {integrity: sha512-OqbOk5oEQeAZ8WXWydlu9HJjz9WVdEIvamMCcXmuqUYjTknH/sqsWvhQ3vgwKFRR1HpjvNBKQ37nbJgYzGqGcg==}
    engines: {node: '>=6'}

  /mimic-response/1.0.1:
    resolution: {integrity: sha512-j5EctnkH7amfV/q5Hgmoal1g2QHFJRraOtmx0JpIqkxhBhI/lJSl1nMpQ45hVarwNETOoWEimndZ4QK0RHxuxQ==}
    engines: {node: '>=4'}
    dev: true

  /mimic-response/3.1.0:
    resolution: {integrity: sha512-z0yWI+4FDrrweS8Zmt4Ej5HdJmky15+L2e6Wgn3+iK5fWzb6T3fhNFq2+MeTRb064c6Wr4N/wv0DzQTjNzHNGQ==}
    engines: {node: '>=10'}
    dev: true

  /min-indent/1.0.1:
    resolution: {integrity: sha512-I9jwMn07Sy/IwOj3zVkVik2JTvgpaykDZEigL6Rx6N9LbMywwUSMtxET+7lVoDLLd3O3IXwJwvuuns8UB/HeAg==}
    engines: {node: '>=4'}
    dev: true

  /minimatch/3.1.2:
    resolution: {integrity: sha512-J7p63hRiAjw1NDEww1W7i37+ByIrOWO5XQQAzZ3VOcL0PNybwpfmV/N05zFAzwQ9USyEcX6t3UO+K5aqBQOIHw==}
    dependencies:
      brace-expansion: 1.1.11

  /minimist-options/4.1.0:
    resolution: {integrity: sha512-Q4r8ghd80yhO/0j1O3B2BjweX3fiHg9cdOwjJd2J76Q135c+NDxGCqdYKQ1SKBuFfgWbAUzBfvYjPUEeNgqN1A==}
    engines: {node: '>= 6'}
    dependencies:
      arrify: 1.0.1
      is-plain-obj: 1.1.0
      kind-of: 6.0.3
    dev: true

  /minimist/1.2.6:
    resolution: {integrity: sha512-Jsjnk4bw3YJqYzbdyBiNsPWHPfO++UGG749Cxs6peCu5Xg4nrena6OVxOYxrQTqww0Jmwt+Ref8rggumkTLz9Q==}

  /minipass/3.1.6:
    resolution: {integrity: sha512-rty5kpw9/z8SX9dmxblFA6edItUmwJgMeYDZRrwlIVN27i8gysGbznJwUggw2V/FVqFSDdWy040ZPS811DYAqQ==}
    engines: {node: '>=8'}
    dependencies:
      yallist: 4.0.0
    dev: false

  /minizlib/2.1.2:
    resolution: {integrity: sha512-bAxsR8BVfj60DWXHE3u30oHzfl4G7khkSuPW+qvpd7jFRHm7dLxOjUk1EHACJ/hxLY8phGJ0YhYHZo7jil7Qdg==}
    engines: {node: '>= 8'}
    dependencies:
      minipass: 3.1.6
      yallist: 4.0.0
    dev: false

  /mkdirp-classic/0.5.3:
    resolution: {integrity: sha512-gKLcREMhtuZRwRAfqP3RFW+TK4JqApVBtOIftVgjuABpAtpxhPGaDcfvbhNvD0B8iD1oUr/txX35NjcaY6Ns/A==}
    dev: true

  /mkdirp/1.0.4:
    resolution: {integrity: sha512-vVqVZQyf3WLx2Shd0qJ9xuvqgAyKPLAiqITEtqW0oIUjzo3PePDd6fW9iFz30ef7Ysp/oiWqbhszeGWW2T6Gzw==}
    engines: {node: '>=10'}
    hasBin: true
    dev: false

  /mnemonist/0.38.3:
    resolution: {integrity: sha512-2K9QYubXx/NAjv4VLq1d1Ly8pWNC5L3BrixtdkyTegXWJIqY+zLNDhhX/A+ZwWt70tB1S8H4BE8FLYEFyNoOBw==}
    dependencies:
      obliterator: 1.6.1
    dev: false

  /mnth/2.0.0:
    resolution: {integrity: sha512-3ZH4UWBGpAwCKdfjynLQpUDVZWMe6vRHwarIpMdGLUp89CVR9hjzgyWERtMyqx+fPEqQ/PsAxFwvwPxLFxW40A==}
    engines: {node: '>=12.13.0'}
    dependencies:
      '@babel/runtime': 7.18.3
    dev: true

  /ms/2.0.0:
    resolution: {integrity: sha512-Tpp60P6IUJDTuOq/5Z8cdskzJujfwqfOTkrwIwj7IRISpnkJnT6SyJ4PCPnGMoFjC9ddhal5KVIYtAt97ix05A==}

  /ms/2.1.2:
    resolution: {integrity: sha512-sGkPx+VjMtmA6MX27oA4FBFELFCZZ4S4XqeGOXCv68tT+jb3vk/RyaKWP0PTKyWtmLSM0b+adUTEvbs1PEaH2w==}

  /ms/2.1.3:
    resolution: {integrity: sha512-6FlzubTLZG3J2a/NVCAleEhjzq5oxgHyaCU9yYXvcLsvoVaHJq/s5xXI6/XXP6tz7R9xAOtHnSO/tXtF3WRTlA==}

  /msal/1.4.16:
    resolution: {integrity: sha512-Q6jIV5RG6mD9O0bzZrR/f8v5QikrVWU0sccwOyqWE1xlBkKYVKRa/L8Gxt1X58M+J/N9V0JskhvO4KIfRHlE8g==}
    engines: {node: '>=0.8.0'}
    dependencies:
      tslib: 1.14.1
    dev: false

  /multimatch/5.0.0:
    resolution: {integrity: sha512-ypMKuglUrZUD99Tk2bUQ+xNQj43lPEfAeX2o9cTteAmShXy2VHDJpuwu1o0xqoKCt9jLVAvwyFKdLTPXKAfJyA==}
    engines: {node: '>=10'}
    dependencies:
      '@types/minimatch': 3.0.5
      array-differ: 3.0.0
      array-union: 2.1.0
      arrify: 2.0.1
      minimatch: 3.1.2
    dev: true

  /mute-stream/0.0.8:
    resolution: {integrity: sha512-nnbWWOkoWyUsTjKrhgD0dcz22mdkSnpYqbEjIm2nhwhuxlSkpywJmBo8h0ZqJdkp73mb90SssHkN4rsRaBAfAA==}
    dev: false

  /mz/2.7.0:
    resolution: {integrity: sha512-z81GNO7nnYMEhrGh9LeymoE4+Yr0Wn5McHIZMK5cfQCl+NDX08sCZgUc9/6MHni9IWuFLm1Z3HTCXu2z9fN62Q==}
    dependencies:
      any-promise: 1.3.0
      object-assign: 4.1.1
      thenify-all: 1.6.0
    dev: false

  /nanoid/3.3.4:
    resolution: {integrity: sha512-MqBkQh/OHTS2egovRtLk45wEyNXwF+cokD+1YPf9u5VfJiRdAiRwB2froX5Co9Rh20xs4siNPm8naNotSD6RBw==}
    engines: {node: ^10 || ^12 || ^13.7 || ^14 || >=15.0.1}
    hasBin: true

  /napi-build-utils/1.0.2:
    resolution: {integrity: sha512-ONmRUqK7zj7DWX0D9ADe03wbwOBZxNAfF20PlGfCWQcD3+/MakShIHrMqx9YwPTfxDdF1zLeL+RGZiR9kGMLdg==}
    dev: true

  /natural-compare/1.4.0:
    resolution: {integrity: sha1-Sr6/7tdUHywnrPspvbvRXI1bpPc=}

  /negotiator/0.6.3:
    resolution: {integrity: sha512-+EUsqGPLsM+j/zdChZjsnX51g4XrHFOIXwfnCVPGlQk/k5giakcKsuxCObBRu6DSm9opw/O6slWbJdghQM4bBg==}
    engines: {node: '>= 0.6'}

  /next-global-css/1.3.1:
    resolution: {integrity: sha512-+OnTwQKmv1lDP7r4R3T94oq6372R9UGVivchBQu49j7ZjzvSXHCnv93yAuhgMkvUgAbGifTs8sQ5YL9wjyAxfA==}
    dev: false

  /next-i18next/11.0.0_c9e78c1ef548b95661158f8b65ef5848:
    resolution: {integrity: sha512-phxbQiZGSJTTBE2FI4+BnqFZl88AI2V+6MrEQnT9aPFAXq/fATQ/F0pOUM3J7kU4nEeCfn3hjISq+ygGHlEz0g==}
    engines: {node: '>=12'}
    peerDependencies:
      next: '>= 10.0.0'
      react: '>= 16.8.0'
    dependencies:
      '@babel/runtime': 7.18.3
      '@types/hoist-non-react-statics': 3.3.1
      core-js: 3.22.7
      hoist-non-react-statics: 3.3.2
      i18next: 21.8.4
      i18next-fs-backend: 1.1.4
      next: 12.1.6_b0652172d01ba0854d2b8278c26a598a
      react: 17.0.2
      react-i18next: 11.16.9_2c68174988c89db7606b31b538a33f8d
    transitivePeerDependencies:
      - react-dom
      - react-native
    dev: false

  /next-transpile-modules/9.0.0:
    resolution: {integrity: sha512-VCNFOazIAnXn1hvgYYSTYMnoWgKgwlYh4lm1pKbSfiB3kj5ZYLcKVhfh3jkPOg1cnd9DP+pte9yCUocdPEUBTQ==}
    dependencies:
      enhanced-resolve: 5.9.3
      escalade: 3.1.1
    dev: false

  /next/12.1.6_b0652172d01ba0854d2b8278c26a598a:
    resolution: {integrity: sha512-cebwKxL3/DhNKfg9tPZDQmbRKjueqykHHbgaoG4VBRH3AHQJ2HO0dbKFiS1hPhe1/qgc2d/hFeadsbPicmLD+A==}
    engines: {node: '>=12.22.0'}
    hasBin: true
    peerDependencies:
      fibers: '>= 3.1.0'
      node-sass: ^6.0.0 || ^7.0.0
      react: ^17.0.2 || ^18.0.0-0
      react-dom: ^17.0.2 || ^18.0.0-0
      sass: ^1.3.0
    peerDependenciesMeta:
      fibers:
        optional: true
      node-sass:
        optional: true
      sass:
        optional: true
    dependencies:
      '@next/env': 12.1.6
      caniuse-lite: 1.0.30001343
      postcss: 8.4.5
      react: 17.0.2
      react-dom: 17.0.2_react@17.0.2
      sass: 1.52.1
      styled-jsx: 5.0.2_@babel+core@7.18.2+react@17.0.2
    optionalDependencies:
      '@next/swc-android-arm-eabi': 12.1.6
      '@next/swc-android-arm64': 12.1.6
      '@next/swc-darwin-arm64': 12.1.6
      '@next/swc-darwin-x64': 12.1.6
      '@next/swc-linux-arm-gnueabihf': 12.1.6
      '@next/swc-linux-arm64-gnu': 12.1.6
      '@next/swc-linux-arm64-musl': 12.1.6
      '@next/swc-linux-x64-gnu': 12.1.6
      '@next/swc-linux-x64-musl': 12.1.6
      '@next/swc-win32-arm64-msvc': 12.1.6
      '@next/swc-win32-ia32-msvc': 12.1.6
      '@next/swc-win32-x64-msvc': 12.1.6
    transitivePeerDependencies:
      - '@babel/core'
      - babel-plugin-macros
    dev: false

  /nise/5.1.1:
    resolution: {integrity: sha512-yr5kW2THW1AkxVmCnKEh4nbYkJdB3I7LUkiUgOvEkOp414mc2UMaHMA7pjq1nYowhdoJZGwEKGaQVbxfpWj10A==}
    dependencies:
      '@sinonjs/commons': 1.8.3
      '@sinonjs/fake-timers': 7.1.2
      '@sinonjs/text-encoding': 0.7.1
      just-extend: 4.2.1
      path-to-regexp: 1.8.0

  /node-abi/3.22.0:
    resolution: {integrity: sha512-u4uAs/4Zzmp/jjsD9cyFYDXeISfUWaAVWshPmDZOFOv4Xl4SbzTXm53I04C2uRueYJ+0t5PEtLH/owbn2Npf/w==}
    engines: {node: '>=10'}
    dependencies:
      semver: 7.3.7
    dev: true

  /node-addon-api/5.0.0:
    resolution: {integrity: sha512-CvkDw2OEnme7ybCykJpVcKH+uAOLV2qLqiyla128dN9TkEWfrYmxG6C2boDe5KcNQqZF3orkqzGgOMvZ/JNekA==}
    dev: true

  /node-fetch/2.6.7:
    resolution: {integrity: sha512-ZjMPFEfVx5j+y2yF35Kzx5sF7kDzxuDj6ziH4FFbOp87zKDZNx8yExJIb05OGF4Nlt9IHFIMBkRl41VdvcNdbQ==}
    engines: {node: 4.x || >=6.0.0}
    peerDependencies:
      encoding: ^0.1.0
    peerDependenciesMeta:
      encoding:
        optional: true
    dependencies:
      whatwg-url: 5.0.0
    dev: false

  /node-int64/0.4.0:
    resolution: {integrity: sha1-h6kGXNs1XTGC2PlM4RGIuCXGijs=}
    dev: true

  /node-releases/2.0.5:
    resolution: {integrity: sha512-U9h1NLROZTq9uE1SNffn6WuPDg8icmi3ns4rEl/oTfIle4iLjTliCzgTsbaIFMq/Xn078/lfY/BL0GWZ+psK4Q==}
    dev: true

  /nodemon/2.0.16:
    resolution: {integrity: sha512-zsrcaOfTWRuUzBn3P44RDliLlp263Z/76FPoHFr3cFFkOz0lTPAcIw8dCzfdVIx/t3AtDYCZRCDkoCojJqaG3w==}
    engines: {node: '>=8.10.0'}
    hasBin: true
    requiresBuild: true
    dependencies:
      chokidar: 3.5.3
      debug: 3.2.7
      ignore-by-default: 1.0.1
      minimatch: 3.1.2
      pstree.remy: 1.1.8
      semver: 5.7.1
      supports-color: 5.5.0
      touch: 3.1.0
      undefsafe: 2.0.5
      update-notifier: 5.1.0
    dev: true

  /nopt/1.0.10:
    resolution: {integrity: sha1-bd0hvSoxQXuScn3Vhfim83YI6+4=}
    hasBin: true
    dependencies:
      abbrev: 1.1.1
    dev: true

  /normalize-package-data/2.5.0:
    resolution: {integrity: sha512-/5CMN3T0R4XTj4DcGaexo+roZSdSFW/0AOOTROrjxzCG1wrWXEsGbRKevjlIL+ZDE4sZlJr5ED4YW0yqmkK+eA==}
    dependencies:
      hosted-git-info: 2.8.9
      resolve: 1.17.0
      semver: 5.7.1
      validate-npm-package-license: 3.0.4

  /normalize-package-data/3.0.3:
    resolution: {integrity: sha512-p2W1sgqij3zMMyRC067Dg16bfzVH+w7hyegmpIvZ4JNjqtGOVAIvLmjBx3yP7YTe9vKJgkoNOPjwQGogDoMXFA==}
    engines: {node: '>=10'}
    dependencies:
      hosted-git-info: 4.1.0
      is-core-module: 2.9.0
      semver: 7.3.7
      validate-npm-package-license: 3.0.4

  /normalize-path/3.0.0:
    resolution: {integrity: sha512-6eZs5Ls3WtCisHWp9S2GUy8dqkpGi4BVSz3GaqiE6ezub0512ESztXUwUB6C6IKbQkY2Pnb/mD4WYojCRwcwLA==}
    engines: {node: '>=0.10.0'}

  /normalize-url/4.5.1:
    resolution: {integrity: sha512-9UZCFRHQdNrfTpGg8+1INIg93B6zE0aXMVFkw1WFwvO4SlZywU6aLg5Of0Ap/PgcbSw4LNxvMWXMeugwMCX0AA==}
    engines: {node: '>=8'}
    dev: true

  /npm-bundled/1.1.2:
    resolution: {integrity: sha512-x5DHup0SuyQcmL3s7Rx/YQ8sbw/Hzg0rj48eN0dV7hf5cmQq5PXIeioroH3raV1QC1yh3uTYuMThvEQF3iKgGQ==}
    dependencies:
      npm-normalize-package-bin: 1.0.1
    dev: false

  /npm-normalize-package-bin/1.0.1:
    resolution: {integrity: sha512-EPfafl6JL5/rU+ot6P3gRSCpPDW5VmIzX959Ob1+ySFUuuYHWHekXpwdUZcKP5C+DS4GEtdJluwBjnsNDl+fSA==}
    dev: false

  /npm-package-arg/6.1.1:
    resolution: {integrity: sha512-qBpssaL3IOZWi5vEKUKW0cO7kzLeT+EQO9W8RsLOZf76KF9E/K9+wH0C7t06HXPpaH8WH5xF1MExLuCwbTqRUg==}
    dependencies:
      hosted-git-info: 2.8.9
      osenv: 0.1.5
      semver: 5.7.1
      validate-npm-package-name: 3.0.0
    dev: false

  /npm-package-json-lint-config-default/5.0.0_npm-package-json-lint@6.3.0:
    resolution: {integrity: sha512-guf+bECFtVz6sekPBmkf/m/k8gbX16F5S9wZI6cvhrkSEl+AhM2GoCU6alOhbaGbkn0PgbNRcRrsuu4jWEZFHQ==}
    engines: {node: '>=14.0.0', npm: '>=6.0.0'}
    peerDependencies:
      npm-package-json-lint: ^6.0.0
    dependencies:
      npm-package-json-lint: 6.3.0
    dev: true

  /npm-package-json-lint/6.3.0:
    resolution: {integrity: sha512-wOCWHSssQUzNvo85NYZweec5SNr9LtkB9tQzjOHjucoABJivtkOLcH/A/cfp6X+cPAC8UNzRC0K08HCm7G+rTA==}
    engines: {node: '>=14.0.0', npm: '>=6.0.0'}
    hasBin: true
    dependencies:
      ajv: 6.12.6
      ajv-errors: 1.0.1_ajv@6.12.6
      chalk: 4.1.2
      cosmiconfig: 7.0.1
      debug: 4.3.4
      globby: 11.1.0
      ignore: 5.2.0
      is-plain-obj: 3.0.0
      jsonc-parser: 3.0.0
      log-symbols: 4.1.0
      meow: 9.0.0
      plur: 4.0.0
      semver: 7.3.7
      slash: 3.0.0
      strip-json-comments: 3.1.1
      type-fest: 2.13.0
      validate-npm-package-name: 3.0.0
    transitivePeerDependencies:
      - supports-color
    dev: true

  /npm-packlist/2.1.5:
    resolution: {integrity: sha512-KCfK3Vi2F+PH1klYauoQzg81GQ8/GGjQRKYY6tRnpQUPKTs/1gBZSRWtTEd7jGdSn1LZL7gpAmJT+BcS55k2XQ==}
    engines: {node: '>=10'}
    hasBin: true
    dependencies:
      glob: 7.2.3
      ignore-walk: 3.0.4
      npm-bundled: 1.1.2
      npm-normalize-package-bin: 1.0.1
    dev: false

  /npm-run-path/4.0.1:
    resolution: {integrity: sha512-S48WzZW777zhNIrn7gxOlISNAqi9ZC/uQFnRdbeIHhZhCA6UqpkOT8T1G7BvfdgP4Er8gF4sUbaS0i7QvIfCWw==}
    engines: {node: '>=8'}
    dependencies:
      path-key: 3.1.1
    dev: true

  /npmlog/4.1.2:
    resolution: {integrity: sha512-2uUqazuKlTaSI/dC8AzicUck7+IrEaOnN/e0jd3Xtt1KcGpwx30v50mL7oPyr/h9bL3E4aZccVwpwP+5W9Vjkg==}
    dependencies:
      are-we-there-yet: 1.1.7
      console-control-strings: 1.1.0
      gauge: 2.7.4
      set-blocking: 2.0.0
    dev: true

  /number-is-nan/1.0.1:
    resolution: {integrity: sha1-CXtgK1NCKlIsGvuHkDGDNpQaAR0=}
    engines: {node: '>=0.10.0'}
    dev: true

  /nwsapi/2.2.0:
    resolution: {integrity: sha512-h2AatdwYH+JHiZpv7pt/gSX1XoRGb7L/qSIeuqA6GwYoF9w1vP1cw42TO0aI2pNyshRK5893hNSl+1//vHK7hQ==}
    dev: true

  /object-assign/4.1.1:
    resolution: {integrity: sha1-IQmtx5ZYh8/AXLvUQsrIv7s2CGM=}
    engines: {node: '>=0.10.0'}

  /object-inspect/1.12.2:
    resolution: {integrity: sha512-z+cPxW0QGUp0mcqcsgQyLVRDoXFQbXOwBaqyF7VIgI4TWNQsDHrBpUQslRmIfAoYWdYzs6UlKJtB2XJpTaNSpQ==}

  /object-keys/1.1.1:
    resolution: {integrity: sha512-NuAESUOUMrlIXOfHKzD6bpPu3tYt3xvjNdRIQ+FeT0lNb4K8WR70CaDxhuNguS2XG+GjkyMwOzsN5ZktImfhLA==}
    engines: {node: '>= 0.4'}

  /object.assign/4.1.2:
    resolution: {integrity: sha512-ixT2L5THXsApyiUPYKmW+2EHpXXe5Ii3M+f4e+aJFAHao5amFRW6J0OO6c/LU8Be47utCx2GL89hxGB6XSmKuQ==}
    engines: {node: '>= 0.4'}
    dependencies:
      call-bind: 1.0.2
      define-properties: 1.1.4
      has-symbols: 1.0.3
      object-keys: 1.1.1

  /object.entries/1.1.5:
    resolution: {integrity: sha512-TyxmjUoZggd4OrrU1W66FMDG6CuqJxsFvymeyXI51+vQLN67zYfZseptRge703kKQdo4uccgAKebXFcRCzk4+g==}
    engines: {node: '>= 0.4'}
    dependencies:
      call-bind: 1.0.2
      define-properties: 1.1.4
      es-abstract: 1.20.1

  /object.fromentries/2.0.5:
    resolution: {integrity: sha512-CAyG5mWQRRiBU57Re4FKoTBjXfDoNwdFVH2Y1tS9PqCsfUTymAohOkEMSG3aRNKmv4lV3O7p1et7c187q6bynw==}
    engines: {node: '>= 0.4'}
    dependencies:
      call-bind: 1.0.2
      define-properties: 1.1.4
      es-abstract: 1.20.1

  /object.hasown/1.1.1:
    resolution: {integrity: sha512-LYLe4tivNQzq4JdaWW6WO3HMZZJWzkkH8fnI6EebWl0VZth2wL2Lovm74ep2/gZzlaTdV62JZHEqHQ2yVn8Q/A==}
    dependencies:
      define-properties: 1.1.4
      es-abstract: 1.20.1

  /object.values/1.1.5:
    resolution: {integrity: sha512-QUZRW0ilQ3PnPpbNtgdNV1PDbEqLIiSFB3l+EnGtBQ/8SUTLj1PZwtQHABZtLgwpJZTSZhuGLOGk57Drx2IvYg==}
    engines: {node: '>= 0.4'}
    dependencies:
      call-bind: 1.0.2
      define-properties: 1.1.4
      es-abstract: 1.20.1

  /obliterator/1.6.1:
    resolution: {integrity: sha512-9WXswnqINnnhOG/5SLimUlzuU1hFJUc8zkwyD59Sd+dPOMf05PmnYG/d6Q7HZ+KmgkZJa1PxRso6QdM3sTNHig==}
    dev: false

  /on-finished/2.4.1:
    resolution: {integrity: sha512-oVlzkg3ENAhCk2zdv7IJwd/QUD4z2RxRwpkcGY8psCVcCYZNq4wYnVWALHM+brtuJjePWiYF/ClmuDr8Ch5+kg==}
    engines: {node: '>= 0.8'}
    dependencies:
      ee-first: 1.1.1

  /once/1.4.0:
    resolution: {integrity: sha1-WDsap3WWHUsROsF9nFC6753Xa9E=}
    dependencies:
      wrappy: 1.0.2

  /one-time/1.0.0:
    resolution: {integrity: sha512-5DXOiRKwuSEcQ/l0kGCF6Q3jcADFv5tSmRaJck/OqkVFcOzutB134KRSfF0xDrL39MNnqxbHBbUUcjZIhTgb2g==}
    dependencies:
      fn.name: 1.1.0
    dev: false

  /onetime/5.1.2:
    resolution: {integrity: sha512-kbpaSSGJTWdAY5KPVeMOKXSrPtr8C8C7wodJbcsd51jRnmD+GZu8Y0VoU6Dm5Z4vWr0Ig/1NKuWRKf7j5aaYSg==}
    engines: {node: '>=6'}
    dependencies:
      mimic-fn: 2.1.0

  /optionator/0.8.3:
    resolution: {integrity: sha512-+IW9pACdk3XWmmTXG8m3upGUJst5XRGzxMRjXzAuJ1XnIFNvfhjjIuYkDvysnPQ7qzqVzLt78BCruntqRhWQbA==}
    engines: {node: '>= 0.8.0'}
    dependencies:
      deep-is: 0.1.4
      fast-levenshtein: 2.0.6
      levn: 0.3.0
      prelude-ls: 1.1.2
      type-check: 0.3.2
      word-wrap: 1.2.3
    dev: true

  /optionator/0.9.1:
    resolution: {integrity: sha512-74RlY5FCnhq4jRxVUPKDaRwrVNXMqsGsiW6AJw4XK8hmtm10wC0ypZBLw5IIp85NZMr91+qd1RvvENwg7jjRFw==}
    engines: {node: '>= 0.8.0'}
    dependencies:
      deep-is: 0.1.4
      fast-levenshtein: 2.0.6
      levn: 0.4.1
      prelude-ls: 1.2.1
      type-check: 0.4.0
      word-wrap: 1.2.3

  /os-homedir/1.0.2:
    resolution: {integrity: sha1-/7xJiDNuDoM94MFox+8VISGqf7M=}
    engines: {node: '>=0.10.0'}
    dev: false

  /os-tmpdir/1.0.2:
    resolution: {integrity: sha1-u+Z0BseaqFxc/sdm/lc0VV36EnQ=}
    engines: {node: '>=0.10.0'}
    dev: false

  /osenv/0.1.5:
    resolution: {integrity: sha512-0CWcCECdMVc2Rw3U5w9ZjqX6ga6ubk1xDVKxtBQPK7wis/0F2r9T6k4ydGYhecl7YUBxBVxhL5oisPsNxAPe2g==}
    dependencies:
      os-homedir: 1.0.2
      os-tmpdir: 1.0.2
    dev: false

  /p-cancelable/1.1.0:
    resolution: {integrity: sha512-s73XxOZ4zpt1edZYZzvhqFa6uvQc1vwUa0K0BdtIZgQMAJj9IbebH+JkgKZc9h+B05PKHLOTl4ajG1BmNrVZlw==}
    engines: {node: '>=6'}
    dev: true

  /p-limit/1.3.0:
    resolution: {integrity: sha512-vvcXsLAJ9Dr5rQOPk7toZQZJApBl2K4J6dANSsEuh6QI41JYcsS/qhTGa9ErIUUgK3WNQoJYvylxvjqmiqEA9Q==}
    engines: {node: '>=4'}
    dependencies:
      p-try: 1.0.0

  /p-limit/2.3.0:
    resolution: {integrity: sha512-//88mFWSJx8lxCzwdAABTJL2MyWB12+eIY7MDL2SqLmAkeKU9qxRvWuSyTjm3FUmpBEMuFfckAIqEaVGUDxb6w==}
    engines: {node: '>=6'}
    dependencies:
      p-try: 2.2.0

  /p-locate/2.0.0:
    resolution: {integrity: sha1-IKAQOyIqcMj9OcwuWAaA893l7EM=}
    engines: {node: '>=4'}
    dependencies:
      p-limit: 1.3.0

  /p-locate/4.1.0:
    resolution: {integrity: sha512-R79ZZ/0wAxKGu3oYMlz8jy/kbhsNrS7SKZ7PxEHBgJ5+F2mtFW2fK2cOtBh1cHYkQsbzFV7I+EoRKe6Yt0oK7A==}
    engines: {node: '>=8'}
    dependencies:
      p-limit: 2.3.0
    dev: true

  /p-reflect/2.1.0:
    resolution: {integrity: sha512-paHV8NUz8zDHu5lhr/ngGWQiW067DK/+IbJ+RfZ4k+s8y4EKyYCz8pGYWjxCg35eHztpJAt+NUgvN4L+GCbPlg==}
    engines: {node: '>=8'}
    dev: false

  /p-settle/4.1.1:
    resolution: {integrity: sha512-6THGh13mt3gypcNMm0ADqVNCcYa3BK6DWsuJWFCuEKP1rpY+OKGp7gaZwVmLspmic01+fsg/fN57MfvDzZ/PuQ==}
    engines: {node: '>=10'}
    dependencies:
      p-limit: 2.3.0
      p-reflect: 2.1.0
    dev: false

  /p-try/1.0.0:
    resolution: {integrity: sha1-y8ec26+P1CKOE/Yh8rGiN8GyB7M=}
    engines: {node: '>=4'}

  /p-try/2.2.0:
    resolution: {integrity: sha512-R4nPAVTAU0B9D35/Gk3uJf/7XYbQcyohSKdvAxIRSNghFl4e71hVoGnBNQz9cWaXxO2I10KTC+3jMdvvoKw6dQ==}
    engines: {node: '>=6'}

  /package-json/6.5.0:
    resolution: {integrity: sha512-k3bdm2n25tkyxcjSKzB5x8kfVxlMdgsbPr0GkZcwHsLpba6cBjqCt1KlcChKEvxHIcTB1FVMuwoijZ26xex5MQ==}
    engines: {node: '>=8'}
    dependencies:
      got: 9.6.0
      registry-auth-token: 4.2.1
      registry-url: 5.1.0
      semver: 6.3.0
    dev: true

  /pako/1.0.11:
    resolution: {integrity: sha512-4hLB8Py4zZce5s4yd9XzopqwVv/yGNhV1Bl8NTmCq1763HeK2+EwVTv+leGeL13Dnh2wfbqowVPXCIO0z4taYw==}
    dev: false

  /parent-module/1.0.1:
    resolution: {integrity: sha512-GQ2EWRpQV8/o+Aw8YqtfZZPfNRWZYkbidE9k5rpl/hC3vtHHBfGm2Ifi6qWV+coDGkrUKZAxE3Lot5kcsRlh+g==}
    engines: {node: '>=6'}
    dependencies:
      callsites: 3.1.0

  /parse-json/5.2.0:
    resolution: {integrity: sha512-ayCKvm/phCGxOkYRSCM82iDwct8/EonSEgCSxWxD7ve6jHggsFl4fZVQBPRNgQoKiuV/odhFrGzQXZwbifC8Rg==}
    engines: {node: '>=8'}
    dependencies:
      '@babel/code-frame': 7.16.7
      error-ex: 1.3.2
      json-parse-even-better-errors: 2.3.1
      lines-and-columns: 1.2.4

  /parse5/6.0.1:
    resolution: {integrity: sha512-Ofn/CTFzRGTTxwpNEs9PP93gXShHcTq255nzRYSKe8AkVpZY7e1fpmTfOyoIvjP5HG7Z2ZM7VS9PPhQGW2pOpw==}
    dev: true

  /parseurl/1.3.3:
    resolution: {integrity: sha512-CiyeOxFT/JZyN5m0z9PfXw4SCBJ6Sygz1Dpl0wqjlhDEGGBP1GnsUVEL0p63hoG1fcj3fHynXi9NYO4nWOL+qQ==}
    engines: {node: '>= 0.8'}

  /path-exists/3.0.0:
    resolution: {integrity: sha1-zg6+ql94yxiSXqfYENe1mwEP1RU=}
    engines: {node: '>=4'}

  /path-exists/4.0.0:
    resolution: {integrity: sha512-ak9Qy5Q7jYb2Wwcey5Fpvg2KoAc/ZIhLSLOSBmRmygPsGwkVVt0fZa0qrtMz+m6tJTAHfZQ8FnmB4MG4LWy7/w==}
    engines: {node: '>=8'}
    dev: true

  /path-is-absolute/1.0.1:
    resolution: {integrity: sha1-F0uSaHNVNP+8es5r9TpanhtcX18=}
    engines: {node: '>=0.10.0'}

  /path-key/3.1.1:
    resolution: {integrity: sha512-ojmeN0qd+y0jszEtoY48r0Peq5dwMEkIlCOu6Q5f41lfkswXuKtYrhgoTpLnyIcHm24Uhqx+5Tqm2InSwLhE6Q==}
    engines: {node: '>=8'}

  /path-parse/1.0.7:
    resolution: {integrity: sha512-LDJzPVEEEPR+y48z93A0Ed0yXb8pAByGWo/k5YYdYgpY2/2EsOsksJrq7lOHxryrVOn1ejG6oAp8ahvOIQD8sw==}

  /path-to-regexp/0.1.7:
    resolution: {integrity: sha1-32BBeABfUi8V60SQ5yR6G/qmf4w=}

  /path-to-regexp/1.8.0:
    resolution: {integrity: sha512-n43JRhlUKUAlibEJhPeir1ncUID16QnEjNpwzNdO3Lm4ywrBpBZ5oLD0I6br9evr1Y9JTqwRtAh7JLoOzAQdVA==}
    dependencies:
      isarray: 0.0.1

  /path-type/4.0.0:
    resolution: {integrity: sha512-gDKb8aZMDeD/tZWs9P6+q0J9Mwkdl6xMV8TjnGP3qJVJ06bdMgkbBlLU8IdfOsIsFz2BW1rNVT3XuNEl8zPAvw==}
    engines: {node: '>=8'}

  /picocolors/1.0.0:
    resolution: {integrity: sha512-1fygroTLlHu66zi26VoTDv8yRgm0Fccecssto+MhsZ0D/DGW2sm8E8AjW7NU5VVTRt5GxbeZ5qBuJr+HyLYkjQ==}

  /picomatch/2.3.1:
    resolution: {integrity: sha512-JU3teHTNjmE2VCGFzuY8EXzCDVwEqB2a8fsIvwaStHhAWJEeVd1o1QD80CU6+ZdEXXSLbSsuLwJjkCBWqRQUVA==}
    engines: {node: '>=8.6'}

  /pirates/4.0.5:
    resolution: {integrity: sha512-8V9+HQPupnaXMA23c5hvl69zXvTwTzyAYasnkb0Tts4XvO4CliqONMOnvlq26rkhLC3nWDFBJf73LU1e1VZLaQ==}
    engines: {node: '>= 6'}
    dev: true

  /pkg-dir/4.2.0:
    resolution: {integrity: sha512-HRDzbaKjC+AOWVXxAU/x54COGeIv9eb+6CkDSQoNTt4XyWoIJvuPsXizxu/Fr23EiekbtZwmh1IcIG/l/a10GQ==}
    engines: {node: '>=8'}
    dependencies:
      find-up: 4.1.0
    dev: true

  /please-upgrade-node/3.2.0:
    resolution: {integrity: sha512-gQR3WpIgNIKwBMVLkpMUeR3e1/E1y42bqDQZfql+kDeXd8COYfM8PQA4X6y7a8u9Ua9FHmsrrmirW2vHs45hWg==}
    dependencies:
      semver-compare: 1.0.0
    dev: true

  /plur/4.0.0:
    resolution: {integrity: sha512-4UGewrYgqDFw9vV6zNV+ADmPAUAfJPKtGvb/VdpQAx25X5f3xXdGdyOEVFwkl8Hl/tl7+xbeHqSEM+D5/TirUg==}
    engines: {node: '>=10'}
    dependencies:
      irregular-plurals: 3.3.0
    dev: true

  /postcss/8.4.5:
    resolution: {integrity: sha512-jBDboWM8qpaqwkMwItqTQTiFikhs/67OYVvblFFTM7MrZjt6yMKd6r2kgXizEbTTljacm4NldIlZnhbjr84QYg==}
    engines: {node: ^10 || ^12 || >=14}
    dependencies:
      nanoid: 3.3.4
      picocolors: 1.0.0
      source-map-js: 1.0.2

  /prebuild-install/7.1.0:
    resolution: {integrity: sha512-CNcMgI1xBypOyGqjp3wOc8AAo1nMhZS3Cwd3iHIxOdAUbb+YxdNuM4Z5iIrZ8RLvOsf3F3bl7b7xGq6DjQoNYA==}
    engines: {node: '>=10'}
    hasBin: true
    dependencies:
      detect-libc: 2.0.1
      expand-template: 2.0.3
      github-from-package: 0.0.0
      minimist: 1.2.6
      mkdirp-classic: 0.5.3
      napi-build-utils: 1.0.2
      node-abi: 3.22.0
      npmlog: 4.1.2
      pump: 3.0.0
      rc: 1.2.8
      simple-get: 4.0.1
      tar-fs: 2.1.1
      tunnel-agent: 0.6.0
    dev: true

  /prelude-ls/1.1.2:
    resolution: {integrity: sha1-IZMqVJ9eUv/ZqCf1cOBL5iqX2lQ=}
    engines: {node: '>= 0.8.0'}
    dev: true

  /prelude-ls/1.2.1:
    resolution: {integrity: sha512-vkcDPrRZo1QZLbn5RLGPpg/WmIQ65qoWWhcGKf/b5eplkkarX0m9z8ppCat4mlOqUsWpyNuYgO3VRyrYHSzX5g==}
    engines: {node: '>= 0.8.0'}

  /prepend-http/2.0.0:
    resolution: {integrity: sha1-6SQ0v6XqjBn0HN/UAddBo8gZ2Jc=}
    engines: {node: '>=4'}
    dev: true

  /prettier/2.3.2:
    resolution: {integrity: sha512-lnJzDfJ66zkMy58OL5/NY5zp70S7Nz6KqcKkXYzn2tMVrNxvbqaBpg7H3qHaLxCJ5lNMsGuM8+ohS7cZrthdLQ==}
    engines: {node: '>=10.13.0'}
    hasBin: true
    dev: true

  /pretty-format/27.5.1:
    resolution: {integrity: sha512-Qb1gy5OrP5+zDf2Bvnzdl3jsTf1qXVMazbvCoKhtKqVs4/YK4ozX4gKQJJVyNe+cajNPn0KoC0MC3FUmaHWEmQ==}
    engines: {node: ^10.13.0 || ^12.13.0 || ^14.15.0 || >=15.0.0}
    dependencies:
      ansi-regex: 5.0.1
      ansi-styles: 5.2.0
      react-is: 17.0.2
    dev: true

  /process-nextick-args/2.0.1:
    resolution: {integrity: sha512-3ouUOpQhtgrbOa17J7+uxOTpITYWaGP7/AhoR3+A+/1e9skrzelGi/dXzEYyvbxubEF6Wn2ypscTKiKJFFn1ag==}

  /process/0.11.10:
    resolution: {integrity: sha1-czIwDoQBYb2j5podHZGn1LwW8YI=}
    engines: {node: '>= 0.6.0'}
    dev: false

  /prompts/2.4.2:
    resolution: {integrity: sha512-NxNv/kLguCA7p3jE8oL2aEBsrJWgAakBpgmgK6lpPWV+WuOmY6r2/zbAVnP+T8bQlA0nzHXSJSJW0Hq7ylaD2Q==}
    engines: {node: '>= 6'}
    dependencies:
      kleur: 3.0.3
      sisteransi: 1.0.5
    dev: true

  /prop-types/15.8.1:
    resolution: {integrity: sha512-oj87CgZICdulUohogVAR7AjlC0327U4el4L6eAvOqCeudMDVU0NThNaV+b9Df4dXgSP1gXMTnPdhfe/2qDH5cg==}
    dependencies:
      loose-envify: 1.4.0
      object-assign: 4.1.1
      react-is: 16.13.1

  /proxy-addr/2.0.7:
    resolution: {integrity: sha512-llQsMLSUDUPT44jdrU/O37qlnifitDP+ZwrmmZcoSKyLKvtZxpyV0n2/bD/N4tBAAZ/gJEdZU7KMraoK1+XYAg==}
    engines: {node: '>= 0.10'}
    dependencies:
      forwarded: 0.2.0
      ipaddr.js: 1.9.1

  /psl/1.8.0:
    resolution: {integrity: sha512-RIdOzyoavK+hA18OGGWDqUTsCLhtA7IcZ/6NCs4fFJaHBDab+pDDmDIByWFRQJq2Cd7r1OoQxBGKOaztq+hjIQ==}

  /pstree.remy/1.1.8:
    resolution: {integrity: sha512-77DZwxQmxKnu3aR542U+X8FypNzbfJ+C5XQDk3uWjWxn6151aIMGthWYRXTqT1E5oJvg+ljaa2OJi+VfvCOQ8w==}
    dev: true

  /pump/3.0.0:
    resolution: {integrity: sha512-LwZy+p3SFs1Pytd/jYct4wpv49HiYCqd9Rlc5ZVdk0V+8Yzv6jR5Blk3TRmPL1ft69TxP0IMZGJ+WPFU2BFhww==}
    dependencies:
      end-of-stream: 1.4.4
      once: 1.4.0
    dev: true

  /punycode/1.3.2:
    resolution: {integrity: sha1-llOgNvt8HuQjQvIyXM7v6jkmxI0=}
    dev: true

  /punycode/2.1.1:
    resolution: {integrity: sha512-XRsRjdf+j5ml+y/6GKHPZbrF/8p2Yga0JPtdqTIY2Xe5ohJPD9saDJJLPvp9+NSBprVvevdXZybnj2cv8OEd0A==}
    engines: {node: '>=6'}

  /pupa/2.1.1:
    resolution: {integrity: sha512-l1jNAspIBSFqbT+y+5FosojNpVpF94nlI+wDUpqP9enwOTfHx9f0gh5nB96vl+6yTpsJsypeNrwfzPrKuHB41A==}
    engines: {node: '>=8'}
    dependencies:
      escape-goat: 2.1.1
    dev: true

  /pure-rand/5.0.1:
    resolution: {integrity: sha512-ksWccjmXOHU2gJBnH0cK1lSYdvSZ0zLoCMSz/nTGh6hDvCSgcRxDyIcOBD6KNxFz3xhMPm/T267Tbe2JRymKEQ==}
    dev: true

  /qs/6.10.3:
    resolution: {integrity: sha512-wr7M2E0OFRfIfJZjKGieI8lBKb7fRCH4Fv5KNPEs7gJ8jadvotdsS08PzOKR7opXhZ/Xkjtt3WF9g38drmyRqQ==}
    engines: {node: '>=0.6'}
    dependencies:
      side-channel: 1.0.4

  /query-ast/1.0.4:
    resolution: {integrity: sha512-KFJFSvODCBjIH5HbHvITj9EEZKYUU6VX0T5CuB1ayvjUoUaZkKMi6eeby5Tf8DMukyZHlJQOE1+f3vevKUe6eg==}
    dependencies:
      invariant: 2.2.4
    dev: true

  /querystring/0.2.0:
    resolution: {integrity: sha1-sgmEkgO7Jd+CDadW50cAWHhSFiA=}
    engines: {node: '>=0.4.x'}
    deprecated: The querystring API is considered Legacy. new code should use the URLSearchParams API instead.
    dev: true

  /queue-microtask/1.2.3:
    resolution: {integrity: sha512-NuaNSa6flKT5JaSYQzJok04JzTL1CA6aGhv5rfLW3PgqA+M2ChpZQnAC8h8i4ZFkBS8X5RqkDBHA7r4hej3K9A==}

  /quick-lru/4.0.1:
    resolution: {integrity: sha512-ARhCpm70fzdcvNQfPoy49IaanKkTlRWF2JMzqhcJbhSFRZv7nPTvZJdcY7301IPmvW+/p0RgIWnQDLJxifsQ7g==}
    engines: {node: '>=8'}
    dev: true

  /ramda/0.27.2:
    resolution: {integrity: sha512-SbiLPU40JuJniHexQSAgad32hfwd+DRUdwF2PlVuI5RZD0/vahUco7R8vD86J/tcEKKF9vZrUVwgtmGCqlCKyA==}
    dev: false

  /range-parser/1.2.1:
    resolution: {integrity: sha512-Hrgsx+orqoygnmhFbKaHE6c296J+HTAQXoxEF6gNupROmmGJRoyzfG3ccAveqCBrwr/2yxQ5BVd/GTl5agOwSg==}
    engines: {node: '>= 0.6'}

  /raw-body/2.5.1:
    resolution: {integrity: sha512-qqJBtEyVgS0ZmPGdCFPWJ3FreoqvG4MVQln/kCgF7Olq95IbOp0/BWyMwbdtn4VTvkM8Y7khCQ2Xgk/tcrCXig==}
    engines: {node: '>= 0.8'}
    dependencies:
      bytes: 3.1.2
      http-errors: 2.0.0
      iconv-lite: 0.4.24
      unpipe: 1.0.0

  /rc/1.2.8:
    resolution: {integrity: sha512-y3bGgqKj3QBdxLbLkomlohkvsA8gdAiUQlSBJnBhfn+BPxg4bc62d8TcBW15wavDfgexCgccckhcZvywyQYPOw==}
    hasBin: true
    dependencies:
      deep-extend: 0.6.0
      ini: 1.3.8
      minimist: 1.2.6
      strip-json-comments: 2.0.1
    dev: true

  /react-clientside-effect/1.2.6_react@17.0.2:
    resolution: {integrity: sha512-XGGGRQAKY+q25Lz9a/4EPqom7WRjz3z9R2k4jhVKA/puQFH/5Nt27vFZYql4m4NVNdUvX8PS3O7r/Zzm7cjUlg==}
    peerDependencies:
      react: ^15.3.0 || ^16.0.0 || ^17.0.0 || ^18.0.0
    dependencies:
      '@babel/runtime': 7.18.3
      react: 17.0.2
    dev: true

  /react-dom/17.0.2_react@17.0.2:
    resolution: {integrity: sha512-s4h96KtLDUQlsENhMn1ar8t2bEa+q/YAtj8pPPdIjPDGBDIVNsrD9aXNWqspUe6AzKCIG0C1HZZLqLV7qpOBGA==}
    peerDependencies:
      react: 17.0.2
    dependencies:
      loose-envify: 1.4.0
      object-assign: 4.1.1
      react: 17.0.2
      scheduler: 0.20.2
    dev: false

  /react-draggable/4.4.5_react-dom@17.0.2+react@17.0.2:
    resolution: {integrity: sha512-OMHzJdyJbYTZo4uQE393fHcqqPYsEtkjfMgvCHr6rejT+Ezn4OZbNyGH50vv+SunC1RMvwOTSWkEODQLzw1M9g==}
    peerDependencies:
      react: '>= 16.3.0'
      react-dom: '>= 16.3.0'
    dependencies:
      clsx: 1.1.1
      prop-types: 15.8.1
      react: 17.0.2
      react-dom: 17.0.2_react@17.0.2
    dev: true

  /react-focus-lock/2.8.1_b08e3c15324cbe90a6ff8fcd416c932c:
    resolution: {integrity: sha512-4kb9I7JIiBm0EJ+CsIBQ+T1t5qtmwPRbFGYFQ0t2q2qIpbFbYTHDjnjJVFB7oMBtXityEOQehblJPjqSIf3Amg==}
    peerDependencies:
      react: ^16.8.0 || ^17.0.0 || ^18.0.0
    dependencies:
      '@babel/runtime': 7.18.3
      focus-lock: 0.10.2
      prop-types: 15.8.1
      react: 17.0.2
      react-clientside-effect: 1.2.6_react@17.0.2
      use-callback-ref: 1.3.0_b08e3c15324cbe90a6ff8fcd416c932c
      use-sidecar: 1.1.2_b08e3c15324cbe90a6ff8fcd416c932c
    transitivePeerDependencies:
      - '@types/react'
    dev: true

  /react-i18next/11.16.9_2c68174988c89db7606b31b538a33f8d:
    resolution: {integrity: sha512-euXxWvcEAvsY7ZVkwx9ztCq4butqtsGHEkpkuo0RMj8Ru09IF9o2KxCyN+zyv51Nr0aBh/elaTIiR6fMb8YfVg==}
    peerDependencies:
      i18next: '>= 19.0.0'
      react: '>= 16.8.0'
      react-dom: '*'
      react-native: '*'
    peerDependenciesMeta:
      react-dom:
        optional: true
      react-native:
        optional: true
    dependencies:
      '@babel/runtime': 7.18.3
      html-escaper: 2.0.2
      html-parse-stringify: 3.0.1
      i18next: 21.8.4
      react: 17.0.2
      react-dom: 17.0.2_react@17.0.2
    dev: false

  /react-is/16.13.1:
    resolution: {integrity: sha512-24e6ynE2H+OKt4kqsOvNd8kBpV65zoxbA4BVsEOB3ARVWQki/DHzaUoC5KuON/BiccDaCCTZBuOcfZs70kR8bQ==}

  /react-is/17.0.2:
    resolution: {integrity: sha512-w2GsyukL62IJnlaff/nRegPQR94C/XXamvMWmSHRJ4y7Ts/4ocGRmTHvOs8PSE6pB3dWOrD/nueuU5sduBsQ4w==}
    dev: true

  /react-keyed-flatten-children/1.3.0_react@17.0.2:
    resolution: {integrity: sha512-qB7A6n+NHU0x88qTZGAJw6dsqwI941jcRPBB640c/CyWqjPQQ+YUmXOuzPziuHb7iqplM3xksWAbGYwkQT0tXA==}
    peerDependencies:
      react: '>=15.0.0'
    dependencies:
      react: 17.0.2
      react-is: 16.13.1
    dev: true

  /react-merge-refs/1.1.0:
    resolution: {integrity: sha512-alTKsjEL0dKH/ru1Iyn7vliS2QRcBp9zZPGoWxUOvRGWPUYgjo+V01is7p04It6KhgrzhJGnIj9GgX8W4bZoCQ==}
    dev: true

  /react-resizable/1.11.1_react-dom@17.0.2+react@17.0.2:
    resolution: {integrity: sha512-S70gbLaAYqjuAd49utRHibtHLrHXInh7GuOR+6OO6RO6uleQfuBnWmZjRABfqNEx3C3Z6VPLg0/0uOYFrkfu9Q==}
    peerDependencies:
      react: 0.14.x || 15.x || 16.x || 17.x
      react-dom: 0.14.x || 15.x || 16.x || 17.x
    dependencies:
      prop-types: 15.8.1
      react: 17.0.2
      react-dom: 17.0.2_react@17.0.2
      react-draggable: 4.4.5_react-dom@17.0.2+react@17.0.2
    dev: true

  /react-transition-group/4.4.2_react-dom@17.0.2+react@17.0.2:
    resolution: {integrity: sha512-/RNYfRAMlZwDSr6z4zNKV6xu53/e2BuaBbGhbyYIXTrmgu/bGHzmqOs7mJSJBHy9Ud+ApHx3QjrkKSp1pxvlFg==}
    peerDependencies:
      react: '>=16.6.0'
      react-dom: '>=16.6.0'
    dependencies:
      '@babel/runtime': 7.18.3
      dom-helpers: 5.2.1
      loose-envify: 1.4.0
      prop-types: 15.8.1
      react: 17.0.2
      react-dom: 17.0.2_react@17.0.2
    dev: true

  /react-virtual/2.10.4_react@17.0.2:
    resolution: {integrity: sha512-Ir6+oPQZTVHfa6+JL9M7cvMILstFZH/H3jqeYeKI4MSUX+rIruVwFC6nGVXw9wqAw8L0Kg2KvfXxI85OvYQdpQ==}
    peerDependencies:
      react: ^16.6.3 || ^17.0.0
    dependencies:
      '@reach/observe-rect': 1.2.0
      react: 17.0.2
    dev: true

  /react/17.0.2:
    resolution: {integrity: sha512-gnhPt75i/dq/z3/6q/0asP78D0u592D5L1pd7M8P+dck6Fu/jJeL6iVVK23fptSUZj8Vjf++7wXA8UNclGQcbA==}
    engines: {node: '>=0.10.0'}
    dependencies:
      loose-envify: 1.4.0
      object-assign: 4.1.1
    dev: false

  /read-package-json/2.1.2:
    resolution: {integrity: sha512-D1KmuLQr6ZSJS0tW8hf3WGpRlwszJOXZ3E8Yd/DNRaM5d+1wVRZdHlpGBLAuovjr28LbWvjpWkBHMxpRGGjzNA==}
    dependencies:
      glob: 7.2.3
      json-parse-even-better-errors: 2.3.1
      normalize-package-data: 2.5.0
      npm-normalize-package-bin: 1.0.1
    dev: false

  /read-package-tree/5.1.6:
    resolution: {integrity: sha512-FCX1aT3GWyY658wzDICef4p+n0dB+ENRct8E/Qyvppj6xVpOYerBHfUu7OP5Rt1/393Tdglguf5ju5DEX4wZNg==}
    deprecated: The functionality that this package provided is now in @npmcli/arborist
    dependencies:
      debuglog: 1.0.1
      dezalgo: 1.0.4
      once: 1.4.0
      read-package-json: 2.1.2
      readdir-scoped-modules: 1.1.0
    dev: false

  /read-pkg-up/7.0.1:
    resolution: {integrity: sha512-zK0TB7Xd6JpCLmlLmufqykGE+/TlOePD6qKClNW7hHDKFh/J7/7gCWGR7joEQEW1bKq3a3yUZSObOoWLFQ4ohg==}
    engines: {node: '>=8'}
    dependencies:
      find-up: 4.1.0
      read-pkg: 5.2.0
      type-fest: 0.8.1
    dev: true

  /read-pkg/5.2.0:
    resolution: {integrity: sha512-Ug69mNOpfvKDAc2Q8DRpMjjzdtrnv9HcSMX+4VsZxD1aZ6ZzrIE7rlzXBtWTyhULSMKg076AW6WR5iZpD0JiOg==}
    engines: {node: '>=8'}
    dependencies:
      '@types/normalize-package-data': 2.4.1
      normalize-package-data: 2.5.0
      parse-json: 5.2.0
      type-fest: 0.6.0
    dev: true

  /read-yaml-file/2.1.0:
    resolution: {integrity: sha512-UkRNRIwnhG+y7hpqnycCL/xbTk7+ia9VuVTC0S+zVbwd65DI9eUpRMfsWIGrCWxTU/mi+JW8cHQCrv+zfCbEPQ==}
    engines: {node: '>=10.13'}
    dependencies:
      js-yaml: 4.1.0
      strip-bom: 4.0.0
    dev: false

  /readable-stream/2.3.7:
    resolution: {integrity: sha512-Ebho8K4jIbHAxnuxi7o42OrZgF/ZTNcsZj6nRKyUmkhLFq8CHItp/fy6hQZuZmP/n3yZ9VBUbp4zz/mX8hmYPw==}
    dependencies:
      core-util-is: 1.0.3
      inherits: 2.0.4
      isarray: 1.0.0
      process-nextick-args: 2.0.1
      safe-buffer: 5.1.2
      string_decoder: 1.1.1
      util-deprecate: 1.0.2

  /readable-stream/3.6.0:
    resolution: {integrity: sha512-BViHy7LKeTz4oNnkcLJ+lVSL6vpiFeX6/d3oSH8zCW7UxP2onchk+vTGB143xuFjHS3deTgkKoXXymXqymiIdA==}
    engines: {node: '>= 6'}
    dependencies:
      inherits: 2.0.4
      string_decoder: 1.3.0
      util-deprecate: 1.0.2

  /readdir-scoped-modules/1.1.0:
    resolution: {integrity: sha512-asaikDeqAQg7JifRsZn1NJZXo9E+VwlyCfbkZhwyISinqk5zNS6266HS5kah6P0SaQKGF6SkNnZVHUzHFYxYDw==}
    dependencies:
      debuglog: 1.0.1
      dezalgo: 1.0.4
      graceful-fs: 4.2.10
      once: 1.4.0
    dev: false

  /readdirp/3.5.0:
    resolution: {integrity: sha512-cMhu7c/8rdhkHXWsY+osBhfSy0JikwpHK/5+imo+LpeasTF8ouErHrlYkwT0++njiyuDvc7OFY5T3ukvZ8qmFQ==}
    engines: {node: '>=8.10.0'}
    dependencies:
      picomatch: 2.3.1
    dev: true

  /readdirp/3.6.0:
    resolution: {integrity: sha512-hOS089on8RduqdbhvQ5Z37A0ESjsqz6qnRcffsMU3495FuTdqSm+7bhJ29JvIOsBDEEnan5DPu9t3To9VRlMzA==}
    engines: {node: '>=8.10.0'}
    dependencies:
      picomatch: 2.3.1
    dev: true

  /redent/3.0.0:
    resolution: {integrity: sha512-6tDA8g98We0zd0GvVeMT9arEOnTw9qM03L9cJXaCjrip1OO764RDBLBfrB4cwzNGDj5OA5ioymC9GkizgWJDUg==}
    engines: {node: '>=8'}
    dependencies:
      indent-string: 4.0.0
      strip-indent: 3.0.0
    dev: true

  /regenerate-unicode-properties/10.0.1:
    resolution: {integrity: sha512-vn5DU6yg6h8hP/2OkQo3K7uVILvY4iu0oI4t3HFa81UPkhGJwkRwM10JEc3upjdhHjs/k8GJY1sRBhk5sr69Bw==}
    engines: {node: '>=4'}
    dependencies:
      regenerate: 1.4.2
    dev: true

  /regenerate/1.4.2:
    resolution: {integrity: sha512-zrceR/XhGYU/d/opr2EKO7aRHUeiBI8qjtfHqADTwZd6Szfy16la6kqD0MIUs5z5hx6AaKa+PixpPrR289+I0A==}
    dev: true

  /regenerator-runtime/0.13.9:
    resolution: {integrity: sha512-p3VT+cOEgxFsRRA9X4lkI1E+k2/CtnKtU4gcxyaCUreilL/vqI6CdZ3wxVUx3UOUg+gnUOQQcRI7BmSI656MYA==}

  /regenerator-transform/0.15.0:
    resolution: {integrity: sha512-LsrGtPmbYg19bcPHwdtmXwbW+TqNvtY4riE3P83foeHRroMbH6/2ddFBfab3t7kbzc7v7p4wbkIecHImqt0QNg==}
    dependencies:
      '@babel/runtime': 7.18.3
    dev: true

  /regexp-tree/0.1.24:
    resolution: {integrity: sha512-s2aEVuLhvnVJW6s/iPgEGK6R+/xngd2jNQ+xy4bXNDKxZKJH6jpPHY6kVeVv1IeLCHgswRj+Kl3ELaDjG6V1iw==}
    hasBin: true

  /regexp.prototype.flags/1.4.3:
    resolution: {integrity: sha512-fjggEOO3slI6Wvgjwflkc4NFRCTZAu5CnNfBd5qOMYhWdn67nJBBu34/TkD++eeFmd8C9r9jfXJ27+nSiRkSUA==}
    engines: {node: '>= 0.4'}
    dependencies:
      call-bind: 1.0.2
      define-properties: 1.1.4
      functions-have-names: 1.2.3

  /regexpp/3.2.0:
    resolution: {integrity: sha512-pq2bWo9mVD43nbts2wGv17XLiNLya+GklZ8kaDLV2Z08gDCsGpnKn9BFMepvWuHCbyVvY7J5o5+BVvoQbmlJLg==}
    engines: {node: '>=8'}

  /regexpu-core/5.0.1:
    resolution: {integrity: sha512-CriEZlrKK9VJw/xQGJpQM5rY88BtuL8DM+AEwvcThHilbxiTAy8vq4iJnd2tqq8wLmjbGZzP7ZcKFjbGkmEFrw==}
    engines: {node: '>=4'}
    dependencies:
      regenerate: 1.4.2
      regenerate-unicode-properties: 10.0.1
      regjsgen: 0.6.0
      regjsparser: 0.8.4
      unicode-match-property-ecmascript: 2.0.0
      unicode-match-property-value-ecmascript: 2.0.0
    dev: true

  /registry-auth-token/4.2.1:
    resolution: {integrity: sha512-6gkSb4U6aWJB4SF2ZvLb76yCBjcvufXBqvvEx1HbmKPkutswjW1xNVRY0+daljIYRbogN7O0etYSlbiaEQyMyw==}
    engines: {node: '>=6.0.0'}
    dependencies:
      rc: 1.2.8
    dev: true

  /registry-url/5.1.0:
    resolution: {integrity: sha512-8acYXXTI0AkQv6RAOjE3vOaIXZkT9wo4LOFbBKYQEEnnMNBpKqdUrI6S4NT0KPIo/WVvJ5tE/X5LF/TQUf0ekw==}
    engines: {node: '>=8'}
    dependencies:
      rc: 1.2.8
    dev: true

  /regjsgen/0.6.0:
    resolution: {integrity: sha512-ozE883Uigtqj3bx7OhL1KNbCzGyW2NQZPl6Hs09WTvCuZD5sTI4JY58bkbQWa/Y9hxIsvJ3M8Nbf7j54IqeZbA==}
    dev: true

  /regjsparser/0.8.4:
    resolution: {integrity: sha512-J3LABycON/VNEu3abOviqGHuB/LOtOQj8SKmfP9anY5GfAVw/SPjwzSjxGjbZXIxbGfqTHtJw58C2Li/WkStmA==}
    hasBin: true
    dependencies:
      jsesc: 0.5.0
    dev: true

  /require-directory/2.1.1:
    resolution: {integrity: sha1-jGStX9MNqxyXbiNE/+f3kqam30I=}
    engines: {node: '>=0.10.0'}
    dev: true

  /require-from-string/2.0.2:
    resolution: {integrity: sha512-Xf0nWe6RseziFMu+Ap9biiUbmplq6S9/p+7w7YXP/JBHhrUDDUhwa+vANyubuqfZWTveU//DYVGsDG7RKL/vEw==}
    engines: {node: '>=0.10.0'}
    dev: true

  /require-package-name/2.0.1:
    resolution: {integrity: sha1-wR6XJ2tluOKSP3Xav1+y7ww4Qbk=}
    dev: true

  /resolve-cwd/3.0.0:
    resolution: {integrity: sha512-OrZaX2Mb+rJCpH/6CpSqt9xFVpN++x01XnN2ie9g6P5/3xelLAkXWVADpdz1IHD/KFfEXyE6V0U01OQ3UO2rEg==}
    engines: {node: '>=8'}
    dependencies:
      resolve-from: 5.0.0
    dev: true

  /resolve-from/4.0.0:
    resolution: {integrity: sha512-pb/MYmXstAkysRFx8piNI1tGFNQIFA3vkE3Gq4EuA1dF6gHp/+vgZqsCGJapvy8N3Q+4o7FwvquPJcnZ7RYy4g==}
    engines: {node: '>=4'}

  /resolve-from/5.0.0:
    resolution: {integrity: sha512-qYg9KP24dD5qka9J47d0aVky0N+b4fTU89LN9iDnjB5waksiC49rvMB0PrUJQGoTmH50XPiqOvAjDfaijGxYZw==}
    engines: {node: '>=8'}
    dev: true

  /resolve.exports/1.1.0:
    resolution: {integrity: sha512-J1l+Zxxp4XK3LUDZ9m60LRJF/mAe4z6a4xyabPHk7pvK5t35dACV32iIjJDFeWZFfZlO29w6SZ67knR0tHzJtQ==}
    engines: {node: '>=10'}
    dev: true

  /resolve/1.17.0:
    resolution: {integrity: sha512-ic+7JYiV8Vi2yzQGFWOkiZD5Z9z7O2Zhm9XMaTxdJExKasieFCr+yXZ/WmXsckHiKl12ar0y6XiXDx3m4RHn1w==}
    dependencies:
      path-parse: 1.0.7

  /resolve/1.19.0:
    resolution: {integrity: sha512-rArEXAgsBG4UgRGcynxWIWKFvh/XZCcS8UJdHhwy91zwAvCZIbcs+vAbflgBnNjYMs/i/i+/Ux6IZhML1yPvxg==}
    dependencies:
      is-core-module: 2.9.0
      path-parse: 1.0.7

  /resolve/1.22.0:
    resolution: {integrity: sha512-Hhtrw0nLeSrFQ7phPp4OOcVjLPIeMnRlr5mcnVuMe7M/7eBn98A3hmFRLoFo3DLZkivSYwhRUJTyPyWAk56WLw==}
    hasBin: true
    dependencies:
      is-core-module: 2.9.0
      path-parse: 1.0.7
      supports-preserve-symlinks-flag: 1.0.0

  /resolve/2.0.0-next.3:
    resolution: {integrity: sha512-W8LucSynKUIDu9ylraa7ueVZ7hc0uAgJBxVsQSKOXOyle8a93qXhcz+XAXZ8bIq2d6i4Ehddn6Evt+0/UwKk6Q==}
    dependencies:
      is-core-module: 2.9.0
      path-parse: 1.0.7

  /responselike/1.0.2:
    resolution: {integrity: sha1-kYcg7ztjHFZCvgaPFa3lpG9Loec=}
    dependencies:
      lowercase-keys: 1.0.1
    dev: true

  /restore-cursor/3.1.0:
    resolution: {integrity: sha512-l+sSefzHpj5qimhFSE5a8nufZYAM3sBSVMAPtYkmC+4EH2anSGaEMXSD0izRQbu9nfyQ9y5JrVmp7E8oZrUjvA==}
    engines: {node: '>=8'}
    dependencies:
      onetime: 5.1.2
      signal-exit: 3.0.7
    dev: false

  /reusify/1.0.4:
    resolution: {integrity: sha512-U9nH88a3fc/ekCF1l0/UP1IosiuIjyTh7hBvXVMHYgVcfGvt897Xguj2UOLDeI5BG2m7/uwyaLVT6fbtCwTyzw==}
    engines: {iojs: '>=1.0.0', node: '>=0.10.0'}

  /rimraf/3.0.2:
    resolution: {integrity: sha512-JZkJMZkAGFFPP2YqXZXPbMlMBgsxzE8ILs4lMIX/2o0L9UBw9O/Y3o6wFw/i9YLapcUJWwqbi3kdxIPdC62TIA==}
    hasBin: true
    dependencies:
      glob: 7.2.3

  /run-async/2.4.1:
    resolution: {integrity: sha512-tvVnVv01b8c1RrA6Ep7JkStj85Guv/YrMcwqYQnwjsAS2cTmmPGBBjAjpCW7RrSodNSoE2/qg9O4bceNvUuDgQ==}
    engines: {node: '>=0.12.0'}
    dev: false

  /run-parallel/1.2.0:
    resolution: {integrity: sha512-5l4VyZR86LZ/lDxZTR6jqL8AFE2S0IFLMP26AbjsLVADxHdhB/c0GUsH+y39UfCi3dzz8OlQuPmnaJOMoDHQBA==}
    dependencies:
      queue-microtask: 1.2.3

  /rxjs/6.6.7:
    resolution: {integrity: sha512-hTdwr+7yYNIT5n4AMYp85KA6yw2Va0FLa3Rguvbpa4W3I5xynaBZo41cM3XM+4Q6fRMj3sBYIR1VAmZMXYJvRQ==}
    engines: {npm: '>=2.0.0'}
    dependencies:
      tslib: 1.14.1

  /safe-buffer/5.1.2:
    resolution: {integrity: sha512-Gd2UZBJDkXlY7GbJxfsE8/nvKkUEU1G38c1siN6QP6a9PT9MmHB8GnpscSmMJSoF8LOIrt8ud/wPtojys4G6+g==}

  /safe-buffer/5.2.1:
    resolution: {integrity: sha512-rp3So07KcdmmKbGvgaNxQSJr7bGVSVk5S9Eq1F+ppbRo70+YeaDxkw5Dd8NPN+GD6bjnYm2VuPuCXmpuYvmCXQ==}

  /safe-regex/2.1.1:
    resolution: {integrity: sha512-rx+x8AMzKb5Q5lQ95Zoi6ZbJqwCLkqi3XuJXp5P3rT8OEc6sZCJG5AE5dU3lsgRr/F4Bs31jSlVN+j5KrsGu9A==}
    dependencies:
      regexp-tree: 0.1.24

  /safe-stable-stringify/2.3.1:
    resolution: {integrity: sha512-kYBSfT+troD9cDA85VDnHZ1rpHC50O0g1e6WlGHVCz/g+JS+9WKLj+XwFYyR8UbrZN8ll9HUpDAAddY58MGisg==}
    engines: {node: '>=10'}
    dev: false

  /safer-buffer/2.1.2:
    resolution: {integrity: sha512-YZo3K82SD7Riyi0E1EQPojLz7kpepnSQI9IyPbHHg1XXXevb5dJI7tpyN2ADxGcQbHG7vcyRHk0cbwqcQriUtg==}

  /sass/1.52.1:
    resolution: {integrity: sha512-fSzYTbr7z8oQnVJ3Acp9hV80dM1fkMN7mSD/25mpcct9F7FPBMOI8krEYALgU1aZoqGhQNhTPsuSmxjnIvAm4Q==}
    engines: {node: '>=12.0.0'}
    hasBin: true
    dependencies:
      chokidar: 3.5.3
      immutable: 4.1.0
      source-map-js: 1.0.2
    dev: true

  /sax/1.2.1:
    resolution: {integrity: sha1-e45lYZCyKOgaZq6nSEgNgozS03o=}
    dev: true

  /sax/1.2.4:
    resolution: {integrity: sha512-NqVDv9TpANUjFm0N8uM5GxL36UgKi9/atZw+x7YFnQ8ckwFGKrl4xX4yWtrey3UJm5nP1kUbnYgLopqWNSRhWw==}
    dev: false

  /saxes/5.0.1:
    resolution: {integrity: sha512-5LBh1Tls8c9xgGjw3QrMwETmTMVk0oFgvrFSvWx62llR2hcEInrKNZ2GZCCuuy2lvWrdl5jhbpeqc5hRYKFOcw==}
    engines: {node: '>=10'}
    dependencies:
      xmlchars: 2.2.0
    dev: true

  /scheduler/0.20.2:
    resolution: {integrity: sha512-2eWfGgAqqWFGqtdMmcL5zCMK1U8KlXv8SQFGglL3CEtd0aDVDWgeF/YoCmvln55m5zSk3J/20hTaSBeSObsQDQ==}
    dependencies:
      loose-envify: 1.4.0
      object-assign: 4.1.1
    dev: false

  /scss-parser/1.0.5:
    resolution: {integrity: sha512-RZOtvCmCnwkDo7kdcYBi807Y5EoTIxJ34AgEgJNDmOH1jl0/xG0FyYZFbH6Ga3Iwu7q8LSdxJ4C5UkzNXjQxKQ==}
    engines: {node: '>=6.0.0'}
    dependencies:
      invariant: 2.2.4
    dev: true

  /semver-compare/1.0.0:
    resolution: {integrity: sha1-De4hahyUGrN+nvsXiPavxf9VN/w=}
    dev: true

  /semver-diff/3.1.1:
    resolution: {integrity: sha512-GX0Ix/CJcHyB8c4ykpHGIAvLyOwOobtM/8d+TQkAd81/bEjgPHrfba41Vpesr7jX/t8Uh+R3EX9eAS5be+jQYg==}
    engines: {node: '>=8'}
    dependencies:
      semver: 6.3.0
    dev: true

  /semver/5.7.1:
    resolution: {integrity: sha512-sauaDf/PZdVgrLTNYHRtpXa1iRiKcaebiKQ1BJdpQlWH2lCvexQdX55snPFyK7QzpudqbCI0qXFfOasHdyNDGQ==}
    hasBin: true

  /semver/6.3.0:
    resolution: {integrity: sha512-b39TBaTSfV6yBrapU89p5fKekE2m/NwnDocOVruQFS1/veMgdzuPcnOM34M6CwxW8jH/lxEa5rBoDeUwu5HHTw==}
    hasBin: true

  /semver/7.0.0:
    resolution: {integrity: sha512-+GB6zVA9LWh6zovYQLALHwv5rb2PHGlJi3lfiqIHxR0uuwCgefcOJc59v9fv1w8GbStwxuuqqAjI9NMAOOgq1A==}
    hasBin: true
    dev: true

  /semver/7.3.7:
    resolution: {integrity: sha512-QlYTucUYOews+WeEujDoEGziz4K6c47V/Bd+LjSSYcA94p+DmINdf7ncaUinThfvZyu13lN9OY1XDxt8C0Tw0g==}
    engines: {node: '>=10'}
    hasBin: true
    dependencies:
      lru-cache: 6.0.0

  /send/0.18.0:
    resolution: {integrity: sha512-qqWzuOjSFOuqPjFe4NOsMLafToQQwBSOEpS+FwEt3A2V3vKubTquT3vmLTQpFgMXp8AlFWFuP1qKaJZOtPpVXg==}
    engines: {node: '>= 0.8.0'}
    dependencies:
      debug: 2.6.9
      depd: 2.0.0
      destroy: 1.2.0
      encodeurl: 1.0.2
      escape-html: 1.0.3
      etag: 1.8.1
      fresh: 0.5.2
      http-errors: 2.0.0
      mime: 1.6.0
      ms: 2.1.3
      on-finished: 2.4.1
      range-parser: 1.2.1
      statuses: 2.0.1

  /serve-static/1.15.0:
    resolution: {integrity: sha512-XGuRDNjXUijsUL0vl6nSD7cwURuzEgglbOaFuZM9g3kwDXOWVTck0jLzjPzGD+TazWbboZYu52/9/XPdUgne9g==}
    engines: {node: '>= 0.8.0'}
    dependencies:
      encodeurl: 1.0.2
      escape-html: 1.0.3
      parseurl: 1.3.3
      send: 0.18.0

  /set-blocking/2.0.0:
    resolution: {integrity: sha1-BF+XgtARrppoA93TgrJDkrPYkPc=}
    dev: true

  /set-immediate-shim/1.0.1:
    resolution: {integrity: sha1-SysbJ+uAip+NzEgaWOXlb1mfP2E=}
    engines: {node: '>=0.10.0'}
    dev: false

  /setprototypeof/1.2.0:
    resolution: {integrity: sha512-E5LDX7Wrp85Kil5bhZv46j8jOeboKq5JMmYM3gVGdGH8xFpPWXUMsNrlODCrkoxMEeNi/XZIwuRvY4XNwYMJpw==}

  /sharp/0.30.5:
    resolution: {integrity: sha512-0T28KxqY4DzUMLSAp1/IhGVeHpPIQyp1xt7esmuXCAfyi/+6tYMUeRhQok+E/+E52Yk5yFjacXp90cQOkmkl4w==}
    engines: {node: '>=12.13.0'}
    requiresBuild: true
    dependencies:
      color: 4.2.3
      detect-libc: 2.0.1
      node-addon-api: 5.0.0
      prebuild-install: 7.1.0
      semver: 7.3.7
      simple-get: 4.0.1
      tar-fs: 2.1.1
      tunnel-agent: 0.6.0
    dev: true

  /shebang-command/2.0.0:
    resolution: {integrity: sha512-kHxr2zZpYtdmrN1qDjrrX/Z1rR1kG8Dx+gkpK1G4eXmvXswmcE1hTWBWYUzlraYw1/yZp6YuDY77YtvbN0dmDA==}
    engines: {node: '>=8'}
    dependencies:
      shebang-regex: 3.0.0

  /shebang-regex/3.0.0:
    resolution: {integrity: sha512-7++dFhtcx3353uBaq8DDR4NuxBetBzC7ZQOhmTQInHEd6bSrXdiEyzCvG07Z44UYdLShWUyXt5M/yhz8ekcb1A==}
    engines: {node: '>=8'}

  /shell-quote/1.7.3:
    resolution: {integrity: sha512-Vpfqwm4EnqGdlsBFNmHhxhElJYrdfcxPThu+ryKS5J8L/fhAwLazFZtq+S+TWZ9ANj2piSQLGj6NQg+lKPmxrw==}
    dev: true

  /side-channel/1.0.4:
    resolution: {integrity: sha512-q5XPytqFEIKHkGdiMIrY10mvLRvnQh42/+GoBlFW3b2LXLE2xxJpZFdm94we0BaoV3RwJyGqg5wS7epxTv0Zvw==}
    dependencies:
      call-bind: 1.0.2
      get-intrinsic: 1.1.1
      object-inspect: 1.12.2

  /signal-exit/3.0.7:
    resolution: {integrity: sha512-wnD2ZE+l+SPC/uoS0vXeE9L1+0wuaMqKlfz9AMUo38JsyLSBWSFcHR1Rri62LZc12vLr1gb3jl7iwQhgwpAbGQ==}

  /simple-concat/1.0.1:
    resolution: {integrity: sha512-cSFtAPtRhljv69IK0hTVZQ+OfE9nePi/rtJmw5UjHeVyVroEqJXP1sFztKUy1qU+xvz3u/sfYJLa947b7nAN2Q==}
    dev: true

  /simple-get/4.0.1:
    resolution: {integrity: sha512-brv7p5WgH0jmQJr1ZDDfKDOSeWWg+OVypG99A/5vYGPqJ6pxiaHLy8nxtFjBA7oMa01ebA9gfh1uMCFqOuXxvA==}
    dependencies:
      decompress-response: 6.0.0
      once: 1.4.0
      simple-concat: 1.0.1
    dev: true

  /simple-swizzle/0.2.2:
    resolution: {integrity: sha1-pNprY1/8zMoz9w0Xy5JZLeleVXo=}
    dependencies:
      is-arrayish: 0.3.2

  /sinon/11.1.2:
    resolution: {integrity: sha512-59237HChms4kg7/sXhiRcUzdSkKuydDeTiamT/jesUVHshBgL8XAmhgFo0GfK6RruMDM/iRSij1EybmMog9cJw==}
    dependencies:
      '@sinonjs/commons': 1.8.3
      '@sinonjs/fake-timers': 7.1.2
      '@sinonjs/samsam': 6.1.1
      diff: 5.1.0
      nise: 5.1.1
      supports-color: 7.2.0

  /sisteransi/1.0.5:
    resolution: {integrity: sha512-bLGGlR1QxBcynn2d5YmDX4MGjlZvy2MRBDRNHLJ8VI6l6+9FUiyTFNJ0IveOSP0bcXgVDPRcfGqA0pjaqUpfVg==}
    dev: true

  /slash/3.0.0:
    resolution: {integrity: sha512-g9Q1haeby36OSStwb4ntCGGGaKsaVSjQ68fBxoQcutl5fS1vuY18H3wSt3jFyFtrkx+Kz0V1G85A4MyAdDMi2Q==}
    engines: {node: '>=8'}

  /slice-ansi/4.0.0:
    resolution: {integrity: sha512-qMCMfhY040cVHT43K9BFygqYbUPFZKHOg7K73mtTWJRb8pyP3fzf4Ixd5SzdEJQ6MRUg/WBnOLxghZtKKurENQ==}
    engines: {node: '>=10'}
    dependencies:
      ansi-styles: 4.3.0
      astral-regex: 2.0.0
      is-fullwidth-code-point: 3.0.0
    dev: true

  /sort-keys/4.2.0:
    resolution: {integrity: sha512-aUYIEU/UviqPgc8mHR6IW1EGxkAXpeRETYcrzg8cLAvUPZcpAlleSXHV2mY7G12GphSH6Gzv+4MMVSSkbdteHg==}
    engines: {node: '>=8'}
    dependencies:
      is-plain-obj: 2.1.0
    dev: false

  /sort-object-keys/1.1.3:
    resolution: {integrity: sha512-855pvK+VkU7PaKYPc+Jjnmt4EzejQHyhhF33q31qG8x7maDzkeFhAAThdCYay11CISO+qAMwjOBP+fPZe0IPyg==}
    dev: true

  /sort-package-json/1.57.0:
    resolution: {integrity: sha512-FYsjYn2dHTRb41wqnv+uEqCUvBpK3jZcTp9rbz2qDTmel7Pmdtf+i2rLaaPMRZeSVM60V3Se31GyWFpmKs4Q5Q==}
    hasBin: true
    dependencies:
      detect-indent: 6.1.0
      detect-newline: 3.1.0
      git-hooks-list: 1.0.3
      globby: 10.0.0
      is-plain-obj: 2.1.0
      sort-object-keys: 1.1.3
    dev: true

  /source-map-js/1.0.2:
    resolution: {integrity: sha512-R0XvVJ9WusLiqTCEiGCmICCMplcCkIwwR11mOSD9CR5u+IXYdiseeEuXCVAjS54zqwkLcPNnmU4OeJ6tUrWhDw==}
    engines: {node: '>=0.10.0'}

  /source-map-resolve/0.6.0:
    resolution: {integrity: sha512-KXBr9d/fO/bWo97NXsPIAW1bFSBOuCnjbNTBMO7N59hsv5i9yzRDfcYwwt0l04+VqnKC+EwzvJZIP/qkuMgR/w==}
    deprecated: See https://github.com/lydell/source-map-resolve#deprecated
    dependencies:
      atob: 2.1.2
      decode-uri-component: 0.2.0
    dev: true

  /source-map-support/0.5.21:
    resolution: {integrity: sha512-uBHU3L3czsIyYXKX88fdrGovxdSCoTGDRZ6SYXtSRxLZUzHg5P/66Ht6uoUlHu9EZod+inXhKo3qQgwXUT/y1w==}
    dependencies:
      buffer-from: 1.1.2
      source-map: 0.6.1

  /source-map/0.6.1:
    resolution: {integrity: sha512-UjgapumWlbMhkBgzT7Ykc5YXUT46F0iKu8SGXq0bcwP5dz/h0Plj6enJqjz1Zbq2l5WaqYnrVbwWOWMyF3F47g==}
    engines: {node: '>=0.10.0'}

  /source-map/0.7.3:
    resolution: {integrity: sha512-CkCj6giN3S+n9qrYiBTX5gystlENnRW5jZeNLHpe6aue+SrHcG5VYwujhW9s4dY31mEGsxBDrHR6oI69fTXsaQ==}
    engines: {node: '>= 8'}
    dev: true

  /sourcemap-codec/1.4.8:
    resolution: {integrity: sha512-9NykojV5Uih4lgo5So5dtw+f0JgJX30KCNI8gwhz2J9A15wD0Ml6tjHKwf6fTSa6fAdVBdZeNOs9eJ71qCk8vA==}
    dev: true

  /spawn-command/0.0.2-1:
    resolution: {integrity: sha1-YvXpRmmBwbeW3Fkpk34RycaSG9A=}
    dev: true

  /spdx-correct/3.1.1:
    resolution: {integrity: sha512-cOYcUWwhCuHCXi49RhFRCyJEK3iPj1Ziz9DpViV3tbZOwXD49QzIN3MpOLJNxh2qwq2lJJZaKMVw9qNi4jTC0w==}
    dependencies:
      spdx-expression-parse: 3.0.1
      spdx-license-ids: 3.0.11

  /spdx-exceptions/2.3.0:
    resolution: {integrity: sha512-/tTrYOC7PPI1nUAgx34hUpqXuyJG+DTHJTnIULG4rDygi4xu/tfgmq1e1cIRwRzwZgo4NLySi+ricLkZkw4i5A==}

  /spdx-expression-parse/3.0.1:
    resolution: {integrity: sha512-cbqHunsQWnJNE6KhVSMsMeH5H/L9EpymbzqTQ3uLwNCLZ1Q481oWaofqH7nO6V07xlXwY6PhQdQ2IedWx/ZK4Q==}
    dependencies:
      spdx-exceptions: 2.3.0
      spdx-license-ids: 3.0.11

  /spdx-license-ids/3.0.11:
    resolution: {integrity: sha512-Ctl2BrFiM0X3MANYgj3CkygxhRmr9mi6xhejbdO960nF6EDJApTYpn0BQnDKlnNBULKiCN1n3w9EBkHK8ZWg+g==}

  /sprintf-js/1.0.3:
    resolution: {integrity: sha1-BOaSb2YolTVPPdAVIDYzuFcpfiw=}

  /ssri/8.0.1:
    resolution: {integrity: sha512-97qShzy1AiyxvPNIkLWoGua7xoQzzPjQ0HAH4B0rWKo7SZ6USuPcrUiAFrws0UH8RrbWmgq3LMTObhPIHbbBeQ==}
    engines: {node: '>= 8'}
    dependencies:
      minipass: 3.1.6
    dev: false

  /stack-trace/0.0.10:
    resolution: {integrity: sha1-VHxws0fo0ytOEI6hoqFZ5f3eGcA=}
    dev: false

  /stack-utils/2.0.5:
    resolution: {integrity: sha512-xrQcmYhOsn/1kX+Vraq+7j4oE2j/6BFscZ0etmYg81xuM8Gq0022Pxb8+IqgOFUIaxHs0KaSb7T1+OegiNrNFA==}
    engines: {node: '>=10'}
    dependencies:
      escape-string-regexp: 2.0.0
    dev: true

  /statuses/2.0.1:
    resolution: {integrity: sha512-RwNA9Z/7PrK06rYLIzFMlaF+l73iwpzsqRIFgbMLbTcLD6cOao82TaWefPXQvB2fOC4AjuYSEndS7N/mTCbkdQ==}
    engines: {node: '>= 0.8'}

  /strict-uri-encode/2.0.0:
    resolution: {integrity: sha1-ucczDHBChi9rFC3CdLvMWGbONUY=}
    engines: {node: '>=4'}
    dev: false

  /string-argv/0.3.1:
    resolution: {integrity: sha512-a1uQGz7IyVy9YwhqjZIZu1c8JO8dNIe20xBmSS6qu9kv++k3JGzCVmprbNN5Kn+BgzD5E7YYwg1CcjuJMRNsvg==}
    engines: {node: '>=0.6.19'}

  /string-length/4.0.2:
    resolution: {integrity: sha512-+l6rNN5fYHNhZZy41RXsYptCjA2Igmq4EG7kZAYFQI1E1VTXarr6ZPXBg6eq7Y6eK4FEhY6AJlyuFIb/v/S0VQ==}
    engines: {node: '>=10'}
    dependencies:
      char-regex: 1.0.2
      strip-ansi: 6.0.1
    dev: true

  /string-width/1.0.2:
    resolution: {integrity: sha1-EYvfW4zcUaKn5w0hHgfisLmxB9M=}
    engines: {node: '>=0.10.0'}
    dependencies:
      code-point-at: 1.1.0
      is-fullwidth-code-point: 1.0.0
      strip-ansi: 3.0.1
    dev: true

  /string-width/4.2.3:
    resolution: {integrity: sha512-wKyQRQpjJ0sIp62ErSZdGsjMJWsap5oRNihHhu6G7JVO/9jIB6UyevL+tXuOqrng8j/cxKTWyWUwvSTriiZz/g==}
    engines: {node: '>=8'}
    dependencies:
      emoji-regex: 8.0.0
      is-fullwidth-code-point: 3.0.0
      strip-ansi: 6.0.1

  /string.prototype.matchall/4.0.7:
    resolution: {integrity: sha512-f48okCX7JiwVi1NXCVWcFnZgADDC/n2vePlQ/KUCNqCikLLilQvwjMO8+BHVKvgzH0JB0J9LEPgxOGT02RoETg==}
    dependencies:
      call-bind: 1.0.2
      define-properties: 1.1.4
      es-abstract: 1.20.1
      get-intrinsic: 1.1.1
      has-symbols: 1.0.3
      internal-slot: 1.0.3
      regexp.prototype.flags: 1.4.3
      side-channel: 1.0.4

  /string.prototype.trimend/1.0.5:
    resolution: {integrity: sha512-I7RGvmjV4pJ7O3kdf+LXFpVfdNOxtCW/2C8f6jNiW4+PQchwxkCDzlk1/7p+Wl4bqFIZeF47qAHXLuHHWKAxog==}
    dependencies:
      call-bind: 1.0.2
      define-properties: 1.1.4
      es-abstract: 1.20.1

  /string.prototype.trimstart/1.0.5:
    resolution: {integrity: sha512-THx16TJCGlsN0o6dl2o6ncWUsdgnLRSA23rRE5pyGBw/mLr3Ej/R2LaqCtgP8VNMGZsvMWnf9ooZPyY2bHvUFg==}
    dependencies:
      call-bind: 1.0.2
      define-properties: 1.1.4
      es-abstract: 1.20.1

  /string_decoder/1.1.1:
    resolution: {integrity: sha512-n/ShnvDi6FHbbVfviro+WojiFzv+s8MPMHBczVePfUpDJLwoLT0ht1l4YwBCbi8pJAveEEdnkHyPyTP/mzRfwg==}
    dependencies:
      safe-buffer: 5.1.2

  /string_decoder/1.3.0:
    resolution: {integrity: sha512-hkRX8U1WjJFd8LsDJ2yQ/wWWxaopEsABU1XfkM8A+j0+85JAGppt16cr1Whg6KIbb4okU6Mql6BOj+uup/wKeA==}
    dependencies:
      safe-buffer: 5.2.1

  /strip-ansi/3.0.1:
    resolution: {integrity: sha1-ajhfuIU9lS1f8F0Oiq+UJ43GPc8=}
    engines: {node: '>=0.10.0'}
    dependencies:
      ansi-regex: 2.1.1
    dev: true

  /strip-ansi/6.0.1:
    resolution: {integrity: sha512-Y38VPSHcqkFrCpFnQ9vuSXmquuv5oXOKpGeT6aGrr3o3Gc9AlVa6JBfUSOCnbxGGZF+/0ooI7KrPuUSztUdU5A==}
    engines: {node: '>=8'}
    dependencies:
      ansi-regex: 5.0.1

  /strip-bom/3.0.0:
    resolution: {integrity: sha1-IzTBjpx1n3vdVv3vfprj1YjmjtM=}
    engines: {node: '>=4'}

  /strip-bom/4.0.0:
    resolution: {integrity: sha512-3xurFv5tEgii33Zi8Jtp55wEIILR9eh34FAW00PZf+JnSsTmV/ioewSgQl97JHvgjoRGwPShsWm+IdrxB35d0w==}
    engines: {node: '>=8'}

  /strip-final-newline/2.0.0:
    resolution: {integrity: sha512-BrpvfNAE3dcvq7ll3xVumzjKjZQ5tI1sEUIKr3Uoks0XUl45St3FlatVqef9prk4jRDzhW6WZg+3bk93y6pLjA==}
    engines: {node: '>=6'}
    dev: true

  /strip-indent/3.0.0:
    resolution: {integrity: sha512-laJTa3Jb+VQpaC6DseHhF7dXVqHTfJPCRDaEbid/drOhgitgYku/letMUqOXFoWV0zIIUbjpdH2t+tYj4bQMRQ==}
    engines: {node: '>=8'}
    dependencies:
      min-indent: 1.0.1
    dev: true

  /strip-json-comments/2.0.1:
    resolution: {integrity: sha1-PFMZQukIwml8DsNEhYwobHygpgo=}
    engines: {node: '>=0.10.0'}
    dev: true

  /strip-json-comments/3.1.1:
    resolution: {integrity: sha512-6fPc+R4ihwqP6N/aIv2f1gMH8lOVtWQHoqC4yK6oSDVVocumAsfCqjkXnqiYMhmMwS/mEHLp7Vehlt3ql6lEig==}
    engines: {node: '>=8'}

  /styled-jsx/5.0.2_@babel+core@7.18.2+react@17.0.2:
    resolution: {integrity: sha512-LqPQrbBh3egD57NBcHET4qcgshPks+yblyhPlH2GY8oaDgKs8SK4C3dBh3oSJjgzJ3G5t1SYEZGHkP+QEpX9EQ==}
    engines: {node: '>= 12.0.0'}
    peerDependencies:
      '@babel/core': '*'
      babel-plugin-macros: '*'
      react: '>= 16.8.0 || 17.x.x || ^18.0.0-0'
    peerDependenciesMeta:
      '@babel/core':
        optional: true
      babel-plugin-macros:
        optional: true
    dependencies:
      '@babel/core': 7.18.2
      react: 17.0.2
    dev: false

  /supports-color/5.5.0:
    resolution: {integrity: sha512-QjVjwdXIt408MIiAqCX4oUKsgU2EqAGzs2Ppkm4aQYbjm+ZEWEcW4SfFNTr4uMNZma0ey4f5lgLrkB0aX0QMow==}
    engines: {node: '>=4'}
    dependencies:
      has-flag: 3.0.0

  /supports-color/7.2.0:
    resolution: {integrity: sha512-qpCAvRl9stuOHveKsn7HncJRvv501qIacKzQlO/+Lwxc9+0q2wLyv4Dfvt80/DPn2pqOBsJdDiogXGR9+OvwRw==}
    engines: {node: '>=8'}
    dependencies:
      has-flag: 4.0.0

  /supports-color/8.1.1:
    resolution: {integrity: sha512-MpUEN2OodtUzxvKQl72cUF7RQ5EiHsGvSsVG0ia9c5RbWGL2CI4C7EpPS8UTBIplnlzZiNuV56w+FuNxy3ty2Q==}
    engines: {node: '>=10'}
    dependencies:
      has-flag: 4.0.0
    dev: true

  /supports-hyperlinks/2.2.0:
    resolution: {integrity: sha512-6sXEzV5+I5j8Bmq9/vUphGRM/RJNT9SCURJLjwfOg51heRtguGWDzcaBlgAzKhQa0EVNpPEKzQuBwZ8S8WaCeQ==}
    engines: {node: '>=8'}
    dependencies:
      has-flag: 4.0.0
      supports-color: 7.2.0
    dev: true

  /supports-preserve-symlinks-flag/1.0.0:
    resolution: {integrity: sha512-ot0WnXS9fgdkgIcePe6RHNk1WA8+muPa6cSjeR3V8K27q9BB1rTE3R1p7Hv0z1ZyAc8s6Vvv8DIyWf681MAt0w==}
    engines: {node: '>= 0.4'}

  /symbol-tree/3.2.4:
    resolution: {integrity: sha512-9QNk5KwDF+Bvz+PyObkmSYjI5ksVUYtjW7AU22r2NKcfLJcXp96hkDWU3+XndOsUb+AQ9QhfzfCT2O+CNWT5Tw==}
    dev: true

  /table/6.8.0:
    resolution: {integrity: sha512-s/fitrbVeEyHKFa7mFdkuQMWlH1Wgw/yEXMt5xACT4ZpzWFluehAxRtUUQKPuWhaLAWhFcVx6w3oC8VKaUfPGA==}
    engines: {node: '>=10.0.0'}
    dependencies:
      ajv: 8.11.0
      lodash.truncate: 4.4.2
      slice-ansi: 4.0.0
      string-width: 4.2.3
      strip-ansi: 6.0.1
    dev: true

  /tapable/1.1.3:
    resolution: {integrity: sha512-4WK/bYZmj8xLr+HUCODHGF1ZFzsYffasLUgEiMBY4fgtltdO6B4WJtlSbPaDTLpYTcGVwM2qLnFTICEcNxs3kA==}
    engines: {node: '>=6'}
    dev: true

  /tapable/2.2.1:
    resolution: {integrity: sha512-GNzQvQTOIP6RyTfE2Qxb8ZVlNmw0n88vp1szwWRimP02mnTsx3Wtn5qRdqY9w2XduFNUgvOwhNnQsjwCp+kqaQ==}
    engines: {node: '>=6'}
    dev: false

  /tar-fs/2.1.1:
    resolution: {integrity: sha512-V0r2Y9scmbDRLCNex/+hYzvp/zyYjvFbHPNgVTKfQvVrb6guiE/fxP+XblDNR011utopbkex2nM4dHNV6GDsng==}
    dependencies:
      chownr: 1.1.4
      mkdirp-classic: 0.5.3
      pump: 3.0.0
      tar-stream: 2.2.0
    dev: true

  /tar-stream/2.2.0:
    resolution: {integrity: sha512-ujeqbceABgwMZxEJnk2HDY2DlnUZ+9oEcb1KzTVfYHio0UE6dG71n60d8D2I4qNvleWrrXpmjpt7vZeF1LnMZQ==}
    engines: {node: '>=6'}
    dependencies:
      bl: 4.1.0
      end-of-stream: 1.4.4
      fs-constants: 1.0.0
      inherits: 2.0.4
      readable-stream: 3.6.0
    dev: true

  /tar/6.1.11:
    resolution: {integrity: sha512-an/KZQzQUkZCkuoAA64hM92X0Urb6VpRhAFllDzz44U2mcD5scmT3zBc4VgVpkugF580+DQn8eAFSyoQt0tznA==}
    engines: {node: '>= 10'}
    dependencies:
      chownr: 2.0.0
      fs-minipass: 2.1.0
      minipass: 3.1.6
      minizlib: 2.1.2
      mkdirp: 1.0.4
      yallist: 4.0.0
    dev: false

  /terminal-link/2.1.1:
    resolution: {integrity: sha512-un0FmiRUQNr5PJqy9kP7c40F5BOfpGlYTrxonDChEZB7pzZxRNp/bt+ymiy9/npwXya9KH99nJ/GXFIiUkYGFQ==}
    engines: {node: '>=8'}
    dependencies:
      ansi-escapes: 4.3.2
      supports-hyperlinks: 2.2.0
    dev: true

  /test-exclude/6.0.0:
    resolution: {integrity: sha512-cAGWPIyOHU6zlmg88jwm7VRyXnMN7iV68OGAbYDk/Mh/xC/pzVPlQtY6ngoIH/5/tciuhGfvESU8GrHrcxD56w==}
    engines: {node: '>=8'}
    dependencies:
      '@istanbuljs/schema': 0.1.3
      glob: 7.2.3
      minimatch: 3.1.2
    dev: true

  /text-hex/1.0.0:
    resolution: {integrity: sha512-uuVGNWzgJ4yhRaNSiubPY7OjISw4sw4E5Uv0wbjp+OzcbmVU/rsT8ujgcXJhn9ypzsgr5vlzpPqP+MBBKcGvbg==}
    dev: false

  /text-table/0.2.0:
    resolution: {integrity: sha1-f17oI66AUgfACvLfSoTsP8+lcLQ=}

  /thenify-all/1.6.0:
    resolution: {integrity: sha1-GhkY1ALY/D+Y+/I02wvMjMEOlyY=}
    engines: {node: '>=0.8'}
    dependencies:
      thenify: 3.3.1
    dev: false

  /thenify/3.3.1:
    resolution: {integrity: sha512-RVZSIV5IG10Hk3enotrhvz0T9em6cyHBLkH/YAZuKqd8hRkKhSfCGIcP2KUY0EPxndzANBmNllzWPwak+bheSw==}
    dependencies:
      any-promise: 1.3.0
    dev: false

  /throat/6.0.1:
    resolution: {integrity: sha512-8hmiGIJMDlwjg7dlJ4yKGLK8EsYqKgPWbG3b4wjJddKNwc7N7Dpn08Df4szr/sZdMVeOstrdYSsqzX6BYbcB+w==}
    dev: true

  /through/2.3.8:
    resolution: {integrity: sha1-DdTJ/6q8NXlgsbckEV1+Doai4fU=}
    dev: false

  /timsort/0.3.0:
    resolution: {integrity: sha1-QFQRqOfmM5/mTbmiNN4R3DHgK9Q=}

  /tmp/0.0.33:
    resolution: {integrity: sha512-jRCJlojKnZ3addtTOjdIqoRuPEKBvNXcGYqzO6zWZX8KfKEpnGY5jfggJQ3EjKuu8D4bJRr0y+cYJFmYbImXGw==}
    engines: {node: '>=0.6.0'}
    dependencies:
      os-tmpdir: 1.0.2
    dev: false

  /tmpl/1.0.5:
    resolution: {integrity: sha512-3f0uOEAQwIqGuWW2MVzYg8fV/QNnc/IpuJNG837rLuczAaLVHslWHZQj4IGiEl5Hs3kkbhwL9Ab7Hrsmuj+Smw==}
    dev: true

  /to-fast-properties/2.0.0:
    resolution: {integrity: sha1-3F5pjL0HkmW8c+A3doGk5Og/YW4=}
    engines: {node: '>=4'}
    dev: true

  /to-readable-stream/1.0.0:
    resolution: {integrity: sha512-Iq25XBt6zD5npPhlLVXGFN3/gyR2/qODcKNNyTMd4vbm39HUaOiAM4PMq0eMVC/Tkxz+Zjdsc55g9yyz+Yq00Q==}
    engines: {node: '>=6'}
    dev: true

  /to-regex-range/5.0.1:
    resolution: {integrity: sha512-65P7iz6X5yEr1cwcgvQxbbIw7Uk3gOy5dIdtZ4rDveLqhrdJP+Li/Hx6tyK0NEb+2GCyneCMJiGqrADCSNk8sQ==}
    engines: {node: '>=8.0'}
    dependencies:
      is-number: 7.0.0

  /toidentifier/1.0.1:
    resolution: {integrity: sha512-o5sSPKEkg/DIQNmH43V0/uerLrpzVedkUh8tGNvaeXpfpuwjKenlSox/2O/BTlZUtEe+JG7s5YhEz608PlAHRA==}
    engines: {node: '>=0.6'}

  /touch/3.1.0:
    resolution: {integrity: sha512-WBx8Uy5TLtOSRtIq+M03/sKDrXCLHxwDcquSP2c43Le03/9serjQBIztjRz6FkJez9D/hleyAXTBGLwwZUw9lA==}
    hasBin: true
    dependencies:
      nopt: 1.0.10
    dev: true

  /tough-cookie/4.0.0:
    resolution: {integrity: sha512-tHdtEpQCMrc1YLrMaqXXcj6AxhYi/xgit6mZu1+EDWUn+qhUf8wMQoFIy9NXuq23zAwtcB0t/MjACGR18pcRbg==}
    engines: {node: '>=6'}
    dependencies:
      psl: 1.8.0
      punycode: 2.1.1
      universalify: 0.1.2

  /tr46/0.0.3:
    resolution: {integrity: sha1-gYT9NH2snNwYWZLzpmIuFLnZq2o=}
    dev: false

  /tr46/2.1.0:
    resolution: {integrity: sha512-15Ih7phfcdP5YxqiB+iDtLoaTz4Nd35+IiAv0kQ5FNKHzXgdWqPoTIqEDDJmXceQt4JZk6lVPT8lnDlPpGDppw==}
    engines: {node: '>=8'}
    dependencies:
      punycode: 2.1.1
    dev: true

  /tree-kill/1.2.2:
    resolution: {integrity: sha512-L0Orpi8qGpRG//Nd+H90vFB+3iHnue1zSSGmNOOCh1GLJ7rUKVwV2HvijphGQS2UmhUZewS9VgvxYIdgr+fG1A==}
    hasBin: true
    dev: true

  /trim-newlines/3.0.1:
    resolution: {integrity: sha512-c1PTsA3tYrIsLGkJkzHF+w9F2EyxfXGo4UyJc4pFL++FMjnq0HJS69T3M7d//gKrFKwy429bouPescbjecU+Zw==}
    engines: {node: '>=8'}
    dev: true

  /triple-beam/1.3.0:
    resolution: {integrity: sha512-XrHUvV5HpdLmIj4uVMxHggLbFSZYIn7HEWsqePZcI50pco+MPqJ50wMGY794X7AOOhxOBAjbkqfAbEe/QMp2Lw==}
    dev: false

  /true-case-path/2.2.1:
    resolution: {integrity: sha512-0z3j8R7MCjy10kc/g+qg7Ln3alJTodw9aDuVWZa3uiWqfuBMKeAeP2ocWcxoyM3D73yz3Jt/Pu4qPr4wHSdB/Q==}

  /ts-jest/27.1.5_503bfb847900ba876dcec7308e1e7b81:
    resolution: {integrity: sha512-Xv6jBQPoBEvBq/5i2TeSG9tt/nqkbpcurrEG1b+2yfBrcJelOZF9Ml6dmyMh7bcW9JyFbRYpR5rxROSlBLTZHA==}
    engines: {node: ^10.13.0 || ^12.13.0 || ^14.15.0 || >=15.0.0}
    hasBin: true
    peerDependencies:
      '@babel/core': '>=7.0.0-beta.0 <8'
      '@types/jest': ^27.0.0
      babel-jest: '>=27.0.0 <28'
      esbuild: '*'
      jest: ^27.0.0
      typescript: '>=3.8 <5.0'
    peerDependenciesMeta:
      '@babel/core':
        optional: true
      '@types/jest':
        optional: true
      babel-jest:
        optional: true
      esbuild:
        optional: true
    dependencies:
      '@types/jest': 27.5.1
      bs-logger: 0.2.6
      fast-json-stable-stringify: 2.1.0
      jest: 27.5.1
      jest-util: 27.5.1
      json5: 2.2.1
      lodash.memoize: 4.1.2
      make-error: 1.3.6
      semver: 7.3.7
      typescript: 4.7.2
      yargs-parser: 20.2.9
    dev: true

  /ts-jest/27.1.5_ebdda5ed2d1a1bec56711b50a447047f:
    resolution: {integrity: sha512-Xv6jBQPoBEvBq/5i2TeSG9tt/nqkbpcurrEG1b+2yfBrcJelOZF9Ml6dmyMh7bcW9JyFbRYpR5rxROSlBLTZHA==}
    engines: {node: ^10.13.0 || ^12.13.0 || ^14.15.0 || >=15.0.0}
    hasBin: true
    peerDependencies:
      '@babel/core': '>=7.0.0-beta.0 <8'
      '@types/jest': ^27.0.0
      babel-jest: '>=27.0.0 <28'
      esbuild: '*'
      jest: ^27.0.0
      typescript: '>=3.8 <5.0'
    peerDependenciesMeta:
      '@babel/core':
        optional: true
      '@types/jest':
        optional: true
      babel-jest:
        optional: true
      esbuild:
        optional: true
    dependencies:
      '@types/jest': 27.5.1
      bs-logger: 0.2.6
      esbuild: 0.14.39
      fast-json-stable-stringify: 2.1.0
      jest: 27.5.1_ts-node@10.8.0
      jest-util: 27.5.1
      json5: 2.2.1
      lodash.memoize: 4.1.2
      make-error: 1.3.6
      semver: 7.3.7
      typescript: 4.7.2
      yargs-parser: 20.2.9
    dev: true

  /ts-jest/27.1.5_edc6efc7831529ed916ce9889d7d680f:
    resolution: {integrity: sha512-Xv6jBQPoBEvBq/5i2TeSG9tt/nqkbpcurrEG1b+2yfBrcJelOZF9Ml6dmyMh7bcW9JyFbRYpR5rxROSlBLTZHA==}
    engines: {node: ^10.13.0 || ^12.13.0 || ^14.15.0 || >=15.0.0}
    hasBin: true
    peerDependencies:
      '@babel/core': '>=7.0.0-beta.0 <8'
      '@types/jest': ^27.0.0
      babel-jest: '>=27.0.0 <28'
      esbuild: '*'
      jest: ^27.0.0
      typescript: '>=3.8 <5.0'
    peerDependenciesMeta:
      '@babel/core':
        optional: true
      '@types/jest':
        optional: true
      babel-jest:
        optional: true
      esbuild:
        optional: true
    dependencies:
      '@babel/core': 7.18.2
      '@types/jest': 27.5.1
      babel-jest: 27.5.1_@babel+core@7.18.2
      bs-logger: 0.2.6
      fast-json-stable-stringify: 2.1.0
      jest: 27.5.1
      jest-util: 27.5.1
      json5: 2.2.1
      lodash.memoize: 4.1.2
      make-error: 1.3.6
      semver: 7.3.7
      typescript: 4.7.2
      yargs-parser: 20.2.9
    dev: true

  /ts-node/10.8.0_be9b882372b444d287abcaf9edddb0d2:
    resolution: {integrity: sha512-/fNd5Qh+zTt8Vt1KbYZjRHCE9sI5i7nqfD/dzBBRDeVXZXS6kToW6R7tTU6Nd4XavFs0mAVCg29Q//ML7WsZYA==}
    hasBin: true
    peerDependencies:
      '@swc/core': '>=1.2.50'
      '@swc/wasm': '>=1.2.50'
      '@types/node': '*'
      typescript: '>=2.7'
    peerDependenciesMeta:
      '@swc/core':
        optional: true
      '@swc/wasm':
        optional: true
    dependencies:
      '@cspotcode/source-map-support': 0.8.1
      '@tsconfig/node10': 1.0.8
      '@tsconfig/node12': 1.0.9
      '@tsconfig/node14': 1.0.1
      '@tsconfig/node16': 1.0.2
      '@types/node': 14.18.18
      acorn: 8.7.1
      acorn-walk: 8.2.0
      arg: 4.1.3
      create-require: 1.1.1
      diff: 4.0.2
      make-error: 1.3.6
      typescript: 4.7.2
      v8-compile-cache-lib: 3.0.1
      yn: 3.1.1
    dev: true

  /tsconfig-paths/3.14.1:
    resolution: {integrity: sha512-fxDhWnFSLt3VuTwtvJt5fpwxBHg5AdKWMsgcPOOIilyjymcYVZoCQF8fvFRezCNfblEXmi+PcM1eYHeOAgXCOQ==}
    dependencies:
      '@types/json5': 0.0.29
      json5: 1.0.1
      minimist: 1.2.6
      strip-bom: 3.0.0

  /tslib/1.14.1:
    resolution: {integrity: sha512-Xni35NKzjgMrwevysHTCArtLDpPvye8zV/0E4EyYn43P7/7qvQwPh9BGkHewbMulVntbigmcT7rdX3BNo9wRJg==}

  /tslib/2.4.0:
    resolution: {integrity: sha512-d6xOpEDfsi2CZVlPQzGeux8XMwLT9hssAsaPYExaQMuYskwb+x1x7J371tWlbBdWHroy99KnVB6qIkUbs5X3UQ==}

  /tsutils/3.21.0_typescript@4.7.2:
    resolution: {integrity: sha512-mHKK3iUXL+3UF6xL5k0PEhKRUBKPBCv/+RkEOpjRWxxx27KKRBmmA60A9pgOUvMi8GKhRMPEmjBRPzs2W7O1OA==}
    engines: {node: '>= 6'}
    peerDependencies:
      typescript: '>=2.8.0 || >= 3.2.0-dev || >= 3.3.0-dev || >= 3.4.0-dev || >= 3.5.0-dev || >= 3.6.0-dev || >= 3.6.0-beta || >= 3.7.0-dev || >= 3.7.0-beta'
    dependencies:
      tslib: 1.14.1
      typescript: 4.7.2

  /tunnel-agent/0.6.0:
    resolution: {integrity: sha1-J6XeoGs2sEoKmWZ3SykIaPD8QP0=}
    dependencies:
      safe-buffer: 5.2.1
    dev: true

  /tunnel/0.0.6:
    resolution: {integrity: sha512-1h/Lnq9yajKY2PEbBadPXj3VxsDDu844OnaAo52UVmIzIvwwtBPIuNvkjuzBlTWpfJyUbG3ez0KSBibQkj4ojg==}
    engines: {node: '>=0.6.11 <=0.7.0 || >=0.7.3'}
    dev: false

  /type-check/0.3.2:
    resolution: {integrity: sha1-WITKtRLPHTVeP7eE8wgEsrUg23I=}
    engines: {node: '>= 0.8.0'}
    dependencies:
      prelude-ls: 1.1.2
    dev: true

  /type-check/0.4.0:
    resolution: {integrity: sha512-XleUoc9uwGXqjWwXaUTZAmzMcFZ5858QA2vvx1Ur5xIcixXIP+8LnFDgRplU30us6teqdlskFfu+ae4K79Ooew==}
    engines: {node: '>= 0.8.0'}
    dependencies:
      prelude-ls: 1.2.1

  /type-detect/4.0.8:
    resolution: {integrity: sha512-0fr/mIH1dlO+x7TlcMy+bIDqKPsw/70tVyeHW787goQjhmqaZe10uwLujubK9q9Lg6Fiho1KUKDYz0Z7k7g5/g==}
    engines: {node: '>=4'}

  /type-fest/0.18.1:
    resolution: {integrity: sha512-OIAYXk8+ISY+qTOwkHtKqzAuxchoMiD9Udx+FSGQDuiRR+PJKJHc2NJAXlbhkGwTt/4/nKZxELY1w3ReWOL8mw==}
    engines: {node: '>=10'}
    dev: true

  /type-fest/0.20.2:
    resolution: {integrity: sha512-Ne+eE4r0/iWnpAxD852z3A+N0Bt5RN//NjJwRd2VFHEmrywxf5vsZlh4R6lixl6B+wz/8d+maTSAkN1FIkI3LQ==}
    engines: {node: '>=10'}

  /type-fest/0.21.3:
    resolution: {integrity: sha512-t0rzBq87m3fVcduHDUFhKmyyX+9eo6WQjZvf51Ea/M0Q7+T374Jp1aUiyUl0GKxp8M/OETVHSDvmkyPgvX+X2w==}
    engines: {node: '>=10'}

  /type-fest/0.6.0:
    resolution: {integrity: sha512-q+MB8nYR1KDLrgr4G5yemftpMC7/QLqVndBmEEdqzmNj5dcFOO4Oo8qlwZE3ULT3+Zim1F8Kq4cBnikNhlCMlg==}
    engines: {node: '>=8'}

  /type-fest/0.8.1:
    resolution: {integrity: sha512-4dbzIzqvjtgiM5rw1k5rEHtBANKmdudhGyBEajN01fEyhaAIhsoKNy6y7+IN93IfpFtwY9iqi7kD+xwKhQsNJA==}
    engines: {node: '>=8'}
    dev: true

  /type-fest/2.13.0:
    resolution: {integrity: sha512-lPfAm42MxE4/456+QyIaaVBAwgpJb6xZ8PRu09utnhPdWwcyj9vgy6Sq0Z5yNbJ21EdxB5dRU/Qg8bsyAMtlcw==}
    engines: {node: '>=12.20'}
    dev: true

  /type-is/1.6.18:
    resolution: {integrity: sha512-TkRKr9sUTxEH8MdfuCSP7VizJyzRNMjj2J2do2Jr3Kym598JVdEksuzPQCnlFPW4ky9Q+iA+ma9BGm06XQBy8g==}
    engines: {node: '>= 0.6'}
    dependencies:
      media-typer: 0.3.0
      mime-types: 2.1.35

  /typedarray-to-buffer/3.1.5:
    resolution: {integrity: sha512-zdu8XMNEDepKKR+XYOXAVPtWui0ly0NtohUscw+UmaHiAWT8hrV1rr//H6V+0DvJ3OQ19S979M0laLfX8rm82Q==}
    dependencies:
      is-typedarray: 1.0.0

  /typescript/4.6.4:
    resolution: {integrity: sha512-9ia/jWHIEbo49HfjrLGfKbZSuWo9iTMwXO+Ca3pRsSpbsMbc7/IU8NKdCZVRRBafVPGnoJeFL76ZOAA84I9fEg==}
    engines: {node: '>=4.2.0'}
    hasBin: true
    dev: true

  /typescript/4.7.2:
    resolution: {integrity: sha512-Mamb1iX2FDUpcTRzltPxgWMKy3fhg0TN378ylbktPGPK/99KbDtMQ4W1hwgsbPAsG3a0xKa1vmw4VKZQbkvz5A==}
    engines: {node: '>=4.2.0'}
    hasBin: true
    dev: true

  /unbox-primitive/1.0.2:
    resolution: {integrity: sha512-61pPlCD9h51VoreyJ0BReideM3MDKMKnh6+V9L08331ipq6Q8OFXZYiqP6n/tbHx4s5I9uRhcye6BrbkizkBDw==}
    dependencies:
      call-bind: 1.0.2
      has-bigints: 1.0.2
      has-symbols: 1.0.3
      which-boxed-primitive: 1.0.2

  /undefsafe/2.0.5:
    resolution: {integrity: sha512-WxONCrssBM8TSPRqN5EmsjVrsv4A8X12J4ArBiiayv3DyyG3ZlIg6yysuuSYdZsVz3TKcTg2fd//Ujd4CHV1iA==}
    dev: true

  /unicode-canonical-property-names-ecmascript/2.0.0:
    resolution: {integrity: sha512-yY5PpDlfVIU5+y/BSCxAJRBIS1Zc2dDG3Ujq+sR0U+JjUevW2JhocOF+soROYDSaAezOzOKuyyixhD6mBknSmQ==}
    engines: {node: '>=4'}
    dev: true

  /unicode-match-property-ecmascript/2.0.0:
    resolution: {integrity: sha512-5kaZCrbp5mmbz5ulBkDkbY0SsPOjKqVS35VpL9ulMPfSl0J0Xsm+9Evphv9CoIZFwre7aJoa94AY6seMKGVN5Q==}
    engines: {node: '>=4'}
    dependencies:
      unicode-canonical-property-names-ecmascript: 2.0.0
      unicode-property-aliases-ecmascript: 2.0.0
    dev: true

  /unicode-match-property-value-ecmascript/2.0.0:
    resolution: {integrity: sha512-7Yhkc0Ye+t4PNYzOGKedDhXbYIBe1XEQYQxOPyhcXNMJ0WCABqqj6ckydd6pWRZTHV4GuCPKdBAUiMc60tsKVw==}
    engines: {node: '>=4'}
    dev: true

  /unicode-property-aliases-ecmascript/2.0.0:
    resolution: {integrity: sha512-5Zfuy9q/DFr4tfO7ZPeVXb1aPoeQSdeFMLpYuFebehDAhbuevLs5yxSZmIFN1tP5F9Wl4IpJrYojg85/zgyZHQ==}
    engines: {node: '>=4'}
    dev: true

  /unique-string/2.0.0:
    resolution: {integrity: sha512-uNaeirEPvpZWSgzwsPGtU2zVSTrn/8L5q/IexZmH0eH6SA73CmAA5U4GwORTxQAZs95TAXLNqeLoPPNO5gZfWg==}
    engines: {node: '>=8'}
    dependencies:
      crypto-random-string: 2.0.0
    dev: true

  /universalify/0.1.2:
    resolution: {integrity: sha512-rBJeI5CXAlmy1pV+617WB9J63U6XcazHHF2f2dbJix4XzpUF0RS3Zbj0FGIOCAva5P/d/GBOYaACQ1w+0azUkg==}
    engines: {node: '>= 4.0.0'}

  /universalify/2.0.0:
    resolution: {integrity: sha512-hAZsKq7Yy11Zu1DE0OzWjw7nnLZmJZYTDZZyEFHZdUhV8FkH5MCfoU1XMaxXovpyW5nq5scPqq0ZDP9Zyl04oQ==}
    engines: {node: '>= 10.0.0'}

  /unpipe/1.0.0:
    resolution: {integrity: sha1-sr9O6FFKrmFltIF4KdIbLvSZBOw=}
    engines: {node: '>= 0.8'}

  /update-notifier/5.1.0:
    resolution: {integrity: sha512-ItnICHbeMh9GqUy31hFPrD1kcuZ3rpxDZbf4KUDavXwS0bW5m7SLbDQpGX3UYr072cbrF5hFUs3r5tUsPwjfHw==}
    engines: {node: '>=10'}
    dependencies:
      boxen: 5.1.2
      chalk: 4.1.2
      configstore: 5.0.1
      has-yarn: 2.1.0
      import-lazy: 2.1.0
      is-ci: 2.0.0
      is-installed-globally: 0.4.0
      is-npm: 5.0.0
      is-yarn-global: 0.3.0
      latest-version: 5.1.0
      pupa: 2.1.1
      semver: 7.3.7
      semver-diff: 3.1.1
      xdg-basedir: 4.0.0
    dev: true

  /uri-js/4.4.1:
    resolution: {integrity: sha512-7rKUyy33Q1yc98pQ1DAmLtwX109F7TIfWlW1Ydo8Wl1ii1SeHieeh0HHfPeL2fMXK6z0s8ecKs9frCuLJvndBg==}
    dependencies:
      punycode: 2.1.1

  /url-parse-lax/3.0.0:
    resolution: {integrity: sha1-FrXK/Afb42dsGxmZF3gj1lA6yww=}
    engines: {node: '>=4'}
    dependencies:
      prepend-http: 2.0.0
    dev: true

  /url/0.10.3:
    resolution: {integrity: sha1-Ah5NnHcF8hu/N9A861h2dAJ3TGQ=}
    dependencies:
      punycode: 1.3.2
      querystring: 0.2.0
    dev: true

  /use-callback-ref/1.3.0_b08e3c15324cbe90a6ff8fcd416c932c:
    resolution: {integrity: sha512-3FT9PRuRdbB9HfXhEq35u4oZkvpJ5kuYbpqhCfmiZyReuRgpnhDlbr2ZEnnuS0RrJAPn6l23xjFg9kpDM+Ms7w==}
    engines: {node: '>=10'}
    peerDependencies:
      '@types/react': ^16.8.0 || ^17.0.0 || ^18.0.0
      react: ^16.8.0 || ^17.0.0 || ^18.0.0
    peerDependenciesMeta:
      '@types/react':
        optional: true
    dependencies:
      '@types/react': 17.0.38
      react: 17.0.2
      tslib: 2.4.0
    dev: true

  /use-sidecar/1.1.2_b08e3c15324cbe90a6ff8fcd416c932c:
    resolution: {integrity: sha512-epTbsLuzZ7lPClpz2TyryBfztm7m+28DlEv2ZCQ3MDr5ssiwyOwGH/e5F9CkfWjJ1t4clvI58yF822/GUkjjhw==}
    engines: {node: '>=10'}
    peerDependencies:
      '@types/react': ^16.9.0 || ^17.0.0 || ^18.0.0
      react: ^16.8.0 || ^17.0.0 || ^18.0.0
    peerDependenciesMeta:
      '@types/react':
        optional: true
    dependencies:
      '@types/react': 17.0.38
      detect-node-es: 1.1.0
      react: 17.0.2
      tslib: 2.4.0
    dev: true

  /util-deprecate/1.0.2:
    resolution: {integrity: sha1-RQ1Nyfpw3nMnYvvS1KKJgUGaDM8=}

  /utils-merge/1.0.1:
    resolution: {integrity: sha1-n5VxD1CiZ5R7LMwSR0HBAoQn5xM=}
    engines: {node: '>= 0.4.0'}

  /uuid/3.3.2:
    resolution: {integrity: sha512-yXJmeNaw3DnnKAOKJE51sL/ZaYfWJRl1pK9dr19YFCu0ObS231AB1/LbqTKRAQ5kw8A90rA6fr4riOUpTZvQZA==}
    deprecated: Please upgrade  to version 7 or higher.  Older versions may use Math.random() in certain circumstances, which is known to be problematic.  See https://v8.dev/blog/math-random for details.
    hasBin: true
    dev: true

  /uuid/3.4.0:
    resolution: {integrity: sha512-HjSDRw6gZE5JMggctHBcjVak08+KEVhSIiDzFnT9S9aegmp85S/bReBVTb4QTFaRNptJ9kuYaNhnbNEOkbKb/A==}
    deprecated: Please upgrade  to version 7 or higher.  Older versions may use Math.random() in certain circumstances, which is known to be problematic.  See https://v8.dev/blog/math-random for details.
    hasBin: true
    dev: false

  /uuid/8.3.2:
    resolution: {integrity: sha512-+NYs2QeMWy+GWFOEm9xnn6HCDp0l7QBD7ml8zLUmJ+93Q5NF0NocErnwkTkXVFNiX3/fpC6afS8Dhb/gz7R7eg==}
    hasBin: true
    dev: false

  /v8-compile-cache-lib/3.0.1:
    resolution: {integrity: sha512-wa7YjyUGfNZngI/vtK0UHAN+lgDCxBPCylVXGp0zu59Fz5aiGtNXaq3DhIov063MorB+VfufLh3JlF2KdTK3xg==}
    dev: true

  /v8-compile-cache/2.3.0:
    resolution: {integrity: sha512-l8lCEmLcLYZh4nbunNZvQCJc5pv7+RCwa8q/LdUx8u7lsWvPDKmpodJAJNwkAhJC//dFY48KuIEmjtd4RViDrA==}

  /v8-to-istanbul/8.1.1:
    resolution: {integrity: sha512-FGtKtv3xIpR6BYhvgH8MI/y78oT7d8Au3ww4QIxymrCtZEh5b8gCw2siywE+puhEmuWKDtmfrvF5UlB298ut3w==}
    engines: {node: '>=10.12.0'}
    dependencies:
      '@types/istanbul-lib-coverage': 2.0.4
      convert-source-map: 1.8.0
      source-map: 0.7.3
    dev: true

  /validate-npm-package-license/3.0.4:
    resolution: {integrity: sha512-DpKm2Ui/xN7/HQKCtpZxoRWBhZ9Z0kqtygG8XCgNQ8ZlDnxuQmWhj566j8fN4Cu3/JmbhsDo7fcAJq4s9h27Ew==}
    dependencies:
      spdx-correct: 3.1.1
      spdx-expression-parse: 3.0.1

  /validate-npm-package-name/3.0.0:
    resolution: {integrity: sha1-X6kS2B630MdK/BQN5zF/DKffQ34=}
    dependencies:
      builtins: 1.0.3

  /validator/13.7.0:
    resolution: {integrity: sha512-nYXQLCBkpJ8X6ltALua9dRrZDHVYxjJ1wgskNt1lH9fzGjs3tgojGSCBjmEPwkWS1y29+DrizMTW19Pr9uB2nw==}
    engines: {node: '>= 0.10'}

  /vary/1.1.2:
    resolution: {integrity: sha1-IpnwLG3tMNSllhsLn3RSShj2NPw=}
    engines: {node: '>= 0.8'}

  /void-elements/3.1.0:
    resolution: {integrity: sha1-YU9/v42AHwu18GYfWy9XhXUOTwk=}
    engines: {node: '>=0.10.0'}
    dev: false

  /w3c-hr-time/1.0.2:
    resolution: {integrity: sha512-z8P5DvDNjKDoFIHK7q8r8lackT6l+jo/Ye3HOle7l9nICP9lf1Ci25fy9vHd0JOWewkIFzXIEig3TdKT7JQ5fQ==}
    dependencies:
      browser-process-hrtime: 1.0.0
    dev: true

  /w3c-xmlserializer/2.0.0:
    resolution: {integrity: sha512-4tzD0mF8iSiMiNs30BiLO3EpfGLZUT2MSX/G+o7ZywDzliWQ3OPtTZ0PTC3B3ca1UAf4cJMHB+2Bf56EriJuRA==}
    engines: {node: '>=10'}
    dependencies:
      xml-name-validator: 3.0.0
    dev: true

  /walker/1.0.8:
    resolution: {integrity: sha512-ts/8E8l5b7kY0vlWLewOkDXMmPdLcVV4GmOQLyxuSswIJsweeFZtAsMF7k1Nszz+TYBQrlYRmzOnr398y1JemQ==}
    dependencies:
      makeerror: 1.0.12
    dev: true

  /watchpack/2.3.1:
    resolution: {integrity: sha512-x0t0JuydIo8qCNctdDrn1OzH/qDzk2+rdCOC3YzumZ42fiMqmQ7T3xQurykYMhYfHaPHTp4ZxAx2NfUo1K6QaA==}
    engines: {node: '>=10.13.0'}
    dependencies:
      glob-to-regexp: 0.4.1
      graceful-fs: 4.2.10
    dev: true

  /webidl-conversions/3.0.1:
    resolution: {integrity: sha1-JFNCdeKnvGvnvIZhHMFq4KVlSHE=}
    dev: false

  /webidl-conversions/5.0.0:
    resolution: {integrity: sha512-VlZwKPCkYKxQgeSbH5EyngOmRp7Ww7I9rQLERETtf5ofd9pGeswWiOtogpEO850jziPRarreGxn5QIiTqpb2wA==}
    engines: {node: '>=8'}
    dev: true

  /webidl-conversions/6.1.0:
    resolution: {integrity: sha512-qBIvFLGiBpLjfwmYAaHPXsn+ho5xZnGvyGvsarywGNc8VyQJUMHJ8OBKGGrPER0okBeMDaan4mNBlgBROxuI8w==}
    engines: {node: '>=10.4'}
    dev: true

  /weekstart/1.1.0:
    resolution: {integrity: sha512-ZO3I7c7J9nwGN1PZKZeBYAsuwWEsCOZi5T68cQoVNYrzrpp5Br0Bgi0OF4l8kH/Ez7nKfxa5mSsXjsgris3+qg==}
    dev: true

  /whatwg-encoding/1.0.5:
    resolution: {integrity: sha512-b5lim54JOPN9HtzvK9HFXvBma/rnfFeqsic0hSpjtDbVxR3dJKLc+KB4V6GgiGOvl7CY/KNh8rxSo9DKQrnUEw==}
    dependencies:
      iconv-lite: 0.4.24
    dev: true

  /whatwg-mimetype/2.3.0:
    resolution: {integrity: sha512-M4yMwr6mAnQz76TbJm914+gPpB/nCwvZbJU28cUD6dR004SAxDLOOSUaB1JDRqLtaOV/vi0IC5lEAGFgrjGv/g==}
    dev: true

  /whatwg-url/5.0.0:
    resolution: {integrity: sha1-lmRU6HZUYuN2RNNib2dCzotwll0=}
    dependencies:
      tr46: 0.0.3
      webidl-conversions: 3.0.1
    dev: false

  /whatwg-url/8.7.0:
    resolution: {integrity: sha512-gAojqb/m9Q8a5IV96E3fHJM70AzCkgt4uXYX2O7EmuyOnLrViCQlsEBmF9UQIu3/aeAIp2U17rtbpZWNntQqdg==}
    engines: {node: '>=10'}
    dependencies:
      lodash: 4.17.21
      tr46: 2.1.0
      webidl-conversions: 6.1.0
    dev: true

  /which-boxed-primitive/1.0.2:
    resolution: {integrity: sha512-bwZdv0AKLpplFY2KZRX6TvyuN7ojjr7lwkg6ml0roIy9YeuSr7JS372qlNW18UQYzgYK9ziGcerWqZOmEn9VNg==}
    dependencies:
      is-bigint: 1.0.4
      is-boolean-object: 1.1.2
      is-number-object: 1.0.7
      is-string: 1.0.7
      is-symbol: 1.0.4

  /which/2.0.2:
    resolution: {integrity: sha512-BLI3Tl1TW3Pvl70l3yq3Y64i+awpwXqsGBYWkkqMtnbXgrMD+yj7rhW0kuEDxzJaYXGjEW5ogapKNMEKNMjibA==}
    engines: {node: '>= 8'}
    hasBin: true
    dependencies:
      isexe: 2.0.0

  /wide-align/1.1.5:
    resolution: {integrity: sha512-eDMORYaPNZ4sQIuuYPDHdQvf4gyCF9rEEV/yPxGfwPkRodwEgiMUUXTx/dex+Me0wxx53S+NgUHaP7y3MGlDmg==}
    dependencies:
      string-width: 1.0.2
    dev: true

  /widest-line/3.1.0:
    resolution: {integrity: sha512-NsmoXalsWVDMGupxZ5R08ka9flZjjiLvHVAWYOKtiKM8ujtZWr9cRffak+uSE48+Ob8ObalXpwyeUiyDD6QFgg==}
    engines: {node: '>=8'}
    dependencies:
      string-width: 4.2.3
    dev: true

  /winston-transport/4.5.0:
    resolution: {integrity: sha512-YpZzcUzBedhlTAfJg6vJDlyEai/IFMIVcaEZZyl3UXIl4gmqRpU7AE89AHLkbzLUsv0NVmw7ts+iztqKxxPW1Q==}
    engines: {node: '>= 6.4.0'}
    dependencies:
      logform: 2.4.0
      readable-stream: 3.6.0
      triple-beam: 1.3.0
    dev: false

  /winston/3.7.2:
    resolution: {integrity: sha512-QziIqtojHBoyzUOdQvQiar1DH0Xp9nF1A1y7NVy2DGEsz82SBDtOalS0ulTRGVT14xPX3WRWkCsdcJKqNflKng==}
    engines: {node: '>= 12.0.0'}
    dependencies:
      '@dabh/diagnostics': 2.0.3
      async: 3.2.3
      is-stream: 2.0.1
      logform: 2.4.0
      one-time: 1.0.0
      readable-stream: 3.6.0
      safe-stable-stringify: 2.3.1
      stack-trace: 0.0.10
      triple-beam: 1.3.0
      winston-transport: 4.5.0
    dev: false

  /word-wrap/1.2.3:
    resolution: {integrity: sha512-Hz/mrNwitNRh/HUAtM/VT/5VH+ygD6DV7mYKZAtHOrbs8U7lvPS6xf7EJKMF0uW1KJCl0H701g3ZGus+muE5vQ==}
    engines: {node: '>=0.10.0'}

  /wordwrap/1.0.0:
    resolution: {integrity: sha1-J1hIEIkUVqQXHI0CJkQa3pDLyus=}
    dev: false

  /wrap-ansi/7.0.0:
    resolution: {integrity: sha512-YVGIj2kamLSTxw6NsZjoBxfSwsn0ycdesmc4p+Q21c5zPuZ1pl+NfxVdxPtdHvmNVOQ6XSYG4AUtyt/Fi7D16Q==}
    engines: {node: '>=10'}
    dependencies:
      ansi-styles: 4.3.0
      string-width: 4.2.3
      strip-ansi: 6.0.1
    dev: true

  /wrappy/1.0.2:
    resolution: {integrity: sha1-tSQ9jz7BqjXxNkYFvA0QNuMKtp8=}

  /write-file-atomic/3.0.3:
    resolution: {integrity: sha512-AvHcyZ5JnSfq3ioSyjrBkH9yW4m7Ayk8/9My/DD9onKeu/94fwrMocemO2QAJFAlnnDN+ZDS+ZjAR5ua1/PV/Q==}
    dependencies:
      imurmurhash: 0.1.4
      is-typedarray: 1.0.0
      signal-exit: 3.0.7
      typedarray-to-buffer: 3.1.5

  /write-yaml-file/4.2.0:
    resolution: {integrity: sha512-LwyucHy0uhWqbrOkh9cBluZBeNVxzHjDaE9mwepZG3n3ZlbM4v3ndrFw51zW/NXYFFqP+QWZ72ihtLWTh05e4Q==}
    engines: {node: '>=10.13'}
    dependencies:
      js-yaml: 4.1.0
      write-file-atomic: 3.0.3
    dev: false

  /ws/7.5.8:
    resolution: {integrity: sha512-ri1Id1WinAX5Jqn9HejiGb8crfRio0Qgu8+MtL36rlTA6RLsMdWt1Az/19A2Qij6uSHUMphEFaTKa4WG+UNHNw==}
    engines: {node: '>=8.3.0'}
    peerDependencies:
      bufferutil: ^4.0.1
      utf-8-validate: ^5.0.2
    peerDependenciesMeta:
      bufferutil:
        optional: true
      utf-8-validate:
        optional: true
    dev: true

  /xdg-basedir/4.0.0:
    resolution: {integrity: sha512-PSNhEJDejZYV7h50BohL09Er9VaIefr2LMAf3OEmpCkjOi34eYyQYAXUTjEQtZJTKcF0E2UKTh+osDLsgNim9Q==}
    engines: {node: '>=8'}
    dev: true

  /xml-name-validator/3.0.0:
    resolution: {integrity: sha512-A5CUptxDsvxKJEU3yO6DuWBSJz/qizqzJKOMIfUJHETbBw/sFaDxgd6fxm1ewUaM0jZ444Fc5vC5ROYurg/4Pw==}
    dev: true

  /xml2js/0.4.19:
    resolution: {integrity: sha512-esZnJZJOiJR9wWKMyuvSE1y6Dq5LCuJanqhxslH2bxM6duahNZ+HMpCLhBQGZkbX6xRf8x1Y2eJlgt2q3qo49Q==}
    dependencies:
      sax: 1.2.1
      xmlbuilder: 9.0.7
    dev: true

  /xml2js/0.4.23:
    resolution: {integrity: sha512-ySPiMjM0+pLDftHgXY4By0uswI3SPKLDw/i3UXbnO8M/p28zqexCUoPmQFrYD+/1BzhGJSs2i1ERWKJAtiLrug==}
    engines: {node: '>=4.0.0'}
    dependencies:
      sax: 1.2.4
      xmlbuilder: 11.0.1
    dev: false

  /xmlbuilder/11.0.1:
    resolution: {integrity: sha512-fDlsI/kFEx7gLvbecc0/ohLG50fugQp8ryHzMTuW9vSa1GJ0XYWKnhsUx7oie3G98+r56aTQIUB4kht42R3JvA==}
    engines: {node: '>=4.0'}
    dev: false

  /xmlbuilder/9.0.7:
    resolution: {integrity: sha1-Ey7mPS7FVlxVfiD0wi35rKaGsQ0=}
    engines: {node: '>=4.0'}
    dev: true

  /xmlchars/2.2.0:
    resolution: {integrity: sha512-JZnDKK8B0RCDw84FNdDAIpZK+JuJw+s7Lz8nksI7SIuU3UXJJslUthsi+uWBUYOwPFwW7W7PRLRfUKpxjtjFCw==}
    dev: true

  /y18n/5.0.8:
    resolution: {integrity: sha512-0pfFzegeDWJHJIAmTLRP2DwHjdF5s7jo9tuztdQxAhINCdvS+3nGINqPd00AphqJR/0LhANUS6/+7SCb98YOfA==}
    engines: {node: '>=10'}
    dev: true

  /yallist/4.0.0:
    resolution: {integrity: sha512-3wdGidZyq5PB084XLES5TpOSRA3wjXAlIWMhum2kRcv/41Sn2emQ0dycQW4uZXLejwKvg6EsvbdlVL+FYEct7A==}

  /yaml/1.10.2:
    resolution: {integrity: sha512-r3vXyErRCYJ7wg28yvBY5VSoAF8ZvlcW9/BwUzEtUsjvX/DKs24dIkuwjtuprwJJHsbyUbLApepYTR1BN4uHrg==}
    engines: {node: '>= 6'}

  /yargs-parser/20.2.9:
    resolution: {integrity: sha512-y11nGElTIV+CT3Zv9t7VKl+Q3hTQoT9a1Qzezhhl6Rp21gJ/IVTW7Z3y9EWXhuUBC2Shnf+DX0antecpAwSP8w==}
    engines: {node: '>=10'}
    dev: true

  /yargs-parser/21.0.1:
    resolution: {integrity: sha512-9BK1jFpLzJROCI5TzwZL/TU4gqjK5xiHV/RfWLOahrjAko/e4DJkRDZQXfvqAsiZzzYhgAzbgz6lg48jcm4GLg==}
    engines: {node: '>=12'}
    dev: true

  /yargs/16.2.0:
    resolution: {integrity: sha512-D1mvvtDG0L5ft/jGWkLpG1+m0eQxOfaBvTNELraWj22wSVUMWxZUvYgJYcKh6jGGIkJFhH4IZPQhR4TKpc8mBw==}
    engines: {node: '>=10'}
    dependencies:
      cliui: 7.0.4
      escalade: 3.1.1
      get-caller-file: 2.0.5
      require-directory: 2.1.1
      string-width: 4.2.3
      y18n: 5.0.8
      yargs-parser: 20.2.9
    dev: true

  /yargs/17.5.1:
    resolution: {integrity: sha512-t6YAJcxDkNX7NFYiVtKvWUz8l+PaKTLiL63mJYWR2GnHq2gjEWISzsLp9wg3aY36dY1j+gfIEL3pIF+XlJJfbA==}
    engines: {node: '>=12'}
    dependencies:
      cliui: 7.0.4
      escalade: 3.1.1
      get-caller-file: 2.0.5
      require-directory: 2.1.1
      string-width: 4.2.3
      y18n: 5.0.8
      yargs-parser: 21.0.1
    dev: true

  /yn/3.1.1:
    resolution: {integrity: sha512-Ux4ygGWsu2c7isFWe8Yu1YluJmqVhxqK2cLXNQA5AcC3QfbGNpM7fu0Y8b/z16pXLnFxZYvWhd3fhBY9DLmC6Q==}
    engines: {node: '>=6'}
    dev: true

  /z-schema/5.0.3:
    resolution: {integrity: sha512-sGvEcBOTNum68x9jCpCVGPFJ6mWnkD0YxOcddDlJHRx3tKdB2q8pCHExMVZo/AV/6geuVJXG7hljDaWG8+5GDw==}
    engines: {node: '>=8.0.0'}
    hasBin: true
    dependencies:
      lodash.get: 4.4.2
      lodash.isequal: 4.5.0
      validator: 13.7.0
    optionalDependencies:
      commander: 2.20.3<|MERGE_RESOLUTION|>--- conflicted
+++ resolved
@@ -764,15 +764,9 @@
       source-map-support: ^0.5.16
       typescript: ^4.5.2
     dependencies:
-<<<<<<< HEAD
-      '@amzn/workbench-core-express': link:../express
-      aws-cdk-lib: 2.25.0_constructs@10.1.18
-      constructs: 10.1.18
-=======
       '@amzn/workbench-core-example-express': link:../express
       aws-cdk-lib: 2.24.1_constructs@10.1.12
       constructs: 10.1.12
->>>>>>> 170be3f0
       lodash: 4.17.21
       source-map-support: 0.5.21
     devDependencies:
