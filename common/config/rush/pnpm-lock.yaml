--- conflicted
+++ resolved
@@ -234,19 +234,11 @@
       '@types/lodash': 4.14.182
       '@types/node': 14.18.21
       '@types/uuid': 8.3.4
-<<<<<<< HEAD
       aws-cdk: 2.29.1
       aws-cdk-lib: 2.29.1_constructs@10.1.42
       aws-lambda: 1.0.7
       cdk-ssm-document: 3.1.1_b58070d5c904f2e35eeee41952391c50
       constructs: 10.1.42
-=======
-      aws-cdk: 2.26.0
-      aws-cdk-lib: 2.29.1_constructs@10.1.25
-      aws-lambda: 1.0.7
-      cdk-ssm-document: 3.1.1_8d994d7bf27edab84c843ce1928354a1
-      constructs: 10.1.25
->>>>>>> f2f09ce0
       depcheck: 1.4.3
       esbuild: 0.14.47
       eslint: 8.18.0
@@ -869,18 +861,12 @@
       typescript: ^4.5.2
     dependencies:
       '@amzn/workbench-core-example-express': link:../express
-<<<<<<< HEAD
       aws-cdk-lib: 2.29.1_constructs@10.1.42
       constructs: 10.1.42
-=======
-      aws-cdk-lib: 2.29.1_constructs@10.1.25
-      constructs: 10.1.25
->>>>>>> f2f09ce0
       lodash: 4.17.21
       source-map-support: 0.5.21
     devDependencies:
       '@amzn/eslint-config-workbench-core-eslint-custom': link:../../eslint-custom
-<<<<<<< HEAD
       '@aws-cdk/assert': 2.29.1_eec81a5d0d39660f74aa9ce6545ce701
       '@aws-cdk/aws-apigatewayv2-alpha': 2.22.0-alpha.0_b58070d5c904f2e35eeee41952391c50
       '@aws-cdk/aws-apigatewayv2-authorizers-alpha': 2.22.0-alpha.0_de90d6fd46bb84439d40725b51eb347c
@@ -889,16 +875,6 @@
       '@rushstack/heft': 0.45.14
       '@rushstack/heft-jest-plugin': 0.2.15_@rushstack+heft@0.45.14
       '@rushstack/heft-node-rig': 1.9.15_@rushstack+heft@0.45.14
-=======
-      '@aws-cdk/assert': 2.26.0_c9e2f77c41c390210db2e247727e987d
-      '@aws-cdk/aws-apigatewayv2-alpha': 2.22.0-alpha.0_8d994d7bf27edab84c843ce1928354a1
-      '@aws-cdk/aws-apigatewayv2-authorizers-alpha': 2.22.0-alpha.0_321f8d5612d8741dd602b5547195cfdc
-      '@aws-cdk/aws-apigatewayv2-integrations-alpha': 2.22.0-alpha.0_321f8d5612d8741dd602b5547195cfdc
-      '@rushstack/eslint-config': 2.6.0_eslint@8.16.0+typescript@4.7.2
-      '@rushstack/heft': 0.45.5
-      '@rushstack/heft-jest-plugin': 0.2.15_@rushstack+heft@0.45.5
-      '@rushstack/heft-node-rig': 1.9.6_@rushstack+heft@0.45.5
->>>>>>> f2f09ce0
       '@types/express': 4.17.13
       '@types/heft-jest': 1.0.2
       '@types/lodash': 4.14.182
@@ -906,11 +882,7 @@
       '@vendia/serverless-express': 4.8.2
       aws-cdk: 2.29.1
       axios: 0.27.2
-<<<<<<< HEAD
       cdk-nag: 2.14.47_b58070d5c904f2e35eeee41952391c50
-=======
-      cdk-nag: 2.14.26_8d994d7bf27edab84c843ce1928354a1
->>>>>>> f2f09ce0
       depcheck: 1.4.3
       esbuild: 0.14.47
       eslint: 8.18.0
@@ -947,13 +919,8 @@
       sort-package-json: ^1.57.0
       typescript: ^4.5.2
     dependencies:
-<<<<<<< HEAD
       aws-cdk-lib: 2.29.1_constructs@10.1.42
       constructs: 10.1.42
-=======
-      aws-cdk-lib: 2.29.1_constructs@10.1.25
-      constructs: 10.1.25
->>>>>>> f2f09ce0
       lodash: 4.17.21
     devDependencies:
       '@amzn/eslint-config-workbench-core-eslint-custom': link:../eslint-custom
@@ -1076,28 +1043,17 @@
       '@jridgewell/trace-mapping': 0.3.14
     dev: true
 
-<<<<<<< HEAD
   /@aws-cdk/assert/2.29.1_eec81a5d0d39660f74aa9ce6545ce701:
     resolution: {integrity: sha512-qK+iuIFWxqKXrU537Y3rz2X0yraUB6/SiJ95i/qHUKJNJdYokhRl8fFyrA20lN+/AYZQ9NblDTaWPaN2ReyUPQ==}
-=======
-  /@aws-cdk/assert/2.26.0_c9e2f77c41c390210db2e247727e987d:
-    resolution: {integrity: sha512-wJhVtlpkyRiYSpsQayaY8Gp71cOE9lvozQXtZXo8YC0j8w5Tw8hRvxLk3aXs4b7TwgbsysMoayPbr2HJYlWYQA==}
->>>>>>> f2f09ce0
     engines: {node: '>= 14.15.0'}
     peerDependencies:
       aws-cdk-lib: ^2.29.1
       constructs: ^10.0.0
       jest: '>=26.6.3'
     dependencies:
-<<<<<<< HEAD
       '@aws-cdk/cloudformation-diff': 2.29.1
       aws-cdk-lib: 2.29.1_constructs@10.1.42
       constructs: 10.1.42
-=======
-      '@aws-cdk/cloudformation-diff': 2.26.0
-      aws-cdk-lib: 2.29.1_constructs@10.1.25
-      constructs: 10.1.25
->>>>>>> f2f09ce0
       jest: 27.5.1
     dev: true
 
@@ -1110,30 +1066,18 @@
       constructs: 3.4.39
     dev: false
 
-<<<<<<< HEAD
   /@aws-cdk/aws-apigatewayv2-alpha/2.22.0-alpha.0_b58070d5c904f2e35eeee41952391c50:
-=======
-  /@aws-cdk/aws-apigatewayv2-alpha/2.22.0-alpha.0_8d994d7bf27edab84c843ce1928354a1:
->>>>>>> f2f09ce0
     resolution: {integrity: sha512-O8ZY2ny8TapdvD6iIULzBKJ4rn9JlmkwfDzfR7cYl7y+P220sLh1iJmU/m1yqtIRMLjv2022XCNBMZUJfwpVqQ==}
     engines: {node: '>= 14.15.0'}
     peerDependencies:
       aws-cdk-lib: ^2.22.0
       constructs: ^10.0.0
     dependencies:
-<<<<<<< HEAD
       aws-cdk-lib: 2.29.1_constructs@10.1.42
       constructs: 10.1.42
     dev: true
 
   /@aws-cdk/aws-apigatewayv2-authorizers-alpha/2.22.0-alpha.0_de90d6fd46bb84439d40725b51eb347c:
-=======
-      aws-cdk-lib: 2.29.1_constructs@10.1.25
-      constructs: 10.1.25
-    dev: true
-
-  /@aws-cdk/aws-apigatewayv2-authorizers-alpha/2.22.0-alpha.0_321f8d5612d8741dd602b5547195cfdc:
->>>>>>> f2f09ce0
     resolution: {integrity: sha512-Q2lJqF8OuhcnJ2Wx6lgycjoudwvGLGhJ55QtO6XSSuogYLyJDhABqPFFxGGS8UqSJQ2IbBfGR6Ebtg2xnbkgKQ==}
     engines: {node: '>= 14.15.0'}
     peerDependencies:
@@ -1141,21 +1085,12 @@
       aws-cdk-lib: ^2.22.0
       constructs: ^10.0.0
     dependencies:
-<<<<<<< HEAD
       '@aws-cdk/aws-apigatewayv2-alpha': 2.22.0-alpha.0_b58070d5c904f2e35eeee41952391c50
       aws-cdk-lib: 2.29.1_constructs@10.1.42
       constructs: 10.1.42
     dev: true
 
   /@aws-cdk/aws-apigatewayv2-integrations-alpha/2.22.0-alpha.0_de90d6fd46bb84439d40725b51eb347c:
-=======
-      '@aws-cdk/aws-apigatewayv2-alpha': 2.22.0-alpha.0_8d994d7bf27edab84c843ce1928354a1
-      aws-cdk-lib: 2.29.1_constructs@10.1.25
-      constructs: 10.1.25
-    dev: true
-
-  /@aws-cdk/aws-apigatewayv2-integrations-alpha/2.22.0-alpha.0_321f8d5612d8741dd602b5547195cfdc:
->>>>>>> f2f09ce0
     resolution: {integrity: sha512-QVXHA8J6ECkE29aT3Rnwtgxq15eDW3SlMuX8Z9J3BVqPPAH7rLAruD3hKL//KklVFd8xke7zBxMeYJ5CGkduZA==}
     engines: {node: '>= 14.15.0'}
     peerDependencies:
@@ -1163,15 +1098,9 @@
       aws-cdk-lib: ^2.22.0
       constructs: ^10.0.0
     dependencies:
-<<<<<<< HEAD
       '@aws-cdk/aws-apigatewayv2-alpha': 2.22.0-alpha.0_b58070d5c904f2e35eeee41952391c50
       aws-cdk-lib: 2.29.1_constructs@10.1.42
       constructs: 10.1.42
-=======
-      '@aws-cdk/aws-apigatewayv2-alpha': 2.22.0-alpha.0_8d994d7bf27edab84c843ce1928354a1
-      aws-cdk-lib: 2.29.1_constructs@10.1.25
-      constructs: 10.1.25
->>>>>>> f2f09ce0
     dev: true
 
   /@aws-cdk/aws-applicationautoscaling/1.161.0:
@@ -4379,13 +4308,6 @@
       to-fast-properties: 2.0.0
     dev: true
 
-<<<<<<< HEAD
-=======
-  /@balena/dockerignore/1.0.2:
-    resolution: {integrity: sha512-wMue2Sy4GAVTk6Ic4tJVcnfdau+gx2EnG7S+uAEe+TWJFqE4YoWN4/H8MSLj4eYJKxGg26lZwboEniNiNwZQ6Q==}
-    dev: false
-
->>>>>>> f2f09ce0
   /@bcoe/v8-coverage/0.2.3:
     resolution: {integrity: sha512-0hYQ8SB4Db5zvZB4axdMHGwEaQjkZzFjQiN9LVYvIFB2nSUHW9tYpxWriPrWDASIxiaXax83REcLxuSdnGPZtw==}
     dev: true
@@ -6563,21 +6485,13 @@
     hasBin: true
     dev: true
 
-<<<<<<< HEAD
   /aws-cdk-lib/2.29.1_constructs@10.1.42:
-=======
-  /aws-cdk-lib/2.29.1_constructs@10.1.25:
->>>>>>> f2f09ce0
     resolution: {integrity: sha512-tmWhsmSvNrJD9/SFAD0The7hON3VYUcFchKnjPg4vwvY89XzZv76IB24KLy3XoXF33WYvCUzDQPO/bCZQBF4LA==}
     engines: {node: '>= 14.15.0'}
     peerDependencies:
       constructs: ^10.0.0
     dependencies:
-<<<<<<< HEAD
       constructs: 10.1.42
-=======
-      constructs: 10.1.25
->>>>>>> f2f09ce0
     bundledDependencies:
       - '@balena/dockerignore'
       - case
@@ -6948,48 +6862,27 @@
     engines: {node: '>=10'}
     dev: true
 
-<<<<<<< HEAD
   /caniuse-lite/1.0.30001359:
     resolution: {integrity: sha512-Xln/BAsPzEuiVLgJ2/45IaqD9jShtk3Y33anKb4+yLwQzws3+v6odKfpgES/cDEaZMLzSChpIGdbOYtH9MyuHw==}
 
   /cdk-nag/2.14.47_b58070d5c904f2e35eeee41952391c50:
     resolution: {integrity: sha512-AmXLZal9EHfAMr+8nsLTTDRYfkG7LoCqfgaOfVQ9Urr7sirgXghfU8BfZvUhM7fFHd4a+LDuzDVe3Xu7OOK4yQ==}
-=======
-  /caniuse-lite/1.0.30001346:
-    resolution: {integrity: sha512-q6ibZUO2t88QCIPayP/euuDREq+aMAxFE5S70PkrLh0iTDj/zEhgvJRKC2+CvXY6EWc6oQwUR48lL5vCW6jiXQ==}
-
-  /cdk-nag/2.14.26_8d994d7bf27edab84c843ce1928354a1:
-    resolution: {integrity: sha512-emOwacq+6kHgVcCqQWRGdznBYt+GlfYU0Bqh4q9XvvxCSXxRL0K5UKrTFDqXpcquvncryegh4Pa2UoFBVdOWgA==}
->>>>>>> f2f09ce0
     peerDependencies:
       aws-cdk-lib: ^2.11.0
       constructs: ^10.0.5
     dependencies:
-<<<<<<< HEAD
       aws-cdk-lib: 2.29.1_constructs@10.1.42
       constructs: 10.1.42
     dev: true
 
   /cdk-ssm-document/3.1.1_b58070d5c904f2e35eeee41952391c50:
-=======
-      aws-cdk-lib: 2.29.1_constructs@10.1.25
-      constructs: 10.1.25
-    dev: true
-
-  /cdk-ssm-document/3.1.1_8d994d7bf27edab84c843ce1928354a1:
->>>>>>> f2f09ce0
     resolution: {integrity: sha512-mvw3M4hqI2UgGwWihUeCxp93UedOd29aU7Qx1QQfdKmO4DOHx5DsTtK51uoT5wlw920C9eRvzIAIPLK3lQr1VA==}
     peerDependencies:
       aws-cdk-lib: ^2.0.0
       constructs: ^10.0.0
     dependencies:
-<<<<<<< HEAD
       aws-cdk-lib: 2.29.1_constructs@10.1.42
       constructs: 10.1.42
-=======
-      aws-cdk-lib: 2.29.1_constructs@10.1.25
-      constructs: 10.1.25
->>>>>>> f2f09ce0
     dev: true
     bundledDependencies:
       - js-yaml
@@ -10234,17 +10127,8 @@
     resolution: {integrity: sha512-e0Jtg4KAzDJKKwzbLaUtinCn0RZseWBVRTRGihSpvFlM3wTR7ExSp+PTdeTsDrLNJUe7L7JYJe8mblHX5SCT6A==}
     engines: {node: '>=10.0'}
 
-<<<<<<< HEAD
   /jsx-ast-utils/3.3.1:
     resolution: {integrity: sha512-pxrjmNpeRw5wwVeWyEAk7QJu2GnBO3uzPFmHCKJJFPKK2Cy0cWL23krGtLdnMmbIi6/FjlrQpPyfQI19ByPOhQ==}
-=======
-  /jsonschema/1.4.1:
-    resolution: {integrity: sha512-S6cATIPVv1z0IlxdN+zUk5EPjkGCdnhN4wVSBlvoUO1tOLJootbo9CquNJmbIh4yikWHiUedhRYrNPn1arpEmQ==}
-    dev: false
-
-  /jsx-ast-utils/3.3.0:
-    resolution: {integrity: sha512-XzO9luP6L0xkxwhIJMTJQpZo/eeN60K08jHdexfD569AGxeNug6UketeHXEhROoM8aR7EcUoOQmIhcJQjcuq8Q==}
->>>>>>> f2f09ce0
     engines: {node: '>=4.0'}
     dependencies:
       array-includes: 3.1.5
