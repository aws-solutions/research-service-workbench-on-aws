--- conflicted
+++ resolved
@@ -104,22 +104,16 @@
       '@rushstack/heft': ^0.45.0
       '@rushstack/heft-jest-plugin': ^0.2.3
       '@rushstack/heft-node-rig': ^1.7.1
-<<<<<<< HEAD
       '@types/cors': ^2.8.12
-=======
       '@types/cookie-parser': ^1.4.3
->>>>>>> 2e1aabdf
       '@types/express': ^4.17.13
       '@types/heft-jest': 1.0.2
       '@types/jest': ^27.4.1
       '@types/lodash': ^4.14.181
       '@types/node': ^14
       concurrently: ^7.0.0
-<<<<<<< HEAD
       cors: ^2.8.5
-=======
       cookie-parser: ^1.4.6
->>>>>>> 2e1aabdf
       depcheck: ^1.4.3
       eslint: ^8.7.0
       eslint-plugin-import: ^2.26.0
@@ -139,11 +133,8 @@
       '@amzn/workbench-core-authorization': link:../../workbench-core/authorization
       '@amzn/workbench-core-logging': link:../../workbench-core/logging
       '@hapi/boom': 10.0.0
-<<<<<<< HEAD
       cors: 2.8.5
-=======
       cookie-parser: 1.4.6
->>>>>>> 2e1aabdf
       express: 4.18.1
       lodash: 4.17.21
     devDependencies:
@@ -152,11 +143,8 @@
       '@rushstack/heft': 0.45.5
       '@rushstack/heft-jest-plugin': 0.2.15_@rushstack+heft@0.45.5
       '@rushstack/heft-node-rig': 1.9.6_@rushstack+heft@0.45.5
-<<<<<<< HEAD
       '@types/cors': 2.8.12
-=======
       '@types/cookie-parser': 1.4.3
->>>>>>> 2e1aabdf
       '@types/express': 4.17.13
       '@types/heft-jest': 1.0.2
       '@types/jest': 27.5.2
@@ -5800,15 +5788,14 @@
       '@types/node': 14.18.20
     dev: true
 
-<<<<<<< HEAD
   /@types/cors/2.8.12:
     resolution: {integrity: sha512-vt+kDhq/M2ayberEtJcIN/hxXy1Pk+59g2FV/ZQceeaTyCtCucjL2Q7FXlFjtWn4n15KCr1NE2lNNFhp0lEThw==}
-=======
+    dev: true
+
   /@types/cookie-parser/1.4.3:
     resolution: {integrity: sha512-CqSKwFwefj4PzZ5n/iwad/bow2hTCh0FlNAeWLtQM3JA/NX/iYagIpWG2cf1bQKQ2c9gU2log5VUCrn7LDOs0w==}
     dependencies:
       '@types/express': 4.17.13
->>>>>>> 2e1aabdf
     dev: true
 
   /@types/diff/5.0.1:
