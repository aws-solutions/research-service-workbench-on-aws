--- conflicted
+++ resolved
@@ -5515,13 +5515,22 @@
   /asap/2.0.6:
     resolution: {integrity: sha512-BSHWgDSAiKs50o2Re8ppvp3seVHXSRM44cdSsT9FfNEUUZLOGWVCsiWaRPWM1Znn+mqZ1OfVZ3z3DWEzSp7hRA==}
 
-<<<<<<< HEAD
-=======
+  /asn1/0.2.6:
+    resolution: {integrity: sha512-ix/FxPn0MDjeyJ7i/yoHGFt/EX6LyNbxSEhPPXODPL+KB0VPk86UYfL0lMdy+KCnv+fmvIzySwaK5COwqVbWTQ==}
+    dependencies:
+      safer-buffer: 2.1.2
+    dev: false
+
+  /assert-plus/1.0.0:
+    resolution: {integrity: sha512-NfJ4UzBCcQGLDlQq7nHxH+tv3kyZ0hHQqF5BO6J7tNJeP5do1llPr8dZ8zHonfhAu0PHAdMkSo+8o0wxg9lZWw==}
+    engines: {node: '>=0.8'}
+    dev: false
+
   /astral-regex/2.0.0:
     resolution: {integrity: sha512-Z7tMw1ytTXt5jqMcOP+OQteU1VuNK9Y02uuJtKQ1Sv69jXQKKg5cibLwGJow8yzZP+eAc18EmLGPal0bp36rvQ==}
     engines: {node: '>=8'}
-
->>>>>>> d8d92ac7
+    dev: false
+
   /async/3.2.4:
     resolution: {integrity: sha512-iAB+JbDEGXhyIUavoDl9WP/Jj106Kz9DEn1DPgYw5ruDn0e3Wgi3sKFm55sASdGBNOQB8F59d9qQ7deqrHA8wQ==}
     dev: false
@@ -5542,14 +5551,7 @@
     dependencies:
       '@aws-cdk/asset-awscli-v1': 2.2.209
       '@aws-cdk/asset-kubectl-v20': 2.1.2
-<<<<<<< HEAD
-      '@aws-cdk/asset-node-proxy-agent-v6': 2.1.0
-      '@aws-cdk/cloud-assembly-schema': 38.0.1
-=======
       '@aws-cdk/asset-node-proxy-agent-v5': 2.0.165
-      '@balena/dockerignore': 1.0.2
-      case: 1.6.3
->>>>>>> d8d92ac7
       constructs: 10.2.55
       fs-extra: 11.1.1
       ignore: 5.2.4
@@ -5765,11 +5767,7 @@
     engines: {node: ^6 || ^7 || ^8 || ^9 || ^10 || ^11 || ^12 || >=13.7}
     hasBin: true
     dependencies:
-<<<<<<< HEAD
-      caniuse-lite: 1.0.30001674
-=======
-      caniuse-lite: 1.0.30001554
->>>>>>> d8d92ac7
+      caniuse-lite: 1.0.30001505
       electron-to-chromium: 1.4.435
       node-releases: 2.0.12
       update-browserslist-db: 1.0.11_browserslist@4.21.9
@@ -5886,17 +5884,22 @@
     resolution: {integrity: sha512-Gmy6FhYlCY7uOElZUSbxo2UCDH8owEk996gkbrpsgGtrJLM3J7jGxl9Ic7Qwwj4ivOE5AWZWRMecDdF7hqGjFA==}
     engines: {node: '>=10'}
 
-<<<<<<< HEAD
-  /caniuse-lite/1.0.30001674:
-    resolution: {integrity: sha512-jOsKlZVRnzfhLojb+Ykb+gyUSp9Xb57So+fAiFlLzzTKpqg8xxSav0e40c8/4F/v9N8QSvrRRaLeVzQbLqomYw==}
-=======
-  /caniuse-lite/1.0.30001554:
-    resolution: {integrity: sha512-A2E3U//MBwbJVzebddm1YfNp7Nud5Ip+IPn4BozBmn4KqVX7AvluoIDFWjsv5OkGnKUXQVmMSoMKLa3ScCblcQ==}
-
-  /case/1.6.3:
-    resolution: {integrity: sha512-mzDSXIPaFwVDvZAHqZ9VlbyF4yyXRuX6IvB06WvPYkqJVO24kX1PPhv9bfpKNFZyxYFmmgo03HUiD8iklmJYRQ==}
-    engines: {node: '>= 0.8.0'}
->>>>>>> d8d92ac7
+  /caniuse-lite/1.0.30001505:
+    resolution: {integrity: sha512-jaAOR5zVtxHfL0NjZyflVTtXm3D3J9P15zSJ7HmQF8dSKGA6tqzQq+0ZI3xkjyQj46I4/M0K2GbMpcAFOcbr3A==}
+
+  /caseless/0.12.0:
+    resolution: {integrity: sha512-4tYFyifaFfGacoiObjJegolkwSU4xQNGbVgUiNYVUxbQ2x2lUsFvY4hVgVzGiIe6WLOPqycWXA40l+PWsxthUw==}
+    dev: false
+
+  /cdk-nag/2.27.44_btl4bwrffr2pyrtm7hfa3f7wnq:
+    resolution: {integrity: sha512-bV0aXAOOC9UivKxdPdppIGVU1Q5+Fjyxi9BHi+U7SinTy/yRqUMgLLfsfdGLmymqCBfgxG5YcL2WJrp9V+NvFg==}
+    peerDependencies:
+      aws-cdk-lib: ^2.78.0
+      constructs: ^10.0.5
+    dependencies:
+      aws-cdk-lib: 2.84.0_constructs@10.2.55
+      constructs: 10.2.55
+    dev: true
 
   /chalk/2.4.2:
     resolution: {integrity: sha512-Mti+f9lpJNcwF4tWV8/OrTTtF1gZi+f8FqlyAdouralcFWFQWF2+NgCHShjkCb+IFBLq9buZwE1xckQU4peSuQ==}
@@ -7415,18 +7418,6 @@
   /fresh/0.5.2:
     resolution: {integrity: sha1-PYyt2Q2XZWn6g1qx+OSyOhBWBac=}
     engines: {node: '>= 0.6'}
-    dev: false
-<<<<<<< HEAD
-=======
-
-  /fs-extra/11.1.1:
-    resolution: {integrity: sha512-MGIE4HOvQCeUCzmlHs0vXpih4ysz4wg9qiSAu6cd42lVwPbTM1TjV7RusoyQqMmk/95gdQZX72u+YW+c3eEpFQ==}
-    engines: {node: '>=14.14'}
-    dependencies:
-      graceful-fs: 4.2.11
-      jsonfile: 6.1.0
-      universalify: 2.0.0
->>>>>>> d8d92ac7
 
   /fs-extra/7.0.1:
     resolution: {integrity: sha512-YJDaCJZEnBmcbw13fvdAM9AwNOJwOzrE4pqMqBq5nFiEqXUqHwlK4B+3pUw6JNvfSPtX05xFHtYy/1ni01eGCw==}
@@ -8831,12 +8822,10 @@
   /json-schema-traverse/0.4.1:
     resolution: {integrity: sha512-xbbCH5dCYU5T8LcEhhuh7HJ88HXuW3qsI3Y0zOZFKfZEHcpWiHU/Jxzk629Brsab/mMiHQti9wMP+845RPe3Vg==}
 
-<<<<<<< HEAD
-=======
-  /json-schema-traverse/1.0.0:
-    resolution: {integrity: sha512-NM8/P9n3XjXhIZn1lLhkFaACTOURQXjWhV4BA/RnOv8xvgqtqpAX9IO4mRQxSx1Rlo4tqzeqb0sOlruaOy3dug==}
-
->>>>>>> d8d92ac7
+  /json-schema/0.4.0:
+    resolution: {integrity: sha512-es94M3nTIfsEPisRafak+HDLfHXnKBhV3vU5eqPcS3flIWqcxJWgXHXiey3YrpaNsanY5ei1VoYEbOzijuq9BA==}
+    dev: false
+
   /json-stable-stringify-without-jsonify/1.0.1:
     resolution: {integrity: sha512-Bdboy+l7tA3OGW6FjyFHWkP5LuByj1Tk33Ljyq0axyzdk9//JSi2u3fP1QSmd1KNwq6VOKYGlAu87CisVir6Pw==}
 
@@ -8854,16 +8843,14 @@
     optionalDependencies:
       graceful-fs: 4.2.11
 
-<<<<<<< HEAD
-=======
   /jsonfile/6.1.0:
     resolution: {integrity: sha512-5dgndWOriYSm5cnYaJNhalLNDKOqFwyDB/rr1E9ZsGciGvKPs8R2xYGCacuf3z6K1YKDz182fd+fY3cn3pMqXQ==}
     dependencies:
       universalify: 2.0.0
     optionalDependencies:
       graceful-fs: 4.2.11
-
->>>>>>> d8d92ac7
+    dev: false
+
   /jsonpath-plus/4.0.0:
     resolution: {integrity: sha512-e0Jtg4KAzDJKKwzbLaUtinCn0RZseWBVRTRGihSpvFlM3wTR7ExSp+PTdeTsDrLNJUe7L7JYJe8mblHX5SCT6A==}
     engines: {node: '>=10.0'}
@@ -9059,12 +9046,10 @@
   /lodash.merge/4.6.2:
     resolution: {integrity: sha512-0KpjqXRVvrYyCsX1swR/XTK0va6VQkQM6MNo7PqW77ByjAhoARA8EfrP1N4+KlKj8YS0ZUCtRT/YUuhyYDujIQ==}
 
-<<<<<<< HEAD
-=======
-  /lodash.truncate/4.4.2:
-    resolution: {integrity: sha512-jttmRe7bRse52OsWIMDLaXxWqRAmtIUccAQ3garviCqJjafXOfNMO0yMfNpdD6zbGaTU0P5Nz7e7gAT6cKmJRw==}
-
->>>>>>> d8d92ac7
+  /lodash.once/4.1.1:
+    resolution: {integrity: sha512-Sb487aTOCr9drQVL8pIxOzVhafOjZN9UU54hiN8PU3uAiSV7lx1yYNpbNmex2PK6dSJoNTSJUUswT651yww3Mg==}
+    dev: false
+
   /lodash/4.17.21:
     resolution: {integrity: sha512-v2kDEe57lecTulaDIuNTPy3Ry4gLGJ6Z1O3vE1krgXZNrsQ+LFTGHVxVjcXPs17LhbZVGedAJv8XZ1tvj5FvSg==}
 
@@ -9374,11 +9359,7 @@
     dependencies:
       '@next/env': 12.3.4
       '@swc/helpers': 0.4.11
-<<<<<<< HEAD
-      caniuse-lite: 1.0.30001674
-=======
-      caniuse-lite: 1.0.30001554
->>>>>>> d8d92ac7
+      caniuse-lite: 1.0.30001505
       postcss: 8.4.14
       react: 17.0.2
       react-dom: 17.0.2_react@17.0.2
@@ -10636,8 +10617,15 @@
     engines: {node: '>=12'}
     dev: false
 
-<<<<<<< HEAD
-=======
+  /slice-ansi/3.0.0:
+    resolution: {integrity: sha512-pSyv7bSTC7ig9Dcgbw9AuRNUb5k5V6oDudjZoMBSr13qpLBG7tB+zgCkARjq7xIUgdz5P1Qe8u+rSGdouOOIyQ==}
+    engines: {node: '>=8'}
+    dependencies:
+      ansi-styles: 4.3.0
+      astral-regex: 2.0.0
+      is-fullwidth-code-point: 3.0.0
+    dev: false
+
   /slice-ansi/4.0.0:
     resolution: {integrity: sha512-qMCMfhY040cVHT43K9BFygqYbUPFZKHOg7K73mtTWJRb8pyP3fzf4Ixd5SzdEJQ6MRUg/WBnOLxghZtKKurENQ==}
     engines: {node: '>=10'}
@@ -10645,8 +10633,8 @@
       ansi-styles: 4.3.0
       astral-regex: 2.0.0
       is-fullwidth-code-point: 3.0.0
-
->>>>>>> d8d92ac7
+    dev: false
+
   /slide/1.1.6:
     resolution: {integrity: sha512-NwrtjCg+lZoqhFU8fOwl4ay2ei8PaqCBOUV3/ektPY9trO1yQ1oXEfmHAhKArUVUr/hOHvy5f6AdP17dCM0zMw==}
     dev: true
@@ -11320,13 +11308,11 @@
     engines: {node: '>= 4.0.0'}
     dev: false
 
-<<<<<<< HEAD
-=======
   /universalify/2.0.0:
     resolution: {integrity: sha512-hAZsKq7Yy11Zu1DE0OzWjw7nnLZmJZYTDZZyEFHZdUhV8FkH5MCfoU1XMaxXovpyW5nq5scPqq0ZDP9Zyl04oQ==}
     engines: {node: '>= 10.0.0'}
-
->>>>>>> d8d92ac7
+    dev: false
+
   /unpipe/1.0.0:
     resolution: {integrity: sha512-pjy2bYhSsufwWlKwPc+l3cN7+wuJlK6uz0YdJEOlQDbl6jo/YlPi4mb8agUkVC8BF7V8NuzeyPNqRksA3hztKQ==}
     engines: {node: '>= 0.8'}
