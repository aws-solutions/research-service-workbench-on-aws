lockfileVersion: 5.3

importers:

  .:
    specifiers: {}

  ../../solutions/example-ui-app:
    specifiers:
      '@amzn/eslint-config-workbench-core-eslint-custom': workspace:*
      '@awsui/collection-hooks': ^1.0.0
      '@awsui/components-react': ^3.0.0
      '@awsui/design-tokens': ^3.0.0
      '@awsui/global-styles': ^1.0.0
      '@awsui/test-utils-core': ^1.0.0
      '@babel/core': ^7.17.9
      '@babel/preset-env': ^7.16.11
      '@babel/preset-react': ^7.16.7
      '@babel/preset-typescript': ^7.16.7
      '@rushstack/eslint-config': ^2.5.1
      '@rushstack/heft': ^0.45.0
      '@rushstack/heft-jest-plugin': ^0.2.3
      '@testing-library/dom': ^8.13.0
      '@testing-library/jest-dom': 5.16.1
      '@testing-library/react': 12.1.2
      '@testing-library/user-event': 13.5.0
      '@types/jest': ^27.4.1
      '@types/node': ^14
      '@types/react': 17.0.38
      babel-jest: 27.5.1
      depcheck: ^1.4.3
      eslint: ^8.7.0
      eslint-config-next: 12.1.5
      eslint-plugin-import: ^2.26.0
      eslint-plugin-testing-library: 5.0.1
      istanbul-badges-readme: 1.8.1
      jest: ^27.5.1
      next: ^12.1.5
      next-global-css: ^1.2.0
      next-i18next: ^11.0.0
      next-transpile-modules: ^9.0.0
      npm-package-json-lint: ^6.3.0
      npm-package-json-lint-config-default: ^5.0.0
      react: 17.0.2
      react-dom: 17.0.2
      sass: ^1.49.8
      sharp: ^0.30.4
      sort-package-json: ^1.57.0
      ts-jest: ^27.1.3
      typescript: ^4.5.2
    dependencies:
      next: 12.1.6_fe3859d3c8c94a7c7e52ff5ea4f038fc
      next-global-css: 1.3.1
      next-i18next: 11.0.0_c9e78c1ef548b95661158f8b65ef5848
      next-transpile-modules: 9.0.0
      react: 17.0.2
      react-dom: 17.0.2_react@17.0.2
    devDependencies:
      '@amzn/eslint-config-workbench-core-eslint-custom': link:../../workbench-core/eslint-custom
      '@awsui/collection-hooks': 1.0.25_react@17.0.2
      '@awsui/components-react': 3.0.512_b3482aaf5744fc7c2aeb7941b0e0a78f
      '@awsui/design-tokens': 3.0.21
      '@awsui/global-styles': 1.0.14
      '@awsui/test-utils-core': 1.0.19
      '@babel/core': 7.18.2
      '@babel/preset-env': 7.18.2_@babel+core@7.18.2
      '@babel/preset-react': 7.17.12_@babel+core@7.18.2
      '@babel/preset-typescript': 7.17.12_@babel+core@7.18.2
      '@rushstack/eslint-config': 2.6.0_eslint@8.16.0+typescript@4.7.2
      '@rushstack/heft': 0.45.5
      '@rushstack/heft-jest-plugin': 0.2.15_@rushstack+heft@0.45.5
      '@testing-library/dom': 8.13.0
      '@testing-library/jest-dom': 5.16.1
      '@testing-library/react': 12.1.2_react-dom@17.0.2+react@17.0.2
      '@testing-library/user-event': 13.5.0_@testing-library+dom@8.13.0
      '@types/jest': 27.5.2
      '@types/node': 14.18.20
      '@types/react': 17.0.38
      babel-jest: 27.5.1_@babel+core@7.18.2
      depcheck: 1.4.3
      eslint: 8.16.0
      eslint-config-next: 12.1.5_5794735a2262de3d29e0baaa885b5942
      eslint-plugin-import: 2.26.0_eslint@8.16.0
      eslint-plugin-testing-library: 5.0.1_eslint@8.16.0+typescript@4.7.2
      istanbul-badges-readme: 1.8.1
      jest: 27.5.1
      npm-package-json-lint: 6.3.0
      npm-package-json-lint-config-default: 5.0.0_npm-package-json-lint@6.3.0
      sass: 1.52.2
      sharp: 0.30.6
      sort-package-json: 1.57.0
      ts-jest: 27.1.5_7f5c30a72d82a681fbc0438998364388
      typescript: 4.7.2

  ../../solutions/swb-app:
    specifiers:
      '@amzn/environments': workspace:*
      '@amzn/eslint-config-workbench-core-eslint-custom': workspace:*
      '@hapi/boom': ^10.0.0
      '@rushstack/eslint-config': ^2.5.1
      '@rushstack/heft': ^0.45.0
      '@rushstack/heft-jest-plugin': ^0.2.3
      '@rushstack/heft-node-rig': ^1.7.1
      '@types/express': ^4.17.13
      '@types/heft-jest': 1.0.2
      '@types/jest': ^27.4.1
      '@types/node': ^14
      concurrently: ^7.0.0
      depcheck: ^1.4.3
      eslint: ^8.7.0
      eslint-plugin-import: ^2.26.0
      express: ^4.17.3
      istanbul-badges-readme: 1.8.1
      jest: ^27.5.1
      nodemon: ^2.0.15
      npm-package-json-lint: ^6.3.0
      npm-package-json-lint-config-default: ^5.0.0
      sort-package-json: ^1.57.0
      ts-jest: ^27.1.3
      typescript: ^4.5.2
    dependencies:
      '@amzn/environments': link:../../workbench-core/environments
      '@hapi/boom': 10.0.0
      express: 4.18.1
    devDependencies:
      '@amzn/eslint-config-workbench-core-eslint-custom': link:../../workbench-core/eslint-custom
      '@rushstack/eslint-config': 2.6.0_eslint@8.16.0+typescript@4.7.2
      '@rushstack/heft': 0.45.5
      '@rushstack/heft-jest-plugin': 0.2.15_@rushstack+heft@0.45.5
      '@rushstack/heft-node-rig': 1.9.6_@rushstack+heft@0.45.5
      '@types/express': 4.17.13
      '@types/heft-jest': 1.0.2
      '@types/jest': 27.5.2
      '@types/node': 14.18.20
      concurrently: 7.2.1
      depcheck: 1.4.3
      eslint: 8.16.0
      eslint-plugin-import: 2.26.0_eslint@8.16.0
      istanbul-badges-readme: 1.8.1
      jest: 27.5.1
      nodemon: 2.0.16
      npm-package-json-lint: 6.3.0
      npm-package-json-lint-config-default: 5.0.0_npm-package-json-lint@6.3.0
      sort-package-json: 1.57.0
      ts-jest: 27.1.5_4e623839ecfc1b0242d7f262e6e0b1df
      typescript: 4.7.2

  ../../solutions/swb-reference:
    specifiers:
      '@amzn/environments': workspace:*
      '@amzn/eslint-config-workbench-core-eslint-custom': workspace:*
      '@amzn/swb-app': workspace:*
      '@amzn/workbench-core-base': workspace:*
      '@aws-sdk/client-cloudformation': ^3.58.0
      '@aws-sdk/client-dynamodb': ^3.67.0
      '@aws-sdk/client-s3': ^3.58.0
      '@aws-sdk/client-sagemaker': ^3.58.0
      '@aws-sdk/client-service-catalog': ^3.58.0
      '@aws-sdk/client-ssm': ^3.58.0
      '@aws-sdk/client-sts': ^3.58.0
      '@aws-sdk/types': ^3.55.0
      '@rushstack/eslint-config': ^2.5.1
      '@rushstack/heft': ^0.45.0
      '@rushstack/heft-jest-plugin': ^0.2.3
      '@rushstack/heft-node-rig': ^1.7.1
      '@types/aws-lambda': ^8.10.92
      '@types/express': ^4.17.13
      '@types/heft-jest': 1.0.2
      '@types/jest': ^27.4.1
      '@types/js-yaml': ^4.0.5
      '@types/lodash': ^4.14.181
      '@types/node': ^14
      '@types/uuid': ^8.3.4
      '@vendia/serverless-express': ^4.5.4
      aws-cdk: ^2.12.0
      aws-cdk-lib: ^2.0.0
      aws-lambda: ^1.0.7
      aws-sdk-client-mock: ^0.6.2
      cdk-ssm-document: ^3.1.1
      constructs: ^10.0.0
      depcheck: ^1.4.3
      esbuild: ^0.14.21
      eslint: ^8.7.0
      eslint-plugin-import: ^2.26.0
      express: ^4.17.3
      istanbul-badges-readme: 1.8.1
      jest: ^27.5.1
      js-yaml: ^4.1.0
      lodash: ^4.17.21
      npm-package-json-lint: ^6.3.0
      npm-package-json-lint-config-default: ^5.0.0
      sort-package-json: ^1.57.0
      ts-jest: ^27.1.3
      ts-node: ^10.4.0
      typescript: ^4.5.2
      uuid: ^8.3.2
    dependencies:
      '@amzn/environments': link:../../workbench-core/environments
      '@amzn/swb-app': link:../swb-app
      '@amzn/workbench-core-base': link:../../workbench-core/base
      '@aws-sdk/client-cloudformation': 3.100.0
      '@aws-sdk/client-dynamodb': 3.100.0
      '@aws-sdk/client-s3': 3.100.0
      '@aws-sdk/client-service-catalog': 3.100.0
      '@aws-sdk/client-ssm': 3.100.0
      '@aws-sdk/client-sts': 3.100.0
      '@aws-sdk/types': 3.78.0
      '@vendia/serverless-express': 4.8.0
      aws-sdk-client-mock: 0.6.2_b3baf346a3b9422a0ecddb3e973bec80
      express: 4.18.1
      js-yaml: 4.1.0
      lodash: 4.17.21
      uuid: 8.3.2
    devDependencies:
      '@amzn/eslint-config-workbench-core-eslint-custom': link:../../workbench-core/eslint-custom
      '@aws-sdk/client-sagemaker': 3.105.0
      '@rushstack/eslint-config': 2.6.0_eslint@8.16.0+typescript@4.7.2
      '@rushstack/heft': 0.45.5
      '@rushstack/heft-jest-plugin': 0.2.15_04f3c65f6de4a5e5529a6fededa44e1d
      '@rushstack/heft-node-rig': 1.9.6_04f3c65f6de4a5e5529a6fededa44e1d
      '@types/aws-lambda': 8.10.97
      '@types/express': 4.17.13
      '@types/heft-jest': 1.0.2
      '@types/jest': 27.5.2
      '@types/js-yaml': 4.0.5
      '@types/lodash': 4.14.182
      '@types/node': 14.18.20
      '@types/uuid': 8.3.4
      aws-cdk: 2.26.0
      aws-cdk-lib: 2.26.0_constructs@10.1.25
      aws-lambda: 1.0.7
      cdk-ssm-document: 3.1.1_47b13785010171dab9c30d40a45387b9
      constructs: 10.1.25
      depcheck: 1.4.3
      esbuild: 0.14.42
      eslint: 8.16.0
      eslint-plugin-import: 2.26.0_eslint@8.16.0
      istanbul-badges-readme: 1.8.1
      jest: 27.5.1_ts-node@10.8.0
      npm-package-json-lint: 6.3.0
      npm-package-json-lint-config-default: 5.0.0_npm-package-json-lint@6.3.0
      sort-package-json: 1.57.0
      ts-jest: 27.1.5_1b4874bc0c3bb6b4d44d6be38bf36242
      ts-node: 10.8.0_0c1b05e96b429c05fff7f0589ebca14f
      typescript: 4.7.2

  ../../solutions/swb-ui:
    specifiers:
      '@amzn/environments': workspace:*
      '@amzn/eslint-config-workbench-core-eslint-custom': workspace:*
      '@awsui/collection-hooks': ^1.0.0
      '@awsui/components-react': ^3.0.0
      '@awsui/design-tokens': ^3.0.0
      '@awsui/global-styles': ^1.0.0
      '@awsui/test-utils-core': ^1.0.0
      '@babel/core': ^7.17.9
      '@babel/preset-env': ^7.16.11
      '@babel/preset-react': ^7.16.7
      '@babel/preset-typescript': ^7.16.7
      '@rushstack/eslint-config': ^2.5.1
      '@rushstack/heft': ^0.45.0
      '@rushstack/heft-jest-plugin': ^0.2.3
      '@rushstack/heft-node-rig': ^1.7.1
      '@testing-library/dom': ^8.13.0
      '@testing-library/jest-dom': 5.16.1
      '@testing-library/react': 12.1.2
      '@testing-library/user-event': 13.5.0
      '@types/express': ^4.17.13
      '@types/heft-jest': 1.0.2
      '@types/jest': ^27.4.1
      '@types/node': ^14
      '@types/react': 17.0.38
      babel-jest: 27.5.1
      concurrently: ^7.0.0
      date-fns: ^2.28.0
      depcheck: ^1.4.3
      eslint: ^8.7.0
      eslint-config-next: 12.1.5
      eslint-plugin-import: ^2.26.0
      eslint-plugin-testing-library: 5.0.1
      express: ^4.17.3
      istanbul-badges-readme: 1.8.1
      jest: ^27.5.1
      next: ^12.1.5
      next-global-css: ^1.2.0
      next-i18next: ^11.0.0
      next-transpile-modules: ^9.0.0
      nodemon: ^2.0.15
      npm-package-json-lint: ^6.3.0
      npm-package-json-lint-config-default: ^5.0.0
      react: 17.0.2
      react-dom: 17.0.2
      sass: ^1.49.8
      sharp: ^0.30.4
      sort-package-json: ^1.57.0
      ts-jest: ^27.1.3
      typescript: ^4.5.2
    dependencies:
      '@amzn/environments': link:../../workbench-core/environments
      date-fns: 2.28.0
      express: 4.18.1
      next: 12.1.6_fe3859d3c8c94a7c7e52ff5ea4f038fc
      next-global-css: 1.3.1
      next-i18next: 11.0.0_c9e78c1ef548b95661158f8b65ef5848
      next-transpile-modules: 9.0.0
      react: 17.0.2
      react-dom: 17.0.2_react@17.0.2
    devDependencies:
      '@amzn/eslint-config-workbench-core-eslint-custom': link:../../workbench-core/eslint-custom
      '@awsui/collection-hooks': 1.0.25_react@17.0.2
      '@awsui/components-react': 3.0.512_b3482aaf5744fc7c2aeb7941b0e0a78f
      '@awsui/design-tokens': 3.0.21
      '@awsui/global-styles': 1.0.14
      '@awsui/test-utils-core': 1.0.19
      '@babel/core': 7.18.2
      '@babel/preset-env': 7.18.2_@babel+core@7.18.2
      '@babel/preset-react': 7.17.12_@babel+core@7.18.2
      '@babel/preset-typescript': 7.17.12_@babel+core@7.18.2
      '@rushstack/eslint-config': 2.6.0_eslint@8.16.0+typescript@4.7.2
      '@rushstack/heft': 0.45.5
      '@rushstack/heft-jest-plugin': 0.2.15_@rushstack+heft@0.45.5
      '@rushstack/heft-node-rig': 1.9.6_@rushstack+heft@0.45.5
      '@testing-library/dom': 8.13.0
      '@testing-library/jest-dom': 5.16.1
      '@testing-library/react': 12.1.2_react-dom@17.0.2+react@17.0.2
      '@testing-library/user-event': 13.5.0_@testing-library+dom@8.13.0
      '@types/express': 4.17.13
      '@types/heft-jest': 1.0.2
      '@types/jest': 27.5.2
      '@types/node': 14.18.20
      '@types/react': 17.0.38
      babel-jest: 27.5.1_@babel+core@7.18.2
      concurrently: 7.2.1
      depcheck: 1.4.3
      eslint: 8.16.0
      eslint-config-next: 12.1.5_5794735a2262de3d29e0baaa885b5942
      eslint-plugin-import: 2.26.0_eslint@8.16.0
      eslint-plugin-testing-library: 5.0.1_eslint@8.16.0+typescript@4.7.2
      istanbul-badges-readme: 1.8.1
      jest: 27.5.1
      nodemon: 2.0.16
      npm-package-json-lint: 6.3.0
      npm-package-json-lint-config-default: 5.0.0_npm-package-json-lint@6.3.0
      sass: 1.52.2
      sharp: 0.30.6
      sort-package-json: 1.57.0
      ts-jest: 27.1.5_7f5c30a72d82a681fbc0438998364388
      typescript: 4.7.2

  ../../workbench-core/audit:
    specifiers:
      '@amzn/eslint-config-workbench-core-eslint-custom': workspace:*
      '@rushstack/eslint-config': ^2.5.1
      '@rushstack/heft': ^0.45.0
      '@rushstack/heft-jest-plugin': ^0.2.3
      '@rushstack/heft-node-rig': ^1.7.1
      '@types/heft-jest': 1.0.2
      '@types/node': ^14
      depcheck: ^1.4.3
      eslint: ^8.7.0
      eslint-plugin-import: ^2.26.0
      istanbul-badges-readme: 1.8.1
      npm-package-json-lint: ^6.3.0
      npm-package-json-lint-config-default: ^5.0.0
      sort-package-json: ^1.57.0
      typescript: ^4.5.2
    devDependencies:
      '@amzn/eslint-config-workbench-core-eslint-custom': link:../eslint-custom
      '@rushstack/eslint-config': 2.6.0_eslint@8.16.0+typescript@4.7.2
      '@rushstack/heft': 0.45.5
      '@rushstack/heft-jest-plugin': 0.2.15_@rushstack+heft@0.45.5
      '@rushstack/heft-node-rig': 1.9.6_@rushstack+heft@0.45.5
      '@types/heft-jest': 1.0.2
      '@types/node': 14.18.20
      depcheck: 1.4.3
      eslint: 8.16.0
      eslint-plugin-import: 2.26.0_eslint@8.16.0
      istanbul-badges-readme: 1.8.1
      npm-package-json-lint: 6.3.0
      npm-package-json-lint-config-default: 5.0.0_npm-package-json-lint@6.3.0
      sort-package-json: 1.57.0
      typescript: 4.7.2

  ../../workbench-core/authentication:
    specifiers:
      '@amzn/eslint-config-workbench-core-eslint-custom': workspace:*
      '@amzn/workbench-core-logging': workspace:*
      '@aws-sdk/client-cognito-identity-provider': ^3.67.0
      '@aws-sdk/client-s3': ^3.58.0
      '@aws-sdk/types': ^3.55.0
      '@rushstack/eslint-config': ^2.5.1
      '@rushstack/heft': ^0.45.0
      '@rushstack/heft-jest-plugin': ^0.2.3
      '@rushstack/heft-node-rig': ^1.7.1
      '@types/express': ^4.17.13
      '@types/heft-jest': 1.0.2
      '@types/node': ^14
      aws-jwt-verify: ^3.0.0
      aws-sdk-client-mock: ^0.6.2
      axios: ^0.27.1
      depcheck: ^1.4.3
      eslint: ^8.7.0
      eslint-plugin-import: ^2.26.0
      istanbul-badges-readme: 1.8.1
      npm-package-json-lint: ^6.3.0
      npm-package-json-lint-config-default: ^5.0.0
      sort-package-json: ^1.57.0
      typescript: ^4.5.2
    dependencies:
      '@amzn/workbench-core-logging': link:../logging
      '@aws-sdk/client-cognito-identity-provider': 3.102.0
      aws-jwt-verify: 3.1.0
      axios: 0.27.2
    devDependencies:
      '@amzn/eslint-config-workbench-core-eslint-custom': link:../eslint-custom
      '@aws-sdk/client-s3': 3.100.0
      '@aws-sdk/types': 3.78.0
      '@rushstack/eslint-config': 2.6.0_eslint@8.16.0+typescript@4.7.2
      '@rushstack/heft': 0.45.5
      '@rushstack/heft-jest-plugin': 0.2.15_@rushstack+heft@0.45.5
      '@rushstack/heft-node-rig': 1.9.6_@rushstack+heft@0.45.5
      '@types/express': 4.17.13
      '@types/heft-jest': 1.0.2
      '@types/node': 14.18.20
      aws-sdk-client-mock: 0.6.2_b3baf346a3b9422a0ecddb3e973bec80
      depcheck: 1.4.3
      eslint: 8.16.0
      eslint-plugin-import: 2.26.0_eslint@8.16.0
      istanbul-badges-readme: 1.8.1
      npm-package-json-lint: 6.3.0
      npm-package-json-lint-config-default: 5.0.0_npm-package-json-lint@6.3.0
      sort-package-json: 1.57.0
      typescript: 4.7.2

  ../../workbench-core/authorization:
    specifiers:
      '@amzn/eslint-config-workbench-core-eslint-custom': workspace:*
      '@amzn/workbench-core-authentication': workspace:*
      '@amzn/workbench-core-logging': workspace:*
      '@casl/ability': ^5.4.3
      '@rushstack/eslint-config': ^2.5.1
      '@rushstack/heft': ^0.45.0
      '@rushstack/heft-jest-plugin': ^0.2.3
      '@rushstack/heft-node-rig': ^1.7.1
      '@types/express': ^4.17.13
      '@types/heft-jest': 1.0.2
      '@types/lodash': ^4.14.181
      '@types/node': ^14
      depcheck: ^1.4.3
      eslint: ^8.7.0
      eslint-plugin-import: ^2.26.0
      fast-check: ^2.24.0
      istanbul-badges-readme: 1.8.1
      jest: ^27.5.1
      jest-fast-check: ^1.0.2
      lodash: ^4.17.21
      npm-package-json-lint: ^6.3.0
      npm-package-json-lint-config-default: ^5.0.0
      sort-package-json: ^1.57.0
      typescript: ^4.5.2
    dependencies:
      '@amzn/workbench-core-authentication': link:../authentication
      '@amzn/workbench-core-logging': link:../logging
      '@casl/ability': 5.4.4
      lodash: 4.17.21
    devDependencies:
      '@amzn/eslint-config-workbench-core-eslint-custom': link:../eslint-custom
      '@rushstack/eslint-config': 2.6.0_eslint@8.16.0+typescript@4.7.2
      '@rushstack/heft': 0.45.5
      '@rushstack/heft-jest-plugin': 0.2.15_@rushstack+heft@0.45.5
      '@rushstack/heft-node-rig': 1.9.6_@rushstack+heft@0.45.5
      '@types/express': 4.17.13
      '@types/heft-jest': 1.0.2
      '@types/lodash': 4.14.182
      '@types/node': 14.18.20
      depcheck: 1.4.3
      eslint: 8.16.0
      eslint-plugin-import: 2.26.0_eslint@8.16.0
      fast-check: 2.25.0
      istanbul-badges-readme: 1.8.1
      jest: 27.5.1
      jest-fast-check: 1.0.2_fast-check@2.25.0+jest@27.5.1
      npm-package-json-lint: 6.3.0
      npm-package-json-lint-config-default: 5.0.0_npm-package-json-lint@6.3.0
      sort-package-json: 1.57.0
      typescript: 4.7.2

  ../../workbench-core/base:
    specifiers:
      '@amzn/eslint-config-workbench-core-eslint-custom': workspace:*
      '@aws-cdk/aws-dynamodb': ^1.152.0
      '@aws-sdk/client-cloudformation': ^3.58.0
      '@aws-sdk/client-cognito-identity-provider': ^3.67.0
      '@aws-sdk/client-dynamodb': ^3.67.0
      '@aws-sdk/client-ec2': ^3.60.0
      '@aws-sdk/client-eventbridge': ^3.66.0
      '@aws-sdk/client-iam': ^3.58.0
      '@aws-sdk/client-lambda': ^3.82.0
      '@aws-sdk/client-s3': ^3.58.0
<<<<<<< HEAD
      '@aws-sdk/client-s3-control': ^3.100.0
=======
      '@aws-sdk/client-sagemaker': ^3.58.0
>>>>>>> 28696809
      '@aws-sdk/client-service-catalog': ^3.58.0
      '@aws-sdk/client-ssm': ^3.58.0
      '@aws-sdk/client-sts': ^3.58.0
      '@aws-sdk/types': ^3.55.0
      '@aws-sdk/util-dynamodb': ^3.87.0
      '@rushstack/eslint-config': ^2.5.1
      '@rushstack/heft': ^0.45.0
      '@rushstack/heft-jest-plugin': ^0.2.3
      '@rushstack/heft-node-rig': ^1.7.1
      '@types/heft-jest': 1.0.2
      '@types/jest': ^27.4.1
      '@types/js-yaml': ^4.0.5
      '@types/lodash': ^4.14.181
      '@types/node': ^14
      depcheck: ^1.4.3
      eslint: ^8.7.0
      eslint-plugin-import: ^2.26.0
      istanbul-badges-readme: 1.8.1
      jest: ^27.5.1
      lodash: ^4.17.21
      npm-package-json-lint: ^6.3.0
      npm-package-json-lint-config-default: ^5.0.0
      sort-package-json: ^1.57.0
      ts-jest: ^27.1.3
      typescript: ^4.5.2
    dependencies:
      '@amzn/eslint-config-workbench-core-eslint-custom': link:../eslint-custom
      '@aws-cdk/aws-dynamodb': 1.158.0
      '@aws-sdk/client-cloudformation': 3.100.0
      '@aws-sdk/client-cognito-identity-provider': 3.102.0
      '@aws-sdk/client-dynamodb': 3.100.0
      '@aws-sdk/client-ec2': 3.100.0
      '@aws-sdk/client-eventbridge': 3.100.0
      '@aws-sdk/client-iam': 3.100.0
      '@aws-sdk/client-lambda': 3.105.0
      '@aws-sdk/client-s3': 3.100.0
<<<<<<< HEAD
      '@aws-sdk/client-s3-control': 3.100.0
=======
      '@aws-sdk/client-sagemaker': 3.105.0
>>>>>>> 28696809
      '@aws-sdk/client-service-catalog': 3.100.0
      '@aws-sdk/client-ssm': 3.100.0
      '@aws-sdk/client-sts': 3.100.0
      '@aws-sdk/types': 3.78.0
      '@aws-sdk/util-dynamodb': 3.105.0
      lodash: 4.17.21
    devDependencies:
      '@rushstack/eslint-config': 2.6.0_eslint@8.16.0+typescript@4.7.2
      '@rushstack/heft': 0.45.5
      '@rushstack/heft-jest-plugin': 0.2.15_@rushstack+heft@0.45.5
      '@rushstack/heft-node-rig': 1.9.6_@rushstack+heft@0.45.5
      '@types/heft-jest': 1.0.2
      '@types/jest': 27.5.2
      '@types/js-yaml': 4.0.5
      '@types/lodash': 4.14.182
      '@types/node': 14.18.20
      depcheck: 1.4.3
      eslint: 8.16.0
      eslint-plugin-import: 2.26.0_eslint@8.16.0
      istanbul-badges-readme: 1.8.1
      jest: 27.5.1
      npm-package-json-lint: 6.3.0
      npm-package-json-lint-config-default: 5.0.0_npm-package-json-lint@6.3.0
      sort-package-json: 1.57.0
      ts-jest: 27.1.5_4e623839ecfc1b0242d7f262e6e0b1df
      typescript: 4.7.2

  ../../workbench-core/datasets:
    specifiers:
      '@amzn/eslint-config-workbench-core-eslint-custom': workspace:*
      '@amzn/workbench-core-audit': workspace:*
      '@amzn/workbench-core-base': workspace:*
      '@amzn/workbench-core-logging': workspace:*
      '@aws-cdk/aws-iam': ~1.159.0
      '@aws-sdk/client-s3': ^3.58.0
      '@aws-sdk/client-s3-control': ^3.100.0
      '@aws-sdk/types': ^3.55.0
      '@rushstack/heft': ^0.45.0
      '@rushstack/heft-jest-plugin': ^0.2.3
      '@rushstack/heft-node-rig': ^1.7.1
      '@types/heft-jest': 1.0.2
      '@types/lodash': ^4.14.181
      '@types/node': ^14
      '@types/triple-beam': ^1.3.2
      aws-sdk-client-mock: ^0.6.2
      depcheck: ^1.4.3
      eslint: ^8.7.0
      eslint-plugin-import: ^2.26.0
      fast-check: ^2.24.0
      istanbul-badges-readme: 1.8.1
      jest: ^27.5.1
      jest-fast-check: ^1.0.2
      lodash: ^4.17.21
      npm-package-json-lint: ^6.3.0
      npm-package-json-lint-config-default: ^5.0.0
      sort-package-json: ^1.57.0
      typescript: ^4.5.2
    dependencies:
      '@amzn/workbench-core-audit': link:../audit
      '@amzn/workbench-core-base': link:../base
      '@amzn/workbench-core-logging': link:../logging
      '@aws-cdk/aws-iam': 1.159.0
      '@aws-sdk/client-s3': 3.100.0
      '@aws-sdk/client-s3-control': 3.100.0
      '@aws-sdk/types': 3.78.0
      lodash: 4.17.21
    devDependencies:
      '@amzn/eslint-config-workbench-core-eslint-custom': link:../eslint-custom
      '@rushstack/heft': 0.45.5
      '@rushstack/heft-jest-plugin': 0.2.15_@rushstack+heft@0.45.5
      '@rushstack/heft-node-rig': 1.9.6_@rushstack+heft@0.45.5
      '@types/heft-jest': 1.0.2
      '@types/lodash': 4.14.182
      '@types/node': 14.18.20
      '@types/triple-beam': 1.3.2
      aws-sdk-client-mock: 0.6.2_b3baf346a3b9422a0ecddb3e973bec80
      depcheck: 1.4.3
      eslint: 8.16.0
      eslint-plugin-import: 2.26.0_eslint@8.16.0
      fast-check: 2.25.0
      istanbul-badges-readme: 1.8.1
      jest: 27.5.1
      jest-fast-check: 1.0.2_fast-check@2.25.0+jest@27.5.1
      npm-package-json-lint: 6.3.0
      npm-package-json-lint-config-default: 5.0.0_npm-package-json-lint@6.3.0
      sort-package-json: 1.57.0
      typescript: 4.7.2

  ../../workbench-core/environments:
    specifiers:
      '@amzn/eslint-config-workbench-core-eslint-custom': workspace:*
      '@amzn/workbench-core-base': workspace:*
      '@aws-sdk/client-cloudformation': ^3.58.0
      '@aws-sdk/client-cognito-identity-provider': ^3.67.0
      '@aws-sdk/client-dynamodb': ^3.67.0
      '@aws-sdk/client-ec2': ^3.60.0
      '@aws-sdk/client-eventbridge': ^3.66.0
      '@aws-sdk/client-iam': ^3.58.0
      '@aws-sdk/client-lambda': ^3.82.0
      '@aws-sdk/client-s3': ^3.58.0
      '@aws-sdk/client-service-catalog': ^3.58.0
      '@aws-sdk/client-ssm': ^3.58.0
      '@aws-sdk/client-sts': ^3.58.0
      '@aws-sdk/types': ^3.55.0
      '@aws-sdk/util-dynamodb': ^3.87.0
      '@hapi/boom': ^10.0.0
      '@rushstack/eslint-config': ^2.5.1
      '@rushstack/heft': ^0.45.0
      '@rushstack/heft-jest-plugin': ^0.2.3
      '@rushstack/heft-node-rig': ^1.7.1
      '@types/heft-jest': 1.0.2
      '@types/jest': ^27.4.1
      '@types/lodash': ^4.14.181
      '@types/node': ^14
      '@types/uuid': ^8.3.4
      aws-sdk-client-mock: ^0.6.2
      depcheck: ^1.4.3
      eslint: ^8.7.0
      eslint-plugin-import: ^2.26.0
      generate-password: ^1.7.0
      istanbul-badges-readme: 1.8.1
      jest: ^27.5.1
      lodash: ^4.17.21
      md5-file: ^5.0.0
      npm-package-json-lint: ^6.3.0
      npm-package-json-lint-config-default: ^5.0.0
      sort-package-json: ^1.57.0
      ts-jest: ^27.1.3
      typescript: ^4.5.2
      uuid: ^8.3.2
    dependencies:
      '@amzn/workbench-core-base': link:../base
      '@aws-sdk/client-cloudformation': 3.100.0
      '@aws-sdk/client-cognito-identity-provider': 3.102.0
      '@aws-sdk/client-dynamodb': 3.100.0
      '@aws-sdk/client-ec2': 3.100.0
      '@aws-sdk/client-eventbridge': 3.100.0
      '@aws-sdk/client-iam': 3.100.0
      '@aws-sdk/client-lambda': 3.105.0
      '@aws-sdk/client-s3': 3.100.0
      '@aws-sdk/client-service-catalog': 3.100.0
      '@aws-sdk/client-ssm': 3.100.0
      '@aws-sdk/client-sts': 3.100.0
      '@aws-sdk/util-dynamodb': 3.105.0
      '@hapi/boom': 10.0.0
      generate-password: 1.7.0
      lodash: 4.17.21
      md5-file: 5.0.0
      uuid: 8.3.2
    devDependencies:
      '@amzn/eslint-config-workbench-core-eslint-custom': link:../eslint-custom
      '@aws-sdk/types': 3.78.0
      '@rushstack/eslint-config': 2.6.0_eslint@8.16.0+typescript@4.7.2
      '@rushstack/heft': 0.45.5
      '@rushstack/heft-jest-plugin': 0.2.15_@rushstack+heft@0.45.5
      '@rushstack/heft-node-rig': 1.9.6_@rushstack+heft@0.45.5
      '@types/heft-jest': 1.0.2
      '@types/jest': 27.5.2
      '@types/lodash': 4.14.182
      '@types/node': 14.18.20
      '@types/uuid': 8.3.4
      aws-sdk-client-mock: 0.6.2_b3baf346a3b9422a0ecddb3e973bec80
      depcheck: 1.4.3
      eslint: 8.16.0
      eslint-plugin-import: 2.26.0_eslint@8.16.0
      istanbul-badges-readme: 1.8.1
      jest: 27.5.1
      npm-package-json-lint: 6.3.0
      npm-package-json-lint-config-default: 5.0.0_npm-package-json-lint@6.3.0
      sort-package-json: 1.57.0
      ts-jest: 27.1.5_4e623839ecfc1b0242d7f262e6e0b1df
      typescript: 4.7.2

  ../../workbench-core/eslint-custom:
    specifiers:
      '@rushstack/eslint-config': ^2.5.1
      '@rushstack/heft': ^0.45.0
      '@rushstack/heft-jest-plugin': ^0.2.3
      '@rushstack/heft-node-rig': ^1.7.1
      '@types/heft-jest': 1.0.2
      '@types/node': ^14
      depcheck: ^1.4.3
      eslint: ^8.7.0
      eslint-plugin-import: ^2.26.0
      eslint-plugin-security: ^1.4.0
      npm-package-json-lint: ^6.3.0
      npm-package-json-lint-config-default: ^5.0.0
      sort-package-json: ^1.57.0
      typescript: ^4.5.2
    dependencies:
      '@rushstack/eslint-config': 2.6.0_eslint@8.16.0+typescript@4.7.2
      eslint: 8.16.0
      eslint-plugin-import: 2.26.0_eslint@8.16.0
      eslint-plugin-security: 1.5.0
    devDependencies:
      '@rushstack/heft': 0.45.5
      '@rushstack/heft-jest-plugin': 0.2.15_@rushstack+heft@0.45.5
      '@rushstack/heft-node-rig': 1.9.6_@rushstack+heft@0.45.5
      '@types/heft-jest': 1.0.2
      '@types/node': 14.18.20
      depcheck: 1.4.3
      npm-package-json-lint: 6.3.0
      npm-package-json-lint-config-default: 5.0.0_npm-package-json-lint@6.3.0
      sort-package-json: 1.57.0
      typescript: 4.7.2

  ../../workbench-core/example/express:
    specifiers:
      '@amzn/eslint-config-workbench-core-eslint-custom': workspace:*
      '@amzn/workbench-core-audit': workspace:*
      '@amzn/workbench-core-logging': workspace:*
      '@rushstack/eslint-config': ^2.5.1
      '@rushstack/heft': ^0.45.0
      '@rushstack/heft-jest-plugin': ^0.2.3
      '@rushstack/heft-node-rig': ^1.7.1
      '@types/express': ^4.17.13
      '@types/heft-jest': 1.0.2
      '@types/node': ^14
      depcheck: ^1.4.3
      eslint: ^8.7.0
      eslint-plugin-import: ^2.26.0
      eslint-plugin-security: ^1.4.0
      express: ^4.17.3
      npm-package-json-lint: ^6.3.0
      npm-package-json-lint-config-default: ^5.0.0
      sort-package-json: ^1.57.0
      typescript: ^4.5.2
    dependencies:
      '@amzn/workbench-core-audit': link:../../audit
      '@amzn/workbench-core-logging': link:../../logging
    devDependencies:
      '@amzn/eslint-config-workbench-core-eslint-custom': link:../../eslint-custom
      '@rushstack/eslint-config': 2.6.0_eslint@8.16.0+typescript@4.7.2
      '@rushstack/heft': 0.45.5
      '@rushstack/heft-jest-plugin': 0.2.15_@rushstack+heft@0.45.5
      '@rushstack/heft-node-rig': 1.9.6_@rushstack+heft@0.45.5
      '@types/express': 4.17.13
      '@types/heft-jest': 1.0.2
      '@types/node': 14.18.20
      depcheck: 1.4.3
      eslint: 8.16.0
      eslint-plugin-import: 2.26.0_eslint@8.16.0
      eslint-plugin-security: 1.5.0
      express: 4.18.1
      npm-package-json-lint: 6.3.0
      npm-package-json-lint-config-default: 5.0.0_npm-package-json-lint@6.3.0
      sort-package-json: 1.57.0
      typescript: 4.7.2

  ../../workbench-core/example/infrastructure:
    specifiers:
      '@amzn/eslint-config-workbench-core-eslint-custom': workspace:*
      '@amzn/workbench-core-example-express': workspace:*
      '@aws-cdk/assert': ^2.0.0
      '@aws-cdk/aws-apigatewayv2-alpha': ^2.22.0-alpha.0
      '@aws-cdk/aws-apigatewayv2-authorizers-alpha': ^2.22.0-alpha.0
      '@aws-cdk/aws-apigatewayv2-integrations-alpha': ^2.22.0-alpha.0
      '@rushstack/eslint-config': ^2.5.1
      '@rushstack/heft': ^0.45.0
      '@rushstack/heft-jest-plugin': ^0.2.3
      '@rushstack/heft-node-rig': ^1.7.1
      '@types/express': ^4.17.13
      '@types/heft-jest': 1.0.2
      '@types/lodash': ^4.14.181
      '@types/node': ^14
      '@vendia/serverless-express': ^4.5.4
      aws-cdk: ^2.12.0
      aws-cdk-lib: ^2.0.0
      axios: ^0.27.1
      cdk-nag: ^2.12.25
      constructs: ^10.0.0
      depcheck: ^1.4.3
      esbuild: ^0.14.21
      eslint: ^8.7.0
      eslint-plugin-import: ^2.26.0
      eslint-plugin-security: ^1.4.0
      express: ^4.17.3
      istanbul-badges-readme: 1.8.1
      jest: ^27.5.1
      lodash: ^4.17.21
      npm-package-json-lint: ^6.3.0
      npm-package-json-lint-config-default: ^5.0.0
      sort-package-json: ^1.57.0
      source-map-support: ^0.5.16
      typescript: ^4.5.2
    dependencies:
      '@amzn/workbench-core-example-express': link:../express
      aws-cdk-lib: 2.26.0_constructs@10.1.25
      constructs: 10.1.25
      lodash: 4.17.21
      source-map-support: 0.5.21
    devDependencies:
      '@amzn/eslint-config-workbench-core-eslint-custom': link:../../eslint-custom
      '@aws-cdk/assert': 2.26.0_ff954e4fdea3307140553c784317d43e
      '@aws-cdk/aws-apigatewayv2-alpha': 2.22.0-alpha.0_47b13785010171dab9c30d40a45387b9
      '@aws-cdk/aws-apigatewayv2-authorizers-alpha': 2.22.0-alpha.0_15bb583c0b2f1331ba42a53a8128ee01
      '@aws-cdk/aws-apigatewayv2-integrations-alpha': 2.22.0-alpha.0_15bb583c0b2f1331ba42a53a8128ee01
      '@rushstack/eslint-config': 2.6.0_eslint@8.16.0+typescript@4.7.2
      '@rushstack/heft': 0.45.5
      '@rushstack/heft-jest-plugin': 0.2.15_@rushstack+heft@0.45.5
      '@rushstack/heft-node-rig': 1.9.6_@rushstack+heft@0.45.5
      '@types/express': 4.17.13
      '@types/heft-jest': 1.0.2
      '@types/lodash': 4.14.182
      '@types/node': 14.18.20
      '@vendia/serverless-express': 4.8.0
      aws-cdk: 2.26.0
      axios: 0.27.2
      cdk-nag: 2.14.22_47b13785010171dab9c30d40a45387b9
      depcheck: 1.4.3
      esbuild: 0.14.42
      eslint: 8.16.0
      eslint-plugin-import: 2.26.0_eslint@8.16.0
      eslint-plugin-security: 1.5.0
      express: 4.18.1
      istanbul-badges-readme: 1.8.1
      jest: 27.5.1
      npm-package-json-lint: 6.3.0
      npm-package-json-lint-config-default: 5.0.0_npm-package-json-lint@6.3.0
      sort-package-json: 1.57.0
      typescript: 4.7.2

  ../../workbench-core/infrastructure:
    specifiers:
      '@amzn/eslint-config-workbench-core-eslint-custom': workspace:*
      '@rushstack/eslint-config': ^2.5.1
      '@rushstack/heft': ^0.45.0
      '@rushstack/heft-jest-plugin': ^0.2.3
      '@rushstack/heft-node-rig': ^1.7.1
      '@types/heft-jest': 1.0.2
      '@types/lodash': ^4.14.181
      '@types/node': ^14
      aws-cdk-lib: ^2.0.0
      constructs: ^10.0.0
      depcheck: ^1.4.3
      eslint: ^8.7.0
      eslint-plugin-import: ^2.26.0
      eslint-plugin-security: ^1.4.0
      istanbul-badges-readme: 1.8.1
      lodash: ^4.17.21
      npm-package-json-lint: ^6.3.0
      npm-package-json-lint-config-default: ^5.0.0
      sort-package-json: ^1.57.0
      typescript: ^4.5.2
    dependencies:
      aws-cdk-lib: 2.26.0_constructs@10.1.25
      constructs: 10.1.25
      lodash: 4.17.21
    devDependencies:
      '@amzn/eslint-config-workbench-core-eslint-custom': link:../eslint-custom
      '@rushstack/eslint-config': 2.6.0_eslint@8.16.0+typescript@4.7.2
      '@rushstack/heft': 0.45.5
      '@rushstack/heft-jest-plugin': 0.2.15_@rushstack+heft@0.45.5
      '@rushstack/heft-node-rig': 1.9.6_@rushstack+heft@0.45.5
      '@types/heft-jest': 1.0.2
      '@types/lodash': 4.14.182
      '@types/node': 14.18.20
      depcheck: 1.4.3
      eslint: 8.16.0
      eslint-plugin-import: 2.26.0_eslint@8.16.0
      eslint-plugin-security: 1.5.0
      istanbul-badges-readme: 1.8.1
      npm-package-json-lint: 6.3.0
      npm-package-json-lint-config-default: 5.0.0_npm-package-json-lint@6.3.0
      sort-package-json: 1.57.0
      typescript: 4.7.2

  ../../workbench-core/logging:
    specifiers:
      '@amzn/eslint-config-workbench-core-eslint-custom': workspace:*
      '@rushstack/heft': ^0.45.0
      '@rushstack/heft-jest-plugin': ^0.2.3
      '@rushstack/heft-node-rig': ^1.7.1
      '@types/heft-jest': 1.0.2
      '@types/node': ^14
      '@types/triple-beam': ^1.3.2
      depcheck: ^1.4.3
      eslint: ^8.7.0
      eslint-plugin-import: ^2.26.0
      fast-check: ^2.24.0
      istanbul-badges-readme: 1.8.1
      jest: ^27.5.1
      jest-fast-check: ^1.0.2
      npm-package-json-lint: ^6.3.0
      npm-package-json-lint-config-default: ^5.0.0
      sort-package-json: ^1.57.0
      triple-beam: ^1.3.0
      typescript: ^4.5.2
      winston: ^3.6.0
      winston-transport: ^4.5.0
    dependencies:
      triple-beam: 1.3.0
      winston: 3.7.2
      winston-transport: 4.5.0
    devDependencies:
      '@amzn/eslint-config-workbench-core-eslint-custom': link:../eslint-custom
      '@rushstack/heft': 0.45.5
      '@rushstack/heft-jest-plugin': 0.2.15_@rushstack+heft@0.45.5
      '@rushstack/heft-node-rig': 1.9.6_@rushstack+heft@0.45.5
      '@types/heft-jest': 1.0.2
      '@types/node': 14.18.20
      '@types/triple-beam': 1.3.2
      depcheck: 1.4.3
      eslint: 8.16.0
      eslint-plugin-import: 2.26.0_eslint@8.16.0
      fast-check: 2.25.0
      istanbul-badges-readme: 1.8.1
      jest: 27.5.1
      jest-fast-check: 1.0.2_fast-check@2.25.0+jest@27.5.1
      npm-package-json-lint: 6.3.0
      npm-package-json-lint-config-default: 5.0.0_npm-package-json-lint@6.3.0
      sort-package-json: 1.57.0
      typescript: 4.7.2

  ../../workbench-core/repo-scripts/repo-toolbox:
    specifiers:
      '@amzn/eslint-config-workbench-core-eslint-custom': workspace:*
      '@microsoft/rush-lib': ^5.69.0
      '@rushstack/eslint-config': ^2.5.1
      '@rushstack/heft': ^0.45.0
      '@rushstack/heft-jest-plugin': ^0.2.3
      '@rushstack/heft-node-rig': ^1.7.1
      '@rushstack/node-core-library': ^3.45.5
      '@rushstack/ts-command-line': ^4.11.0
      '@types/diff': 5.0.1
      '@types/heft-jest': 1.0.2
      '@types/node': ^14
      depcheck: ^1.4.3
      diff: ^5.0.0
      eslint: ^8.7.0
      eslint-plugin-import: ^2.26.0
      eslint-plugin-security: ^1.4.0
      npm-package-json-lint: ^6.3.0
      npm-package-json-lint-config-default: ^5.0.0
      sort-package-json: ^1.57.0
      typescript: ^4.5.2
    dependencies:
      '@microsoft/rush-lib': 5.71.0
      '@rushstack/node-core-library': 3.45.5
      '@rushstack/ts-command-line': 4.11.0
      diff: 5.1.0
    devDependencies:
      '@amzn/eslint-config-workbench-core-eslint-custom': link:../../eslint-custom
      '@rushstack/eslint-config': 2.6.0_eslint@8.16.0+typescript@4.7.2
      '@rushstack/heft': 0.45.5
      '@rushstack/heft-jest-plugin': 0.2.15_@rushstack+heft@0.45.5
      '@rushstack/heft-node-rig': 1.9.6_@rushstack+heft@0.45.5
      '@types/diff': 5.0.1
      '@types/heft-jest': 1.0.2
      '@types/node': 14.18.20
      depcheck: 1.4.3
      eslint: 8.16.0
      eslint-plugin-import: 2.26.0_eslint@8.16.0
      eslint-plugin-security: 1.5.0
      npm-package-json-lint: 6.3.0
      npm-package-json-lint-config-default: 5.0.0_npm-package-json-lint@6.3.0
      sort-package-json: 1.57.0
      typescript: 4.7.2

packages:

  /@ampproject/remapping/2.2.0:
    resolution: {integrity: sha512-qRmjj8nj9qmLTQXXmaR1cck3UXSRMPrbsLJAasZpF+t3riI71BXed5ebIOYwQntykeZuhjsdweEc9BxH5Jc26w==}
    engines: {node: '>=6.0.0'}
    dependencies:
      '@jridgewell/gen-mapping': 0.1.1
      '@jridgewell/trace-mapping': 0.3.13
    dev: true

  /@aws-cdk/assert/2.26.0_ff954e4fdea3307140553c784317d43e:
    resolution: {integrity: sha512-wJhVtlpkyRiYSpsQayaY8Gp71cOE9lvozQXtZXo8YC0j8w5Tw8hRvxLk3aXs4b7TwgbsysMoayPbr2HJYlWYQA==}
    engines: {node: '>= 14.15.0'}
    peerDependencies:
      aws-cdk-lib: ^2.26.0
      constructs: ^10.0.0
      jest: '>=26.6.3'
    dependencies:
      '@aws-cdk/cloudformation-diff': 2.26.0
      aws-cdk-lib: 2.26.0_constructs@10.1.25
      constructs: 10.1.25
      jest: 27.5.1
    dev: true

  /@aws-cdk/assets/1.158.0:
    resolution: {integrity: sha512-2aCeHODgj5ruUj4rnrkKAblmddhOgUQYxShLy4h8fmYdJbkSjvzxtBF8u70607uZ9NYO4Vty915LtLI3xeBnRA==}
    engines: {node: '>= 10.13.0 <13 || >=13.7.0'}
    dependencies:
      '@aws-cdk/core': 1.158.0
      '@aws-cdk/cx-api': 1.158.0
      constructs: 3.4.25
    dev: false

  /@aws-cdk/aws-apigatewayv2-alpha/2.22.0-alpha.0_47b13785010171dab9c30d40a45387b9:
    resolution: {integrity: sha512-O8ZY2ny8TapdvD6iIULzBKJ4rn9JlmkwfDzfR7cYl7y+P220sLh1iJmU/m1yqtIRMLjv2022XCNBMZUJfwpVqQ==}
    engines: {node: '>= 14.15.0'}
    peerDependencies:
      aws-cdk-lib: ^2.22.0
      constructs: ^10.0.0
    dependencies:
      aws-cdk-lib: 2.26.0_constructs@10.1.25
      constructs: 10.1.25
    dev: true

  /@aws-cdk/aws-apigatewayv2-authorizers-alpha/2.22.0-alpha.0_15bb583c0b2f1331ba42a53a8128ee01:
    resolution: {integrity: sha512-Q2lJqF8OuhcnJ2Wx6lgycjoudwvGLGhJ55QtO6XSSuogYLyJDhABqPFFxGGS8UqSJQ2IbBfGR6Ebtg2xnbkgKQ==}
    engines: {node: '>= 14.15.0'}
    peerDependencies:
      '@aws-cdk/aws-apigatewayv2-alpha': 2.22.0-alpha.0
      aws-cdk-lib: ^2.22.0
      constructs: ^10.0.0
    dependencies:
      '@aws-cdk/aws-apigatewayv2-alpha': 2.22.0-alpha.0_47b13785010171dab9c30d40a45387b9
      aws-cdk-lib: 2.26.0_constructs@10.1.25
      constructs: 10.1.25
    dev: true

  /@aws-cdk/aws-apigatewayv2-integrations-alpha/2.22.0-alpha.0_15bb583c0b2f1331ba42a53a8128ee01:
    resolution: {integrity: sha512-QVXHA8J6ECkE29aT3Rnwtgxq15eDW3SlMuX8Z9J3BVqPPAH7rLAruD3hKL//KklVFd8xke7zBxMeYJ5CGkduZA==}
    engines: {node: '>= 14.15.0'}
    peerDependencies:
      '@aws-cdk/aws-apigatewayv2-alpha': 2.22.0-alpha.0
      aws-cdk-lib: ^2.22.0
      constructs: ^10.0.0
    dependencies:
      '@aws-cdk/aws-apigatewayv2-alpha': 2.22.0-alpha.0_47b13785010171dab9c30d40a45387b9
      aws-cdk-lib: 2.26.0_constructs@10.1.25
      constructs: 10.1.25
    dev: true

  /@aws-cdk/aws-applicationautoscaling/1.158.0:
    resolution: {integrity: sha512-hFmLuUtKgKkHa7rpdCoacKcYfnV5r1eQXgNeAXZRlhtDW1HHxQO7BV+d2zh/zbN1Qf4uTotWWvWDZkFZl1RLMw==}
    engines: {node: '>= 10.13.0 <13 || >=13.7.0'}
    dependencies:
      '@aws-cdk/aws-autoscaling-common': 1.158.0
      '@aws-cdk/aws-cloudwatch': 1.158.0
      '@aws-cdk/aws-iam': 1.158.0
      '@aws-cdk/core': 1.158.0
      constructs: 3.4.25
    dev: false

  /@aws-cdk/aws-autoscaling-common/1.158.0:
    resolution: {integrity: sha512-ZL5kQatuxnXDSjUj0nPmsKEkEGZyfKTCSYPMs5NYLraLiPmijCEMEed5WkrLTVyo6aTJCVgv2ybubHl0QH2o4g==}
    engines: {node: '>= 10.13.0 <13 || >=13.7.0'}
    dependencies:
      '@aws-cdk/aws-iam': 1.158.0
      '@aws-cdk/core': 1.158.0
      constructs: 3.4.25
    dev: false

  /@aws-cdk/aws-cloudformation/1.158.0:
    resolution: {integrity: sha512-q7PqHg0DbKwfpYBDOvBBZQ7nDt+FPisVZecfI2kWxCXTkXiqyXWU93Ow1Jjxo9nYg516AWdDDPsAXFTA0GLKtw==}
    engines: {node: '>= 10.13.0 <13 || >=13.7.0'}
    dependencies:
      '@aws-cdk/aws-iam': 1.158.0
      '@aws-cdk/aws-lambda': 1.158.0
      '@aws-cdk/aws-s3': 1.158.0
      '@aws-cdk/aws-sns': 1.158.0
      '@aws-cdk/core': 1.158.0
      '@aws-cdk/cx-api': 1.158.0
      constructs: 3.4.25
    dev: false

  /@aws-cdk/aws-cloudwatch/1.158.0:
    resolution: {integrity: sha512-Yausvyfya4NidhbZAalKsmg2Rd3HUHqfwo9ibjpbYUQHH3GOjBxO8LovADT5lC0p8voNEhsv/toOgBSKrjE6qQ==}
    engines: {node: '>= 10.13.0 <13 || >=13.7.0'}
    dependencies:
      '@aws-cdk/aws-iam': 1.158.0
      '@aws-cdk/core': 1.158.0
      constructs: 3.4.25
    dev: false

  /@aws-cdk/aws-codeguruprofiler/1.158.0:
    resolution: {integrity: sha512-abHaufjClEfxuwlKfZ9AI4vF/L4mhPGX/duIGCWXTZleYSzd69SF8Ato6gHXqMcn4kTpEi0roWALc/FCv9t2yw==}
    engines: {node: '>= 10.13.0 <13 || >=13.7.0'}
    dependencies:
      '@aws-cdk/aws-iam': 1.158.0
      '@aws-cdk/core': 1.158.0
      constructs: 3.4.25
    dev: false

  /@aws-cdk/aws-codestarnotifications/1.158.0:
    resolution: {integrity: sha512-xLnnqQ6UyJWlnY5rHty5wGXI+eoo7whibXMM8QEDbYqo9oRZg0aXF5Rq4Sz8G5s9jcInTzeKhwfsFgM/coM4/A==}
    engines: {node: '>= 10.13.0 <13 || >=13.7.0'}
    dependencies:
      '@aws-cdk/core': 1.158.0
      constructs: 3.4.25
    dev: false

  /@aws-cdk/aws-dynamodb/1.158.0:
    resolution: {integrity: sha512-udeBMdbuyNYYda8O6fp9dG/vK5G7kLi7K3WKbNJMTuecr8bEp7nMSRzjSGfduIggqPxJuA7d6M5Ov9RZboK1oQ==}
    engines: {node: '>= 10.13.0 <13 || >=13.7.0'}
    dependencies:
      '@aws-cdk/aws-applicationautoscaling': 1.158.0
      '@aws-cdk/aws-cloudwatch': 1.158.0
      '@aws-cdk/aws-iam': 1.158.0
      '@aws-cdk/aws-kinesis': 1.158.0
      '@aws-cdk/aws-kms': 1.158.0
      '@aws-cdk/aws-lambda': 1.158.0
      '@aws-cdk/core': 1.158.0
      '@aws-cdk/custom-resources': 1.158.0
      constructs: 3.4.25
    dev: false

  /@aws-cdk/aws-ec2/1.158.0:
    resolution: {integrity: sha512-MkVxKNlOSVnW1TiF2bpKkR93p+eRzlJS/8kl4YDLGzSdNcFrGr35YyvB0GpY7mVwkNXaTzHf+RX3V0ATVLKzbg==}
    engines: {node: '>= 10.13.0 <13 || >=13.7.0'}
    dependencies:
      '@aws-cdk/aws-cloudwatch': 1.158.0
      '@aws-cdk/aws-iam': 1.158.0
      '@aws-cdk/aws-kms': 1.158.0
      '@aws-cdk/aws-logs': 1.158.0
      '@aws-cdk/aws-s3': 1.158.0
      '@aws-cdk/aws-s3-assets': 1.158.0
      '@aws-cdk/aws-ssm': 1.158.0
      '@aws-cdk/cloud-assembly-schema': 1.158.0
      '@aws-cdk/core': 1.158.0
      '@aws-cdk/cx-api': 1.158.0
      '@aws-cdk/region-info': 1.158.0
      constructs: 3.4.25
    dev: false

  /@aws-cdk/aws-ecr-assets/1.158.0:
    resolution: {integrity: sha512-sgY3vH2FA3SLujPxlAE3v2VjahlCl0JZHksqJbVuPUcvqK19JVMNMI2lqU754zQbkJRsxHbuuziuzCUY/vSavg==}
    engines: {node: '>= 10.13.0 <13 || >=13.7.0'}
    dependencies:
      '@aws-cdk/assets': 1.158.0
      '@aws-cdk/aws-ecr': 1.158.0
      '@aws-cdk/aws-iam': 1.158.0
      '@aws-cdk/aws-s3': 1.158.0
      '@aws-cdk/core': 1.158.0
      '@aws-cdk/cx-api': 1.158.0
      constructs: 3.4.25
    dev: false

  /@aws-cdk/aws-ecr/1.158.0:
    resolution: {integrity: sha512-8GIQgfKnubvFW10DLnmwkXSTjcNGGNjJ9QQfsuSYum5eDewVAIKN1njHrt9g2iZgy0z78hn8CMYS1Eh6iq4R2Q==}
    engines: {node: '>= 10.13.0 <13 || >=13.7.0'}
    dependencies:
      '@aws-cdk/aws-events': 1.158.0
      '@aws-cdk/aws-iam': 1.158.0
      '@aws-cdk/aws-kms': 1.158.0
      '@aws-cdk/core': 1.158.0
      constructs: 3.4.25
    dev: false

  /@aws-cdk/aws-efs/1.158.0:
    resolution: {integrity: sha512-SiqiWRhZZ94AeB9yP73PtA2ZnPK2bxf+8ReAFimrUJc+hXcLk++raC79EbXt9KmlMUq6BNik7eNB/hubKIVxUg==}
    engines: {node: '>= 10.13.0 <13 || >=13.7.0'}
    dependencies:
      '@aws-cdk/aws-ec2': 1.158.0
      '@aws-cdk/aws-iam': 1.158.0
      '@aws-cdk/aws-kms': 1.158.0
      '@aws-cdk/cloud-assembly-schema': 1.158.0
      '@aws-cdk/core': 1.158.0
      '@aws-cdk/cx-api': 1.158.0
      constructs: 3.4.25
    dev: false

  /@aws-cdk/aws-events/1.158.0:
    resolution: {integrity: sha512-vSCvZlAZrjev6fTs5H9KkceZa6+7KzoMgdSDZ5WwlH6UdfUL1ASu/ipkMeXgNhrMweF4RU2eeLN0VfqAPAKGKw==}
    engines: {node: '>= 10.13.0 <13 || >=13.7.0'}
    dependencies:
      '@aws-cdk/aws-iam': 1.158.0
      '@aws-cdk/core': 1.158.0
      constructs: 3.4.25
    dev: false

  /@aws-cdk/aws-iam/1.158.0:
    resolution: {integrity: sha512-gMmQ34P5sD4Soxug254NLHzlerP+97UWdAfzPfiC2N2AWbkzd+e4lb5pZJF/7lFqFfCpmNGLdgL6m5Q78iLWhQ==}
    engines: {node: '>= 10.13.0 <13 || >=13.7.0'}
    dependencies:
      '@aws-cdk/core': 1.158.0
      '@aws-cdk/cx-api': 1.158.0
      '@aws-cdk/region-info': 1.158.0
      constructs: 3.4.25
    dev: false

  /@aws-cdk/aws-iam/1.159.0:
    resolution: {integrity: sha512-Zl2dBMIw143IzeyLlnHP37Sdiqu446sE9KyOaiWQEv00woTWblaGbdmMCcJygjiAcCGG0T2R0Vaxusa8KZxwyg==}
    engines: {node: '>= 10.13.0 <13 || >=13.7.0'}
    dependencies:
      '@aws-cdk/core': 1.159.0
      '@aws-cdk/cx-api': 1.159.0
      '@aws-cdk/region-info': 1.159.0
      constructs: 3.4.25
    dev: false

  /@aws-cdk/aws-kinesis/1.158.0:
    resolution: {integrity: sha512-Wkbtq3lV97MvXw4fhIjh7EVtLtIvgIg+5v8AJoD1GTOw/iHyZi0hXfNBqO+sTkqq51RJnHMDP6naQgcE6M9VxQ==}
    engines: {node: '>= 10.13.0 <13 || >=13.7.0'}
    dependencies:
      '@aws-cdk/aws-cloudwatch': 1.158.0
      '@aws-cdk/aws-iam': 1.158.0
      '@aws-cdk/aws-kms': 1.158.0
      '@aws-cdk/aws-logs': 1.158.0
      '@aws-cdk/core': 1.158.0
      constructs: 3.4.25
    dev: false

  /@aws-cdk/aws-kms/1.158.0:
    resolution: {integrity: sha512-DoUVUFXjqJAzpwH71YZEuFtdzPwJakfcVG416UotIHaUhmDoR88RF2sNo0/5tl5gED8H84qQ+eMOHM3fXCVBYw==}
    engines: {node: '>= 10.13.0 <13 || >=13.7.0'}
    dependencies:
      '@aws-cdk/aws-iam': 1.158.0
      '@aws-cdk/cloud-assembly-schema': 1.158.0
      '@aws-cdk/core': 1.158.0
      '@aws-cdk/cx-api': 1.158.0
      constructs: 3.4.25
    dev: false

  /@aws-cdk/aws-lambda/1.158.0:
    resolution: {integrity: sha512-OXWiqrUU5ZtisJsGYAtmYj6FptfDn1jN9cUlR7Uvj2UAfOitFwpjxNHlQz9Bx6qc/dJuGxsyhAP8h/JcUuOLIg==}
    engines: {node: '>= 10.13.0 <13 || >=13.7.0'}
    dependencies:
      '@aws-cdk/aws-applicationautoscaling': 1.158.0
      '@aws-cdk/aws-cloudwatch': 1.158.0
      '@aws-cdk/aws-codeguruprofiler': 1.158.0
      '@aws-cdk/aws-ec2': 1.158.0
      '@aws-cdk/aws-ecr': 1.158.0
      '@aws-cdk/aws-ecr-assets': 1.158.0
      '@aws-cdk/aws-efs': 1.158.0
      '@aws-cdk/aws-events': 1.158.0
      '@aws-cdk/aws-iam': 1.158.0
      '@aws-cdk/aws-kms': 1.158.0
      '@aws-cdk/aws-logs': 1.158.0
      '@aws-cdk/aws-s3': 1.158.0
      '@aws-cdk/aws-s3-assets': 1.158.0
      '@aws-cdk/aws-signer': 1.158.0
      '@aws-cdk/aws-sns': 1.158.0
      '@aws-cdk/aws-sqs': 1.158.0
      '@aws-cdk/core': 1.158.0
      '@aws-cdk/cx-api': 1.158.0
      '@aws-cdk/region-info': 1.158.0
      constructs: 3.4.25
    dev: false

  /@aws-cdk/aws-logs/1.158.0:
    resolution: {integrity: sha512-6BaNpzFBbXzyyFQckPnTBVIHqgtVcRZeMfjcQgbZvWojp0iNenRiKVBardwn1q/GN6+KsylfzUT7HHgNMmkahg==}
    engines: {node: '>= 10.13.0 <13 || >=13.7.0'}
    dependencies:
      '@aws-cdk/aws-cloudwatch': 1.158.0
      '@aws-cdk/aws-iam': 1.158.0
      '@aws-cdk/aws-kms': 1.158.0
      '@aws-cdk/aws-s3-assets': 1.158.0
      '@aws-cdk/core': 1.158.0
      '@aws-cdk/cx-api': 1.158.0
      constructs: 3.4.25
    dev: false

  /@aws-cdk/aws-s3-assets/1.158.0:
    resolution: {integrity: sha512-lobc9ZrOlEQn5TMcX1Bkmx4voRxITl2oMBLC88LLjYSvvD1WgZZxfQ8Rk/cZD61CWXXwResukNQ2LJZcxcly+g==}
    engines: {node: '>= 10.13.0 <13 || >=13.7.0'}
    dependencies:
      '@aws-cdk/assets': 1.158.0
      '@aws-cdk/aws-iam': 1.158.0
      '@aws-cdk/aws-kms': 1.158.0
      '@aws-cdk/aws-s3': 1.158.0
      '@aws-cdk/core': 1.158.0
      '@aws-cdk/cx-api': 1.158.0
      constructs: 3.4.25
    dev: false

  /@aws-cdk/aws-s3/1.158.0:
    resolution: {integrity: sha512-0NVcDSY3Z+0HFmwCK0Q5mIgRW4GUl5hPRM99oBfWtglWbnpa81pw1lnrj3lKt1+L4wUWTBRVeVdah9W6qfbaBA==}
    engines: {node: '>= 10.13.0 <13 || >=13.7.0'}
    dependencies:
      '@aws-cdk/aws-events': 1.158.0
      '@aws-cdk/aws-iam': 1.158.0
      '@aws-cdk/aws-kms': 1.158.0
      '@aws-cdk/core': 1.158.0
      '@aws-cdk/cx-api': 1.158.0
      constructs: 3.4.25
    dev: false

  /@aws-cdk/aws-signer/1.158.0:
    resolution: {integrity: sha512-upswV6ezDIXWuKT9WogHH2ohJ2lvobC/4buqShjuebQ7TWJ1tX4+4uHz2oU2jOnDkbP//GGjaeAnKldOZPcxjQ==}
    engines: {node: '>= 10.13.0 <13 || >=13.7.0'}
    dependencies:
      '@aws-cdk/core': 1.158.0
      constructs: 3.4.25
    dev: false

  /@aws-cdk/aws-sns/1.158.0:
    resolution: {integrity: sha512-qo5+5JF2poHMcAEy3G1YyzUwRYi3lcMsUSurWFxNrcnlV4qMuZ420AqvzlItjcIWvzATgHMWEmfdmkXkQKMI/A==}
    engines: {node: '>= 10.13.0 <13 || >=13.7.0'}
    dependencies:
      '@aws-cdk/aws-cloudwatch': 1.158.0
      '@aws-cdk/aws-codestarnotifications': 1.158.0
      '@aws-cdk/aws-events': 1.158.0
      '@aws-cdk/aws-iam': 1.158.0
      '@aws-cdk/aws-kms': 1.158.0
      '@aws-cdk/aws-sqs': 1.158.0
      '@aws-cdk/core': 1.158.0
      constructs: 3.4.25
    dev: false

  /@aws-cdk/aws-sqs/1.158.0:
    resolution: {integrity: sha512-5ywPVcJxcpa0a/wBpnjHPe0P9J3pHnp1/ngI3omfHcRt3ejKDuz/IHimm6DsZiOOiO2ozLgGZWddYcQB140hsw==}
    engines: {node: '>= 10.13.0 <13 || >=13.7.0'}
    dependencies:
      '@aws-cdk/aws-cloudwatch': 1.158.0
      '@aws-cdk/aws-iam': 1.158.0
      '@aws-cdk/aws-kms': 1.158.0
      '@aws-cdk/core': 1.158.0
      constructs: 3.4.25
    dev: false

  /@aws-cdk/aws-ssm/1.158.0:
    resolution: {integrity: sha512-YrG7PhlUtFcovL6tbIJfEbuDvMEVN+rQEamMYKyT0XKYmvKnjkAqa+jMAx+JYkvjRT/lLz/w9cDDC61mbufx3w==}
    engines: {node: '>= 10.13.0 <13 || >=13.7.0'}
    dependencies:
      '@aws-cdk/aws-iam': 1.158.0
      '@aws-cdk/aws-kms': 1.158.0
      '@aws-cdk/cloud-assembly-schema': 1.158.0
      '@aws-cdk/core': 1.158.0
      constructs: 3.4.25
    dev: false

  /@aws-cdk/cfnspec/2.26.0:
    resolution: {integrity: sha512-T1mh/4ufMgJDQcdRN3LzfhYmsjd15sUWeidsOkuXn5ZsJh+zsX7sjVdbNEvjurfJ/cMMzNnAvO0/XGDx5itpOg==}
    dependencies:
      fs-extra: 9.1.0
      md5: 2.3.0
    dev: true

  /@aws-cdk/cloud-assembly-schema/1.158.0:
    resolution: {integrity: sha512-qn8OoDL+50KfZpFHogNPWFkrquyB2/Nz1XOSSjEU/UgEsMhYY9XAGZ3FoP9CB4Sd1Zpid7r5fEfAX/n6ssbpSg==}
    engines: {node: '>= 10.13.0 <13 || >=13.7.0'}
    dependencies:
      jsonschema: 1.4.1
      semver: 7.3.7
    dev: false
    bundledDependencies:
      - jsonschema
      - semver

  /@aws-cdk/cloud-assembly-schema/1.159.0:
    resolution: {integrity: sha512-/j0wrbcyugAtq0JC7peYUhyEMREU+esFU9PEoeYZFOlUbFkkOeaLNiZj4mc21XgOKbScw+RfQRpD3YX6+QAw3w==}
    engines: {node: '>= 10.13.0 <13 || >=13.7.0'}
    dev: false
    bundledDependencies:
      - jsonschema
      - semver

  /@aws-cdk/cloudformation-diff/2.26.0:
    resolution: {integrity: sha512-2TlcKogX3kqnhp52rldDgvypwYe5K1WSID6QrltK05nOrVQajaBv5YsLRIxM8woNcNmd2N7D3Sb7yhcZ+8cA7g==}
    engines: {node: '>= 14.15.0'}
    dependencies:
      '@aws-cdk/cfnspec': 2.26.0
      '@types/node': 10.17.60
      chalk: 4.1.2
      diff: 5.1.0
      fast-deep-equal: 3.1.3
      string-width: 4.2.3
      table: 6.8.0
    dev: true

  /@aws-cdk/core/1.158.0:
    resolution: {integrity: sha512-HpkeUdQdZFVFDkIeNxVYuUUKijeuNNloRHldqE66aRbWzBjDIqhlHfbey3lEHpH/sOfPmkNC+akjIvel4Auw6A==}
    engines: {node: '>= 10.13.0 <13 || >=13.7.0'}
    dependencies:
      '@aws-cdk/cloud-assembly-schema': 1.158.0
      '@aws-cdk/cx-api': 1.158.0
      '@aws-cdk/region-info': 1.158.0
      '@balena/dockerignore': 1.0.2
      constructs: 3.4.25
      fs-extra: 9.1.0
      ignore: 5.2.0
      minimatch: 3.1.2
    dev: false
    bundledDependencies:
      - fs-extra
      - minimatch
      - '@balena/dockerignore'
      - ignore

  /@aws-cdk/core/1.159.0:
    resolution: {integrity: sha512-9OlmxiJ8nzYCGEyjnAWMg+idNXWIiHuzEaJYBGHFwSTWdkh2gnrL4box15JDdOO+/lMVq6q7Fnm7nfERxFzcIA==}
    engines: {node: '>= 10.13.0 <13 || >=13.7.0'}
    dependencies:
      '@aws-cdk/cloud-assembly-schema': 1.159.0
      '@aws-cdk/cx-api': 1.159.0
      '@aws-cdk/region-info': 1.159.0
      constructs: 3.4.25
    dev: false
    bundledDependencies:
      - fs-extra
      - minimatch
      - '@balena/dockerignore'
      - ignore

  /@aws-cdk/custom-resources/1.158.0:
    resolution: {integrity: sha512-2jsgG69AK7ek4cbj+a4PtCUf0Ic+79CiEhEh3qqlf5fgcY0l/u2FTPTCMOLfOV5qKWo6pSUVvFiCP0HjHLax1A==}
    engines: {node: '>= 10.13.0 <13 || >=13.7.0'}
    dependencies:
      '@aws-cdk/aws-cloudformation': 1.158.0
      '@aws-cdk/aws-ec2': 1.158.0
      '@aws-cdk/aws-iam': 1.158.0
      '@aws-cdk/aws-lambda': 1.158.0
      '@aws-cdk/aws-logs': 1.158.0
      '@aws-cdk/aws-sns': 1.158.0
      '@aws-cdk/core': 1.158.0
      constructs: 3.4.25
    dev: false

  /@aws-cdk/cx-api/1.158.0:
    resolution: {integrity: sha512-VafYfYpKGrrYndk1bwtNxrIlbkS13wiqAnuHzfa1pdblWS5TX+Z/wEGqQzVbXmh8RFPdpxxvQr0mZJBFrqTdjQ==}
    engines: {node: '>= 10.13.0 <13 || >=13.7.0'}
    dependencies:
      '@aws-cdk/cloud-assembly-schema': 1.158.0
      semver: 7.3.7
    dev: false
    bundledDependencies:
      - semver

  /@aws-cdk/cx-api/1.159.0:
    resolution: {integrity: sha512-lIRoqjUxNPVgB93b8x2IOOZFLVdoISeglQUS6PEFDCnVIKtSsBvgqgmZPUccAacyrAp7F5L9Fil3kKmLOXwi+g==}
    engines: {node: '>= 10.13.0 <13 || >=13.7.0'}
    dependencies:
      '@aws-cdk/cloud-assembly-schema': 1.159.0
    dev: false
    bundledDependencies:
      - semver

  /@aws-cdk/region-info/1.158.0:
    resolution: {integrity: sha512-SzIIMSB/KfaEaTBOofq54ryu4zsyu/Kwko0aUd6ClNd720n644xbv9DgGRAm0W2tJOrvtMSMKdAYHs+tALTN9Q==}
    engines: {node: '>= 10.13.0 <13 || >=13.7.0'}
    dev: false

  /@aws-cdk/region-info/1.159.0:
    resolution: {integrity: sha512-RrCXLeMcGPSuCR0LxAMTLrVlk1dG7d+BFfEnTV8BZDz6sxaGm4gs10xUZ2QQW4ebQdN5zn0xUnEiElO1PFR/Qg==}
    engines: {node: '>= 10.13.0 <13 || >=13.7.0'}
    dev: false

  /@aws-crypto/crc32/2.0.0:
    resolution: {integrity: sha512-TvE1r2CUueyXOuHdEigYjIZVesInd9KN+K/TFFNfkkxRThiNxO6i4ZqqAVMoEjAamZZ1AA8WXJkjCz7YShHPQA==}
    dependencies:
      '@aws-crypto/util': 2.0.1
      '@aws-sdk/types': 3.78.0
      tslib: 1.14.1

  /@aws-crypto/crc32c/2.0.0:
    resolution: {integrity: sha512-vF0eMdMHx3O3MoOXUfBZry8Y4ZDtcuskjjKgJz8YfIDjLStxTZrYXk+kZqtl6A0uCmmiN/Eb/JbC/CndTV1MHg==}
    dependencies:
      '@aws-crypto/util': 2.0.1
      '@aws-sdk/types': 3.78.0
      tslib: 1.14.1

  /@aws-crypto/ie11-detection/2.0.0:
    resolution: {integrity: sha512-pkVXf/dq6PITJ0jzYZ69VhL8VFOFoPZLZqtU/12SGnzYuJOOGNfF41q9GxdI1yqC8R13Rq3jOLKDFpUJFT5eTA==}
    dependencies:
      tslib: 1.14.1

  /@aws-crypto/sha1-browser/2.0.0:
    resolution: {integrity: sha512-3fIVRjPFY8EG5HWXR+ZJZMdWNRpwbxGzJ9IH9q93FpbgCH8u8GHRi46mZXp3cYD7gealmyqpm3ThZwLKJjWJhA==}
    dependencies:
      '@aws-crypto/ie11-detection': 2.0.0
      '@aws-crypto/supports-web-crypto': 2.0.0
      '@aws-sdk/types': 3.78.0
      '@aws-sdk/util-locate-window': 3.55.0
      '@aws-sdk/util-utf8-browser': 3.55.0
      tslib: 1.14.1

  /@aws-crypto/sha256-browser/2.0.0:
    resolution: {integrity: sha512-rYXOQ8BFOaqMEHJrLHul/25ckWH6GTJtdLSajhlqGMx0PmSueAuvboCuZCTqEKlxR8CQOwRarxYMZZSYlhRA1A==}
    dependencies:
      '@aws-crypto/ie11-detection': 2.0.0
      '@aws-crypto/sha256-js': 2.0.0
      '@aws-crypto/supports-web-crypto': 2.0.0
      '@aws-crypto/util': 2.0.1
      '@aws-sdk/types': 3.78.0
      '@aws-sdk/util-locate-window': 3.55.0
      '@aws-sdk/util-utf8-browser': 3.55.0
      tslib: 1.14.1

  /@aws-crypto/sha256-js/2.0.0:
    resolution: {integrity: sha512-VZY+mCY4Nmrs5WGfitmNqXzaE873fcIZDu54cbaDaaamsaTOP1DBImV9F4pICc3EHjQXujyE8jig+PFCaew9ig==}
    dependencies:
      '@aws-crypto/util': 2.0.1
      '@aws-sdk/types': 3.78.0
      tslib: 1.14.1

  /@aws-crypto/supports-web-crypto/2.0.0:
    resolution: {integrity: sha512-Ge7WQ3E0OC7FHYprsZV3h0QIcpdyJLvIeg+uTuHqRYm8D6qCFJoiC+edSzSyFiHtZf+NOQDJ1q46qxjtzIY2nA==}
    dependencies:
      tslib: 1.14.1

  /@aws-crypto/util/2.0.1:
    resolution: {integrity: sha512-JJmFFwvbm08lULw4Nm5QOLg8+lAQeC8aCXK5xrtxntYzYXCGfHwUJ4Is3770Q7HmICsXthGQ+ZsDL7C2uH3yBQ==}
    dependencies:
      '@aws-sdk/types': 3.78.0
      '@aws-sdk/util-utf8-browser': 3.55.0
      tslib: 1.14.1

  /@aws-sdk/abort-controller/3.78.0:
    resolution: {integrity: sha512-iz1YLwM2feJUj/y97yO4XmDeTxs+yZ1XJwQgoawKuc8IDBKUutnJNCHL5jL04WUKU7Nrlq+Hr2fCTScFh2z9zg==}
    engines: {node: '>= 12.0.0'}
    dependencies:
      '@aws-sdk/types': 3.78.0
      tslib: 2.4.0

  /@aws-sdk/chunked-blob-reader-native/3.58.0:
    resolution: {integrity: sha512-+D3xnPD5985iphgAqgUerBDs371a2WzzoEVi7eHJUMMsP/gEnSTdSH0HNxsqhYv6CW4EdKtvDAQdAwA1VtCf2A==}
    dependencies:
      '@aws-sdk/util-base64-browser': 3.58.0
      tslib: 2.4.0

  /@aws-sdk/chunked-blob-reader/3.55.0:
    resolution: {integrity: sha512-o/xjMCq81opAjSBjt7YdHJwIJcGVG5XIV9+C2KXcY5QwVimkOKPybWTv0mXPvSwSilSx+EhpLNhkcJuXdzhw4w==}
    dependencies:
      tslib: 2.4.0

  /@aws-sdk/client-cloudformation/3.100.0:
    resolution: {integrity: sha512-i839MunKzeglERKGQZ7JvF91YEcL6sLUpYTuSUrOxiij6jGBFSJ405i0RBFgYxXwZ3j5uChO5k4i2xoBOu6g+A==}
    engines: {node: '>=12.0.0'}
    dependencies:
      '@aws-crypto/sha256-browser': 2.0.0
      '@aws-crypto/sha256-js': 2.0.0
      '@aws-sdk/client-sts': 3.100.0
      '@aws-sdk/config-resolver': 3.80.0
      '@aws-sdk/credential-provider-node': 3.100.0
      '@aws-sdk/fetch-http-handler': 3.78.0
      '@aws-sdk/hash-node': 3.78.0
      '@aws-sdk/invalid-dependency': 3.78.0
      '@aws-sdk/middleware-content-length': 3.78.0
      '@aws-sdk/middleware-host-header': 3.78.0
      '@aws-sdk/middleware-logger': 3.78.0
      '@aws-sdk/middleware-retry': 3.80.0
      '@aws-sdk/middleware-serde': 3.78.0
      '@aws-sdk/middleware-signing': 3.78.0
      '@aws-sdk/middleware-stack': 3.78.0
      '@aws-sdk/middleware-user-agent': 3.78.0
      '@aws-sdk/node-config-provider': 3.80.0
      '@aws-sdk/node-http-handler': 3.94.0
      '@aws-sdk/protocol-http': 3.78.0
      '@aws-sdk/smithy-client': 3.99.0
      '@aws-sdk/types': 3.78.0
      '@aws-sdk/url-parser': 3.78.0
      '@aws-sdk/util-base64-browser': 3.58.0
      '@aws-sdk/util-base64-node': 3.55.0
      '@aws-sdk/util-body-length-browser': 3.55.0
      '@aws-sdk/util-body-length-node': 3.55.0
      '@aws-sdk/util-defaults-mode-browser': 3.99.0
      '@aws-sdk/util-defaults-mode-node': 3.99.0
      '@aws-sdk/util-user-agent-browser': 3.78.0
      '@aws-sdk/util-user-agent-node': 3.80.0
      '@aws-sdk/util-utf8-browser': 3.55.0
      '@aws-sdk/util-utf8-node': 3.55.0
      '@aws-sdk/util-waiter': 3.78.0
      entities: 2.2.0
      fast-xml-parser: 3.19.0
      tslib: 2.4.0
      uuid: 8.3.2
    dev: false

  /@aws-sdk/client-cognito-identity-provider/3.102.0:
    resolution: {integrity: sha512-73y9SPQiuGs7cBB0/m//2N3SI9qD8u3GDLiImJs4bKfgh+zbVtxho90F/BKJ5w1eWfKpz0JTNbrY1qkKxPujhg==}
    engines: {node: '>=12.0.0'}
    dependencies:
      '@aws-crypto/sha256-browser': 2.0.0
      '@aws-crypto/sha256-js': 2.0.0
      '@aws-sdk/client-sts': 3.100.0
      '@aws-sdk/config-resolver': 3.80.0
      '@aws-sdk/credential-provider-node': 3.100.0
      '@aws-sdk/fetch-http-handler': 3.78.0
      '@aws-sdk/hash-node': 3.78.0
      '@aws-sdk/invalid-dependency': 3.78.0
      '@aws-sdk/middleware-content-length': 3.78.0
      '@aws-sdk/middleware-host-header': 3.78.0
      '@aws-sdk/middleware-logger': 3.78.0
      '@aws-sdk/middleware-retry': 3.80.0
      '@aws-sdk/middleware-serde': 3.78.0
      '@aws-sdk/middleware-signing': 3.78.0
      '@aws-sdk/middleware-stack': 3.78.0
      '@aws-sdk/middleware-user-agent': 3.78.0
      '@aws-sdk/node-config-provider': 3.80.0
      '@aws-sdk/node-http-handler': 3.94.0
      '@aws-sdk/protocol-http': 3.78.0
      '@aws-sdk/smithy-client': 3.99.0
      '@aws-sdk/types': 3.78.0
      '@aws-sdk/url-parser': 3.78.0
      '@aws-sdk/util-base64-browser': 3.58.0
      '@aws-sdk/util-base64-node': 3.55.0
      '@aws-sdk/util-body-length-browser': 3.55.0
      '@aws-sdk/util-body-length-node': 3.55.0
      '@aws-sdk/util-defaults-mode-browser': 3.99.0
      '@aws-sdk/util-defaults-mode-node': 3.99.0
      '@aws-sdk/util-user-agent-browser': 3.78.0
      '@aws-sdk/util-user-agent-node': 3.80.0
      '@aws-sdk/util-utf8-browser': 3.55.0
      '@aws-sdk/util-utf8-node': 3.55.0
      tslib: 2.4.0
    dev: false

  /@aws-sdk/client-dynamodb/3.100.0:
    resolution: {integrity: sha512-0/PDutv4DDEpckH89x0hn6yFJGjtGhV+JnVimMw0dT+f+plWt706RTqPKgLCPftKTEDWncoQlSux+FO7vvXb4Q==}
    engines: {node: '>=12.0.0'}
    dependencies:
      '@aws-crypto/sha256-browser': 2.0.0
      '@aws-crypto/sha256-js': 2.0.0
      '@aws-sdk/client-sts': 3.100.0
      '@aws-sdk/config-resolver': 3.80.0
      '@aws-sdk/credential-provider-node': 3.100.0
      '@aws-sdk/fetch-http-handler': 3.78.0
      '@aws-sdk/hash-node': 3.78.0
      '@aws-sdk/invalid-dependency': 3.78.0
      '@aws-sdk/middleware-content-length': 3.78.0
      '@aws-sdk/middleware-endpoint-discovery': 3.80.0
      '@aws-sdk/middleware-host-header': 3.78.0
      '@aws-sdk/middleware-logger': 3.78.0
      '@aws-sdk/middleware-retry': 3.80.0
      '@aws-sdk/middleware-serde': 3.78.0
      '@aws-sdk/middleware-signing': 3.78.0
      '@aws-sdk/middleware-stack': 3.78.0
      '@aws-sdk/middleware-user-agent': 3.78.0
      '@aws-sdk/node-config-provider': 3.80.0
      '@aws-sdk/node-http-handler': 3.94.0
      '@aws-sdk/protocol-http': 3.78.0
      '@aws-sdk/smithy-client': 3.99.0
      '@aws-sdk/types': 3.78.0
      '@aws-sdk/url-parser': 3.78.0
      '@aws-sdk/util-base64-browser': 3.58.0
      '@aws-sdk/util-base64-node': 3.55.0
      '@aws-sdk/util-body-length-browser': 3.55.0
      '@aws-sdk/util-body-length-node': 3.55.0
      '@aws-sdk/util-defaults-mode-browser': 3.99.0
      '@aws-sdk/util-defaults-mode-node': 3.99.0
      '@aws-sdk/util-user-agent-browser': 3.78.0
      '@aws-sdk/util-user-agent-node': 3.80.0
      '@aws-sdk/util-utf8-browser': 3.55.0
      '@aws-sdk/util-utf8-node': 3.55.0
      '@aws-sdk/util-waiter': 3.78.0
      tslib: 2.4.0
      uuid: 8.3.2
    dev: false

  /@aws-sdk/client-ec2/3.100.0:
    resolution: {integrity: sha512-EsbgbqDymSRBBEib0OXjCI+YQJZEddzPlmUWTegjg1eKdPeZFgI8EHiaBUp668Cy77SrsWc2Wpk1xOLptUo3xg==}
    engines: {node: '>=12.0.0'}
    dependencies:
      '@aws-crypto/sha256-browser': 2.0.0
      '@aws-crypto/sha256-js': 2.0.0
      '@aws-sdk/client-sts': 3.100.0
      '@aws-sdk/config-resolver': 3.80.0
      '@aws-sdk/credential-provider-node': 3.100.0
      '@aws-sdk/fetch-http-handler': 3.78.0
      '@aws-sdk/hash-node': 3.78.0
      '@aws-sdk/invalid-dependency': 3.78.0
      '@aws-sdk/middleware-content-length': 3.78.0
      '@aws-sdk/middleware-host-header': 3.78.0
      '@aws-sdk/middleware-logger': 3.78.0
      '@aws-sdk/middleware-retry': 3.80.0
      '@aws-sdk/middleware-sdk-ec2': 3.78.0
      '@aws-sdk/middleware-serde': 3.78.0
      '@aws-sdk/middleware-signing': 3.78.0
      '@aws-sdk/middleware-stack': 3.78.0
      '@aws-sdk/middleware-user-agent': 3.78.0
      '@aws-sdk/node-config-provider': 3.80.0
      '@aws-sdk/node-http-handler': 3.94.0
      '@aws-sdk/protocol-http': 3.78.0
      '@aws-sdk/smithy-client': 3.99.0
      '@aws-sdk/types': 3.78.0
      '@aws-sdk/url-parser': 3.78.0
      '@aws-sdk/util-base64-browser': 3.58.0
      '@aws-sdk/util-base64-node': 3.55.0
      '@aws-sdk/util-body-length-browser': 3.55.0
      '@aws-sdk/util-body-length-node': 3.55.0
      '@aws-sdk/util-defaults-mode-browser': 3.99.0
      '@aws-sdk/util-defaults-mode-node': 3.99.0
      '@aws-sdk/util-user-agent-browser': 3.78.0
      '@aws-sdk/util-user-agent-node': 3.80.0
      '@aws-sdk/util-utf8-browser': 3.55.0
      '@aws-sdk/util-utf8-node': 3.55.0
      '@aws-sdk/util-waiter': 3.78.0
      entities: 2.2.0
      fast-xml-parser: 3.19.0
      tslib: 2.4.0
      uuid: 8.3.2
    dev: false

  /@aws-sdk/client-eventbridge/3.100.0:
    resolution: {integrity: sha512-5+32mo3rZ9tFKv+D+Jf5SEw6ZYia6m57Mbtb3EGLjHVggLB2s9+oZ295D8ATyxZWxnY4lZk//Kcp7IgEpQk0Rw==}
    engines: {node: '>=12.0.0'}
    dependencies:
      '@aws-crypto/sha256-browser': 2.0.0
      '@aws-crypto/sha256-js': 2.0.0
      '@aws-sdk/client-sts': 3.100.0
      '@aws-sdk/config-resolver': 3.80.0
      '@aws-sdk/credential-provider-node': 3.100.0
      '@aws-sdk/fetch-http-handler': 3.78.0
      '@aws-sdk/hash-node': 3.78.0
      '@aws-sdk/invalid-dependency': 3.78.0
      '@aws-sdk/middleware-content-length': 3.78.0
      '@aws-sdk/middleware-host-header': 3.78.0
      '@aws-sdk/middleware-logger': 3.78.0
      '@aws-sdk/middleware-retry': 3.80.0
      '@aws-sdk/middleware-sdk-eventbridge': 3.78.0
      '@aws-sdk/middleware-serde': 3.78.0
      '@aws-sdk/middleware-signing': 3.78.0
      '@aws-sdk/middleware-stack': 3.78.0
      '@aws-sdk/middleware-user-agent': 3.78.0
      '@aws-sdk/node-config-provider': 3.80.0
      '@aws-sdk/node-http-handler': 3.94.0
      '@aws-sdk/protocol-http': 3.78.0
      '@aws-sdk/signature-v4-multi-region': 3.88.0
      '@aws-sdk/smithy-client': 3.99.0
      '@aws-sdk/types': 3.78.0
      '@aws-sdk/url-parser': 3.78.0
      '@aws-sdk/util-base64-browser': 3.58.0
      '@aws-sdk/util-base64-node': 3.55.0
      '@aws-sdk/util-body-length-browser': 3.55.0
      '@aws-sdk/util-body-length-node': 3.55.0
      '@aws-sdk/util-defaults-mode-browser': 3.99.0
      '@aws-sdk/util-defaults-mode-node': 3.99.0
      '@aws-sdk/util-user-agent-browser': 3.78.0
      '@aws-sdk/util-user-agent-node': 3.80.0
      '@aws-sdk/util-utf8-browser': 3.55.0
      '@aws-sdk/util-utf8-node': 3.55.0
      tslib: 2.4.0
    transitivePeerDependencies:
      - '@aws-sdk/signature-v4-crt'
    dev: false

  /@aws-sdk/client-iam/3.100.0:
    resolution: {integrity: sha512-j/ZvCgp3Kv/BLgoEx6Nfx39HNc257U9GyOkaOqiIlhRt68fMWQRorRnRWXTVleClhqd4O2jOKst7jT31hA77og==}
    engines: {node: '>=12.0.0'}
    dependencies:
      '@aws-crypto/sha256-browser': 2.0.0
      '@aws-crypto/sha256-js': 2.0.0
      '@aws-sdk/client-sts': 3.100.0
      '@aws-sdk/config-resolver': 3.80.0
      '@aws-sdk/credential-provider-node': 3.100.0
      '@aws-sdk/fetch-http-handler': 3.78.0
      '@aws-sdk/hash-node': 3.78.0
      '@aws-sdk/invalid-dependency': 3.78.0
      '@aws-sdk/middleware-content-length': 3.78.0
      '@aws-sdk/middleware-host-header': 3.78.0
      '@aws-sdk/middleware-logger': 3.78.0
      '@aws-sdk/middleware-retry': 3.80.0
      '@aws-sdk/middleware-serde': 3.78.0
      '@aws-sdk/middleware-signing': 3.78.0
      '@aws-sdk/middleware-stack': 3.78.0
      '@aws-sdk/middleware-user-agent': 3.78.0
      '@aws-sdk/node-config-provider': 3.80.0
      '@aws-sdk/node-http-handler': 3.94.0
      '@aws-sdk/protocol-http': 3.78.0
      '@aws-sdk/smithy-client': 3.99.0
      '@aws-sdk/types': 3.78.0
      '@aws-sdk/url-parser': 3.78.0
      '@aws-sdk/util-base64-browser': 3.58.0
      '@aws-sdk/util-base64-node': 3.55.0
      '@aws-sdk/util-body-length-browser': 3.55.0
      '@aws-sdk/util-body-length-node': 3.55.0
      '@aws-sdk/util-defaults-mode-browser': 3.99.0
      '@aws-sdk/util-defaults-mode-node': 3.99.0
      '@aws-sdk/util-user-agent-browser': 3.78.0
      '@aws-sdk/util-user-agent-node': 3.80.0
      '@aws-sdk/util-utf8-browser': 3.55.0
      '@aws-sdk/util-utf8-node': 3.55.0
      '@aws-sdk/util-waiter': 3.78.0
      entities: 2.2.0
      fast-xml-parser: 3.19.0
      tslib: 2.4.0
    dev: false

<<<<<<< HEAD
  /@aws-sdk/client-s3-control/3.100.0:
    resolution: {integrity: sha512-PVnu4FmQHwZj0Q1hgRAiyu63lBqoXqeB5N0tseH9U5Q+qCRtZfpJhN/f5YbyR5AsenAMSS38mNQfisS9V+QuhQ==}
=======
  /@aws-sdk/client-lambda/3.105.0:
    resolution: {integrity: sha512-wLAo88id2REcYk4ogvmKid/WCXsEQcDZckvYWKIaX7yII9Uluox9fblxSl+cnaylb14cCxH+ZoVEkfRZQlzhqw==}
>>>>>>> 28696809
    engines: {node: '>=12.0.0'}
    dependencies:
      '@aws-crypto/sha256-browser': 2.0.0
      '@aws-crypto/sha256-js': 2.0.0
<<<<<<< HEAD
      '@aws-sdk/client-sts': 3.100.0
      '@aws-sdk/config-resolver': 3.80.0
      '@aws-sdk/credential-provider-node': 3.100.0
      '@aws-sdk/fetch-http-handler': 3.78.0
      '@aws-sdk/hash-blob-browser': 3.78.0
      '@aws-sdk/hash-node': 3.78.0
      '@aws-sdk/hash-stream-node': 3.78.0
      '@aws-sdk/invalid-dependency': 3.78.0
      '@aws-sdk/md5-js': 3.78.0
      '@aws-sdk/middleware-apply-body-checksum': 3.78.0
      '@aws-sdk/middleware-content-length': 3.78.0
      '@aws-sdk/middleware-host-header': 3.78.0
      '@aws-sdk/middleware-logger': 3.78.0
      '@aws-sdk/middleware-retry': 3.80.0
      '@aws-sdk/middleware-sdk-s3-control': 3.80.0
=======
      '@aws-sdk/client-sts': 3.105.0
      '@aws-sdk/config-resolver': 3.80.0
      '@aws-sdk/credential-provider-node': 3.105.0
      '@aws-sdk/fetch-http-handler': 3.78.0
      '@aws-sdk/hash-node': 3.78.0
      '@aws-sdk/invalid-dependency': 3.78.0
      '@aws-sdk/middleware-content-length': 3.78.0
      '@aws-sdk/middleware-host-header': 3.78.0
      '@aws-sdk/middleware-logger': 3.78.0
      '@aws-sdk/middleware-recursion-detection': 3.105.0
      '@aws-sdk/middleware-retry': 3.80.0
>>>>>>> 28696809
      '@aws-sdk/middleware-serde': 3.78.0
      '@aws-sdk/middleware-signing': 3.78.0
      '@aws-sdk/middleware-stack': 3.78.0
      '@aws-sdk/middleware-user-agent': 3.78.0
      '@aws-sdk/node-config-provider': 3.80.0
      '@aws-sdk/node-http-handler': 3.94.0
      '@aws-sdk/protocol-http': 3.78.0
      '@aws-sdk/smithy-client': 3.99.0
      '@aws-sdk/types': 3.78.0
      '@aws-sdk/url-parser': 3.78.0
      '@aws-sdk/util-base64-browser': 3.58.0
      '@aws-sdk/util-base64-node': 3.55.0
      '@aws-sdk/util-body-length-browser': 3.55.0
      '@aws-sdk/util-body-length-node': 3.55.0
      '@aws-sdk/util-defaults-mode-browser': 3.99.0
      '@aws-sdk/util-defaults-mode-node': 3.99.0
      '@aws-sdk/util-user-agent-browser': 3.78.0
      '@aws-sdk/util-user-agent-node': 3.80.0
      '@aws-sdk/util-utf8-browser': 3.55.0
      '@aws-sdk/util-utf8-node': 3.55.0
<<<<<<< HEAD
      '@aws-sdk/xml-builder': 3.55.0
      entities: 2.2.0
      fast-xml-parser: 3.19.0
      tslib: 2.4.0
      uuid: 8.3.2
=======
      '@aws-sdk/util-waiter': 3.78.0
      tslib: 2.4.0
>>>>>>> 28696809
    dev: false

  /@aws-sdk/client-s3/3.100.0:
    resolution: {integrity: sha512-UmgFdJabWtiUS4dWsC3kZ+ZMvH5QUUbDnLS8pT12duwLGt+xlWPn3PUkV8kL6qjG6XePLUgCqFTLjDD4tsTZNg==}
    engines: {node: '>=12.0.0'}
    dependencies:
      '@aws-crypto/sha1-browser': 2.0.0
      '@aws-crypto/sha256-browser': 2.0.0
      '@aws-crypto/sha256-js': 2.0.0
      '@aws-sdk/client-sts': 3.100.0
      '@aws-sdk/config-resolver': 3.80.0
      '@aws-sdk/credential-provider-node': 3.100.0
      '@aws-sdk/eventstream-serde-browser': 3.78.0
      '@aws-sdk/eventstream-serde-config-resolver': 3.78.0
      '@aws-sdk/eventstream-serde-node': 3.78.0
      '@aws-sdk/fetch-http-handler': 3.78.0
      '@aws-sdk/hash-blob-browser': 3.78.0
      '@aws-sdk/hash-node': 3.78.0
      '@aws-sdk/hash-stream-node': 3.78.0
      '@aws-sdk/invalid-dependency': 3.78.0
      '@aws-sdk/md5-js': 3.78.0
      '@aws-sdk/middleware-bucket-endpoint': 3.80.0
      '@aws-sdk/middleware-content-length': 3.78.0
      '@aws-sdk/middleware-expect-continue': 3.78.0
      '@aws-sdk/middleware-flexible-checksums': 3.78.0
      '@aws-sdk/middleware-host-header': 3.78.0
      '@aws-sdk/middleware-location-constraint': 3.78.0
      '@aws-sdk/middleware-logger': 3.78.0
      '@aws-sdk/middleware-retry': 3.80.0
      '@aws-sdk/middleware-sdk-s3': 3.86.0
      '@aws-sdk/middleware-serde': 3.78.0
      '@aws-sdk/middleware-signing': 3.78.0
      '@aws-sdk/middleware-ssec': 3.78.0
      '@aws-sdk/middleware-stack': 3.78.0
      '@aws-sdk/middleware-user-agent': 3.78.0
      '@aws-sdk/node-config-provider': 3.80.0
      '@aws-sdk/node-http-handler': 3.94.0
      '@aws-sdk/protocol-http': 3.78.0
      '@aws-sdk/signature-v4-multi-region': 3.88.0
      '@aws-sdk/smithy-client': 3.99.0
      '@aws-sdk/types': 3.78.0
      '@aws-sdk/url-parser': 3.78.0
      '@aws-sdk/util-base64-browser': 3.58.0
      '@aws-sdk/util-base64-node': 3.55.0
      '@aws-sdk/util-body-length-browser': 3.55.0
      '@aws-sdk/util-body-length-node': 3.55.0
      '@aws-sdk/util-defaults-mode-browser': 3.99.0
      '@aws-sdk/util-defaults-mode-node': 3.99.0
      '@aws-sdk/util-stream-browser': 3.78.0
      '@aws-sdk/util-stream-node': 3.78.0
      '@aws-sdk/util-user-agent-browser': 3.78.0
      '@aws-sdk/util-user-agent-node': 3.80.0
      '@aws-sdk/util-utf8-browser': 3.55.0
      '@aws-sdk/util-utf8-node': 3.55.0
      '@aws-sdk/util-waiter': 3.78.0
      '@aws-sdk/xml-builder': 3.55.0
      entities: 2.2.0
      fast-xml-parser: 3.19.0
      tslib: 2.4.0
    transitivePeerDependencies:
      - '@aws-sdk/signature-v4-crt'

  /@aws-sdk/client-sagemaker/3.105.0:
    resolution: {integrity: sha512-Bztyh5Y5xW9K/Dd20gqhr6eNfEdj/K3tA9T4As7sa/rHET5THpYN2Xoom9zzivok8gKKiSUwXsvPj6eGg3jV/A==}
    engines: {node: '>=12.0.0'}
    dependencies:
      '@aws-crypto/sha256-browser': 2.0.0
      '@aws-crypto/sha256-js': 2.0.0
      '@aws-sdk/client-sts': 3.105.0
      '@aws-sdk/config-resolver': 3.80.0
      '@aws-sdk/credential-provider-node': 3.105.0
      '@aws-sdk/fetch-http-handler': 3.78.0
      '@aws-sdk/hash-node': 3.78.0
      '@aws-sdk/invalid-dependency': 3.78.0
      '@aws-sdk/middleware-content-length': 3.78.0
      '@aws-sdk/middleware-host-header': 3.78.0
      '@aws-sdk/middleware-logger': 3.78.0
      '@aws-sdk/middleware-recursion-detection': 3.105.0
      '@aws-sdk/middleware-retry': 3.80.0
      '@aws-sdk/middleware-serde': 3.78.0
      '@aws-sdk/middleware-signing': 3.78.0
      '@aws-sdk/middleware-stack': 3.78.0
      '@aws-sdk/middleware-user-agent': 3.78.0
      '@aws-sdk/node-config-provider': 3.80.0
      '@aws-sdk/node-http-handler': 3.94.0
      '@aws-sdk/protocol-http': 3.78.0
      '@aws-sdk/smithy-client': 3.99.0
      '@aws-sdk/types': 3.78.0
      '@aws-sdk/url-parser': 3.78.0
      '@aws-sdk/util-base64-browser': 3.58.0
      '@aws-sdk/util-base64-node': 3.55.0
      '@aws-sdk/util-body-length-browser': 3.55.0
      '@aws-sdk/util-body-length-node': 3.55.0
      '@aws-sdk/util-defaults-mode-browser': 3.99.0
      '@aws-sdk/util-defaults-mode-node': 3.99.0
      '@aws-sdk/util-user-agent-browser': 3.78.0
      '@aws-sdk/util-user-agent-node': 3.80.0
      '@aws-sdk/util-utf8-browser': 3.55.0
      '@aws-sdk/util-utf8-node': 3.55.0
      '@aws-sdk/util-waiter': 3.78.0
      tslib: 2.4.0
      uuid: 8.3.2

  /@aws-sdk/client-service-catalog/3.100.0:
    resolution: {integrity: sha512-V/+413HSGcOw8b/TuYksD9IiOlJbqOWGfvz/sUHPrB8S5hWaQlMEInqWPPzx6u5dyqsp9Z0Ij5eXtrb612i3NA==}
    engines: {node: '>=12.0.0'}
    dependencies:
      '@aws-crypto/sha256-browser': 2.0.0
      '@aws-crypto/sha256-js': 2.0.0
      '@aws-sdk/client-sts': 3.100.0
      '@aws-sdk/config-resolver': 3.80.0
      '@aws-sdk/credential-provider-node': 3.100.0
      '@aws-sdk/fetch-http-handler': 3.78.0
      '@aws-sdk/hash-node': 3.78.0
      '@aws-sdk/invalid-dependency': 3.78.0
      '@aws-sdk/middleware-content-length': 3.78.0
      '@aws-sdk/middleware-host-header': 3.78.0
      '@aws-sdk/middleware-logger': 3.78.0
      '@aws-sdk/middleware-retry': 3.80.0
      '@aws-sdk/middleware-serde': 3.78.0
      '@aws-sdk/middleware-signing': 3.78.0
      '@aws-sdk/middleware-stack': 3.78.0
      '@aws-sdk/middleware-user-agent': 3.78.0
      '@aws-sdk/node-config-provider': 3.80.0
      '@aws-sdk/node-http-handler': 3.94.0
      '@aws-sdk/protocol-http': 3.78.0
      '@aws-sdk/smithy-client': 3.99.0
      '@aws-sdk/types': 3.78.0
      '@aws-sdk/url-parser': 3.78.0
      '@aws-sdk/util-base64-browser': 3.58.0
      '@aws-sdk/util-base64-node': 3.55.0
      '@aws-sdk/util-body-length-browser': 3.55.0
      '@aws-sdk/util-body-length-node': 3.55.0
      '@aws-sdk/util-defaults-mode-browser': 3.99.0
      '@aws-sdk/util-defaults-mode-node': 3.99.0
      '@aws-sdk/util-user-agent-browser': 3.78.0
      '@aws-sdk/util-user-agent-node': 3.80.0
      '@aws-sdk/util-utf8-browser': 3.55.0
      '@aws-sdk/util-utf8-node': 3.55.0
      tslib: 2.4.0
      uuid: 8.3.2
    dev: false

  /@aws-sdk/client-ssm/3.100.0:
    resolution: {integrity: sha512-dH/XjcUOGQ+lgYs9G3ezv+E8wknx8grKqCGTkC7VjJg/TqRM3O2/J+DZa9TzXWSesoPUqMNGRtMj/G0TjW27wA==}
    engines: {node: '>=12.0.0'}
    dependencies:
      '@aws-crypto/sha256-browser': 2.0.0
      '@aws-crypto/sha256-js': 2.0.0
      '@aws-sdk/client-sts': 3.100.0
      '@aws-sdk/config-resolver': 3.80.0
      '@aws-sdk/credential-provider-node': 3.100.0
      '@aws-sdk/fetch-http-handler': 3.78.0
      '@aws-sdk/hash-node': 3.78.0
      '@aws-sdk/invalid-dependency': 3.78.0
      '@aws-sdk/middleware-content-length': 3.78.0
      '@aws-sdk/middleware-host-header': 3.78.0
      '@aws-sdk/middleware-logger': 3.78.0
      '@aws-sdk/middleware-retry': 3.80.0
      '@aws-sdk/middleware-serde': 3.78.0
      '@aws-sdk/middleware-signing': 3.78.0
      '@aws-sdk/middleware-stack': 3.78.0
      '@aws-sdk/middleware-user-agent': 3.78.0
      '@aws-sdk/node-config-provider': 3.80.0
      '@aws-sdk/node-http-handler': 3.94.0
      '@aws-sdk/protocol-http': 3.78.0
      '@aws-sdk/smithy-client': 3.99.0
      '@aws-sdk/types': 3.78.0
      '@aws-sdk/url-parser': 3.78.0
      '@aws-sdk/util-base64-browser': 3.58.0
      '@aws-sdk/util-base64-node': 3.55.0
      '@aws-sdk/util-body-length-browser': 3.55.0
      '@aws-sdk/util-body-length-node': 3.55.0
      '@aws-sdk/util-defaults-mode-browser': 3.99.0
      '@aws-sdk/util-defaults-mode-node': 3.99.0
      '@aws-sdk/util-user-agent-browser': 3.78.0
      '@aws-sdk/util-user-agent-node': 3.80.0
      '@aws-sdk/util-utf8-browser': 3.55.0
      '@aws-sdk/util-utf8-node': 3.55.0
      '@aws-sdk/util-waiter': 3.78.0
      tslib: 2.4.0
      uuid: 8.3.2
    dev: false

  /@aws-sdk/client-sso/3.100.0:
    resolution: {integrity: sha512-nmBRUO5QfQ2IO8fHb37p8HT3n1ZooPb3sfTQejrpFH9Eq82VEOatIGt6yH3yTQ8+mhbabEhV5aY2wt/0D7wGVA==}
    engines: {node: '>=12.0.0'}
    dependencies:
      '@aws-crypto/sha256-browser': 2.0.0
      '@aws-crypto/sha256-js': 2.0.0
      '@aws-sdk/config-resolver': 3.80.0
      '@aws-sdk/fetch-http-handler': 3.78.0
      '@aws-sdk/hash-node': 3.78.0
      '@aws-sdk/invalid-dependency': 3.78.0
      '@aws-sdk/middleware-content-length': 3.78.0
      '@aws-sdk/middleware-host-header': 3.78.0
      '@aws-sdk/middleware-logger': 3.78.0
      '@aws-sdk/middleware-retry': 3.80.0
      '@aws-sdk/middleware-serde': 3.78.0
      '@aws-sdk/middleware-stack': 3.78.0
      '@aws-sdk/middleware-user-agent': 3.78.0
      '@aws-sdk/node-config-provider': 3.80.0
      '@aws-sdk/node-http-handler': 3.94.0
      '@aws-sdk/protocol-http': 3.78.0
      '@aws-sdk/smithy-client': 3.99.0
      '@aws-sdk/types': 3.78.0
      '@aws-sdk/url-parser': 3.78.0
      '@aws-sdk/util-base64-browser': 3.58.0
      '@aws-sdk/util-base64-node': 3.55.0
      '@aws-sdk/util-body-length-browser': 3.55.0
      '@aws-sdk/util-body-length-node': 3.55.0
      '@aws-sdk/util-defaults-mode-browser': 3.99.0
      '@aws-sdk/util-defaults-mode-node': 3.99.0
      '@aws-sdk/util-user-agent-browser': 3.78.0
      '@aws-sdk/util-user-agent-node': 3.80.0
      '@aws-sdk/util-utf8-browser': 3.55.0
      '@aws-sdk/util-utf8-node': 3.55.0
      tslib: 2.4.0

  /@aws-sdk/client-sso/3.105.0:
    resolution: {integrity: sha512-Lp92m3ayckXpAElpgZ8E6JEGB7B5sBsjCkTmYeZq3uVXF8uCVMQFmFo4v2yndLQ3NFCEE8qN2PE8obLDOAsNIA==}
    engines: {node: '>=12.0.0'}
    dependencies:
      '@aws-crypto/sha256-browser': 2.0.0
      '@aws-crypto/sha256-js': 2.0.0
      '@aws-sdk/config-resolver': 3.80.0
      '@aws-sdk/fetch-http-handler': 3.78.0
      '@aws-sdk/hash-node': 3.78.0
      '@aws-sdk/invalid-dependency': 3.78.0
      '@aws-sdk/middleware-content-length': 3.78.0
      '@aws-sdk/middleware-host-header': 3.78.0
      '@aws-sdk/middleware-logger': 3.78.0
      '@aws-sdk/middleware-recursion-detection': 3.105.0
      '@aws-sdk/middleware-retry': 3.80.0
      '@aws-sdk/middleware-serde': 3.78.0
      '@aws-sdk/middleware-stack': 3.78.0
      '@aws-sdk/middleware-user-agent': 3.78.0
      '@aws-sdk/node-config-provider': 3.80.0
      '@aws-sdk/node-http-handler': 3.94.0
      '@aws-sdk/protocol-http': 3.78.0
      '@aws-sdk/smithy-client': 3.99.0
      '@aws-sdk/types': 3.78.0
      '@aws-sdk/url-parser': 3.78.0
      '@aws-sdk/util-base64-browser': 3.58.0
      '@aws-sdk/util-base64-node': 3.55.0
      '@aws-sdk/util-body-length-browser': 3.55.0
      '@aws-sdk/util-body-length-node': 3.55.0
      '@aws-sdk/util-defaults-mode-browser': 3.99.0
      '@aws-sdk/util-defaults-mode-node': 3.99.0
      '@aws-sdk/util-user-agent-browser': 3.78.0
      '@aws-sdk/util-user-agent-node': 3.80.0
      '@aws-sdk/util-utf8-browser': 3.55.0
      '@aws-sdk/util-utf8-node': 3.55.0
      tslib: 2.4.0

  /@aws-sdk/client-sts/3.100.0:
    resolution: {integrity: sha512-WHy0e6COf6/LfMsYqG9H4SGaQRDjuckMtwOLtu6cYr4cro3bOU5pNuyEjAdUHCpuhZgiE6gkZozhTlxMJqIuRQ==}
    engines: {node: '>=12.0.0'}
    dependencies:
      '@aws-crypto/sha256-browser': 2.0.0
      '@aws-crypto/sha256-js': 2.0.0
      '@aws-sdk/config-resolver': 3.80.0
      '@aws-sdk/credential-provider-node': 3.100.0
      '@aws-sdk/fetch-http-handler': 3.78.0
      '@aws-sdk/hash-node': 3.78.0
      '@aws-sdk/invalid-dependency': 3.78.0
      '@aws-sdk/middleware-content-length': 3.78.0
      '@aws-sdk/middleware-host-header': 3.78.0
      '@aws-sdk/middleware-logger': 3.78.0
      '@aws-sdk/middleware-retry': 3.80.0
      '@aws-sdk/middleware-sdk-sts': 3.78.0
      '@aws-sdk/middleware-serde': 3.78.0
      '@aws-sdk/middleware-signing': 3.78.0
      '@aws-sdk/middleware-stack': 3.78.0
      '@aws-sdk/middleware-user-agent': 3.78.0
      '@aws-sdk/node-config-provider': 3.80.0
      '@aws-sdk/node-http-handler': 3.94.0
      '@aws-sdk/protocol-http': 3.78.0
      '@aws-sdk/smithy-client': 3.99.0
      '@aws-sdk/types': 3.78.0
      '@aws-sdk/url-parser': 3.78.0
      '@aws-sdk/util-base64-browser': 3.58.0
      '@aws-sdk/util-base64-node': 3.55.0
      '@aws-sdk/util-body-length-browser': 3.55.0
      '@aws-sdk/util-body-length-node': 3.55.0
      '@aws-sdk/util-defaults-mode-browser': 3.99.0
      '@aws-sdk/util-defaults-mode-node': 3.99.0
      '@aws-sdk/util-user-agent-browser': 3.78.0
      '@aws-sdk/util-user-agent-node': 3.80.0
      '@aws-sdk/util-utf8-browser': 3.55.0
      '@aws-sdk/util-utf8-node': 3.55.0
      entities: 2.2.0
      fast-xml-parser: 3.19.0
      tslib: 2.4.0

  /@aws-sdk/client-sts/3.105.0:
    resolution: {integrity: sha512-ZZyw5hu0Ip/jHc9umpWTnWNUHV270fS25LB7fecUwQeC/cok+EvaG5QGBVI5t0GSUynEIC0sNlG9SDc1wLTZPA==}
    engines: {node: '>=12.0.0'}
    dependencies:
      '@aws-crypto/sha256-browser': 2.0.0
      '@aws-crypto/sha256-js': 2.0.0
      '@aws-sdk/config-resolver': 3.80.0
      '@aws-sdk/credential-provider-node': 3.105.0
      '@aws-sdk/fetch-http-handler': 3.78.0
      '@aws-sdk/hash-node': 3.78.0
      '@aws-sdk/invalid-dependency': 3.78.0
      '@aws-sdk/middleware-content-length': 3.78.0
      '@aws-sdk/middleware-host-header': 3.78.0
      '@aws-sdk/middleware-logger': 3.78.0
      '@aws-sdk/middleware-recursion-detection': 3.105.0
      '@aws-sdk/middleware-retry': 3.80.0
      '@aws-sdk/middleware-sdk-sts': 3.78.0
      '@aws-sdk/middleware-serde': 3.78.0
      '@aws-sdk/middleware-signing': 3.78.0
      '@aws-sdk/middleware-stack': 3.78.0
      '@aws-sdk/middleware-user-agent': 3.78.0
      '@aws-sdk/node-config-provider': 3.80.0
      '@aws-sdk/node-http-handler': 3.94.0
      '@aws-sdk/protocol-http': 3.78.0
      '@aws-sdk/smithy-client': 3.99.0
      '@aws-sdk/types': 3.78.0
      '@aws-sdk/url-parser': 3.78.0
      '@aws-sdk/util-base64-browser': 3.58.0
      '@aws-sdk/util-base64-node': 3.55.0
      '@aws-sdk/util-body-length-browser': 3.55.0
      '@aws-sdk/util-body-length-node': 3.55.0
      '@aws-sdk/util-defaults-mode-browser': 3.99.0
      '@aws-sdk/util-defaults-mode-node': 3.99.0
      '@aws-sdk/util-user-agent-browser': 3.78.0
      '@aws-sdk/util-user-agent-node': 3.80.0
      '@aws-sdk/util-utf8-browser': 3.55.0
      '@aws-sdk/util-utf8-node': 3.55.0
      entities: 2.2.0
      fast-xml-parser: 3.19.0
      tslib: 2.4.0

  /@aws-sdk/config-resolver/3.80.0:
    resolution: {integrity: sha512-vFruNKlmhsaC8yjnHmasi1WW/7EELlEuFTj4mqcqNqR4dfraf0maVvpqF1VSR8EstpFMsGYI5dmoWAnnG4PcLQ==}
    engines: {node: '>= 12.0.0'}
    dependencies:
      '@aws-sdk/signature-v4': 3.78.0
      '@aws-sdk/types': 3.78.0
      '@aws-sdk/util-config-provider': 3.55.0
      '@aws-sdk/util-middleware': 3.78.0
      tslib: 2.4.0

  /@aws-sdk/credential-provider-env/3.78.0:
    resolution: {integrity: sha512-K41VTIzVHm2RyIwtBER8Hte3huUBXdV1WKO+i7olYVgLFmaqcZUNrlyoGDRqZcQ/u4AbxTzBU9jeMIbIfzMOWg==}
    engines: {node: '>= 12.0.0'}
    dependencies:
      '@aws-sdk/property-provider': 3.78.0
      '@aws-sdk/types': 3.78.0
      tslib: 2.4.0

  /@aws-sdk/credential-provider-imds/3.81.0:
    resolution: {integrity: sha512-BHopP+gaovTYj+4tSrwCk8NNCR48gE9CWmpIOLkP9ell0gOL81Qh7aCEiIK0BZBZkccv1s16cYq1MSZZGS7PEQ==}
    engines: {node: '>= 12.0.0'}
    dependencies:
      '@aws-sdk/node-config-provider': 3.80.0
      '@aws-sdk/property-provider': 3.78.0
      '@aws-sdk/types': 3.78.0
      '@aws-sdk/url-parser': 3.78.0
      tslib: 2.4.0

  /@aws-sdk/credential-provider-ini/3.100.0:
    resolution: {integrity: sha512-2pCtth/Iv4mATRwb2g1nJdd9TolMyhTnhcskopukFvzp13VS5cgtz0hgYmJNnztTF8lpKJhJaidtKS5JJTWnHg==}
    engines: {node: '>= 12.0.0'}
    dependencies:
      '@aws-sdk/credential-provider-env': 3.78.0
      '@aws-sdk/credential-provider-imds': 3.81.0
      '@aws-sdk/credential-provider-sso': 3.100.0
      '@aws-sdk/credential-provider-web-identity': 3.78.0
      '@aws-sdk/property-provider': 3.78.0
      '@aws-sdk/shared-ini-file-loader': 3.80.0
      '@aws-sdk/types': 3.78.0
      tslib: 2.4.0

  /@aws-sdk/credential-provider-ini/3.105.0:
    resolution: {integrity: sha512-qYEUciSpeIBkIDt3ljWkVphG7OUIvQOMklYjtEYjYGFjHX7GuyNbV0NI0T6W/edV0aU/a/KpBi0uKd93Gi43Lg==}
    engines: {node: '>= 12.0.0'}
    dependencies:
      '@aws-sdk/credential-provider-env': 3.78.0
      '@aws-sdk/credential-provider-imds': 3.81.0
      '@aws-sdk/credential-provider-sso': 3.105.0
      '@aws-sdk/credential-provider-web-identity': 3.78.0
      '@aws-sdk/property-provider': 3.78.0
      '@aws-sdk/shared-ini-file-loader': 3.80.0
      '@aws-sdk/types': 3.78.0
      tslib: 2.4.0

  /@aws-sdk/credential-provider-node/3.100.0:
    resolution: {integrity: sha512-PMIPnn/dhv9tlWR0qXnANJpTumujWfhKnLAsV3BUqB1K9IzWqz/zXjCT0jcSUTY8X/VkSuehtBdCKvOOM5mMqg==}
    engines: {node: '>=12.0.0'}
    dependencies:
      '@aws-sdk/credential-provider-env': 3.78.0
      '@aws-sdk/credential-provider-imds': 3.81.0
      '@aws-sdk/credential-provider-ini': 3.100.0
      '@aws-sdk/credential-provider-process': 3.80.0
      '@aws-sdk/credential-provider-sso': 3.100.0
      '@aws-sdk/credential-provider-web-identity': 3.78.0
      '@aws-sdk/property-provider': 3.78.0
      '@aws-sdk/shared-ini-file-loader': 3.80.0
      '@aws-sdk/types': 3.78.0
      tslib: 2.4.0

  /@aws-sdk/credential-provider-node/3.105.0:
    resolution: {integrity: sha512-A781wWAcghqw21Vddj2jZo1BeKDyqqMcBYIuXJxjwK4fq+IBxlnI6De1vzv3H7QxosDyDS4mKWGW2FqUQI8ofg==}
    engines: {node: '>=12.0.0'}
    dependencies:
      '@aws-sdk/credential-provider-env': 3.78.0
      '@aws-sdk/credential-provider-imds': 3.81.0
      '@aws-sdk/credential-provider-ini': 3.105.0
      '@aws-sdk/credential-provider-process': 3.80.0
      '@aws-sdk/credential-provider-sso': 3.105.0
      '@aws-sdk/credential-provider-web-identity': 3.78.0
      '@aws-sdk/property-provider': 3.78.0
      '@aws-sdk/shared-ini-file-loader': 3.80.0
      '@aws-sdk/types': 3.78.0
      tslib: 2.4.0

  /@aws-sdk/credential-provider-process/3.80.0:
    resolution: {integrity: sha512-3Ro+kMMyLUJHefOhGc5pOO/ibGcJi8bkj0z/Jtqd5I2Sm1qi7avoztST67/k48KMW1OqPnD/FUqxz5T8B2d+FQ==}
    engines: {node: '>= 12.0.0'}
    dependencies:
      '@aws-sdk/property-provider': 3.78.0
      '@aws-sdk/shared-ini-file-loader': 3.80.0
      '@aws-sdk/types': 3.78.0
      tslib: 2.4.0

  /@aws-sdk/credential-provider-sso/3.100.0:
    resolution: {integrity: sha512-DwJvrh77vBJ1/fS9z0i2QuIvSk4pATA4DH8AEWoQ8LQX97tp3es7gZV5Wu93wFsEyIYC8penz6pNVq5QajMk2A==}
    engines: {node: '>= 12.0.0'}
    dependencies:
      '@aws-sdk/client-sso': 3.100.0
      '@aws-sdk/property-provider': 3.78.0
      '@aws-sdk/shared-ini-file-loader': 3.80.0
      '@aws-sdk/types': 3.78.0
      tslib: 2.4.0

  /@aws-sdk/credential-provider-sso/3.105.0:
    resolution: {integrity: sha512-oHvMZ0uHfOzFkepX29GPXUrI7HTQklQl01laVxEdCNtgZGfos9gjz+xPUDBCaoiEzM+xF9uu4wtaQ15c1bCclQ==}
    engines: {node: '>= 12.0.0'}
    dependencies:
      '@aws-sdk/client-sso': 3.105.0
      '@aws-sdk/property-provider': 3.78.0
      '@aws-sdk/shared-ini-file-loader': 3.80.0
      '@aws-sdk/types': 3.78.0
      tslib: 2.4.0

  /@aws-sdk/credential-provider-web-identity/3.78.0:
    resolution: {integrity: sha512-9/IvqHdJaVqMEABA8xZE3t5YF1S2PepfckVu0Ws9YUglj6oO+2QyVX6aRgMF1xph6781+Yc31TDh8/3eaDja7w==}
    engines: {node: '>= 12.0.0'}
    dependencies:
      '@aws-sdk/property-provider': 3.78.0
      '@aws-sdk/types': 3.78.0
      tslib: 2.4.0

  /@aws-sdk/endpoint-cache/3.55.0:
    resolution: {integrity: sha512-kxDoHFDuQwZEEUZRp+ZLOg68EXuKPzUN86DcpIZantDVcmu7MSPTbbQp9DZd8MnKVEKCP7Sop5f7zCqOPl3LXw==}
    engines: {node: '>= 12.0.0'}
    dependencies:
      mnemonist: 0.38.3
      tslib: 2.4.0
    dev: false

  /@aws-sdk/eventstream-marshaller/3.78.0:
    resolution: {integrity: sha512-BMbRvLe6wNWQ+NO1pdPw3kGXXEdYV94BxEr3rTkKwr5yHpl8sUb/Va9sJJufUjzggpgE4vYu5nVsrT8ByMYXuA==}
    dependencies:
      '@aws-crypto/crc32': 2.0.0
      '@aws-sdk/types': 3.78.0
      '@aws-sdk/util-hex-encoding': 3.58.0
      tslib: 2.4.0

  /@aws-sdk/eventstream-serde-browser/3.78.0:
    resolution: {integrity: sha512-ehQI2iLsj8MMskDRbrPB7SibIdJq6LleBP6ojT+cgrLJRbVXUOxK+3MPHDZVdGYx4ukVg48E1fA2DzVfAp7Emw==}
    engines: {node: '>= 12.0.0'}
    dependencies:
      '@aws-sdk/eventstream-marshaller': 3.78.0
      '@aws-sdk/eventstream-serde-universal': 3.78.0
      '@aws-sdk/types': 3.78.0
      tslib: 2.4.0

  /@aws-sdk/eventstream-serde-config-resolver/3.78.0:
    resolution: {integrity: sha512-iUG0wtZH/L7d6XfipwbhgjBHip0uTm9S27EasCn+g0CunbW6w7rXd7rfMqA+gSLVXPTBYjTMPIwRxrTCdRprwA==}
    engines: {node: '>= 12.0.0'}
    dependencies:
      '@aws-sdk/types': 3.78.0
      tslib: 2.4.0

  /@aws-sdk/eventstream-serde-node/3.78.0:
    resolution: {integrity: sha512-H78LLoZEngZBSdk3lRQkAaR3cGsy/3UIjq9AFPeqoPVQtHkzBob1jVfE/5VSVAMhKLxWn8iqhRPS37AvyBGOwQ==}
    engines: {node: '>= 12.0.0'}
    dependencies:
      '@aws-sdk/eventstream-marshaller': 3.78.0
      '@aws-sdk/eventstream-serde-universal': 3.78.0
      '@aws-sdk/types': 3.78.0
      tslib: 2.4.0

  /@aws-sdk/eventstream-serde-universal/3.78.0:
    resolution: {integrity: sha512-PZTLdyF923/1GJuMNtq9VMGd2vEx33HhsGInXvYtulKDSD5SgaTGj+Dz5wYepqL1gUEuXqZjBD71uZgrY/JgRg==}
    engines: {node: '>= 12.0.0'}
    dependencies:
      '@aws-sdk/eventstream-marshaller': 3.78.0
      '@aws-sdk/types': 3.78.0
      tslib: 2.4.0

  /@aws-sdk/fetch-http-handler/3.78.0:
    resolution: {integrity: sha512-cR6r2h2kJ1DNEZSXC6GknQB7OKmy+s9ZNV+g3AsNqkrUmNNOaHpFoSn+m6SC3qaclcGd0eQBpqzSu/TDn23Ihw==}
    dependencies:
      '@aws-sdk/protocol-http': 3.78.0
      '@aws-sdk/querystring-builder': 3.78.0
      '@aws-sdk/types': 3.78.0
      '@aws-sdk/util-base64-browser': 3.58.0
      tslib: 2.4.0

  /@aws-sdk/hash-blob-browser/3.78.0:
    resolution: {integrity: sha512-IEkA+t6qJEtEYEZgsqFRRITeZJ3mirw7IHJVHxwb86lpeufTVcbILI59B8/rhbqG+9dk0kWTjYSjC/ZdM+rgHA==}
    dependencies:
      '@aws-sdk/chunked-blob-reader': 3.55.0
      '@aws-sdk/chunked-blob-reader-native': 3.58.0
      '@aws-sdk/types': 3.78.0
      tslib: 2.4.0

  /@aws-sdk/hash-node/3.78.0:
    resolution: {integrity: sha512-ev48yXaqZVtMeuKy52LUZPHCyKvkKQ9uiUebqkA+zFxIk+eN8SMPFHmsififIHWuS6ZkXBUSctjH9wmLebH60A==}
    engines: {node: '>= 12.0.0'}
    dependencies:
      '@aws-sdk/types': 3.78.0
      '@aws-sdk/util-buffer-from': 3.55.0
      tslib: 2.4.0

  /@aws-sdk/hash-stream-node/3.78.0:
    resolution: {integrity: sha512-y42Pm0Nk6zf/MI6acLFVFAMya0Ncvy6F6Xu5aYAmwIMIoMI0ctNeyuL/Dikgt8+oyxC+kORw+W9jtzgWj2zY/w==}
    engines: {node: '>= 12.0.0'}
    dependencies:
      '@aws-sdk/types': 3.78.0
      tslib: 2.4.0

  /@aws-sdk/invalid-dependency/3.78.0:
    resolution: {integrity: sha512-zUo+PbeRMN/Mzj6y+6p9qqk/znuFetT1gmpOcZGL9Rp2T+b9WJWd+daq5ktsL10sVCzIt2UvneJRz6b+aU+bfw==}
    dependencies:
      '@aws-sdk/types': 3.78.0
      tslib: 2.4.0

  /@aws-sdk/is-array-buffer/3.55.0:
    resolution: {integrity: sha512-NbiPHVYuPxdqdFd6FxzzN3H1BQn/iWA3ri3Ry7AyLeP/tGs1yzEWMwf8BN8TSMALI0GXT6Sh0GDWy3Ok5xB6DA==}
    engines: {node: '>= 12.0.0'}
    dependencies:
      tslib: 2.4.0

  /@aws-sdk/md5-js/3.78.0:
    resolution: {integrity: sha512-vKOXJWJvv6QH6rnqMYEWzwAnMr4hfcmY8+t6BAuTcDpcEVF77e3bwUcaajXi2U0JMuNvnLwuJF3h6kL6aX4l6g==}
    dependencies:
      '@aws-sdk/types': 3.78.0
      '@aws-sdk/util-utf8-browser': 3.55.0
      '@aws-sdk/util-utf8-node': 3.55.0
      tslib: 2.4.0

  /@aws-sdk/middleware-apply-body-checksum/3.78.0:
    resolution: {integrity: sha512-JiCIRykbCsu8k9pc3CEhwxZ9Sz7TIcQMP9kUNLTqLn0MelB68KATWlpgd4SoS17xIgRTSBYgivaIBehJoo4r/Q==}
    engines: {node: '>= 12.0.0'}
    dependencies:
      '@aws-sdk/is-array-buffer': 3.55.0
      '@aws-sdk/protocol-http': 3.78.0
      '@aws-sdk/types': 3.78.0
      tslib: 2.4.0
    dev: false

  /@aws-sdk/middleware-bucket-endpoint/3.80.0:
    resolution: {integrity: sha512-FSSx6IgT7xftSlpjxoPKv8XI9nv7EK+OCODo2s3CmElMW1kBRdmQ/ImVuTwvqhdxJEVUeUdgupmC7cqyqgt04w==}
    engines: {node: '>= 12.0.0'}
    dependencies:
      '@aws-sdk/protocol-http': 3.78.0
      '@aws-sdk/types': 3.78.0
      '@aws-sdk/util-arn-parser': 3.55.0
      '@aws-sdk/util-config-provider': 3.55.0
      tslib: 2.4.0

  /@aws-sdk/middleware-content-length/3.78.0:
    resolution: {integrity: sha512-5MpKt6lB9TdFy25/AGrpOjPY0iDHZAKpEHc+jSOJBXLl6xunXA7qHdiYaVqkWodLxy70nIckGNHqQ3drabidkA==}
    engines: {node: '>= 12.0.0'}
    dependencies:
      '@aws-sdk/protocol-http': 3.78.0
      '@aws-sdk/types': 3.78.0
      tslib: 2.4.0

  /@aws-sdk/middleware-endpoint-discovery/3.80.0:
    resolution: {integrity: sha512-73pKz8ossZKisG684raP1dn2u3fQRktWY29oa9Q3cBvRYdyu5UOhwayt2MObgSC8S6NfNdTGC/DGf7+/JRSY7A==}
    engines: {node: '>= 12.0.0'}
    dependencies:
      '@aws-sdk/config-resolver': 3.80.0
      '@aws-sdk/endpoint-cache': 3.55.0
      '@aws-sdk/protocol-http': 3.78.0
      '@aws-sdk/types': 3.78.0
      tslib: 2.4.0
    dev: false

  /@aws-sdk/middleware-expect-continue/3.78.0:
    resolution: {integrity: sha512-IXfcSugFV3uNk50VQsN/Cm80iCsUSwcYJ5RzEwy7wXbZ+KM03xWXlbXzqkeTDnS74wLWSw09nKF3rkp1eyfDfg==}
    engines: {node: '>= 12.0.0'}
    dependencies:
      '@aws-sdk/middleware-header-default': 3.78.0
      '@aws-sdk/protocol-http': 3.78.0
      '@aws-sdk/types': 3.78.0
      tslib: 2.4.0

  /@aws-sdk/middleware-flexible-checksums/3.78.0:
    resolution: {integrity: sha512-1jjxHcB3Le/2Z7BzugXzZnIwKGlUluNm0d1lB4fF2QVq3GHlA6e8uv0rCtqe/3wSsrzV6YzJ8vjioymKSNIjKQ==}
    engines: {node: '>= 12.0.0'}
    dependencies:
      '@aws-crypto/crc32': 2.0.0
      '@aws-crypto/crc32c': 2.0.0
      '@aws-sdk/is-array-buffer': 3.55.0
      '@aws-sdk/protocol-http': 3.78.0
      '@aws-sdk/types': 3.78.0
      tslib: 2.4.0

  /@aws-sdk/middleware-header-default/3.78.0:
    resolution: {integrity: sha512-USyOIF7ObBVMKbV/8lOBLDNwMAGdOtujd+RO/9dX6OQLceUTKIS1dOfJoYYwRHgengn7ikpDxoyROyspPYYDZQ==}
    engines: {node: '>= 12.0.0'}
    dependencies:
      '@aws-sdk/protocol-http': 3.78.0
      '@aws-sdk/types': 3.78.0
      tslib: 2.4.0

  /@aws-sdk/middleware-host-header/3.78.0:
    resolution: {integrity: sha512-1zL8uaDWGmH50c8B8jjz75e0ePj6/3QeZEhjJgTgL6DTdiqvRt32p3t+XWHW+yDI14fZZUYeTklAaLVxqFrHqQ==}
    engines: {node: '>= 12.0.0'}
    dependencies:
      '@aws-sdk/protocol-http': 3.78.0
      '@aws-sdk/types': 3.78.0
      tslib: 2.4.0

  /@aws-sdk/middleware-location-constraint/3.78.0:
    resolution: {integrity: sha512-m626H1WwXYJtwHEkV/2DsLlu1ckWq3j57NzsexZki3qS0nU8HEiDl6YYi+k84vDD4Qpba6EI9AdhzwnvZLXtGw==}
    engines: {node: '>= 12.0.0'}
    dependencies:
      '@aws-sdk/types': 3.78.0
      tslib: 2.4.0

  /@aws-sdk/middleware-logger/3.78.0:
    resolution: {integrity: sha512-GBhwxNjhCJUIeQQDaGasX/C23Jay77al2vRyGwmxf8no0DdFsa4J1Ik6/2hhIqkqko+WM4SpCnpZrY4MtnxNvA==}
    engines: {node: '>= 12.0.0'}
    dependencies:
      '@aws-sdk/types': 3.78.0
      tslib: 2.4.0

  /@aws-sdk/middleware-recursion-detection/3.105.0:
    resolution: {integrity: sha512-KksW6cBQ3BWTNlN+4eMW8//oqsuKLYJsSUsdSLQb7MFBHnw+6r8GS9WXMYN0IBswlhdYi9fv83zlKDTV21ZL+g==}
    engines: {node: '>= 12.0.0'}
    dependencies:
      '@aws-sdk/protocol-http': 3.78.0
      '@aws-sdk/types': 3.78.0
      tslib: 2.4.0

  /@aws-sdk/middleware-retry/3.80.0:
    resolution: {integrity: sha512-CTk+tA4+WMUNOcUfR6UQrkhwvPYFpnMsQ1vuHlpLFOGG3nCqywA2hueLMRQmVcDXzP0sGeygce6dzRI9dJB/GA==}
    engines: {node: '>= 12.0.0'}
    dependencies:
      '@aws-sdk/protocol-http': 3.78.0
      '@aws-sdk/service-error-classification': 3.78.0
      '@aws-sdk/types': 3.78.0
      '@aws-sdk/util-middleware': 3.78.0
      tslib: 2.4.0
      uuid: 8.3.2

  /@aws-sdk/middleware-sdk-ec2/3.78.0:
    resolution: {integrity: sha512-ikxYS7r0HYvGkk4FR/SjMjK64rysRmJy7C5bSlOk5xrOjnDp4nQve2zStMRROn17wPU702Rsosa+9jbzYqG82w==}
    engines: {node: '>= 12.0.0'}
    dependencies:
      '@aws-sdk/protocol-http': 3.78.0
      '@aws-sdk/signature-v4': 3.78.0
      '@aws-sdk/types': 3.78.0
      '@aws-sdk/util-format-url': 3.78.0
      tslib: 2.4.0
    dev: false

  /@aws-sdk/middleware-sdk-eventbridge/3.78.0:
    resolution: {integrity: sha512-xBjm7KJaiRatfll97E7Ld3ySO7+IuiB6yBPYwj/aM0pg85uRw51220og6cHRusFwPkJDYyJy0wFSIMp/zNvVTA==}
    engines: {node: '>= 12.0.0'}
    dependencies:
      '@aws-sdk/protocol-http': 3.78.0
      '@aws-sdk/types': 3.78.0
      tslib: 2.4.0
    dev: false

  /@aws-sdk/middleware-sdk-s3-control/3.80.0:
    resolution: {integrity: sha512-aYeWqZXQ5B9RVvFSUfh+Dfe/ztaBT3YFPWc++S0UuYeB/IHgOPoclwiGZsRgTrTYBeVc0DWlC+y4JSToqKpspg==}
    engines: {node: '>= 12.0.0'}
    dependencies:
      '@aws-sdk/middleware-bucket-endpoint': 3.80.0
      '@aws-sdk/protocol-http': 3.78.0
      '@aws-sdk/types': 3.78.0
      '@aws-sdk/util-arn-parser': 3.55.0
      tslib: 2.4.0
    dev: false

  /@aws-sdk/middleware-sdk-s3/3.86.0:
    resolution: {integrity: sha512-1L9q8iJXy/KNyVR8JRs4DZ5SJse6nJPiK4AR8c2xF5FWHdGoFaLcdqpg2/TLB1kpdcfGgNp96uCROxh+IPXtDQ==}
    engines: {node: '>= 12.0.0'}
    dependencies:
      '@aws-sdk/protocol-http': 3.78.0
      '@aws-sdk/types': 3.78.0
      '@aws-sdk/util-arn-parser': 3.55.0
      tslib: 2.4.0

  /@aws-sdk/middleware-sdk-sts/3.78.0:
    resolution: {integrity: sha512-Lu/kN0J0/Kt0ON1hvwNel+y8yvf35licfIgtedHbBCa/ju8qQ9j+uL9Lla6Y5Tqu29yVaye1JxhiIDhscSwrLA==}
    engines: {node: '>= 12.0.0'}
    dependencies:
      '@aws-sdk/middleware-signing': 3.78.0
      '@aws-sdk/property-provider': 3.78.0
      '@aws-sdk/protocol-http': 3.78.0
      '@aws-sdk/signature-v4': 3.78.0
      '@aws-sdk/types': 3.78.0
      tslib: 2.4.0

  /@aws-sdk/middleware-serde/3.78.0:
    resolution: {integrity: sha512-4DPsNOxsl1bxRzfo1WXEZjmD7OEi7qGNpxrDWucVe96Fqj2dH08jR8wxvBIVV1e6bAad07IwdPuCGmivNvwRuQ==}
    engines: {node: '>= 12.0.0'}
    dependencies:
      '@aws-sdk/types': 3.78.0
      tslib: 2.4.0

  /@aws-sdk/middleware-signing/3.78.0:
    resolution: {integrity: sha512-OEjJJCNhHHSOprLZ9CzjHIXEKFtPHWP/bG9pMhkV3/6Bmscsgcf8gWHcOnmIrjqX+hT1VALDNpl/RIh0J6/eQw==}
    engines: {node: '>= 12.0.0'}
    dependencies:
      '@aws-sdk/property-provider': 3.78.0
      '@aws-sdk/protocol-http': 3.78.0
      '@aws-sdk/signature-v4': 3.78.0
      '@aws-sdk/types': 3.78.0
      tslib: 2.4.0

  /@aws-sdk/middleware-ssec/3.78.0:
    resolution: {integrity: sha512-3z+UOd95rxvj+iO6WxMjuRNNUMlO6xhXZdBHvQmoiyS+9nMDcNieTu6gfQyLAilVeCh8xU9a0IenJuIYVdJ96g==}
    engines: {node: '>= 12.0.0'}
    dependencies:
      '@aws-sdk/types': 3.78.0
      tslib: 2.4.0

  /@aws-sdk/middleware-stack/3.78.0:
    resolution: {integrity: sha512-UoNfRh6eAJN3BJHlG1eb+KeuSe+zARTC2cglroJRyHc2j7GxH2i9FD3IJbj5wvzopJEnQzuY/VCs6STFkqWL1g==}
    engines: {node: '>= 12.0.0'}
    dependencies:
      tslib: 2.4.0

  /@aws-sdk/middleware-user-agent/3.78.0:
    resolution: {integrity: sha512-wdN5uoq8RxxhLhj0EPeuDSRFuXfUwKeEqRzCKMsYAOC0cAm+PryaP2leo0oTGJ9LUK8REK7zyfFcmtC4oOzlkA==}
    engines: {node: '>= 12.0.0'}
    dependencies:
      '@aws-sdk/protocol-http': 3.78.0
      '@aws-sdk/types': 3.78.0
      tslib: 2.4.0

  /@aws-sdk/node-config-provider/3.80.0:
    resolution: {integrity: sha512-vyTOMK04huB7n10ZUv0thd2TE6KlY8livOuLqFTMtj99AJ6vyeB5XBNwKnQtJIt/P7CijYgp8KcFvI9fndOmKg==}
    engines: {node: '>= 12.0.0'}
    dependencies:
      '@aws-sdk/property-provider': 3.78.0
      '@aws-sdk/shared-ini-file-loader': 3.80.0
      '@aws-sdk/types': 3.78.0
      tslib: 2.4.0

  /@aws-sdk/node-http-handler/3.94.0:
    resolution: {integrity: sha512-g9q6k+PS+BrtOzt8jrBWr9D543uB3ZoYZ2JCriwuCwnP4uIHlMf9wAOGcOgqgykfUAPBOLvz2rTwVs3Xl8GUmQ==}
    engines: {node: '>= 12.0.0'}
    dependencies:
      '@aws-sdk/abort-controller': 3.78.0
      '@aws-sdk/protocol-http': 3.78.0
      '@aws-sdk/querystring-builder': 3.78.0
      '@aws-sdk/types': 3.78.0
      tslib: 2.4.0

  /@aws-sdk/property-provider/3.78.0:
    resolution: {integrity: sha512-PZpLvV0hF6lqg3CSN9YmphrB/t5LVJVWGJLB9d9qm7sJs5ksjTYBb5bY91OQ3zit0F4cqBMU8xt2GQ9J6d4DvQ==}
    engines: {node: '>= 12.0.0'}
    dependencies:
      '@aws-sdk/types': 3.78.0
      tslib: 2.4.0

  /@aws-sdk/protocol-http/3.78.0:
    resolution: {integrity: sha512-SQB26MhEK96yDxyXd3UAaxLz1Y/ZvgE4pzv7V3wZiokdEedM0kawHKEn1UQJlqJLEZcQI9QYyysh3rTvHZ3fyg==}
    engines: {node: '>= 12.0.0'}
    dependencies:
      '@aws-sdk/types': 3.78.0
      tslib: 2.4.0

  /@aws-sdk/querystring-builder/3.78.0:
    resolution: {integrity: sha512-aib6RW1WAaTQDqVgRU1Ku9idkhm90gJKbCxVaGId+as6QHNUqMChEfK2v+0afuKiPNOs5uWmqvOXI9+Gt+UGDg==}
    engines: {node: '>= 12.0.0'}
    dependencies:
      '@aws-sdk/types': 3.78.0
      '@aws-sdk/util-uri-escape': 3.55.0
      tslib: 2.4.0

  /@aws-sdk/querystring-parser/3.78.0:
    resolution: {integrity: sha512-csaH8YTyN+KMNczeK6fBS8l7iJaqcQcKOIbpQFg5upX4Ly5A56HJn4sVQhY1LSgfSk4xRsNfMy5mu6BlsIiaXA==}
    engines: {node: '>= 12.0.0'}
    dependencies:
      '@aws-sdk/types': 3.78.0
      tslib: 2.4.0

  /@aws-sdk/service-error-classification/3.78.0:
    resolution: {integrity: sha512-x7Lx8KWctJa01q4Q72Zb4ol9L/era3vy2daASu8l2paHHxsAPBE0PThkvLdUSLZSzlHSVdh3YHESIsT++VsK4w==}
    engines: {node: '>= 12.0.0'}

  /@aws-sdk/shared-ini-file-loader/3.80.0:
    resolution: {integrity: sha512-3d5EBJjnWWkjLK9skqLLHYbagtFaZZy+3jUTlbTuOKhlOwe8jF7CUM3j6I4JA6yXNcB3w0exDKKHa8w+l+05aA==}
    engines: {node: '>= 12.0.0'}
    dependencies:
      tslib: 2.4.0

  /@aws-sdk/signature-v4-multi-region/3.88.0:
    resolution: {integrity: sha512-RBbyQRpohlIQiuZc5qAvwbXO0Bob9XhHFS/kuLh+DcyeaBp+m+Bt291FX1Ksz2A0Q3ETNM34LFt7kTOBtMvjIQ==}
    engines: {node: '>= 12.0.0'}
    peerDependencies:
      '@aws-sdk/signature-v4-crt': ^3.79.0
    peerDependenciesMeta:
      '@aws-sdk/signature-v4-crt':
        optional: true
    dependencies:
      '@aws-sdk/protocol-http': 3.78.0
      '@aws-sdk/signature-v4': 3.78.0
      '@aws-sdk/types': 3.78.0
      '@aws-sdk/util-arn-parser': 3.55.0
      tslib: 2.4.0

  /@aws-sdk/signature-v4/3.78.0:
    resolution: {integrity: sha512-eePjRYuzKoi3VMr/lgrUEF1ytLeH4fA/NMCykr/uR6NMo4bSJA59KrFLYSM7SlWLRIyB0UvJqygVEvSxFluyDw==}
    engines: {node: '>= 12.0.0'}
    dependencies:
      '@aws-sdk/is-array-buffer': 3.55.0
      '@aws-sdk/types': 3.78.0
      '@aws-sdk/util-hex-encoding': 3.58.0
      '@aws-sdk/util-middleware': 3.78.0
      '@aws-sdk/util-uri-escape': 3.55.0
      tslib: 2.4.0

  /@aws-sdk/smithy-client/3.99.0:
    resolution: {integrity: sha512-N9xgCcwbOBZ4/WuROzlErExXV6+vFrFkNJzeBT31/avvrHXjxgxwQlMoXoQCfM8PyRuDuVSfZeoh1iIRfoxidA==}
    engines: {node: '>= 12.0.0'}
    dependencies:
      '@aws-sdk/middleware-stack': 3.78.0
      '@aws-sdk/types': 3.78.0
      tslib: 2.4.0

  /@aws-sdk/types/3.78.0:
    resolution: {integrity: sha512-I9PTlVNSbwhIgMfmDM5as1tqRIkVZunjVmfogb2WVVPp4CaX0Ll01S0FSMSLL9k6tcQLXqh45pFRjrxCl9WKdQ==}
    engines: {node: '>= 12.0.0'}

  /@aws-sdk/url-parser/3.78.0:
    resolution: {integrity: sha512-iQn2AjECUoJE0Ae9XtgHtGGKvUkvE8hhbktGopdj+zsPBe4WrBN2DgVxlKPPrBonG/YlcL1D7a5EXaujWSlUUw==}
    dependencies:
      '@aws-sdk/querystring-parser': 3.78.0
      '@aws-sdk/types': 3.78.0
      tslib: 2.4.0

  /@aws-sdk/util-arn-parser/3.55.0:
    resolution: {integrity: sha512-76KJxp4MRWufHYWys7DFl64znr5yeJ3AIQNAPCKKw1sP0hzO7p6Kx0PaJnw9x+CPSzOrT4NbuApL6/srYhKDGg==}
    engines: {node: '>= 12.0.0'}
    dependencies:
      tslib: 2.4.0

  /@aws-sdk/util-base64-browser/3.58.0:
    resolution: {integrity: sha512-0ebsXIZNpu/fup9OgsFPnRKfCFbuuI9PPRzvP6twzLxUB0c/aix6Co7LGHFKcRKHZdaykoJMXArf8eHj2Nzv1Q==}
    dependencies:
      tslib: 2.4.0

  /@aws-sdk/util-base64-node/3.55.0:
    resolution: {integrity: sha512-UQ/ZuNoAc8CFMpSiRYmevaTsuRKzLwulZTnM8LNlIt9Wx1tpNvqp80cfvVj7yySKROtEi20wq29h31dZf1eYNQ==}
    engines: {node: '>= 12.0.0'}
    dependencies:
      '@aws-sdk/util-buffer-from': 3.55.0
      tslib: 2.4.0

  /@aws-sdk/util-body-length-browser/3.55.0:
    resolution: {integrity: sha512-Ei2OCzXQw5N6ZkTMZbamUzc1z+z1R1Ja5tMEagz5BxuX4vWdBObT+uGlSzL8yvTbjoPjnxWA2aXyEqaUP3JS8Q==}
    dependencies:
      tslib: 2.4.0

  /@aws-sdk/util-body-length-node/3.55.0:
    resolution: {integrity: sha512-lU1d4I+9wJwydduXs0SxSfd+mHKjxeyd39VwOv6i2KSwWkPbji9UQqpflKLKw+r45jL7+xU/zfeTUg5Tt/3Gew==}
    engines: {node: '>= 12.0.0'}
    dependencies:
      tslib: 2.4.0

  /@aws-sdk/util-buffer-from/3.55.0:
    resolution: {integrity: sha512-uVzKG1UgvnV7XX2FPTylBujYMKBPBaq/qFBxfl0LVNfrty7YjpfieQxAe6yRLD+T0Kir/WDQwGvYC+tOYG3IGA==}
    engines: {node: '>= 12.0.0'}
    dependencies:
      '@aws-sdk/is-array-buffer': 3.55.0
      tslib: 2.4.0

  /@aws-sdk/util-config-provider/3.55.0:
    resolution: {integrity: sha512-30dzofQQfx6tp1jVZkZ0DGRsT0wwC15nEysKRiAcjncM64A0Cm6sra77d0os3vbKiKoPCI/lMsFr4o3533+qvQ==}
    engines: {node: '>= 12.0.0'}
    dependencies:
      tslib: 2.4.0

  /@aws-sdk/util-defaults-mode-browser/3.99.0:
    resolution: {integrity: sha512-qSYjUGuN8n7Q/zAi0tzU4BrU389jQosXtjp7eHpLATl0pKGpaHx6rJNwbiNhvBhBEfmSgqsJ09b4gZUpUezHEw==}
    engines: {node: '>= 10.0.0'}
    dependencies:
      '@aws-sdk/property-provider': 3.78.0
      '@aws-sdk/types': 3.78.0
      bowser: 2.11.0
      tslib: 2.4.0

  /@aws-sdk/util-defaults-mode-node/3.99.0:
    resolution: {integrity: sha512-8TUO0kEnQcgT1gAW9y9oO6a5gKhfEGEUeKidEgbTczEUrjr3aCXIC+p0DI5FJfImwPrTKXra8A22utDM92phWw==}
    engines: {node: '>= 10.0.0'}
    dependencies:
      '@aws-sdk/config-resolver': 3.80.0
      '@aws-sdk/credential-provider-imds': 3.81.0
      '@aws-sdk/node-config-provider': 3.80.0
      '@aws-sdk/property-provider': 3.78.0
      '@aws-sdk/types': 3.78.0
      tslib: 2.4.0

  /@aws-sdk/util-dynamodb/3.105.0:
    resolution: {integrity: sha512-y6WuhUDt3TIqitCxznyVYMkfs9r8QkR6jg0oEwzYekWg7qf9JTlpL51weslSxv1pJj1vrr6ZAsJob8qkluwTtg==}
    engines: {node: '>= 12.0.0'}
    dependencies:
      tslib: 2.4.0
    dev: false

  /@aws-sdk/util-format-url/3.78.0:
    resolution: {integrity: sha512-wdjt8ZAMyBrH/02QrQtB+S9cwtsBJ6bXRJ3XwL6z7L75nwTflKkzOQUS5Ie7HBf3j3JH0KhlqlEbf2nnM9jsPQ==}
    engines: {node: '>= 12.0.0'}
    dependencies:
      '@aws-sdk/querystring-builder': 3.78.0
      '@aws-sdk/types': 3.78.0
      tslib: 2.4.0
    dev: false

  /@aws-sdk/util-hex-encoding/3.58.0:
    resolution: {integrity: sha512-Rl+jXUzk/FJkOLYfUVYPhKa2aUmTpeobRP31l8IatQltSzDgLyRHO35f6UEs7Ztn5s1jbu/POatLAZ2WjbgVyg==}
    engines: {node: '>= 12.0.0'}
    dependencies:
      tslib: 2.4.0

  /@aws-sdk/util-locate-window/3.55.0:
    resolution: {integrity: sha512-0sPmK2JaJE2BbTcnvybzob/VrFKCXKfN4CUKcvn0yGg/me7Bz+vtzQRB3Xp+YSx+7OtWxzv63wsvHoAnXvgxgg==}
    engines: {node: '>= 12.0.0'}
    dependencies:
      tslib: 2.4.0

  /@aws-sdk/util-middleware/3.78.0:
    resolution: {integrity: sha512-Hi3wv2b0VogO4mzyeEaeU5KgIt4qeo0LXU5gS6oRrG0T7s2FyKbMBkJW3YDh/Y8fNwqArZ+/QQFujpP0PIKwkA==}
    engines: {node: '>= 12.0.0'}
    dependencies:
      tslib: 2.4.0

  /@aws-sdk/util-stream-browser/3.78.0:
    resolution: {integrity: sha512-EcThf/sJoD4NYTUNO/nehR57lqkOuL6btRoVnm4LGUR8XgQcJ/WMYYgxOMY8E81xXzRFX2ukRHRxL2xmQsbHDw==}
    dependencies:
      '@aws-sdk/types': 3.78.0
      tslib: 2.4.0

  /@aws-sdk/util-stream-node/3.78.0:
    resolution: {integrity: sha512-CHfX37ioUyamAnlS2p4Nq+4BBjCSlZolFkVyxtVJwzPBBksdvjW67nKG+SShR48RBPJ5LEzbgAaEXNRktCSf6w==}
    engines: {node: '>= 12.0.0'}
    dependencies:
      '@aws-sdk/types': 3.78.0
      tslib: 2.4.0

  /@aws-sdk/util-uri-escape/3.55.0:
    resolution: {integrity: sha512-mmdDLUpFCN2nkfwlLdOM54lTD528GiGSPN1qb8XtGLgZsJUmg3uJSFIN2lPeSbEwJB3NFjVas/rnQC48i7mV8w==}
    engines: {node: '>= 12.0.0'}
    dependencies:
      tslib: 2.4.0

  /@aws-sdk/util-user-agent-browser/3.78.0:
    resolution: {integrity: sha512-diGO/Bf4ggBOEnfD7lrrXaaXOwOXGz0bAJ0HhpizwEMlBld5zfDlWXjNpslh+8+u3EHRjPJQ16KGT6mp/Dm+aw==}
    dependencies:
      '@aws-sdk/types': 3.78.0
      bowser: 2.11.0
      tslib: 2.4.0

  /@aws-sdk/util-user-agent-node/3.80.0:
    resolution: {integrity: sha512-QV26qIXws1m6sZXg65NS+XrQ5NhAzbDVQLtEVE4nC39UN8fuieP6Uet/gZm9mlLI9hllwvcV7EfgBM3GSC7pZg==}
    engines: {node: '>= 12.0.0'}
    dependencies:
      '@aws-sdk/node-config-provider': 3.80.0
      '@aws-sdk/types': 3.78.0
      tslib: 2.4.0

  /@aws-sdk/util-utf8-browser/3.55.0:
    resolution: {integrity: sha512-ljzqJcyjfJpEVSIAxwtIS8xMRUly84BdjlBXyp6cu4G8TUufgjNS31LWdhyGhgmW5vYBNr+LTz0Kwf6J+ou7Ug==}
    dependencies:
      tslib: 2.4.0

  /@aws-sdk/util-utf8-node/3.55.0:
    resolution: {integrity: sha512-FsFm7GFaC7j0tlPEm/ri8bU2QCwFW5WKjxUg8lm1oWaxplCpKGUsmcfPJ4sw58GIoyoGu4QXBK60oCWosZYYdQ==}
    engines: {node: '>= 12.0.0'}
    dependencies:
      '@aws-sdk/util-buffer-from': 3.55.0
      tslib: 2.4.0

  /@aws-sdk/util-waiter/3.78.0:
    resolution: {integrity: sha512-8pWd0XiNOS8AkWQyac8VNEI+gz/cGWlC2TAE2CJp0rOK5XhvlcNBINai4D6TxQ+9foyJXLOI1b8nuXemekoG8A==}
    engines: {node: '>= 12.0.0'}
    dependencies:
      '@aws-sdk/abort-controller': 3.78.0
      '@aws-sdk/types': 3.78.0
      tslib: 2.4.0

  /@aws-sdk/xml-builder/3.55.0:
    resolution: {integrity: sha512-BH+i5S2FLprmfSeIuGy3UbNtEoJPVjh8arl5+LV3i2KY/+TmrS4yT8JtztDlDxHF0cMtNLZNO0KEPtsACS6SOg==}
    engines: {node: '>= 12.0.0'}
    dependencies:
      tslib: 2.4.0

  /@awsui/collection-hooks/1.0.25_react@17.0.2:
    resolution: {integrity: sha512-/FL0StdAKMBDrvPEB7MfMzTBGHbPtsWZY9BmcZqc4+WR7LVaPnBF90uN3brMPRQEJn8omEMSrZl6tVL9gtP51Q==}
    peerDependencies:
      react: ^16.8.0 || ^17.0.0
    dependencies:
      react: 17.0.2
    dev: true

  /@awsui/components-react/3.0.512_b3482aaf5744fc7c2aeb7941b0e0a78f:
    resolution: {integrity: sha512-dJYMFtjNuOuL7D4FukYFE2U3NIpGo06eXI8x5kILQg9enFOt3OlqfP0mKC7nN17uZn/utfnygM3WOkZkAul6ZA==}
    peerDependencies:
      react: ^16.8 || ^17 || ^18
      react-dom: ^16.8 || ^17 || ^18
    dependencies:
      '@awsui/collection-hooks': 1.0.25_react@17.0.2
      '@awsui/test-utils-core': 1.0.19
      '@awsui/theming-runtime': 1.0.7
      '@juggle/resize-observer': 3.3.1
      ace-builds: 1.5.3
      balanced-match: 1.0.2
      clsx: 1.1.1
      d3-scale: 2.2.2
      d3-shape: 1.3.7
      date-fns: 2.28.0
      mnth: 2.0.0
      react: 17.0.2
      react-dom: 17.0.2_react@17.0.2
      react-focus-lock: 2.8.1_b08e3c15324cbe90a6ff8fcd416c932c
      react-keyed-flatten-children: 1.3.0_react@17.0.2
      react-resizable: 1.11.1_react-dom@17.0.2+react@17.0.2
      react-transition-group: 4.4.2_react-dom@17.0.2+react@17.0.2
      react-virtual: 2.10.4_react@17.0.2
      tslib: 2.4.0
      weekstart: 1.1.0
    transitivePeerDependencies:
      - '@types/react'
    dev: true

  /@awsui/design-tokens/3.0.21:
    resolution: {integrity: sha512-HyBfMZKuq/DwW9VXIYRCuNHcQbVO9acGugfZk2GtzeYqdVZbQnnTeZHQKbmAdH97Uapb/D6nrSCbCLC0F9PTSg==}
    dev: true

  /@awsui/global-styles/1.0.14:
    resolution: {integrity: sha512-2YjLtjKFT/CDRf4D4AGUr2633VF9l5QRdzISYkdlp+IMpPsQFLFgf3/+jTECXhP/o/gFKapBUQz0vQ4yJ5miKg==}
    dev: true

  /@awsui/test-utils-core/1.0.19:
    resolution: {integrity: sha512-bJTwZ6jLBjld0ZC9Djv7GouRUpSxADOtvLehxiBcPIzqInP51fIBZKvFZ2Ev+KL2hOZVCbaOGqN6+c74pCYFww==}
    dependencies:
      css-selector-tokenizer: 0.8.0
      css.escape: 1.5.1
    dev: true

  /@awsui/theming-runtime/1.0.7:
    resolution: {integrity: sha512-QJkQW46EqkkZLw0lUxgz5xvXcFtcC3cgfgcBOMfNPtknmxwW/GBdmGiGl7ddmMMtBdjGsMcMn6UDXebOmlxBaA==}
    dependencies:
      tslib: 2.4.0
    dev: true

  /@azure/abort-controller/1.1.0:
    resolution: {integrity: sha512-TrRLIoSQVzfAJX9H1JeFjzAoDGcoK1IYX1UImfceTZpsyYfWr09Ss1aHW1y5TrrR3iq6RZLBwJ3E24uwPhwahw==}
    engines: {node: '>=12.0.0'}
    dependencies:
      tslib: 2.4.0
    dev: false

  /@azure/core-asynciterator-polyfill/1.0.2:
    resolution: {integrity: sha512-3rkP4LnnlWawl0LZptJOdXNrT/fHp2eQMadoasa6afspXdpGrtPZuAQc2PD0cpgyuoXtUWyC3tv7xfntjGS5Dw==}
    engines: {node: '>=12.0.0'}
    dev: false

  /@azure/core-auth/1.3.2:
    resolution: {integrity: sha512-7CU6DmCHIZp5ZPiZ9r3J17lTKMmYsm/zGvNkjArQwPkrLlZ1TZ+EUYfGgh2X31OLMVAQCTJZW4cXHJi02EbJnA==}
    engines: {node: '>=12.0.0'}
    dependencies:
      '@azure/abort-controller': 1.1.0
      tslib: 2.4.0
    dev: false

  /@azure/core-http/1.2.6:
    resolution: {integrity: sha512-odtH7UMKtekc5YQ86xg9GlVHNXR6pq2JgJ5FBo7/jbOjNGdBqcrIVrZx2bevXVJz/uUTSx6vUf62gzTXTfqYSQ==}
    engines: {node: '>=8.0.0'}
    dependencies:
      '@azure/abort-controller': 1.1.0
      '@azure/core-asynciterator-polyfill': 1.0.2
      '@azure/core-auth': 1.3.2
      '@azure/core-tracing': 1.0.0-preview.11
      '@azure/logger': 1.0.3
      '@types/node-fetch': 2.6.1
      '@types/tunnel': 0.0.1
      form-data: 3.0.1
      node-fetch: 2.6.7
      process: 0.11.10
      tough-cookie: 4.0.0
      tslib: 2.4.0
      tunnel: 0.0.6
      uuid: 8.3.2
      xml2js: 0.4.23
    transitivePeerDependencies:
      - encoding
    dev: false

  /@azure/core-lro/1.0.5:
    resolution: {integrity: sha512-0EFCFZxARrIoLWMIRt4vuqconRVIO2Iin7nFBfJiYCCbKp5eEmxutNk8uqudPmG0XFl5YqlVh68/al/vbE5OOg==}
    engines: {node: '>=8.0.0'}
    dependencies:
      '@azure/abort-controller': 1.1.0
      '@azure/core-http': 1.2.6
      '@azure/core-tracing': 1.0.0-preview.11
      events: 3.3.0
      tslib: 2.4.0
    transitivePeerDependencies:
      - encoding
    dev: false

  /@azure/core-paging/1.3.0:
    resolution: {integrity: sha512-H6Tg9eBm0brHqLy0OSAGzxIh1t4UL8eZVrSUMJ60Ra9cwq2pOskFqVpz2pYoHDsBY1jZ4V/P8LRGb5D5pmC6rg==}
    engines: {node: '>=12.0.0'}
    dependencies:
      tslib: 2.4.0
    dev: false

  /@azure/core-tracing/1.0.0-preview.11:
    resolution: {integrity: sha512-frF0pJc9HTmKncVokhBxCqipjbql02DThQ1ZJ9wLi7SDMLdPAFyDI5xZNzX5guLz+/DtPkY+SGK2li9FIXqshQ==}
    engines: {node: '>=8.0.0'}
    dependencies:
      '@opencensus/web-types': 0.0.7
      '@opentelemetry/api': 1.0.0-rc.0
      tslib: 2.4.0
    dev: false

  /@azure/core-tracing/1.0.0-preview.7:
    resolution: {integrity: sha512-pkFCw6OiJrpR+aH1VQe6DYm3fK2KWCC5Jf3m/Pv1RxF08M1Xm08RCyQ5Qe0YyW5L16yYT2nnV48krVhYZ6SGFA==}
    dependencies:
      '@opencensus/web-types': 0.0.7
      '@opentelemetry/types': 0.2.0
      tslib: 1.14.1
    dev: false

  /@azure/core-tracing/1.0.0-preview.9:
    resolution: {integrity: sha512-zczolCLJ5QG42AEPQ+Qg9SRYNUyB+yZ5dzof4YEc+dyWczO9G2sBqbAjLB7IqrsdHN2apkiB2oXeDKCsq48jug==}
    engines: {node: '>=8.0.0'}
    dependencies:
      '@opencensus/web-types': 0.0.7
      '@opentelemetry/api': 0.10.2
      tslib: 2.4.0
    dev: false

  /@azure/identity/1.0.3:
    resolution: {integrity: sha512-yWoOL3WjbD1sAYHdx4buFCGd9mCIHGzlTHgkhhLrmMpBztsfp9ejo5LRPYIV2Za4otfJzPL4kH/vnSLTS/4WYA==}
    dependencies:
      '@azure/core-http': 1.2.6
      '@azure/core-tracing': 1.0.0-preview.7
      '@azure/logger': 1.0.3
      '@opentelemetry/types': 0.2.0
      events: 3.3.0
      jws: 3.2.2
      msal: 1.4.16
      qs: 6.10.3
      tslib: 1.14.1
      uuid: 3.4.0
    transitivePeerDependencies:
      - encoding
    dev: false

  /@azure/logger/1.0.3:
    resolution: {integrity: sha512-aK4s3Xxjrx3daZr3VylxejK3vG5ExXck5WOHDJ8in/k9AqlfIyFMMT1uG7u8mNjX+QRILTIn0/Xgschfh/dQ9g==}
    engines: {node: '>=12.0.0'}
    dependencies:
      tslib: 2.4.0
    dev: false

  /@azure/storage-blob/12.3.0:
    resolution: {integrity: sha512-nCySzNfm782pEW3sg9GHj1zE4gBeVVMeEBdWb4MefifrCwQQOoz5cXZTNFiUJAJqAO+/72r2UjZcUwHk/QmzkA==}
    dependencies:
      '@azure/abort-controller': 1.1.0
      '@azure/core-http': 1.2.6
      '@azure/core-lro': 1.0.5
      '@azure/core-paging': 1.3.0
      '@azure/core-tracing': 1.0.0-preview.9
      '@azure/logger': 1.0.3
      '@opentelemetry/api': 0.10.2
      events: 3.3.0
      tslib: 2.4.0
    transitivePeerDependencies:
      - encoding
    dev: false

  /@babel/code-frame/7.16.7:
    resolution: {integrity: sha512-iAXqUn8IIeBTNd72xsFlgaXHkMBMt6y4HJp1tIaK465CWLT/fG1aqB7ykr95gHHmlBdGbFeWWfyB4NJJ0nmeIg==}
    engines: {node: '>=6.9.0'}
    dependencies:
      '@babel/highlight': 7.17.12

  /@babel/compat-data/7.17.10:
    resolution: {integrity: sha512-GZt/TCsG70Ms19gfZO1tM4CVnXsPgEPBCpJu+Qz3L0LUDsY5nZqFZglIoPC1kIYOtNBZlrnFT+klg12vFGZXrw==}
    engines: {node: '>=6.9.0'}
    dev: true

  /@babel/core/7.18.2:
    resolution: {integrity: sha512-A8pri1YJiC5UnkdrWcmfZTJTV85b4UXTAfImGmCfYmax4TR9Cw8sDS0MOk++Gp2mE/BefVJ5nwy5yzqNJbP/DQ==}
    engines: {node: '>=6.9.0'}
    dependencies:
      '@ampproject/remapping': 2.2.0
      '@babel/code-frame': 7.16.7
      '@babel/generator': 7.18.2
      '@babel/helper-compilation-targets': 7.18.2_@babel+core@7.18.2
      '@babel/helper-module-transforms': 7.18.0
      '@babel/helpers': 7.18.2
      '@babel/parser': 7.18.4
      '@babel/template': 7.16.7
      '@babel/traverse': 7.18.2
      '@babel/types': 7.18.4
      convert-source-map: 1.8.0
      debug: 4.3.4
      gensync: 1.0.0-beta.2
      json5: 2.2.1
      semver: 6.3.0
    transitivePeerDependencies:
      - supports-color
    dev: true

  /@babel/generator/7.18.2:
    resolution: {integrity: sha512-W1lG5vUwFvfMd8HVXqdfbuG7RuaSrTCCD8cl8fP8wOivdbtbIg2Db3IWUcgvfxKbbn6ZBGYRW/Zk1MIwK49mgw==}
    engines: {node: '>=6.9.0'}
    dependencies:
      '@babel/types': 7.18.4
      '@jridgewell/gen-mapping': 0.3.1
      jsesc: 2.5.2
    dev: true

  /@babel/helper-annotate-as-pure/7.16.7:
    resolution: {integrity: sha512-s6t2w/IPQVTAET1HitoowRGXooX8mCgtuP5195wD/QJPV6wYjpujCGF7JuMODVX2ZAJOf1GT6DT9MHEZvLOFSw==}
    engines: {node: '>=6.9.0'}
    dependencies:
      '@babel/types': 7.18.4
    dev: true

  /@babel/helper-builder-binary-assignment-operator-visitor/7.16.7:
    resolution: {integrity: sha512-C6FdbRaxYjwVu/geKW4ZeQ0Q31AftgRcdSnZ5/jsH6BzCJbtvXvhpfkbkThYSuutZA7nCXpPR6AD9zd1dprMkA==}
    engines: {node: '>=6.9.0'}
    dependencies:
      '@babel/helper-explode-assignable-expression': 7.16.7
      '@babel/types': 7.18.4
    dev: true

  /@babel/helper-compilation-targets/7.18.2_@babel+core@7.18.2:
    resolution: {integrity: sha512-s1jnPotJS9uQnzFtiZVBUxe67CuBa679oWFHpxYYnTpRL/1ffhyX44R9uYiXoa/pLXcY9H2moJta0iaanlk/rQ==}
    engines: {node: '>=6.9.0'}
    peerDependencies:
      '@babel/core': ^7.0.0
    dependencies:
      '@babel/compat-data': 7.17.10
      '@babel/core': 7.18.2
      '@babel/helper-validator-option': 7.16.7
      browserslist: 4.20.3
      semver: 6.3.0
    dev: true

  /@babel/helper-create-class-features-plugin/7.18.0_@babel+core@7.18.2:
    resolution: {integrity: sha512-Kh8zTGR9de3J63e5nS0rQUdRs/kbtwoeQQ0sriS0lItjC96u8XXZN6lKpuyWd2coKSU13py/y+LTmThLuVX0Pg==}
    engines: {node: '>=6.9.0'}
    peerDependencies:
      '@babel/core': ^7.0.0
    dependencies:
      '@babel/core': 7.18.2
      '@babel/helper-annotate-as-pure': 7.16.7
      '@babel/helper-environment-visitor': 7.18.2
      '@babel/helper-function-name': 7.17.9
      '@babel/helper-member-expression-to-functions': 7.17.7
      '@babel/helper-optimise-call-expression': 7.16.7
      '@babel/helper-replace-supers': 7.18.2
      '@babel/helper-split-export-declaration': 7.16.7
    transitivePeerDependencies:
      - supports-color
    dev: true

  /@babel/helper-create-regexp-features-plugin/7.17.12_@babel+core@7.18.2:
    resolution: {integrity: sha512-b2aZrV4zvutr9AIa6/gA3wsZKRwTKYoDxYiFKcESS3Ug2GTXzwBEvMuuFLhCQpEnRXs1zng4ISAXSUxxKBIcxw==}
    engines: {node: '>=6.9.0'}
    peerDependencies:
      '@babel/core': ^7.0.0
    dependencies:
      '@babel/core': 7.18.2
      '@babel/helper-annotate-as-pure': 7.16.7
      regexpu-core: 5.0.1
    dev: true

  /@babel/helper-define-polyfill-provider/0.3.1_@babel+core@7.18.2:
    resolution: {integrity: sha512-J9hGMpJQmtWmj46B3kBHmL38UhJGhYX7eqkcq+2gsstyYt341HmPeWspihX43yVRA0mS+8GGk2Gckc7bY/HCmA==}
    peerDependencies:
      '@babel/core': ^7.4.0-0
    dependencies:
      '@babel/core': 7.18.2
      '@babel/helper-compilation-targets': 7.18.2_@babel+core@7.18.2
      '@babel/helper-module-imports': 7.16.7
      '@babel/helper-plugin-utils': 7.17.12
      '@babel/traverse': 7.18.2
      debug: 4.3.4
      lodash.debounce: 4.0.8
      resolve: 1.22.0
      semver: 6.3.0
    transitivePeerDependencies:
      - supports-color
    dev: true

  /@babel/helper-environment-visitor/7.18.2:
    resolution: {integrity: sha512-14GQKWkX9oJzPiQQ7/J36FTXcD4kSp8egKjO9nINlSKiHITRA9q/R74qu8S9xlc/b/yjsJItQUeeh3xnGN0voQ==}
    engines: {node: '>=6.9.0'}
    dev: true

  /@babel/helper-explode-assignable-expression/7.16.7:
    resolution: {integrity: sha512-KyUenhWMC8VrxzkGP0Jizjo4/Zx+1nNZhgocs+gLzyZyB8SHidhoq9KK/8Ato4anhwsivfkBLftky7gvzbZMtQ==}
    engines: {node: '>=6.9.0'}
    dependencies:
      '@babel/types': 7.18.4
    dev: true

  /@babel/helper-function-name/7.17.9:
    resolution: {integrity: sha512-7cRisGlVtiVqZ0MW0/yFB4atgpGLWEHUVYnb448hZK4x+vih0YO5UoS11XIYtZYqHd0dIPMdUSv8q5K4LdMnIg==}
    engines: {node: '>=6.9.0'}
    dependencies:
      '@babel/template': 7.16.7
      '@babel/types': 7.18.4
    dev: true

  /@babel/helper-hoist-variables/7.16.7:
    resolution: {integrity: sha512-m04d/0Op34H5v7pbZw6pSKP7weA6lsMvfiIAMeIvkY/R4xQtBSMFEigu9QTZ2qB/9l22vsxtM8a+Q8CzD255fg==}
    engines: {node: '>=6.9.0'}
    dependencies:
      '@babel/types': 7.18.4
    dev: true

  /@babel/helper-member-expression-to-functions/7.17.7:
    resolution: {integrity: sha512-thxXgnQ8qQ11W2wVUObIqDL4p148VMxkt5T/qpN5k2fboRyzFGFmKsTGViquyM5QHKUy48OZoca8kw4ajaDPyw==}
    engines: {node: '>=6.9.0'}
    dependencies:
      '@babel/types': 7.18.4
    dev: true

  /@babel/helper-module-imports/7.16.7:
    resolution: {integrity: sha512-LVtS6TqjJHFc+nYeITRo6VLXve70xmq7wPhWTqDJusJEgGmkAACWwMiTNrvfoQo6hEhFwAIixNkvB0jPXDL8Wg==}
    engines: {node: '>=6.9.0'}
    dependencies:
      '@babel/types': 7.18.4
    dev: true

  /@babel/helper-module-transforms/7.18.0:
    resolution: {integrity: sha512-kclUYSUBIjlvnzN2++K9f2qzYKFgjmnmjwL4zlmU5f8ZtzgWe8s0rUPSTGy2HmK4P8T52MQsS+HTQAgZd3dMEA==}
    engines: {node: '>=6.9.0'}
    dependencies:
      '@babel/helper-environment-visitor': 7.18.2
      '@babel/helper-module-imports': 7.16.7
      '@babel/helper-simple-access': 7.18.2
      '@babel/helper-split-export-declaration': 7.16.7
      '@babel/helper-validator-identifier': 7.16.7
      '@babel/template': 7.16.7
      '@babel/traverse': 7.18.2
      '@babel/types': 7.18.4
    transitivePeerDependencies:
      - supports-color
    dev: true

  /@babel/helper-optimise-call-expression/7.16.7:
    resolution: {integrity: sha512-EtgBhg7rd/JcnpZFXpBy0ze1YRfdm7BnBX4uKMBd3ixa3RGAE002JZB66FJyNH7g0F38U05pXmA5P8cBh7z+1w==}
    engines: {node: '>=6.9.0'}
    dependencies:
      '@babel/types': 7.18.4
    dev: true

  /@babel/helper-plugin-utils/7.17.12:
    resolution: {integrity: sha512-JDkf04mqtN3y4iAbO1hv9U2ARpPyPL1zqyWs/2WG1pgSq9llHFjStX5jdxb84himgJm+8Ng+x0oiWF/nw/XQKA==}
    engines: {node: '>=6.9.0'}
    dev: true

  /@babel/helper-remap-async-to-generator/7.16.8:
    resolution: {integrity: sha512-fm0gH7Flb8H51LqJHy3HJ3wnE1+qtYR2A99K06ahwrawLdOFsCEWjZOrYricXJHoPSudNKxrMBUPEIPxiIIvBw==}
    engines: {node: '>=6.9.0'}
    dependencies:
      '@babel/helper-annotate-as-pure': 7.16.7
      '@babel/helper-wrap-function': 7.16.8
      '@babel/types': 7.18.4
    transitivePeerDependencies:
      - supports-color
    dev: true

  /@babel/helper-replace-supers/7.18.2:
    resolution: {integrity: sha512-XzAIyxx+vFnrOxiQrToSUOzUOn0e1J2Li40ntddek1Y69AXUTXoDJ40/D5RdjFu7s7qHiaeoTiempZcbuVXh2Q==}
    engines: {node: '>=6.9.0'}
    dependencies:
      '@babel/helper-environment-visitor': 7.18.2
      '@babel/helper-member-expression-to-functions': 7.17.7
      '@babel/helper-optimise-call-expression': 7.16.7
      '@babel/traverse': 7.18.2
      '@babel/types': 7.18.4
    transitivePeerDependencies:
      - supports-color
    dev: true

  /@babel/helper-simple-access/7.18.2:
    resolution: {integrity: sha512-7LIrjYzndorDY88MycupkpQLKS1AFfsVRm2k/9PtKScSy5tZq0McZTj+DiMRynboZfIqOKvo03pmhTaUgiD6fQ==}
    engines: {node: '>=6.9.0'}
    dependencies:
      '@babel/types': 7.18.4
    dev: true

  /@babel/helper-skip-transparent-expression-wrappers/7.16.0:
    resolution: {integrity: sha512-+il1gTy0oHwUsBQZyJvukbB4vPMdcYBrFHa0Uc4AizLxbq6BOYC51Rv4tWocX9BLBDLZ4kc6qUFpQ6HRgL+3zw==}
    engines: {node: '>=6.9.0'}
    dependencies:
      '@babel/types': 7.18.4
    dev: true

  /@babel/helper-split-export-declaration/7.16.7:
    resolution: {integrity: sha512-xbWoy/PFoxSWazIToT9Sif+jJTlrMcndIsaOKvTA6u7QEo7ilkRZpjew18/W3c7nm8fXdUDXh02VXTbZ0pGDNw==}
    engines: {node: '>=6.9.0'}
    dependencies:
      '@babel/types': 7.18.4
    dev: true

  /@babel/helper-validator-identifier/7.16.7:
    resolution: {integrity: sha512-hsEnFemeiW4D08A5gUAZxLBTXpZ39P+a+DGDsHw1yxqyQ/jzFEnxf5uTEGp+3bzAbNOxU1paTgYS4ECU/IgfDw==}
    engines: {node: '>=6.9.0'}

  /@babel/helper-validator-option/7.16.7:
    resolution: {integrity: sha512-TRtenOuRUVo9oIQGPC5G9DgK4743cdxvtOw0weQNpZXaS16SCBi5MNjZF8vba3ETURjZpTbVn7Vvcf2eAwFozQ==}
    engines: {node: '>=6.9.0'}
    dev: true

  /@babel/helper-wrap-function/7.16.8:
    resolution: {integrity: sha512-8RpyRVIAW1RcDDGTA+GpPAwV22wXCfKOoM9bet6TLkGIFTkRQSkH1nMQ5Yet4MpoXe1ZwHPVtNasc2w0uZMqnw==}
    engines: {node: '>=6.9.0'}
    dependencies:
      '@babel/helper-function-name': 7.17.9
      '@babel/template': 7.16.7
      '@babel/traverse': 7.18.2
      '@babel/types': 7.18.4
    transitivePeerDependencies:
      - supports-color
    dev: true

  /@babel/helpers/7.18.2:
    resolution: {integrity: sha512-j+d+u5xT5utcQSzrh9p+PaJX94h++KN+ng9b9WEJq7pkUPAd61FGqhjuUEdfknb3E/uDBb7ruwEeKkIxNJPIrg==}
    engines: {node: '>=6.9.0'}
    dependencies:
      '@babel/template': 7.16.7
      '@babel/traverse': 7.18.2
      '@babel/types': 7.18.4
    transitivePeerDependencies:
      - supports-color
    dev: true

  /@babel/highlight/7.17.12:
    resolution: {integrity: sha512-7yykMVF3hfZY2jsHZEEgLc+3x4o1O+fYyULu11GynEUQNwB6lua+IIQn1FiJxNucd5UlyJryrwsOh8PL9Sn8Qg==}
    engines: {node: '>=6.9.0'}
    dependencies:
      '@babel/helper-validator-identifier': 7.16.7
      chalk: 2.4.2
      js-tokens: 4.0.0

  /@babel/parser/7.16.4:
    resolution: {integrity: sha512-6V0qdPUaiVHH3RtZeLIsc+6pDhbYzHR8ogA8w+f+Wc77DuXto19g2QUwveINoS34Uw+W8/hQDGJCx+i4n7xcng==}
    engines: {node: '>=6.0.0'}
    hasBin: true
    dev: true

  /@babel/parser/7.18.4:
    resolution: {integrity: sha512-FDge0dFazETFcxGw/EXzOkN8uJp0PC7Qbm+Pe9T+av2zlBpOgunFHkQPPn+eRuClU73JF+98D531UgayY89tow==}
    engines: {node: '>=6.0.0'}
    hasBin: true
    dev: true

  /@babel/plugin-bugfix-safari-id-destructuring-collision-in-function-expression/7.17.12_@babel+core@7.18.2:
    resolution: {integrity: sha512-xCJQXl4EeQ3J9C4yOmpTrtVGmzpm2iSzyxbkZHw7UCnZBftHpF/hpII80uWVyVrc40ytIClHjgWGTG1g/yB+aw==}
    engines: {node: '>=6.9.0'}
    peerDependencies:
      '@babel/core': ^7.0.0
    dependencies:
      '@babel/core': 7.18.2
      '@babel/helper-plugin-utils': 7.17.12
    dev: true

  /@babel/plugin-bugfix-v8-spread-parameters-in-optional-chaining/7.17.12_@babel+core@7.18.2:
    resolution: {integrity: sha512-/vt0hpIw0x4b6BLKUkwlvEoiGZYYLNZ96CzyHYPbtG2jZGz6LBe7/V+drYrc/d+ovrF9NBi0pmtvmNb/FsWtRQ==}
    engines: {node: '>=6.9.0'}
    peerDependencies:
      '@babel/core': ^7.13.0
    dependencies:
      '@babel/core': 7.18.2
      '@babel/helper-plugin-utils': 7.17.12
      '@babel/helper-skip-transparent-expression-wrappers': 7.16.0
      '@babel/plugin-proposal-optional-chaining': 7.17.12_@babel+core@7.18.2
    dev: true

  /@babel/plugin-proposal-async-generator-functions/7.17.12_@babel+core@7.18.2:
    resolution: {integrity: sha512-RWVvqD1ooLKP6IqWTA5GyFVX2isGEgC5iFxKzfYOIy/QEFdxYyCybBDtIGjipHpb9bDWHzcqGqFakf+mVmBTdQ==}
    engines: {node: '>=6.9.0'}
    peerDependencies:
      '@babel/core': ^7.0.0-0
    dependencies:
      '@babel/core': 7.18.2
      '@babel/helper-plugin-utils': 7.17.12
      '@babel/helper-remap-async-to-generator': 7.16.8
      '@babel/plugin-syntax-async-generators': 7.8.4_@babel+core@7.18.2
    transitivePeerDependencies:
      - supports-color
    dev: true

  /@babel/plugin-proposal-class-properties/7.17.12_@babel+core@7.18.2:
    resolution: {integrity: sha512-U0mI9q8pW5Q9EaTHFPwSVusPMV/DV9Mm8p7csqROFLtIE9rBF5piLqyrBGigftALrBcsBGu4m38JneAe7ZDLXw==}
    engines: {node: '>=6.9.0'}
    peerDependencies:
      '@babel/core': ^7.0.0-0
    dependencies:
      '@babel/core': 7.18.2
      '@babel/helper-create-class-features-plugin': 7.18.0_@babel+core@7.18.2
      '@babel/helper-plugin-utils': 7.17.12
    transitivePeerDependencies:
      - supports-color
    dev: true

  /@babel/plugin-proposal-class-static-block/7.18.0_@babel+core@7.18.2:
    resolution: {integrity: sha512-t+8LsRMMDE74c6sV7KShIw13sqbqd58tlqNrsWoWBTIMw7SVQ0cZ905wLNS/FBCy/3PyooRHLFFlfrUNyyz5lA==}
    engines: {node: '>=6.9.0'}
    peerDependencies:
      '@babel/core': ^7.12.0
    dependencies:
      '@babel/core': 7.18.2
      '@babel/helper-create-class-features-plugin': 7.18.0_@babel+core@7.18.2
      '@babel/helper-plugin-utils': 7.17.12
      '@babel/plugin-syntax-class-static-block': 7.14.5_@babel+core@7.18.2
    transitivePeerDependencies:
      - supports-color
    dev: true

  /@babel/plugin-proposal-dynamic-import/7.16.7_@babel+core@7.18.2:
    resolution: {integrity: sha512-I8SW9Ho3/8DRSdmDdH3gORdyUuYnk1m4cMxUAdu5oy4n3OfN8flDEH+d60iG7dUfi0KkYwSvoalHzzdRzpWHTg==}
    engines: {node: '>=6.9.0'}
    peerDependencies:
      '@babel/core': ^7.0.0-0
    dependencies:
      '@babel/core': 7.18.2
      '@babel/helper-plugin-utils': 7.17.12
      '@babel/plugin-syntax-dynamic-import': 7.8.3_@babel+core@7.18.2
    dev: true

  /@babel/plugin-proposal-export-namespace-from/7.17.12_@babel+core@7.18.2:
    resolution: {integrity: sha512-j7Ye5EWdwoXOpRmo5QmRyHPsDIe6+u70ZYZrd7uz+ebPYFKfRcLcNu3Ro0vOlJ5zuv8rU7xa+GttNiRzX56snQ==}
    engines: {node: '>=6.9.0'}
    peerDependencies:
      '@babel/core': ^7.0.0-0
    dependencies:
      '@babel/core': 7.18.2
      '@babel/helper-plugin-utils': 7.17.12
      '@babel/plugin-syntax-export-namespace-from': 7.8.3_@babel+core@7.18.2
    dev: true

  /@babel/plugin-proposal-json-strings/7.17.12_@babel+core@7.18.2:
    resolution: {integrity: sha512-rKJ+rKBoXwLnIn7n6o6fulViHMrOThz99ybH+hKHcOZbnN14VuMnH9fo2eHE69C8pO4uX1Q7t2HYYIDmv8VYkg==}
    engines: {node: '>=6.9.0'}
    peerDependencies:
      '@babel/core': ^7.0.0-0
    dependencies:
      '@babel/core': 7.18.2
      '@babel/helper-plugin-utils': 7.17.12
      '@babel/plugin-syntax-json-strings': 7.8.3_@babel+core@7.18.2
    dev: true

  /@babel/plugin-proposal-logical-assignment-operators/7.17.12_@babel+core@7.18.2:
    resolution: {integrity: sha512-EqFo2s1Z5yy+JeJu7SFfbIUtToJTVlC61/C7WLKDntSw4Sz6JNAIfL7zQ74VvirxpjB5kz/kIx0gCcb+5OEo2Q==}
    engines: {node: '>=6.9.0'}
    peerDependencies:
      '@babel/core': ^7.0.0-0
    dependencies:
      '@babel/core': 7.18.2
      '@babel/helper-plugin-utils': 7.17.12
      '@babel/plugin-syntax-logical-assignment-operators': 7.10.4_@babel+core@7.18.2
    dev: true

  /@babel/plugin-proposal-nullish-coalescing-operator/7.17.12_@babel+core@7.18.2:
    resolution: {integrity: sha512-ws/g3FSGVzv+VH86+QvgtuJL/kR67xaEIF2x0iPqdDfYW6ra6JF3lKVBkWynRLcNtIC1oCTfDRVxmm2mKzy+ag==}
    engines: {node: '>=6.9.0'}
    peerDependencies:
      '@babel/core': ^7.0.0-0
    dependencies:
      '@babel/core': 7.18.2
      '@babel/helper-plugin-utils': 7.17.12
      '@babel/plugin-syntax-nullish-coalescing-operator': 7.8.3_@babel+core@7.18.2
    dev: true

  /@babel/plugin-proposal-numeric-separator/7.16.7_@babel+core@7.18.2:
    resolution: {integrity: sha512-vQgPMknOIgiuVqbokToyXbkY/OmmjAzr/0lhSIbG/KmnzXPGwW/AdhdKpi+O4X/VkWiWjnkKOBiqJrTaC98VKw==}
    engines: {node: '>=6.9.0'}
    peerDependencies:
      '@babel/core': ^7.0.0-0
    dependencies:
      '@babel/core': 7.18.2
      '@babel/helper-plugin-utils': 7.17.12
      '@babel/plugin-syntax-numeric-separator': 7.10.4_@babel+core@7.18.2
    dev: true

  /@babel/plugin-proposal-object-rest-spread/7.18.0_@babel+core@7.18.2:
    resolution: {integrity: sha512-nbTv371eTrFabDfHLElkn9oyf9VG+VKK6WMzhY2o4eHKaG19BToD9947zzGMO6I/Irstx9d8CwX6njPNIAR/yw==}
    engines: {node: '>=6.9.0'}
    peerDependencies:
      '@babel/core': ^7.0.0-0
    dependencies:
      '@babel/compat-data': 7.17.10
      '@babel/core': 7.18.2
      '@babel/helper-compilation-targets': 7.18.2_@babel+core@7.18.2
      '@babel/helper-plugin-utils': 7.17.12
      '@babel/plugin-syntax-object-rest-spread': 7.8.3_@babel+core@7.18.2
      '@babel/plugin-transform-parameters': 7.17.12_@babel+core@7.18.2
    dev: true

  /@babel/plugin-proposal-optional-catch-binding/7.16.7_@babel+core@7.18.2:
    resolution: {integrity: sha512-eMOH/L4OvWSZAE1VkHbr1vckLG1WUcHGJSLqqQwl2GaUqG6QjddvrOaTUMNYiv77H5IKPMZ9U9P7EaHwvAShfA==}
    engines: {node: '>=6.9.0'}
    peerDependencies:
      '@babel/core': ^7.0.0-0
    dependencies:
      '@babel/core': 7.18.2
      '@babel/helper-plugin-utils': 7.17.12
      '@babel/plugin-syntax-optional-catch-binding': 7.8.3_@babel+core@7.18.2
    dev: true

  /@babel/plugin-proposal-optional-chaining/7.17.12_@babel+core@7.18.2:
    resolution: {integrity: sha512-7wigcOs/Z4YWlK7xxjkvaIw84vGhDv/P1dFGQap0nHkc8gFKY/r+hXc8Qzf5k1gY7CvGIcHqAnOagVKJJ1wVOQ==}
    engines: {node: '>=6.9.0'}
    peerDependencies:
      '@babel/core': ^7.0.0-0
    dependencies:
      '@babel/core': 7.18.2
      '@babel/helper-plugin-utils': 7.17.12
      '@babel/helper-skip-transparent-expression-wrappers': 7.16.0
      '@babel/plugin-syntax-optional-chaining': 7.8.3_@babel+core@7.18.2
    dev: true

  /@babel/plugin-proposal-private-methods/7.17.12_@babel+core@7.18.2:
    resolution: {integrity: sha512-SllXoxo19HmxhDWm3luPz+cPhtoTSKLJE9PXshsfrOzBqs60QP0r8OaJItrPhAj0d7mZMnNF0Y1UUggCDgMz1A==}
    engines: {node: '>=6.9.0'}
    peerDependencies:
      '@babel/core': ^7.0.0-0
    dependencies:
      '@babel/core': 7.18.2
      '@babel/helper-create-class-features-plugin': 7.18.0_@babel+core@7.18.2
      '@babel/helper-plugin-utils': 7.17.12
    transitivePeerDependencies:
      - supports-color
    dev: true

  /@babel/plugin-proposal-private-property-in-object/7.17.12_@babel+core@7.18.2:
    resolution: {integrity: sha512-/6BtVi57CJfrtDNKfK5b66ydK2J5pXUKBKSPD2G1whamMuEnZWgoOIfO8Vf9F/DoD4izBLD/Au4NMQfruzzykg==}
    engines: {node: '>=6.9.0'}
    peerDependencies:
      '@babel/core': ^7.0.0-0
    dependencies:
      '@babel/core': 7.18.2
      '@babel/helper-annotate-as-pure': 7.16.7
      '@babel/helper-create-class-features-plugin': 7.18.0_@babel+core@7.18.2
      '@babel/helper-plugin-utils': 7.17.12
      '@babel/plugin-syntax-private-property-in-object': 7.14.5_@babel+core@7.18.2
    transitivePeerDependencies:
      - supports-color
    dev: true

  /@babel/plugin-proposal-unicode-property-regex/7.17.12_@babel+core@7.18.2:
    resolution: {integrity: sha512-Wb9qLjXf3ZazqXA7IvI7ozqRIXIGPtSo+L5coFmEkhTQK18ao4UDDD0zdTGAarmbLj2urpRwrc6893cu5Bfh0A==}
    engines: {node: '>=4'}
    peerDependencies:
      '@babel/core': ^7.0.0-0
    dependencies:
      '@babel/core': 7.18.2
      '@babel/helper-create-regexp-features-plugin': 7.17.12_@babel+core@7.18.2
      '@babel/helper-plugin-utils': 7.17.12
    dev: true

  /@babel/plugin-syntax-async-generators/7.8.4_@babel+core@7.18.2:
    resolution: {integrity: sha512-tycmZxkGfZaxhMRbXlPXuVFpdWlXpir2W4AMhSJgRKzk/eDlIXOhb2LHWoLpDF7TEHylV5zNhykX6KAgHJmTNw==}
    peerDependencies:
      '@babel/core': ^7.0.0-0
    dependencies:
      '@babel/core': 7.18.2
      '@babel/helper-plugin-utils': 7.17.12
    dev: true

  /@babel/plugin-syntax-bigint/7.8.3_@babel+core@7.18.2:
    resolution: {integrity: sha512-wnTnFlG+YxQm3vDxpGE57Pj0srRU4sHE/mDkt1qv2YJJSeUAec2ma4WLUnUPeKjyrfntVwe/N6dCXpU+zL3Npg==}
    peerDependencies:
      '@babel/core': ^7.0.0-0
    dependencies:
      '@babel/core': 7.18.2
      '@babel/helper-plugin-utils': 7.17.12
    dev: true

  /@babel/plugin-syntax-class-properties/7.12.13_@babel+core@7.18.2:
    resolution: {integrity: sha512-fm4idjKla0YahUNgFNLCB0qySdsoPiZP3iQE3rky0mBUtMZ23yDJ9SJdg6dXTSDnulOVqiF3Hgr9nbXvXTQZYA==}
    peerDependencies:
      '@babel/core': ^7.0.0-0
    dependencies:
      '@babel/core': 7.18.2
      '@babel/helper-plugin-utils': 7.17.12
    dev: true

  /@babel/plugin-syntax-class-static-block/7.14.5_@babel+core@7.18.2:
    resolution: {integrity: sha512-b+YyPmr6ldyNnM6sqYeMWE+bgJcJpO6yS4QD7ymxgH34GBPNDM/THBh8iunyvKIZztiwLH4CJZ0RxTk9emgpjw==}
    engines: {node: '>=6.9.0'}
    peerDependencies:
      '@babel/core': ^7.0.0-0
    dependencies:
      '@babel/core': 7.18.2
      '@babel/helper-plugin-utils': 7.17.12
    dev: true

  /@babel/plugin-syntax-dynamic-import/7.8.3_@babel+core@7.18.2:
    resolution: {integrity: sha512-5gdGbFon+PszYzqs83S3E5mpi7/y/8M9eC90MRTZfduQOYW76ig6SOSPNe41IG5LoP3FGBn2N0RjVDSQiS94kQ==}
    peerDependencies:
      '@babel/core': ^7.0.0-0
    dependencies:
      '@babel/core': 7.18.2
      '@babel/helper-plugin-utils': 7.17.12
    dev: true

  /@babel/plugin-syntax-export-namespace-from/7.8.3_@babel+core@7.18.2:
    resolution: {integrity: sha512-MXf5laXo6c1IbEbegDmzGPwGNTsHZmEy6QGznu5Sh2UCWvueywb2ee+CCE4zQiZstxU9BMoQO9i6zUFSY0Kj0Q==}
    peerDependencies:
      '@babel/core': ^7.0.0-0
    dependencies:
      '@babel/core': 7.18.2
      '@babel/helper-plugin-utils': 7.17.12
    dev: true

  /@babel/plugin-syntax-import-assertions/7.17.12_@babel+core@7.18.2:
    resolution: {integrity: sha512-n/loy2zkq9ZEM8tEOwON9wTQSTNDTDEz6NujPtJGLU7qObzT1N4c4YZZf8E6ATB2AjNQg/Ib2AIpO03EZaCehw==}
    engines: {node: '>=6.9.0'}
    peerDependencies:
      '@babel/core': ^7.0.0-0
    dependencies:
      '@babel/core': 7.18.2
      '@babel/helper-plugin-utils': 7.17.12
    dev: true

  /@babel/plugin-syntax-import-meta/7.10.4_@babel+core@7.18.2:
    resolution: {integrity: sha512-Yqfm+XDx0+Prh3VSeEQCPU81yC+JWZ2pDPFSS4ZdpfZhp4MkFMaDC1UqseovEKwSUpnIL7+vK+Clp7bfh0iD7g==}
    peerDependencies:
      '@babel/core': ^7.0.0-0
    dependencies:
      '@babel/core': 7.18.2
      '@babel/helper-plugin-utils': 7.17.12
    dev: true

  /@babel/plugin-syntax-json-strings/7.8.3_@babel+core@7.18.2:
    resolution: {integrity: sha512-lY6kdGpWHvjoe2vk4WrAapEuBR69EMxZl+RoGRhrFGNYVK8mOPAW8VfbT/ZgrFbXlDNiiaxQnAtgVCZ6jv30EA==}
    peerDependencies:
      '@babel/core': ^7.0.0-0
    dependencies:
      '@babel/core': 7.18.2
      '@babel/helper-plugin-utils': 7.17.12
    dev: true

  /@babel/plugin-syntax-jsx/7.17.12_@babel+core@7.18.2:
    resolution: {integrity: sha512-spyY3E3AURfxh/RHtjx5j6hs8am5NbUBGfcZ2vB3uShSpZdQyXSf5rR5Mk76vbtlAZOelyVQ71Fg0x9SG4fsog==}
    engines: {node: '>=6.9.0'}
    peerDependencies:
      '@babel/core': ^7.0.0-0
    dependencies:
      '@babel/core': 7.18.2
      '@babel/helper-plugin-utils': 7.17.12
    dev: true

  /@babel/plugin-syntax-logical-assignment-operators/7.10.4_@babel+core@7.18.2:
    resolution: {integrity: sha512-d8waShlpFDinQ5MtvGU9xDAOzKH47+FFoney2baFIoMr952hKOLp1HR7VszoZvOsV/4+RRszNY7D17ba0te0ig==}
    peerDependencies:
      '@babel/core': ^7.0.0-0
    dependencies:
      '@babel/core': 7.18.2
      '@babel/helper-plugin-utils': 7.17.12
    dev: true

  /@babel/plugin-syntax-nullish-coalescing-operator/7.8.3_@babel+core@7.18.2:
    resolution: {integrity: sha512-aSff4zPII1u2QD7y+F8oDsz19ew4IGEJg9SVW+bqwpwtfFleiQDMdzA/R+UlWDzfnHFCxxleFT0PMIrR36XLNQ==}
    peerDependencies:
      '@babel/core': ^7.0.0-0
    dependencies:
      '@babel/core': 7.18.2
      '@babel/helper-plugin-utils': 7.17.12
    dev: true

  /@babel/plugin-syntax-numeric-separator/7.10.4_@babel+core@7.18.2:
    resolution: {integrity: sha512-9H6YdfkcK/uOnY/K7/aA2xpzaAgkQn37yzWUMRK7OaPOqOpGS1+n0H5hxT9AUw9EsSjPW8SVyMJwYRtWs3X3ug==}
    peerDependencies:
      '@babel/core': ^7.0.0-0
    dependencies:
      '@babel/core': 7.18.2
      '@babel/helper-plugin-utils': 7.17.12
    dev: true

  /@babel/plugin-syntax-object-rest-spread/7.8.3_@babel+core@7.18.2:
    resolution: {integrity: sha512-XoqMijGZb9y3y2XskN+P1wUGiVwWZ5JmoDRwx5+3GmEplNyVM2s2Dg8ILFQm8rWM48orGy5YpI5Bl8U1y7ydlA==}
    peerDependencies:
      '@babel/core': ^7.0.0-0
    dependencies:
      '@babel/core': 7.18.2
      '@babel/helper-plugin-utils': 7.17.12
    dev: true

  /@babel/plugin-syntax-optional-catch-binding/7.8.3_@babel+core@7.18.2:
    resolution: {integrity: sha512-6VPD0Pc1lpTqw0aKoeRTMiB+kWhAoT24PA+ksWSBrFtl5SIRVpZlwN3NNPQjehA2E/91FV3RjLWoVTglWcSV3Q==}
    peerDependencies:
      '@babel/core': ^7.0.0-0
    dependencies:
      '@babel/core': 7.18.2
      '@babel/helper-plugin-utils': 7.17.12
    dev: true

  /@babel/plugin-syntax-optional-chaining/7.8.3_@babel+core@7.18.2:
    resolution: {integrity: sha512-KoK9ErH1MBlCPxV0VANkXW2/dw4vlbGDrFgz8bmUsBGYkFRcbRwMh6cIJubdPrkxRwuGdtCk0v/wPTKbQgBjkg==}
    peerDependencies:
      '@babel/core': ^7.0.0-0
    dependencies:
      '@babel/core': 7.18.2
      '@babel/helper-plugin-utils': 7.17.12
    dev: true

  /@babel/plugin-syntax-private-property-in-object/7.14.5_@babel+core@7.18.2:
    resolution: {integrity: sha512-0wVnp9dxJ72ZUJDV27ZfbSj6iHLoytYZmh3rFcxNnvsJF3ktkzLDZPy/mA17HGsaQT3/DQsWYX1f1QGWkCoVUg==}
    engines: {node: '>=6.9.0'}
    peerDependencies:
      '@babel/core': ^7.0.0-0
    dependencies:
      '@babel/core': 7.18.2
      '@babel/helper-plugin-utils': 7.17.12
    dev: true

  /@babel/plugin-syntax-top-level-await/7.14.5_@babel+core@7.18.2:
    resolution: {integrity: sha512-hx++upLv5U1rgYfwe1xBQUhRmU41NEvpUvrp8jkrSCdvGSnM5/qdRMtylJ6PG5OFkBaHkbTAKTnd3/YyESRHFw==}
    engines: {node: '>=6.9.0'}
    peerDependencies:
      '@babel/core': ^7.0.0-0
    dependencies:
      '@babel/core': 7.18.2
      '@babel/helper-plugin-utils': 7.17.12
    dev: true

  /@babel/plugin-syntax-typescript/7.17.12_@babel+core@7.18.2:
    resolution: {integrity: sha512-TYY0SXFiO31YXtNg3HtFwNJHjLsAyIIhAhNWkQ5whPPS7HWUFlg9z0Ta4qAQNjQbP1wsSt/oKkmZ/4/WWdMUpw==}
    engines: {node: '>=6.9.0'}
    peerDependencies:
      '@babel/core': ^7.0.0-0
    dependencies:
      '@babel/core': 7.18.2
      '@babel/helper-plugin-utils': 7.17.12
    dev: true

  /@babel/plugin-transform-arrow-functions/7.17.12_@babel+core@7.18.2:
    resolution: {integrity: sha512-PHln3CNi/49V+mza4xMwrg+WGYevSF1oaiXaC2EQfdp4HWlSjRsrDXWJiQBKpP7749u6vQ9mcry2uuFOv5CXvA==}
    engines: {node: '>=6.9.0'}
    peerDependencies:
      '@babel/core': ^7.0.0-0
    dependencies:
      '@babel/core': 7.18.2
      '@babel/helper-plugin-utils': 7.17.12
    dev: true

  /@babel/plugin-transform-async-to-generator/7.17.12_@babel+core@7.18.2:
    resolution: {integrity: sha512-J8dbrWIOO3orDzir57NRsjg4uxucvhby0L/KZuGsWDj0g7twWK3g7JhJhOrXtuXiw8MeiSdJ3E0OW9H8LYEzLQ==}
    engines: {node: '>=6.9.0'}
    peerDependencies:
      '@babel/core': ^7.0.0-0
    dependencies:
      '@babel/core': 7.18.2
      '@babel/helper-module-imports': 7.16.7
      '@babel/helper-plugin-utils': 7.17.12
      '@babel/helper-remap-async-to-generator': 7.16.8
    transitivePeerDependencies:
      - supports-color
    dev: true

  /@babel/plugin-transform-block-scoped-functions/7.16.7_@babel+core@7.18.2:
    resolution: {integrity: sha512-JUuzlzmF40Z9cXyytcbZEZKckgrQzChbQJw/5PuEHYeqzCsvebDx0K0jWnIIVcmmDOAVctCgnYs0pMcrYj2zJg==}
    engines: {node: '>=6.9.0'}
    peerDependencies:
      '@babel/core': ^7.0.0-0
    dependencies:
      '@babel/core': 7.18.2
      '@babel/helper-plugin-utils': 7.17.12
    dev: true

  /@babel/plugin-transform-block-scoping/7.18.4_@babel+core@7.18.2:
    resolution: {integrity: sha512-+Hq10ye+jlvLEogSOtq4mKvtk7qwcUQ1f0Mrueai866C82f844Yom2cttfJdMdqRLTxWpsbfbkIkOIfovyUQXw==}
    engines: {node: '>=6.9.0'}
    peerDependencies:
      '@babel/core': ^7.0.0-0
    dependencies:
      '@babel/core': 7.18.2
      '@babel/helper-plugin-utils': 7.17.12
    dev: true

  /@babel/plugin-transform-classes/7.18.4_@babel+core@7.18.2:
    resolution: {integrity: sha512-e42NSG2mlKWgxKUAD9EJJSkZxR67+wZqzNxLSpc51T8tRU5SLFHsPmgYR5yr7sdgX4u+iHA1C5VafJ6AyImV3A==}
    engines: {node: '>=6.9.0'}
    peerDependencies:
      '@babel/core': ^7.0.0-0
    dependencies:
      '@babel/core': 7.18.2
      '@babel/helper-annotate-as-pure': 7.16.7
      '@babel/helper-environment-visitor': 7.18.2
      '@babel/helper-function-name': 7.17.9
      '@babel/helper-optimise-call-expression': 7.16.7
      '@babel/helper-plugin-utils': 7.17.12
      '@babel/helper-replace-supers': 7.18.2
      '@babel/helper-split-export-declaration': 7.16.7
      globals: 11.12.0
    transitivePeerDependencies:
      - supports-color
    dev: true

  /@babel/plugin-transform-computed-properties/7.17.12_@babel+core@7.18.2:
    resolution: {integrity: sha512-a7XINeplB5cQUWMg1E/GI1tFz3LfK021IjV1rj1ypE+R7jHm+pIHmHl25VNkZxtx9uuYp7ThGk8fur1HHG7PgQ==}
    engines: {node: '>=6.9.0'}
    peerDependencies:
      '@babel/core': ^7.0.0-0
    dependencies:
      '@babel/core': 7.18.2
      '@babel/helper-plugin-utils': 7.17.12
    dev: true

  /@babel/plugin-transform-destructuring/7.18.0_@babel+core@7.18.2:
    resolution: {integrity: sha512-Mo69klS79z6KEfrLg/1WkmVnB8javh75HX4pi2btjvlIoasuxilEyjtsQW6XPrubNd7AQy0MMaNIaQE4e7+PQw==}
    engines: {node: '>=6.9.0'}
    peerDependencies:
      '@babel/core': ^7.0.0-0
    dependencies:
      '@babel/core': 7.18.2
      '@babel/helper-plugin-utils': 7.17.12
    dev: true

  /@babel/plugin-transform-dotall-regex/7.16.7_@babel+core@7.18.2:
    resolution: {integrity: sha512-Lyttaao2SjZF6Pf4vk1dVKv8YypMpomAbygW+mU5cYP3S5cWTfCJjG8xV6CFdzGFlfWK81IjL9viiTvpb6G7gQ==}
    engines: {node: '>=6.9.0'}
    peerDependencies:
      '@babel/core': ^7.0.0-0
    dependencies:
      '@babel/core': 7.18.2
      '@babel/helper-create-regexp-features-plugin': 7.17.12_@babel+core@7.18.2
      '@babel/helper-plugin-utils': 7.17.12
    dev: true

  /@babel/plugin-transform-duplicate-keys/7.17.12_@babel+core@7.18.2:
    resolution: {integrity: sha512-EA5eYFUG6xeerdabina/xIoB95jJ17mAkR8ivx6ZSu9frKShBjpOGZPn511MTDTkiCO+zXnzNczvUM69YSf3Zw==}
    engines: {node: '>=6.9.0'}
    peerDependencies:
      '@babel/core': ^7.0.0-0
    dependencies:
      '@babel/core': 7.18.2
      '@babel/helper-plugin-utils': 7.17.12
    dev: true

  /@babel/plugin-transform-exponentiation-operator/7.16.7_@babel+core@7.18.2:
    resolution: {integrity: sha512-8UYLSlyLgRixQvlYH3J2ekXFHDFLQutdy7FfFAMm3CPZ6q9wHCwnUyiXpQCe3gVVnQlHc5nsuiEVziteRNTXEA==}
    engines: {node: '>=6.9.0'}
    peerDependencies:
      '@babel/core': ^7.0.0-0
    dependencies:
      '@babel/core': 7.18.2
      '@babel/helper-builder-binary-assignment-operator-visitor': 7.16.7
      '@babel/helper-plugin-utils': 7.17.12
    dev: true

  /@babel/plugin-transform-for-of/7.18.1_@babel+core@7.18.2:
    resolution: {integrity: sha512-+TTB5XwvJ5hZbO8xvl2H4XaMDOAK57zF4miuC9qQJgysPNEAZZ9Z69rdF5LJkozGdZrjBIUAIyKUWRMmebI7vg==}
    engines: {node: '>=6.9.0'}
    peerDependencies:
      '@babel/core': ^7.0.0-0
    dependencies:
      '@babel/core': 7.18.2
      '@babel/helper-plugin-utils': 7.17.12
    dev: true

  /@babel/plugin-transform-function-name/7.16.7_@babel+core@7.18.2:
    resolution: {integrity: sha512-SU/C68YVwTRxqWj5kgsbKINakGag0KTgq9f2iZEXdStoAbOzLHEBRYzImmA6yFo8YZhJVflvXmIHUO7GWHmxxA==}
    engines: {node: '>=6.9.0'}
    peerDependencies:
      '@babel/core': ^7.0.0-0
    dependencies:
      '@babel/core': 7.18.2
      '@babel/helper-compilation-targets': 7.18.2_@babel+core@7.18.2
      '@babel/helper-function-name': 7.17.9
      '@babel/helper-plugin-utils': 7.17.12
    dev: true

  /@babel/plugin-transform-literals/7.17.12_@babel+core@7.18.2:
    resolution: {integrity: sha512-8iRkvaTjJciWycPIZ9k9duu663FT7VrBdNqNgxnVXEFwOIp55JWcZd23VBRySYbnS3PwQ3rGiabJBBBGj5APmQ==}
    engines: {node: '>=6.9.0'}
    peerDependencies:
      '@babel/core': ^7.0.0-0
    dependencies:
      '@babel/core': 7.18.2
      '@babel/helper-plugin-utils': 7.17.12
    dev: true

  /@babel/plugin-transform-member-expression-literals/7.16.7_@babel+core@7.18.2:
    resolution: {integrity: sha512-mBruRMbktKQwbxaJof32LT9KLy2f3gH+27a5XSuXo6h7R3vqltl0PgZ80C8ZMKw98Bf8bqt6BEVi3svOh2PzMw==}
    engines: {node: '>=6.9.0'}
    peerDependencies:
      '@babel/core': ^7.0.0-0
    dependencies:
      '@babel/core': 7.18.2
      '@babel/helper-plugin-utils': 7.17.12
    dev: true

  /@babel/plugin-transform-modules-amd/7.18.0_@babel+core@7.18.2:
    resolution: {integrity: sha512-h8FjOlYmdZwl7Xm2Ug4iX2j7Qy63NANI+NQVWQzv6r25fqgg7k2dZl03p95kvqNclglHs4FZ+isv4p1uXMA+QA==}
    engines: {node: '>=6.9.0'}
    peerDependencies:
      '@babel/core': ^7.0.0-0
    dependencies:
      '@babel/core': 7.18.2
      '@babel/helper-module-transforms': 7.18.0
      '@babel/helper-plugin-utils': 7.17.12
      babel-plugin-dynamic-import-node: 2.3.3
    transitivePeerDependencies:
      - supports-color
    dev: true

  /@babel/plugin-transform-modules-commonjs/7.18.2_@babel+core@7.18.2:
    resolution: {integrity: sha512-f5A865gFPAJAEE0K7F/+nm5CmAE3y8AWlMBG9unu5j9+tk50UQVK0QS8RNxSp7MJf0wh97uYyLWt3Zvu71zyOQ==}
    engines: {node: '>=6.9.0'}
    peerDependencies:
      '@babel/core': ^7.0.0-0
    dependencies:
      '@babel/core': 7.18.2
      '@babel/helper-module-transforms': 7.18.0
      '@babel/helper-plugin-utils': 7.17.12
      '@babel/helper-simple-access': 7.18.2
      babel-plugin-dynamic-import-node: 2.3.3
    transitivePeerDependencies:
      - supports-color
    dev: true

  /@babel/plugin-transform-modules-systemjs/7.18.4_@babel+core@7.18.2:
    resolution: {integrity: sha512-lH2UaQaHVOAeYrUUuZ8i38o76J/FnO8vu21OE+tD1MyP9lxdZoSfz+pDbWkq46GogUrdrMz3tiz/FYGB+bVThg==}
    engines: {node: '>=6.9.0'}
    peerDependencies:
      '@babel/core': ^7.0.0-0
    dependencies:
      '@babel/core': 7.18.2
      '@babel/helper-hoist-variables': 7.16.7
      '@babel/helper-module-transforms': 7.18.0
      '@babel/helper-plugin-utils': 7.17.12
      '@babel/helper-validator-identifier': 7.16.7
      babel-plugin-dynamic-import-node: 2.3.3
    transitivePeerDependencies:
      - supports-color
    dev: true

  /@babel/plugin-transform-modules-umd/7.18.0_@babel+core@7.18.2:
    resolution: {integrity: sha512-d/zZ8I3BWli1tmROLxXLc9A6YXvGK8egMxHp+E/rRwMh1Kip0AP77VwZae3snEJ33iiWwvNv2+UIIhfalqhzZA==}
    engines: {node: '>=6.9.0'}
    peerDependencies:
      '@babel/core': ^7.0.0-0
    dependencies:
      '@babel/core': 7.18.2
      '@babel/helper-module-transforms': 7.18.0
      '@babel/helper-plugin-utils': 7.17.12
    transitivePeerDependencies:
      - supports-color
    dev: true

  /@babel/plugin-transform-named-capturing-groups-regex/7.17.12_@babel+core@7.18.2:
    resolution: {integrity: sha512-vWoWFM5CKaTeHrdUJ/3SIOTRV+MBVGybOC9mhJkaprGNt5demMymDW24yC74avb915/mIRe3TgNb/d8idvnCRA==}
    engines: {node: '>=6.9.0'}
    peerDependencies:
      '@babel/core': ^7.0.0
    dependencies:
      '@babel/core': 7.18.2
      '@babel/helper-create-regexp-features-plugin': 7.17.12_@babel+core@7.18.2
      '@babel/helper-plugin-utils': 7.17.12
    dev: true

  /@babel/plugin-transform-new-target/7.17.12_@babel+core@7.18.2:
    resolution: {integrity: sha512-CaOtzk2fDYisbjAD4Sd1MTKGVIpRtx9bWLyj24Y/k6p4s4gQ3CqDGJauFJxt8M/LEx003d0i3klVqnN73qvK3w==}
    engines: {node: '>=6.9.0'}
    peerDependencies:
      '@babel/core': ^7.0.0-0
    dependencies:
      '@babel/core': 7.18.2
      '@babel/helper-plugin-utils': 7.17.12
    dev: true

  /@babel/plugin-transform-object-super/7.16.7_@babel+core@7.18.2:
    resolution: {integrity: sha512-14J1feiQVWaGvRxj2WjyMuXS2jsBkgB3MdSN5HuC2G5nRspa5RK9COcs82Pwy5BuGcjb+fYaUj94mYcOj7rCvw==}
    engines: {node: '>=6.9.0'}
    peerDependencies:
      '@babel/core': ^7.0.0-0
    dependencies:
      '@babel/core': 7.18.2
      '@babel/helper-plugin-utils': 7.17.12
      '@babel/helper-replace-supers': 7.18.2
    transitivePeerDependencies:
      - supports-color
    dev: true

  /@babel/plugin-transform-parameters/7.17.12_@babel+core@7.18.2:
    resolution: {integrity: sha512-6qW4rWo1cyCdq1FkYri7AHpauchbGLXpdwnYsfxFb+KtddHENfsY5JZb35xUwkK5opOLcJ3BNd2l7PhRYGlwIA==}
    engines: {node: '>=6.9.0'}
    peerDependencies:
      '@babel/core': ^7.0.0-0
    dependencies:
      '@babel/core': 7.18.2
      '@babel/helper-plugin-utils': 7.17.12
    dev: true

  /@babel/plugin-transform-property-literals/7.16.7_@babel+core@7.18.2:
    resolution: {integrity: sha512-z4FGr9NMGdoIl1RqavCqGG+ZuYjfZ/hkCIeuH6Do7tXmSm0ls11nYVSJqFEUOSJbDab5wC6lRE/w6YjVcr6Hqw==}
    engines: {node: '>=6.9.0'}
    peerDependencies:
      '@babel/core': ^7.0.0-0
    dependencies:
      '@babel/core': 7.18.2
      '@babel/helper-plugin-utils': 7.17.12
    dev: true

  /@babel/plugin-transform-react-display-name/7.16.7_@babel+core@7.18.2:
    resolution: {integrity: sha512-qgIg8BcZgd0G/Cz916D5+9kqX0c7nPZyXaP8R2tLNN5tkyIZdG5fEwBrxwplzSnjC1jvQmyMNVwUCZPcbGY7Pg==}
    engines: {node: '>=6.9.0'}
    peerDependencies:
      '@babel/core': ^7.0.0-0
    dependencies:
      '@babel/core': 7.18.2
      '@babel/helper-plugin-utils': 7.17.12
    dev: true

  /@babel/plugin-transform-react-jsx-development/7.16.7_@babel+core@7.18.2:
    resolution: {integrity: sha512-RMvQWvpla+xy6MlBpPlrKZCMRs2AGiHOGHY3xRwl0pEeim348dDyxeH4xBsMPbIMhujeq7ihE702eM2Ew0Wo+A==}
    engines: {node: '>=6.9.0'}
    peerDependencies:
      '@babel/core': ^7.0.0-0
    dependencies:
      '@babel/core': 7.18.2
      '@babel/plugin-transform-react-jsx': 7.17.12_@babel+core@7.18.2
    dev: true

  /@babel/plugin-transform-react-jsx/7.17.12_@babel+core@7.18.2:
    resolution: {integrity: sha512-Lcaw8bxd1DKht3thfD4A12dqo1X16he1Lm8rIv8sTwjAYNInRS1qHa9aJoqvzpscItXvftKDCfaEQzwoVyXpEQ==}
    engines: {node: '>=6.9.0'}
    peerDependencies:
      '@babel/core': ^7.0.0-0
    dependencies:
      '@babel/core': 7.18.2
      '@babel/helper-annotate-as-pure': 7.16.7
      '@babel/helper-module-imports': 7.16.7
      '@babel/helper-plugin-utils': 7.17.12
      '@babel/plugin-syntax-jsx': 7.17.12_@babel+core@7.18.2
      '@babel/types': 7.18.4
    dev: true

  /@babel/plugin-transform-react-pure-annotations/7.18.0_@babel+core@7.18.2:
    resolution: {integrity: sha512-6+0IK6ouvqDn9bmEG7mEyF/pwlJXVj5lwydybpyyH3D0A7Hftk+NCTdYjnLNZksn261xaOV5ksmp20pQEmc2RQ==}
    engines: {node: '>=6.9.0'}
    peerDependencies:
      '@babel/core': ^7.0.0-0
    dependencies:
      '@babel/core': 7.18.2
      '@babel/helper-annotate-as-pure': 7.16.7
      '@babel/helper-plugin-utils': 7.17.12
    dev: true

  /@babel/plugin-transform-regenerator/7.18.0_@babel+core@7.18.2:
    resolution: {integrity: sha512-C8YdRw9uzx25HSIzwA7EM7YP0FhCe5wNvJbZzjVNHHPGVcDJ3Aie+qGYYdS1oVQgn+B3eAIJbWFLrJ4Jipv7nw==}
    engines: {node: '>=6.9.0'}
    peerDependencies:
      '@babel/core': ^7.0.0-0
    dependencies:
      '@babel/core': 7.18.2
      '@babel/helper-plugin-utils': 7.17.12
      regenerator-transform: 0.15.0
    dev: true

  /@babel/plugin-transform-reserved-words/7.17.12_@babel+core@7.18.2:
    resolution: {integrity: sha512-1KYqwbJV3Co03NIi14uEHW8P50Md6KqFgt0FfpHdK6oyAHQVTosgPuPSiWud1HX0oYJ1hGRRlk0fP87jFpqXZA==}
    engines: {node: '>=6.9.0'}
    peerDependencies:
      '@babel/core': ^7.0.0-0
    dependencies:
      '@babel/core': 7.18.2
      '@babel/helper-plugin-utils': 7.17.12
    dev: true

  /@babel/plugin-transform-shorthand-properties/7.16.7_@babel+core@7.18.2:
    resolution: {integrity: sha512-hah2+FEnoRoATdIb05IOXf+4GzXYTq75TVhIn1PewihbpyrNWUt2JbudKQOETWw6QpLe+AIUpJ5MVLYTQbeeUg==}
    engines: {node: '>=6.9.0'}
    peerDependencies:
      '@babel/core': ^7.0.0-0
    dependencies:
      '@babel/core': 7.18.2
      '@babel/helper-plugin-utils': 7.17.12
    dev: true

  /@babel/plugin-transform-spread/7.17.12_@babel+core@7.18.2:
    resolution: {integrity: sha512-9pgmuQAtFi3lpNUstvG9nGfk9DkrdmWNp9KeKPFmuZCpEnxRzYlS8JgwPjYj+1AWDOSvoGN0H30p1cBOmT/Svg==}
    engines: {node: '>=6.9.0'}
    peerDependencies:
      '@babel/core': ^7.0.0-0
    dependencies:
      '@babel/core': 7.18.2
      '@babel/helper-plugin-utils': 7.17.12
      '@babel/helper-skip-transparent-expression-wrappers': 7.16.0
    dev: true

  /@babel/plugin-transform-sticky-regex/7.16.7_@babel+core@7.18.2:
    resolution: {integrity: sha512-NJa0Bd/87QV5NZZzTuZG5BPJjLYadeSZ9fO6oOUoL4iQx+9EEuw/eEM92SrsT19Yc2jgB1u1hsjqDtH02c3Drw==}
    engines: {node: '>=6.9.0'}
    peerDependencies:
      '@babel/core': ^7.0.0-0
    dependencies:
      '@babel/core': 7.18.2
      '@babel/helper-plugin-utils': 7.17.12
    dev: true

  /@babel/plugin-transform-template-literals/7.18.2_@babel+core@7.18.2:
    resolution: {integrity: sha512-/cmuBVw9sZBGZVOMkpAEaVLwm4JmK2GZ1dFKOGGpMzEHWFmyZZ59lUU0PdRr8YNYeQdNzTDwuxP2X2gzydTc9g==}
    engines: {node: '>=6.9.0'}
    peerDependencies:
      '@babel/core': ^7.0.0-0
    dependencies:
      '@babel/core': 7.18.2
      '@babel/helper-plugin-utils': 7.17.12
    dev: true

  /@babel/plugin-transform-typeof-symbol/7.17.12_@babel+core@7.18.2:
    resolution: {integrity: sha512-Q8y+Jp7ZdtSPXCThB6zjQ74N3lj0f6TDh1Hnf5B+sYlzQ8i5Pjp8gW0My79iekSpT4WnI06blqP6DT0OmaXXmw==}
    engines: {node: '>=6.9.0'}
    peerDependencies:
      '@babel/core': ^7.0.0-0
    dependencies:
      '@babel/core': 7.18.2
      '@babel/helper-plugin-utils': 7.17.12
    dev: true

  /@babel/plugin-transform-typescript/7.18.4_@babel+core@7.18.2:
    resolution: {integrity: sha512-l4vHuSLUajptpHNEOUDEGsnpl9pfRLsN1XUoDQDD/YBuXTM+v37SHGS+c6n4jdcZy96QtuUuSvZYMLSSsjH8Mw==}
    engines: {node: '>=6.9.0'}
    peerDependencies:
      '@babel/core': ^7.0.0-0
    dependencies:
      '@babel/core': 7.18.2
      '@babel/helper-create-class-features-plugin': 7.18.0_@babel+core@7.18.2
      '@babel/helper-plugin-utils': 7.17.12
      '@babel/plugin-syntax-typescript': 7.17.12_@babel+core@7.18.2
    transitivePeerDependencies:
      - supports-color
    dev: true

  /@babel/plugin-transform-unicode-escapes/7.16.7_@babel+core@7.18.2:
    resolution: {integrity: sha512-TAV5IGahIz3yZ9/Hfv35TV2xEm+kaBDaZQCn2S/hG9/CZ0DktxJv9eKfPc7yYCvOYR4JGx1h8C+jcSOvgaaI/Q==}
    engines: {node: '>=6.9.0'}
    peerDependencies:
      '@babel/core': ^7.0.0-0
    dependencies:
      '@babel/core': 7.18.2
      '@babel/helper-plugin-utils': 7.17.12
    dev: true

  /@babel/plugin-transform-unicode-regex/7.16.7_@babel+core@7.18.2:
    resolution: {integrity: sha512-oC5tYYKw56HO75KZVLQ+R/Nl3Hro9kf8iG0hXoaHP7tjAyCpvqBiSNe6vGrZni1Z6MggmUOC6A7VP7AVmw225Q==}
    engines: {node: '>=6.9.0'}
    peerDependencies:
      '@babel/core': ^7.0.0-0
    dependencies:
      '@babel/core': 7.18.2
      '@babel/helper-create-regexp-features-plugin': 7.17.12_@babel+core@7.18.2
      '@babel/helper-plugin-utils': 7.17.12
    dev: true

  /@babel/preset-env/7.18.2_@babel+core@7.18.2:
    resolution: {integrity: sha512-PfpdxotV6afmXMU47S08F9ZKIm2bJIQ0YbAAtDfIENX7G1NUAXigLREh69CWDjtgUy7dYn7bsMzkgdtAlmS68Q==}
    engines: {node: '>=6.9.0'}
    peerDependencies:
      '@babel/core': ^7.0.0-0
    dependencies:
      '@babel/compat-data': 7.17.10
      '@babel/core': 7.18.2
      '@babel/helper-compilation-targets': 7.18.2_@babel+core@7.18.2
      '@babel/helper-plugin-utils': 7.17.12
      '@babel/helper-validator-option': 7.16.7
      '@babel/plugin-bugfix-safari-id-destructuring-collision-in-function-expression': 7.17.12_@babel+core@7.18.2
      '@babel/plugin-bugfix-v8-spread-parameters-in-optional-chaining': 7.17.12_@babel+core@7.18.2
      '@babel/plugin-proposal-async-generator-functions': 7.17.12_@babel+core@7.18.2
      '@babel/plugin-proposal-class-properties': 7.17.12_@babel+core@7.18.2
      '@babel/plugin-proposal-class-static-block': 7.18.0_@babel+core@7.18.2
      '@babel/plugin-proposal-dynamic-import': 7.16.7_@babel+core@7.18.2
      '@babel/plugin-proposal-export-namespace-from': 7.17.12_@babel+core@7.18.2
      '@babel/plugin-proposal-json-strings': 7.17.12_@babel+core@7.18.2
      '@babel/plugin-proposal-logical-assignment-operators': 7.17.12_@babel+core@7.18.2
      '@babel/plugin-proposal-nullish-coalescing-operator': 7.17.12_@babel+core@7.18.2
      '@babel/plugin-proposal-numeric-separator': 7.16.7_@babel+core@7.18.2
      '@babel/plugin-proposal-object-rest-spread': 7.18.0_@babel+core@7.18.2
      '@babel/plugin-proposal-optional-catch-binding': 7.16.7_@babel+core@7.18.2
      '@babel/plugin-proposal-optional-chaining': 7.17.12_@babel+core@7.18.2
      '@babel/plugin-proposal-private-methods': 7.17.12_@babel+core@7.18.2
      '@babel/plugin-proposal-private-property-in-object': 7.17.12_@babel+core@7.18.2
      '@babel/plugin-proposal-unicode-property-regex': 7.17.12_@babel+core@7.18.2
      '@babel/plugin-syntax-async-generators': 7.8.4_@babel+core@7.18.2
      '@babel/plugin-syntax-class-properties': 7.12.13_@babel+core@7.18.2
      '@babel/plugin-syntax-class-static-block': 7.14.5_@babel+core@7.18.2
      '@babel/plugin-syntax-dynamic-import': 7.8.3_@babel+core@7.18.2
      '@babel/plugin-syntax-export-namespace-from': 7.8.3_@babel+core@7.18.2
      '@babel/plugin-syntax-import-assertions': 7.17.12_@babel+core@7.18.2
      '@babel/plugin-syntax-json-strings': 7.8.3_@babel+core@7.18.2
      '@babel/plugin-syntax-logical-assignment-operators': 7.10.4_@babel+core@7.18.2
      '@babel/plugin-syntax-nullish-coalescing-operator': 7.8.3_@babel+core@7.18.2
      '@babel/plugin-syntax-numeric-separator': 7.10.4_@babel+core@7.18.2
      '@babel/plugin-syntax-object-rest-spread': 7.8.3_@babel+core@7.18.2
      '@babel/plugin-syntax-optional-catch-binding': 7.8.3_@babel+core@7.18.2
      '@babel/plugin-syntax-optional-chaining': 7.8.3_@babel+core@7.18.2
      '@babel/plugin-syntax-private-property-in-object': 7.14.5_@babel+core@7.18.2
      '@babel/plugin-syntax-top-level-await': 7.14.5_@babel+core@7.18.2
      '@babel/plugin-transform-arrow-functions': 7.17.12_@babel+core@7.18.2
      '@babel/plugin-transform-async-to-generator': 7.17.12_@babel+core@7.18.2
      '@babel/plugin-transform-block-scoped-functions': 7.16.7_@babel+core@7.18.2
      '@babel/plugin-transform-block-scoping': 7.18.4_@babel+core@7.18.2
      '@babel/plugin-transform-classes': 7.18.4_@babel+core@7.18.2
      '@babel/plugin-transform-computed-properties': 7.17.12_@babel+core@7.18.2
      '@babel/plugin-transform-destructuring': 7.18.0_@babel+core@7.18.2
      '@babel/plugin-transform-dotall-regex': 7.16.7_@babel+core@7.18.2
      '@babel/plugin-transform-duplicate-keys': 7.17.12_@babel+core@7.18.2
      '@babel/plugin-transform-exponentiation-operator': 7.16.7_@babel+core@7.18.2
      '@babel/plugin-transform-for-of': 7.18.1_@babel+core@7.18.2
      '@babel/plugin-transform-function-name': 7.16.7_@babel+core@7.18.2
      '@babel/plugin-transform-literals': 7.17.12_@babel+core@7.18.2
      '@babel/plugin-transform-member-expression-literals': 7.16.7_@babel+core@7.18.2
      '@babel/plugin-transform-modules-amd': 7.18.0_@babel+core@7.18.2
      '@babel/plugin-transform-modules-commonjs': 7.18.2_@babel+core@7.18.2
      '@babel/plugin-transform-modules-systemjs': 7.18.4_@babel+core@7.18.2
      '@babel/plugin-transform-modules-umd': 7.18.0_@babel+core@7.18.2
      '@babel/plugin-transform-named-capturing-groups-regex': 7.17.12_@babel+core@7.18.2
      '@babel/plugin-transform-new-target': 7.17.12_@babel+core@7.18.2
      '@babel/plugin-transform-object-super': 7.16.7_@babel+core@7.18.2
      '@babel/plugin-transform-parameters': 7.17.12_@babel+core@7.18.2
      '@babel/plugin-transform-property-literals': 7.16.7_@babel+core@7.18.2
      '@babel/plugin-transform-regenerator': 7.18.0_@babel+core@7.18.2
      '@babel/plugin-transform-reserved-words': 7.17.12_@babel+core@7.18.2
      '@babel/plugin-transform-shorthand-properties': 7.16.7_@babel+core@7.18.2
      '@babel/plugin-transform-spread': 7.17.12_@babel+core@7.18.2
      '@babel/plugin-transform-sticky-regex': 7.16.7_@babel+core@7.18.2
      '@babel/plugin-transform-template-literals': 7.18.2_@babel+core@7.18.2
      '@babel/plugin-transform-typeof-symbol': 7.17.12_@babel+core@7.18.2
      '@babel/plugin-transform-unicode-escapes': 7.16.7_@babel+core@7.18.2
      '@babel/plugin-transform-unicode-regex': 7.16.7_@babel+core@7.18.2
      '@babel/preset-modules': 0.1.5_@babel+core@7.18.2
      '@babel/types': 7.18.4
      babel-plugin-polyfill-corejs2: 0.3.1_@babel+core@7.18.2
      babel-plugin-polyfill-corejs3: 0.5.2_@babel+core@7.18.2
      babel-plugin-polyfill-regenerator: 0.3.1_@babel+core@7.18.2
      core-js-compat: 3.22.8
      semver: 6.3.0
    transitivePeerDependencies:
      - supports-color
    dev: true

  /@babel/preset-modules/0.1.5_@babel+core@7.18.2:
    resolution: {integrity: sha512-A57th6YRG7oR3cq/yt/Y84MvGgE0eJG2F1JLhKuyG+jFxEgrd/HAMJatiFtmOiZurz+0DkrvbheCLaV5f2JfjA==}
    peerDependencies:
      '@babel/core': ^7.0.0-0
    dependencies:
      '@babel/core': 7.18.2
      '@babel/helper-plugin-utils': 7.17.12
      '@babel/plugin-proposal-unicode-property-regex': 7.17.12_@babel+core@7.18.2
      '@babel/plugin-transform-dotall-regex': 7.16.7_@babel+core@7.18.2
      '@babel/types': 7.18.4
      esutils: 2.0.3
    dev: true

  /@babel/preset-react/7.17.12_@babel+core@7.18.2:
    resolution: {integrity: sha512-h5U+rwreXtZaRBEQhW1hOJLMq8XNJBQ/9oymXiCXTuT/0uOwpbT0gUt+sXeOqoXBgNuUKI7TaObVwoEyWkpFgA==}
    engines: {node: '>=6.9.0'}
    peerDependencies:
      '@babel/core': ^7.0.0-0
    dependencies:
      '@babel/core': 7.18.2
      '@babel/helper-plugin-utils': 7.17.12
      '@babel/helper-validator-option': 7.16.7
      '@babel/plugin-transform-react-display-name': 7.16.7_@babel+core@7.18.2
      '@babel/plugin-transform-react-jsx': 7.17.12_@babel+core@7.18.2
      '@babel/plugin-transform-react-jsx-development': 7.16.7_@babel+core@7.18.2
      '@babel/plugin-transform-react-pure-annotations': 7.18.0_@babel+core@7.18.2
    dev: true

  /@babel/preset-typescript/7.17.12_@babel+core@7.18.2:
    resolution: {integrity: sha512-S1ViF8W2QwAKUGJXxP9NAfNaqGDdEBJKpYkxHf5Yy2C4NPPzXGeR3Lhk7G8xJaaLcFTRfNjVbtbVtm8Gb0mqvg==}
    engines: {node: '>=6.9.0'}
    peerDependencies:
      '@babel/core': ^7.0.0-0
    dependencies:
      '@babel/core': 7.18.2
      '@babel/helper-plugin-utils': 7.17.12
      '@babel/helper-validator-option': 7.16.7
      '@babel/plugin-transform-typescript': 7.18.4_@babel+core@7.18.2
    transitivePeerDependencies:
      - supports-color
    dev: true

  /@babel/runtime-corejs3/7.18.3:
    resolution: {integrity: sha512-l4ddFwrc9rnR+EJsHsh+TJ4A35YqQz/UqcjtlX2ov53hlJYG5CxtQmNZxyajwDVmCxwy++rtvGU5HazCK4W41Q==}
    engines: {node: '>=6.9.0'}
    dependencies:
      core-js-pure: 3.22.8
      regenerator-runtime: 0.13.9
    dev: true

  /@babel/runtime/7.18.3:
    resolution: {integrity: sha512-38Y8f7YUhce/K7RMwTp7m0uCumpv9hZkitCbBClqQIow1qSbCvGkcegKOXpEWCQLfWmevgRiWokZ1GkpfhbZug==}
    engines: {node: '>=6.9.0'}
    dependencies:
      regenerator-runtime: 0.13.9

  /@babel/template/7.16.7:
    resolution: {integrity: sha512-I8j/x8kHUrbYRTUxXrrMbfCa7jxkE7tZre39x3kjr9hvI82cK1FfqLygotcWN5kdPGWcLdWMHpSBavse5tWw3w==}
    engines: {node: '>=6.9.0'}
    dependencies:
      '@babel/code-frame': 7.16.7
      '@babel/parser': 7.18.4
      '@babel/types': 7.18.4
    dev: true

  /@babel/traverse/7.18.2:
    resolution: {integrity: sha512-9eNwoeovJ6KH9zcCNnENY7DMFwTU9JdGCFtqNLfUAqtUHRCOsTOqWoffosP8vKmNYeSBUv3yVJXjfd8ucwOjUA==}
    engines: {node: '>=6.9.0'}
    dependencies:
      '@babel/code-frame': 7.16.7
      '@babel/generator': 7.18.2
      '@babel/helper-environment-visitor': 7.18.2
      '@babel/helper-function-name': 7.17.9
      '@babel/helper-hoist-variables': 7.16.7
      '@babel/helper-split-export-declaration': 7.16.7
      '@babel/parser': 7.18.4
      '@babel/types': 7.18.4
      debug: 4.3.4
      globals: 11.12.0
    transitivePeerDependencies:
      - supports-color
    dev: true

  /@babel/types/7.18.4:
    resolution: {integrity: sha512-ThN1mBcMq5pG/Vm2IcBmPPfyPXbd8S02rS+OBIDENdufvqC7Z/jHPCv9IcP01277aKtDI8g/2XysBN4hA8niiw==}
    engines: {node: '>=6.9.0'}
    dependencies:
      '@babel/helper-validator-identifier': 7.16.7
      to-fast-properties: 2.0.0
    dev: true

  /@balena/dockerignore/1.0.2:
    resolution: {integrity: sha512-wMue2Sy4GAVTk6Ic4tJVcnfdau+gx2EnG7S+uAEe+TWJFqE4YoWN4/H8MSLj4eYJKxGg26lZwboEniNiNwZQ6Q==}

  /@bcoe/v8-coverage/0.2.3:
    resolution: {integrity: sha512-0hYQ8SB4Db5zvZB4axdMHGwEaQjkZzFjQiN9LVYvIFB2nSUHW9tYpxWriPrWDASIxiaXax83REcLxuSdnGPZtw==}
    dev: true

  /@casl/ability/5.4.4:
    resolution: {integrity: sha512-7+GOnMUq6q4fqtDDesymBXTS9LSDVezYhFiSJ8Rn3f0aQLeRm7qHn66KWbej4niCOvm0XzNj9jzpkK0yz6hUww==}
    dependencies:
      '@ucast/mongo2js': 1.3.3
    dev: false

  /@colors/colors/1.5.0:
    resolution: {integrity: sha512-ooWCrlZP11i8GImSjTHYHLkvFDP48nS4+204nGb1RiX/WXYHmJA2III9/e2DWVabCESdW7hBAEzHRqUn9OUVvQ==}
    engines: {node: '>=0.1.90'}
    dev: false

  /@cspotcode/source-map-support/0.8.1:
    resolution: {integrity: sha512-IchNf6dN4tHoMFIn/7OE8LWZ19Y6q/67Bmf6vnGREv8RSbBVb9LPJxEcnwrcwX6ixSvaiGoomAUvu4YSxXrVgw==}
    engines: {node: '>=12'}
    dependencies:
      '@jridgewell/trace-mapping': 0.3.9
    dev: true

  /@dabh/diagnostics/2.0.3:
    resolution: {integrity: sha512-hrlQOIi7hAfzsMqlGSFyVucrx38O+j6wiGOf//H2ecvIEqYN4ADBSS2iLMh5UFyDunCNniUIPk/q3riFv45xRA==}
    dependencies:
      colorspace: 1.1.4
      enabled: 2.0.0
      kuler: 2.0.0
    dev: false

  /@eslint/eslintrc/1.3.0:
    resolution: {integrity: sha512-UWW0TMTmk2d7hLcWD1/e2g5HDM/HQ3csaLSqXCfqwh4uNDuNqlaKWXmEsL4Cs41Z0KnILNvwbHAah3C2yt06kw==}
    engines: {node: ^12.22.0 || ^14.17.0 || >=16.0.0}
    dependencies:
      ajv: 6.12.6
      debug: 4.3.4
      espree: 9.3.2
      globals: 13.15.0
      ignore: 5.2.0
      import-fresh: 3.3.0
      js-yaml: 4.1.0
      minimatch: 3.1.2
      strip-json-comments: 3.1.1
    transitivePeerDependencies:
      - supports-color

  /@hapi/boom/10.0.0:
    resolution: {integrity: sha512-1YVs9tLHhypBqqinKQRqh7FUERIolarQApO37OWkzD+z6y6USi871Sv746zBPKcIOBuI6g6y4FrwX87mmJ90Gg==}
    dependencies:
      '@hapi/hoek': 10.0.0
    dev: false

  /@hapi/hoek/10.0.0:
    resolution: {integrity: sha512-CeNFz1JcLZ5xE8Vc9aau37cgHw9bxXqSDK/D55GF2GAOv0n0XjyyjSodHtKahB7A1tV3FlgCpijp3zkSITmBdA==}
    dev: false

  /@humanwhocodes/config-array/0.9.5:
    resolution: {integrity: sha512-ObyMyWxZiCu/yTisA7uzx81s40xR2fD5Cg/2Kq7G02ajkNubJf6BopgDTmDyc3U7sXpNKM8cYOw7s7Tyr+DnCw==}
    engines: {node: '>=10.10.0'}
    dependencies:
      '@humanwhocodes/object-schema': 1.2.1
      debug: 4.3.4
      minimatch: 3.1.2
    transitivePeerDependencies:
      - supports-color

  /@humanwhocodes/object-schema/1.2.1:
    resolution: {integrity: sha512-ZnQMnLV4e7hDlUvw8H+U8ASL02SS2Gn6+9Ac3wGGLIe7+je2AeAOxPY+izIPJDfFDb7eDjev0Us8MO1iFRN8hA==}

  /@istanbuljs/load-nyc-config/1.1.0:
    resolution: {integrity: sha512-VjeHSlIzpv/NyD3N0YuHfXOPDIixcA1q2ZV98wsMqcYlPmv2n3Yb2lYP9XMElnaFVXg5A7YLTeLu6V84uQDjmQ==}
    engines: {node: '>=8'}
    dependencies:
      camelcase: 5.3.1
      find-up: 4.1.0
      get-package-type: 0.1.0
      js-yaml: 3.14.1
      resolve-from: 5.0.0
    dev: true

  /@istanbuljs/schema/0.1.3:
    resolution: {integrity: sha512-ZXRY4jNvVgSVQ8DL3LTcakaAtXwTVUxE81hslsyD2AtoXW/wVob10HkOJ1X/pAlcI7D+2YoZKg5do8G/w6RYgA==}
    engines: {node: '>=8'}
    dev: true

  /@jest/console/27.5.1:
    resolution: {integrity: sha512-kZ/tNpS3NXn0mlXXXPNuDZnb4c0oZ20r4K5eemM2k30ZC3G0T02nXUvyhf5YdbXWHPEJLc9qGLxEZ216MdL+Zg==}
    engines: {node: ^10.13.0 || ^12.13.0 || ^14.15.0 || >=15.0.0}
    dependencies:
      '@jest/types': 27.5.1
      '@types/node': 14.18.20
      chalk: 4.1.2
      jest-message-util: 27.5.1
      jest-util: 27.5.1
      slash: 3.0.0
    dev: true

  /@jest/core/27.4.7:
    resolution: {integrity: sha512-n181PurSJkVMS+kClIFSX/LLvw9ExSb+4IMtD6YnfxZVerw9ANYtW0bPrm0MJu2pfe9SY9FJ9FtQ+MdZkrZwjg==}
    engines: {node: ^10.13.0 || ^12.13.0 || ^14.15.0 || >=15.0.0}
    peerDependencies:
      node-notifier: ^8.0.1 || ^9.0.0 || ^10.0.0
    peerDependenciesMeta:
      node-notifier:
        optional: true
    dependencies:
      '@jest/console': 27.5.1
      '@jest/reporters': 27.4.6
      '@jest/test-result': 27.5.1
      '@jest/transform': 27.4.6
      '@jest/types': 27.5.1
      '@types/node': 14.18.20
      ansi-escapes: 4.3.2
      chalk: 4.1.2
      emittery: 0.8.1
      exit: 0.1.2
      graceful-fs: 4.2.10
      jest-changed-files: 27.5.1
      jest-config: 27.4.7
      jest-haste-map: 27.5.1
      jest-message-util: 27.5.1
      jest-regex-util: 27.5.1
      jest-resolve: 27.4.6
      jest-resolve-dependencies: 27.5.1
      jest-runner: 27.5.1
      jest-runtime: 27.5.1
      jest-snapshot: 27.4.6
      jest-util: 27.5.1
      jest-validate: 27.5.1
      jest-watcher: 27.5.1
      micromatch: 4.0.5
      rimraf: 3.0.2
      slash: 3.0.0
      strip-ansi: 6.0.1
    transitivePeerDependencies:
      - bufferutil
      - canvas
      - supports-color
      - ts-node
      - utf-8-validate
    dev: true

  /@jest/core/27.4.7_ts-node@10.8.0:
    resolution: {integrity: sha512-n181PurSJkVMS+kClIFSX/LLvw9ExSb+4IMtD6YnfxZVerw9ANYtW0bPrm0MJu2pfe9SY9FJ9FtQ+MdZkrZwjg==}
    engines: {node: ^10.13.0 || ^12.13.0 || ^14.15.0 || >=15.0.0}
    peerDependencies:
      node-notifier: ^8.0.1 || ^9.0.0 || ^10.0.0
    peerDependenciesMeta:
      node-notifier:
        optional: true
    dependencies:
      '@jest/console': 27.5.1
      '@jest/reporters': 27.4.6
      '@jest/test-result': 27.5.1
      '@jest/transform': 27.4.6
      '@jest/types': 27.5.1
      '@types/node': 14.18.20
      ansi-escapes: 4.3.2
      chalk: 4.1.2
      emittery: 0.8.1
      exit: 0.1.2
      graceful-fs: 4.2.10
      jest-changed-files: 27.5.1
      jest-config: 27.4.7_ts-node@10.8.0
      jest-haste-map: 27.5.1
      jest-message-util: 27.5.1
      jest-regex-util: 27.5.1
      jest-resolve: 27.4.6
      jest-resolve-dependencies: 27.5.1
      jest-runner: 27.5.1
      jest-runtime: 27.5.1
      jest-snapshot: 27.4.6
      jest-util: 27.5.1
      jest-validate: 27.5.1
      jest-watcher: 27.5.1
      micromatch: 4.0.5
      rimraf: 3.0.2
      slash: 3.0.0
      strip-ansi: 6.0.1
    transitivePeerDependencies:
      - bufferutil
      - canvas
      - supports-color
      - ts-node
      - utf-8-validate
    dev: true

  /@jest/core/27.5.1:
    resolution: {integrity: sha512-AK6/UTrvQD0Cd24NSqmIA6rKsu0tKIxfiCducZvqxYdmMisOYAsdItspT+fQDQYARPf8XgjAFZi0ogW2agH5nQ==}
    engines: {node: ^10.13.0 || ^12.13.0 || ^14.15.0 || >=15.0.0}
    peerDependencies:
      node-notifier: ^8.0.1 || ^9.0.0 || ^10.0.0
    peerDependenciesMeta:
      node-notifier:
        optional: true
    dependencies:
      '@jest/console': 27.5.1
      '@jest/reporters': 27.5.1
      '@jest/test-result': 27.5.1
      '@jest/transform': 27.5.1
      '@jest/types': 27.5.1
      '@types/node': 14.18.20
      ansi-escapes: 4.3.2
      chalk: 4.1.2
      emittery: 0.8.1
      exit: 0.1.2
      graceful-fs: 4.2.10
      jest-changed-files: 27.5.1
      jest-config: 27.5.1
      jest-haste-map: 27.5.1
      jest-message-util: 27.5.1
      jest-regex-util: 27.5.1
      jest-resolve: 27.5.1
      jest-resolve-dependencies: 27.5.1
      jest-runner: 27.5.1
      jest-runtime: 27.5.1
      jest-snapshot: 27.5.1
      jest-util: 27.5.1
      jest-validate: 27.5.1
      jest-watcher: 27.5.1
      micromatch: 4.0.5
      rimraf: 3.0.2
      slash: 3.0.0
      strip-ansi: 6.0.1
    transitivePeerDependencies:
      - bufferutil
      - canvas
      - supports-color
      - ts-node
      - utf-8-validate
    dev: true

  /@jest/core/27.5.1_ts-node@10.8.0:
    resolution: {integrity: sha512-AK6/UTrvQD0Cd24NSqmIA6rKsu0tKIxfiCducZvqxYdmMisOYAsdItspT+fQDQYARPf8XgjAFZi0ogW2agH5nQ==}
    engines: {node: ^10.13.0 || ^12.13.0 || ^14.15.0 || >=15.0.0}
    peerDependencies:
      node-notifier: ^8.0.1 || ^9.0.0 || ^10.0.0
    peerDependenciesMeta:
      node-notifier:
        optional: true
    dependencies:
      '@jest/console': 27.5.1
      '@jest/reporters': 27.5.1
      '@jest/test-result': 27.5.1
      '@jest/transform': 27.5.1
      '@jest/types': 27.5.1
      '@types/node': 14.18.20
      ansi-escapes: 4.3.2
      chalk: 4.1.2
      emittery: 0.8.1
      exit: 0.1.2
      graceful-fs: 4.2.10
      jest-changed-files: 27.5.1
      jest-config: 27.5.1_ts-node@10.8.0
      jest-haste-map: 27.5.1
      jest-message-util: 27.5.1
      jest-regex-util: 27.5.1
      jest-resolve: 27.5.1
      jest-resolve-dependencies: 27.5.1
      jest-runner: 27.5.1
      jest-runtime: 27.5.1
      jest-snapshot: 27.5.1
      jest-util: 27.5.1
      jest-validate: 27.5.1
      jest-watcher: 27.5.1
      micromatch: 4.0.5
      rimraf: 3.0.2
      slash: 3.0.0
      strip-ansi: 6.0.1
    transitivePeerDependencies:
      - bufferutil
      - canvas
      - supports-color
      - ts-node
      - utf-8-validate
    dev: true

  /@jest/environment/27.5.1:
    resolution: {integrity: sha512-/WQjhPJe3/ghaol/4Bq480JKXV/Rfw8nQdN7f41fM8VDHLcxKXou6QyXAh3EFr9/bVG3x74z1NWDkP87EiY8gA==}
    engines: {node: ^10.13.0 || ^12.13.0 || ^14.15.0 || >=15.0.0}
    dependencies:
      '@jest/fake-timers': 27.5.1
      '@jest/types': 27.5.1
      '@types/node': 14.18.20
      jest-mock: 27.5.1
    dev: true

  /@jest/fake-timers/27.5.1:
    resolution: {integrity: sha512-/aPowoolwa07k7/oM3aASneNeBGCmGQsc3ugN4u6s4C/+s5M64MFo/+djTdiwcbQlRfFElGuDXWzaWj6QgKObQ==}
    engines: {node: ^10.13.0 || ^12.13.0 || ^14.15.0 || >=15.0.0}
    dependencies:
      '@jest/types': 27.5.1
      '@sinonjs/fake-timers': 8.1.0
      '@types/node': 14.18.20
      jest-message-util: 27.5.1
      jest-mock: 27.5.1
      jest-util: 27.5.1
    dev: true

  /@jest/globals/27.5.1:
    resolution: {integrity: sha512-ZEJNB41OBQQgGzgyInAv0UUfDDj3upmHydjieSxFvTRuZElrx7tXg/uVQ5hYVEwiXs3+aMsAeEc9X7xiSKCm4Q==}
    engines: {node: ^10.13.0 || ^12.13.0 || ^14.15.0 || >=15.0.0}
    dependencies:
      '@jest/environment': 27.5.1
      '@jest/types': 27.5.1
      expect: 27.5.1
    dev: true

  /@jest/reporters/27.4.6:
    resolution: {integrity: sha512-+Zo9gV81R14+PSq4wzee4GC2mhAN9i9a7qgJWL90Gpx7fHYkWpTBvwWNZUXvJByYR9tAVBdc8VxDWqfJyIUrIQ==}
    engines: {node: ^10.13.0 || ^12.13.0 || ^14.15.0 || >=15.0.0}
    peerDependencies:
      node-notifier: ^8.0.1 || ^9.0.0 || ^10.0.0
    peerDependenciesMeta:
      node-notifier:
        optional: true
    dependencies:
      '@bcoe/v8-coverage': 0.2.3
      '@jest/console': 27.5.1
      '@jest/test-result': 27.5.1
      '@jest/transform': 27.4.6
      '@jest/types': 27.5.1
      '@types/node': 14.18.20
      chalk: 4.1.2
      collect-v8-coverage: 1.0.1
      exit: 0.1.2
      glob: 7.2.3
      graceful-fs: 4.2.10
      istanbul-lib-coverage: 3.2.0
      istanbul-lib-instrument: 5.2.0
      istanbul-lib-report: 3.0.0
      istanbul-lib-source-maps: 4.0.1
      istanbul-reports: 3.1.4
      jest-haste-map: 27.5.1
      jest-resolve: 27.4.6
      jest-util: 27.5.1
      jest-worker: 27.5.1
      slash: 3.0.0
      source-map: 0.6.1
      string-length: 4.0.2
      terminal-link: 2.1.1
      v8-to-istanbul: 8.1.1
    transitivePeerDependencies:
      - supports-color
    dev: true

  /@jest/reporters/27.5.1:
    resolution: {integrity: sha512-cPXh9hWIlVJMQkVk84aIvXuBB4uQQmFqZiacloFuGiP3ah1sbCxCosidXFDfqG8+6fO1oR2dTJTlsOy4VFmUfw==}
    engines: {node: ^10.13.0 || ^12.13.0 || ^14.15.0 || >=15.0.0}
    peerDependencies:
      node-notifier: ^8.0.1 || ^9.0.0 || ^10.0.0
    peerDependenciesMeta:
      node-notifier:
        optional: true
    dependencies:
      '@bcoe/v8-coverage': 0.2.3
      '@jest/console': 27.5.1
      '@jest/test-result': 27.5.1
      '@jest/transform': 27.5.1
      '@jest/types': 27.5.1
      '@types/node': 14.18.20
      chalk: 4.1.2
      collect-v8-coverage: 1.0.1
      exit: 0.1.2
      glob: 7.2.3
      graceful-fs: 4.2.10
      istanbul-lib-coverage: 3.2.0
      istanbul-lib-instrument: 5.2.0
      istanbul-lib-report: 3.0.0
      istanbul-lib-source-maps: 4.0.1
      istanbul-reports: 3.1.4
      jest-haste-map: 27.5.1
      jest-resolve: 27.5.1
      jest-util: 27.5.1
      jest-worker: 27.5.1
      slash: 3.0.0
      source-map: 0.6.1
      string-length: 4.0.2
      terminal-link: 2.1.1
      v8-to-istanbul: 8.1.1
    transitivePeerDependencies:
      - supports-color
    dev: true

  /@jest/source-map/27.5.1:
    resolution: {integrity: sha512-y9NIHUYF3PJRlHk98NdC/N1gl88BL08aQQgu4k4ZopQkCw9t9cV8mtl3TV8b/YCB8XaVTFrmUTAJvjsntDireg==}
    engines: {node: ^10.13.0 || ^12.13.0 || ^14.15.0 || >=15.0.0}
    dependencies:
      callsites: 3.1.0
      graceful-fs: 4.2.10
      source-map: 0.6.1
    dev: true

  /@jest/test-result/27.5.1:
    resolution: {integrity: sha512-EW35l2RYFUcUQxFJz5Cv5MTOxlJIQs4I7gxzi2zVU7PJhOwfYq1MdC5nhSmYjX1gmMmLPvB3sIaC+BkcHRBfag==}
    engines: {node: ^10.13.0 || ^12.13.0 || ^14.15.0 || >=15.0.0}
    dependencies:
      '@jest/console': 27.5.1
      '@jest/types': 27.5.1
      '@types/istanbul-lib-coverage': 2.0.4
      collect-v8-coverage: 1.0.1
    dev: true

  /@jest/test-sequencer/27.5.1:
    resolution: {integrity: sha512-LCheJF7WB2+9JuCS7VB/EmGIdQuhtqjRNI9A43idHv3E4KltCTsPsLxvdaubFHSYwY/fNjMWjl6vNRhDiN7vpQ==}
    engines: {node: ^10.13.0 || ^12.13.0 || ^14.15.0 || >=15.0.0}
    dependencies:
      '@jest/test-result': 27.5.1
      graceful-fs: 4.2.10
      jest-haste-map: 27.5.1
      jest-runtime: 27.5.1
    transitivePeerDependencies:
      - supports-color
    dev: true

  /@jest/transform/27.4.6:
    resolution: {integrity: sha512-9MsufmJC8t5JTpWEQJ0OcOOAXaH5ioaIX6uHVBLBMoCZPfKKQF+EqP8kACAvCZ0Y1h2Zr3uOccg8re+Dr5jxyw==}
    engines: {node: ^10.13.0 || ^12.13.0 || ^14.15.0 || >=15.0.0}
    dependencies:
      '@babel/core': 7.18.2
      '@jest/types': 27.5.1
      babel-plugin-istanbul: 6.1.1
      chalk: 4.1.2
      convert-source-map: 1.8.0
      fast-json-stable-stringify: 2.1.0
      graceful-fs: 4.2.10
      jest-haste-map: 27.5.1
      jest-regex-util: 27.5.1
      jest-util: 27.5.1
      micromatch: 4.0.5
      pirates: 4.0.5
      slash: 3.0.0
      source-map: 0.6.1
      write-file-atomic: 3.0.3
    transitivePeerDependencies:
      - supports-color
    dev: true

  /@jest/transform/27.5.1:
    resolution: {integrity: sha512-ipON6WtYgl/1329g5AIJVbUuEh0wZVbdpGwC99Jw4LwuoBNS95MVphU6zOeD9pDkon+LLbFL7lOQRapbB8SCHw==}
    engines: {node: ^10.13.0 || ^12.13.0 || ^14.15.0 || >=15.0.0}
    dependencies:
      '@babel/core': 7.18.2
      '@jest/types': 27.5.1
      babel-plugin-istanbul: 6.1.1
      chalk: 4.1.2
      convert-source-map: 1.8.0
      fast-json-stable-stringify: 2.1.0
      graceful-fs: 4.2.10
      jest-haste-map: 27.5.1
      jest-regex-util: 27.5.1
      jest-util: 27.5.1
      micromatch: 4.0.5
      pirates: 4.0.5
      slash: 3.0.0
      source-map: 0.6.1
      write-file-atomic: 3.0.3
    transitivePeerDependencies:
      - supports-color
    dev: true

  /@jest/types/27.5.1:
    resolution: {integrity: sha512-Cx46iJ9QpwQTjIdq5VJu2QTMMs3QlEjI0x1QbBP5W1+nMzyc2XmimiRR/CbX9TO0cPTeUlxWMOu8mslYsJ8DEw==}
    engines: {node: ^10.13.0 || ^12.13.0 || ^14.15.0 || >=15.0.0}
    dependencies:
      '@types/istanbul-lib-coverage': 2.0.4
      '@types/istanbul-reports': 3.0.1
      '@types/node': 14.18.20
      '@types/yargs': 16.0.4
      chalk: 4.1.2
    dev: true

  /@jridgewell/gen-mapping/0.1.1:
    resolution: {integrity: sha512-sQXCasFk+U8lWYEe66WxRDOE9PjVz4vSM51fTu3Hw+ClTpUSQb718772vH3pyS5pShp6lvQM7SxgIDXXXmOX7w==}
    engines: {node: '>=6.0.0'}
    dependencies:
      '@jridgewell/set-array': 1.1.1
      '@jridgewell/sourcemap-codec': 1.4.13
    dev: true

  /@jridgewell/gen-mapping/0.3.1:
    resolution: {integrity: sha512-GcHwniMlA2z+WFPWuY8lp3fsza0I8xPFMWL5+n8LYyP6PSvPrXf4+n8stDHZY2DM0zy9sVkRDy1jDI4XGzYVqg==}
    engines: {node: '>=6.0.0'}
    dependencies:
      '@jridgewell/set-array': 1.1.1
      '@jridgewell/sourcemap-codec': 1.4.13
      '@jridgewell/trace-mapping': 0.3.13
    dev: true

  /@jridgewell/resolve-uri/3.0.7:
    resolution: {integrity: sha512-8cXDaBBHOr2pQ7j77Y6Vp5VDT2sIqWyWQ56TjEq4ih/a4iST3dItRe8Q9fp0rrIl9DoKhWQtUQz/YpOxLkXbNA==}
    engines: {node: '>=6.0.0'}
    dev: true

  /@jridgewell/set-array/1.1.1:
    resolution: {integrity: sha512-Ct5MqZkLGEXTVmQYbGtx9SVqD2fqwvdubdps5D3djjAkgkKwT918VNOz65pEHFaYTeWcukmJmH5SwsA9Tn2ObQ==}
    engines: {node: '>=6.0.0'}
    dev: true

  /@jridgewell/sourcemap-codec/1.4.13:
    resolution: {integrity: sha512-GryiOJmNcWbovBxTfZSF71V/mXbgcV3MewDe3kIMCLyIh5e7SKAeUZs+rMnJ8jkMolZ/4/VsdBmMrw3l+VdZ3w==}
    dev: true

  /@jridgewell/trace-mapping/0.3.13:
    resolution: {integrity: sha512-o1xbKhp9qnIAoHJSWd6KlCZfqslL4valSF81H8ImioOAxluWYWOpWkpyktY2vnt4tbrX9XYaxovq6cgowaJp2w==}
    dependencies:
      '@jridgewell/resolve-uri': 3.0.7
      '@jridgewell/sourcemap-codec': 1.4.13
    dev: true

  /@jridgewell/trace-mapping/0.3.9:
    resolution: {integrity: sha512-3Belt6tdc8bPgAtbcmdtNJlirVoTmEb5e2gC94PnkwEW9jI6CAHUeoG85tjWP5WquqfavoMtMwiG4P926ZKKuQ==}
    dependencies:
      '@jridgewell/resolve-uri': 3.0.7
      '@jridgewell/sourcemap-codec': 1.4.13
    dev: true

  /@juggle/resize-observer/3.3.1:
    resolution: {integrity: sha512-zMM9Ds+SawiUkakS7y94Ymqx+S0ORzpG3frZirN3l+UlXUmSUR7hF4wxCVqW+ei94JzV5kt0uXBcoOEAuiydrw==}
    dev: true

  /@microsoft/api-extractor-model/7.17.3:
    resolution: {integrity: sha512-ETslFxVEZTEK6mrOARxM34Ll2W/5H2aTk9Pe9dxsMCnthE8O/CaStV4WZAGsvvZKyjelSWgPVYGowxGVnwOMlQ==}
    dependencies:
      '@microsoft/tsdoc': 0.14.1
      '@microsoft/tsdoc-config': 0.16.1
      '@rushstack/node-core-library': 3.45.5
    dev: true

  /@microsoft/api-extractor/7.24.2:
    resolution: {integrity: sha512-QWZh9aQZvBAdRVK+Go8NiW8YNMN//OGiNqgA3iZ2sEy8imUqkRBCybXgmw2HkEYyPnn55CFoMKvnAHvV9+4B/A==}
    hasBin: true
    dependencies:
      '@microsoft/api-extractor-model': 7.17.3
      '@microsoft/tsdoc': 0.14.1
      '@microsoft/tsdoc-config': 0.16.1
      '@rushstack/node-core-library': 3.45.5
      '@rushstack/rig-package': 0.3.11
      '@rushstack/ts-command-line': 4.11.0
      colors: 1.2.5
      lodash: 4.17.21
      resolve: 1.17.0
      semver: 7.3.7
      source-map: 0.6.1
      typescript: 4.6.4
    dev: true

  /@microsoft/rush-lib/5.71.0:
    resolution: {integrity: sha512-PBSrwBompWZzodOCv0ojUX4kxn4IpMNdavNyTDhLqdLb09WIFmITtLkgSwdHu9GD1T3oU+dn5ZiOa8ZOkfV3kw==}
    engines: {node: '>=5.6.0'}
    dependencies:
      '@pnpm/link-bins': 5.3.25
      '@rushstack/heft-config-file': 0.8.4
      '@rushstack/node-core-library': 3.45.5
      '@rushstack/package-deps-hash': 3.2.20
      '@rushstack/rig-package': 0.3.11
      '@rushstack/rush-amazon-s3-build-cache-plugin': 5.71.0
      '@rushstack/rush-azure-storage-build-cache-plugin': 5.71.0
      '@rushstack/stream-collator': 4.0.175
      '@rushstack/terminal': 0.3.44
      '@rushstack/ts-command-line': 4.11.0
      '@types/node-fetch': 1.6.9
      '@yarnpkg/lockfile': 1.0.2
      builtin-modules: 3.1.0
      cli-table: 0.3.11
      colors: 1.2.5
      git-repo-info: 2.1.1
      glob: 7.0.6
      glob-escape: 0.0.2
      https-proxy-agent: 5.0.1
      ignore: 5.1.9
      inquirer: 7.3.3
      js-yaml: 3.13.1
      jszip: 3.7.1
      lodash: 4.17.21
      node-fetch: 2.6.7
      npm-package-arg: 6.1.1
      npm-packlist: 2.1.5
      read-package-tree: 5.1.6
      resolve: 1.17.0
      semver: 7.3.7
      ssri: 8.0.1
      strict-uri-encode: 2.0.0
      tapable: 2.2.1
      tar: 6.1.11
      true-case-path: 2.2.1
    transitivePeerDependencies:
      - encoding
      - supports-color
    dev: false

  /@microsoft/tsdoc-config/0.16.1:
    resolution: {integrity: sha512-2RqkwiD4uN6MLnHFljqBlZIXlt/SaUT6cuogU1w2ARw4nKuuppSmR0+s+NC+7kXBQykd9zzu0P4HtBpZT5zBpQ==}
    dependencies:
      '@microsoft/tsdoc': 0.14.1
      ajv: 6.12.6
      jju: 1.4.0
      resolve: 1.19.0

  /@microsoft/tsdoc/0.14.1:
    resolution: {integrity: sha512-6Wci+Tp3CgPt/B9B0a3J4s3yMgLNSku6w5TV6mN+61C71UqsRBv2FUibBf3tPGlNxebgPHMEUzKpb1ggE8KCKw==}

  /@next/env/12.1.6:
    resolution: {integrity: sha512-Te/OBDXFSodPU6jlXYPAXpmZr/AkG6DCATAxttQxqOWaq6eDFX25Db3dK0120GZrSZmv4QCe9KsZmJKDbWs4OA==}
    dev: false

  /@next/eslint-plugin-next/12.1.5:
    resolution: {integrity: sha512-Cnb8ERC5bNKBFrnMH6203sp/b0Y78QRx1XsFu+86oBtDBmQmOFoHu7teQjHm69ER73XKK3aGaeoLiXacHoUFsg==}
    dependencies:
      glob: 7.1.7
    dev: true

  /@next/swc-android-arm-eabi/12.1.6:
    resolution: {integrity: sha512-BxBr3QAAAXWgk/K7EedvzxJr2dE014mghBSA9iOEAv0bMgF+MRq4PoASjuHi15M2zfowpcRG8XQhMFtxftCleQ==}
    engines: {node: '>= 10'}
    cpu: [arm]
    os: [android]
    requiresBuild: true
    dev: false
    optional: true

  /@next/swc-android-arm64/12.1.6:
    resolution: {integrity: sha512-EboEk3ROYY7U6WA2RrMt/cXXMokUTXXfnxe2+CU+DOahvbrO8QSWhlBl9I9ZbFzJx28AGB9Yo3oQHCvph/4Lew==}
    engines: {node: '>= 10'}
    cpu: [arm64]
    os: [android]
    requiresBuild: true
    dev: false
    optional: true

  /@next/swc-darwin-arm64/12.1.6:
    resolution: {integrity: sha512-P0EXU12BMSdNj1F7vdkP/VrYDuCNwBExtRPDYawgSUakzi6qP0iKJpya2BuLvNzXx+XPU49GFuDC5X+SvY0mOw==}
    engines: {node: '>= 10'}
    cpu: [arm64]
    os: [darwin]
    requiresBuild: true
    dev: false
    optional: true

  /@next/swc-darwin-x64/12.1.6:
    resolution: {integrity: sha512-9FptMnbgHJK3dRDzfTpexs9S2hGpzOQxSQbe8omz6Pcl7rnEp9x4uSEKY51ho85JCjL4d0tDLBcXEJZKKLzxNg==}
    engines: {node: '>= 10'}
    cpu: [x64]
    os: [darwin]
    requiresBuild: true
    dev: false
    optional: true

  /@next/swc-linux-arm-gnueabihf/12.1.6:
    resolution: {integrity: sha512-PvfEa1RR55dsik/IDkCKSFkk6ODNGJqPY3ysVUZqmnWMDSuqFtf7BPWHFa/53znpvVB5XaJ5Z1/6aR5CTIqxPw==}
    engines: {node: '>= 10'}
    cpu: [arm]
    os: [linux]
    requiresBuild: true
    dev: false
    optional: true

  /@next/swc-linux-arm64-gnu/12.1.6:
    resolution: {integrity: sha512-53QOvX1jBbC2ctnmWHyRhMajGq7QZfl974WYlwclXarVV418X7ed7o/EzGY+YVAEKzIVaAB9JFFWGXn8WWo0gQ==}
    engines: {node: '>= 10'}
    cpu: [arm64]
    os: [linux]
    requiresBuild: true
    dev: false
    optional: true

  /@next/swc-linux-arm64-musl/12.1.6:
    resolution: {integrity: sha512-CMWAkYqfGdQCS+uuMA1A2UhOfcUYeoqnTW7msLr2RyYAys15pD960hlDfq7QAi8BCAKk0sQ2rjsl0iqMyziohQ==}
    engines: {node: '>= 10'}
    cpu: [arm64]
    os: [linux]
    requiresBuild: true
    dev: false
    optional: true

  /@next/swc-linux-x64-gnu/12.1.6:
    resolution: {integrity: sha512-AC7jE4Fxpn0s3ujngClIDTiEM/CQiB2N2vkcyWWn6734AmGT03Duq6RYtPMymFobDdAtZGFZd5nR95WjPzbZAQ==}
    engines: {node: '>= 10'}
    cpu: [x64]
    os: [linux]
    requiresBuild: true
    dev: false
    optional: true

  /@next/swc-linux-x64-musl/12.1.6:
    resolution: {integrity: sha512-c9Vjmi0EVk0Kou2qbrynskVarnFwfYIi+wKufR9Ad7/IKKuP6aEhOdZiIIdKsYWRtK2IWRF3h3YmdnEa2WLUag==}
    engines: {node: '>= 10'}
    cpu: [x64]
    os: [linux]
    requiresBuild: true
    dev: false
    optional: true

  /@next/swc-win32-arm64-msvc/12.1.6:
    resolution: {integrity: sha512-3UTOL/5XZSKFelM7qN0it35o3Cegm6LsyuERR3/OoqEExyj3aCk7F025b54/707HTMAnjlvQK3DzLhPu/xxO4g==}
    engines: {node: '>= 10'}
    cpu: [arm64]
    os: [win32]
    requiresBuild: true
    dev: false
    optional: true

  /@next/swc-win32-ia32-msvc/12.1.6:
    resolution: {integrity: sha512-8ZWoj6nCq6fI1yCzKq6oK0jE6Mxlz4MrEsRyu0TwDztWQWe7rh4XXGLAa2YVPatYcHhMcUL+fQQbqd1MsgaSDA==}
    engines: {node: '>= 10'}
    cpu: [ia32]
    os: [win32]
    requiresBuild: true
    dev: false
    optional: true

  /@next/swc-win32-x64-msvc/12.1.6:
    resolution: {integrity: sha512-4ZEwiRuZEicXhXqmhw3+de8Z4EpOLQj/gp+D9fFWo6ii6W1kBkNNvvEx4A90ugppu+74pT1lIJnOuz3A9oQeJA==}
    engines: {node: '>= 10'}
    cpu: [x64]
    os: [win32]
    requiresBuild: true
    dev: false
    optional: true

  /@nodelib/fs.scandir/2.1.5:
    resolution: {integrity: sha512-vq24Bq3ym5HEQm2NKCr3yXDwjc7vTsEThRDnkp2DK9p1uqLR+DHurm/NOTo0KG7HYHU7eppKZj3MyqYuMBf62g==}
    engines: {node: '>= 8'}
    dependencies:
      '@nodelib/fs.stat': 2.0.5
      run-parallel: 1.2.0

  /@nodelib/fs.stat/2.0.5:
    resolution: {integrity: sha512-RkhPPp2zrqDAQA/2jNhnztcPAlv64XdhIp7a7454A5ovI7Bukxgt7MX7udwAu3zg1DcpPU0rz3VV1SeaqvY4+A==}
    engines: {node: '>= 8'}

  /@nodelib/fs.walk/1.2.8:
    resolution: {integrity: sha512-oGB+UxlgWcgQkgwo8GcEGwemoTFt3FIO9ababBmaGwXIoBKZ+GTy0pP185beGg7Llih/NSHSV2XAs1lnznocSg==}
    engines: {node: '>= 8'}
    dependencies:
      '@nodelib/fs.scandir': 2.1.5
      fastq: 1.13.0

  /@opencensus/web-types/0.0.7:
    resolution: {integrity: sha512-xB+w7ZDAu3YBzqH44rCmG9/RlrOmFuDPt/bpf17eJr8eZSrLt7nc7LnWdxM9Mmoj/YKMHpxRg28txu3TcpiL+g==}
    engines: {node: '>=6.0'}
    dev: false

  /@opentelemetry/api/0.10.2:
    resolution: {integrity: sha512-GtpMGd6vkzDMYcpu2t9LlhEgMy/SzBwRnz48EejlRArYqZzqSzAsKmegUK7zHgl+EOIaK9mKHhnRaQu3qw20cA==}
    engines: {node: '>=8.0.0'}
    dependencies:
      '@opentelemetry/context-base': 0.10.2
    dev: false

  /@opentelemetry/api/1.0.0-rc.0:
    resolution: {integrity: sha512-iXKByCMfrlO5S6Oh97BuM56tM2cIBB0XsL/vWF/AtJrJEKx4MC/Xdu0xDsGXMGcNWpqF7ujMsjjnp0+UHBwnDQ==}
    engines: {node: '>=8.0.0'}
    dev: false

  /@opentelemetry/context-base/0.10.2:
    resolution: {integrity: sha512-hZNKjKOYsckoOEgBziGMnBcX0M7EtstnCmwz5jZUOUYwlZ+/xxX6z3jPu1XVO2Jivk0eLfuP9GP+vFD49CMetw==}
    engines: {node: '>=8.0.0'}
    dev: false

  /@opentelemetry/types/0.2.0:
    resolution: {integrity: sha512-GtwNB6BNDdsIPAYEdpp3JnOGO/3AJxjPvny53s3HERBdXSJTGQw8IRhiaTEX0b3w9P8+FwFZde4k+qkjn67aVw==}
    engines: {node: '>=8.0.0'}
    deprecated: Package renamed to @opentelemetry/api, see https://github.com/open-telemetry/opentelemetry-js
    dev: false

  /@pnpm/error/1.4.0:
    resolution: {integrity: sha512-vxkRrkneBPVmP23kyjnYwVOtipwlSl6UfL+h+Xa3TrABJTz5rYBXemlTsU5BzST8U4pD7YDkTb3SQu+MMuIDKA==}
    engines: {node: '>=10.16'}
    dev: false

  /@pnpm/link-bins/5.3.25:
    resolution: {integrity: sha512-9Xq8lLNRHFDqvYPXPgaiKkZ4rtdsm7izwM/cUsFDc5IMnG0QYIVBXQbgwhz2UvjUotbJrvfKLJaCfA3NGBnLDg==}
    engines: {node: '>=10.16'}
    dependencies:
      '@pnpm/error': 1.4.0
      '@pnpm/package-bins': 4.1.0
      '@pnpm/read-modules-dir': 2.0.3
      '@pnpm/read-package-json': 4.0.0
      '@pnpm/read-project-manifest': 1.1.7
      '@pnpm/types': 6.4.0
      '@zkochan/cmd-shim': 5.2.2
      is-subdir: 1.2.0
      is-windows: 1.0.2
      mz: 2.7.0
      normalize-path: 3.0.0
      p-settle: 4.1.1
      ramda: 0.27.2
    dev: false

  /@pnpm/package-bins/4.1.0:
    resolution: {integrity: sha512-57/ioGYLBbVRR80Ux9/q2i3y8Q+uQADc3c+Yse8jr/60YLOi3jcWz13e2Jy+ANYtZI258Qc5wk2X077rp0Ly/Q==}
    engines: {node: '>=10.16'}
    dependencies:
      '@pnpm/types': 6.4.0
      fast-glob: 3.2.11
      is-subdir: 1.2.0
    dev: false

  /@pnpm/read-modules-dir/2.0.3:
    resolution: {integrity: sha512-i9OgRvSlxrTS9a2oXokhDxvQzDtfqtsooJ9jaGoHkznue5aFCTSrNZFQ6M18o8hC03QWfnxaKi0BtOvNkKu2+A==}
    engines: {node: '>=10.13'}
    dependencies:
      mz: 2.7.0
    dev: false

  /@pnpm/read-package-json/4.0.0:
    resolution: {integrity: sha512-1cr2tEwe4YU6SI0Hmg+wnsr6yxBt2iJtqv6wrF84On8pS9hx4A2PLw3CIgbwxaG0b+ur5wzhNogwl4qD5FLFNg==}
    engines: {node: '>=10.16'}
    dependencies:
      '@pnpm/error': 1.4.0
      '@pnpm/types': 6.4.0
      load-json-file: 6.2.0
      normalize-package-data: 3.0.3
    dev: false

  /@pnpm/read-project-manifest/1.1.7:
    resolution: {integrity: sha512-tj8ExXZeDcMmMUj7D292ETe/RiEirr1X1wpT6Zy85z2MrFYoG9jfCJpps40OdZBNZBhxbuKtGPWKVSgXD0yrVw==}
    engines: {node: '>=10.16'}
    dependencies:
      '@pnpm/error': 1.4.0
      '@pnpm/types': 6.4.0
      '@pnpm/write-project-manifest': 1.1.7
      detect-indent: 6.1.0
      fast-deep-equal: 3.1.3
      graceful-fs: 4.2.4
      is-windows: 1.0.2
      json5: 2.2.1
      parse-json: 5.2.0
      read-yaml-file: 2.1.0
      sort-keys: 4.2.0
      strip-bom: 4.0.0
    dev: false

  /@pnpm/types/6.4.0:
    resolution: {integrity: sha512-nco4+4sZqNHn60Y4VE/fbtlShCBqipyUO+nKRPvDHqLrecMW9pzHWMVRxk4nrMRoeowj3q0rX3GYRBa8lsHTAg==}
    engines: {node: '>=10.16'}
    dev: false

  /@pnpm/write-project-manifest/1.1.7:
    resolution: {integrity: sha512-OLkDZSqkA1mkoPNPvLFXyI6fb0enCuFji6Zfditi/CLAo9kmIhQFmEUDu4krSB8i908EljG8YwL5Xjxzm5wsWA==}
    engines: {node: '>=10.16'}
    dependencies:
      '@pnpm/types': 6.4.0
      json5: 2.2.1
      mz: 2.7.0
      write-file-atomic: 3.0.3
      write-yaml-file: 4.2.0
    dev: false

  /@reach/observe-rect/1.2.0:
    resolution: {integrity: sha512-Ba7HmkFgfQxZqqaeIWWkNK0rEhpxVQHIoVyW1YDSkGsGIXzcaW4deC8B0pZrNSSyLTdIk7y+5olKt5+g0GmFIQ==}
    dev: true

  /@rushstack/eslint-config/2.6.0_eslint@8.16.0+typescript@4.7.2:
    resolution: {integrity: sha512-HXK6HGeHgnDMlWyeeH6IAwUZyOAMargVw3JMXpyhGJEPq4L7zO02/WvUGsFnwoOTzMNktNlo3YNrOmZnasuEGg==}
    peerDependencies:
      eslint: ^6.0.0 || ^7.0.0 || ^8.0.0
      typescript: '>=3.0.0'
    dependencies:
      '@rushstack/eslint-patch': 1.1.3
      '@rushstack/eslint-plugin': 0.9.0_eslint@8.16.0+typescript@4.7.2
      '@rushstack/eslint-plugin-packlets': 0.4.0_eslint@8.16.0+typescript@4.7.2
      '@rushstack/eslint-plugin-security': 0.3.0_eslint@8.16.0+typescript@4.7.2
      '@typescript-eslint/eslint-plugin': 5.20.0_dce2f58b47902bf309a7c2e5b23210cc
      '@typescript-eslint/experimental-utils': 5.20.0_eslint@8.16.0+typescript@4.7.2
      '@typescript-eslint/parser': 5.20.0_eslint@8.16.0+typescript@4.7.2
      '@typescript-eslint/typescript-estree': 5.20.0_typescript@4.7.2
      eslint: 8.16.0
      eslint-plugin-promise: 6.0.0_eslint@8.16.0
      eslint-plugin-react: 7.27.1_eslint@8.16.0
      eslint-plugin-tsdoc: 0.2.16
      typescript: 4.7.2
    transitivePeerDependencies:
      - supports-color

  /@rushstack/eslint-patch/1.0.8:
    resolution: {integrity: sha512-ZK5v4bJwgXldAUA8r3q9YKfCwOqoHTK/ZqRjSeRXQrBXWouoPnS4MQtgC4AXGiiBuUu5wxrRgTlv0ktmM4P1Aw==}
    dev: true

  /@rushstack/eslint-patch/1.1.3:
    resolution: {integrity: sha512-WiBSI6JBIhC6LRIsB2Kwh8DsGTlbBU+mLRxJmAe3LjHTdkDpwIbEOZgoXBbZilk/vlfjK8i6nKRAvIRn1XaIMw==}

  /@rushstack/eslint-plugin-packlets/0.4.0_eslint@8.16.0+typescript@4.7.2:
    resolution: {integrity: sha512-oEUb5XPYNljpQXd+4ikaJ78agURaVAt1JrrGYdn4atMOdLUoyx5t9Om26IQ88gMkHSwHAyRyzzGcL282BwS2Nw==}
    peerDependencies:
      eslint: ^6.0.0 || ^7.0.0 || ^8.0.0
    dependencies:
      '@rushstack/tree-pattern': 0.2.3
      '@typescript-eslint/experimental-utils': 5.20.0_eslint@8.16.0+typescript@4.7.2
      eslint: 8.16.0
    transitivePeerDependencies:
      - supports-color
      - typescript

  /@rushstack/eslint-plugin-security/0.3.0_eslint@8.16.0+typescript@4.7.2:
    resolution: {integrity: sha512-l5BgfHsrZtU6IjC5wAQhNP/7NkCaTohiO3cwDztqgXnLDJUa/hBRD180tInRdOwRfZrd4pvRZ29MCohOh5wf3g==}
    peerDependencies:
      eslint: ^6.0.0 || ^7.0.0 || ^8.0.0
    dependencies:
      '@rushstack/tree-pattern': 0.2.3
      '@typescript-eslint/experimental-utils': 5.20.0_eslint@8.16.0+typescript@4.7.2
      eslint: 8.16.0
    transitivePeerDependencies:
      - supports-color
      - typescript

  /@rushstack/eslint-plugin/0.9.0_eslint@8.16.0+typescript@4.7.2:
    resolution: {integrity: sha512-epWOeNYjBRIYEOMcZ61BZx6ma1eHbp1HiwZD62204pwv5IYzh5OxfzgfGbp2RMlWaZBOh0+pRVJNaU4tGE1p+A==}
    peerDependencies:
      eslint: ^6.0.0 || ^7.0.0 || ^8.0.0
    dependencies:
      '@rushstack/tree-pattern': 0.2.3
      '@typescript-eslint/experimental-utils': 5.20.0_eslint@8.16.0+typescript@4.7.2
      eslint: 8.16.0
    transitivePeerDependencies:
      - supports-color
      - typescript

  /@rushstack/heft-config-file/0.8.3:
    resolution: {integrity: sha512-RXAcsA+oboUE/IZk5ONHKhn7XibRXljWql5B7l1ddFzbwDUnbddPz8IEMDCKG1v/Uma/7WSqpBR210RoC5uszg==}
    engines: {node: '>=10.13.0'}
    dependencies:
      '@rushstack/node-core-library': 3.45.4
      '@rushstack/rig-package': 0.3.11
      jsonpath-plus: 4.0.0
    dev: true

  /@rushstack/heft-config-file/0.8.4:
    resolution: {integrity: sha512-OFvezlWYFQlKSXXIIjuGlBwSIKIl7WXYQ48diK/J5WJWpdVaq/SLVzB3coAxNZPA/a7u+dbs1DcLORBa2e133Q==}
    engines: {node: '>=10.13.0'}
    dependencies:
      '@rushstack/node-core-library': 3.45.5
      '@rushstack/rig-package': 0.3.11
      jsonpath-plus: 4.0.0

  /@rushstack/heft-jest-plugin/0.2.15_04f3c65f6de4a5e5529a6fededa44e1d:
    resolution: {integrity: sha512-AHWGGIzByXb0wonywmUTJ8IZrMQOxM45rZ0v9hbXogD8PbtA7WhMZ7RyoiAHL1vrRbElAcnLC6xT1Erzh/09Pg==}
    peerDependencies:
      '@rushstack/heft': ^0.45.0
    dependencies:
      '@jest/core': 27.4.7_ts-node@10.8.0
      '@jest/reporters': 27.4.6
      '@jest/transform': 27.4.6
      '@rushstack/heft': 0.45.5
      '@rushstack/heft-config-file': 0.8.3
      '@rushstack/node-core-library': 3.45.4
      jest-config: 27.4.7_ts-node@10.8.0
      jest-resolve: 27.4.6
      jest-snapshot: 27.4.6
      lodash: 4.17.21
    transitivePeerDependencies:
      - bufferutil
      - canvas
      - node-notifier
      - supports-color
      - ts-node
      - utf-8-validate
    dev: true

  /@rushstack/heft-jest-plugin/0.2.15_@rushstack+heft@0.45.5:
    resolution: {integrity: sha512-AHWGGIzByXb0wonywmUTJ8IZrMQOxM45rZ0v9hbXogD8PbtA7WhMZ7RyoiAHL1vrRbElAcnLC6xT1Erzh/09Pg==}
    peerDependencies:
      '@rushstack/heft': ^0.45.0
    dependencies:
      '@jest/core': 27.4.7
      '@jest/reporters': 27.4.6
      '@jest/transform': 27.4.6
      '@rushstack/heft': 0.45.5
      '@rushstack/heft-config-file': 0.8.3
      '@rushstack/node-core-library': 3.45.4
      jest-config: 27.4.7
      jest-resolve: 27.4.6
      jest-snapshot: 27.4.6
      lodash: 4.17.21
    transitivePeerDependencies:
      - bufferutil
      - canvas
      - node-notifier
      - supports-color
      - ts-node
      - utf-8-validate
    dev: true

  /@rushstack/heft-jest-plugin/0.3.5_04f3c65f6de4a5e5529a6fededa44e1d:
    resolution: {integrity: sha512-n64rwKqZ3TeZEV/VV7GNI6vZ37DXCaE0uICJIo2jRAJ4kAi1RixbCftVou/lm7Ndr6pX08Zvtvcp2nseRM7BQg==}
    peerDependencies:
      '@rushstack/heft': ^0.45.5
    dependencies:
      '@jest/core': 27.4.7_ts-node@10.8.0
      '@jest/reporters': 27.4.6
      '@jest/transform': 27.4.6
      '@rushstack/heft': 0.45.5
      '@rushstack/heft-config-file': 0.8.4
      '@rushstack/node-core-library': 3.45.5
      jest-config: 27.4.7_ts-node@10.8.0
      jest-resolve: 27.4.6
      jest-snapshot: 27.4.6
      lodash: 4.17.21
    transitivePeerDependencies:
      - bufferutil
      - canvas
      - node-notifier
      - supports-color
      - ts-node
      - utf-8-validate
    dev: true

  /@rushstack/heft-jest-plugin/0.3.5_@rushstack+heft@0.45.5:
    resolution: {integrity: sha512-n64rwKqZ3TeZEV/VV7GNI6vZ37DXCaE0uICJIo2jRAJ4kAi1RixbCftVou/lm7Ndr6pX08Zvtvcp2nseRM7BQg==}
    peerDependencies:
      '@rushstack/heft': ^0.45.5
    dependencies:
      '@jest/core': 27.4.7
      '@jest/reporters': 27.4.6
      '@jest/transform': 27.4.6
      '@rushstack/heft': 0.45.5
      '@rushstack/heft-config-file': 0.8.4
      '@rushstack/node-core-library': 3.45.5
      jest-config: 27.4.7
      jest-resolve: 27.4.6
      jest-snapshot: 27.4.6
      lodash: 4.17.21
    transitivePeerDependencies:
      - bufferutil
      - canvas
      - node-notifier
      - supports-color
      - ts-node
      - utf-8-validate
    dev: true

  /@rushstack/heft-node-rig/1.9.6_04f3c65f6de4a5e5529a6fededa44e1d:
    resolution: {integrity: sha512-lR66pnjaXbuhXUxJQ5uo18XLJjYyzKodD0jSIuGWW2AYLc1ZRgd0uypiFu746N1VH6xMS3friK6I2FjZqp2ymg==}
    peerDependencies:
      '@rushstack/heft': ^0.45.5
    dependencies:
      '@microsoft/api-extractor': 7.24.2
      '@rushstack/heft': 0.45.5
      '@rushstack/heft-jest-plugin': 0.3.5_04f3c65f6de4a5e5529a6fededa44e1d
      eslint: 8.7.0
      jest-environment-node: 27.4.6
      typescript: 4.6.4
    transitivePeerDependencies:
      - bufferutil
      - canvas
      - node-notifier
      - supports-color
      - ts-node
      - utf-8-validate
    dev: true

  /@rushstack/heft-node-rig/1.9.6_@rushstack+heft@0.45.5:
    resolution: {integrity: sha512-lR66pnjaXbuhXUxJQ5uo18XLJjYyzKodD0jSIuGWW2AYLc1ZRgd0uypiFu746N1VH6xMS3friK6I2FjZqp2ymg==}
    peerDependencies:
      '@rushstack/heft': ^0.45.5
    dependencies:
      '@microsoft/api-extractor': 7.24.2
      '@rushstack/heft': 0.45.5
      '@rushstack/heft-jest-plugin': 0.3.5_@rushstack+heft@0.45.5
      eslint: 8.7.0
      jest-environment-node: 27.4.6
      typescript: 4.6.4
    transitivePeerDependencies:
      - bufferutil
      - canvas
      - node-notifier
      - supports-color
      - ts-node
      - utf-8-validate
    dev: true

  /@rushstack/heft/0.45.5:
    resolution: {integrity: sha512-tFj2q6coj3V3NOBa1VhoER/7n0pSercJ2SLeSysrA4dTUCgZJCRoL0uex7kvAdA4jo9RBaEEDF/WvtTHzx1Q3w==}
    engines: {node: '>=10.13.0'}
    hasBin: true
    dependencies:
      '@rushstack/heft-config-file': 0.8.4
      '@rushstack/node-core-library': 3.45.5
      '@rushstack/rig-package': 0.3.11
      '@rushstack/ts-command-line': 4.11.0
      '@types/tapable': 1.0.6
      argparse: 1.0.10
      chokidar: 3.4.3
      fast-glob: 3.2.11
      glob: 7.0.6
      glob-escape: 0.0.2
      prettier: 2.3.2
      semver: 7.3.7
      tapable: 1.1.3
      true-case-path: 2.2.1
    dev: true

  /@rushstack/node-core-library/3.45.4:
    resolution: {integrity: sha512-FMoEQWjK7nWAO2uFgV1eVpVhY9ZDGOdIIomi9zTej64cKJ+8/Nvu+ny0xKaUDEjw/ALftN2D2ml7L0RDpW/Z9g==}
    dependencies:
      '@types/node': 12.20.24
      colors: 1.2.5
      fs-extra: 7.0.1
      import-lazy: 4.0.0
      jju: 1.4.0
      resolve: 1.17.0
      semver: 7.3.7
      timsort: 0.3.0
      z-schema: 5.0.3
    dev: true

  /@rushstack/node-core-library/3.45.5:
    resolution: {integrity: sha512-KbN7Hp9vH3bD3YJfv6RnVtzzTAwGYIBl7y2HQLY4WEQqRbvE3LgI78W9l9X+cTAXCX//p0EeoiUYNTFdqJrMZg==}
    dependencies:
      '@types/node': 12.20.24
      colors: 1.2.5
      fs-extra: 7.0.1
      import-lazy: 4.0.0
      jju: 1.4.0
      resolve: 1.17.0
      semver: 7.3.7
      timsort: 0.3.0
      z-schema: 5.0.3

  /@rushstack/package-deps-hash/3.2.20:
    resolution: {integrity: sha512-pZzMeIDXm7L8L1P3pvKSJO8XELgAZxjPyiZpRS0LF1zAA7WhAz5CKnXzlr/kShudMtsavtpliib7gtMzWRqsTg==}
    dependencies:
      '@rushstack/node-core-library': 3.45.5
    dev: false

  /@rushstack/rig-package/0.3.11:
    resolution: {integrity: sha512-uI1/g5oQPtyrT9nStoyX/xgZSLa2b+srRFaDk3r1eqC7zA5th4/bvTGl2QfV3C9NcP+coSqmk5mFJkUfH6i3Lw==}
    dependencies:
      resolve: 1.17.0
      strip-json-comments: 3.1.1

  /@rushstack/rush-amazon-s3-build-cache-plugin/5.71.0:
    resolution: {integrity: sha512-O87pP33WqPPykzLt+Bjj3H0v+LJawojkUJRU5zBVXrA8cUpQZ7Iv4Ntzwq5Xq51sPASxG+6kOYLmcH1ffCNmJw==}
    dependencies:
      '@rushstack/node-core-library': 3.45.5
      '@rushstack/rush-sdk': 5.71.0
      https-proxy-agent: 5.0.1
      node-fetch: 2.6.7
    transitivePeerDependencies:
      - encoding
      - supports-color
    dev: false

  /@rushstack/rush-azure-storage-build-cache-plugin/5.71.0:
    resolution: {integrity: sha512-fBdcKBxqRRRi6av6rkrvlqlhL2g6pVb2oaE7ap6fiUjuImxTV2UHvPgy5rKnYxQDwCnmxbJnMrfHjrjqlhmleQ==}
    dependencies:
      '@azure/identity': 1.0.3
      '@azure/storage-blob': 12.3.0
      '@rushstack/node-core-library': 3.45.5
      '@rushstack/rush-sdk': 5.71.0
      '@rushstack/terminal': 0.3.44
    transitivePeerDependencies:
      - encoding
    dev: false

  /@rushstack/rush-sdk/5.71.0:
    resolution: {integrity: sha512-pkcCyV3h1MWf8FOBBMsibsoHXd/bGNCYapqEBh4niBNvJ3JKeTH4abHbHLfzlCduKBPIUzh9t5SkDwu7FbYniA==}
    dependencies:
      '@rushstack/node-core-library': 3.45.5
      '@types/node-fetch': 1.6.9
      tapable: 2.2.1
    dev: false

  /@rushstack/stream-collator/4.0.175:
    resolution: {integrity: sha512-9iJMLApSvSGnfGwTPOlzIVr2NWSQ7y3+TkNRJelK11hjS2VZ3Ei5E/YsGfhwakUdgOT+iy6FhMm6f/68Br1Dyw==}
    dependencies:
      '@rushstack/node-core-library': 3.45.5
      '@rushstack/terminal': 0.3.44
    dev: false

  /@rushstack/terminal/0.3.44:
    resolution: {integrity: sha512-NIBFmco3dYg66ogLV6uVDdDqS9IbxSr7iNcBgjA8SYrkbjA5288ECTX8wux3mxl5s2Gmv07WtGgFxOiRQADjgQ==}
    dependencies:
      '@rushstack/node-core-library': 3.45.5
      '@types/node': 12.20.24
      wordwrap: 1.0.0
    dev: false

  /@rushstack/tree-pattern/0.2.3:
    resolution: {integrity: sha512-8KWZxzn6XKuy3iKRSAd2CHXSXneRlGCmH9h/qM7jYQDekp+U18oUzub5xqOqHS2PLUC+torOMYZxgAIO/fF86A==}

  /@rushstack/ts-command-line/4.11.0:
    resolution: {integrity: sha512-ptG9L0mjvJ5QtK11GsAFY+jGfsnqHDS6CY6Yw1xT7a9bhjfNYnf6UPwjV+pF6UgiucfNcMDNW9lkDLxvZKKxMg==}
    dependencies:
      '@types/argparse': 1.0.38
      argparse: 1.0.10
      colors: 1.2.5
      string-argv: 0.3.1

  /@sindresorhus/is/0.14.0:
    resolution: {integrity: sha512-9NET910DNaIPngYnLLPeg+Ogzqsi9uM4mSboU5y6p8S5DzMTVEsJZrawi+BoDNUVBa2DhJqQYUFvMDfgU062LQ==}
    engines: {node: '>=6'}
    dev: true

  /@sinonjs/commons/1.8.3:
    resolution: {integrity: sha512-xkNcLAn/wZaX14RPlwizcKicDk9G3F8m2nU3L7Ukm5zBgTwiT0wsoFAHx9Jq56fJA1z/7uKGtCRu16sOUCLIHQ==}
    dependencies:
      type-detect: 4.0.8

  /@sinonjs/fake-timers/7.1.2:
    resolution: {integrity: sha512-iQADsW4LBMISqZ6Ci1dupJL9pprqwcVFTcOsEmQOEhW+KLCVn/Y4Jrvg2k19fIHCp+iFprriYPTdRcQR8NbUPg==}
    dependencies:
      '@sinonjs/commons': 1.8.3

  /@sinonjs/fake-timers/8.1.0:
    resolution: {integrity: sha512-OAPJUAtgeINhh/TAlUID4QTs53Njm7xzddaVlEs/SXwgtiD1tW22zAB/W1wdqfrpmikgaWQ9Fw6Ws+hsiRm5Vg==}
    dependencies:
      '@sinonjs/commons': 1.8.3

  /@sinonjs/samsam/6.1.1:
    resolution: {integrity: sha512-cZ7rKJTLiE7u7Wi/v9Hc2fs3Ucc3jrWeMgPHbbTCeVAB2S0wOBbYlkJVeNSL04i7fdhT8wIbDq1zhC/PXTD2SA==}
    dependencies:
      '@sinonjs/commons': 1.8.3
      lodash.get: 4.4.2
      type-detect: 4.0.8

  /@sinonjs/text-encoding/0.7.1:
    resolution: {integrity: sha512-+iTbntw2IZPb/anVDbypzfQa+ay64MW0Zo8aJ8gZPWMMK6/OubMVb6lUPMagqjOPnmtauXnFCACVl3O7ogjeqQ==}

  /@szmarczak/http-timer/1.1.2:
    resolution: {integrity: sha512-XIB2XbzHTN6ieIjfIMV9hlVcfPU26s2vafYWQcZHWXHOxiaRZYEDKEwdl129Zyg50+foYV2jCgtrqSA6qNuNSA==}
    engines: {node: '>=6'}
    dependencies:
      defer-to-connect: 1.1.3
    dev: true

  /@testing-library/dom/8.13.0:
    resolution: {integrity: sha512-9VHgfIatKNXQNaZTtLnalIy0jNZzY35a4S3oi08YAt9Hv1VsfZ/DfA45lM8D/UhtHBGJ4/lGwp0PZkVndRkoOQ==}
    engines: {node: '>=12'}
    dependencies:
      '@babel/code-frame': 7.16.7
      '@babel/runtime': 7.18.3
      '@types/aria-query': 4.2.2
      aria-query: 5.0.0
      chalk: 4.1.2
      dom-accessibility-api: 0.5.14
      lz-string: 1.4.4
      pretty-format: 27.5.1
    dev: true

  /@testing-library/jest-dom/5.16.1:
    resolution: {integrity: sha512-ajUJdfDIuTCadB79ukO+0l8O+QwN0LiSxDaYUTI4LndbbUsGi6rWU1SCexXzBA2NSjlVB9/vbkasQIL3tmPBjw==}
    engines: {node: '>=8', npm: '>=6', yarn: '>=1'}
    dependencies:
      '@babel/runtime': 7.18.3
      '@types/testing-library__jest-dom': 5.14.3
      aria-query: 5.0.0
      chalk: 3.0.0
      css: 3.0.0
      css.escape: 1.5.1
      dom-accessibility-api: 0.5.14
      lodash: 4.17.21
      redent: 3.0.0
    dev: true

  /@testing-library/react/12.1.2_react-dom@17.0.2+react@17.0.2:
    resolution: {integrity: sha512-ihQiEOklNyHIpo2Y8FREkyD1QAea054U0MVbwH1m8N9TxeFz+KoJ9LkqoKqJlzx2JDm56DVwaJ1r36JYxZM05g==}
    engines: {node: '>=12'}
    peerDependencies:
      react: '*'
      react-dom: '*'
    dependencies:
      '@babel/runtime': 7.18.3
      '@testing-library/dom': 8.13.0
      react: 17.0.2
      react-dom: 17.0.2_react@17.0.2
    dev: true

  /@testing-library/user-event/13.5.0_@testing-library+dom@8.13.0:
    resolution: {integrity: sha512-5Kwtbo3Y/NowpkbRuSepbyMFkZmHgD+vPzYB/RJ4oxt5Gj/avFFBYjhw27cqSVPVw/3a67NK1PbiIr9k4Gwmdg==}
    engines: {node: '>=10', npm: '>=6'}
    peerDependencies:
      '@testing-library/dom': '>=7.21.4'
    dependencies:
      '@babel/runtime': 7.18.3
      '@testing-library/dom': 8.13.0
    dev: true

  /@tootallnate/once/1.1.2:
    resolution: {integrity: sha512-RbzJvlNzmRq5c3O09UipeuXno4tA1FE6ikOjxZK0tuxVv3412l64l5t1W5pj4+rJq9vpkm/kwiR07aZXnsKPxw==}
    engines: {node: '>= 6'}
    dev: true

  /@tsconfig/node10/1.0.8:
    resolution: {integrity: sha512-6XFfSQmMgq0CFLY1MslA/CPUfhIL919M1rMsa5lP2P097N2Wd1sSX0tx1u4olM16fLNhtHZpRhedZJphNJqmZg==}
    dev: true

  /@tsconfig/node12/1.0.9:
    resolution: {integrity: sha512-/yBMcem+fbvhSREH+s14YJi18sp7J9jpuhYByADT2rypfajMZZN4WQ6zBGgBKp53NKmqI36wFYDb3yaMPurITw==}
    dev: true

  /@tsconfig/node14/1.0.1:
    resolution: {integrity: sha512-509r2+yARFfHHE7T6Puu2jjkoycftovhXRqW328PDXTVGKihlb1P8Z9mMZH04ebyajfRY7dedfGynlrFHJUQCg==}
    dev: true

  /@tsconfig/node16/1.0.2:
    resolution: {integrity: sha512-eZxlbI8GZscaGS7kkc/trHTT5xgrjH3/1n2JDwusC9iahPKWMRvRjJSAN5mCXviuTGQ/lHnhvv8Q1YTpnfz9gA==}
    dev: true

  /@types/argparse/1.0.38:
    resolution: {integrity: sha512-ebDJ9b0e702Yr7pWgB0jzm+CX4Srzz8RcXtLJDJB+BSccqMa36uyH/zUsSYao5+BD1ytv3k3rPYCq4mAE1hsXA==}

  /@types/aria-query/4.2.2:
    resolution: {integrity: sha512-HnYpAE1Y6kRyKM/XkEuiRQhTHvkzMBurTHnpFLYLBGPIylZNPs9jJcuOOYWxPLJCSEtmZT0Y8rHDokKN7rRTig==}
    dev: true

  /@types/aws-lambda/8.10.97:
    resolution: {integrity: sha512-BZk3qO4R2KN8Ts3eR6CW1n8LI46UOgv1KoDZjo8J9vOQvDeX/rsrv1H0BpEAMcSqZ1mLwTEyAMtlua5tlSn0kw==}
    dev: true

  /@types/babel__core/7.1.19:
    resolution: {integrity: sha512-WEOTgRsbYkvA/KCsDwVEGkd7WAr1e3g31VHQ8zy5gul/V1qKullU/BU5I68X5v7V3GnB9eotmom4v5a5gjxorw==}
    dependencies:
      '@babel/parser': 7.18.4
      '@babel/types': 7.18.4
      '@types/babel__generator': 7.6.4
      '@types/babel__template': 7.4.1
      '@types/babel__traverse': 7.17.1
    dev: true

  /@types/babel__generator/7.6.4:
    resolution: {integrity: sha512-tFkciB9j2K755yrTALxD44McOrk+gfpIpvC3sxHjRawj6PfnQxrse4Clq5y/Rq+G3mrBurMax/lG8Qn2t9mSsg==}
    dependencies:
      '@babel/types': 7.18.4
    dev: true

  /@types/babel__template/7.4.1:
    resolution: {integrity: sha512-azBFKemX6kMg5Io+/rdGT0dkGreboUVR0Cdm3fz9QJWpaQGJRQXl7C+6hOTCZcMll7KFyEQpgbYI2lHdsS4U7g==}
    dependencies:
      '@babel/parser': 7.18.4
      '@babel/types': 7.18.4
    dev: true

  /@types/babel__traverse/7.17.1:
    resolution: {integrity: sha512-kVzjari1s2YVi77D3w1yuvohV2idweYXMCDzqBiVNN63TcDWrIlTVOYpqVrvbbyOE/IyzBoTKF0fdnLPEORFxA==}
    dependencies:
      '@babel/types': 7.18.4
    dev: true

  /@types/body-parser/1.19.2:
    resolution: {integrity: sha512-ALYone6pm6QmwZoAgeyNksccT9Q4AWZQ6PvfwR37GT6r6FWUPguq6sUmNGSMV2Wr761oQoBxwGGa6DR5o1DC9g==}
    dependencies:
      '@types/connect': 3.4.35
      '@types/node': 14.18.20
    dev: true

  /@types/connect/3.4.35:
    resolution: {integrity: sha512-cdeYyv4KWoEgpBISTxWvqYsVy444DOqehiF3fM3ne10AmJ62RSyNkUnxMJXHQWRQQX2eR94m5y1IZyDwBjV9FQ==}
    dependencies:
      '@types/node': 14.18.20
    dev: true

  /@types/diff/5.0.1:
    resolution: {integrity: sha512-XIpxU6Qdvp1ZE6Kr3yrkv1qgUab0fyf4mHYvW8N3Bx3PCsbN6or1q9/q72cv5jIFWolaGH08U9XyYoLLIykyKQ==}
    dev: true

  /@types/express-serve-static-core/4.17.28:
    resolution: {integrity: sha512-P1BJAEAW3E2DJUlkgq4tOL3RyMunoWXqbSCygWo5ZIWTjUgN1YnaXWW4VWl/oc8vs/XoYibEGBKP0uZyF4AHig==}
    dependencies:
      '@types/node': 14.18.20
      '@types/qs': 6.9.7
      '@types/range-parser': 1.2.4
    dev: true

  /@types/express/4.17.13:
    resolution: {integrity: sha512-6bSZTPaTIACxn48l50SR+axgrqm6qXFIxrdAKaG6PaJk3+zuUr35hBlgT7vOmJcum+OEaIBLtHV/qloEAFITeA==}
    dependencies:
      '@types/body-parser': 1.19.2
      '@types/express-serve-static-core': 4.17.28
      '@types/qs': 6.9.7
      '@types/serve-static': 1.13.10
    dev: true

  /@types/glob/7.2.0:
    resolution: {integrity: sha512-ZUxbzKl0IfJILTS6t7ip5fQQM/J3TJYubDm3nMbgubNNYS62eXeUpoLUC8/7fJNiFYHTrGPQn7hspDUzIHX3UA==}
    dependencies:
      '@types/minimatch': 3.0.5
      '@types/node': 14.18.20
    dev: true

  /@types/graceful-fs/4.1.5:
    resolution: {integrity: sha512-anKkLmZZ+xm4p8JWBf4hElkM4XR+EZeA2M9BAkkTldmcyDY4mbdIJnRghDJH3Ov5ooY7/UAoENtmdMSkaAd7Cw==}
    dependencies:
      '@types/node': 14.18.20
    dev: true

  /@types/heft-jest/1.0.2:
    resolution: {integrity: sha512-HabX0JO8Pk+a3gTm2DQwTMrfZjqP6VxDnn8kIXAP6uZbmy4bkKuFRi9T9BV9K6LhwHrmcgq5kk2YikYHy4LJeg==}
    dependencies:
      '@types/jest': 27.5.2
    dev: true

  /@types/hoist-non-react-statics/3.3.1:
    resolution: {integrity: sha512-iMIqiko6ooLrTh1joXodJK5X9xeEALT1kM5G3ZLhD3hszxBdIEd5C75U834D9mLcINgD4OyZf5uQXjkuYydWvA==}
    dependencies:
      '@types/react': 17.0.38
      hoist-non-react-statics: 3.3.2
    dev: false

  /@types/istanbul-lib-coverage/2.0.4:
    resolution: {integrity: sha512-z/QT1XN4K4KYuslS23k62yDIDLwLFkzxOuMplDtObz0+y7VqJCaO2o+SPwHCvLFZh7xazvvoor2tA/hPz9ee7g==}
    dev: true

  /@types/istanbul-lib-report/3.0.0:
    resolution: {integrity: sha512-plGgXAPfVKFoYfa9NpYDAkseG+g6Jr294RqeqcqDixSbU34MZVJRi/P+7Y8GDpzkEwLaGZZOpKIEmeVZNtKsrg==}
    dependencies:
      '@types/istanbul-lib-coverage': 2.0.4
    dev: true

  /@types/istanbul-reports/3.0.1:
    resolution: {integrity: sha512-c3mAZEuK0lvBp8tmuL74XRKn1+y2dcwOUpH7x4WrF6gk1GIgiluDRgMYQtw2OFcBvAJWlt6ASU3tSqxp0Uu0Aw==}
    dependencies:
      '@types/istanbul-lib-report': 3.0.0
    dev: true

  /@types/jest/27.5.2:
    resolution: {integrity: sha512-mpT8LJJ4CMeeahobofYWIjFo0xonRS/HfxnVEPMPFSQdGUt1uHCnoPT7Zhb+sjDU2wz0oKV0OLUR0WzrHNgfeA==}
    dependencies:
      jest-matcher-utils: 27.5.1
      pretty-format: 27.5.1
    dev: true

  /@types/js-yaml/4.0.5:
    resolution: {integrity: sha512-FhpRzf927MNQdRZP0J5DLIdTXhjLYzeUTmLAu69mnVksLH9CJY3IuSeEgbKUki7GQZm0WqDkGzyxju2EZGD2wA==}
    dev: true

  /@types/json-schema/7.0.11:
    resolution: {integrity: sha512-wOuvG1SN4Us4rez+tylwwwCV1psiNVOkJeM3AUWUNWg/jDQY2+HE/444y5gc+jBmRqASOm2Oeh5c1axHobwRKQ==}

  /@types/json5/0.0.29:
    resolution: {integrity: sha512-dRLjCWHYg4oaA77cxO64oO+7JwCwnIzkZPdrrC71jQmQtlhM556pwKo5bUzqvZndkVbeFLIIi+9TC40JNF5hNQ==}

  /@types/lodash/4.14.182:
    resolution: {integrity: sha512-/THyiqyQAP9AfARo4pF+aCGcyiQ94tX/Is2I7HofNRqoYLgN1PBoOWu2/zTA5zMxzP5EFutMtWtGAFRKUe961Q==}
    dev: true

  /@types/mime/1.3.2:
    resolution: {integrity: sha512-YATxVxgRqNH6nHEIsvg6k2Boc1JHI9ZbH5iWFFv/MTkchz3b1ieGDa5T0a9RznNdI0KhVbdbWSN+KWWrQZRxTw==}
    dev: true

  /@types/minimatch/3.0.5:
    resolution: {integrity: sha512-Klz949h02Gz2uZCMGwDUSDS1YBlTdDDgbWHi+81l29tQALUtvz4rAYi5uoVhE5Lagoq6DeqAUlbrHvW/mXDgdQ==}
    dev: true

  /@types/minimist/1.2.2:
    resolution: {integrity: sha512-jhuKLIRrhvCPLqwPcx6INqmKeiA5EWrsCOPhrlFSrbrmU4ZMPjj5Ul/oLCMDO98XRUIwVm78xICz4EPCektzeQ==}
    dev: true

  /@types/node-fetch/1.6.9:
    resolution: {integrity: sha512-n2r6WLoY7+uuPT7pnEtKJCmPUGyJ+cbyBR8Avnu4+m1nzz7DwBVuyIvvlBzCZ/nrpC7rIgb3D6pNavL7rFEa9g==}
    dependencies:
      '@types/node': 14.18.20
    dev: false

  /@types/node-fetch/2.6.1:
    resolution: {integrity: sha512-oMqjURCaxoSIsHSr1E47QHzbmzNR5rK8McHuNb11BOM9cHcIK3Avy0s/b2JlXHoQGTYS3NsvWzV1M0iK7l0wbA==}
    dependencies:
      '@types/node': 14.18.20
      form-data: 3.0.1
    dev: false

  /@types/node/10.17.60:
    resolution: {integrity: sha512-F0KIgDJfy2nA3zMLmWGKxcH2ZVEtCZXHHdOQs2gSaQ27+lNeEfGxzkIw90aXswATX7AZ33tahPbzy6KAfUreVw==}
    dev: true

  /@types/node/12.20.24:
    resolution: {integrity: sha512-yxDeaQIAJlMav7fH5AQqPH1u8YIuhYJXYBzxaQ4PifsU0GDO38MSdmEDeRlIxrKbC6NbEaaEHDanWb+y30U8SQ==}

  /@types/node/14.18.20:
    resolution: {integrity: sha512-Q8KKwm9YqEmUBRsqJ2GWJDtXltBDxTdC4m5vTdXBolu2PeQh8LX+f6BTwU+OuXPu37fLxoN6gidqBmnky36FXA==}

  /@types/normalize-package-data/2.4.1:
    resolution: {integrity: sha512-Gj7cI7z+98M282Tqmp2K5EIsoouUEzbBJhQQzDE3jSIRk6r9gsz0oUokqIUR4u1R3dMHo0pDHM7sNOHyhulypw==}
    dev: true

  /@types/parse-json/4.0.0:
    resolution: {integrity: sha512-//oorEZjL6sbPcKUaCdIGlIUeH26mgzimjBB77G6XRgnDl/L5wOnpyBGRe/Mmf5CVW3PwEBE1NjiMZ/ssFh4wA==}
    dev: true

  /@types/prettier/2.6.3:
    resolution: {integrity: sha512-ymZk3LEC/fsut+/Q5qejp6R9O1rMxz3XaRHDV6kX8MrGAhOSPqVARbDi+EZvInBpw+BnCX3TD240byVkOfQsHg==}
    dev: true

  /@types/prop-types/15.7.5:
    resolution: {integrity: sha512-JCB8C6SnDoQf0cNycqd/35A7MjcnK+ZTqE7judS6o7utxUCg6imJg3QK2qzHKszlTjcj2cn+NwMB2i96ubpj7w==}

  /@types/qs/6.9.7:
    resolution: {integrity: sha512-FGa1F62FT09qcrueBA6qYTrJPVDzah9a+493+o2PCXsesWHIn27G98TsSMs3WPNbZIEj4+VJf6saSFpvD+3Zsw==}
    dev: true

  /@types/range-parser/1.2.4:
    resolution: {integrity: sha512-EEhsLsD6UsDM1yFhAvy0Cjr6VwmpMWqFBCb9w07wVugF7w9nfajxLuVmngTIpgS6svCnm6Vaw+MZhoDCKnOfsw==}
    dev: true

  /@types/react/17.0.38:
    resolution: {integrity: sha512-SI92X1IA+FMnP3qM5m4QReluXzhcmovhZnLNm3pyeQlooi02qI7sLiepEYqT678uNiyc25XfCqxREFpy3W7YhQ==}
    dependencies:
      '@types/prop-types': 15.7.5
      '@types/scheduler': 0.16.2
      csstype: 3.1.0

  /@types/scheduler/0.16.2:
    resolution: {integrity: sha512-hppQEBDmlwhFAXKJX2KnWLYu5yMfi91yazPb2l+lbJiwW+wdo1gNeRA+3RgNSO39WYX2euey41KEwnqesU2Jew==}

  /@types/serve-static/1.13.10:
    resolution: {integrity: sha512-nCkHGI4w7ZgAdNkrEu0bv+4xNV/XDqW+DydknebMOQwkpDGx8G+HTlj7R7ABI8i8nKxVw0wtKPi1D+lPOkh4YQ==}
    dependencies:
      '@types/mime': 1.3.2
      '@types/node': 14.18.20
    dev: true

  /@types/sinon/10.0.10:
    resolution: {integrity: sha512-US5E539UfeL2DiWALzCyk0c4zKh6sCv86V/0lpda/afMJJ0oEm2SrKgedH5optvFWstnJ8e1MNYhLmPhAy4rvQ==}
    dependencies:
      '@sinonjs/fake-timers': 7.1.2

  /@types/stack-utils/2.0.1:
    resolution: {integrity: sha512-Hl219/BT5fLAaz6NDkSuhzasy49dwQS/DSdu4MdggFB8zcXv7vflBI3xp7FEmkmdDkBUI2bPUNeMttp2knYdxw==}
    dev: true

  /@types/tapable/1.0.6:
    resolution: {integrity: sha512-W+bw9ds02rAQaMvaLYxAbJ6cvguW/iJXNT6lTssS1ps6QdrMKttqEAMEG/b5CR8TZl3/L7/lH0ZV5nNR1LXikA==}
    dev: true

  /@types/testing-library__jest-dom/5.14.3:
    resolution: {integrity: sha512-oKZe+Mf4ioWlMuzVBaXQ9WDnEm1+umLx0InILg+yvZVBBDmzV5KfZyLrCvadtWcx8+916jLmHafcmqqffl+iIw==}
    dependencies:
      '@types/jest': 27.5.2
    dev: true

  /@types/triple-beam/1.3.2:
    resolution: {integrity: sha512-txGIh+0eDFzKGC25zORnswy+br1Ha7hj5cMVwKIU7+s0U2AxxJru/jZSMU6OC9MJWP6+pc/hc6ZjyZShpsyY2g==}
    dev: true

  /@types/tunnel/0.0.1:
    resolution: {integrity: sha512-AOqu6bQu5MSWwYvehMXLukFHnupHrpZ8nvgae5Ggie9UwzDR1CCwoXgSSWNZJuyOlCdfdsWMA5F2LlmvyoTv8A==}
    dependencies:
      '@types/node': 14.18.20
    dev: false

  /@types/uuid/8.3.4:
    resolution: {integrity: sha512-c/I8ZRb51j+pYGAu5CrFMRxqZ2ke4y2grEBO5AUjgSkSk+qT2Ea+OdWElz/OiMf5MNpn2b17kuVBwZLQJXzihw==}
    dev: true

  /@types/yargs-parser/21.0.0:
    resolution: {integrity: sha512-iO9ZQHkZxHn4mSakYV0vFHAVDyEOIJQrV2uZ06HxEPcx+mt8swXoZHIbaaJ2crJYFfErySgktuTZ3BeLz+XmFA==}
    dev: true

  /@types/yargs/16.0.4:
    resolution: {integrity: sha512-T8Yc9wt/5LbJyCaLiHPReJa0kApcIgJ7Bn735GjItUfh08Z1pJvu8QZqb9s+mMvKV6WUQRV7K2R46YbjMXTTJw==}
    dependencies:
      '@types/yargs-parser': 21.0.0
    dev: true

  /@typescript-eslint/eslint-plugin/5.20.0_dce2f58b47902bf309a7c2e5b23210cc:
    resolution: {integrity: sha512-fapGzoxilCn3sBtC6NtXZX6+P/Hef7VDbyfGqTTpzYydwhlkevB+0vE0EnmHPVTVSy68GUncyJ/2PcrFBeCo5Q==}
    engines: {node: ^12.22.0 || ^14.17.0 || >=16.0.0}
    peerDependencies:
      '@typescript-eslint/parser': ^5.0.0
      eslint: ^6.0.0 || ^7.0.0 || ^8.0.0
      typescript: '*'
    peerDependenciesMeta:
      typescript:
        optional: true
    dependencies:
      '@typescript-eslint/parser': 5.20.0_eslint@8.16.0+typescript@4.7.2
      '@typescript-eslint/scope-manager': 5.20.0
      '@typescript-eslint/type-utils': 5.20.0_eslint@8.16.0+typescript@4.7.2
      '@typescript-eslint/utils': 5.20.0_eslint@8.16.0+typescript@4.7.2
      debug: 4.3.4
      eslint: 8.16.0
      functional-red-black-tree: 1.0.1
      ignore: 5.2.0
      regexpp: 3.2.0
      semver: 7.3.7
      tsutils: 3.21.0_typescript@4.7.2
      typescript: 4.7.2
    transitivePeerDependencies:
      - supports-color

  /@typescript-eslint/experimental-utils/5.20.0_eslint@8.16.0+typescript@4.7.2:
    resolution: {integrity: sha512-w5qtx2Wr9x13Dp/3ic9iGOGmVXK5gMwyc8rwVgZU46K9WTjPZSyPvdER9Ycy+B5lNHvoz+z2muWhUvlTpQeu+g==}
    engines: {node: ^12.22.0 || ^14.17.0 || >=16.0.0}
    peerDependencies:
      eslint: ^6.0.0 || ^7.0.0 || ^8.0.0
    dependencies:
      '@typescript-eslint/utils': 5.20.0_eslint@8.16.0+typescript@4.7.2
      eslint: 8.16.0
    transitivePeerDependencies:
      - supports-color
      - typescript

  /@typescript-eslint/experimental-utils/5.27.0_eslint@8.16.0+typescript@4.7.2:
    resolution: {integrity: sha512-ZOn342bYh19IYvkiorrqnzNoRAr91h3GiFSSfa4tlHV+R9GgR8SxCwAi8PKMyT8+pfwMxfQdNbwKsMurbF9hzg==}
    engines: {node: ^12.22.0 || ^14.17.0 || >=16.0.0}
    peerDependencies:
      eslint: ^6.0.0 || ^7.0.0 || ^8.0.0
    dependencies:
      '@typescript-eslint/utils': 5.27.0_eslint@8.16.0+typescript@4.7.2
      eslint: 8.16.0
    transitivePeerDependencies:
      - supports-color
      - typescript
    dev: true

  /@typescript-eslint/parser/5.10.1_eslint@8.16.0+typescript@4.7.2:
    resolution: {integrity: sha512-GReo3tjNBwR5RnRO0K2wDIDN31cM3MmDtgyQ85oAxAmC5K3j/g85IjP+cDfcqDsDDBf1HNKQAD0WqOYL8jXqUA==}
    engines: {node: ^12.22.0 || ^14.17.0 || >=16.0.0}
    peerDependencies:
      eslint: ^6.0.0 || ^7.0.0 || ^8.0.0
      typescript: '*'
    peerDependenciesMeta:
      typescript:
        optional: true
    dependencies:
      '@typescript-eslint/scope-manager': 5.10.1
      '@typescript-eslint/types': 5.10.1
      '@typescript-eslint/typescript-estree': 5.10.1_typescript@4.7.2
      debug: 4.3.4
      eslint: 8.16.0
      typescript: 4.7.2
    transitivePeerDependencies:
      - supports-color
    dev: true

  /@typescript-eslint/parser/5.20.0_eslint@8.16.0+typescript@4.7.2:
    resolution: {integrity: sha512-UWKibrCZQCYvobmu3/N8TWbEeo/EPQbS41Ux1F9XqPzGuV7pfg6n50ZrFo6hryynD8qOTTfLHtHjjdQtxJ0h/w==}
    engines: {node: ^12.22.0 || ^14.17.0 || >=16.0.0}
    peerDependencies:
      eslint: ^6.0.0 || ^7.0.0 || ^8.0.0
      typescript: '*'
    peerDependenciesMeta:
      typescript:
        optional: true
    dependencies:
      '@typescript-eslint/scope-manager': 5.20.0
      '@typescript-eslint/types': 5.20.0
      '@typescript-eslint/typescript-estree': 5.20.0_typescript@4.7.2
      debug: 4.3.4
      eslint: 8.16.0
      typescript: 4.7.2
    transitivePeerDependencies:
      - supports-color

  /@typescript-eslint/scope-manager/5.10.1:
    resolution: {integrity: sha512-Lyvi559Gvpn94k7+ElXNMEnXu/iundV5uFmCUNnftbFrUbAJ1WBoaGgkbOBm07jVZa682oaBU37ao/NGGX4ZDg==}
    engines: {node: ^12.22.0 || ^14.17.0 || >=16.0.0}
    dependencies:
      '@typescript-eslint/types': 5.10.1
      '@typescript-eslint/visitor-keys': 5.10.1
    dev: true

  /@typescript-eslint/scope-manager/5.20.0:
    resolution: {integrity: sha512-h9KtuPZ4D/JuX7rpp1iKg3zOH0WNEa+ZIXwpW/KWmEFDxlA/HSfCMhiyF1HS/drTICjIbpA6OqkAhrP/zkCStg==}
    engines: {node: ^12.22.0 || ^14.17.0 || >=16.0.0}
    dependencies:
      '@typescript-eslint/types': 5.20.0
      '@typescript-eslint/visitor-keys': 5.20.0

  /@typescript-eslint/scope-manager/5.27.0:
    resolution: {integrity: sha512-VnykheBQ/sHd1Vt0LJ1JLrMH1GzHO+SzX6VTXuStISIsvRiurue/eRkTqSrG0CexHQgKG8shyJfR4o5VYioB9g==}
    engines: {node: ^12.22.0 || ^14.17.0 || >=16.0.0}
    dependencies:
      '@typescript-eslint/types': 5.27.0
      '@typescript-eslint/visitor-keys': 5.27.0
    dev: true

  /@typescript-eslint/type-utils/5.20.0_eslint@8.16.0+typescript@4.7.2:
    resolution: {integrity: sha512-WxNrCwYB3N/m8ceyoGCgbLmuZwupvzN0rE8NBuwnl7APgjv24ZJIjkNzoFBXPRCGzLNkoU/WfanW0exvp/+3Iw==}
    engines: {node: ^12.22.0 || ^14.17.0 || >=16.0.0}
    peerDependencies:
      eslint: '*'
      typescript: '*'
    peerDependenciesMeta:
      typescript:
        optional: true
    dependencies:
      '@typescript-eslint/utils': 5.20.0_eslint@8.16.0+typescript@4.7.2
      debug: 4.3.4
      eslint: 8.16.0
      tsutils: 3.21.0_typescript@4.7.2
      typescript: 4.7.2
    transitivePeerDependencies:
      - supports-color

  /@typescript-eslint/types/5.10.1:
    resolution: {integrity: sha512-ZvxQ2QMy49bIIBpTqFiOenucqUyjTQ0WNLhBM6X1fh1NNlYAC6Kxsx8bRTY3jdYsYg44a0Z/uEgQkohbR0H87Q==}
    engines: {node: ^12.22.0 || ^14.17.0 || >=16.0.0}
    dev: true

  /@typescript-eslint/types/5.20.0:
    resolution: {integrity: sha512-+d8wprF9GyvPwtoB4CxBAR/s0rpP25XKgnOvMf/gMXYDvlUC3rPFHupdTQ/ow9vn7UDe5rX02ovGYQbv/IUCbg==}
    engines: {node: ^12.22.0 || ^14.17.0 || >=16.0.0}

  /@typescript-eslint/types/5.27.0:
    resolution: {integrity: sha512-lY6C7oGm9a/GWhmUDOs3xAVRz4ty/XKlQ2fOLr8GAIryGn0+UBOoJDWyHer3UgrHkenorwvBnphhP+zPmzmw0A==}
    engines: {node: ^12.22.0 || ^14.17.0 || >=16.0.0}
    dev: true

  /@typescript-eslint/typescript-estree/5.10.1_typescript@4.7.2:
    resolution: {integrity: sha512-PwIGnH7jIueXv4opcwEbVGDATjGPO1dx9RkUl5LlHDSe+FXxPwFL5W/qYd5/NHr7f6lo/vvTrAzd0KlQtRusJQ==}
    engines: {node: ^12.22.0 || ^14.17.0 || >=16.0.0}
    peerDependencies:
      typescript: '*'
    peerDependenciesMeta:
      typescript:
        optional: true
    dependencies:
      '@typescript-eslint/types': 5.10.1
      '@typescript-eslint/visitor-keys': 5.10.1
      debug: 4.3.4
      globby: 11.1.0
      is-glob: 4.0.3
      semver: 7.3.7
      tsutils: 3.21.0_typescript@4.7.2
      typescript: 4.7.2
    transitivePeerDependencies:
      - supports-color
    dev: true

  /@typescript-eslint/typescript-estree/5.20.0_typescript@4.7.2:
    resolution: {integrity: sha512-36xLjP/+bXusLMrT9fMMYy1KJAGgHhlER2TqpUVDYUQg4w0q/NW/sg4UGAgVwAqb8V4zYg43KMUpM8vV2lve6w==}
    engines: {node: ^12.22.0 || ^14.17.0 || >=16.0.0}
    peerDependencies:
      typescript: '*'
    peerDependenciesMeta:
      typescript:
        optional: true
    dependencies:
      '@typescript-eslint/types': 5.20.0
      '@typescript-eslint/visitor-keys': 5.20.0
      debug: 4.3.4
      globby: 11.1.0
      is-glob: 4.0.3
      semver: 7.3.7
      tsutils: 3.21.0_typescript@4.7.2
      typescript: 4.7.2
    transitivePeerDependencies:
      - supports-color

  /@typescript-eslint/typescript-estree/5.27.0_typescript@4.7.2:
    resolution: {integrity: sha512-QywPMFvgZ+MHSLRofLI7BDL+UczFFHyj0vF5ibeChDAJgdTV8k4xgEwF0geFhVlPc1p8r70eYewzpo6ps+9LJQ==}
    engines: {node: ^12.22.0 || ^14.17.0 || >=16.0.0}
    peerDependencies:
      typescript: '*'
    peerDependenciesMeta:
      typescript:
        optional: true
    dependencies:
      '@typescript-eslint/types': 5.27.0
      '@typescript-eslint/visitor-keys': 5.27.0
      debug: 4.3.4
      globby: 11.1.0
      is-glob: 4.0.3
      semver: 7.3.7
      tsutils: 3.21.0_typescript@4.7.2
      typescript: 4.7.2
    transitivePeerDependencies:
      - supports-color
    dev: true

  /@typescript-eslint/utils/5.20.0_eslint@8.16.0+typescript@4.7.2:
    resolution: {integrity: sha512-lHONGJL1LIO12Ujyx8L8xKbwWSkoUKFSO+0wDAqGXiudWB2EO7WEUT+YZLtVbmOmSllAjLb9tpoIPwpRe5Tn6w==}
    engines: {node: ^12.22.0 || ^14.17.0 || >=16.0.0}
    peerDependencies:
      eslint: ^6.0.0 || ^7.0.0 || ^8.0.0
    dependencies:
      '@types/json-schema': 7.0.11
      '@typescript-eslint/scope-manager': 5.20.0
      '@typescript-eslint/types': 5.20.0
      '@typescript-eslint/typescript-estree': 5.20.0_typescript@4.7.2
      eslint: 8.16.0
      eslint-scope: 5.1.1
      eslint-utils: 3.0.0_eslint@8.16.0
    transitivePeerDependencies:
      - supports-color
      - typescript

  /@typescript-eslint/utils/5.27.0_eslint@8.16.0+typescript@4.7.2:
    resolution: {integrity: sha512-nZvCrkIJppym7cIbP3pOwIkAefXOmfGPnCM0LQfzNaKxJHI6VjI8NC662uoiPlaf5f6ymkTy9C3NQXev2mdXmA==}
    engines: {node: ^12.22.0 || ^14.17.0 || >=16.0.0}
    peerDependencies:
      eslint: ^6.0.0 || ^7.0.0 || ^8.0.0
    dependencies:
      '@types/json-schema': 7.0.11
      '@typescript-eslint/scope-manager': 5.27.0
      '@typescript-eslint/types': 5.27.0
      '@typescript-eslint/typescript-estree': 5.27.0_typescript@4.7.2
      eslint: 8.16.0
      eslint-scope: 5.1.1
      eslint-utils: 3.0.0_eslint@8.16.0
    transitivePeerDependencies:
      - supports-color
      - typescript
    dev: true

  /@typescript-eslint/visitor-keys/5.10.1:
    resolution: {integrity: sha512-NjQ0Xinhy9IL979tpoTRuLKxMc0zJC7QVSdeerXs2/QvOy2yRkzX5dRb10X5woNUdJgU8G3nYRDlI33sq1K4YQ==}
    engines: {node: ^12.22.0 || ^14.17.0 || >=16.0.0}
    dependencies:
      '@typescript-eslint/types': 5.10.1
      eslint-visitor-keys: 3.3.0
    dev: true

  /@typescript-eslint/visitor-keys/5.20.0:
    resolution: {integrity: sha512-1flRpNF+0CAQkMNlTJ6L/Z5jiODG/e5+7mk6XwtPOUS3UrTz3UOiAg9jG2VtKsWI6rZQfy4C6a232QNRZTRGlg==}
    engines: {node: ^12.22.0 || ^14.17.0 || >=16.0.0}
    dependencies:
      '@typescript-eslint/types': 5.20.0
      eslint-visitor-keys: 3.3.0

  /@typescript-eslint/visitor-keys/5.27.0:
    resolution: {integrity: sha512-46cYrteA2MrIAjv9ai44OQDUoCZyHeGIc4lsjCUX2WT6r4C+kidz1bNiR4017wHOPUythYeH+Sc7/cFP97KEAA==}
    engines: {node: ^12.22.0 || ^14.17.0 || >=16.0.0}
    dependencies:
      '@typescript-eslint/types': 5.27.0
      eslint-visitor-keys: 3.3.0
    dev: true

  /@ucast/core/1.10.1:
    resolution: {integrity: sha512-sXKbvQiagjFh2JCpaHUa64P4UdJbOxYeC5xiZFn8y6iYdb0WkismduE+RmiJrIjw/eLDYmIEXiQeIYYowmkcAw==}
    dev: false

  /@ucast/js/3.0.2:
    resolution: {integrity: sha512-zxNkdIPVvqJjHI7D/iK8Aai1+59yqU+N7bpHFodVmiTN7ukeNiGGpNmmSjQgsUw7eNcEBnPrZHNzp5UBxwmaPw==}
    dependencies:
      '@ucast/core': 1.10.1
    dev: false

  /@ucast/mongo/2.4.2:
    resolution: {integrity: sha512-/zH1TdBJlYGKKD+Wh0oyD+aBvDSWrwHcD8b4tUL9UgHLhzHtkEnMVFuxbw3SRIRsAa01wmy06+LWt+WoZdj1Bw==}
    dependencies:
      '@ucast/core': 1.10.1
    dev: false

  /@ucast/mongo2js/1.3.3:
    resolution: {integrity: sha512-sBPtMUYg+hRnYeVYKL+ATm8FaRPdlU9PijMhGYKgsPGjV9J4Ks41ytIjGayvKUnBOEhiCaKUUnY4qPeifdqATw==}
    dependencies:
      '@ucast/core': 1.10.1
      '@ucast/js': 3.0.2
      '@ucast/mongo': 2.4.2
    dev: false

  /@vendia/serverless-express/4.8.0:
    resolution: {integrity: sha512-ELqWnPq+Y0GPnVa7S63pe/SpxYPwksZhuy+lE50S3WabYOzFTusJda0s9TaDZCkJ/hp8fhbDpGr9eA1UhIlVOQ==}
    engines: {node: '>=12'}

  /@vue/compiler-core/3.2.36:
    resolution: {integrity: sha512-bbyZM5hvBicv0PW3KUfVi+x3ylHnfKG7DOn5wM+f2OztTzTjLEyBb/5yrarIYpmnGitVGbjZqDbODyW4iK8hqw==}
    dependencies:
      '@babel/parser': 7.18.4
      '@vue/shared': 3.2.36
      estree-walker: 2.0.2
      source-map: 0.6.1
    dev: true

  /@vue/compiler-dom/3.2.36:
    resolution: {integrity: sha512-tcOTAOiW4s24QLnq+ON6J+GRONXJ+A/mqKCORi0LSlIh8XQlNnlm24y8xIL8la+ZDgkdbjarQ9ZqYSvEja6gVA==}
    dependencies:
      '@vue/compiler-core': 3.2.36
      '@vue/shared': 3.2.36
    dev: true

  /@vue/compiler-sfc/3.2.36:
    resolution: {integrity: sha512-AvGb4bTj4W8uQ4BqaSxo7UwTEqX5utdRSMyHy58OragWlt8nEACQ9mIeQh3K4di4/SX+41+pJrLIY01lHAOFOA==}
    dependencies:
      '@babel/parser': 7.16.4
      '@vue/compiler-core': 3.2.36
      '@vue/compiler-dom': 3.2.36
      '@vue/compiler-ssr': 3.2.36
      '@vue/reactivity-transform': 3.2.36
      '@vue/shared': 3.2.36
      estree-walker: 2.0.2
      magic-string: 0.25.9
      postcss: 8.4.14
      source-map: 0.6.1
    dev: true

  /@vue/compiler-ssr/3.2.36:
    resolution: {integrity: sha512-+KugInUFRvOxEdLkZwE+W43BqHyhBh0jpYXhmqw1xGq2dmE6J9eZ8UUSOKNhdHtQ/iNLWWeK/wPZkVLUf3YGaw==}
    dependencies:
      '@vue/compiler-dom': 3.2.36
      '@vue/shared': 3.2.36
    dev: true

  /@vue/reactivity-transform/3.2.36:
    resolution: {integrity: sha512-Jk5o2BhpODC9XTA7o4EL8hSJ4JyrFWErLtClG3NH8wDS7ri9jBDWxI7/549T7JY9uilKsaNM+4pJASLj5dtRwA==}
    dependencies:
      '@babel/parser': 7.18.4
      '@vue/compiler-core': 3.2.36
      '@vue/shared': 3.2.36
      estree-walker: 2.0.2
      magic-string: 0.25.9
    dev: true

  /@vue/shared/3.2.36:
    resolution: {integrity: sha512-JtB41wXl7Au3+Nl3gD16Cfpj7k/6aCroZ6BbOiCMFCMvrOpkg/qQUXTso2XowaNqBbnkuGHurLAqkLBxNGc1hQ==}
    dev: true

  /@yarnpkg/lockfile/1.0.2:
    resolution: {integrity: sha512-MqJ00WXw89ga0rK6GZkdmmgv3bAsxpJixyTthjcix73O44pBqotyU2BejBkLuIsaOBI6SEu77vAnSyLe5iIHkw==}
    dev: false

  /@zkochan/cmd-shim/5.2.2:
    resolution: {integrity: sha512-uNWpBESHNlerKPs34liL43S14y1j3G39dpSf/wzkyP+axOzqvQTr4i+Nz/4shyS5FIL4fTi/ejHCDMT0ZneNWQ==}
    engines: {node: '>=10.13'}
    dependencies:
      cmd-extension: 1.0.2
      is-windows: 1.0.2
    dev: false

  /abab/2.0.6:
    resolution: {integrity: sha512-j2afSsaIENvHZN2B8GOpF566vZ5WVk5opAiMTvWgaQT8DkbOqsTfvNAvHoRGU2zzP8cPoqys+xHTRDWW8L+/BA==}
    dev: true

  /abbrev/1.1.1:
    resolution: {integrity: sha512-nne9/IiQ/hzIhY6pdDnbBtz7DjPTKrY00P/zvPSm5pOFkl6xuGrGnXn/VtTNNfNtAfZ9/1RtehkszU9qcTii0Q==}
    dev: true

  /accepts/1.3.8:
    resolution: {integrity: sha512-PYAthTa2m2VKxuvSD3DPC/Gy+U+sOA1LAuT8mkmRuvw+NACSaeXEQ+NHcVF7rONl6qcaxV3Uuemwawk+7+SJLw==}
    engines: {node: '>= 0.6'}
    dependencies:
      mime-types: 2.1.35
      negotiator: 0.6.3

  /ace-builds/1.5.3:
    resolution: {integrity: sha512-WN5BKR2aTSuBmisO8jo3Fytk6sOmJGki82v/Boeic81IgYN8pFHNkXq2anDF0XkmfDWMqLbRoW9sjc/GtKzQbQ==}
    dev: true

  /acorn-globals/6.0.0:
    resolution: {integrity: sha512-ZQl7LOWaF5ePqqcX4hLuv/bLXYQNfNWw2c0/yX/TsPRKamzHcTGQnlCjHT3TsmkOUVEPS3crCxiPfdzE/Trlhg==}
    dependencies:
      acorn: 7.4.1
      acorn-walk: 7.2.0
    dev: true

  /acorn-jsx/5.3.2_acorn@8.7.1:
    resolution: {integrity: sha512-rq9s+JNhf0IChjtDXxllJ7g41oZk5SlXtp0LHwyA5cejwn7vKmKp4pPri6YEePv2PU65sAsegbXtIinmDFDXgQ==}
    peerDependencies:
      acorn: ^6.0.0 || ^7.0.0 || ^8.0.0
    dependencies:
      acorn: 8.7.1

  /acorn-walk/7.2.0:
    resolution: {integrity: sha512-OPdCF6GsMIP+Az+aWfAAOEt2/+iVDKE7oy6lJ098aoe59oAmK76qV6Gw60SbZ8jHuG2wH058GF4pLFbYamYrVA==}
    engines: {node: '>=0.4.0'}
    dev: true

  /acorn-walk/8.2.0:
    resolution: {integrity: sha512-k+iyHEuPgSw6SbuDpGQM+06HQUa04DZ3o+F6CSzXMvvI5KMvnaEqXe+YVe555R9nn6GPt404fos4wcgpw12SDA==}
    engines: {node: '>=0.4.0'}
    dev: true

  /acorn/7.4.1:
    resolution: {integrity: sha512-nQyp0o1/mNdbTO1PO6kHkwSrmgZ0MT/jCCpNiwbUjGoRN4dlBhqJtoQuCnEOKzgTVwg0ZWiCoQy6SxMebQVh8A==}
    engines: {node: '>=0.4.0'}
    hasBin: true
    dev: true

  /acorn/8.7.1:
    resolution: {integrity: sha512-Xx54uLJQZ19lKygFXOWsscKUbsBZW0CPykPhVQdhIeIwrbPmJzqeASDInc8nKBnp/JT6igTs82qPXz069H8I/A==}
    engines: {node: '>=0.4.0'}
    hasBin: true

  /agent-base/6.0.2:
    resolution: {integrity: sha512-RZNwNclF7+MS/8bDg70amg32dyeZGZxiDuQmZxKLAlQjr3jGyLx+4Kkk58UO7D2QdgFIQCovuSuZESne6RG6XQ==}
    engines: {node: '>= 6.0.0'}
    dependencies:
      debug: 4.3.4
    transitivePeerDependencies:
      - supports-color

  /ajv-errors/1.0.1_ajv@6.12.6:
    resolution: {integrity: sha512-DCRfO/4nQ+89p/RK43i8Ezd41EqdGIU4ld7nGF8OQ14oc/we5rEntLCUa7+jrn3nn83BosfwZA0wb4pon2o8iQ==}
    peerDependencies:
      ajv: '>=5.0.0'
    dependencies:
      ajv: 6.12.6
    dev: true

  /ajv/6.12.6:
    resolution: {integrity: sha512-j3fVLgvTo527anyYyJOGTYJbG+vnnQYvE0m5mmkc1TK+nxAppkCLMIL0aZ4dblVCNoGShhm+kzE4ZUykBoMg4g==}
    dependencies:
      fast-deep-equal: 3.1.3
      fast-json-stable-stringify: 2.1.0
      json-schema-traverse: 0.4.1
      uri-js: 4.4.1

  /ajv/8.11.0:
    resolution: {integrity: sha512-wGgprdCvMalC0BztXvitD2hC04YffAvtsUn93JbGXYLAtCUO4xd17mCCZQxUOItiBwZvJScWo8NIvQMQ71rdpg==}
    dependencies:
      fast-deep-equal: 3.1.3
      json-schema-traverse: 1.0.0
      require-from-string: 2.0.2
      uri-js: 4.4.1
    dev: true

  /ansi-align/3.0.1:
    resolution: {integrity: sha512-IOfwwBF5iczOjp/WeY4YxyjqAFMQoZufdQWDd19SEExbVLNXqvpzSJ/M7Za4/sCPmQ0+GRquoA7bGcINcxew6w==}
    dependencies:
      string-width: 4.2.3
    dev: true

  /ansi-escapes/4.3.2:
    resolution: {integrity: sha512-gKXj5ALrKWQLsYG9jlTRmR/xKluxHV+Z9QEwNIgCfM1/uwPMCuzVVnh5mwTd+OuBZcwSIMbqssNWRm1lE51QaQ==}
    engines: {node: '>=8'}
    dependencies:
      type-fest: 0.21.3

  /ansi-regex/2.1.1:
    resolution: {integrity: sha512-TIGnTpdo+E3+pCyAluZvtED5p5wCqLdezCyhPZzKPcxvFplEt4i+W7OONCKgeZFT3+y5NZZfOOS/Bdcanm1MYA==}
    engines: {node: '>=0.10.0'}
    dev: true

  /ansi-regex/5.0.1:
    resolution: {integrity: sha512-quJQXlTSUGL2LH9SUXo8VwsY4soanhgo6LNSm84E1LBcE8s3O0wpdiRzyR9z/ZZJMlMWv37qOOb9pdJlMUEKFQ==}
    engines: {node: '>=8'}

  /ansi-styles/3.2.1:
    resolution: {integrity: sha512-VT0ZI6kZRdTh8YyJw3SMbYm/u+NqfsAxEpWO0Pf9sq8/e94WxxOpPKx9FR1FlyCtOVDNOQ+8ntlqFxiRc+r5qA==}
    engines: {node: '>=4'}
    dependencies:
      color-convert: 1.9.3

  /ansi-styles/4.3.0:
    resolution: {integrity: sha512-zbB9rCJAT1rbjiVDb2hqKFHNYLxgtk8NURxZ3IZwD3F6NtxbXZQCnnSi1Lkx+IDohdPlFp222wVALIheZJQSEg==}
    engines: {node: '>=8'}
    dependencies:
      color-convert: 2.0.1

  /ansi-styles/5.2.0:
    resolution: {integrity: sha512-Cxwpt2SfTzTtXcfOlzGEee8O+c+MmUgGrNiBcXnuWxuFJHe6a5Hz7qwhwe5OgaSYI0IJvkLqWX1ASG+cJOkEiA==}
    engines: {node: '>=10'}
    dev: true

  /any-promise/1.3.0:
    resolution: {integrity: sha512-7UvmKalWRt1wgjL1RrGxoSJW/0QZFIegpeGvZG9kjp8vrRu55XTHbwnqq2GpXm9uLbcuhxm3IqX9OB4MZR1b2A==}
    dev: false

  /anymatch/3.1.2:
    resolution: {integrity: sha512-P43ePfOAIupkguHUycrc4qJ9kz8ZiuOUijaETwX7THt0Y/GNK7v0aa8rY816xWjZ7rJdA5XdMcpVFTKMq+RvWg==}
    engines: {node: '>= 8'}
    dependencies:
      normalize-path: 3.0.0
      picomatch: 2.3.1
    dev: true

  /aproba/1.2.0:
    resolution: {integrity: sha512-Y9J6ZjXtoYh8RnXVCMOU/ttDmk1aBjunq9vO0ta5x85WDQiQfUF9sIPBITdbiiIVcBo03Hi3jMxigBtsddlXRw==}
    dev: true

  /are-we-there-yet/1.1.7:
    resolution: {integrity: sha512-nxwy40TuMiUGqMyRHgCSWZ9FM4VAoRP4xUYSTv5ImRog+h9yISPbVH7H8fASCIzYn9wlEv4zvFL7uKDMCFQm3g==}
    dependencies:
      delegates: 1.0.0
      readable-stream: 2.3.7
    dev: true

  /arg/4.1.3:
    resolution: {integrity: sha512-58S9QDqG0Xx27YwPSt9fJxivjYl432YCwfDMfZ+71RAqUrZef7LrKQZ3LHLOwCS4FLNBplP533Zx895SeOCHvA==}
    dev: true

  /argparse/1.0.10:
    resolution: {integrity: sha512-o5Roy6tNG4SL/FOkCAN6RzjiakZS25RLYFrcMttJqbdd8BWrnA+fGz57iN5Pb06pvBGvl5gQ0B48dJlslXvoTg==}
    dependencies:
      sprintf-js: 1.0.3

  /argparse/2.0.1:
    resolution: {integrity: sha512-8+9WqebbFzpX9OR+Wa6O29asIogeRMzcGtAINdpMHHyAg10f05aSFVBbcEqGf/PXw1EjAZ+q2/bEBg3DvurK3Q==}

  /aria-query/4.2.2:
    resolution: {integrity: sha512-o/HelwhuKpTj/frsOsbNLNgnNGVIFsVP/SW2BSF14gVl7kAfMOJ6/8wUAUvG1R1NHKrfG+2sHZTu0yauT1qBrA==}
    engines: {node: '>=6.0'}
    dependencies:
      '@babel/runtime': 7.18.3
      '@babel/runtime-corejs3': 7.18.3
    dev: true

  /aria-query/5.0.0:
    resolution: {integrity: sha512-V+SM7AbUwJ+EBnB8+DXs0hPZHO0W6pqBcc0dW90OwtVG02PswOu/teuARoLQjdDOH+t9pJgGnW5/Qmouf3gPJg==}
    engines: {node: '>=6.0'}
    dev: true

  /array-differ/3.0.0:
    resolution: {integrity: sha512-THtfYS6KtME/yIAhKjZ2ul7XI96lQGHRputJQHO80LAWQnuGP4iCIN8vdMRboGbIEYBwU33q8Tch1os2+X0kMg==}
    engines: {node: '>=8'}
    dev: true

  /array-flatten/1.1.1:
    resolution: {integrity: sha1-ml9pkFGx5wczKPKgCJaLZOopVdI=}

  /array-includes/3.1.5:
    resolution: {integrity: sha512-iSDYZMMyTPkiFasVqfuAQnWAYcvO/SeBSCGKePoEthjp4LEMTe4uLc7b025o4jAZpHhihh8xPo99TNWUWWkGDQ==}
    engines: {node: '>= 0.4'}
    dependencies:
      call-bind: 1.0.2
      define-properties: 1.1.4
      es-abstract: 1.20.1
      get-intrinsic: 1.1.1
      is-string: 1.0.7

  /array-union/2.1.0:
    resolution: {integrity: sha512-HGyxoOTYUyCM6stUe6EJgnd4EoewAI7zMdfqO+kGjnlZmBDz/cR5pf8r/cR4Wq60sL/p0IkcjUEEPwS3GFrIyw==}
    engines: {node: '>=8'}

  /array.prototype.flat/1.3.0:
    resolution: {integrity: sha512-12IUEkHsAhA4DY5s0FPgNXIdc8VRSqD9Zp78a5au9abH/SOBrsp082JOWFNTjkMozh8mqcdiKuaLGhPeYztxSw==}
    engines: {node: '>= 0.4'}
    dependencies:
      call-bind: 1.0.2
      define-properties: 1.1.4
      es-abstract: 1.20.1
      es-shim-unscopables: 1.0.0

  /array.prototype.flatmap/1.3.0:
    resolution: {integrity: sha512-PZC9/8TKAIxcWKdyeb77EzULHPrIX/tIZebLJUQOMR1OwYosT8yggdfWScfTBCDj5utONvOuPQQumYsU2ULbkg==}
    engines: {node: '>= 0.4'}
    dependencies:
      call-bind: 1.0.2
      define-properties: 1.1.4
      es-abstract: 1.20.1
      es-shim-unscopables: 1.0.0

  /arrify/1.0.1:
    resolution: {integrity: sha512-3CYzex9M9FGQjCGMGyi6/31c8GJbgb0qGyrx5HWxPd0aCwh4cB2YjMb2Xf9UuoogrMrlO9cTqnB5rI5GHZTcUA==}
    engines: {node: '>=0.10.0'}
    dev: true

  /arrify/2.0.1:
    resolution: {integrity: sha512-3duEwti880xqi4eAMN8AyR4a0ByT90zoYdLlevfrvU43vb0YZwZVfxOgxWrLXXXpyugL0hNZc9G6BiB5B3nUug==}
    engines: {node: '>=8'}
    dev: true

  /asap/2.0.6:
    resolution: {integrity: sha512-BSHWgDSAiKs50o2Re8ppvp3seVHXSRM44cdSsT9FfNEUUZLOGWVCsiWaRPWM1Znn+mqZ1OfVZ3z3DWEzSp7hRA==}
    dev: false

  /ast-types-flow/0.0.7:
    resolution: {integrity: sha512-eBvWn1lvIApYMhzQMsu9ciLfkBY499mFZlNqG+/9WR7PVlroQw0vG30cOQQbaKz3sCEc44TAOu2ykzqXSNnwag==}
    dev: true

  /astral-regex/2.0.0:
    resolution: {integrity: sha512-Z7tMw1ytTXt5jqMcOP+OQteU1VuNK9Y02uuJtKQ1Sv69jXQKKg5cibLwGJow8yzZP+eAc18EmLGPal0bp36rvQ==}
    engines: {node: '>=8'}
    dev: true

  /async/3.2.3:
    resolution: {integrity: sha512-spZRyzKL5l5BZQrr/6m/SqFdBN0q3OCI0f9rjfBzCMBIP4p75P620rR3gTmaksNOhmzgdxcaxdNfMy6anrbM0g==}
    dev: false

  /asynckit/0.4.0:
    resolution: {integrity: sha512-Oei9OH4tRh0YqU3GxhX79dM/mwVgvbZJaSNaRk+bshkj0S5cfHcgYakreBjrHwatXKbz+IoIdYLxrKim2MjW0Q==}

  /at-least-node/1.0.0:
    resolution: {integrity: sha512-+q/t7Ekv1EDY2l6Gda6LLiX14rU9TV20Wa3ofeQmwPFZbOMo9DXrLbOjFaaclkXKWidIaopwAObQDqwWtGUjqg==}
    engines: {node: '>= 4.0.0'}

  /atob/2.1.2:
    resolution: {integrity: sha512-Wm6ukoaOGJi/73p/cl2GvLjTI5JM1k/O14isD73YML8StrH/7/lRFgmg8nICZgD3bZZvjwCGxtMOD3wWNAu8cg==}
    engines: {node: '>= 4.5.0'}
    hasBin: true
    dev: true

  /aws-cdk-lib/2.26.0_constructs@10.1.25:
    resolution: {integrity: sha512-FkTD79U7WRroI3J0fOuIv5DE2uhgIw2F1Z4Fz5XgrMDYB+F4F02/ud6YT+E4vIkUJkb+Jwlh814dDhZ53uYgUw==}
    engines: {node: '>= 14.15.0'}
    peerDependencies:
      constructs: ^10.0.0
    dependencies:
      '@balena/dockerignore': 1.0.2
      case: 1.6.3
      constructs: 10.1.25
      fs-extra: 9.1.0
      ignore: 5.2.0
      jsonschema: 1.4.1
      minimatch: 3.1.2
      punycode: 2.1.1
      semver: 7.3.7
      yaml: 1.10.2
    bundledDependencies:
      - '@balena/dockerignore'
      - case
      - fs-extra
      - ignore
      - jsonschema
      - minimatch
      - punycode
      - semver
      - yaml

  /aws-cdk/2.26.0:
    resolution: {integrity: sha512-C83HL418o6DTfe0cD4ywWN0xpwDNO4VwGBrjONdA09vWgc4Map7L2j1d3Nt0WksLUKF1h4G/eT+S7Pa5dmrdOw==}
    engines: {node: '>= 14.15.0'}
    hasBin: true
    optionalDependencies:
      fsevents: 2.3.2
    dev: true

  /aws-jwt-verify/3.1.0:
    resolution: {integrity: sha512-8BTDS3xEP5xhK6/mLEQXc7MfRRer5diV4Q2AD6ofoHQnaDbuDXG056egq4UCgo06+rmWQAC7/A6vVRZ/2FCs9g==}
    engines: {node: '>=14.0.0'}
    dev: false

  /aws-lambda/1.0.7:
    resolution: {integrity: sha512-9GNFMRrEMG5y3Jvv+V4azWvc+qNWdWLTjDdhf/zgMlz8haaaLWv0xeAIWxz9PuWUBawsVxy0zZotjCdR3Xq+2w==}
    hasBin: true
    dependencies:
      aws-sdk: 2.1148.0
      commander: 3.0.2
      js-yaml: 3.14.1
      watchpack: 2.4.0
    dev: true

  /aws-sdk-client-mock/0.6.2_b3baf346a3b9422a0ecddb3e973bec80:
    resolution: {integrity: sha512-0kH1cyfqGogp69vJitzVducx9q691vGOwg7wEG+DUegGlepjaeskp6YG4SJI0y5Vwh3vi+fP27YQTcWllv4GlQ==}
    peerDependencies:
      '@aws-sdk/client-s3': ^3.0.0
      '@aws-sdk/types': ^3.0.0
    dependencies:
      '@aws-sdk/client-s3': 3.100.0
      '@aws-sdk/types': 3.78.0
      '@types/sinon': 10.0.10
      sinon: 11.1.2
      tslib: 2.4.0

  /aws-sdk/2.1148.0:
    resolution: {integrity: sha512-FUYAyveKmS5eqIiGQgrGVsLZwwtI+K6S6Gz8oJf56pgypZCo9dV+cXO4aaS+vN0+LSmGh6dSKc6G8h8FYASIJg==}
    engines: {node: '>= 10.0.0'}
    dependencies:
      buffer: 4.9.2
      events: 1.1.1
      ieee754: 1.1.13
      jmespath: 0.16.0
      querystring: 0.2.0
      sax: 1.2.1
      url: 0.10.3
      uuid: 8.0.0
      xml2js: 0.4.19
    dev: true

  /axe-core/4.4.2:
    resolution: {integrity: sha512-LVAaGp/wkkgYJcjmHsoKx4juT1aQvJyPcW09MLCjVTh3V2cc6PnyempiLMNH5iMdfIX/zdbjUx2KDjMLCTdPeA==}
    engines: {node: '>=12'}
    dev: true

  /axios/0.27.2:
    resolution: {integrity: sha512-t+yRIyySRTp/wua5xEr+z1q60QmLq8ABsS5O9Me1AsE5dfKqgnCFzwiCZZ/cGNd1lq4/7akDWMxdhVlucjmnOQ==}
    dependencies:
      follow-redirects: 1.15.1
      form-data: 4.0.0
    transitivePeerDependencies:
      - debug

  /axobject-query/2.2.0:
    resolution: {integrity: sha512-Td525n+iPOOyUQIeBfcASuG6uJsDOITl7Mds5gFyerkWiX7qhUTdYUBlSgNMyVqtSJqwpt1kXGLdUt6SykLMRA==}
    dev: true

  /babel-jest/27.5.1_@babel+core@7.18.2:
    resolution: {integrity: sha512-cdQ5dXjGRd0IBRATiQ4mZGlGlRE8kJpjPOixdNRdT+m3UcNqmYWN6rK6nvtXYfY3D76cb8s/O1Ss8ea24PIwcg==}
    engines: {node: ^10.13.0 || ^12.13.0 || ^14.15.0 || >=15.0.0}
    peerDependencies:
      '@babel/core': ^7.8.0
    dependencies:
      '@babel/core': 7.18.2
      '@jest/transform': 27.5.1
      '@jest/types': 27.5.1
      '@types/babel__core': 7.1.19
      babel-plugin-istanbul: 6.1.1
      babel-preset-jest: 27.5.1_@babel+core@7.18.2
      chalk: 4.1.2
      graceful-fs: 4.2.10
      slash: 3.0.0
    transitivePeerDependencies:
      - supports-color
    dev: true

  /babel-plugin-dynamic-import-node/2.3.3:
    resolution: {integrity: sha512-jZVI+s9Zg3IqA/kdi0i6UDCybUI3aSBLnglhYbSSjKlV7yF1F/5LWv8MakQmvYpnbJDS6fcBL2KzHSxNCMtWSQ==}
    dependencies:
      object.assign: 4.1.2
    dev: true

  /babel-plugin-istanbul/6.1.1:
    resolution: {integrity: sha512-Y1IQok9821cC9onCx5otgFfRm7Lm+I+wwxOx738M/WLPZ9Q42m4IG5W0FNX8WLL2gYMZo3JkuXIH2DOpWM+qwA==}
    engines: {node: '>=8'}
    dependencies:
      '@babel/helper-plugin-utils': 7.17.12
      '@istanbuljs/load-nyc-config': 1.1.0
      '@istanbuljs/schema': 0.1.3
      istanbul-lib-instrument: 5.2.0
      test-exclude: 6.0.0
    transitivePeerDependencies:
      - supports-color
    dev: true

  /babel-plugin-jest-hoist/27.5.1:
    resolution: {integrity: sha512-50wCwD5EMNW4aRpOwtqzyZHIewTYNxLA4nhB+09d8BIssfNfzBRhkBIHiaPv1Si226TQSvp8gxAJm2iY2qs2hQ==}
    engines: {node: ^10.13.0 || ^12.13.0 || ^14.15.0 || >=15.0.0}
    dependencies:
      '@babel/template': 7.16.7
      '@babel/types': 7.18.4
      '@types/babel__core': 7.1.19
      '@types/babel__traverse': 7.17.1
    dev: true

  /babel-plugin-polyfill-corejs2/0.3.1_@babel+core@7.18.2:
    resolution: {integrity: sha512-v7/T6EQcNfVLfcN2X8Lulb7DjprieyLWJK/zOWH5DUYcAgex9sP3h25Q+DLsX9TloXe3y1O8l2q2Jv9q8UVB9w==}
    peerDependencies:
      '@babel/core': ^7.0.0-0
    dependencies:
      '@babel/compat-data': 7.17.10
      '@babel/core': 7.18.2
      '@babel/helper-define-polyfill-provider': 0.3.1_@babel+core@7.18.2
      semver: 6.3.0
    transitivePeerDependencies:
      - supports-color
    dev: true

  /babel-plugin-polyfill-corejs3/0.5.2_@babel+core@7.18.2:
    resolution: {integrity: sha512-G3uJih0XWiID451fpeFaYGVuxHEjzKTHtc9uGFEjR6hHrvNzeS/PX+LLLcetJcytsB5m4j+K3o/EpXJNb/5IEQ==}
    peerDependencies:
      '@babel/core': ^7.0.0-0
    dependencies:
      '@babel/core': 7.18.2
      '@babel/helper-define-polyfill-provider': 0.3.1_@babel+core@7.18.2
      core-js-compat: 3.22.8
    transitivePeerDependencies:
      - supports-color
    dev: true

  /babel-plugin-polyfill-regenerator/0.3.1_@babel+core@7.18.2:
    resolution: {integrity: sha512-Y2B06tvgHYt1x0yz17jGkGeeMr5FeKUu+ASJ+N6nB5lQ8Dapfg42i0OVrf8PNGJ3zKL4A23snMi1IRwrqqND7A==}
    peerDependencies:
      '@babel/core': ^7.0.0-0
    dependencies:
      '@babel/core': 7.18.2
      '@babel/helper-define-polyfill-provider': 0.3.1_@babel+core@7.18.2
    transitivePeerDependencies:
      - supports-color
    dev: true

  /babel-preset-current-node-syntax/1.0.1_@babel+core@7.18.2:
    resolution: {integrity: sha512-M7LQ0bxarkxQoN+vz5aJPsLBn77n8QgTFmo8WK0/44auK2xlCXrYcUxHFxgU7qW5Yzw/CjmLRK2uJzaCd7LvqQ==}
    peerDependencies:
      '@babel/core': ^7.0.0
    dependencies:
      '@babel/core': 7.18.2
      '@babel/plugin-syntax-async-generators': 7.8.4_@babel+core@7.18.2
      '@babel/plugin-syntax-bigint': 7.8.3_@babel+core@7.18.2
      '@babel/plugin-syntax-class-properties': 7.12.13_@babel+core@7.18.2
      '@babel/plugin-syntax-import-meta': 7.10.4_@babel+core@7.18.2
      '@babel/plugin-syntax-json-strings': 7.8.3_@babel+core@7.18.2
      '@babel/plugin-syntax-logical-assignment-operators': 7.10.4_@babel+core@7.18.2
      '@babel/plugin-syntax-nullish-coalescing-operator': 7.8.3_@babel+core@7.18.2
      '@babel/plugin-syntax-numeric-separator': 7.10.4_@babel+core@7.18.2
      '@babel/plugin-syntax-object-rest-spread': 7.8.3_@babel+core@7.18.2
      '@babel/plugin-syntax-optional-catch-binding': 7.8.3_@babel+core@7.18.2
      '@babel/plugin-syntax-optional-chaining': 7.8.3_@babel+core@7.18.2
      '@babel/plugin-syntax-top-level-await': 7.14.5_@babel+core@7.18.2
    dev: true

  /babel-preset-jest/27.5.1_@babel+core@7.18.2:
    resolution: {integrity: sha512-Nptf2FzlPCWYuJg41HBqXVT8ym6bXOevuCTbhxlUpjwtysGaIWFvDEjp4y+G7fl13FgOdjs7P/DmErqH7da0Ag==}
    engines: {node: ^10.13.0 || ^12.13.0 || ^14.15.0 || >=15.0.0}
    peerDependencies:
      '@babel/core': ^7.0.0
    dependencies:
      '@babel/core': 7.18.2
      babel-plugin-jest-hoist: 27.5.1
      babel-preset-current-node-syntax: 1.0.1_@babel+core@7.18.2
    dev: true

  /balanced-match/1.0.2:
    resolution: {integrity: sha512-3oSeUO0TMV67hN1AmbXsK4yaqU7tjiHlbxRDZOpH0KW9+CeX4bRAaX0Anxt0tx2MrpRpWwQaPwIlISEJhYU5Pw==}

  /base64-js/1.5.1:
    resolution: {integrity: sha512-AKpaYlHn8t4SVbOHCy+b5+KKgvR4vrsD8vbvrbiQJps7fKDTkjkDry6ji0rUJjC0kzbNePLwzxq8iypo41qeWA==}
    dev: true

  /better-path-resolve/1.0.0:
    resolution: {integrity: sha512-pbnl5XzGBdrFU/wT4jqmJVPn2B6UHPBOhzMQkY/SPUPB6QtUXtmBHBIwCbXJol93mOpGMnQyP/+BB19q04xj7g==}
    engines: {node: '>=4'}
    dependencies:
      is-windows: 1.0.2
    dev: false

  /binary-extensions/2.2.0:
    resolution: {integrity: sha512-jDctJ/IVQbZoJykoeHbhXpOlNBqGNcwXJKJog42E5HDPUwQTSdjCHdihjj0DlnheQ7blbT6dHOafNAiS8ooQKA==}
    engines: {node: '>=8'}
    dev: true

  /bl/4.1.0:
    resolution: {integrity: sha512-1W07cM9gS6DcLperZfFSj+bWLtaPGSOHWhPiGzXmvVJbRLdG82sH/Kn8EtW1VqWVA54AKf2h5k5BbnIbwF3h6w==}
    dependencies:
      buffer: 5.7.1
      inherits: 2.0.4
      readable-stream: 3.6.0
    dev: true

  /body-parser/1.20.0:
    resolution: {integrity: sha512-DfJ+q6EPcGKZD1QWUjSpqp+Q7bDQTsQIF4zfUAtZ6qk+H/3/QRhg9CEp39ss+/T2vw0+HaidC0ecJj/DRLIaKg==}
    engines: {node: '>= 0.8', npm: 1.2.8000 || >= 1.4.16}
    dependencies:
      bytes: 3.1.2
      content-type: 1.0.4
      debug: 2.6.9
      depd: 2.0.0
      destroy: 1.2.0
      http-errors: 2.0.0
      iconv-lite: 0.4.24
      on-finished: 2.4.1
      qs: 6.10.3
      raw-body: 2.5.1
      type-is: 1.6.18
      unpipe: 1.0.0

  /bowser/2.11.0:
    resolution: {integrity: sha512-AlcaJBi/pqqJBIQ8U9Mcpc9i8Aqxn88Skv5d+xBX006BY5u8N3mGLHa5Lgppa7L/HfwgwLgZ6NYs+Ag6uUmJRA==}

  /boxen/5.1.2:
    resolution: {integrity: sha512-9gYgQKXx+1nP8mP7CzFyaUARhg7D3n1dF/FnErWmu9l6JvGpNUN278h0aSb+QjoiKSWG+iZ3uHrcqk0qrY9RQQ==}
    engines: {node: '>=10'}
    dependencies:
      ansi-align: 3.0.1
      camelcase: 6.3.0
      chalk: 4.1.2
      cli-boxes: 2.2.1
      string-width: 4.2.3
      type-fest: 0.20.2
      widest-line: 3.1.0
      wrap-ansi: 7.0.0
    dev: true

  /brace-expansion/1.1.11:
    resolution: {integrity: sha512-iCuPHDFgrHX7H2vEI/5xpz07zSHB00TpugqhmYtVmMO6518mCuRMoOYFldEBl0g187ufozdaHgWKcYFb61qGiA==}
    dependencies:
      balanced-match: 1.0.2
      concat-map: 0.0.1

  /braces/3.0.2:
    resolution: {integrity: sha512-b8um+L1RzM3WDSzvhm6gIz1yfTbBt6YTlcEKAvsmqCZZFw46z626lVj9j1yEPW33H5H+lBQpZMP1k8l+78Ha0A==}
    engines: {node: '>=8'}
    dependencies:
      fill-range: 7.0.1

  /browser-process-hrtime/1.0.0:
    resolution: {integrity: sha512-9o5UecI3GhkpM6DrXr69PblIuWxPKk9Y0jHBRhdocZ2y7YECBFCsHm79Pr3OyR2AvjhDkabFJaDJMYRazHgsow==}
    dev: true

  /browserslist/4.20.3:
    resolution: {integrity: sha512-NBhymBQl1zM0Y5dQT/O+xiLP9/rzOIQdKM/eMJBAq7yBgaB6krIYLGejrwVYnSHZdqjscB1SPuAjHwxjvN6Wdg==}
    engines: {node: ^6 || ^7 || ^8 || ^9 || ^10 || ^11 || ^12 || >=13.7}
    hasBin: true
    dependencies:
      caniuse-lite: 1.0.30001346
      electron-to-chromium: 1.4.144
      escalade: 3.1.1
      node-releases: 2.0.5
      picocolors: 1.0.0
    dev: true

  /bs-logger/0.2.6:
    resolution: {integrity: sha512-pd8DCoxmbgc7hyPKOvxtqNcjYoOsABPQdcCUjGp3d42VR2CX1ORhk2A87oqqu5R1kk+76nsxZupkmyd+MVtCog==}
    engines: {node: '>= 6'}
    dependencies:
      fast-json-stable-stringify: 2.1.0
    dev: true

  /bser/2.1.1:
    resolution: {integrity: sha512-gQxTNE/GAfIIrmHLUE3oJyp5FO6HRBfhjnw4/wMmA63ZGDJnWBmgY/lyQBpnDUkGmAhbSe39tx2d/iTOAfglwQ==}
    dependencies:
      node-int64: 0.4.0
    dev: true

  /buffer-equal-constant-time/1.0.1:
    resolution: {integrity: sha512-zRpUiDwd/xk6ADqPMATG8vc9VPrkck7T07OIx0gnjmJAnHnTVXNQG3vfvWNuiZIkwu9KrKdA1iJKfsfTVxE6NA==}
    dev: false

  /buffer-from/1.1.2:
    resolution: {integrity: sha512-E+XQCRwSbaaiChtv6k6Dwgc+bx+Bs6vuKJHHl5kox/BaKbhiXzqQOwK4cO22yElGp2OCmjwVhT3HmxgyPGnJfQ==}

  /buffer/4.9.2:
    resolution: {integrity: sha512-xq+q3SRMOxGivLhBNaUdC64hDTQwejJ+H0T/NB1XMtTVEwNTrfFF3gAxiyW0Bu/xWEGhjVKgUcMhCrUy2+uCWg==}
    dependencies:
      base64-js: 1.5.1
      ieee754: 1.1.13
      isarray: 1.0.0
    dev: true

  /buffer/5.7.1:
    resolution: {integrity: sha512-EHcyIPBQ4BSGlvjB16k5KgAJ27CIsHY/2JBmCRReo48y9rQ3MaUzWX3KVlBa4U7MyX02HdVj0K7C3WaB3ju7FQ==}
    dependencies:
      base64-js: 1.5.1
      ieee754: 1.2.1
    dev: true

  /builtin-modules/3.1.0:
    resolution: {integrity: sha512-k0KL0aWZuBt2lrxrcASWDfwOLMnodeQjodT/1SxEQAXsHANgo6ZC/VEaSEHCXt7aSTZ4/4H5LKa+tBXmW7Vtvw==}
    engines: {node: '>=6'}
    dev: false

  /builtins/1.0.3:
    resolution: {integrity: sha512-uYBjakWipfaO/bXI7E8rq6kpwHRZK5cNYrUv2OzZSI/FvmdMyXJ2tG9dKcjEC5YHmHpUAwsargWIZNWdxb/bnQ==}

  /bytes/3.1.2:
    resolution: {integrity: sha512-/Nf7TyzTx6S3yRJObOAV7956r8cr2+Oj8AC5dt8wSP3BQAoeX58NoHyCU8P8zGkNXStjTSi6fzO6F0pBdcYbEg==}
    engines: {node: '>= 0.8'}

  /cacheable-request/6.1.0:
    resolution: {integrity: sha512-Oj3cAGPCqOZX7Rz64Uny2GYAZNliQSqfbePrgAQ1wKAihYmCUnraBtJtKcGR4xz7wF+LoJC+ssFZvv5BgF9Igg==}
    engines: {node: '>=8'}
    dependencies:
      clone-response: 1.0.2
      get-stream: 5.2.0
      http-cache-semantics: 4.1.0
      keyv: 3.1.0
      lowercase-keys: 2.0.0
      normalize-url: 4.5.1
      responselike: 1.0.2
    dev: true

  /call-bind/1.0.2:
    resolution: {integrity: sha512-7O+FbCihrB5WGbFYesctwmTKae6rOiIzmz1icreWJ+0aA7LJfuqhEso2T9ncpcFtzMQtzXf2QGGueWJGTYsqrA==}
    dependencies:
      function-bind: 1.1.1
      get-intrinsic: 1.1.1

  /callsites/3.1.0:
    resolution: {integrity: sha512-P8BjAsXvZS+VIDUI11hHCQEv74YT67YUi5JJFNWIqL235sBmjX4+qx9Muvls5ivyNENctx46xQLQ3aTuE7ssaQ==}
    engines: {node: '>=6'}

  /camelcase-keys/6.2.2:
    resolution: {integrity: sha512-YrwaA0vEKazPBkn0ipTiMpSajYDSe+KjQfrjhcBMxJt/znbvlHd8Pw/Vamaz5EB4Wfhs3SUR3Z9mwRu/P3s3Yg==}
    engines: {node: '>=8'}
    dependencies:
      camelcase: 5.3.1
      map-obj: 4.3.0
      quick-lru: 4.0.1
    dev: true

  /camelcase/5.3.1:
    resolution: {integrity: sha512-L28STB170nwWS63UjtlEOE3dldQApaJXZkOI1uMFfzf3rRuPegHaHesyee+YxQ+W6SvRDQV6UrdOdRiR153wJg==}
    engines: {node: '>=6'}
    dev: true

  /camelcase/6.3.0:
    resolution: {integrity: sha512-Gmy6FhYlCY7uOElZUSbxo2UCDH8owEk996gkbrpsgGtrJLM3J7jGxl9Ic7Qwwj4ivOE5AWZWRMecDdF7hqGjFA==}
    engines: {node: '>=10'}
    dev: true

  /caniuse-lite/1.0.30001346:
    resolution: {integrity: sha512-q6ibZUO2t88QCIPayP/euuDREq+aMAxFE5S70PkrLh0iTDj/zEhgvJRKC2+CvXY6EWc6oQwUR48lL5vCW6jiXQ==}

  /case/1.6.3:
    resolution: {integrity: sha512-mzDSXIPaFwVDvZAHqZ9VlbyF4yyXRuX6IvB06WvPYkqJVO24kX1PPhv9bfpKNFZyxYFmmgo03HUiD8iklmJYRQ==}
    engines: {node: '>= 0.8.0'}

  /cdk-nag/2.14.22_47b13785010171dab9c30d40a45387b9:
    resolution: {integrity: sha512-2h6d6jE4XW4dZIhgdEnKwEB1cphPCPxzm2hO+Q2Oj2IAB+E7cHI4u8UmR0QYVAItBbABWqC6tAXZmieBxt274g==}
    peerDependencies:
      aws-cdk-lib: ^2.11.0
      constructs: ^10.0.5
    dependencies:
      aws-cdk-lib: 2.26.0_constructs@10.1.25
      constructs: 10.1.25
    dev: true

  /cdk-ssm-document/3.1.1_47b13785010171dab9c30d40a45387b9:
    resolution: {integrity: sha512-mvw3M4hqI2UgGwWihUeCxp93UedOd29aU7Qx1QQfdKmO4DOHx5DsTtK51uoT5wlw920C9eRvzIAIPLK3lQr1VA==}
    peerDependencies:
      aws-cdk-lib: ^2.0.0
      constructs: ^10.0.0
    dependencies:
      aws-cdk-lib: 2.26.0_constructs@10.1.25
      constructs: 10.1.25
    dev: true
    bundledDependencies:
      - js-yaml

  /chalk/2.4.2:
    resolution: {integrity: sha512-Mti+f9lpJNcwF4tWV8/OrTTtF1gZi+f8FqlyAdouralcFWFQWF2+NgCHShjkCb+IFBLq9buZwE1xckQU4peSuQ==}
    engines: {node: '>=4'}
    dependencies:
      ansi-styles: 3.2.1
      escape-string-regexp: 1.0.5
      supports-color: 5.5.0

  /chalk/3.0.0:
    resolution: {integrity: sha512-4D3B6Wf41KOYRFdszmDqMCGq5VV/uMAB273JILmO+3jAlh8X4qDtdtgCR3fxtbLEMzSx22QdhnDcJvu2u1fVwg==}
    engines: {node: '>=8'}
    dependencies:
      ansi-styles: 4.3.0
      supports-color: 7.2.0
    dev: true

  /chalk/4.1.2:
    resolution: {integrity: sha512-oKnbhFyRIXpUuez8iBMmyEa4nbj4IOQyuhc/wy9kY7/WVPcwIO9VA668Pu8RkO7+0G76SLROeyw9CpQ061i4mA==}
    engines: {node: '>=10'}
    dependencies:
      ansi-styles: 4.3.0
      supports-color: 7.2.0

  /char-regex/1.0.2:
    resolution: {integrity: sha512-kWWXztvZ5SBQV+eRgKFeh8q5sLuZY2+8WUIzlxWVTg+oGwY14qylx1KbKzHd8P6ZYkAg0xyIDU9JMHhyJMZ1jw==}
    engines: {node: '>=10'}
    dev: true

  /chardet/0.7.0:
    resolution: {integrity: sha512-mT8iDcrh03qDGRRmoA2hmBJnxpllMR+0/0qlzjqZES6NdiWDcZkCNAk4rPFZ9Q85r27unkiNNg8ZOiwZXBHwcA==}
    dev: false

  /charenc/0.0.2:
    resolution: {integrity: sha512-yrLQ/yVUFXkzg7EDQsPieE/53+0RlaWTs+wBrvW36cyilJ2SaDWfl4Yj7MtLTXleV9uEKefbAGUPv2/iWSooRA==}
    dev: true

  /chokidar/3.4.3:
    resolution: {integrity: sha512-DtM3g7juCXQxFVSNPNByEC2+NImtBuxQQvWlHunpJIS5Ocr0lG306cC7FCi7cEA0fzmybPUIl4txBIobk1gGOQ==}
    engines: {node: '>= 8.10.0'}
    dependencies:
      anymatch: 3.1.2
      braces: 3.0.2
      glob-parent: 5.1.2
      is-binary-path: 2.1.0
      is-glob: 4.0.3
      normalize-path: 3.0.0
      readdirp: 3.5.0
    optionalDependencies:
      fsevents: 2.1.3
    dev: true

  /chokidar/3.5.3:
    resolution: {integrity: sha512-Dr3sfKRP6oTcjf2JmUmFJfeVMvXBdegxB0iVQ5eb2V10uFJUCAS8OByZdVAyVb8xXNz3GjjTgj9kLWsZTqE6kw==}
    engines: {node: '>= 8.10.0'}
    dependencies:
      anymatch: 3.1.2
      braces: 3.0.2
      glob-parent: 5.1.2
      is-binary-path: 2.1.0
      is-glob: 4.0.3
      normalize-path: 3.0.0
      readdirp: 3.6.0
    optionalDependencies:
      fsevents: 2.3.2
    dev: true

  /chownr/1.1.4:
    resolution: {integrity: sha512-jJ0bqzaylmJtVnNgzTeSOs8DPavpbYgEr/b0YL8/2GO3xJEhInFmhKMUnEJQjZumK7KXGFhUy89PrsJWlakBVg==}
    dev: true

  /chownr/2.0.0:
    resolution: {integrity: sha512-bIomtDF5KGpdogkLd9VspvFzk9KfpyyGlS8YFVZl7TGPBHL5snIOnxeshwVgPteQ9b4Eydl+pVbIyE1DcvCWgQ==}
    engines: {node: '>=10'}
    dev: false

  /ci-info/2.0.0:
    resolution: {integrity: sha512-5tK7EtrZ0N+OLFMthtqOj4fI2Jeb88C4CAZPu25LDVUgXJ0A3Js4PMGqrn0JU1W0Mh1/Z8wZzYPxqUrXeBboCQ==}
    dev: true

  /ci-info/3.3.1:
    resolution: {integrity: sha512-SXgeMX9VwDe7iFFaEWkA5AstuER9YKqy4EhHqr4DVqkwmD9rpVimkMKWHdjn30Ja45txyjhSn63lVX69eVCckg==}
    dev: true

  /cjs-module-lexer/1.2.2:
    resolution: {integrity: sha512-cOU9usZw8/dXIXKtwa8pM0OTJQuJkxMN6w30csNRUerHfeQ5R6U3kkU/FtJeIf3M202OHfY2U8ccInBG7/xogA==}
    dev: true

  /cli-boxes/2.2.1:
    resolution: {integrity: sha512-y4coMcylgSCdVinjiDBuR8PCC2bLjyGTwEmPb9NHR/QaNU6EUOXcTY/s6VjGMD6ENSEaeQYHCY0GNGS5jfMwPw==}
    engines: {node: '>=6'}
    dev: true

  /cli-cursor/3.1.0:
    resolution: {integrity: sha512-I/zHAwsKf9FqGoXM4WWRACob9+SNukZTd94DWF57E4toouRulbCxcUh6RKUEOQlYTHJnzkPMySvPNaaSLNfLZw==}
    engines: {node: '>=8'}
    dependencies:
      restore-cursor: 3.1.0
    dev: false

  /cli-table/0.3.11:
    resolution: {integrity: sha512-IqLQi4lO0nIB4tcdTpN4LCB9FI3uqrJZK7RC515EnhZ6qBaglkIgICb1wjeAqpdoOabm1+SuQtkXIPdYC93jhQ==}
    engines: {node: '>= 0.2.0'}
    dependencies:
      colors: 1.0.3
    dev: false

  /cli-width/3.0.0:
    resolution: {integrity: sha512-FxqpkPPwu1HjuN93Omfm4h8uIanXofW0RxVEW3k5RKx+mJJYSthzNhp32Kzxxy3YAEZ/Dc/EWN1vZRY0+kOhbw==}
    engines: {node: '>= 10'}
    dev: false

  /cliui/7.0.4:
    resolution: {integrity: sha512-OcRE68cOsVMXp1Yvonl/fzkQOyjLSu/8bhPDfQt0e0/Eb283TKP20Fs2MqoPsr9SwA595rRCA+QMzYc9nBP+JQ==}
    dependencies:
      string-width: 4.2.3
      strip-ansi: 6.0.1
      wrap-ansi: 7.0.0
    dev: true

  /clone-response/1.0.2:
    resolution: {integrity: sha512-yjLXh88P599UOyPTFX0POsd7WxnbsVsGohcwzHOLspIhhpalPw1BcqED8NblyZLKcGrL8dTgMlcaZxV2jAD41Q==}
    dependencies:
      mimic-response: 1.0.1
    dev: true

  /clsx/1.1.1:
    resolution: {integrity: sha512-6/bPho624p3S2pMyvP5kKBPXnI3ufHLObBFCfgx+LkeR5lg2XYy2hqZqUf45ypD8COn2bhgGJSUE+l5dhNBieA==}
    engines: {node: '>=6'}
    dev: true

  /cmd-extension/1.0.2:
    resolution: {integrity: sha512-iWDjmP8kvsMdBmLTHxFaqXikO8EdFRDfim7k6vUHglY/2xJ5jLrPsnQGijdfp4U+sr/BeecG0wKm02dSIAeQ1g==}
    engines: {node: '>=10'}
    dev: false

  /co/4.6.0:
    resolution: {integrity: sha512-QVb0dM5HvG+uaxitm8wONl7jltx8dqhfU33DcqtOZcLSVIKSDDLDi7+0LbAKiyI8hD9u42m2YxXSkMGWThaecQ==}
    engines: {iojs: '>= 1.0.0', node: '>= 0.12.0'}
    dev: true

  /code-point-at/1.1.0:
    resolution: {integrity: sha512-RpAVKQA5T63xEj6/giIbUEtZwJ4UFIc3ZtvEkiaUERylqe8xb5IvqcgOurZLahv93CLKfxcw5YI+DZcUBRyLXA==}
    engines: {node: '>=0.10.0'}
    dev: true

  /collect-v8-coverage/1.0.1:
    resolution: {integrity: sha512-iBPtljfCNcTKNAto0KEtDfZ3qzjJvqE3aTGZsbhjSBlorqpXJlaWWtPO35D+ZImoC3KWejX64o+yPGxhWSTzfg==}
    dev: true

  /color-convert/1.9.3:
    resolution: {integrity: sha512-QfAUtd+vFdAtFQcC8CCyYt1fYWxSqAiK2cSD6zDB8N3cpsEBAvRxp9zOGg6G/SHHJYAT88/az/IuDGALsNVbGg==}
    dependencies:
      color-name: 1.1.3

  /color-convert/2.0.1:
    resolution: {integrity: sha512-RRECPsj7iu/xb5oKYcsFHSppFNnsj/52OVTRKb4zP5onXwVF3zVmmToNcOfGC+CRDpfK/U584fMg38ZHCaElKQ==}
    engines: {node: '>=7.0.0'}
    dependencies:
      color-name: 1.1.4

  /color-name/1.1.3:
    resolution: {integrity: sha512-72fSenhMw2HZMTVHeCA9KCmpEIbzWiQsjN+BHcBbS9vr1mtt+vJjPdksIBNUmKAW8TFUDPJK5SUU3QhE9NEXDw==}

  /color-name/1.1.4:
    resolution: {integrity: sha512-dOy+3AuW3a2wNbZHIuMZpTcgjGuLU/uBL/ubcZF9OXbDo8ff4O8yVp5Bf0efS8uEoYo5q4Fx7dY9OgQGXgAsQA==}

  /color-string/1.9.1:
    resolution: {integrity: sha512-shrVawQFojnZv6xM40anx4CkoDP+fZsw/ZerEMsW/pyzsRbElpsL/DBVW7q3ExxwusdNXI3lXpuhEZkzs8p5Eg==}
    dependencies:
      color-name: 1.1.4
      simple-swizzle: 0.2.2

  /color/3.2.1:
    resolution: {integrity: sha512-aBl7dZI9ENN6fUGC7mWpMTPNHmWUSNan9tuWN6ahh5ZLNk9baLJOnSMlrQkHcrfFgz2/RigjUVAjdx36VcemKA==}
    dependencies:
      color-convert: 1.9.3
      color-string: 1.9.1
    dev: false

  /color/4.2.3:
    resolution: {integrity: sha512-1rXeuUUiGGrykh+CeBdu5Ie7OJwinCgQY0bc7GCRxy5xVHy+moaqkpL/jqQq0MtQOeYcrqEz4abc5f0KtU7W4A==}
    engines: {node: '>=12.5.0'}
    dependencies:
      color-convert: 2.0.1
      color-string: 1.9.1
    dev: true

  /colors/1.0.3:
    resolution: {integrity: sha512-pFGrxThWcWQ2MsAz6RtgeWe4NK2kUE1WfsrvvlctdII745EW9I0yflqhe7++M5LEc7bV2c/9/5zc8sFcpL0Drw==}
    engines: {node: '>=0.1.90'}
    dev: false

  /colors/1.2.5:
    resolution: {integrity: sha512-erNRLao/Y3Fv54qUa0LBB+//Uf3YwMUmdJinN20yMXm9zdKKqH9wt7R9IIVZ+K7ShzfpLV/Zg8+VyrBJYB4lpg==}
    engines: {node: '>=0.1.90'}

  /colorspace/1.1.4:
    resolution: {integrity: sha512-BgvKJiuVu1igBUF2kEjRCZXol6wiiGbY5ipL/oVPwm0BL9sIpMIzM8IK7vwuxIIzOXMV3Ey5w+vxhm0rR/TN8w==}
    dependencies:
      color: 3.2.1
      text-hex: 1.0.0
    dev: false

  /combined-stream/1.0.8:
    resolution: {integrity: sha512-FQN4MRfuJeHf7cBbBMJFXhKSDq+2kAArBlmRBvcvFE5BB1HZKXtSFASDhdlz9zOYwxh8lDdnvmMOe/+5cdoEdg==}
    engines: {node: '>= 0.8'}
    dependencies:
      delayed-stream: 1.0.0

  /commander/2.20.3:
    resolution: {integrity: sha512-GpVkmM8vF2vQUkj2LvZmD35JxeJOLCwJ9cUkugyk2nuhbv3+mJvpLYYt+0+USMxE+oj+ey/lJEnhZw75x/OMcQ==}
    requiresBuild: true
    optional: true

  /commander/3.0.2:
    resolution: {integrity: sha512-Gar0ASD4BDyKC4hl4DwHqDrmvjoxWKZigVnAbn5H1owvm4CxCPdb0HQDehwNYMJpla5+M2tPmPARzhtYuwpHow==}
    dev: true

  /concat-map/0.0.1:
    resolution: {integrity: sha1-2Klr13/Wjfd5OnMDajug1UBdR3s=}

  /concurrently/7.2.1:
    resolution: {integrity: sha512-7cab/QyqipqghrVr9qZmoWbidu0nHsmxrpNqQ7r/67vfl1DWJElexehQnTH1p+87tDkihaAjM79xTZyBQh7HLw==}
    engines: {node: ^12.20.0 || ^14.13.0 || >=16.0.0}
    hasBin: true
    dependencies:
      chalk: 4.1.2
      date-fns: 2.28.0
      lodash: 4.17.21
      rxjs: 6.6.7
      shell-quote: 1.7.3
      spawn-command: 0.0.2-1
      supports-color: 8.1.1
      tree-kill: 1.2.2
      yargs: 17.5.1
    dev: true

  /configstore/5.0.1:
    resolution: {integrity: sha512-aMKprgk5YhBNyH25hj8wGt2+D52Sw1DRRIzqBwLp2Ya9mFmY8KPvvtvmna8SxVR9JMZ4kzMD68N22vlaRpkeFA==}
    engines: {node: '>=8'}
    dependencies:
      dot-prop: 5.3.0
      graceful-fs: 4.2.10
      make-dir: 3.1.0
      unique-string: 2.0.0
      write-file-atomic: 3.0.3
      xdg-basedir: 4.0.0
    dev: true

  /console-control-strings/1.1.0:
    resolution: {integrity: sha512-ty/fTekppD2fIwRvnZAVdeOiGd1c7YXEixbgJTNzqcxJWKQnjJ/V1bNEEE6hygpM3WjwHFUVK6HTjWSzV4a8sQ==}
    dev: true

  /constructs/10.1.25:
    resolution: {integrity: sha512-etUavUwFJ3oTxoP9ax8Dvzv47Nzk9QHRnubL3cEOxLATd8b0SOLFN4xB7FP6eEg/D+cI7rgXTOQH9Oj4rIhwqw==}
    engines: {node: '>= 14.17.0'}

  /constructs/3.4.25:
    resolution: {integrity: sha512-Ilp8VFOVHCS9+TQxp0o+kD43s4Q53rqfu26vrI5ubVAFtxTEKsUyCnugeqwjm+rtMHM1iNFGujk0tGVFNhSnxQ==}
    engines: {node: '>= 14.17.0'}
    dev: false

  /content-disposition/0.5.4:
    resolution: {integrity: sha512-FveZTNuGw04cxlAiWbzi6zTAL/lhehaWbTtgluJh4/E95DqMwTmha3KZN1aAWA8cFIhHzMZUvLevkw5Rqk+tSQ==}
    engines: {node: '>= 0.6'}
    dependencies:
      safe-buffer: 5.2.1

  /content-type/1.0.4:
    resolution: {integrity: sha512-hIP3EEPs8tB9AT1L+NUqtwOAps4mk2Zob89MWXMHjHWg9milF/j4osnnQLXBCBFBk/tvIG/tUc9mOUJiPBhPXA==}
    engines: {node: '>= 0.6'}

  /convert-source-map/1.8.0:
    resolution: {integrity: sha512-+OQdjP49zViI/6i7nIJpA8rAl4sV/JdPfU9nZs3VqOwGIgizICvuN2ru6fMd+4llL0tar18UYJXfZ/TWtmhUjA==}
    dependencies:
      safe-buffer: 5.1.2
    dev: true

  /cookie-signature/1.0.6:
    resolution: {integrity: sha1-4wOogrNCzD7oylE6eZmXNNqzriw=}

  /cookie/0.5.0:
    resolution: {integrity: sha512-YZ3GUyn/o8gfKJlnlX7g7xq4gyO6OSuhGPKaaGssGB2qgDUS0gPgtTvoyZLTt9Ab6dC4hfc9dV5arkvc/OCmrw==}
    engines: {node: '>= 0.6'}

  /core-js-compat/3.22.8:
    resolution: {integrity: sha512-pQnwg4xtuvc2Bs/5zYQPaEYYSuTxsF7LBWF0SvnVhthZo/Qe+rJpcEekrdNK5DWwDJ0gv0oI9NNX5Mppdy0ctg==}
    dependencies:
      browserslist: 4.20.3
      semver: 7.0.0
    dev: true

  /core-js-pure/3.22.8:
    resolution: {integrity: sha512-bOxbZIy9S5n4OVH63XaLVXZ49QKicjowDx/UELyJ68vxfCRpYsbyh/WNZNfEfAk+ekA8vSjt+gCDpvh672bc3w==}
    requiresBuild: true
    dev: true

  /core-js/3.22.8:
    resolution: {integrity: sha512-UoGQ/cfzGYIuiq6Z7vWL1HfkE9U9IZ4Ub+0XSiJTCzvbZzgPA69oDF2f+lgJ6dFFLEdjW5O6svvoKzXX23xFkA==}
    requiresBuild: true
    dev: false

  /core-util-is/1.0.3:
    resolution: {integrity: sha512-ZQBvi1DcpJ4GDqanjucZ2Hj3wEO5pZDS89BWbkcrvdxksJorwUDDZamX9ldFkp9aw2lmBDLgkObEA4DWNJ9FYQ==}

  /cosmiconfig/7.0.1:
    resolution: {integrity: sha512-a1YWNUV2HwGimB7dU2s1wUMurNKjpx60HxBB6xUM8Re+2s1g1IIfJvFR0/iCF+XHdE0GMTKTuLR32UQff4TEyQ==}
    engines: {node: '>=10'}
    dependencies:
      '@types/parse-json': 4.0.0
      import-fresh: 3.3.0
      parse-json: 5.2.0
      path-type: 4.0.0
      yaml: 1.10.2
    dev: true

  /create-require/1.1.1:
    resolution: {integrity: sha512-dcKFX3jn0MpIaXjisoRvexIJVEKzaq7z2rZKxf+MSr9TkdmHmsU4m2lcLojrj/FHl8mk5VxMmYA+ftRkP/3oKQ==}
    dev: true

  /cross-spawn/7.0.3:
    resolution: {integrity: sha512-iRDPJKUPVEND7dHPO8rkbOnPpyDygcDFtWjpeWNCgy8WP2rXcxXL8TskReQl6OrB2G7+UJrags1q15Fudc7G6w==}
    engines: {node: '>= 8'}
    dependencies:
      path-key: 3.1.1
      shebang-command: 2.0.0
      which: 2.0.2

  /crypt/0.0.2:
    resolution: {integrity: sha512-mCxBlsHFYh9C+HVpiEacem8FEBnMXgU9gy4zmNC+SXAZNB/1idgp/aulFJ4FgCi7GPEVbfyng092GqL2k2rmow==}
    dev: true

  /crypto-random-string/2.0.0:
    resolution: {integrity: sha512-v1plID3y9r/lPhviJ1wrXpLeyUIGAZ2SHNYTEapm7/8A9nLPoyvVp3RK/EPFqn5kEznyWgYZNsRtYYIWbuG8KA==}
    engines: {node: '>=8'}
    dev: true

  /css-selector-tokenizer/0.8.0:
    resolution: {integrity: sha512-Jd6Ig3/pe62/qe5SBPTN8h8LeUg/pT4lLgtavPf7updwwHpvFzxvOQBHYj2LZDMjUnBzgvIUSjRcf6oT5HzHFg==}
    dependencies:
      cssesc: 3.0.0
      fastparse: 1.1.2
    dev: true

  /css.escape/1.5.1:
    resolution: {integrity: sha512-YUifsXXuknHlUsmlgyY0PKzgPOr7/FjCePfHNt0jxm83wHZi44VDMQ7/fGNkjY3/jV1MC+1CmZbaHzugyeRtpg==}
    dev: true

  /css/3.0.0:
    resolution: {integrity: sha512-DG9pFfwOrzc+hawpmqX/dHYHJG+Bsdb0klhyi1sDneOgGOXy9wQIC8hzyVp1e4NRYDBdxcylvywPkkXCHAzTyQ==}
    dependencies:
      inherits: 2.0.4
      source-map: 0.6.1
      source-map-resolve: 0.6.0
    dev: true

  /cssesc/3.0.0:
    resolution: {integrity: sha512-/Tb/JcjK111nNScGob5MNtsntNM1aCNUDipB/TkwZFhyDrrE47SOx/18wF2bbjgc3ZzCSKW1T5nt5EbFoAz/Vg==}
    engines: {node: '>=4'}
    hasBin: true
    dev: true

  /cssom/0.3.8:
    resolution: {integrity: sha512-b0tGHbfegbhPJpxpiBPU2sCkigAqtM9O121le6bbOlgyV+NyGyCmVfJ6QW9eRjz8CpNfWEOYBIMIGRYkLwsIYg==}
    dev: true

  /cssom/0.4.4:
    resolution: {integrity: sha512-p3pvU7r1MyyqbTk+WbNJIgJjG2VmTIaB10rI93LzVPrmDJKkzKYMtxxyAvQXR/NS6otuzveI7+7BBq3SjBS2mw==}
    dev: true

  /cssstyle/2.3.0:
    resolution: {integrity: sha512-AZL67abkUzIuvcHqk7c09cezpGNcxUxU4Ioi/05xHk4DQeTkWmGYftIE6ctU6AEt+Gn4n1lDStOtj7FKycP71A==}
    engines: {node: '>=8'}
    dependencies:
      cssom: 0.3.8
    dev: true

  /csstype/3.1.0:
    resolution: {integrity: sha512-uX1KG+x9h5hIJsaKR9xHUeUraxf8IODOwq9JLNPq6BwB04a/xgpq3rcx47l5BZu5zBPlgD342tdke3Hom/nJRA==}

  /d3-array/1.2.4:
    resolution: {integrity: sha512-KHW6M86R+FUPYGb3R5XiYjXPq7VzwxZ22buHhAEVG5ztoEcZZMLov530mmccaqA1GghZArjQV46fuc8kUqhhHw==}
    dev: true

  /d3-collection/1.0.7:
    resolution: {integrity: sha512-ii0/r5f4sjKNTfh84Di+DpztYwqKhEyUlKoPrzUFfeSkWxjW49xU2QzO9qrPrNkpdI0XJkfzvmTu8V2Zylln6A==}
    dev: true

  /d3-color/1.4.1:
    resolution: {integrity: sha512-p2sTHSLCJI2QKunbGb7ocOh7DgTAn8IrLx21QRc/BSnodXM4sv6aLQlnfpvehFMLZEfBc6g9pH9SWQccFYfJ9Q==}
    dev: true

  /d3-format/1.4.5:
    resolution: {integrity: sha512-J0piedu6Z8iB6TbIGfZgDzfXxUFN3qQRMofy2oPdXzQibYGqPB/9iMcxr/TGalU+2RsyDO+U4f33id8tbnSRMQ==}
    dev: true

  /d3-interpolate/1.4.0:
    resolution: {integrity: sha512-V9znK0zc3jOPV4VD2zZn0sDhZU3WAE2bmlxdIwwQPPzPjvyLkd8B3JUVdS1IDUFDkWZ72c9qnv1GK2ZagTZ8EA==}
    dependencies:
      d3-color: 1.4.1
    dev: true

  /d3-path/1.0.9:
    resolution: {integrity: sha512-VLaYcn81dtHVTjEHd8B+pbe9yHWpXKZUC87PzoFmsFrJqgFwDe/qxfp5MlfsfM1V5E/iVt0MmEbWQ7FVIXh/bg==}
    dev: true

  /d3-scale/2.2.2:
    resolution: {integrity: sha512-LbeEvGgIb8UMcAa0EATLNX0lelKWGYDQiPdHj+gLblGVhGLyNbaCn3EvrJf0A3Y/uOOU5aD6MTh5ZFCdEwGiCw==}
    dependencies:
      d3-array: 1.2.4
      d3-collection: 1.0.7
      d3-format: 1.4.5
      d3-interpolate: 1.4.0
      d3-time: 1.1.0
      d3-time-format: 2.3.0
    dev: true

  /d3-shape/1.3.7:
    resolution: {integrity: sha512-EUkvKjqPFUAZyOlhY5gzCxCeI0Aep04LwIRpsZ/mLFelJiUfnK56jo5JMDSE7yyP2kLSb6LtF+S5chMk7uqPqw==}
    dependencies:
      d3-path: 1.0.9
    dev: true

  /d3-time-format/2.3.0:
    resolution: {integrity: sha512-guv6b2H37s2Uq/GefleCDtbe0XZAuy7Wa49VGkPVPMfLL9qObgBST3lEHJBMUp8S7NdLQAGIvr2KXk8Hc98iKQ==}
    dependencies:
      d3-time: 1.1.0
    dev: true

  /d3-time/1.1.0:
    resolution: {integrity: sha512-Xh0isrZ5rPYYdqhAVk8VLnMEidhz5aP7htAADH6MfzgmmicPkTo8LhkLxci61/lCB7n7UmE3bN0leRt+qvkLxA==}
    dev: true

  /damerau-levenshtein/1.0.8:
    resolution: {integrity: sha512-sdQSFB7+llfUcQHUQO3+B8ERRj0Oa4w9POWMI/puGtuf7gFywGmkaLCElnudfTiKZV+NvHqL0ifzdrI8Ro7ESA==}
    dev: true

  /data-urls/2.0.0:
    resolution: {integrity: sha512-X5eWTSXO/BJmpdIKCRuKUgSCgAN0OwliVK3yPKbwIWU1Tdw5BRajxlzMidvh+gwko9AfQ9zIj52pzF91Q3YAvQ==}
    engines: {node: '>=10'}
    dependencies:
      abab: 2.0.6
      whatwg-mimetype: 2.3.0
      whatwg-url: 8.7.0
    dev: true

  /date-fns/2.28.0:
    resolution: {integrity: sha512-8d35hViGYx/QH0icHYCeLmsLmMUheMmTyV9Fcm6gvNwdw31yXXH+O85sOBJ+OLnLQMKZowvpKb6FgMIQjcpvQw==}
    engines: {node: '>=0.11'}

  /debug/2.6.9:
    resolution: {integrity: sha512-bC7ElrdJaJnPbAP+1EotYvqZsb3ecl5wi6Bfi6BJTUcNowp6cvspg0jXznRTKDjm/E7AdgFBVeAPVMNcKGsHMA==}
    dependencies:
      ms: 2.0.0

  /debug/3.2.7:
    resolution: {integrity: sha512-CFjzYYAi4ThfiQvizrFQevTTXHtnCqWfe7x1AhgEscTz6ZbLbfoLRLPugTQyBth6f8ZERVUSyWHFD/7Wu4t1XQ==}
    dependencies:
      ms: 2.1.3

  /debug/4.3.4:
    resolution: {integrity: sha512-PRWFHuSU3eDtQJPvnNY7Jcket1j0t5OuOsFzPPzsekD52Zl8qUfFIPEiswXqIvHWGVHOgX+7G/vCNNhehwxfkQ==}
    engines: {node: '>=6.0'}
    peerDependencies:
      supports-color: '*'
    peerDependenciesMeta:
      supports-color:
        optional: true
    dependencies:
      ms: 2.1.2

  /debuglog/1.0.1:
    resolution: {integrity: sha512-syBZ+rnAK3EgMsH2aYEOLUW7mZSY9Gb+0wUMCFsZvcmiz+HigA0LOcq/HoQqVuGG+EKykunc7QG2bzrponfaSw==}
    dev: false

  /decamelize-keys/1.1.0:
    resolution: {integrity: sha512-ocLWuYzRPoS9bfiSdDd3cxvrzovVMZnRDVEzAs+hWIVXGDbHxWMECij2OBuyB/An0FFW/nLuq6Kv1i/YC5Qfzg==}
    engines: {node: '>=0.10.0'}
    dependencies:
      decamelize: 1.2.0
      map-obj: 1.0.1
    dev: true

  /decamelize/1.2.0:
    resolution: {integrity: sha512-z2S+W9X73hAUUki+N+9Za2lBlun89zigOyGrsax+KUQ6wKW4ZoWpEYBkGhQjwAjjDCkWxhY0VKEhk8wzY7F5cA==}
    engines: {node: '>=0.10.0'}
    dev: true

  /decimal.js/10.3.1:
    resolution: {integrity: sha512-V0pfhfr8suzyPGOx3nmq4aHqabehUZn6Ch9kyFpV79TGDTWFmHqUqXdabR7QHqxzrYolF4+tVmJhUG4OURg5dQ==}
    dev: true

  /decode-uri-component/0.2.0:
    resolution: {integrity: sha512-hjf+xovcEn31w/EUYdTXQh/8smFL/dzYjohQGEIgjyNavaJfBY2p5F527Bo1VPATxv0VYTUC2bOcXvqFwk78Og==}
    engines: {node: '>=0.10'}
    dev: true

  /decompress-response/3.3.0:
    resolution: {integrity: sha512-BzRPQuY1ip+qDonAOz42gRm/pg9F768C+npV/4JOsxRC2sq+Rlk+Q4ZCAsOhnIaMrgarILY+RMUIvMmmX1qAEA==}
    engines: {node: '>=4'}
    dependencies:
      mimic-response: 1.0.1
    dev: true

  /decompress-response/6.0.0:
    resolution: {integrity: sha512-aW35yZM6Bb/4oJlZncMH2LCoZtJXTRxES17vE3hoRiowU2kWHaJKFkSBDnDR+cm9J+9QhXmREyIfv0pji9ejCQ==}
    engines: {node: '>=10'}
    dependencies:
      mimic-response: 3.1.0
    dev: true

  /dedent/0.7.0:
    resolution: {integrity: sha512-Q6fKUPqnAHAyhiUgFU7BUzLiv0kd8saH9al7tnu5Q/okj6dnupxyTgFIBjVzJATdfIAm9NAsvXNzjaKa+bxVyA==}
    dev: true

  /deep-extend/0.6.0:
    resolution: {integrity: sha512-LOHxIOaPYdHlJRtCQfDIVZtfw/ufM8+rVj649RIHzcm/vGwQRXFt6OPqIFWsm2XEMrNIEtWR64sY1LEKD2vAOA==}
    engines: {node: '>=4.0.0'}
    dev: true

  /deep-is/0.1.4:
    resolution: {integrity: sha512-oIPzksmTg4/MriiaYGO+okXDT7ztn/w3Eptv/+gSIdMdKsJo0u4CfYNFJPy+4SKMuCqGw2wxnA+URMg3t8a/bQ==}

  /deepmerge/4.2.2:
    resolution: {integrity: sha512-FJ3UgI4gIl+PHZm53knsuSFpE+nESMr7M4v9QcgB7S63Kj/6WqMiFQJpBBYz1Pt+66bZpP3Q7Lye0Oo9MPKEdg==}
    engines: {node: '>=0.10.0'}
    dev: true

  /defer-to-connect/1.1.3:
    resolution: {integrity: sha512-0ISdNousHvZT2EiFlZeZAHBUvSxmKswVCEf8hW7KWgG4a8MVEu/3Vb6uWYozkjylyCxe0JBIiRB1jV45S70WVQ==}
    dev: true

  /define-properties/1.1.4:
    resolution: {integrity: sha512-uckOqKcfaVvtBdsVkdPv3XjveQJsNQqmhXgRi8uhvWWuPYZCNlzT8qAyblUgNoXdHdjMTzAqeGjAoli8f+bzPA==}
    engines: {node: '>= 0.4'}
    dependencies:
      has-property-descriptors: 1.0.0
      object-keys: 1.1.1

  /delayed-stream/1.0.0:
    resolution: {integrity: sha512-ZySD7Nf91aLB0RxL4KGrKHBXl7Eds1DAmEdcoVawXnLD7SDhpNgtuII2aAkg7a7QS41jxPSZ17p4VdGnMHk3MQ==}
    engines: {node: '>=0.4.0'}

  /delegates/1.0.0:
    resolution: {integrity: sha512-bd2L678uiWATM6m5Z1VzNCErI3jiGzt6HGY8OVICs40JQq/HALfbyNJmp0UDakEY4pMMaN0Ly5om/B1VI/+xfQ==}
    dev: true

  /depcheck/1.4.3:
    resolution: {integrity: sha512-vy8xe1tlLFu7t4jFyoirMmOR7x7N601ubU9Gkifyr9z8rjBFtEdWHDBMqXyk6OkK+94NXutzddVXJuo0JlUQKQ==}
    engines: {node: '>=10'}
    hasBin: true
    dependencies:
      '@babel/parser': 7.16.4
      '@babel/traverse': 7.18.2
      '@vue/compiler-sfc': 3.2.36
      camelcase: 6.3.0
      cosmiconfig: 7.0.1
      debug: 4.3.4
      deps-regex: 0.1.4
      ignore: 5.2.0
      is-core-module: 2.9.0
      js-yaml: 3.14.1
      json5: 2.2.1
      lodash: 4.17.21
      minimatch: 3.1.2
      multimatch: 5.0.0
      please-upgrade-node: 3.2.0
      query-ast: 1.0.4
      readdirp: 3.6.0
      require-package-name: 2.0.1
      resolve: 1.22.0
      sass: 1.52.2
      scss-parser: 1.0.5
      semver: 7.3.7
      yargs: 16.2.0
    transitivePeerDependencies:
      - supports-color
    dev: true

  /depd/2.0.0:
    resolution: {integrity: sha512-g7nH6P6dyDioJogAAGprGpCtVImJhpPk/roCzdb3fIh61/s/nPsfR6onyMwkCAR/OlC3yBC0lESvUoQEAssIrw==}
    engines: {node: '>= 0.8'}

  /deps-regex/0.1.4:
    resolution: {integrity: sha512-3tzwGYogSJi8HoG93R5x9NrdefZQOXgHgGih/7eivloOq6yC6O+yoFxZnkgP661twvfILONfoKRdF9GQOGx2RA==}
    dev: true

  /destroy/1.2.0:
    resolution: {integrity: sha512-2sJGJTaXIIaR1w4iJSNoN0hnMY7Gpc/n8D4qSCJw8QqFWXf7cuAgnEHxBpweaVcPevC2l3KpjYCx3NypQQgaJg==}
    engines: {node: '>= 0.8', npm: 1.2.8000 || >= 1.4.16}

  /detect-indent/6.1.0:
    resolution: {integrity: sha512-reYkTUJAZb9gUuZ2RvVCNhVHdg62RHnJ7WJl8ftMi4diZ6NWlciOzQN88pUhSELEwflJht4oQDv0F0BMlwaYtA==}
    engines: {node: '>=8'}

  /detect-libc/2.0.1:
    resolution: {integrity: sha512-463v3ZeIrcWtdgIg6vI6XUncguvr2TnGl4SzDXinkt9mSLpBJKXT3mW6xT3VQdDN11+WVs29pgvivTc4Lp8v+w==}
    engines: {node: '>=8'}
    dev: true

  /detect-newline/3.1.0:
    resolution: {integrity: sha512-TLz+x/vEXm/Y7P7wn1EJFNLxYpUD4TgMosxY6fAVJUnJMbupHBOncxyWUG9OpTaH9EBD7uFI5LfEgmMOc54DsA==}
    engines: {node: '>=8'}
    dev: true

  /detect-node-es/1.1.0:
    resolution: {integrity: sha512-ypdmJU/TbBby2Dxibuv7ZLW3Bs1QEmM7nHjEANfohJLvE0XVujisn1qPJcZxg+qDucsr+bP6fLD1rPS3AhJ7EQ==}
    dev: true

  /dezalgo/1.0.4:
    resolution: {integrity: sha512-rXSP0bf+5n0Qonsb+SVVfNfIsimO4HEtmnIpPHY8Q1UCzKlQrDMfdobr8nJOOsRgWCyMRqeSBQzmWUMq7zvVig==}
    dependencies:
      asap: 2.0.6
      wrappy: 1.0.2
    dev: false

  /diff-sequences/27.5.1:
    resolution: {integrity: sha512-k1gCAXAsNgLwEL+Y8Wvl+M6oEFj5bgazfZULpS5CneoPPXRaCCW7dm+q21Ky2VEE5X+VeRDBVg1Pcvvsr4TtNQ==}
    engines: {node: ^10.13.0 || ^12.13.0 || ^14.15.0 || >=15.0.0}
    dev: true

  /diff/4.0.2:
    resolution: {integrity: sha512-58lmxKSA4BNyLz+HHMUzlOEpg09FV+ev6ZMe3vJihgdxzgcwZ8VoEEPmALCZG9LmqfVoNMMKpttIYTVG6uDY7A==}
    engines: {node: '>=0.3.1'}
    dev: true

  /diff/5.1.0:
    resolution: {integrity: sha512-D+mk+qE8VC/PAUrlAU34N+VfXev0ghe5ywmpqrawphmVZc1bEfn56uo9qpyGp1p4xpzOHkSW4ztBd6L7Xx4ACw==}
    engines: {node: '>=0.3.1'}

  /dir-glob/3.0.1:
    resolution: {integrity: sha512-WkrWp9GR4KXfKGYzOLmTuGVi1UWFfws377n9cc55/tb6DuqyF6pcQ5AbiHEshaDpY9v6oaSr2XCDidGmMwdzIA==}
    engines: {node: '>=8'}
    dependencies:
      path-type: 4.0.0

  /doctrine/2.1.0:
    resolution: {integrity: sha512-35mSku4ZXK0vfCuHEDAwt55dg2jNajHZ1odvF+8SSr82EsZY4QmXfuWso8oEd8zRhVObSN18aM0CjSdoBX7zIw==}
    engines: {node: '>=0.10.0'}
    dependencies:
      esutils: 2.0.3

  /doctrine/3.0.0:
    resolution: {integrity: sha512-yS+Q5i3hBf7GBkd4KG8a7eBNNWNGLTaEwwYWUijIYM7zrlYDM0BFXHjjPWlWZ1Rg7UaddZeIDmi9jF3HmqiQ2w==}
    engines: {node: '>=6.0.0'}
    dependencies:
      esutils: 2.0.3

  /dom-accessibility-api/0.5.14:
    resolution: {integrity: sha512-NMt+m9zFMPZe0JcY9gN224Qvk6qLIdqex29clBvc/y75ZBX9YA9wNK3frsYvu2DI1xcCIwxwnX+TlsJ2DSOADg==}
    dev: true

  /dom-helpers/5.2.1:
    resolution: {integrity: sha512-nRCa7CK3VTrM2NmGkIy4cbK7IZlgBE/PYMn55rrXefr5xXDP0LdtfPnblFDoVdcAfslJ7or6iqAUnx0CCGIWQA==}
    dependencies:
      '@babel/runtime': 7.18.3
      csstype: 3.1.0
    dev: true

  /domexception/2.0.1:
    resolution: {integrity: sha512-yxJ2mFy/sibVQlu5qHjOkf9J3K6zgmCxgJ94u2EdvDOV09H+32LtRswEcUsmUWN72pVLOEnTSRaIVVzVQgS0dg==}
    engines: {node: '>=8'}
    dependencies:
      webidl-conversions: 5.0.0
    dev: true

  /dot-prop/5.3.0:
    resolution: {integrity: sha512-QM8q3zDe58hqUqjraQOmzZ1LIH9SWQJTlEKCH4kJ2oQvLZk7RbQXvtDM2XEq3fwkV9CCvvH4LA0AV+ogFsBM2Q==}
    engines: {node: '>=8'}
    dependencies:
      is-obj: 2.0.0
    dev: true

  /duplexer3/0.1.4:
    resolution: {integrity: sha512-CEj8FwwNA4cVH2uFCoHUrmojhYh1vmCdOaneKJXwkeY1i9jnlslVo9dx+hQ5Hl9GnH/Bwy/IjxAyOePyPKYnzA==}
    dev: true

  /ecdsa-sig-formatter/1.0.11:
    resolution: {integrity: sha512-nagl3RYrbNv6kQkeJIpt6NJZy8twLB/2vtz6yN9Z4vRKHN4/QZJIEbqohALSgwKdnksuY3k5Addp5lg8sVoVcQ==}
    dependencies:
      safe-buffer: 5.2.1
    dev: false

  /ee-first/1.1.1:
    resolution: {integrity: sha1-WQxhFWsK4vTwJVcyoViyZrxWsh0=}

  /electron-to-chromium/1.4.144:
    resolution: {integrity: sha512-R3RV3rU1xWwFJlSClVWDvARaOk6VUO/FubHLodIASDB3Mc2dzuWvNdfOgH9bwHUTqT79u92qw60NWfwUdzAqdg==}
    dev: true

  /emittery/0.8.1:
    resolution: {integrity: sha512-uDfvUjVrfGJJhymx/kz6prltenw1u7WrCg1oa94zYY8xxVpLLUu045LAT0dhDZdXG58/EpPL/5kA180fQ/qudg==}
    engines: {node: '>=10'}
    dev: true

  /emoji-regex/8.0.0:
    resolution: {integrity: sha512-MSjYzcWNOA0ewAHpz0MxpYFvwg6yjy1NG3xteoqz644VCo/RPgnr1/GGt+ic3iJTzQ8Eu3TdM14SawnVUmGE6A==}

  /emoji-regex/9.2.2:
    resolution: {integrity: sha512-L18DaJsXSUk2+42pv8mLs5jJT2hqFkFE4j21wOmgbUqsZ2hL72NsUU785g9RXgo3s0ZNgVl42TiHp3ZtOv/Vyg==}
    dev: true

  /enabled/2.0.0:
    resolution: {integrity: sha512-AKrN98kuwOzMIdAizXGI86UFBoo26CL21UM763y1h/GMSJ4/OHU9k2YlsmBpyScFo/wbLzWQJBMCW4+IO3/+OQ==}
    dev: false

  /encodeurl/1.0.2:
    resolution: {integrity: sha512-TPJXq8JqFaVYm2CWmPvnP2Iyo4ZSM7/QKcSmuMLDObfpH5fi7RUGmd/rTDf+rut/saiDiQEeVTNgAmJEdAOx0w==}
    engines: {node: '>= 0.8'}

  /end-of-stream/1.4.4:
    resolution: {integrity: sha512-+uw1inIHVPQoaVuHzRyXd21icM+cnt4CzD5rW+NC1wjOUSTOs+Te7FOv7AhN7vS9x/oIyhLP5PR1H+phQAHu5Q==}
    dependencies:
      once: 1.4.0
    dev: true

  /enhanced-resolve/5.9.3:
    resolution: {integrity: sha512-Bq9VSor+kjvW3f9/MiiR4eE3XYgOl7/rS8lnSxbRbF3kS0B2r+Y9w5krBWxZgDxASVZbdYrn5wT4j/Wb0J9qow==}
    engines: {node: '>=10.13.0'}
    dependencies:
      graceful-fs: 4.2.10
      tapable: 2.2.1
    dev: false

  /entities/2.2.0:
    resolution: {integrity: sha512-p92if5Nz619I0w+akJrLZH0MX0Pb5DX39XOwQTtXSdQQOaYH03S1uIQp4mhOZtAXrxq4ViO67YTiLBo2638o9A==}

  /error-ex/1.3.2:
    resolution: {integrity: sha512-7dFHNmqeFSEt2ZBsCriorKnn3Z2pj+fd9kmI6QoWw4//DL+icEBfc0U7qJCisqrTsKTjw4fNFy2pW9OqStD84g==}
    dependencies:
      is-arrayish: 0.2.1

  /es-abstract/1.20.1:
    resolution: {integrity: sha512-WEm2oBhfoI2sImeM4OF2zE2V3BYdSF+KnSi9Sidz51fQHd7+JuF8Xgcj9/0o+OWeIeIS/MiuNnlruQrJf16GQA==}
    engines: {node: '>= 0.4'}
    dependencies:
      call-bind: 1.0.2
      es-to-primitive: 1.2.1
      function-bind: 1.1.1
      function.prototype.name: 1.1.5
      get-intrinsic: 1.1.1
      get-symbol-description: 1.0.0
      has: 1.0.3
      has-property-descriptors: 1.0.0
      has-symbols: 1.0.3
      internal-slot: 1.0.3
      is-callable: 1.2.4
      is-negative-zero: 2.0.2
      is-regex: 1.1.4
      is-shared-array-buffer: 1.0.2
      is-string: 1.0.7
      is-weakref: 1.0.2
      object-inspect: 1.12.2
      object-keys: 1.1.1
      object.assign: 4.1.2
      regexp.prototype.flags: 1.4.3
      string.prototype.trimend: 1.0.5
      string.prototype.trimstart: 1.0.5
      unbox-primitive: 1.0.2

  /es-shim-unscopables/1.0.0:
    resolution: {integrity: sha512-Jm6GPcCdC30eMLbZ2x8z2WuRwAws3zTBBKuusffYVUrNj/GVSUAZ+xKMaUpfNDR5IbyNA5LJbaecoUVbmUcB1w==}
    dependencies:
      has: 1.0.3

  /es-to-primitive/1.2.1:
    resolution: {integrity: sha512-QCOllgZJtaUo9miYBcLChTUaHNjJF3PYs1VidD7AwiEj1kYxKeQTctLAezAOH5ZKRH0g2IgPn6KwB4IT8iRpvA==}
    engines: {node: '>= 0.4'}
    dependencies:
      is-callable: 1.2.4
      is-date-object: 1.0.5
      is-symbol: 1.0.4

  /esbuild-android-64/0.14.42:
    resolution: {integrity: sha512-P4Y36VUtRhK/zivqGVMqhptSrFILAGlYp0Z8r9UQqHJ3iWztRCNWnlBzD9HRx0DbueXikzOiwyOri+ojAFfW6A==}
    engines: {node: '>=12'}
    cpu: [x64]
    os: [android]
    requiresBuild: true
    dev: true
    optional: true

  /esbuild-android-arm64/0.14.42:
    resolution: {integrity: sha512-0cOqCubq+RWScPqvtQdjXG3Czb3AWI2CaKw3HeXry2eoA2rrPr85HF7IpdU26UWdBXgPYtlTN1LUiuXbboROhg==}
    engines: {node: '>=12'}
    cpu: [arm64]
    os: [android]
    requiresBuild: true
    dev: true
    optional: true

  /esbuild-darwin-64/0.14.42:
    resolution: {integrity: sha512-ipiBdCA3ZjYgRfRLdQwP82rTiv/YVMtW36hTvAN5ZKAIfxBOyPXY7Cejp3bMXWgzKD8B6O+zoMzh01GZsCuEIA==}
    engines: {node: '>=12'}
    cpu: [x64]
    os: [darwin]
    requiresBuild: true
    dev: true
    optional: true

  /esbuild-darwin-arm64/0.14.42:
    resolution: {integrity: sha512-bU2tHRqTPOaoH/4m0zYHbFWpiYDmaA0gt90/3BMEFaM0PqVK/a6MA2V/ypV5PO0v8QxN6gH5hBPY4YJ2lopXgA==}
    engines: {node: '>=12'}
    cpu: [arm64]
    os: [darwin]
    requiresBuild: true
    dev: true
    optional: true

  /esbuild-freebsd-64/0.14.42:
    resolution: {integrity: sha512-75h1+22Ivy07+QvxHyhVqOdekupiTZVLN1PMwCDonAqyXd8TVNJfIRFrdL8QmSJrOJJ5h8H1I9ETyl2L8LQDaw==}
    engines: {node: '>=12'}
    cpu: [x64]
    os: [freebsd]
    requiresBuild: true
    dev: true
    optional: true

  /esbuild-freebsd-arm64/0.14.42:
    resolution: {integrity: sha512-W6Jebeu5TTDQMJUJVarEzRU9LlKpNkPBbjqSu+GUPTHDCly5zZEQq9uHkmHHl7OKm+mQ2zFySN83nmfCeZCyNA==}
    engines: {node: '>=12'}
    cpu: [arm64]
    os: [freebsd]
    requiresBuild: true
    dev: true
    optional: true

  /esbuild-linux-32/0.14.42:
    resolution: {integrity: sha512-Ooy/Bj+mJ1z4jlWcK5Dl6SlPlCgQB9zg1UrTCeY8XagvuWZ4qGPyYEWGkT94HUsRi2hKsXvcs6ThTOjBaJSMfg==}
    engines: {node: '>=12'}
    cpu: [ia32]
    os: [linux]
    requiresBuild: true
    dev: true
    optional: true

  /esbuild-linux-64/0.14.42:
    resolution: {integrity: sha512-2L0HbzQfbTuemUWfVqNIjOfaTRt9zsvjnme6lnr7/MO9toz/MJ5tZhjqrG6uDWDxhsaHI2/nsDgrv8uEEN2eoA==}
    engines: {node: '>=12'}
    cpu: [x64]
    os: [linux]
    requiresBuild: true
    dev: true
    optional: true

  /esbuild-linux-arm/0.14.42:
    resolution: {integrity: sha512-STq69yzCMhdRaWnh29UYrLSr/qaWMm/KqwaRF1pMEK7kDiagaXhSL1zQGXbYv94GuGY/zAwzK98+6idCMUOOCg==}
    engines: {node: '>=12'}
    cpu: [arm]
    os: [linux]
    requiresBuild: true
    dev: true
    optional: true

  /esbuild-linux-arm64/0.14.42:
    resolution: {integrity: sha512-c3Ug3e9JpVr8jAcfbhirtpBauLxzYPpycjWulD71CF6ZSY26tvzmXMJYooQ2YKqDY4e/fPu5K8bm7MiXMnyxuA==}
    engines: {node: '>=12'}
    cpu: [arm64]
    os: [linux]
    requiresBuild: true
    dev: true
    optional: true

  /esbuild-linux-mips64le/0.14.42:
    resolution: {integrity: sha512-QuvpHGbYlkyXWf2cGm51LBCHx6eUakjaSrRpUqhPwjh/uvNUYvLmz2LgPTTPwCqaKt0iwL+OGVL0tXA5aDbAbg==}
    engines: {node: '>=12'}
    cpu: [mips64el]
    os: [linux]
    requiresBuild: true
    dev: true
    optional: true

  /esbuild-linux-ppc64le/0.14.42:
    resolution: {integrity: sha512-8ohIVIWDbDT+i7lCx44YCyIRrOW1MYlks9fxTo0ME2LS/fxxdoJBwHWzaDYhjvf8kNpA+MInZvyOEAGoVDrMHg==}
    engines: {node: '>=12'}
    cpu: [ppc64]
    os: [linux]
    requiresBuild: true
    dev: true
    optional: true

  /esbuild-linux-riscv64/0.14.42:
    resolution: {integrity: sha512-DzDqK3TuoXktPyG1Lwx7vhaF49Onv3eR61KwQyxYo4y5UKTpL3NmuarHSIaSVlTFDDpcIajCDwz5/uwKLLgKiQ==}
    engines: {node: '>=12'}
    cpu: [riscv64]
    os: [linux]
    requiresBuild: true
    dev: true
    optional: true

  /esbuild-linux-s390x/0.14.42:
    resolution: {integrity: sha512-YFRhPCxl8nb//Wn6SiS5pmtplBi4z9yC2gLrYoYI/tvwuB1jldir9r7JwAGy1Ck4D7sE7wBN9GFtUUX/DLdcEQ==}
    engines: {node: '>=12'}
    cpu: [s390x]
    os: [linux]
    requiresBuild: true
    dev: true
    optional: true

  /esbuild-netbsd-64/0.14.42:
    resolution: {integrity: sha512-QYSD2k+oT9dqB/4eEM9c+7KyNYsIPgzYOSrmfNGDIyJrbT1d+CFVKvnKahDKNJLfOYj8N4MgyFaU9/Ytc6w5Vw==}
    engines: {node: '>=12'}
    cpu: [x64]
    os: [netbsd]
    requiresBuild: true
    dev: true
    optional: true

  /esbuild-openbsd-64/0.14.42:
    resolution: {integrity: sha512-M2meNVIKWsm2HMY7+TU9AxM7ZVwI9havdsw6m/6EzdXysyCFFSoaTQ/Jg03izjCsK17FsVRHqRe26Llj6x0MNA==}
    engines: {node: '>=12'}
    cpu: [x64]
    os: [openbsd]
    requiresBuild: true
    dev: true
    optional: true

  /esbuild-sunos-64/0.14.42:
    resolution: {integrity: sha512-uXV8TAZEw36DkgW8Ak3MpSJs1ofBb3Smkc/6pZ29sCAN1KzCAQzsje4sUwugf+FVicrHvlamCOlFZIXgct+iqQ==}
    engines: {node: '>=12'}
    cpu: [x64]
    os: [sunos]
    requiresBuild: true
    dev: true
    optional: true

  /esbuild-windows-32/0.14.42:
    resolution: {integrity: sha512-4iw/8qWmRICWi9ZOnJJf9sYt6wmtp3hsN4TdI5NqgjfOkBVMxNdM9Vt3626G1Rda9ya2Q0hjQRD9W1o+m6Lz6g==}
    engines: {node: '>=12'}
    cpu: [ia32]
    os: [win32]
    requiresBuild: true
    dev: true
    optional: true

  /esbuild-windows-64/0.14.42:
    resolution: {integrity: sha512-j3cdK+Y3+a5H0wHKmLGTJcq0+/2mMBHPWkItR3vytp/aUGD/ua/t2BLdfBIzbNN9nLCRL9sywCRpOpFMx3CxzA==}
    engines: {node: '>=12'}
    cpu: [x64]
    os: [win32]
    requiresBuild: true
    dev: true
    optional: true

  /esbuild-windows-arm64/0.14.42:
    resolution: {integrity: sha512-+lRAARnF+hf8J0mN27ujO+VbhPbDqJ8rCcJKye4y7YZLV6C4n3pTRThAb388k/zqF5uM0lS5O201u0OqoWSicw==}
    engines: {node: '>=12'}
    cpu: [arm64]
    os: [win32]
    requiresBuild: true
    dev: true
    optional: true

  /esbuild/0.14.42:
    resolution: {integrity: sha512-V0uPZotCEHokJdNqyozH6qsaQXqmZEOiZWrXnds/zaH/0SyrIayRXWRB98CENO73MIZ9T3HBIOsmds5twWtmgw==}
    engines: {node: '>=12'}
    hasBin: true
    requiresBuild: true
    optionalDependencies:
      esbuild-android-64: 0.14.42
      esbuild-android-arm64: 0.14.42
      esbuild-darwin-64: 0.14.42
      esbuild-darwin-arm64: 0.14.42
      esbuild-freebsd-64: 0.14.42
      esbuild-freebsd-arm64: 0.14.42
      esbuild-linux-32: 0.14.42
      esbuild-linux-64: 0.14.42
      esbuild-linux-arm: 0.14.42
      esbuild-linux-arm64: 0.14.42
      esbuild-linux-mips64le: 0.14.42
      esbuild-linux-ppc64le: 0.14.42
      esbuild-linux-riscv64: 0.14.42
      esbuild-linux-s390x: 0.14.42
      esbuild-netbsd-64: 0.14.42
      esbuild-openbsd-64: 0.14.42
      esbuild-sunos-64: 0.14.42
      esbuild-windows-32: 0.14.42
      esbuild-windows-64: 0.14.42
      esbuild-windows-arm64: 0.14.42
    dev: true

  /escalade/3.1.1:
    resolution: {integrity: sha512-k0er2gUkLf8O0zKJiAhmkTnJlTvINGv7ygDNPbeIsX/TJjGJZHuh9B2UxbsaEkmlEo9MfhrSzmhIlhRlI2GXnw==}
    engines: {node: '>=6'}

  /escape-goat/2.1.1:
    resolution: {integrity: sha512-8/uIhbG12Csjy2JEW7D9pHbreaVaS/OpN3ycnyvElTdwM5n6GY6W6e2IPemfvGZeUMqZ9A/3GqIZMgKnBhAw/Q==}
    engines: {node: '>=8'}
    dev: true

  /escape-html/1.0.3:
    resolution: {integrity: sha512-NiSupZ4OeuGwr68lGIeym/ksIZMJodUGOSCZ/FSnTxcrekbvqrgdUxlJOMpijaKZVjAJrWrGs/6Jy8OMuyj9ow==}

  /escape-string-regexp/1.0.5:
    resolution: {integrity: sha512-vbRorB5FUQWvla16U8R/qgaFIya2qGzwDrNmCZuYKrbdSUMG6I1ZCGQRefkRVhuOkIGVne7BQ35DSfo1qvJqFg==}
    engines: {node: '>=0.8.0'}

  /escape-string-regexp/2.0.0:
    resolution: {integrity: sha512-UpzcLCXolUWcNu5HtVMHYdXJjArjsF9C0aNnquZYY4uW/Vu0miy5YoWvbV345HauVvcAUnpRuhMMcqTcGOY2+w==}
    engines: {node: '>=8'}
    dev: true

  /escape-string-regexp/4.0.0:
    resolution: {integrity: sha512-TtpcNJ3XAzx3Gq8sWRzJaVajRs0uVxA2YAkdb1jm2YkPz4G6egUFAyA3n5vtEIZefPk5Wa4UXbKuS5fKkJWdgA==}
    engines: {node: '>=10'}

  /escodegen/2.0.0:
    resolution: {integrity: sha512-mmHKys/C8BFUGI+MAWNcSYoORYLMdPzjrknd2Vc+bUsjN5bXcr8EhrNB+UTqfL1y3I9c4fw2ihgtMPQLBRiQxw==}
    engines: {node: '>=6.0'}
    hasBin: true
    dependencies:
      esprima: 4.0.1
      estraverse: 5.3.0
      esutils: 2.0.3
      optionator: 0.8.3
    optionalDependencies:
      source-map: 0.6.1
    dev: true

  /eslint-config-next/12.1.5_5794735a2262de3d29e0baaa885b5942:
    resolution: {integrity: sha512-P+DCt5ti63KhC0qNLzrAmPcwRGq8pYqgcf/NNr1E+WjCrMkWdCAXkIANTquo+kcO1adR2k1lTo5GCrNUtKy4hQ==}
    peerDependencies:
      eslint: ^7.23.0 || ^8.0.0
      next: '>=10.2.0'
      typescript: '>=3.3.1'
    peerDependenciesMeta:
      typescript:
        optional: true
    dependencies:
      '@next/eslint-plugin-next': 12.1.5
      '@rushstack/eslint-patch': 1.0.8
      '@typescript-eslint/parser': 5.10.1_eslint@8.16.0+typescript@4.7.2
      eslint: 8.16.0
      eslint-import-resolver-node: 0.3.4
      eslint-import-resolver-typescript: 2.4.0_ec640624cf8bc291366aa0299377ad0c
      eslint-plugin-import: 2.25.2_eslint@8.16.0
      eslint-plugin-jsx-a11y: 6.5.1_eslint@8.16.0
      eslint-plugin-react: 7.29.1_eslint@8.16.0
      eslint-plugin-react-hooks: 4.3.0_eslint@8.16.0
      next: 12.1.6_fe3859d3c8c94a7c7e52ff5ea4f038fc
      typescript: 4.7.2
    transitivePeerDependencies:
      - supports-color
    dev: true

  /eslint-import-resolver-node/0.3.4:
    resolution: {integrity: sha512-ogtf+5AB/O+nM6DIeBUNr2fuT7ot9Qg/1harBfBtaP13ekEWFQEEMP94BCB7zaNW3gyY+8SHYF00rnqYwXKWOA==}
    dependencies:
      debug: 2.6.9
      resolve: 1.22.0
    dev: true

  /eslint-import-resolver-node/0.3.6:
    resolution: {integrity: sha512-0En0w03NRVMn9Uiyn8YRPDKvWjxCWkslUEhGNTdGx15RvPJYQ+lbOlqrlNI2vEAs4pDYK4f/HN2TbDmk5TP0iw==}
    dependencies:
      debug: 3.2.7
      resolve: 1.22.0

  /eslint-import-resolver-typescript/2.4.0_ec640624cf8bc291366aa0299377ad0c:
    resolution: {integrity: sha512-useJKURidCcldRLCNKWemr1fFQL1SzB3G4a0li6lFGvlc5xGe1hY343bvG07cbpCzPuM/lK19FIJB3XGFSkplA==}
    engines: {node: '>=4'}
    peerDependencies:
      eslint: '*'
      eslint-plugin-import: '*'
    dependencies:
      debug: 4.3.4
      eslint: 8.16.0
      eslint-plugin-import: 2.25.2_eslint@8.16.0
      glob: 7.2.3
      is-glob: 4.0.3
      resolve: 1.22.0
      tsconfig-paths: 3.14.1
    transitivePeerDependencies:
      - supports-color
    dev: true

  /eslint-module-utils/2.7.3:
    resolution: {integrity: sha512-088JEC7O3lDZM9xGe0RerkOMd0EjFl+Yvd1jPWIkMT5u3H9+HC34mWWPnqPrN13gieT9pBOO+Qt07Nb/6TresQ==}
    engines: {node: '>=4'}
    dependencies:
      debug: 3.2.7
      find-up: 2.1.0

  /eslint-plugin-import/2.25.2_eslint@8.16.0:
    resolution: {integrity: sha512-qCwQr9TYfoBHOFcVGKY9C9unq05uOxxdklmBXLVvcwo68y5Hta6/GzCZEMx2zQiu0woKNEER0LE7ZgaOfBU14g==}
    engines: {node: '>=4'}
    peerDependencies:
      eslint: ^2 || ^3 || ^4 || ^5 || ^6 || ^7.2.0 || ^8
    dependencies:
      array-includes: 3.1.5
      array.prototype.flat: 1.3.0
      debug: 2.6.9
      doctrine: 2.1.0
      eslint: 8.16.0
      eslint-import-resolver-node: 0.3.6
      eslint-module-utils: 2.7.3
      has: 1.0.3
      is-core-module: 2.9.0
      is-glob: 4.0.3
      minimatch: 3.1.2
      object.values: 1.1.5
      resolve: 1.22.0
      tsconfig-paths: 3.14.1
    dev: true

  /eslint-plugin-import/2.26.0_eslint@8.16.0:
    resolution: {integrity: sha512-hYfi3FXaM8WPLf4S1cikh/r4IxnO6zrhZbEGz2b660EJRbuxgpDS5gkCuYgGWg2xxh2rBuIr4Pvhve/7c31koA==}
    engines: {node: '>=4'}
    peerDependencies:
      eslint: ^2 || ^3 || ^4 || ^5 || ^6 || ^7.2.0 || ^8
    dependencies:
      array-includes: 3.1.5
      array.prototype.flat: 1.3.0
      debug: 2.6.9
      doctrine: 2.1.0
      eslint: 8.16.0
      eslint-import-resolver-node: 0.3.6
      eslint-module-utils: 2.7.3
      has: 1.0.3
      is-core-module: 2.9.0
      is-glob: 4.0.3
      minimatch: 3.1.2
      object.values: 1.1.5
      resolve: 1.22.0
      tsconfig-paths: 3.14.1

  /eslint-plugin-jsx-a11y/6.5.1_eslint@8.16.0:
    resolution: {integrity: sha512-sVCFKX9fllURnXT2JwLN5Qgo24Ug5NF6dxhkmxsMEUZhXRcGg+X3e1JbJ84YePQKBl5E0ZjAH5Q4rkdcGY99+g==}
    engines: {node: '>=4.0'}
    peerDependencies:
      eslint: ^3 || ^4 || ^5 || ^6 || ^7 || ^8
    dependencies:
      '@babel/runtime': 7.18.3
      aria-query: 4.2.2
      array-includes: 3.1.5
      ast-types-flow: 0.0.7
      axe-core: 4.4.2
      axobject-query: 2.2.0
      damerau-levenshtein: 1.0.8
      emoji-regex: 9.2.2
      eslint: 8.16.0
      has: 1.0.3
      jsx-ast-utils: 3.3.0
      language-tags: 1.0.5
      minimatch: 3.1.2
    dev: true

  /eslint-plugin-promise/6.0.0_eslint@8.16.0:
    resolution: {integrity: sha512-7GPezalm5Bfi/E22PnQxDWH2iW9GTvAlUNTztemeHb6c1BniSyoeTrM87JkC0wYdi6aQrZX9p2qEiAno8aTcbw==}
    engines: {node: ^12.22.0 || ^14.17.0 || >=16.0.0}
    peerDependencies:
      eslint: ^7.0.0 || ^8.0.0
    dependencies:
      eslint: 8.16.0

  /eslint-plugin-react-hooks/4.3.0_eslint@8.16.0:
    resolution: {integrity: sha512-XslZy0LnMn+84NEG9jSGR6eGqaZB3133L8xewQo3fQagbQuGt7a63gf+P1NGKZavEYEC3UXaWEAA/AqDkuN6xA==}
    engines: {node: '>=10'}
    peerDependencies:
      eslint: ^3.0.0 || ^4.0.0 || ^5.0.0 || ^6.0.0 || ^7.0.0 || ^8.0.0-0
    dependencies:
      eslint: 8.16.0
    dev: true

  /eslint-plugin-react/7.27.1_eslint@8.16.0:
    resolution: {integrity: sha512-meyunDjMMYeWr/4EBLTV1op3iSG3mjT/pz5gti38UzfM4OPpNc2m0t2xvKCOMU5D6FSdd34BIMFOvQbW+i8GAA==}
    engines: {node: '>=4'}
    peerDependencies:
      eslint: ^3 || ^4 || ^5 || ^6 || ^7 || ^8
    dependencies:
      array-includes: 3.1.5
      array.prototype.flatmap: 1.3.0
      doctrine: 2.1.0
      eslint: 8.16.0
      estraverse: 5.3.0
      jsx-ast-utils: 3.3.0
      minimatch: 3.1.2
      object.entries: 1.1.5
      object.fromentries: 2.0.5
      object.hasown: 1.1.1
      object.values: 1.1.5
      prop-types: 15.8.1
      resolve: 2.0.0-next.3
      semver: 6.3.0
      string.prototype.matchall: 4.0.7

  /eslint-plugin-react/7.29.1_eslint@8.16.0:
    resolution: {integrity: sha512-WtzRpHMhsOX05ZrkyaaqmLl2uXGqmYooCfBxftJKlkYdsltiufGgfU7uuoHwR2lBam2Kh/EIVID4aU9e3kbCMA==}
    engines: {node: '>=4'}
    peerDependencies:
      eslint: ^3 || ^4 || ^5 || ^6 || ^7 || ^8
    dependencies:
      array-includes: 3.1.5
      array.prototype.flatmap: 1.3.0
      doctrine: 2.1.0
      eslint: 8.16.0
      estraverse: 5.3.0
      jsx-ast-utils: 3.3.0
      minimatch: 3.1.2
      object.entries: 1.1.5
      object.fromentries: 2.0.5
      object.hasown: 1.1.1
      object.values: 1.1.5
      prop-types: 15.8.1
      resolve: 2.0.0-next.3
      semver: 6.3.0
      string.prototype.matchall: 4.0.7
    dev: true

  /eslint-plugin-security/1.5.0:
    resolution: {integrity: sha512-hAFVwLZ/UeXrlyVD2TDarv/x00CoFVpaY0IUZhKjPjiFxqkuQVixsK4f2rxngeQOqSxi6OUjzJM/jMwKEVjJ8g==}
    dependencies:
      safe-regex: 2.1.1

  /eslint-plugin-testing-library/5.0.1_eslint@8.16.0+typescript@4.7.2:
    resolution: {integrity: sha512-8ZV4HbbacvOwu+adNnGpYd8E64NRcil2a11aFAbc/TZDUB/xxK2c8Z+LoeoHUbxNBGbTUdpAE4YUugxK85pcwQ==}
    engines: {node: ^12.22.0 || ^14.17.0 || >=16.0.0, npm: '>=6'}
    peerDependencies:
      eslint: ^7.5.0 || ^8.0.0
    dependencies:
      '@typescript-eslint/experimental-utils': 5.27.0_eslint@8.16.0+typescript@4.7.2
      eslint: 8.16.0
    transitivePeerDependencies:
      - supports-color
      - typescript
    dev: true

  /eslint-plugin-tsdoc/0.2.16:
    resolution: {integrity: sha512-F/RWMnyDQuGlg82vQEFHQtGyWi7++XJKdYNn0ulIbyMOFqYIjoJOUdE6olORxgwgLkpJxsCJpJbTHgxJ/ggfXw==}
    dependencies:
      '@microsoft/tsdoc': 0.14.1
      '@microsoft/tsdoc-config': 0.16.1

  /eslint-scope/5.1.1:
    resolution: {integrity: sha512-2NxwbF/hZ0KpepYN0cNbo+FN6XoK7GaHlQhgx/hIZl6Va0bF45RQOOwhLIy8lQDbuCiadSLCBnH2CFYquit5bw==}
    engines: {node: '>=8.0.0'}
    dependencies:
      esrecurse: 4.3.0
      estraverse: 4.3.0

  /eslint-scope/7.1.1:
    resolution: {integrity: sha512-QKQM/UXpIiHcLqJ5AOyIW7XZmzjkzQXYE54n1++wb0u9V/abW3l9uQnxX8Z5Xd18xyKIMTUAyQ0k1e8pz6LUrw==}
    engines: {node: ^12.22.0 || ^14.17.0 || >=16.0.0}
    dependencies:
      esrecurse: 4.3.0
      estraverse: 5.3.0

  /eslint-utils/3.0.0_eslint@8.16.0:
    resolution: {integrity: sha512-uuQC43IGctw68pJA1RgbQS8/NP7rch6Cwd4j3ZBtgo4/8Flj4eGE7ZYSZRN3iq5pVUv6GPdW5Z1RFleo84uLDA==}
    engines: {node: ^10.0.0 || ^12.0.0 || >= 14.0.0}
    peerDependencies:
      eslint: '>=5'
    dependencies:
      eslint: 8.16.0
      eslint-visitor-keys: 2.1.0

  /eslint-utils/3.0.0_eslint@8.7.0:
    resolution: {integrity: sha512-uuQC43IGctw68pJA1RgbQS8/NP7rch6Cwd4j3ZBtgo4/8Flj4eGE7ZYSZRN3iq5pVUv6GPdW5Z1RFleo84uLDA==}
    engines: {node: ^10.0.0 || ^12.0.0 || >= 14.0.0}
    peerDependencies:
      eslint: '>=5'
    dependencies:
      eslint: 8.7.0
      eslint-visitor-keys: 2.1.0
    dev: true

  /eslint-visitor-keys/2.1.0:
    resolution: {integrity: sha512-0rSmRBzXgDzIsD6mGdJgevzgezI534Cer5L/vyMX0kHzT/jiB43jRhd9YUlMGYLQy2zprNmoT8qasCGtY+QaKw==}
    engines: {node: '>=10'}

  /eslint-visitor-keys/3.3.0:
    resolution: {integrity: sha512-mQ+suqKJVyeuwGYHAdjMFqjCyfl8+Ldnxuyp3ldiMBFKkvytrXUZWaiPCEav8qDHKty44bD+qV1IP4T+w+xXRA==}
    engines: {node: ^12.22.0 || ^14.17.0 || >=16.0.0}

  /eslint/8.16.0:
    resolution: {integrity: sha512-MBndsoXY/PeVTDJeWsYj7kLZ5hQpJOfMYLsF6LicLHQWbRDG19lK5jOix4DPl8yY4SUFcE3txy86OzFLWT+yoA==}
    engines: {node: ^12.22.0 || ^14.17.0 || >=16.0.0}
    hasBin: true
    dependencies:
      '@eslint/eslintrc': 1.3.0
      '@humanwhocodes/config-array': 0.9.5
      ajv: 6.12.6
      chalk: 4.1.2
      cross-spawn: 7.0.3
      debug: 4.3.4
      doctrine: 3.0.0
      escape-string-regexp: 4.0.0
      eslint-scope: 7.1.1
      eslint-utils: 3.0.0_eslint@8.16.0
      eslint-visitor-keys: 3.3.0
      espree: 9.3.2
      esquery: 1.4.0
      esutils: 2.0.3
      fast-deep-equal: 3.1.3
      file-entry-cache: 6.0.1
      functional-red-black-tree: 1.0.1
      glob-parent: 6.0.2
      globals: 13.15.0
      ignore: 5.2.0
      import-fresh: 3.3.0
      imurmurhash: 0.1.4
      is-glob: 4.0.3
      js-yaml: 4.1.0
      json-stable-stringify-without-jsonify: 1.0.1
      levn: 0.4.1
      lodash.merge: 4.6.2
      minimatch: 3.1.2
      natural-compare: 1.4.0
      optionator: 0.9.1
      regexpp: 3.2.0
      strip-ansi: 6.0.1
      strip-json-comments: 3.1.1
      text-table: 0.2.0
      v8-compile-cache: 2.3.0
    transitivePeerDependencies:
      - supports-color

  /eslint/8.7.0:
    resolution: {integrity: sha512-ifHYzkBGrzS2iDU7KjhCAVMGCvF6M3Xfs8X8b37cgrUlDt6bWRTpRh6T/gtSXv1HJ/BUGgmjvNvOEGu85Iif7w==}
    engines: {node: ^12.22.0 || ^14.17.0 || >=16.0.0}
    hasBin: true
    dependencies:
      '@eslint/eslintrc': 1.3.0
      '@humanwhocodes/config-array': 0.9.5
      ajv: 6.12.6
      chalk: 4.1.2
      cross-spawn: 7.0.3
      debug: 4.3.4
      doctrine: 3.0.0
      escape-string-regexp: 4.0.0
      eslint-scope: 7.1.1
      eslint-utils: 3.0.0_eslint@8.7.0
      eslint-visitor-keys: 3.3.0
      espree: 9.3.2
      esquery: 1.4.0
      esutils: 2.0.3
      fast-deep-equal: 3.1.3
      file-entry-cache: 6.0.1
      functional-red-black-tree: 1.0.1
      glob-parent: 6.0.2
      globals: 13.15.0
      ignore: 5.2.0
      import-fresh: 3.3.0
      imurmurhash: 0.1.4
      is-glob: 4.0.3
      js-yaml: 4.1.0
      json-stable-stringify-without-jsonify: 1.0.1
      levn: 0.4.1
      lodash.merge: 4.6.2
      minimatch: 3.1.2
      natural-compare: 1.4.0
      optionator: 0.9.1
      regexpp: 3.2.0
      strip-ansi: 6.0.1
      strip-json-comments: 3.1.1
      text-table: 0.2.0
      v8-compile-cache: 2.3.0
    transitivePeerDependencies:
      - supports-color
    dev: true

  /espree/9.3.2:
    resolution: {integrity: sha512-D211tC7ZwouTIuY5x9XnS0E9sWNChB7IYKX/Xp5eQj3nFXhqmiUDB9q27y76oFl8jTg3pXcQx/bpxMfs3CIZbA==}
    engines: {node: ^12.22.0 || ^14.17.0 || >=16.0.0}
    dependencies:
      acorn: 8.7.1
      acorn-jsx: 5.3.2_acorn@8.7.1
      eslint-visitor-keys: 3.3.0

  /esprima/4.0.1:
    resolution: {integrity: sha512-eGuFFw7Upda+g4p+QHvnW0RyTX/SVeJBDM/gCtMARO0cLuT2HcEKnTPvhjV6aGeqrCB/sbNop0Kszm0jsaWU4A==}
    engines: {node: '>=4'}
    hasBin: true

  /esquery/1.4.0:
    resolution: {integrity: sha512-cCDispWt5vHHtwMY2YrAQ4ibFkAL8RbH5YGBnZBc90MolvvfkkQcJro/aZiAQUlQ3qgrYS6D6v8Gc5G5CQsc9w==}
    engines: {node: '>=0.10'}
    dependencies:
      estraverse: 5.3.0

  /esrecurse/4.3.0:
    resolution: {integrity: sha512-KmfKL3b6G+RXvP8N1vr3Tq1kL/oCFgn2NYXEtqP8/L3pKapUA4G8cFVaoF3SU323CD4XypR/ffioHmkti6/Tag==}
    engines: {node: '>=4.0'}
    dependencies:
      estraverse: 5.3.0

  /estraverse/4.3.0:
    resolution: {integrity: sha512-39nnKffWz8xN1BU/2c79n9nB9HDzo0niYUqx6xyqUnyoAnQyyWpOTdZEeiCch8BBu515t4wp9ZmgVfVhn9EBpw==}
    engines: {node: '>=4.0'}

  /estraverse/5.3.0:
    resolution: {integrity: sha512-MMdARuVEQziNTeJD8DgMqmhwR11BRQ/cBP+pLtYdSTnf3MIO8fFeiINEbX36ZdNlfU/7A9f3gUw49B3oQsvwBA==}
    engines: {node: '>=4.0'}

  /estree-walker/2.0.2:
    resolution: {integrity: sha512-Rfkk/Mp/DL7JVje3u18FxFujQlTNR2q6QfMSMB7AvCBx91NGj/ba3kCfza0f6dVDbw7YlRf/nDrn7pQrCCyQ/w==}
    dev: true

  /esutils/2.0.3:
    resolution: {integrity: sha512-kVscqXk4OCp68SZ0dkgEKVi6/8ij300KBWTJq32P/dYeWTSwK41WyTxalN1eRmA5Z9UU/LX9D7FWSmV9SAYx6g==}
    engines: {node: '>=0.10.0'}

  /etag/1.8.1:
    resolution: {integrity: sha512-aIL5Fx7mawVa300al2BnEE4iNvo1qETxLrPI/o05L7z6go7fCw1J6EQmbK4FmJ2AS7kgVF/KEZWufBfdClMcPg==}
    engines: {node: '>= 0.6'}

  /events/1.1.1:
    resolution: {integrity: sha512-kEcvvCBByWXGnZy6JUlgAp2gBIUjfCAV6P6TgT1/aaQKcmuAEC4OZTV1I4EWQLz2gxZw76atuVyvHhTxvi0Flw==}
    engines: {node: '>=0.4.x'}
    dev: true

  /events/3.3.0:
    resolution: {integrity: sha512-mQw+2fkQbALzQ7V0MY0IqdnXNOeTtP4r0lN9z7AAawCXgqea7bDii20AYrIBrFd/Hx0M2Ocz6S111CaFkUcb0Q==}
    engines: {node: '>=0.8.x'}
    dev: false

  /execa/5.1.1:
    resolution: {integrity: sha512-8uSpZZocAZRBAPIEINJj3Lo9HyGitllczc27Eh5YYojjMFMn8yHMDMaUHE2Jqfq05D/wucwI4JGURyXt1vchyg==}
    engines: {node: '>=10'}
    dependencies:
      cross-spawn: 7.0.3
      get-stream: 6.0.1
      human-signals: 2.1.0
      is-stream: 2.0.1
      merge-stream: 2.0.0
      npm-run-path: 4.0.1
      onetime: 5.1.2
      signal-exit: 3.0.7
      strip-final-newline: 2.0.0
    dev: true

  /exit/0.1.2:
    resolution: {integrity: sha512-Zk/eNKV2zbjpKzrsQ+n1G6poVbErQxJ0LBOJXaKZ1EViLzH+hrLu9cdXI4zw9dBQJslwBEpbQ2P1oS7nDxs6jQ==}
    engines: {node: '>= 0.8.0'}
    dev: true

  /expand-template/2.0.3:
    resolution: {integrity: sha512-XYfuKMvj4O35f/pOXLObndIRvyQ+/+6AhODh+OKWj9S9498pHHn/IMszH+gt0fBCRWMNfk1ZSp5x3AifmnI2vg==}
    engines: {node: '>=6'}
    dev: true

  /expect/27.5.1:
    resolution: {integrity: sha512-E1q5hSUG2AmYQwQJ041nvgpkODHQvB+RKlB4IYdru6uJsyFTRyZAP463M+1lINorwbqAmUggi6+WwkD8lCS/Dw==}
    engines: {node: ^10.13.0 || ^12.13.0 || ^14.15.0 || >=15.0.0}
    dependencies:
      '@jest/types': 27.5.1
      jest-get-type: 27.5.1
      jest-matcher-utils: 27.5.1
      jest-message-util: 27.5.1
    dev: true

  /express/4.18.1:
    resolution: {integrity: sha512-zZBcOX9TfehHQhtupq57OF8lFZ3UZi08Y97dwFCkD8p9d/d2Y3M+ykKcwaMDEL+4qyUolgBDX6AblpR3fL212Q==}
    engines: {node: '>= 0.10.0'}
    dependencies:
      accepts: 1.3.8
      array-flatten: 1.1.1
      body-parser: 1.20.0
      content-disposition: 0.5.4
      content-type: 1.0.4
      cookie: 0.5.0
      cookie-signature: 1.0.6
      debug: 2.6.9
      depd: 2.0.0
      encodeurl: 1.0.2
      escape-html: 1.0.3
      etag: 1.8.1
      finalhandler: 1.2.0
      fresh: 0.5.2
      http-errors: 2.0.0
      merge-descriptors: 1.0.1
      methods: 1.1.2
      on-finished: 2.4.1
      parseurl: 1.3.3
      path-to-regexp: 0.1.7
      proxy-addr: 2.0.7
      qs: 6.10.3
      range-parser: 1.2.1
      safe-buffer: 5.2.1
      send: 0.18.0
      serve-static: 1.15.0
      setprototypeof: 1.2.0
      statuses: 2.0.1
      type-is: 1.6.18
      utils-merge: 1.0.1
      vary: 1.1.2

  /external-editor/3.1.0:
    resolution: {integrity: sha512-hMQ4CX1p1izmuLYyZqLMO/qGNw10wSv9QDCPfzXfyFrOaCSSoRfqE1Kf1s5an66J5JZC62NewG+mK49jOCtQew==}
    engines: {node: '>=4'}
    dependencies:
      chardet: 0.7.0
      iconv-lite: 0.4.24
      tmp: 0.0.33
    dev: false

  /fast-check/2.25.0:
    resolution: {integrity: sha512-wRUT2KD2lAmT75WNIJIHECawoUUMHM0I5jrlLXGtGeqmPL8jl/EldUDjY1VCp6fDY8yflyfUeIOsOBrIbIiArg==}
    engines: {node: '>=8.0.0'}
    dependencies:
      pure-rand: 5.0.1
    dev: true

  /fast-deep-equal/3.1.3:
    resolution: {integrity: sha512-f3qQ9oQy9j2AhBe/H9VC91wLmKBCCU/gDOnKNAYG5hswO7BLKj09Hc5HYNz9cGI++xlpDCIgDaitVs03ATR84Q==}

  /fast-glob/3.2.11:
    resolution: {integrity: sha512-xrO3+1bxSo3ZVHAnqzyuewYT6aMFHRAd4Kcs92MAonjwQZLsK9d0SF1IyQ3k5PoirxTW0Oe/RqFgMQ6TcNE5Ew==}
    engines: {node: '>=8.6.0'}
    dependencies:
      '@nodelib/fs.stat': 2.0.5
      '@nodelib/fs.walk': 1.2.8
      glob-parent: 5.1.2
      merge2: 1.4.1
      micromatch: 4.0.5

  /fast-json-stable-stringify/2.1.0:
    resolution: {integrity: sha512-lhd/wF+Lk98HZoTCtlVraHtfh5XYijIjalXck7saUtuanSDyLMxnHhSXEDJqHxD7msR8D0uCmqlkwjCV8xvwHw==}

  /fast-levenshtein/2.0.6:
    resolution: {integrity: sha512-DCXu6Ifhqcks7TZKY3Hxp3y6qphY5SJZmrWMDrKcERSOXWQdMhU9Ig/PYrzyw/ul9jOIyh0N4M0tbC5hodg8dw==}

  /fast-xml-parser/3.19.0:
    resolution: {integrity: sha512-4pXwmBplsCPv8FOY1WRakF970TjNGnGnfbOnLqjlYvMiF1SR3yOHyxMR/YCXpPTOspNF5gwudqktIP4VsWkvBg==}
    hasBin: true

  /fastparse/1.1.2:
    resolution: {integrity: sha512-483XLLxTVIwWK3QTrMGRqUfUpoOs/0hbQrl2oz4J0pAcm3A3bu84wxTFqGqkJzewCLdME38xJLJAxBABfQT8sQ==}
    dev: true

  /fastq/1.13.0:
    resolution: {integrity: sha512-YpkpUnK8od0o1hmeSc7UUs/eB/vIPWJYjKck2QKIzAf71Vm1AAQ3EbuZB3g2JIy+pg+ERD0vqI79KyZiB2e2Nw==}
    dependencies:
      reusify: 1.0.4

  /fb-watchman/2.0.1:
    resolution: {integrity: sha512-DkPJKQeY6kKwmuMretBhr7G6Vodr7bFwDYTXIkfG1gjvNpaxBTQV3PbXg6bR1c1UP4jPOX0jHUbbHANL9vRjVg==}
    dependencies:
      bser: 2.1.1
    dev: true

  /fecha/4.2.3:
    resolution: {integrity: sha512-OP2IUU6HeYKJi3i0z4A19kHMQoLVs4Hc+DPqqxI2h/DPZHTm/vjsfC6P0b4jCMy14XizLBqvndQ+UilD7707Jw==}
    dev: false

  /figures/3.2.0:
    resolution: {integrity: sha512-yaduQFRKLXYOGgEn6AZau90j3ggSOyiqXU0F9JZfeXYhNa+Jk4X+s45A2zg5jns87GAFa34BBm2kXw4XpNcbdg==}
    engines: {node: '>=8'}
    dependencies:
      escape-string-regexp: 1.0.5
    dev: false

  /file-entry-cache/6.0.1:
    resolution: {integrity: sha512-7Gps/XWymbLk2QLYK4NzpMOrYjMhdIxXuIvy2QBsLE6ljuodKvdkWs/cpyJJ3CVIVpH0Oi1Hvg1ovbMzLdFBBg==}
    engines: {node: ^10.12.0 || >=12.0.0}
    dependencies:
      flat-cache: 3.0.4

  /fill-range/7.0.1:
    resolution: {integrity: sha512-qOo9F+dMUmC2Lcb4BbVvnKJxTPjCm+RRpe4gDuGrzkL7mEVl/djYSu2OdQ2Pa302N4oqkSg9ir6jaLWJ2USVpQ==}
    engines: {node: '>=8'}
    dependencies:
      to-regex-range: 5.0.1

  /finalhandler/1.2.0:
    resolution: {integrity: sha512-5uXcUVftlQMFnWC9qu/svkWv3GTd2PfUhK/3PLkYNAe7FbqJMt3515HaxE6eRL74GdsriiwujiawdaB1BpEISg==}
    engines: {node: '>= 0.8'}
    dependencies:
      debug: 2.6.9
      encodeurl: 1.0.2
      escape-html: 1.0.3
      on-finished: 2.4.1
      parseurl: 1.3.3
      statuses: 2.0.1
      unpipe: 1.0.0

  /find-up/2.1.0:
    resolution: {integrity: sha512-NWzkk0jSJtTt08+FBFMvXoeZnOJD+jTtsRmBYbAIzJdX6l7dLgR7CTubCM5/eDdPUBvLCeVasP1brfVR/9/EZQ==}
    engines: {node: '>=4'}
    dependencies:
      locate-path: 2.0.0

  /find-up/4.1.0:
    resolution: {integrity: sha512-PpOwAdQ/YlXQ2vj8a3h8IipDuYRi3wceVQQGYWxNINccq40Anw7BlsEXCMbt1Zt+OLA6Fq9suIpIWD0OsnISlw==}
    engines: {node: '>=8'}
    dependencies:
      locate-path: 5.0.0
      path-exists: 4.0.0
    dev: true

  /flat-cache/3.0.4:
    resolution: {integrity: sha512-dm9s5Pw7Jc0GvMYbshN6zchCA9RgQlzzEZX3vylR9IqFfS8XciblUXOKfW6SiuJ0e13eDYZoZV5wdrev7P3Nwg==}
    engines: {node: ^10.12.0 || >=12.0.0}
    dependencies:
      flatted: 3.2.5
      rimraf: 3.0.2

  /flatted/3.2.5:
    resolution: {integrity: sha512-WIWGi2L3DyTUvUrwRKgGi9TwxQMUEqPOPQBVi71R96jZXJdFskXEmf54BoZaS1kknGODoIGASGEzBUYdyMCBJg==}

  /fn.name/1.1.0:
    resolution: {integrity: sha512-GRnmB5gPyJpAhTQdSZTSp9uaPSvl09KoYcMQtsB9rQoOmzs9dH6ffeccH+Z+cv6P68Hu5bC6JjRh4Ah/mHSNRw==}
    dev: false

  /focus-lock/0.10.2:
    resolution: {integrity: sha512-DSaI/UHZ/02sg1P616aIWgToQcrKKBmcCvomDZ1PZvcJFj350PnWhSJxJ76T3e5/GbtQEARIACtbrdlrF9C5kA==}
    engines: {node: '>=10'}
    dependencies:
      tslib: 2.4.0
    dev: true

  /follow-redirects/1.15.1:
    resolution: {integrity: sha512-yLAMQs+k0b2m7cVxpS1VKJVvoz7SS9Td1zss3XRwXj+ZDH00RJgnuLx7E44wx02kQLrdM3aOOy+FpzS7+8OizA==}
    engines: {node: '>=4.0'}
    peerDependencies:
      debug: '*'
    peerDependenciesMeta:
      debug:
        optional: true

  /form-data/3.0.1:
    resolution: {integrity: sha512-RHkBKtLWUVwd7SqRIvCZMEvAMoGUp0XU+seQiZejj0COz3RI3hWP4sCv3gZWWLjJTd7rGwcsF5eKZGii0r/hbg==}
    engines: {node: '>= 6'}
    dependencies:
      asynckit: 0.4.0
      combined-stream: 1.0.8
      mime-types: 2.1.35

  /form-data/4.0.0:
    resolution: {integrity: sha512-ETEklSGi5t0QMZuiXoA/Q6vcnxcLQP5vdugSpuAyi6SVGi2clPPp+xgEhuMaHC+zGgn31Kd235W35f7Hykkaww==}
    engines: {node: '>= 6'}
    dependencies:
      asynckit: 0.4.0
      combined-stream: 1.0.8
      mime-types: 2.1.35

  /forwarded/0.2.0:
    resolution: {integrity: sha512-buRG0fpBtRHSTCOASe6hD258tEubFoRLb4ZNA6NxMVHNw2gOcwHo9wyablzMzOA5z9xA9L1KNjk/Nt6MT9aYow==}
    engines: {node: '>= 0.6'}

  /fresh/0.5.2:
    resolution: {integrity: sha1-PYyt2Q2XZWn6g1qx+OSyOhBWBac=}
    engines: {node: '>= 0.6'}

  /fs-constants/1.0.0:
    resolution: {integrity: sha512-y6OAwoSIf7FyjMIv94u+b5rdheZEjzR63GTyZJm5qh4Bi+2YgwLCcI/fPFZkL5PSixOt6ZNKm+w+Hfp/Bciwow==}
    dev: true

  /fs-extra/7.0.1:
    resolution: {integrity: sha512-YJDaCJZEnBmcbw13fvdAM9AwNOJwOzrE4pqMqBq5nFiEqXUqHwlK4B+3pUw6JNvfSPtX05xFHtYy/1ni01eGCw==}
    engines: {node: '>=6 <7 || >=8'}
    dependencies:
      graceful-fs: 4.2.10
      jsonfile: 4.0.0
      universalify: 0.1.2

  /fs-extra/9.1.0:
    resolution: {integrity: sha512-hcg3ZmepS30/7BSFqRvoo3DOMQu7IjqxO5nCDt+zM9XWjb33Wg7ziNT+Qvqbuc3+gWpzO02JubVyk2G4Zvo1OQ==}
    engines: {node: '>=10'}
    dependencies:
      at-least-node: 1.0.0
      graceful-fs: 4.2.10
      jsonfile: 6.1.0
      universalify: 2.0.0

  /fs-minipass/2.1.0:
    resolution: {integrity: sha512-V/JgOLFCS+R6Vcq0slCuaeWEdNC3ouDlJMNIsacH2VtALiu9mV4LPrHc5cDl8k5aw6J8jwgWWpiTo5RYhmIzvg==}
    engines: {node: '>= 8'}
    dependencies:
      minipass: 3.1.6
    dev: false

  /fs.realpath/1.0.0:
    resolution: {integrity: sha512-OO0pH2lK6a0hZnAdau5ItzHPI6pUlvI7jMVnxUQRtw4owF2wk8lOSabtGDCTP4Ggrg2MbGnWO9X8K1t4+fGMDw==}

  /fsevents/2.1.3:
    resolution: {integrity: sha512-Auw9a4AxqWpa9GUfj370BMPzzyncfBABW8Mab7BGWBYDj4Isgq+cDKtx0i6u9jcX9pQDnswsaaOTgTmA5pEjuQ==}
    engines: {node: ^8.16.0 || ^10.6.0 || >=11.0.0}
    os: [darwin]
    deprecated: '"Please update to latest v2.3 or v2.2"'
    requiresBuild: true
    dev: true
    optional: true

  /fsevents/2.3.2:
    resolution: {integrity: sha512-xiqMQR4xAeHTuB9uWm+fFRcIOgKBMiOBP+eXiyT7jsgVCq1bkVygt00oASowB7EdtpOHaaPgKt812P9ab+DDKA==}
    engines: {node: ^8.16.0 || ^10.6.0 || >=11.0.0}
    os: [darwin]
    requiresBuild: true
    dev: true
    optional: true

  /function-bind/1.1.1:
    resolution: {integrity: sha512-yIovAzMX49sF8Yl58fSCWJ5svSLuaibPxXQJFLmBObTuCr0Mf1KiPopGM9NiFjiYBCbfaa2Fh6breQ6ANVTI0A==}

  /function.prototype.name/1.1.5:
    resolution: {integrity: sha512-uN7m/BzVKQnCUF/iW8jYea67v++2u7m5UgENbHRtdDVclOUP+FMPlCNdmk0h/ysGyo2tavMJEDqJAkJdRa1vMA==}
    engines: {node: '>= 0.4'}
    dependencies:
      call-bind: 1.0.2
      define-properties: 1.1.4
      es-abstract: 1.20.1
      functions-have-names: 1.2.3

  /functional-red-black-tree/1.0.1:
    resolution: {integrity: sha512-dsKNQNdj6xA3T+QlADDA7mOSlX0qiMINjn0cgr+eGHGsbSHzTabcIogz2+p/iqP1Xs6EP/sS2SbqH+brGTbq0g==}

  /functions-have-names/1.2.3:
    resolution: {integrity: sha512-xckBUXyTIqT97tq2x2AMb+g163b5JFysYk0x4qxNFwbfQkmNZoiRHb6sPzI9/QV33WeuvVYBUIiD4NzNIyqaRQ==}

  /gauge/2.7.4:
    resolution: {integrity: sha512-14x4kjc6lkD3ltw589k0NrPD6cCNTD6CWoVUNpB85+DrtONoZn+Rug6xZU5RvSC4+TZPxA5AnBibQYAvZn41Hg==}
    dependencies:
      aproba: 1.2.0
      console-control-strings: 1.1.0
      has-unicode: 2.0.1
      object-assign: 4.1.1
      signal-exit: 3.0.7
      string-width: 1.0.2
      strip-ansi: 3.0.1
      wide-align: 1.1.5
    dev: true

  /generate-password/1.7.0:
    resolution: {integrity: sha512-WPCtlfy0jexf7W5IbwxGUgpIDvsZIohbI2DAq2Q6TSlKKis+G4GT9sxvPxrZUGL8kP6WUXMWNqYnxY6DDKAdFA==}
    dev: false

  /gensync/1.0.0-beta.2:
    resolution: {integrity: sha512-3hN7NaskYvMDLQY55gnW3NQ+mesEAepTqlg+VEbj7zzqEMBVNhzcGYYeqFo/TlYz6eQiFcp1HcsCZO+nGgS8zg==}
    engines: {node: '>=6.9.0'}
    dev: true

  /get-caller-file/2.0.5:
    resolution: {integrity: sha512-DyFP3BM/3YHTQOCUL/w0OZHR0lpKeGrxotcHWcqNEdnltqFwXVfhEBQ94eIo34AfQpo0rGki4cyIiftY06h2Fg==}
    engines: {node: 6.* || 8.* || >= 10.*}
    dev: true

  /get-intrinsic/1.1.1:
    resolution: {integrity: sha512-kWZrnVM42QCiEA2Ig1bG8zjoIMOgxWwYCEeNdwY6Tv/cOSeGpcoX4pXHfKUxNKVoArnrEr2e9srnAxxGIraS9Q==}
    dependencies:
      function-bind: 1.1.1
      has: 1.0.3
      has-symbols: 1.0.3

  /get-package-type/0.1.0:
    resolution: {integrity: sha512-pjzuKtY64GYfWizNAJ0fr9VqttZkNiK2iS430LtIHzjBEr6bX8Am2zm4sW4Ro5wjWW5cAlRL1qAMTcXbjNAO2Q==}
    engines: {node: '>=8.0.0'}
    dev: true

  /get-stream/4.1.0:
    resolution: {integrity: sha512-GMat4EJ5161kIy2HevLlr4luNjBgvmj413KaQA7jt4V8B4RDsfpHk7WQ9GVqfYyyx8OS/L66Kox+rJRNklLK7w==}
    engines: {node: '>=6'}
    dependencies:
      pump: 3.0.0
    dev: true

  /get-stream/5.2.0:
    resolution: {integrity: sha512-nBF+F1rAZVCu/p7rjzgA+Yb4lfYXrpl7a6VmJrU8wF9I1CKvP/QwPNZHnOlwbTkY6dvtFIzFMSyQXbLoTQPRpA==}
    engines: {node: '>=8'}
    dependencies:
      pump: 3.0.0
    dev: true

  /get-stream/6.0.1:
    resolution: {integrity: sha512-ts6Wi+2j3jQjqi70w5AlN8DFnkSwC+MqmxEzdEALB2qXZYV3X/b1CTfgPLGJNMeAWxdPfU8FO1ms3NUfaHCPYg==}
    engines: {node: '>=10'}
    dev: true

  /get-symbol-description/1.0.0:
    resolution: {integrity: sha512-2EmdH1YvIQiZpltCNgkuiUnyukzxM/R6NDJX31Ke3BG1Nq5b0S2PhX59UKi9vZpPDQVdqn+1IcaAwnzTT5vCjw==}
    engines: {node: '>= 0.4'}
    dependencies:
      call-bind: 1.0.2
      get-intrinsic: 1.1.1

  /git-hooks-list/1.0.3:
    resolution: {integrity: sha512-Y7wLWcrLUXwk2noSka166byGCvhMtDRpgHdzCno1UQv/n/Hegp++a2xBWJL1lJarnKD3SWaljD+0z1ztqxuKyQ==}
    dev: true

  /git-repo-info/2.1.1:
    resolution: {integrity: sha512-8aCohiDo4jwjOwma4FmYFd3i97urZulL8XL24nIPxuE+GZnfsAyy/g2Shqx6OjUiFKUXZM+Yy+KHnOmmA3FVcg==}
    engines: {node: '>= 4.0'}
    dev: false

  /github-from-package/0.0.0:
    resolution: {integrity: sha512-SyHy3T1v2NUXn29OsWdxmK6RwHD+vkj3v8en8AOBZ1wBQ/hCAQ5bAQTD02kW4W9tUp/3Qh6J8r9EvntiyCmOOw==}
    dev: true

  /glob-escape/0.0.2:
    resolution: {integrity: sha512-L/cXYz8x7qer1HAyUQ+mbjcUsJVdpRxpAf7CwqHoNBs9vTpABlGfNN4tzkDxt+u3Z7ZncVyKlCNPtzb0R/7WbA==}
    engines: {node: '>= 0.10'}

  /glob-parent/5.1.2:
    resolution: {integrity: sha512-AOIgSQCepiJYwP3ARnGx+5VnTu2HBYdzbGP45eLw1vr3zB3vZLeyed1sC9hnbcOc9/SrMyM5RPQrkGz4aS9Zow==}
    engines: {node: '>= 6'}
    dependencies:
      is-glob: 4.0.3

  /glob-parent/6.0.2:
    resolution: {integrity: sha512-XxwI8EOhVQgWp6iDL+3b0r86f4d6AX6zSU55HfB4ydCEuXLXc5FcYeOu+nnGftS4TEju/11rt4KJPTMgbfmv4A==}
    engines: {node: '>=10.13.0'}
    dependencies:
      is-glob: 4.0.3

  /glob-to-regexp/0.4.1:
    resolution: {integrity: sha512-lkX1HJXwyMcprw/5YUZc2s7DrpAiHB21/V+E1rHUrVNokkvB6bqMzT0VfV6/86ZNabt1k14YOIaT7nDvOX3Iiw==}
    dev: true

  /glob/7.0.6:
    resolution: {integrity: sha512-f8c0rE8JiCxpa52kWPAOa3ZaYEnzofDzCQLCn3Vdk0Z5OVLq3BsRFJI4S4ykpeVW6QMGBUkMeUpoEgWnMTnw5Q==}
    dependencies:
      fs.realpath: 1.0.0
      inflight: 1.0.6
      inherits: 2.0.4
      minimatch: 3.1.2
      once: 1.4.0
      path-is-absolute: 1.0.1

  /glob/7.1.7:
    resolution: {integrity: sha512-OvD9ENzPLbegENnYP5UUfJIirTg4+XwMWGaQfQTY0JenxNvvIKP3U3/tAQSPIu/lHxXYSZmpXlUHeqAIdKzBLQ==}
    dependencies:
      fs.realpath: 1.0.0
      inflight: 1.0.6
      inherits: 2.0.4
      minimatch: 3.1.2
      once: 1.4.0
      path-is-absolute: 1.0.1
    dev: true

  /glob/7.2.3:
    resolution: {integrity: sha512-nFR0zLpU2YCaRxwoCJvL6UvCH2JFyFVIvwTLsIf21AuHlMskA1hhTdk+LlYJtOlYt9v6dvszD2BGRqBL+iQK9Q==}
    dependencies:
      fs.realpath: 1.0.0
      inflight: 1.0.6
      inherits: 2.0.4
      minimatch: 3.1.2
      once: 1.4.0
      path-is-absolute: 1.0.1

  /global-dirs/3.0.0:
    resolution: {integrity: sha512-v8ho2DS5RiCjftj1nD9NmnfaOzTdud7RRnVd9kFNOjqZbISlx5DQ+OrTkywgd0dIt7oFCvKetZSHoHcP3sDdiA==}
    engines: {node: '>=10'}
    dependencies:
      ini: 2.0.0
    dev: true

  /globals/11.12.0:
    resolution: {integrity: sha512-WOBp/EEGUiIsJSp7wcv/y6MO+lV9UoncWqxuFfm8eBwzWNgyfBd6Gz+IeKQ9jCmyhoH99g15M3T+QaVHFjizVA==}
    engines: {node: '>=4'}
    dev: true

  /globals/13.15.0:
    resolution: {integrity: sha512-bpzcOlgDhMG070Av0Vy5Owklpv1I6+j96GhUI7Rh7IzDCKLzboflLrrfqMu8NquDbiR4EOQk7XzJwqVJxicxog==}
    engines: {node: '>=8'}
    dependencies:
      type-fest: 0.20.2

  /globby/10.0.0:
    resolution: {integrity: sha512-3LifW9M4joGZasyYPz2A1U74zbC/45fvpXUvO/9KbSa+VV0aGZarWkfdgKyR9sExNP0t0x0ss/UMJpNpcaTspw==}
    engines: {node: '>=8'}
    dependencies:
      '@types/glob': 7.2.0
      array-union: 2.1.0
      dir-glob: 3.0.1
      fast-glob: 3.2.11
      glob: 7.2.3
      ignore: 5.2.0
      merge2: 1.4.1
      slash: 3.0.0
    dev: true

  /globby/11.1.0:
    resolution: {integrity: sha512-jhIXaOzy1sb8IyocaruWSn1TjmnBVs8Ayhcy83rmxNJ8q2uWKCAj3CnJY+KpGSXCueAPc0i05kVvVKtP1t9S3g==}
    engines: {node: '>=10'}
    dependencies:
      array-union: 2.1.0
      dir-glob: 3.0.1
      fast-glob: 3.2.11
      ignore: 5.2.0
      merge2: 1.4.1
      slash: 3.0.0

  /got/9.6.0:
    resolution: {integrity: sha512-R7eWptXuGYxwijs0eV+v3o6+XH1IqVK8dJOEecQfTmkncw9AV4dcw/Dhxi8MdlqPthxxpZyizMzyg8RTmEsG+Q==}
    engines: {node: '>=8.6'}
    dependencies:
      '@sindresorhus/is': 0.14.0
      '@szmarczak/http-timer': 1.1.2
      cacheable-request: 6.1.0
      decompress-response: 3.3.0
      duplexer3: 0.1.4
      get-stream: 4.1.0
      lowercase-keys: 1.0.1
      mimic-response: 1.0.1
      p-cancelable: 1.1.0
      to-readable-stream: 1.0.0
      url-parse-lax: 3.0.0
    dev: true

  /graceful-fs/4.2.10:
    resolution: {integrity: sha512-9ByhssR2fPVsNZj478qUUbKfmL0+t5BDVyjShtyZZLiK7ZDAArFFfopyOTj0M05wE2tJPisA4iTnnXl2YoPvOA==}

  /graceful-fs/4.2.4:
    resolution: {integrity: sha512-WjKPNJF79dtJAVniUlGGWHYGz2jWxT6VhN/4m1NdkbZ2nOsEF+cI1Edgql5zCRhs/VsQYRvrXctxktVXZUkixw==}
    dev: false

  /hard-rejection/2.1.0:
    resolution: {integrity: sha512-VIZB+ibDhx7ObhAe7OVtoEbuP4h/MuOTHJ+J8h/eBXotJYl0fBgR72xDFCKgIh22OJZIOVNxBMWuhAr10r8HdA==}
    engines: {node: '>=6'}
    dev: true

  /has-bigints/1.0.2:
    resolution: {integrity: sha512-tSvCKtBr9lkF0Ex0aQiP9N+OpV4zi2r/Nee5VkRDbaqv35RLYMzbwQfFSZZH0kR+Rd6302UJZ2p/bJCEoR3VoQ==}

  /has-flag/3.0.0:
    resolution: {integrity: sha512-sKJf1+ceQBr4SMkvQnBDNDtf4TXpVhVGateu0t918bl30FnbE2m4vNLX+VWe/dpjlb+HugGYzW7uQXH98HPEYw==}
    engines: {node: '>=4'}

  /has-flag/4.0.0:
    resolution: {integrity: sha512-EykJT/Q1KjTWctppgIAgfSO0tKVuZUjhgMr17kqTumMl6Afv3EISleU7qZUzoXDFTAHTDC4NOoG/ZxU3EvlMPQ==}
    engines: {node: '>=8'}

  /has-property-descriptors/1.0.0:
    resolution: {integrity: sha512-62DVLZGoiEBDHQyqG4w9xCuZ7eJEwNmJRWw2VY84Oedb7WFcA27fiEVe8oUQx9hAUJ4ekurquucTGwsyO1XGdQ==}
    dependencies:
      get-intrinsic: 1.1.1

  /has-symbols/1.0.3:
    resolution: {integrity: sha512-l3LCuF6MgDNwTDKkdYGEihYjt5pRPbEg46rtlmnSPlUbgmB8LOIrKJbYYFBSbnPaJexMKtiPO8hmeRjRz2Td+A==}
    engines: {node: '>= 0.4'}

  /has-tostringtag/1.0.0:
    resolution: {integrity: sha512-kFjcSNhnlGV1kyoGk7OXKSawH5JOb/LzUc5w9B02hOTO0dfFRjbHQKvg1d6cf3HbeUmtU9VbbV3qzZ2Teh97WQ==}
    engines: {node: '>= 0.4'}
    dependencies:
      has-symbols: 1.0.3

  /has-unicode/2.0.1:
    resolution: {integrity: sha512-8Rf9Y83NBReMnx0gFzA8JImQACstCYWUplepDa9xprwwtmgEZUF0h/i5xSA625zB/I37EtrswSST6OXxwaaIJQ==}
    dev: true

  /has-yarn/2.1.0:
    resolution: {integrity: sha512-UqBRqi4ju7T+TqGNdqAO0PaSVGsDGJUBQvk9eUWNGRY1CFGDzYhLWoM7JQEemnlvVcv/YEmc2wNW8BC24EnUsw==}
    engines: {node: '>=8'}
    dev: true

  /has/1.0.3:
    resolution: {integrity: sha512-f2dvO0VU6Oej7RkWJGrehjbzMAjFp5/VKPp5tTpWIV4JHHZK1/BxbFRtf/siA2SWTe09caDmVtYYzWEIbBS4zw==}
    engines: {node: '>= 0.4.0'}
    dependencies:
      function-bind: 1.1.1

  /hoist-non-react-statics/3.3.2:
    resolution: {integrity: sha512-/gGivxi8JPKWNm/W0jSmzcMPpfpPLc3dY/6GxhX2hQ9iGj3aDfklV4ET7NjKpSinLpJ5vafa9iiGIEZg10SfBw==}
    dependencies:
      react-is: 16.13.1
    dev: false

  /hosted-git-info/2.8.9:
    resolution: {integrity: sha512-mxIDAb9Lsm6DoOJ7xH+5+X4y1LU/4Hi50L9C5sIswK3JzULS4bwk1FvjdBgvYR4bzT4tuUQiC15FE2f5HbLvYw==}

  /hosted-git-info/4.1.0:
    resolution: {integrity: sha512-kyCuEOWjJqZuDbRHzL8V93NzQhwIB71oFWSyzVo+KPZI+pnQPPxucdkrOZvkLRnrf5URsQM+IJ09Dw29cRALIA==}
    engines: {node: '>=10'}
    dependencies:
      lru-cache: 6.0.0

  /html-encoding-sniffer/2.0.1:
    resolution: {integrity: sha512-D5JbOMBIR/TVZkubHT+OyT2705QvogUW4IBn6nHd756OwieSF9aDYFj4dv6HHEVGYbHaLETa3WggZYWWMyy3ZQ==}
    engines: {node: '>=10'}
    dependencies:
      whatwg-encoding: 1.0.5
    dev: true

  /html-escaper/2.0.2:
    resolution: {integrity: sha512-H2iMtd0I4Mt5eYiapRdIDjp+XzelXQ0tFE4JS7YFwFevXXMmOp9myNrUvCg0D6ws8iqkRPBfKHgbwig1SmlLfg==}

  /html-parse-stringify/3.0.1:
    resolution: {integrity: sha512-KknJ50kTInJ7qIScF3jeaFRpMpE8/lfiTdzf/twXyPBLAGrLRTmkz3AdTnKeh40X8k9L2fdYwEp/42WGXIRGcg==}
    dependencies:
      void-elements: 3.1.0
    dev: false

  /http-cache-semantics/4.1.0:
    resolution: {integrity: sha512-carPklcUh7ROWRK7Cv27RPtdhYhUsela/ue5/jKzjegVvXDqM2ILE9Q2BGn9JZJh1g87cp56su/FgQSzcWS8cQ==}
    dev: true

  /http-errors/2.0.0:
    resolution: {integrity: sha512-FtwrG/euBzaEjYeRqOgly7G0qviiXoJWnvEH2Z1plBdXgbyjv34pHTSb9zoeHMyDy33+DWy5Wt9Wo+TURtOYSQ==}
    engines: {node: '>= 0.8'}
    dependencies:
      depd: 2.0.0
      inherits: 2.0.4
      setprototypeof: 1.2.0
      statuses: 2.0.1
      toidentifier: 1.0.1

  /http-proxy-agent/4.0.1:
    resolution: {integrity: sha512-k0zdNgqWTGA6aeIRVpvfVob4fL52dTfaehylg0Y4UvSySvOq/Y+BOyPrgpUrA7HylqvU8vIZGsRuXmspskV0Tg==}
    engines: {node: '>= 6'}
    dependencies:
      '@tootallnate/once': 1.1.2
      agent-base: 6.0.2
      debug: 4.3.4
    transitivePeerDependencies:
      - supports-color
    dev: true

  /https-proxy-agent/5.0.1:
    resolution: {integrity: sha512-dFcAjpTQFgoLMzC2VwU+C/CbS7uRL0lWmxDITmqm7C+7F0Odmj6s9l6alZc6AELXhrnggM2CeWSXHGOdX2YtwA==}
    engines: {node: '>= 6'}
    dependencies:
      agent-base: 6.0.2
      debug: 4.3.4
    transitivePeerDependencies:
      - supports-color

  /human-signals/2.1.0:
    resolution: {integrity: sha512-B4FFZ6q/T2jhhksgkbEW3HBvWIfDW85snkQgawt07S7J5QXTk6BkNV+0yAeZrM5QpMAdYlocGoljn0sJ/WQkFw==}
    engines: {node: '>=10.17.0'}
    dev: true

  /i18next-fs-backend/1.1.4:
    resolution: {integrity: sha512-/MfAGMP0jHonV966uFf9PkWWuDjPYLIcsipnSO3NxpNtAgRUKLTwvm85fEmsF6hGeu0zbZiCQ3W74jwO6K9uXA==}
    dev: false

  /i18next/21.8.7:
    resolution: {integrity: sha512-fYbEmaCIMSDrAzXGnisZyBd0h3bcO43jVJa5fulk4ambTIOgs9tqgNsiyr1sy6Xi4iZpYMHp2ZBjU3IcCLGxPA==}
    dependencies:
      '@babel/runtime': 7.18.3
    dev: false

  /iconv-lite/0.4.24:
    resolution: {integrity: sha512-v3MXnZAcvnywkTUEZomIActle7RXXeedOR31wwl7VlyoXO4Qi9arvSenNQWne1TcRwhCL1HwLI21bEqdpj8/rA==}
    engines: {node: '>=0.10.0'}
    dependencies:
      safer-buffer: 2.1.2

  /ieee754/1.1.13:
    resolution: {integrity: sha512-4vf7I2LYV/HaWerSo3XmlMkp5eZ83i+/CDluXi/IGTs/O1sejBNhTtnxzmRZfvOUqj7lZjqHkeTvpgSFDlWZTg==}
    dev: true

  /ieee754/1.2.1:
    resolution: {integrity: sha512-dcyqhDvX1C46lXZcVqCpK+FtMRQVdIMN6/Df5js2zouUsqG7I6sFxitIC+7KYK29KdXOLHdu9zL4sFnoVQnqaA==}
    dev: true

  /ignore-by-default/1.0.1:
    resolution: {integrity: sha512-Ius2VYcGNk7T90CppJqcIkS5ooHUZyIQK+ClZfMfMNFEF9VSE73Fq+906u/CWu92x4gzZMWOwfFYckPObzdEbA==}
    dev: true

  /ignore-walk/3.0.4:
    resolution: {integrity: sha512-PY6Ii8o1jMRA1z4F2hRkH/xN59ox43DavKvD3oDpfurRlOJyAHpifIwpbdv1n4jt4ov0jSpw3kQ4GhJnpBL6WQ==}
    dependencies:
      minimatch: 3.1.2
    dev: false

  /ignore/5.1.9:
    resolution: {integrity: sha512-2zeMQpbKz5dhZ9IwL0gbxSW5w0NK/MSAMtNuhgIHEPmaU3vPdKPL0UdvUCXs5SS4JAwsBxysK5sFMW8ocFiVjQ==}
    engines: {node: '>= 4'}
    dev: false

  /ignore/5.2.0:
    resolution: {integrity: sha512-CmxgYGiEPCLhfLnpPp1MoRmifwEIOgjcHXxOBjv7mY96c+eWScsOP9c112ZyLdWHi0FxHjI+4uVhKYp/gcdRmQ==}
    engines: {node: '>= 4'}

  /immediate/3.0.6:
    resolution: {integrity: sha512-XXOFtyqDjNDAQxVfYxuF7g9Il/IbWmmlQg2MYKOH8ExIT1qg6xc4zyS3HaEEATgs1btfzxq15ciUiY7gjSXRGQ==}
    dev: false

  /immutable/4.1.0:
    resolution: {integrity: sha512-oNkuqVTA8jqG1Q6c+UglTOD1xhC1BtjKI7XkCXRkZHrN5m18/XsnUp8Q89GkQO/z+0WjonSvl0FLhDYftp46nQ==}
    dev: true

  /import-fresh/3.3.0:
    resolution: {integrity: sha512-veYYhQa+D1QBKznvhUHxb8faxlrwUnxseDAbAp457E0wLNio2bOSKnjYDhMj+YiAq61xrMGhQk9iXVk5FzgQMw==}
    engines: {node: '>=6'}
    dependencies:
      parent-module: 1.0.1
      resolve-from: 4.0.0

  /import-lazy/2.1.0:
    resolution: {integrity: sha512-m7ZEHgtw69qOGw+jwxXkHlrlIPdTGkyh66zXZ1ajZbxkDBNjSY/LGbmjc7h0s2ELsUDTAhFr55TrPSSqJGPG0A==}
    engines: {node: '>=4'}
    dev: true

  /import-lazy/4.0.0:
    resolution: {integrity: sha512-rKtvo6a868b5Hu3heneU+L4yEQ4jYKLtjpnPeUdK7h0yzXGmyBTypknlkCvHFBqfX9YlorEiMM6Dnq/5atfHkw==}
    engines: {node: '>=8'}

  /import-local/3.1.0:
    resolution: {integrity: sha512-ASB07uLtnDs1o6EHjKpX34BKYDSqnFerfTOJL2HvMqF70LnxpjkzDB8J44oT9pu4AMPkQwf8jl6szgvNd2tRIg==}
    engines: {node: '>=8'}
    hasBin: true
    dependencies:
      pkg-dir: 4.2.0
      resolve-cwd: 3.0.0
    dev: true

  /imurmurhash/0.1.4:
    resolution: {integrity: sha512-JmXMZ6wuvDmLiHEml9ykzqO6lwFbof0GG4IkcGaENdCRDDmMVnny7s5HsIgHCbaq0w2MyPhDqkhTUgS2LU2PHA==}
    engines: {node: '>=0.8.19'}

  /indent-string/4.0.0:
    resolution: {integrity: sha512-EdDDZu4A2OyIK7Lr/2zG+w5jmbuk1DVBnEwREQvBzspBJkCEbRa8GxU1lghYcaGJCnRWibjDXlq779X1/y5xwg==}
    engines: {node: '>=8'}
    dev: true

  /inflight/1.0.6:
    resolution: {integrity: sha512-k92I/b08q4wvFscXCLvqfsHCrjrF7yiXsQuIVvVE7N82W3+aqpzuUdBbfhWcy/FZR3/4IgflMgKLOsvPDrGCJA==}
    dependencies:
      once: 1.4.0
      wrappy: 1.0.2

  /inherits/2.0.4:
    resolution: {integrity: sha512-k/vGaX4/Yla3WzyMCvTQOXYeIHvqOKtnqBduzTHpzpQZzAskKMhZ2K+EnBiSM9zGSoIFeMpXKxa4dYeZIQqewQ==}

  /ini/1.3.8:
    resolution: {integrity: sha512-JV/yugV2uzW5iMRSiZAyDtQd+nxtUnjeLt0acNdw98kKLrvuRVyB80tsREOE7yvGVgalhZ6RNXCmEHkUKBKxew==}
    dev: true

  /ini/2.0.0:
    resolution: {integrity: sha512-7PnF4oN3CvZF23ADhA5wRaYEQpJ8qygSkbtTXWBeXWXmEVRXK+1ITciHWwHhsjv1TmW0MgacIv6hEi5pX5NQdA==}
    engines: {node: '>=10'}
    dev: true

  /inquirer/7.3.3:
    resolution: {integrity: sha512-JG3eIAj5V9CwcGvuOmoo6LB9kbAYT8HXffUl6memuszlwDC/qvFAJw49XJ5NROSFNPxp3iQg1GqkFhaY/CR0IA==}
    engines: {node: '>=8.0.0'}
    dependencies:
      ansi-escapes: 4.3.2
      chalk: 4.1.2
      cli-cursor: 3.1.0
      cli-width: 3.0.0
      external-editor: 3.1.0
      figures: 3.2.0
      lodash: 4.17.21
      mute-stream: 0.0.8
      run-async: 2.4.1
      rxjs: 6.6.7
      string-width: 4.2.3
      strip-ansi: 6.0.1
      through: 2.3.8
    dev: false

  /internal-slot/1.0.3:
    resolution: {integrity: sha512-O0DB1JC/sPyZl7cIo78n5dR7eUSwwpYPiXRhTzNxZVAMUuB8vlnRFyLxdrVToks6XPLVnFfbzaVd5WLjhgg+vA==}
    engines: {node: '>= 0.4'}
    dependencies:
      get-intrinsic: 1.1.1
      has: 1.0.3
      side-channel: 1.0.4

  /invariant/2.2.4:
    resolution: {integrity: sha512-phJfQVBuaJM5raOpJjSfkiD6BpbCE4Ns//LaXl6wGYtUBY83nWS6Rf9tXm2e8VaK60JEjYldbPif/A2B1C2gNA==}
    dependencies:
      loose-envify: 1.4.0
    dev: true

  /ipaddr.js/1.9.1:
    resolution: {integrity: sha512-0KI/607xoxSToH7GjN1FfSbLoU0+btTicjsQSWQlh/hZykN8KpmMf7uYwPW3R+akZ6R/w18ZlXSHBYXiYUPO3g==}
    engines: {node: '>= 0.10'}

  /irregular-plurals/3.3.0:
    resolution: {integrity: sha512-MVBLKUTangM3EfRPFROhmWQQKRDsrgI83J8GS3jXy+OwYqiR2/aoWndYQ5416jLE3uaGgLH7ncme3X9y09gZ3g==}
    engines: {node: '>=8'}
    dev: true

  /is-arrayish/0.2.1:
    resolution: {integrity: sha512-zz06S8t0ozoDXMG+ube26zeCTNXcKIPJZJi8hBrF4idCLms4CG9QtK7qBl1boi5ODzFpjswb5JPmHCbMpjaYzg==}

  /is-arrayish/0.3.2:
    resolution: {integrity: sha512-eVRqCvVlZbuw3GrM63ovNSNAeA1K16kaR/LRY/92w0zxQ5/1YzwblUX652i4Xs9RwAGjW9d9y6X88t8OaAJfWQ==}

  /is-bigint/1.0.4:
    resolution: {integrity: sha512-zB9CruMamjym81i2JZ3UMn54PKGsQzsJeo6xvN3HJJ4CAsQNB6iRutp2To77OfCNuoxspsIhzaPoO1zyCEhFOg==}
    dependencies:
      has-bigints: 1.0.2

  /is-binary-path/2.1.0:
    resolution: {integrity: sha512-ZMERYes6pDydyuGidse7OsHxtbI7WVeUEozgR/g7rd0xUimYNlvZRE/K2MgZTjWy725IfelLeVcEM97mmtRGXw==}
    engines: {node: '>=8'}
    dependencies:
      binary-extensions: 2.2.0
    dev: true

  /is-boolean-object/1.1.2:
    resolution: {integrity: sha512-gDYaKHJmnj4aWxyj6YHyXVpdQawtVLHU5cb+eztPGczf6cjuTdwve5ZIEfgXqH4e57An1D1AKf8CZ3kYrQRqYA==}
    engines: {node: '>= 0.4'}
    dependencies:
      call-bind: 1.0.2
      has-tostringtag: 1.0.0

  /is-buffer/1.1.6:
    resolution: {integrity: sha512-NcdALwpXkTm5Zvvbk7owOUSvVvBKDgKP5/ewfXEznmQFfs4ZRmanOeKBTjRVjka3QFoN6XJ+9F3USqfHqTaU5w==}
    dev: true

  /is-callable/1.2.4:
    resolution: {integrity: sha512-nsuwtxZfMX67Oryl9LCQ+upnC0Z0BgpwntpS89m1H/TLF0zNfzfLMV/9Wa/6MZsj0acpEjAO0KF1xT6ZdLl95w==}
    engines: {node: '>= 0.4'}

  /is-ci/2.0.0:
    resolution: {integrity: sha512-YfJT7rkpQB0updsdHLGWrvhBJfcfzNNawYDNIyQXJz0IViGf75O8EBPKSdvw2rF+LGCsX4FZ8tcr3b19LcZq4w==}
    hasBin: true
    dependencies:
      ci-info: 2.0.0
    dev: true

  /is-core-module/2.9.0:
    resolution: {integrity: sha512-+5FPy5PnwmO3lvfMb0AsoPaBG+5KHUI0wYFXOtYPnVVVspTFUuMZNfNaNVRt3FZadstu2c8x23vykRW/NBoU6A==}
    dependencies:
      has: 1.0.3

  /is-date-object/1.0.5:
    resolution: {integrity: sha512-9YQaSxsAiSwcvS33MBk3wTCVnWK+HhF8VZR2jRxehM16QcVOdHqPn4VPHmRK4lSr38n9JriurInLcP90xsYNfQ==}
    engines: {node: '>= 0.4'}
    dependencies:
      has-tostringtag: 1.0.0

  /is-extglob/2.1.1:
    resolution: {integrity: sha512-SbKbANkN603Vi4jEZv49LeVJMn4yGwsbzZworEoyEiutsN3nJYdbO36zfhGJ6QEDpOZIFkDtnq5JRxmvl3jsoQ==}
    engines: {node: '>=0.10.0'}

  /is-fullwidth-code-point/1.0.0:
    resolution: {integrity: sha512-1pqUqRjkhPJ9miNq9SwMfdvi6lBJcd6eFxvfaivQhaH3SgisfiuudvFntdKOmxuee/77l+FPjKrQjWvmPjWrRw==}
    engines: {node: '>=0.10.0'}
    dependencies:
      number-is-nan: 1.0.1
    dev: true

  /is-fullwidth-code-point/3.0.0:
    resolution: {integrity: sha512-zymm5+u+sCsSWyD9qNaejV3DFvhCKclKdizYaJUuHA83RLjb7nSuGnddCHGv0hk+KY7BMAlsWeK4Ueg6EV6XQg==}
    engines: {node: '>=8'}

  /is-generator-fn/2.1.0:
    resolution: {integrity: sha512-cTIB4yPYL/Grw0EaSzASzg6bBy9gqCofvWN8okThAYIxKJZC+udlRAmGbM0XLeniEJSs8uEgHPGuHSe1XsOLSQ==}
    engines: {node: '>=6'}
    dev: true

  /is-glob/4.0.3:
    resolution: {integrity: sha512-xelSayHH36ZgE7ZWhli7pW34hNbNl8Ojv5KVmkJD4hBdD3th8Tfk9vYasLM+mXWOZhFkgZfxhLSnrwRr4elSSg==}
    engines: {node: '>=0.10.0'}
    dependencies:
      is-extglob: 2.1.1

  /is-installed-globally/0.4.0:
    resolution: {integrity: sha512-iwGqO3J21aaSkC7jWnHP/difazwS7SFeIqxv6wEtLU8Y5KlzFTjyqcSIT0d8s4+dDhKytsk9PJZ2BkS5eZwQRQ==}
    engines: {node: '>=10'}
    dependencies:
      global-dirs: 3.0.0
      is-path-inside: 3.0.3
    dev: true

  /is-negative-zero/2.0.2:
    resolution: {integrity: sha512-dqJvarLawXsFbNDeJW7zAz8ItJ9cd28YufuuFzh0G8pNHjJMnY08Dv7sYX2uF5UpQOwieAeOExEYAWWfu7ZZUA==}
    engines: {node: '>= 0.4'}

  /is-npm/5.0.0:
    resolution: {integrity: sha512-WW/rQLOazUq+ST/bCAVBp/2oMERWLsR7OrKyt052dNDk4DHcDE0/7QSXITlmi+VBcV13DfIbysG3tZJm5RfdBA==}
    engines: {node: '>=10'}
    dev: true

  /is-number-object/1.0.7:
    resolution: {integrity: sha512-k1U0IRzLMo7ZlYIfzRu23Oh6MiIFasgpb9X76eqfFZAqwH44UI4KTBvBYIZ1dSL9ZzChTB9ShHfLkR4pdW5krQ==}
    engines: {node: '>= 0.4'}
    dependencies:
      has-tostringtag: 1.0.0

  /is-number/7.0.0:
    resolution: {integrity: sha512-41Cifkg6e8TylSpdtTpeLVMqvSBEVzTttHvERD741+pnZ8ANv0004MRL43QKPDlK9cGvNp6NZWZUBlbGXYxxng==}
    engines: {node: '>=0.12.0'}

  /is-obj/2.0.0:
    resolution: {integrity: sha512-drqDG3cbczxxEJRoOXcOjtdp1J/lyp1mNn0xaznRs8+muBhgQcrnbspox5X5fOw0HnMnbfDzvnEMEtqDEJEo8w==}
    engines: {node: '>=8'}
    dev: true

  /is-path-inside/3.0.3:
    resolution: {integrity: sha512-Fd4gABb+ycGAmKou8eMftCupSir5lRxqf4aD/vd0cD2qc4HL07OjCeuHMr8Ro4CoMaeCKDB0/ECBOVWjTwUvPQ==}
    engines: {node: '>=8'}
    dev: true

  /is-plain-obj/1.1.0:
    resolution: {integrity: sha512-yvkRyxmFKEOQ4pNXCmJG5AEQNlXJS5LaONXo5/cLdTZdWvsZ1ioJEonLGAosKlMWE8lwUy/bJzMjcw8az73+Fg==}
    engines: {node: '>=0.10.0'}
    dev: true

  /is-plain-obj/2.1.0:
    resolution: {integrity: sha512-YWnfyRwxL/+SsrWYfOpUtz5b3YD+nyfkHvjbcanzk8zgyO4ASD67uVMRt8k5bM4lLMDnXfriRhOpemw+NfT1eA==}
    engines: {node: '>=8'}

  /is-plain-obj/3.0.0:
    resolution: {integrity: sha512-gwsOE28k+23GP1B6vFl1oVh/WOzmawBrKwo5Ev6wMKzPkaXaCDIQKzLnvsA42DRlbVTWorkgTKIviAKCWkfUwA==}
    engines: {node: '>=10'}
    dev: true

  /is-potential-custom-element-name/1.0.1:
    resolution: {integrity: sha512-bCYeRA2rVibKZd+s2625gGnGF/t7DSqDs4dP7CrLA1m7jKWz6pps0LpYLJN8Q64HtmPKJ1hrN3nzPNKFEKOUiQ==}
    dev: true

  /is-regex/1.1.4:
    resolution: {integrity: sha512-kvRdxDsxZjhzUX07ZnLydzS1TU/TJlTUHHY4YLL87e37oUA49DfkLqgy+VjFocowy29cKvcSiu+kIv728jTTVg==}
    engines: {node: '>= 0.4'}
    dependencies:
      call-bind: 1.0.2
      has-tostringtag: 1.0.0

  /is-shared-array-buffer/1.0.2:
    resolution: {integrity: sha512-sqN2UDu1/0y6uvXyStCOzyhAjCSlHceFoMKJW8W9EU9cvic/QdsZ0kEU93HEy3IUEFZIiH/3w+AH/UQbPHNdhA==}
    dependencies:
      call-bind: 1.0.2

  /is-stream/2.0.1:
    resolution: {integrity: sha512-hFoiJiTl63nn+kstHGBtewWSKnQLpyb155KHheA1l39uvtO9nWIop1p3udqPcUd/xbF1VLMO4n7OI6p7RbngDg==}
    engines: {node: '>=8'}

  /is-string/1.0.7:
    resolution: {integrity: sha512-tE2UXzivje6ofPW7l23cjDOMa09gb7xlAqG6jG5ej6uPV32TlWP3NKPigtaGeHNu9fohccRYvIiZMfOOnOYUtg==}
    engines: {node: '>= 0.4'}
    dependencies:
      has-tostringtag: 1.0.0

  /is-subdir/1.2.0:
    resolution: {integrity: sha512-2AT6j+gXe/1ueqbW6fLZJiIw3F8iXGJtt0yDrZaBhAZEG1raiTxKWU+IPqMCzQAXOUCKdA4UDMgacKH25XG2Cw==}
    engines: {node: '>=4'}
    dependencies:
      better-path-resolve: 1.0.0
    dev: false

  /is-symbol/1.0.4:
    resolution: {integrity: sha512-C/CPBqKWnvdcxqIARxyOh4v1UUEOCHpgDa0WYgpKDFMszcrPcffg5uhwSgPCLD2WWxmq6isisz87tzT01tuGhg==}
    engines: {node: '>= 0.4'}
    dependencies:
      has-symbols: 1.0.3

  /is-typedarray/1.0.0:
    resolution: {integrity: sha512-cyA56iCMHAh5CdzjJIa4aohJyeO1YbwLi3Jc35MmRU6poroFjIGZzUzupGiRPOjgHg9TLu43xbpwXk523fMxKA==}

  /is-unicode-supported/0.1.0:
    resolution: {integrity: sha512-knxG2q4UC3u8stRGyAVJCOdxFmv5DZiRcdlIaAQXAbSfJya+OhopNotLQrstBhququ4ZpuKbDc/8S6mgXgPFPw==}
    engines: {node: '>=10'}
    dev: true

  /is-weakref/1.0.2:
    resolution: {integrity: sha512-qctsuLZmIQ0+vSSMfoVvyFe2+GSEvnmZ2ezTup1SBse9+twCCeial6EEi3Nc2KFcf6+qz2FBPnjXsk8xhKSaPQ==}
    dependencies:
      call-bind: 1.0.2

  /is-windows/1.0.2:
    resolution: {integrity: sha512-eXK1UInq2bPmjyX6e3VHIzMLobc4J94i4AWn+Hpq3OU5KkrRC96OAcR3PRJ/pGu6m8TRnBHP9dkXQVsT/COVIA==}
    engines: {node: '>=0.10.0'}
    dev: false

  /is-yarn-global/0.3.0:
    resolution: {integrity: sha512-VjSeb/lHmkoyd8ryPVIKvOCn4D1koMqY+vqyjjUfc3xyKtP4dYOxM44sZrnqQSzSds3xyOrUTLTC9LVCVgLngw==}
    dev: true

  /isarray/0.0.1:
    resolution: {integrity: sha512-D2S+3GLxWH+uhrNEcoh/fnmYeP8E8/zHl644d/jdA0g2uyXvy3sb0qxotE+ne0LtccHknQzWwZEzhak7oJ0COQ==}

  /isarray/1.0.0:
    resolution: {integrity: sha512-VLghIWNM6ELQzo7zwmcg0NmTVyWKYjvIeM83yjp0wRDTmUnrM678fQbcKBo6n2CJEF0szoG//ytg+TKla89ALQ==}

  /isexe/2.0.0:
    resolution: {integrity: sha512-RHxMLp9lnKHGHRng9QFhRCMbYAcVpn69smSGcq3f36xjgVVWThj4qqLbTLlq7Ssj8B+fIQ1EuCEGI2lKsyQeIw==}

  /istanbul-badges-readme/1.8.1:
    resolution: {integrity: sha512-I7cEFAFlWc5VB17a71U0TgQbez5+U78F0f4kky1w33L4t3BC4/8gbN1tbmX4LVaki52Op4LrkttpvcdZ6kd/jg==}
    hasBin: true
    dev: true

  /istanbul-lib-coverage/3.2.0:
    resolution: {integrity: sha512-eOeJ5BHCmHYvQK7xt9GkdHuzuCGS1Y6g9Gvnx3Ym33fz/HpLRYxiS0wHNr+m/MBC8B647Xt608vCDEvhl9c6Mw==}
    engines: {node: '>=8'}
    dev: true

  /istanbul-lib-instrument/5.2.0:
    resolution: {integrity: sha512-6Lthe1hqXHBNsqvgDzGO6l03XNeu3CrG4RqQ1KM9+l5+jNGpEJfIELx1NS3SEHmJQA8np/u+E4EPRKRiu6m19A==}
    engines: {node: '>=8'}
    dependencies:
      '@babel/core': 7.18.2
      '@babel/parser': 7.18.4
      '@istanbuljs/schema': 0.1.3
      istanbul-lib-coverage: 3.2.0
      semver: 6.3.0
    transitivePeerDependencies:
      - supports-color
    dev: true

  /istanbul-lib-report/3.0.0:
    resolution: {integrity: sha512-wcdi+uAKzfiGT2abPpKZ0hSU1rGQjUQnLvtY5MpQ7QCTahD3VODhcu4wcfY1YtkGaDD5yuydOLINXsfbus9ROw==}
    engines: {node: '>=8'}
    dependencies:
      istanbul-lib-coverage: 3.2.0
      make-dir: 3.1.0
      supports-color: 7.2.0
    dev: true

  /istanbul-lib-source-maps/4.0.1:
    resolution: {integrity: sha512-n3s8EwkdFIJCG3BPKBYvskgXGoy88ARzvegkitk60NxRdwltLOTaH7CUiMRXvwYorl0Q712iEjcWB+fK/MrWVw==}
    engines: {node: '>=10'}
    dependencies:
      debug: 4.3.4
      istanbul-lib-coverage: 3.2.0
      source-map: 0.6.1
    transitivePeerDependencies:
      - supports-color
    dev: true

  /istanbul-reports/3.1.4:
    resolution: {integrity: sha512-r1/DshN4KSE7xWEknZLLLLDn5CJybV3nw01VTkp6D5jzLuELlcbudfj/eSQFvrKsJuTVCGnePO7ho82Nw9zzfw==}
    engines: {node: '>=8'}
    dependencies:
      html-escaper: 2.0.2
      istanbul-lib-report: 3.0.0
    dev: true

  /jest-changed-files/27.5.1:
    resolution: {integrity: sha512-buBLMiByfWGCoMsLLzGUUSpAmIAGnbR2KJoMN10ziLhOLvP4e0SlypHnAel8iqQXTrcbmfEY9sSqae5sgUsTvw==}
    engines: {node: ^10.13.0 || ^12.13.0 || ^14.15.0 || >=15.0.0}
    dependencies:
      '@jest/types': 27.5.1
      execa: 5.1.1
      throat: 6.0.1
    dev: true

  /jest-circus/27.5.1:
    resolution: {integrity: sha512-D95R7x5UtlMA5iBYsOHFFbMD/GVA4R/Kdq15f7xYWUfWHBto9NYRsOvnSauTgdF+ogCpJ4tyKOXhUifxS65gdw==}
    engines: {node: ^10.13.0 || ^12.13.0 || ^14.15.0 || >=15.0.0}
    dependencies:
      '@jest/environment': 27.5.1
      '@jest/test-result': 27.5.1
      '@jest/types': 27.5.1
      '@types/node': 14.18.20
      chalk: 4.1.2
      co: 4.6.0
      dedent: 0.7.0
      expect: 27.5.1
      is-generator-fn: 2.1.0
      jest-each: 27.5.1
      jest-matcher-utils: 27.5.1
      jest-message-util: 27.5.1
      jest-runtime: 27.5.1
      jest-snapshot: 27.5.1
      jest-util: 27.5.1
      pretty-format: 27.5.1
      slash: 3.0.0
      stack-utils: 2.0.5
      throat: 6.0.1
    transitivePeerDependencies:
      - supports-color
    dev: true

  /jest-cli/27.5.1:
    resolution: {integrity: sha512-Hc6HOOwYq4/74/c62dEE3r5elx8wjYqxY0r0G/nFrLDPMFRu6RA/u8qINOIkvhxG7mMQ5EJsOGfRpI8L6eFUVw==}
    engines: {node: ^10.13.0 || ^12.13.0 || ^14.15.0 || >=15.0.0}
    hasBin: true
    peerDependencies:
      node-notifier: ^8.0.1 || ^9.0.0 || ^10.0.0
    peerDependenciesMeta:
      node-notifier:
        optional: true
    dependencies:
      '@jest/core': 27.5.1
      '@jest/test-result': 27.5.1
      '@jest/types': 27.5.1
      chalk: 4.1.2
      exit: 0.1.2
      graceful-fs: 4.2.10
      import-local: 3.1.0
      jest-config: 27.5.1
      jest-util: 27.5.1
      jest-validate: 27.5.1
      prompts: 2.4.2
      yargs: 16.2.0
    transitivePeerDependencies:
      - bufferutil
      - canvas
      - supports-color
      - ts-node
      - utf-8-validate
    dev: true

  /jest-cli/27.5.1_ts-node@10.8.0:
    resolution: {integrity: sha512-Hc6HOOwYq4/74/c62dEE3r5elx8wjYqxY0r0G/nFrLDPMFRu6RA/u8qINOIkvhxG7mMQ5EJsOGfRpI8L6eFUVw==}
    engines: {node: ^10.13.0 || ^12.13.0 || ^14.15.0 || >=15.0.0}
    hasBin: true
    peerDependencies:
      node-notifier: ^8.0.1 || ^9.0.0 || ^10.0.0
    peerDependenciesMeta:
      node-notifier:
        optional: true
    dependencies:
      '@jest/core': 27.5.1_ts-node@10.8.0
      '@jest/test-result': 27.5.1
      '@jest/types': 27.5.1
      chalk: 4.1.2
      exit: 0.1.2
      graceful-fs: 4.2.10
      import-local: 3.1.0
      jest-config: 27.5.1_ts-node@10.8.0
      jest-util: 27.5.1
      jest-validate: 27.5.1
      prompts: 2.4.2
      yargs: 16.2.0
    transitivePeerDependencies:
      - bufferutil
      - canvas
      - supports-color
      - ts-node
      - utf-8-validate
    dev: true

  /jest-config/27.4.7:
    resolution: {integrity: sha512-xz/o/KJJEedHMrIY9v2ParIoYSrSVY6IVeE4z5Z3i101GoA5XgfbJz+1C8EYPsv7u7f39dS8F9v46BHDhn0vlw==}
    engines: {node: ^10.13.0 || ^12.13.0 || ^14.15.0 || >=15.0.0}
    peerDependencies:
      ts-node: '>=9.0.0'
    peerDependenciesMeta:
      ts-node:
        optional: true
    dependencies:
      '@babel/core': 7.18.2
      '@jest/test-sequencer': 27.5.1
      '@jest/types': 27.5.1
      babel-jest: 27.5.1_@babel+core@7.18.2
      chalk: 4.1.2
      ci-info: 3.3.1
      deepmerge: 4.2.2
      glob: 7.2.3
      graceful-fs: 4.2.10
      jest-circus: 27.5.1
      jest-environment-jsdom: 27.5.1
      jest-environment-node: 27.5.1
      jest-get-type: 27.5.1
      jest-jasmine2: 27.5.1
      jest-regex-util: 27.5.1
      jest-resolve: 27.4.6
      jest-runner: 27.5.1
      jest-util: 27.5.1
      jest-validate: 27.5.1
      micromatch: 4.0.5
      pretty-format: 27.5.1
      slash: 3.0.0
    transitivePeerDependencies:
      - bufferutil
      - canvas
      - supports-color
      - utf-8-validate
    dev: true

  /jest-config/27.4.7_ts-node@10.8.0:
    resolution: {integrity: sha512-xz/o/KJJEedHMrIY9v2ParIoYSrSVY6IVeE4z5Z3i101GoA5XgfbJz+1C8EYPsv7u7f39dS8F9v46BHDhn0vlw==}
    engines: {node: ^10.13.0 || ^12.13.0 || ^14.15.0 || >=15.0.0}
    peerDependencies:
      ts-node: '>=9.0.0'
    peerDependenciesMeta:
      ts-node:
        optional: true
    dependencies:
      '@babel/core': 7.18.2
      '@jest/test-sequencer': 27.5.1
      '@jest/types': 27.5.1
      babel-jest: 27.5.1_@babel+core@7.18.2
      chalk: 4.1.2
      ci-info: 3.3.1
      deepmerge: 4.2.2
      glob: 7.2.3
      graceful-fs: 4.2.10
      jest-circus: 27.5.1
      jest-environment-jsdom: 27.5.1
      jest-environment-node: 27.5.1
      jest-get-type: 27.5.1
      jest-jasmine2: 27.5.1
      jest-regex-util: 27.5.1
      jest-resolve: 27.4.6
      jest-runner: 27.5.1
      jest-util: 27.5.1
      jest-validate: 27.5.1
      micromatch: 4.0.5
      pretty-format: 27.5.1
      slash: 3.0.0
      ts-node: 10.8.0_0c1b05e96b429c05fff7f0589ebca14f
    transitivePeerDependencies:
      - bufferutil
      - canvas
      - supports-color
      - utf-8-validate
    dev: true

  /jest-config/27.5.1:
    resolution: {integrity: sha512-5sAsjm6tGdsVbW9ahcChPAFCk4IlkQUknH5AvKjuLTSlcO/wCZKyFdn7Rg0EkC+OGgWODEy2hDpWB1PgzH0JNA==}
    engines: {node: ^10.13.0 || ^12.13.0 || ^14.15.0 || >=15.0.0}
    peerDependencies:
      ts-node: '>=9.0.0'
    peerDependenciesMeta:
      ts-node:
        optional: true
    dependencies:
      '@babel/core': 7.18.2
      '@jest/test-sequencer': 27.5.1
      '@jest/types': 27.5.1
      babel-jest: 27.5.1_@babel+core@7.18.2
      chalk: 4.1.2
      ci-info: 3.3.1
      deepmerge: 4.2.2
      glob: 7.2.3
      graceful-fs: 4.2.10
      jest-circus: 27.5.1
      jest-environment-jsdom: 27.5.1
      jest-environment-node: 27.5.1
      jest-get-type: 27.5.1
      jest-jasmine2: 27.5.1
      jest-regex-util: 27.5.1
      jest-resolve: 27.5.1
      jest-runner: 27.5.1
      jest-util: 27.5.1
      jest-validate: 27.5.1
      micromatch: 4.0.5
      parse-json: 5.2.0
      pretty-format: 27.5.1
      slash: 3.0.0
      strip-json-comments: 3.1.1
    transitivePeerDependencies:
      - bufferutil
      - canvas
      - supports-color
      - utf-8-validate
    dev: true

  /jest-config/27.5.1_ts-node@10.8.0:
    resolution: {integrity: sha512-5sAsjm6tGdsVbW9ahcChPAFCk4IlkQUknH5AvKjuLTSlcO/wCZKyFdn7Rg0EkC+OGgWODEy2hDpWB1PgzH0JNA==}
    engines: {node: ^10.13.0 || ^12.13.0 || ^14.15.0 || >=15.0.0}
    peerDependencies:
      ts-node: '>=9.0.0'
    peerDependenciesMeta:
      ts-node:
        optional: true
    dependencies:
      '@babel/core': 7.18.2
      '@jest/test-sequencer': 27.5.1
      '@jest/types': 27.5.1
      babel-jest: 27.5.1_@babel+core@7.18.2
      chalk: 4.1.2
      ci-info: 3.3.1
      deepmerge: 4.2.2
      glob: 7.2.3
      graceful-fs: 4.2.10
      jest-circus: 27.5.1
      jest-environment-jsdom: 27.5.1
      jest-environment-node: 27.5.1
      jest-get-type: 27.5.1
      jest-jasmine2: 27.5.1
      jest-regex-util: 27.5.1
      jest-resolve: 27.5.1
      jest-runner: 27.5.1
      jest-util: 27.5.1
      jest-validate: 27.5.1
      micromatch: 4.0.5
      parse-json: 5.2.0
      pretty-format: 27.5.1
      slash: 3.0.0
      strip-json-comments: 3.1.1
      ts-node: 10.8.0_0c1b05e96b429c05fff7f0589ebca14f
    transitivePeerDependencies:
      - bufferutil
      - canvas
      - supports-color
      - utf-8-validate
    dev: true

  /jest-diff/27.5.1:
    resolution: {integrity: sha512-m0NvkX55LDt9T4mctTEgnZk3fmEg3NRYutvMPWM/0iPnkFj2wIeF45O1718cMSOFO1vINkqmxqD8vE37uTEbqw==}
    engines: {node: ^10.13.0 || ^12.13.0 || ^14.15.0 || >=15.0.0}
    dependencies:
      chalk: 4.1.2
      diff-sequences: 27.5.1
      jest-get-type: 27.5.1
      pretty-format: 27.5.1
    dev: true

  /jest-docblock/27.5.1:
    resolution: {integrity: sha512-rl7hlABeTsRYxKiUfpHrQrG4e2obOiTQWfMEH3PxPjOtdsfLQO4ReWSZaQ7DETm4xu07rl4q/h4zcKXyU0/OzQ==}
    engines: {node: ^10.13.0 || ^12.13.0 || ^14.15.0 || >=15.0.0}
    dependencies:
      detect-newline: 3.1.0
    dev: true

  /jest-each/27.5.1:
    resolution: {integrity: sha512-1Ff6p+FbhT/bXQnEouYy00bkNSY7OUpfIcmdl8vZ31A1UUaurOLPA8a8BbJOF2RDUElwJhmeaV7LnagI+5UwNQ==}
    engines: {node: ^10.13.0 || ^12.13.0 || ^14.15.0 || >=15.0.0}
    dependencies:
      '@jest/types': 27.5.1
      chalk: 4.1.2
      jest-get-type: 27.5.1
      jest-util: 27.5.1
      pretty-format: 27.5.1
    dev: true

  /jest-environment-jsdom/27.5.1:
    resolution: {integrity: sha512-TFBvkTC1Hnnnrka/fUb56atfDtJ9VMZ94JkjTbggl1PEpwrYtUBKMezB3inLmWqQsXYLcMwNoDQwoBTAvFfsfw==}
    engines: {node: ^10.13.0 || ^12.13.0 || ^14.15.0 || >=15.0.0}
    dependencies:
      '@jest/environment': 27.5.1
      '@jest/fake-timers': 27.5.1
      '@jest/types': 27.5.1
      '@types/node': 14.18.20
      jest-mock: 27.5.1
      jest-util: 27.5.1
      jsdom: 16.7.0
    transitivePeerDependencies:
      - bufferutil
      - canvas
      - supports-color
      - utf-8-validate
    dev: true

  /jest-environment-node/27.4.6:
    resolution: {integrity: sha512-yfHlZ9m+kzTKZV0hVfhVu6GuDxKAYeFHrfulmy7Jxwsq4V7+ZK7f+c0XP/tbVDMQW7E4neG2u147hFkuVz0MlQ==}
    engines: {node: ^10.13.0 || ^12.13.0 || ^14.15.0 || >=15.0.0}
    dependencies:
      '@jest/environment': 27.5.1
      '@jest/fake-timers': 27.5.1
      '@jest/types': 27.5.1
      '@types/node': 14.18.20
      jest-mock: 27.5.1
      jest-util: 27.5.1
    dev: true

  /jest-environment-node/27.5.1:
    resolution: {integrity: sha512-Jt4ZUnxdOsTGwSRAfKEnE6BcwsSPNOijjwifq5sDFSA2kesnXTvNqKHYgM0hDq3549Uf/KzdXNYn4wMZJPlFLw==}
    engines: {node: ^10.13.0 || ^12.13.0 || ^14.15.0 || >=15.0.0}
    dependencies:
      '@jest/environment': 27.5.1
      '@jest/fake-timers': 27.5.1
      '@jest/types': 27.5.1
      '@types/node': 14.18.20
      jest-mock: 27.5.1
      jest-util: 27.5.1
    dev: true

  /jest-fast-check/1.0.2_fast-check@2.25.0+jest@27.5.1:
    resolution: {integrity: sha512-XuPENBGUN2gaTdPxgPJwFsYp0oj+MieRLpBha0flMxfI01zPHgGkZjGSLThimmsU5XFTGhJYZGVnift7UmsSuw==}
    peerDependencies:
      fast-check: ^2.0.0
      jest: '>=25.1.0'
    dependencies:
      fast-check: 2.25.0
      jest: 27.5.1
    dev: true

  /jest-get-type/27.5.1:
    resolution: {integrity: sha512-2KY95ksYSaK7DMBWQn6dQz3kqAf3BB64y2udeG+hv4KfSOb9qwcYQstTJc1KCbsix+wLZWZYN8t7nwX3GOBLRw==}
    engines: {node: ^10.13.0 || ^12.13.0 || ^14.15.0 || >=15.0.0}
    dev: true

  /jest-haste-map/27.5.1:
    resolution: {integrity: sha512-7GgkZ4Fw4NFbMSDSpZwXeBiIbx+t/46nJ2QitkOjvwPYyZmqttu2TDSimMHP1EkPOi4xUZAN1doE5Vd25H4Jng==}
    engines: {node: ^10.13.0 || ^12.13.0 || ^14.15.0 || >=15.0.0}
    dependencies:
      '@jest/types': 27.5.1
      '@types/graceful-fs': 4.1.5
      '@types/node': 14.18.20
      anymatch: 3.1.2
      fb-watchman: 2.0.1
      graceful-fs: 4.2.10
      jest-regex-util: 27.5.1
      jest-serializer: 27.5.1
      jest-util: 27.5.1
      jest-worker: 27.5.1
      micromatch: 4.0.5
      walker: 1.0.8
    optionalDependencies:
      fsevents: 2.3.2
    dev: true

  /jest-jasmine2/27.5.1:
    resolution: {integrity: sha512-jtq7VVyG8SqAorDpApwiJJImd0V2wv1xzdheGHRGyuT7gZm6gG47QEskOlzsN1PG/6WNaCo5pmwMHDf3AkG2pQ==}
    engines: {node: ^10.13.0 || ^12.13.0 || ^14.15.0 || >=15.0.0}
    dependencies:
      '@jest/environment': 27.5.1
      '@jest/source-map': 27.5.1
      '@jest/test-result': 27.5.1
      '@jest/types': 27.5.1
      '@types/node': 14.18.20
      chalk: 4.1.2
      co: 4.6.0
      expect: 27.5.1
      is-generator-fn: 2.1.0
      jest-each: 27.5.1
      jest-matcher-utils: 27.5.1
      jest-message-util: 27.5.1
      jest-runtime: 27.5.1
      jest-snapshot: 27.5.1
      jest-util: 27.5.1
      pretty-format: 27.5.1
      throat: 6.0.1
    transitivePeerDependencies:
      - supports-color
    dev: true

  /jest-leak-detector/27.5.1:
    resolution: {integrity: sha512-POXfWAMvfU6WMUXftV4HolnJfnPOGEu10fscNCA76KBpRRhcMN2c8d3iT2pxQS3HLbA+5X4sOUPzYO2NUyIlHQ==}
    engines: {node: ^10.13.0 || ^12.13.0 || ^14.15.0 || >=15.0.0}
    dependencies:
      jest-get-type: 27.5.1
      pretty-format: 27.5.1
    dev: true

  /jest-matcher-utils/27.5.1:
    resolution: {integrity: sha512-z2uTx/T6LBaCoNWNFWwChLBKYxTMcGBRjAt+2SbP929/Fflb9aa5LGma654Rz8z9HLxsrUaYzxE9T/EFIL/PAw==}
    engines: {node: ^10.13.0 || ^12.13.0 || ^14.15.0 || >=15.0.0}
    dependencies:
      chalk: 4.1.2
      jest-diff: 27.5.1
      jest-get-type: 27.5.1
      pretty-format: 27.5.1
    dev: true

  /jest-message-util/27.5.1:
    resolution: {integrity: sha512-rMyFe1+jnyAAf+NHwTclDz0eAaLkVDdKVHHBFWsBWHnnh5YeJMNWWsv7AbFYXfK3oTqvL7VTWkhNLu1jX24D+g==}
    engines: {node: ^10.13.0 || ^12.13.0 || ^14.15.0 || >=15.0.0}
    dependencies:
      '@babel/code-frame': 7.16.7
      '@jest/types': 27.5.1
      '@types/stack-utils': 2.0.1
      chalk: 4.1.2
      graceful-fs: 4.2.10
      micromatch: 4.0.5
      pretty-format: 27.5.1
      slash: 3.0.0
      stack-utils: 2.0.5
    dev: true

  /jest-mock/27.5.1:
    resolution: {integrity: sha512-K4jKbY1d4ENhbrG2zuPWaQBvDly+iZ2yAW+T1fATN78hc0sInwn7wZB8XtlNnvHug5RMwV897Xm4LqmPM4e2Og==}
    engines: {node: ^10.13.0 || ^12.13.0 || ^14.15.0 || >=15.0.0}
    dependencies:
      '@jest/types': 27.5.1
      '@types/node': 14.18.20
    dev: true

  /jest-pnp-resolver/1.2.2_jest-resolve@27.4.6:
    resolution: {integrity: sha512-olV41bKSMm8BdnuMsewT4jqlZ8+3TCARAXjZGT9jcoSnrfUnRCqnMoF9XEeoWjbzObpqF9dRhHQj0Xb9QdF6/w==}
    engines: {node: '>=6'}
    peerDependencies:
      jest-resolve: '*'
    peerDependenciesMeta:
      jest-resolve:
        optional: true
    dependencies:
      jest-resolve: 27.4.6
    dev: true

  /jest-pnp-resolver/1.2.2_jest-resolve@27.5.1:
    resolution: {integrity: sha512-olV41bKSMm8BdnuMsewT4jqlZ8+3TCARAXjZGT9jcoSnrfUnRCqnMoF9XEeoWjbzObpqF9dRhHQj0Xb9QdF6/w==}
    engines: {node: '>=6'}
    peerDependencies:
      jest-resolve: '*'
    peerDependenciesMeta:
      jest-resolve:
        optional: true
    dependencies:
      jest-resolve: 27.5.1
    dev: true

  /jest-regex-util/27.5.1:
    resolution: {integrity: sha512-4bfKq2zie+x16okqDXjXn9ql2B0dScQu+vcwe4TvFVhkVyuWLqpZrZtXxLLWoXYgn0E87I6r6GRYHF7wFZBUvg==}
    engines: {node: ^10.13.0 || ^12.13.0 || ^14.15.0 || >=15.0.0}
    dev: true

  /jest-resolve-dependencies/27.5.1:
    resolution: {integrity: sha512-QQOOdY4PE39iawDn5rzbIePNigfe5B9Z91GDD1ae/xNDlu9kaat8QQ5EKnNmVWPV54hUdxCVwwj6YMgR2O7IOg==}
    engines: {node: ^10.13.0 || ^12.13.0 || ^14.15.0 || >=15.0.0}
    dependencies:
      '@jest/types': 27.5.1
      jest-regex-util: 27.5.1
      jest-snapshot: 27.5.1
    transitivePeerDependencies:
      - supports-color
    dev: true

  /jest-resolve/27.4.6:
    resolution: {integrity: sha512-SFfITVApqtirbITKFAO7jOVN45UgFzcRdQanOFzjnbd+CACDoyeX7206JyU92l4cRr73+Qy/TlW51+4vHGt+zw==}
    engines: {node: ^10.13.0 || ^12.13.0 || ^14.15.0 || >=15.0.0}
    dependencies:
      '@jest/types': 27.5.1
      chalk: 4.1.2
      graceful-fs: 4.2.10
      jest-haste-map: 27.5.1
      jest-pnp-resolver: 1.2.2_jest-resolve@27.4.6
      jest-util: 27.5.1
      jest-validate: 27.5.1
      resolve: 1.22.0
      resolve.exports: 1.1.0
      slash: 3.0.0
    dev: true

  /jest-resolve/27.5.1:
    resolution: {integrity: sha512-FFDy8/9E6CV83IMbDpcjOhumAQPDyETnU2KZ1O98DwTnz8AOBsW/Xv3GySr1mOZdItLR+zDZ7I/UdTFbgSOVCw==}
    engines: {node: ^10.13.0 || ^12.13.0 || ^14.15.0 || >=15.0.0}
    dependencies:
      '@jest/types': 27.5.1
      chalk: 4.1.2
      graceful-fs: 4.2.10
      jest-haste-map: 27.5.1
      jest-pnp-resolver: 1.2.2_jest-resolve@27.5.1
      jest-util: 27.5.1
      jest-validate: 27.5.1
      resolve: 1.22.0
      resolve.exports: 1.1.0
      slash: 3.0.0
    dev: true

  /jest-runner/27.5.1:
    resolution: {integrity: sha512-g4NPsM4mFCOwFKXO4p/H/kWGdJp9V8kURY2lX8Me2drgXqG7rrZAx5kv+5H7wtt/cdFIjhqYx1HrlqWHaOvDaQ==}
    engines: {node: ^10.13.0 || ^12.13.0 || ^14.15.0 || >=15.0.0}
    dependencies:
      '@jest/console': 27.5.1
      '@jest/environment': 27.5.1
      '@jest/test-result': 27.5.1
      '@jest/transform': 27.5.1
      '@jest/types': 27.5.1
      '@types/node': 14.18.20
      chalk: 4.1.2
      emittery: 0.8.1
      graceful-fs: 4.2.10
      jest-docblock: 27.5.1
      jest-environment-jsdom: 27.5.1
      jest-environment-node: 27.5.1
      jest-haste-map: 27.5.1
      jest-leak-detector: 27.5.1
      jest-message-util: 27.5.1
      jest-resolve: 27.5.1
      jest-runtime: 27.5.1
      jest-util: 27.5.1
      jest-worker: 27.5.1
      source-map-support: 0.5.21
      throat: 6.0.1
    transitivePeerDependencies:
      - bufferutil
      - canvas
      - supports-color
      - utf-8-validate
    dev: true

  /jest-runtime/27.5.1:
    resolution: {integrity: sha512-o7gxw3Gf+H2IGt8fv0RiyE1+r83FJBRruoA+FXrlHw6xEyBsU8ugA6IPfTdVyA0w8HClpbK+DGJxH59UrNMx8A==}
    engines: {node: ^10.13.0 || ^12.13.0 || ^14.15.0 || >=15.0.0}
    dependencies:
      '@jest/environment': 27.5.1
      '@jest/fake-timers': 27.5.1
      '@jest/globals': 27.5.1
      '@jest/source-map': 27.5.1
      '@jest/test-result': 27.5.1
      '@jest/transform': 27.5.1
      '@jest/types': 27.5.1
      chalk: 4.1.2
      cjs-module-lexer: 1.2.2
      collect-v8-coverage: 1.0.1
      execa: 5.1.1
      glob: 7.2.3
      graceful-fs: 4.2.10
      jest-haste-map: 27.5.1
      jest-message-util: 27.5.1
      jest-mock: 27.5.1
      jest-regex-util: 27.5.1
      jest-resolve: 27.5.1
      jest-snapshot: 27.5.1
      jest-util: 27.5.1
      slash: 3.0.0
      strip-bom: 4.0.0
    transitivePeerDependencies:
      - supports-color
    dev: true

  /jest-serializer/27.5.1:
    resolution: {integrity: sha512-jZCyo6iIxO1aqUxpuBlwTDMkzOAJS4a3eYz3YzgxxVQFwLeSA7Jfq5cbqCY+JLvTDrWirgusI/0KwxKMgrdf7w==}
    engines: {node: ^10.13.0 || ^12.13.0 || ^14.15.0 || >=15.0.0}
    dependencies:
      '@types/node': 14.18.20
      graceful-fs: 4.2.10
    dev: true

  /jest-snapshot/27.4.6:
    resolution: {integrity: sha512-fafUCDLQfzuNP9IRcEqaFAMzEe7u5BF7mude51wyWv7VRex60WznZIC7DfKTgSIlJa8aFzYmXclmN328aqSDmQ==}
    engines: {node: ^10.13.0 || ^12.13.0 || ^14.15.0 || >=15.0.0}
    dependencies:
      '@babel/core': 7.18.2
      '@babel/generator': 7.18.2
      '@babel/plugin-syntax-typescript': 7.17.12_@babel+core@7.18.2
      '@babel/traverse': 7.18.2
      '@babel/types': 7.18.4
      '@jest/transform': 27.4.6
      '@jest/types': 27.5.1
      '@types/babel__traverse': 7.17.1
      '@types/prettier': 2.6.3
      babel-preset-current-node-syntax: 1.0.1_@babel+core@7.18.2
      chalk: 4.1.2
      expect: 27.5.1
      graceful-fs: 4.2.10
      jest-diff: 27.5.1
      jest-get-type: 27.5.1
      jest-haste-map: 27.5.1
      jest-matcher-utils: 27.5.1
      jest-message-util: 27.5.1
      jest-util: 27.5.1
      natural-compare: 1.4.0
      pretty-format: 27.5.1
      semver: 7.3.7
    transitivePeerDependencies:
      - supports-color
    dev: true

  /jest-snapshot/27.5.1:
    resolution: {integrity: sha512-yYykXI5a0I31xX67mgeLw1DZ0bJB+gpq5IpSuCAoyDi0+BhgU/RIrL+RTzDmkNTchvDFWKP8lp+w/42Z3us5sA==}
    engines: {node: ^10.13.0 || ^12.13.0 || ^14.15.0 || >=15.0.0}
    dependencies:
      '@babel/core': 7.18.2
      '@babel/generator': 7.18.2
      '@babel/plugin-syntax-typescript': 7.17.12_@babel+core@7.18.2
      '@babel/traverse': 7.18.2
      '@babel/types': 7.18.4
      '@jest/transform': 27.5.1
      '@jest/types': 27.5.1
      '@types/babel__traverse': 7.17.1
      '@types/prettier': 2.6.3
      babel-preset-current-node-syntax: 1.0.1_@babel+core@7.18.2
      chalk: 4.1.2
      expect: 27.5.1
      graceful-fs: 4.2.10
      jest-diff: 27.5.1
      jest-get-type: 27.5.1
      jest-haste-map: 27.5.1
      jest-matcher-utils: 27.5.1
      jest-message-util: 27.5.1
      jest-util: 27.5.1
      natural-compare: 1.4.0
      pretty-format: 27.5.1
      semver: 7.3.7
    transitivePeerDependencies:
      - supports-color
    dev: true

  /jest-util/27.5.1:
    resolution: {integrity: sha512-Kv2o/8jNvX1MQ0KGtw480E/w4fBCDOnH6+6DmeKi6LZUIlKA5kwY0YNdlzaWTiVgxqAqik11QyxDOKk543aKXw==}
    engines: {node: ^10.13.0 || ^12.13.0 || ^14.15.0 || >=15.0.0}
    dependencies:
      '@jest/types': 27.5.1
      '@types/node': 14.18.20
      chalk: 4.1.2
      ci-info: 3.3.1
      graceful-fs: 4.2.10
      picomatch: 2.3.1
    dev: true

  /jest-validate/27.5.1:
    resolution: {integrity: sha512-thkNli0LYTmOI1tDB3FI1S1RTp/Bqyd9pTarJwL87OIBFuqEb5Apv5EaApEudYg4g86e3CT6kM0RowkhtEnCBQ==}
    engines: {node: ^10.13.0 || ^12.13.0 || ^14.15.0 || >=15.0.0}
    dependencies:
      '@jest/types': 27.5.1
      camelcase: 6.3.0
      chalk: 4.1.2
      jest-get-type: 27.5.1
      leven: 3.1.0
      pretty-format: 27.5.1
    dev: true

  /jest-watcher/27.5.1:
    resolution: {integrity: sha512-z676SuD6Z8o8qbmEGhoEUFOM1+jfEiL3DXHK/xgEiG2EyNYfFG60jluWcupY6dATjfEsKQuibReS1djInQnoVw==}
    engines: {node: ^10.13.0 || ^12.13.0 || ^14.15.0 || >=15.0.0}
    dependencies:
      '@jest/test-result': 27.5.1
      '@jest/types': 27.5.1
      '@types/node': 14.18.20
      ansi-escapes: 4.3.2
      chalk: 4.1.2
      jest-util: 27.5.1
      string-length: 4.0.2
    dev: true

  /jest-worker/27.5.1:
    resolution: {integrity: sha512-7vuh85V5cdDofPyxn58nrPjBktZo0u9x1g8WtjQol+jZDaE+fhN+cIvTj11GndBnMnyfrUOG1sZQxCdjKh+DKg==}
    engines: {node: '>= 10.13.0'}
    dependencies:
      '@types/node': 14.18.20
      merge-stream: 2.0.0
      supports-color: 8.1.1
    dev: true

  /jest/27.5.1:
    resolution: {integrity: sha512-Yn0mADZB89zTtjkPJEXwrac3LHudkQMR+Paqa8uxJHCBr9agxztUifWCyiYrjhMPBoUVBjyny0I7XH6ozDr7QQ==}
    engines: {node: ^10.13.0 || ^12.13.0 || ^14.15.0 || >=15.0.0}
    hasBin: true
    peerDependencies:
      node-notifier: ^8.0.1 || ^9.0.0 || ^10.0.0
    peerDependenciesMeta:
      node-notifier:
        optional: true
    dependencies:
      '@jest/core': 27.5.1
      import-local: 3.1.0
      jest-cli: 27.5.1
    transitivePeerDependencies:
      - bufferutil
      - canvas
      - supports-color
      - ts-node
      - utf-8-validate
    dev: true

  /jest/27.5.1_ts-node@10.8.0:
    resolution: {integrity: sha512-Yn0mADZB89zTtjkPJEXwrac3LHudkQMR+Paqa8uxJHCBr9agxztUifWCyiYrjhMPBoUVBjyny0I7XH6ozDr7QQ==}
    engines: {node: ^10.13.0 || ^12.13.0 || ^14.15.0 || >=15.0.0}
    hasBin: true
    peerDependencies:
      node-notifier: ^8.0.1 || ^9.0.0 || ^10.0.0
    peerDependenciesMeta:
      node-notifier:
        optional: true
    dependencies:
      '@jest/core': 27.5.1_ts-node@10.8.0
      import-local: 3.1.0
      jest-cli: 27.5.1_ts-node@10.8.0
    transitivePeerDependencies:
      - bufferutil
      - canvas
      - supports-color
      - ts-node
      - utf-8-validate
    dev: true

  /jju/1.4.0:
    resolution: {integrity: sha512-8wb9Yw966OSxApiCt0K3yNJL8pnNeIv+OEq2YMidz4FKP6nonSRoOXc80iXY4JaN2FC11B9qsNmDsm+ZOfMROA==}

  /jmespath/0.16.0:
    resolution: {integrity: sha512-9FzQjJ7MATs1tSpnco1K6ayiYE3figslrXA72G2HQ/n76RzvYlofyi5QM+iX4YRs/pu3yzxlVQSST23+dMDknw==}
    engines: {node: '>= 0.6.0'}
    dev: true

  /js-tokens/4.0.0:
    resolution: {integrity: sha512-RdJUflcE3cUzKiMqQgsCu06FPu9UdIJO0beYbPhHN4k6apgJtifcoCtT9bcxOpYBtpD2kCM6Sbzg4CausW/PKQ==}

  /js-yaml/3.13.1:
    resolution: {integrity: sha512-YfbcO7jXDdyj0DGxYVSlSeQNHbD7XPWvrVWeVUujrQEoZzWJIRrCPoyk6kL6IAjAG2IolMK4T0hNUe0HOUs5Jw==}
    hasBin: true
    dependencies:
      argparse: 1.0.10
      esprima: 4.0.1
    dev: false

  /js-yaml/3.14.1:
    resolution: {integrity: sha512-okMH7OXXJ7YrN9Ok3/SXrnu4iX9yOk+25nqX4imS2npuvTYDmo/QEZoqwZkYaIDk3jVvBOTOIEgEhaLOynBS9g==}
    hasBin: true
    dependencies:
      argparse: 1.0.10
      esprima: 4.0.1
    dev: true

  /js-yaml/4.1.0:
    resolution: {integrity: sha512-wpxZs9NoxZaJESJGIZTyDEaYpl0FKSA+FB9aJiyemKhMwkxQg63h4T1KJgUGHpTqPDNRcmmYLugrRjJlBtWvRA==}
    hasBin: true
    dependencies:
      argparse: 2.0.1

  /jsdom/16.7.0:
    resolution: {integrity: sha512-u9Smc2G1USStM+s/x1ru5Sxrl6mPYCbByG1U/hUmqaVsm4tbNyS7CicOSRyuGQYZhTu0h84qkZZQ/I+dzizSVw==}
    engines: {node: '>=10'}
    peerDependencies:
      canvas: ^2.5.0
    peerDependenciesMeta:
      canvas:
        optional: true
    dependencies:
      abab: 2.0.6
      acorn: 8.7.1
      acorn-globals: 6.0.0
      cssom: 0.4.4
      cssstyle: 2.3.0
      data-urls: 2.0.0
      decimal.js: 10.3.1
      domexception: 2.0.1
      escodegen: 2.0.0
      form-data: 3.0.1
      html-encoding-sniffer: 2.0.1
      http-proxy-agent: 4.0.1
      https-proxy-agent: 5.0.1
      is-potential-custom-element-name: 1.0.1
      nwsapi: 2.2.0
      parse5: 6.0.1
      saxes: 5.0.1
      symbol-tree: 3.2.4
      tough-cookie: 4.0.0
      w3c-hr-time: 1.0.2
      w3c-xmlserializer: 2.0.0
      webidl-conversions: 6.1.0
      whatwg-encoding: 1.0.5
      whatwg-mimetype: 2.3.0
      whatwg-url: 8.7.0
      ws: 7.5.8
      xml-name-validator: 3.0.0
    transitivePeerDependencies:
      - bufferutil
      - supports-color
      - utf-8-validate
    dev: true

  /jsesc/0.5.0:
    resolution: {integrity: sha512-uZz5UnB7u4T9LvwmFqXii7pZSouaRPorGs5who1Ip7VO0wxanFvBL7GkM6dTHlgX+jhBApRetaWpnDabOeTcnA==}
    hasBin: true
    dev: true

  /jsesc/2.5.2:
    resolution: {integrity: sha512-OYu7XEzjkCQ3C5Ps3QIZsQfNpqoJyZZA99wd9aWd05NCtC5pWOkShK2mkL6HXQR6/Cy2lbNdPlZBpuQHXE63gA==}
    engines: {node: '>=4'}
    hasBin: true
    dev: true

  /json-buffer/3.0.0:
    resolution: {integrity: sha1-Wx85evx11ne96Lz8Dkfh+aPZqJg=}
    dev: true

  /json-parse-even-better-errors/2.3.1:
    resolution: {integrity: sha512-xyFwyhro/JEof6Ghe2iz2NcXoj2sloNsWr/XsERDK/oiPCfaNhl5ONfp+jQdAZRQQ0IJWNzH9zIZF7li91kh2w==}

  /json-schema-traverse/0.4.1:
    resolution: {integrity: sha512-xbbCH5dCYU5T8LcEhhuh7HJ88HXuW3qsI3Y0zOZFKfZEHcpWiHU/Jxzk629Brsab/mMiHQti9wMP+845RPe3Vg==}

  /json-schema-traverse/1.0.0:
    resolution: {integrity: sha512-NM8/P9n3XjXhIZn1lLhkFaACTOURQXjWhV4BA/RnOv8xvgqtqpAX9IO4mRQxSx1Rlo4tqzeqb0sOlruaOy3dug==}
    dev: true

  /json-stable-stringify-without-jsonify/1.0.1:
    resolution: {integrity: sha512-Bdboy+l7tA3OGW6FjyFHWkP5LuByj1Tk33Ljyq0axyzdk9//JSi2u3fP1QSmd1KNwq6VOKYGlAu87CisVir6Pw==}

  /json5/1.0.1:
    resolution: {integrity: sha512-aKS4WQjPenRxiQsC93MNfjx+nbF4PAdYzmd/1JIj8HYzqfbu86beTuNgXDzPknWk0n0uARlyewZo4s++ES36Ow==}
    hasBin: true
    dependencies:
      minimist: 1.2.6

  /json5/2.2.1:
    resolution: {integrity: sha512-1hqLFMSrGHRHxav9q9gNjJ5EXznIxGVO09xQRrwplcS8qs28pZ8s8hupZAmqDwZUmVZ2Qb2jnyPOWcDH8m8dlA==}
    engines: {node: '>=6'}
    hasBin: true

  /jsonc-parser/3.0.0:
    resolution: {integrity: sha512-fQzRfAbIBnR0IQvftw9FJveWiHp72Fg20giDrHz6TdfB12UH/uue0D3hm57UB5KgAVuniLMCaS8P1IMj9NR7cA==}
    dev: true

  /jsonfile/4.0.0:
    resolution: {integrity: sha512-m6F1R3z8jjlf2imQHS2Qez5sjKWQzbuuhuJ/FKYFRZvPE3PuHcSMVZzfsLhGVOkfd20obL5SWEBew5ShlquNxg==}
    optionalDependencies:
      graceful-fs: 4.2.10

  /jsonfile/6.1.0:
    resolution: {integrity: sha512-5dgndWOriYSm5cnYaJNhalLNDKOqFwyDB/rr1E9ZsGciGvKPs8R2xYGCacuf3z6K1YKDz182fd+fY3cn3pMqXQ==}
    dependencies:
      universalify: 2.0.0
    optionalDependencies:
      graceful-fs: 4.2.10

  /jsonpath-plus/4.0.0:
    resolution: {integrity: sha512-e0Jtg4KAzDJKKwzbLaUtinCn0RZseWBVRTRGihSpvFlM3wTR7ExSp+PTdeTsDrLNJUe7L7JYJe8mblHX5SCT6A==}
    engines: {node: '>=10.0'}

  /jsonschema/1.4.1:
    resolution: {integrity: sha512-S6cATIPVv1z0IlxdN+zUk5EPjkGCdnhN4wVSBlvoUO1tOLJootbo9CquNJmbIh4yikWHiUedhRYrNPn1arpEmQ==}

  /jsx-ast-utils/3.3.0:
    resolution: {integrity: sha512-XzO9luP6L0xkxwhIJMTJQpZo/eeN60K08jHdexfD569AGxeNug6UketeHXEhROoM8aR7EcUoOQmIhcJQjcuq8Q==}
    engines: {node: '>=4.0'}
    dependencies:
      array-includes: 3.1.5
      object.assign: 4.1.2

  /jszip/3.7.1:
    resolution: {integrity: sha512-ghL0tz1XG9ZEmRMcEN2vt7xabrDdqHHeykgARpmZ0BiIctWxM47Vt63ZO2dnp4QYt/xJVLLy5Zv1l/xRdh2byg==}
    dependencies:
      lie: 3.3.0
      pako: 1.0.11
      readable-stream: 2.3.7
      set-immediate-shim: 1.0.1
    dev: false

  /just-extend/4.2.1:
    resolution: {integrity: sha512-g3UB796vUFIY90VIv/WX3L2c8CS2MdWUww3CNrYmqza1Fg0DURc2K/O4YrnklBdQarSJ/y8JnJYDGc+1iumQjg==}

  /jwa/1.4.1:
    resolution: {integrity: sha512-qiLX/xhEEFKUAJ6FiBMbes3w9ATzyk5W7Hvzpa/SLYdxNtng+gcurvrI7TbACjIXlsJyr05/S1oUhZrc63evQA==}
    dependencies:
      buffer-equal-constant-time: 1.0.1
      ecdsa-sig-formatter: 1.0.11
      safe-buffer: 5.2.1
    dev: false

  /jws/3.2.2:
    resolution: {integrity: sha512-YHlZCB6lMTllWDtSPHz/ZXTsi8S00usEV6v1tjq8tOUZzw7DpSDWVXjXDre6ed1w/pd495ODpHZYSdkRTsa0HA==}
    dependencies:
      jwa: 1.4.1
      safe-buffer: 5.2.1
    dev: false

  /keyv/3.1.0:
    resolution: {integrity: sha512-9ykJ/46SN/9KPM/sichzQ7OvXyGDYKGTaDlKMGCAlg2UK8KRy4jb0d8sFc+0Tt0YYnThq8X2RZgCg74RPxgcVA==}
    dependencies:
      json-buffer: 3.0.0
    dev: true

  /kind-of/6.0.3:
    resolution: {integrity: sha512-dcS1ul+9tmeD95T+x28/ehLgd9mENa3LsvDTtzm3vyBEO7RPptvAD+t44WVXaUjTBRcrpFeFlC8WCruUR456hw==}
    engines: {node: '>=0.10.0'}
    dev: true

  /kleur/3.0.3:
    resolution: {integrity: sha512-eTIzlVOSUR+JxdDFepEYcBMtZ9Qqdef+rnzWdRZuMbOywu5tO2w2N7rqjoANZ5k9vywhL6Br1VRjUIgTQx4E8w==}
    engines: {node: '>=6'}
    dev: true

  /kuler/2.0.0:
    resolution: {integrity: sha512-Xq9nH7KlWZmXAtodXDDRE7vs6DU1gTU8zYDHDiWLSip45Egwq3plLHzPn27NgvzL2r1LMPC1vdqh98sQxtqj4A==}
    dev: false

  /language-subtag-registry/0.3.21:
    resolution: {integrity: sha512-L0IqwlIXjilBVVYKFT37X9Ih11Um5NEl9cbJIuU/SwP/zEEAbBPOnEeeuxVMf45ydWQRDQN3Nqc96OgbH1K+Pg==}
    dev: true

  /language-tags/1.0.5:
    resolution: {integrity: sha512-qJhlO9cGXi6hBGKoxEG/sKZDAHD5Hnu9Hs4WbOY3pCWXDhw0N8x1NenNzm2EnNLkLkk7J2SdxAkDSbb6ftT+UQ==}
    dependencies:
      language-subtag-registry: 0.3.21
    dev: true

  /latest-version/5.1.0:
    resolution: {integrity: sha512-weT+r0kTkRQdCdYCNtkMwWXQTMEswKrFBkm4ckQOMVhhqhIMI1UT2hMj+1iigIhgSZm5gTmrRXBNoGUgaTY1xA==}
    engines: {node: '>=8'}
    dependencies:
      package-json: 6.5.0
    dev: true

  /leven/3.1.0:
    resolution: {integrity: sha512-qsda+H8jTaUaN/x5vzW2rzc+8Rw4TAQ/4KjB46IwK5VH+IlVeeeje/EoZRpiXvIqjFgK84QffqPztGI3VBLG1A==}
    engines: {node: '>=6'}
    dev: true

  /levn/0.3.0:
    resolution: {integrity: sha512-0OO4y2iOHix2W6ujICbKIaEQXvFQHue65vUG3pb5EUomzPI90z9hsA1VsO/dbIIpC53J8gxM9Q4Oho0jrCM/yA==}
    engines: {node: '>= 0.8.0'}
    dependencies:
      prelude-ls: 1.1.2
      type-check: 0.3.2
    dev: true

  /levn/0.4.1:
    resolution: {integrity: sha512-+bT2uH4E5LGE7h/n3evcS/sQlJXCpIp6ym8OWJ5eV6+67Dsql/LaaT7qJBAt2rzfoa/5QBGBhxDix1dMt2kQKQ==}
    engines: {node: '>= 0.8.0'}
    dependencies:
      prelude-ls: 1.2.1
      type-check: 0.4.0

  /lie/3.3.0:
    resolution: {integrity: sha512-UaiMJzeWRlEujzAuw5LokY1L5ecNQYZKfmyZ9L7wDHb/p5etKaxXhohBcrw0EYby+G/NA52vRSN4N39dxHAIwQ==}
    dependencies:
      immediate: 3.0.6
    dev: false

  /lines-and-columns/1.2.4:
    resolution: {integrity: sha512-7ylylesZQ/PV29jhEDl3Ufjo6ZX7gCqJr5F7PKrqc93v7fzSymt1BpwEU8nAUXs8qzzvqhbjhK5QZg6Mt/HkBg==}

  /load-json-file/6.2.0:
    resolution: {integrity: sha512-gUD/epcRms75Cw8RT1pUdHugZYM5ce64ucs2GEISABwkRsOQr0q2wm/MV2TKThycIe5e0ytRweW2RZxclogCdQ==}
    engines: {node: '>=8'}
    dependencies:
      graceful-fs: 4.2.10
      parse-json: 5.2.0
      strip-bom: 4.0.0
      type-fest: 0.6.0
    dev: false

  /locate-path/2.0.0:
    resolution: {integrity: sha512-NCI2kiDkyR7VeEKm27Kda/iQHyKJe1Bu0FlTbYp3CqJu+9IFe9bLyAjMxf5ZDDbEg+iMPzB5zYyUTSm8wVTKmA==}
    engines: {node: '>=4'}
    dependencies:
      p-locate: 2.0.0
      path-exists: 3.0.0

  /locate-path/5.0.0:
    resolution: {integrity: sha512-t7hw9pI+WvuwNJXwk5zVHpyhIqzg2qTlklJOf0mVxGSbe3Fp2VieZcduNYjaLDoy6p9uGpQEGWG87WpMKlNq8g==}
    engines: {node: '>=8'}
    dependencies:
      p-locate: 4.1.0
    dev: true

  /lodash.debounce/4.0.8:
    resolution: {integrity: sha512-FT1yDzDYEoYWhnSGnpE/4Kj1fLZkDFyqRb7fNt6FdYOSxlUWAtp42Eh6Wb0rGIv/m9Bgo7x4GhQbm5Ys4SG5ow==}
    dev: true

  /lodash.get/4.4.2:
    resolution: {integrity: sha512-z+Uw/vLuy6gQe8cfaFWD7p0wVv8fJl3mbzXh33RS+0oW2wvUqiRXiQ69gLWSLpgB5/6sU+r6BlQR0MBILadqTQ==}

  /lodash.isequal/4.5.0:
    resolution: {integrity: sha512-pDo3lu8Jhfjqls6GkMgpahsF9kCyayhgykjyLMNFTKWrpVdAQtYyB4muAMWozBB4ig/dtWAmsMxLEI8wuz+DYQ==}

  /lodash.memoize/4.1.2:
    resolution: {integrity: sha512-t7j+NzmgnQzTAYXcsHYLgimltOV1MXHtlOWf6GjL9Kj8GK5FInw5JotxvbOs+IvV1/Dzo04/fCGfLVs7aXb4Ag==}
    dev: true

  /lodash.merge/4.6.2:
    resolution: {integrity: sha512-0KpjqXRVvrYyCsX1swR/XTK0va6VQkQM6MNo7PqW77ByjAhoARA8EfrP1N4+KlKj8YS0ZUCtRT/YUuhyYDujIQ==}

  /lodash.truncate/4.4.2:
    resolution: {integrity: sha512-jttmRe7bRse52OsWIMDLaXxWqRAmtIUccAQ3garviCqJjafXOfNMO0yMfNpdD6zbGaTU0P5Nz7e7gAT6cKmJRw==}
    dev: true

  /lodash/4.17.21:
    resolution: {integrity: sha512-v2kDEe57lecTulaDIuNTPy3Ry4gLGJ6Z1O3vE1krgXZNrsQ+LFTGHVxVjcXPs17LhbZVGedAJv8XZ1tvj5FvSg==}

  /log-symbols/4.1.0:
    resolution: {integrity: sha512-8XPvpAA8uyhfteu8pIvQxpJZ7SYYdpUivZpGy6sFsBuKRY/7rQGavedeB8aK+Zkyq6upMFVL/9AW6vOYzfRyLg==}
    engines: {node: '>=10'}
    dependencies:
      chalk: 4.1.2
      is-unicode-supported: 0.1.0
    dev: true

  /logform/2.4.0:
    resolution: {integrity: sha512-CPSJw4ftjf517EhXZGGvTHHkYobo7ZCc0kvwUoOYcjfR2UVrI66RHj8MCrfAdEitdmFqbu2BYdYs8FHHZSb6iw==}
    dependencies:
      '@colors/colors': 1.5.0
      fecha: 4.2.3
      ms: 2.1.3
      safe-stable-stringify: 2.3.1
      triple-beam: 1.3.0
    dev: false

  /loose-envify/1.4.0:
    resolution: {integrity: sha512-lyuxPGr/Wfhrlem2CL/UcnUc1zcqKAImBDzukY7Y5F/yQiNdko6+fRLevlw1HgMySw7f611UIY408EtxRSoK3Q==}
    hasBin: true
    dependencies:
      js-tokens: 4.0.0

  /lowercase-keys/1.0.1:
    resolution: {integrity: sha512-G2Lj61tXDnVFFOi8VZds+SoQjtQC3dgokKdDG2mTm1tx4m50NUHBOZSBwQQHyy0V12A0JTG4icfZQH+xPyh8VA==}
    engines: {node: '>=0.10.0'}
    dev: true

  /lowercase-keys/2.0.0:
    resolution: {integrity: sha512-tqNXrS78oMOE73NMxK4EMLQsQowWf8jKooH9g7xPavRT706R6bkQJ6DY2Te7QukaZsulxa30wQ7bk0pm4XiHmA==}
    engines: {node: '>=8'}
    dev: true

  /lru-cache/6.0.0:
    resolution: {integrity: sha512-Jo6dJ04CmSjuznwJSS3pUeWmd/H0ffTlkXXgwZi+eq1UCmqQwCh+eLsYOYCwY991i2Fah4h1BEMCx4qThGbsiA==}
    engines: {node: '>=10'}
    dependencies:
      yallist: 4.0.0

  /lz-string/1.4.4:
    resolution: {integrity: sha512-0ckx7ZHRPqb0oUm8zNr+90mtf9DQB60H1wMCjBtfi62Kl3a7JbHob6gA2bC+xRvZoOL+1hzUK8jeuEIQE8svEQ==}
    hasBin: true
    dev: true

  /magic-string/0.25.9:
    resolution: {integrity: sha512-RmF0AsMzgt25qzqqLc1+MbHmhdx0ojF2Fvs4XnOqz2ZOBXzzkEwc/dJQZCYHAn7v1jbVOjAZfK8msRn4BxO4VQ==}
    dependencies:
      sourcemap-codec: 1.4.8
    dev: true

  /make-dir/3.1.0:
    resolution: {integrity: sha512-g3FeP20LNwhALb/6Cz6Dd4F2ngze0jz7tbzrD2wAV+o9FeNHe4rL+yK2md0J/fiSf1sa1ADhXqi5+oVwOM/eGw==}
    engines: {node: '>=8'}
    dependencies:
      semver: 6.3.0
    dev: true

  /make-error/1.3.6:
    resolution: {integrity: sha512-s8UhlNe7vPKomQhC1qFelMokr/Sc3AgNbso3n74mVPA5LTZwkB9NlXf4XPamLxJE8h0gh73rM94xvwRT2CVInw==}
    dev: true

  /makeerror/1.0.12:
    resolution: {integrity: sha512-JmqCvUhmt43madlpFzG4BQzG2Z3m6tvQDNKdClZnO3VbIudJYmxsT0FNJMeiB2+JTSlTQTSbU8QdesVmwJcmLg==}
    dependencies:
      tmpl: 1.0.5
    dev: true

  /map-obj/1.0.1:
    resolution: {integrity: sha512-7N/q3lyZ+LVCp7PzuxrJr4KMbBE2hW7BT7YNia330OFxIf4d3r5zVpicP2650l7CPN6RM9zOJRl3NGpqSiw3Eg==}
    engines: {node: '>=0.10.0'}
    dev: true

  /map-obj/4.3.0:
    resolution: {integrity: sha512-hdN1wVrZbb29eBGiGjJbeP8JbKjq1urkHJ/LIP/NY48MZ1QVXUsQBV1G1zvYFHn1XE06cwjBsOI2K3Ulnj1YXQ==}
    engines: {node: '>=8'}
    dev: true

  /md5-file/5.0.0:
    resolution: {integrity: sha512-xbEFXCYVWrSx/gEKS1VPlg84h/4L20znVIulKw6kMfmBUAZNAnF00eczz9ICMl+/hjQGo5KSXRxbL/47X3rmMw==}
    engines: {node: '>=10.13.0'}
    hasBin: true
    dev: false

  /md5/2.3.0:
    resolution: {integrity: sha512-T1GITYmFaKuO91vxyoQMFETst+O71VUPEU3ze5GNzDm0OWdP8v1ziTaAEPUr/3kLsY3Sftgz242A1SetQiDL7g==}
    dependencies:
      charenc: 0.0.2
      crypt: 0.0.2
      is-buffer: 1.1.6
    dev: true

  /media-typer/0.3.0:
    resolution: {integrity: sha1-hxDXrwqmJvj/+hzgAWhUUmMlV0g=}
    engines: {node: '>= 0.6'}

  /meow/9.0.0:
    resolution: {integrity: sha512-+obSblOQmRhcyBt62furQqRAQpNyWXo8BuQ5bN7dG8wmwQ+vwHKp/rCFD4CrTP8CsDQD1sjoZ94K417XEUk8IQ==}
    engines: {node: '>=10'}
    dependencies:
      '@types/minimist': 1.2.2
      camelcase-keys: 6.2.2
      decamelize: 1.2.0
      decamelize-keys: 1.1.0
      hard-rejection: 2.1.0
      minimist-options: 4.1.0
      normalize-package-data: 3.0.3
      read-pkg-up: 7.0.1
      redent: 3.0.0
      trim-newlines: 3.0.1
      type-fest: 0.18.1
      yargs-parser: 20.2.9
    dev: true

  /merge-descriptors/1.0.1:
    resolution: {integrity: sha1-sAqqVW3YtEVoFQ7J0blT8/kMu2E=}

  /merge-stream/2.0.0:
    resolution: {integrity: sha512-abv/qOcuPfk3URPfDzmZU1LKmuw8kT+0nIHvKrKgFrwifol/doWcdA4ZqsWQ8ENrFKkd67Mfpo/LovbIUsbt3w==}
    dev: true

  /merge2/1.4.1:
    resolution: {integrity: sha512-8q7VEgMJW4J8tcfVPy8g09NcQwZdbwFEqhe/WZkoIzjn/3TGDwtOCYtXGxA3O8tPzpczCCDgv+P2P5y00ZJOOg==}
    engines: {node: '>= 8'}

  /methods/1.1.2:
    resolution: {integrity: sha512-iclAHeNqNm68zFtnZ0e+1L2yUIdvzNoauKU4WBA3VvH/vPFieF7qfRlwUZU+DA9P9bPXIS90ulxoUoCH23sV2w==}
    engines: {node: '>= 0.6'}

  /micromatch/4.0.5:
    resolution: {integrity: sha512-DMy+ERcEW2q8Z2Po+WNXuw3c5YaUSFjAO5GsJqfEl7UjvtIuFKO6ZrKvcItdy98dwFI2N1tg3zNIdKaQT+aNdA==}
    engines: {node: '>=8.6'}
    dependencies:
      braces: 3.0.2
      picomatch: 2.3.1

  /mime-db/1.52.0:
    resolution: {integrity: sha512-sPU4uV7dYlvtWJxwwxHD0PuihVNiE7TyAbQ5SWxDCB9mUYvOgroQOwYQQOKPJ8CIbE+1ETVlOoK1UC2nU3gYvg==}
    engines: {node: '>= 0.6'}

  /mime-types/2.1.35:
    resolution: {integrity: sha512-ZDY+bPm5zTTF+YpCrAU9nK0UgICYPT0QtT1NZWFv4s++TNkcgVaT0g6+4R2uI4MjQjzysHB1zxuWL50hzaeXiw==}
    engines: {node: '>= 0.6'}
    dependencies:
      mime-db: 1.52.0

  /mime/1.6.0:
    resolution: {integrity: sha512-x0Vn8spI+wuJ1O6S7gnbaQg8Pxh4NNHb7KSINmEWKiPE4RKOplvijn+NkmYmmRgP68mc70j2EbeTFRsrswaQeg==}
    engines: {node: '>=4'}
    hasBin: true

  /mimic-fn/2.1.0:
    resolution: {integrity: sha512-OqbOk5oEQeAZ8WXWydlu9HJjz9WVdEIvamMCcXmuqUYjTknH/sqsWvhQ3vgwKFRR1HpjvNBKQ37nbJgYzGqGcg==}
    engines: {node: '>=6'}

  /mimic-response/1.0.1:
    resolution: {integrity: sha512-j5EctnkH7amfV/q5Hgmoal1g2QHFJRraOtmx0JpIqkxhBhI/lJSl1nMpQ45hVarwNETOoWEimndZ4QK0RHxuxQ==}
    engines: {node: '>=4'}
    dev: true

  /mimic-response/3.1.0:
    resolution: {integrity: sha512-z0yWI+4FDrrweS8Zmt4Ej5HdJmky15+L2e6Wgn3+iK5fWzb6T3fhNFq2+MeTRb064c6Wr4N/wv0DzQTjNzHNGQ==}
    engines: {node: '>=10'}
    dev: true

  /min-indent/1.0.1:
    resolution: {integrity: sha512-I9jwMn07Sy/IwOj3zVkVik2JTvgpaykDZEigL6Rx6N9LbMywwUSMtxET+7lVoDLLd3O3IXwJwvuuns8UB/HeAg==}
    engines: {node: '>=4'}
    dev: true

  /minimatch/3.1.2:
    resolution: {integrity: sha512-J7p63hRiAjw1NDEww1W7i37+ByIrOWO5XQQAzZ3VOcL0PNybwpfmV/N05zFAzwQ9USyEcX6t3UO+K5aqBQOIHw==}
    dependencies:
      brace-expansion: 1.1.11

  /minimist-options/4.1.0:
    resolution: {integrity: sha512-Q4r8ghd80yhO/0j1O3B2BjweX3fiHg9cdOwjJd2J76Q135c+NDxGCqdYKQ1SKBuFfgWbAUzBfvYjPUEeNgqN1A==}
    engines: {node: '>= 6'}
    dependencies:
      arrify: 1.0.1
      is-plain-obj: 1.1.0
      kind-of: 6.0.3
    dev: true

  /minimist/1.2.6:
    resolution: {integrity: sha512-Jsjnk4bw3YJqYzbdyBiNsPWHPfO++UGG749Cxs6peCu5Xg4nrena6OVxOYxrQTqww0Jmwt+Ref8rggumkTLz9Q==}

  /minipass/3.1.6:
    resolution: {integrity: sha512-rty5kpw9/z8SX9dmxblFA6edItUmwJgMeYDZRrwlIVN27i8gysGbznJwUggw2V/FVqFSDdWy040ZPS811DYAqQ==}
    engines: {node: '>=8'}
    dependencies:
      yallist: 4.0.0
    dev: false

  /minizlib/2.1.2:
    resolution: {integrity: sha512-bAxsR8BVfj60DWXHE3u30oHzfl4G7khkSuPW+qvpd7jFRHm7dLxOjUk1EHACJ/hxLY8phGJ0YhYHZo7jil7Qdg==}
    engines: {node: '>= 8'}
    dependencies:
      minipass: 3.1.6
      yallist: 4.0.0
    dev: false

  /mkdirp-classic/0.5.3:
    resolution: {integrity: sha512-gKLcREMhtuZRwRAfqP3RFW+TK4JqApVBtOIftVgjuABpAtpxhPGaDcfvbhNvD0B8iD1oUr/txX35NjcaY6Ns/A==}
    dev: true

  /mkdirp/1.0.4:
    resolution: {integrity: sha512-vVqVZQyf3WLx2Shd0qJ9xuvqgAyKPLAiqITEtqW0oIUjzo3PePDd6fW9iFz30ef7Ysp/oiWqbhszeGWW2T6Gzw==}
    engines: {node: '>=10'}
    hasBin: true
    dev: false

  /mnemonist/0.38.3:
    resolution: {integrity: sha512-2K9QYubXx/NAjv4VLq1d1Ly8pWNC5L3BrixtdkyTegXWJIqY+zLNDhhX/A+ZwWt70tB1S8H4BE8FLYEFyNoOBw==}
    dependencies:
      obliterator: 1.6.1
    dev: false

  /mnth/2.0.0:
    resolution: {integrity: sha512-3ZH4UWBGpAwCKdfjynLQpUDVZWMe6vRHwarIpMdGLUp89CVR9hjzgyWERtMyqx+fPEqQ/PsAxFwvwPxLFxW40A==}
    engines: {node: '>=12.13.0'}
    dependencies:
      '@babel/runtime': 7.18.3
    dev: true

  /ms/2.0.0:
    resolution: {integrity: sha1-VgiurfwAvmwpAd9fmGF4jeDVl8g=}

  /ms/2.1.2:
    resolution: {integrity: sha512-sGkPx+VjMtmA6MX27oA4FBFELFCZZ4S4XqeGOXCv68tT+jb3vk/RyaKWP0PTKyWtmLSM0b+adUTEvbs1PEaH2w==}

  /ms/2.1.3:
    resolution: {integrity: sha512-6FlzubTLZG3J2a/NVCAleEhjzq5oxgHyaCU9yYXvcLsvoVaHJq/s5xXI6/XXP6tz7R9xAOtHnSO/tXtF3WRTlA==}

  /msal/1.4.16:
    resolution: {integrity: sha512-Q6jIV5RG6mD9O0bzZrR/f8v5QikrVWU0sccwOyqWE1xlBkKYVKRa/L8Gxt1X58M+J/N9V0JskhvO4KIfRHlE8g==}
    engines: {node: '>=0.8.0'}
    dependencies:
      tslib: 1.14.1
    dev: false

  /multimatch/5.0.0:
    resolution: {integrity: sha512-ypMKuglUrZUD99Tk2bUQ+xNQj43lPEfAeX2o9cTteAmShXy2VHDJpuwu1o0xqoKCt9jLVAvwyFKdLTPXKAfJyA==}
    engines: {node: '>=10'}
    dependencies:
      '@types/minimatch': 3.0.5
      array-differ: 3.0.0
      array-union: 2.1.0
      arrify: 2.0.1
      minimatch: 3.1.2
    dev: true

  /mute-stream/0.0.8:
    resolution: {integrity: sha512-nnbWWOkoWyUsTjKrhgD0dcz22mdkSnpYqbEjIm2nhwhuxlSkpywJmBo8h0ZqJdkp73mb90SssHkN4rsRaBAfAA==}
    dev: false

  /mz/2.7.0:
    resolution: {integrity: sha512-z81GNO7nnYMEhrGh9LeymoE4+Yr0Wn5McHIZMK5cfQCl+NDX08sCZgUc9/6MHni9IWuFLm1Z3HTCXu2z9fN62Q==}
    dependencies:
      any-promise: 1.3.0
      object-assign: 4.1.1
      thenify-all: 1.6.0
    dev: false

  /nanoid/3.3.4:
    resolution: {integrity: sha512-MqBkQh/OHTS2egovRtLk45wEyNXwF+cokD+1YPf9u5VfJiRdAiRwB2froX5Co9Rh20xs4siNPm8naNotSD6RBw==}
    engines: {node: ^10 || ^12 || ^13.7 || ^14 || >=15.0.1}
    hasBin: true

  /napi-build-utils/1.0.2:
    resolution: {integrity: sha512-ONmRUqK7zj7DWX0D9ADe03wbwOBZxNAfF20PlGfCWQcD3+/MakShIHrMqx9YwPTfxDdF1zLeL+RGZiR9kGMLdg==}
    dev: true

  /natural-compare/1.4.0:
    resolution: {integrity: sha512-OWND8ei3VtNC9h7V60qff3SVobHr996CTwgxubgyQYEpg290h9J0buyECNNJexkFm5sOajh5G116RYA1c8ZMSw==}

  /negotiator/0.6.3:
    resolution: {integrity: sha512-+EUsqGPLsM+j/zdChZjsnX51g4XrHFOIXwfnCVPGlQk/k5giakcKsuxCObBRu6DSm9opw/O6slWbJdghQM4bBg==}
    engines: {node: '>= 0.6'}

  /next-global-css/1.3.1:
    resolution: {integrity: sha512-+OnTwQKmv1lDP7r4R3T94oq6372R9UGVivchBQu49j7ZjzvSXHCnv93yAuhgMkvUgAbGifTs8sQ5YL9wjyAxfA==}
    dev: false

  /next-i18next/11.0.0_c9e78c1ef548b95661158f8b65ef5848:
    resolution: {integrity: sha512-phxbQiZGSJTTBE2FI4+BnqFZl88AI2V+6MrEQnT9aPFAXq/fATQ/F0pOUM3J7kU4nEeCfn3hjISq+ygGHlEz0g==}
    engines: {node: '>=12'}
    peerDependencies:
      next: '>= 10.0.0'
      react: '>= 16.8.0'
    dependencies:
      '@babel/runtime': 7.18.3
      '@types/hoist-non-react-statics': 3.3.1
      core-js: 3.22.8
      hoist-non-react-statics: 3.3.2
      i18next: 21.8.7
      i18next-fs-backend: 1.1.4
      next: 12.1.6_fe3859d3c8c94a7c7e52ff5ea4f038fc
      react: 17.0.2
      react-i18next: 11.16.9_a21aa3e9109a2e54c8103a290f02d115
    transitivePeerDependencies:
      - react-dom
      - react-native
    dev: false

  /next-transpile-modules/9.0.0:
    resolution: {integrity: sha512-VCNFOazIAnXn1hvgYYSTYMnoWgKgwlYh4lm1pKbSfiB3kj5ZYLcKVhfh3jkPOg1cnd9DP+pte9yCUocdPEUBTQ==}
    dependencies:
      enhanced-resolve: 5.9.3
      escalade: 3.1.1
    dev: false

  /next/12.1.6_fe3859d3c8c94a7c7e52ff5ea4f038fc:
    resolution: {integrity: sha512-cebwKxL3/DhNKfg9tPZDQmbRKjueqykHHbgaoG4VBRH3AHQJ2HO0dbKFiS1hPhe1/qgc2d/hFeadsbPicmLD+A==}
    engines: {node: '>=12.22.0'}
    hasBin: true
    peerDependencies:
      fibers: '>= 3.1.0'
      node-sass: ^6.0.0 || ^7.0.0
      react: ^17.0.2 || ^18.0.0-0
      react-dom: ^17.0.2 || ^18.0.0-0
      sass: ^1.3.0
    peerDependenciesMeta:
      fibers:
        optional: true
      node-sass:
        optional: true
      sass:
        optional: true
    dependencies:
      '@next/env': 12.1.6
      caniuse-lite: 1.0.30001346
      postcss: 8.4.5
      react: 17.0.2
      react-dom: 17.0.2_react@17.0.2
      sass: 1.52.2
      styled-jsx: 5.0.2_@babel+core@7.18.2+react@17.0.2
    optionalDependencies:
      '@next/swc-android-arm-eabi': 12.1.6
      '@next/swc-android-arm64': 12.1.6
      '@next/swc-darwin-arm64': 12.1.6
      '@next/swc-darwin-x64': 12.1.6
      '@next/swc-linux-arm-gnueabihf': 12.1.6
      '@next/swc-linux-arm64-gnu': 12.1.6
      '@next/swc-linux-arm64-musl': 12.1.6
      '@next/swc-linux-x64-gnu': 12.1.6
      '@next/swc-linux-x64-musl': 12.1.6
      '@next/swc-win32-arm64-msvc': 12.1.6
      '@next/swc-win32-ia32-msvc': 12.1.6
      '@next/swc-win32-x64-msvc': 12.1.6
    transitivePeerDependencies:
      - '@babel/core'
      - babel-plugin-macros
    dev: false

  /nise/5.1.1:
    resolution: {integrity: sha512-yr5kW2THW1AkxVmCnKEh4nbYkJdB3I7LUkiUgOvEkOp414mc2UMaHMA7pjq1nYowhdoJZGwEKGaQVbxfpWj10A==}
    dependencies:
      '@sinonjs/commons': 1.8.3
      '@sinonjs/fake-timers': 8.1.0
      '@sinonjs/text-encoding': 0.7.1
      just-extend: 4.2.1
      path-to-regexp: 1.8.0

  /node-abi/3.22.0:
    resolution: {integrity: sha512-u4uAs/4Zzmp/jjsD9cyFYDXeISfUWaAVWshPmDZOFOv4Xl4SbzTXm53I04C2uRueYJ+0t5PEtLH/owbn2Npf/w==}
    engines: {node: '>=10'}
    dependencies:
      semver: 7.3.7
    dev: true

  /node-addon-api/5.0.0:
    resolution: {integrity: sha512-CvkDw2OEnme7ybCykJpVcKH+uAOLV2qLqiyla128dN9TkEWfrYmxG6C2boDe5KcNQqZF3orkqzGgOMvZ/JNekA==}
    dev: true

  /node-fetch/2.6.7:
    resolution: {integrity: sha512-ZjMPFEfVx5j+y2yF35Kzx5sF7kDzxuDj6ziH4FFbOp87zKDZNx8yExJIb05OGF4Nlt9IHFIMBkRl41VdvcNdbQ==}
    engines: {node: 4.x || >=6.0.0}
    peerDependencies:
      encoding: ^0.1.0
    peerDependenciesMeta:
      encoding:
        optional: true
    dependencies:
      whatwg-url: 5.0.0
    dev: false

  /node-int64/0.4.0:
    resolution: {integrity: sha512-O5lz91xSOeoXP6DulyHfllpq+Eg00MWitZIbtPfoSEvqIHdl5gfcY6hYzDWnj0qD5tz52PI08u9qUvSVeUBeHw==}
    dev: true

  /node-releases/2.0.5:
    resolution: {integrity: sha512-U9h1NLROZTq9uE1SNffn6WuPDg8icmi3ns4rEl/oTfIle4iLjTliCzgTsbaIFMq/Xn078/lfY/BL0GWZ+psK4Q==}
    dev: true

  /nodemon/2.0.16:
    resolution: {integrity: sha512-zsrcaOfTWRuUzBn3P44RDliLlp263Z/76FPoHFr3cFFkOz0lTPAcIw8dCzfdVIx/t3AtDYCZRCDkoCojJqaG3w==}
    engines: {node: '>=8.10.0'}
    hasBin: true
    requiresBuild: true
    dependencies:
      chokidar: 3.5.3
      debug: 3.2.7
      ignore-by-default: 1.0.1
      minimatch: 3.1.2
      pstree.remy: 1.1.8
      semver: 5.7.1
      supports-color: 5.5.0
      touch: 3.1.0
      undefsafe: 2.0.5
      update-notifier: 5.1.0
    dev: true

  /nopt/1.0.10:
    resolution: {integrity: sha512-NWmpvLSqUrgrAC9HCuxEvb+PSloHpqVu+FqcO4eeF2h5qYRhA7ev6KvelyQAKtegUbC6RypJnlEOhd8vloNKYg==}
    hasBin: true
    dependencies:
      abbrev: 1.1.1
    dev: true

  /normalize-package-data/2.5.0:
    resolution: {integrity: sha512-/5CMN3T0R4XTj4DcGaexo+roZSdSFW/0AOOTROrjxzCG1wrWXEsGbRKevjlIL+ZDE4sZlJr5ED4YW0yqmkK+eA==}
    dependencies:
      hosted-git-info: 2.8.9
      resolve: 1.17.0
      semver: 5.7.1
      validate-npm-package-license: 3.0.4

  /normalize-package-data/3.0.3:
    resolution: {integrity: sha512-p2W1sgqij3zMMyRC067Dg16bfzVH+w7hyegmpIvZ4JNjqtGOVAIvLmjBx3yP7YTe9vKJgkoNOPjwQGogDoMXFA==}
    engines: {node: '>=10'}
    dependencies:
      hosted-git-info: 4.1.0
      is-core-module: 2.9.0
      semver: 7.3.7
      validate-npm-package-license: 3.0.4

  /normalize-path/3.0.0:
    resolution: {integrity: sha512-6eZs5Ls3WtCisHWp9S2GUy8dqkpGi4BVSz3GaqiE6ezub0512ESztXUwUB6C6IKbQkY2Pnb/mD4WYojCRwcwLA==}
    engines: {node: '>=0.10.0'}

  /normalize-url/4.5.1:
    resolution: {integrity: sha512-9UZCFRHQdNrfTpGg8+1INIg93B6zE0aXMVFkw1WFwvO4SlZywU6aLg5Of0Ap/PgcbSw4LNxvMWXMeugwMCX0AA==}
    engines: {node: '>=8'}
    dev: true

  /npm-bundled/1.1.2:
    resolution: {integrity: sha512-x5DHup0SuyQcmL3s7Rx/YQ8sbw/Hzg0rj48eN0dV7hf5cmQq5PXIeioroH3raV1QC1yh3uTYuMThvEQF3iKgGQ==}
    dependencies:
      npm-normalize-package-bin: 1.0.1
    dev: false

  /npm-normalize-package-bin/1.0.1:
    resolution: {integrity: sha512-EPfafl6JL5/rU+ot6P3gRSCpPDW5VmIzX959Ob1+ySFUuuYHWHekXpwdUZcKP5C+DS4GEtdJluwBjnsNDl+fSA==}
    dev: false

  /npm-package-arg/6.1.1:
    resolution: {integrity: sha512-qBpssaL3IOZWi5vEKUKW0cO7kzLeT+EQO9W8RsLOZf76KF9E/K9+wH0C7t06HXPpaH8WH5xF1MExLuCwbTqRUg==}
    dependencies:
      hosted-git-info: 2.8.9
      osenv: 0.1.5
      semver: 5.7.1
      validate-npm-package-name: 3.0.0
    dev: false

  /npm-package-json-lint-config-default/5.0.0_npm-package-json-lint@6.3.0:
    resolution: {integrity: sha512-guf+bECFtVz6sekPBmkf/m/k8gbX16F5S9wZI6cvhrkSEl+AhM2GoCU6alOhbaGbkn0PgbNRcRrsuu4jWEZFHQ==}
    engines: {node: '>=14.0.0', npm: '>=6.0.0'}
    peerDependencies:
      npm-package-json-lint: ^6.0.0
    dependencies:
      npm-package-json-lint: 6.3.0
    dev: true

  /npm-package-json-lint/6.3.0:
    resolution: {integrity: sha512-wOCWHSssQUzNvo85NYZweec5SNr9LtkB9tQzjOHjucoABJivtkOLcH/A/cfp6X+cPAC8UNzRC0K08HCm7G+rTA==}
    engines: {node: '>=14.0.0', npm: '>=6.0.0'}
    hasBin: true
    dependencies:
      ajv: 6.12.6
      ajv-errors: 1.0.1_ajv@6.12.6
      chalk: 4.1.2
      cosmiconfig: 7.0.1
      debug: 4.3.4
      globby: 11.1.0
      ignore: 5.2.0
      is-plain-obj: 3.0.0
      jsonc-parser: 3.0.0
      log-symbols: 4.1.0
      meow: 9.0.0
      plur: 4.0.0
      semver: 7.3.7
      slash: 3.0.0
      strip-json-comments: 3.1.1
      type-fest: 2.13.0
      validate-npm-package-name: 3.0.0
    transitivePeerDependencies:
      - supports-color
    dev: true

  /npm-packlist/2.1.5:
    resolution: {integrity: sha512-KCfK3Vi2F+PH1klYauoQzg81GQ8/GGjQRKYY6tRnpQUPKTs/1gBZSRWtTEd7jGdSn1LZL7gpAmJT+BcS55k2XQ==}
    engines: {node: '>=10'}
    hasBin: true
    dependencies:
      glob: 7.2.3
      ignore-walk: 3.0.4
      npm-bundled: 1.1.2
      npm-normalize-package-bin: 1.0.1
    dev: false

  /npm-run-path/4.0.1:
    resolution: {integrity: sha512-S48WzZW777zhNIrn7gxOlISNAqi9ZC/uQFnRdbeIHhZhCA6UqpkOT8T1G7BvfdgP4Er8gF4sUbaS0i7QvIfCWw==}
    engines: {node: '>=8'}
    dependencies:
      path-key: 3.1.1
    dev: true

  /npmlog/4.1.2:
    resolution: {integrity: sha512-2uUqazuKlTaSI/dC8AzicUck7+IrEaOnN/e0jd3Xtt1KcGpwx30v50mL7oPyr/h9bL3E4aZccVwpwP+5W9Vjkg==}
    dependencies:
      are-we-there-yet: 1.1.7
      console-control-strings: 1.1.0
      gauge: 2.7.4
      set-blocking: 2.0.0
    dev: true

  /number-is-nan/1.0.1:
    resolution: {integrity: sha512-4jbtZXNAsfZbAHiiqjLPBiCl16dES1zI4Hpzzxw61Tk+loF+sBDBKx1ICKKKwIqQ7M0mFn1TmkN7euSncWgHiQ==}
    engines: {node: '>=0.10.0'}
    dev: true

  /nwsapi/2.2.0:
    resolution: {integrity: sha512-h2AatdwYH+JHiZpv7pt/gSX1XoRGb7L/qSIeuqA6GwYoF9w1vP1cw42TO0aI2pNyshRK5893hNSl+1//vHK7hQ==}
    dev: true

  /object-assign/4.1.1:
    resolution: {integrity: sha512-rJgTQnkUnH1sFw8yT6VSU3zD3sWmu6sZhIseY8VX+GRu3P6F7Fu+JNDoXfklElbLJSnc3FUQHVe4cU5hj+BcUg==}
    engines: {node: '>=0.10.0'}

  /object-inspect/1.12.2:
    resolution: {integrity: sha512-z+cPxW0QGUp0mcqcsgQyLVRDoXFQbXOwBaqyF7VIgI4TWNQsDHrBpUQslRmIfAoYWdYzs6UlKJtB2XJpTaNSpQ==}

  /object-keys/1.1.1:
    resolution: {integrity: sha512-NuAESUOUMrlIXOfHKzD6bpPu3tYt3xvjNdRIQ+FeT0lNb4K8WR70CaDxhuNguS2XG+GjkyMwOzsN5ZktImfhLA==}
    engines: {node: '>= 0.4'}

  /object.assign/4.1.2:
    resolution: {integrity: sha512-ixT2L5THXsApyiUPYKmW+2EHpXXe5Ii3M+f4e+aJFAHao5amFRW6J0OO6c/LU8Be47utCx2GL89hxGB6XSmKuQ==}
    engines: {node: '>= 0.4'}
    dependencies:
      call-bind: 1.0.2
      define-properties: 1.1.4
      has-symbols: 1.0.3
      object-keys: 1.1.1

  /object.entries/1.1.5:
    resolution: {integrity: sha512-TyxmjUoZggd4OrrU1W66FMDG6CuqJxsFvymeyXI51+vQLN67zYfZseptRge703kKQdo4uccgAKebXFcRCzk4+g==}
    engines: {node: '>= 0.4'}
    dependencies:
      call-bind: 1.0.2
      define-properties: 1.1.4
      es-abstract: 1.20.1

  /object.fromentries/2.0.5:
    resolution: {integrity: sha512-CAyG5mWQRRiBU57Re4FKoTBjXfDoNwdFVH2Y1tS9PqCsfUTymAohOkEMSG3aRNKmv4lV3O7p1et7c187q6bynw==}
    engines: {node: '>= 0.4'}
    dependencies:
      call-bind: 1.0.2
      define-properties: 1.1.4
      es-abstract: 1.20.1

  /object.hasown/1.1.1:
    resolution: {integrity: sha512-LYLe4tivNQzq4JdaWW6WO3HMZZJWzkkH8fnI6EebWl0VZth2wL2Lovm74ep2/gZzlaTdV62JZHEqHQ2yVn8Q/A==}
    dependencies:
      define-properties: 1.1.4
      es-abstract: 1.20.1

  /object.values/1.1.5:
    resolution: {integrity: sha512-QUZRW0ilQ3PnPpbNtgdNV1PDbEqLIiSFB3l+EnGtBQ/8SUTLj1PZwtQHABZtLgwpJZTSZhuGLOGk57Drx2IvYg==}
    engines: {node: '>= 0.4'}
    dependencies:
      call-bind: 1.0.2
      define-properties: 1.1.4
      es-abstract: 1.20.1

  /obliterator/1.6.1:
    resolution: {integrity: sha512-9WXswnqINnnhOG/5SLimUlzuU1hFJUc8zkwyD59Sd+dPOMf05PmnYG/d6Q7HZ+KmgkZJa1PxRso6QdM3sTNHig==}
    dev: false

  /on-finished/2.4.1:
    resolution: {integrity: sha512-oVlzkg3ENAhCk2zdv7IJwd/QUD4z2RxRwpkcGY8psCVcCYZNq4wYnVWALHM+brtuJjePWiYF/ClmuDr8Ch5+kg==}
    engines: {node: '>= 0.8'}
    dependencies:
      ee-first: 1.1.1

  /once/1.4.0:
    resolution: {integrity: sha512-lNaJgI+2Q5URQBkccEKHTQOPaXdUxnZZElQTZY0MFUAuaEqe1E+Nyvgdz/aIyNi6Z9MzO5dv1H8n58/GELp3+w==}
    dependencies:
      wrappy: 1.0.2

  /one-time/1.0.0:
    resolution: {integrity: sha512-5DXOiRKwuSEcQ/l0kGCF6Q3jcADFv5tSmRaJck/OqkVFcOzutB134KRSfF0xDrL39MNnqxbHBbUUcjZIhTgb2g==}
    dependencies:
      fn.name: 1.1.0
    dev: false

  /onetime/5.1.2:
    resolution: {integrity: sha512-kbpaSSGJTWdAY5KPVeMOKXSrPtr8C8C7wodJbcsd51jRnmD+GZu8Y0VoU6Dm5Z4vWr0Ig/1NKuWRKf7j5aaYSg==}
    engines: {node: '>=6'}
    dependencies:
      mimic-fn: 2.1.0

  /optionator/0.8.3:
    resolution: {integrity: sha512-+IW9pACdk3XWmmTXG8m3upGUJst5XRGzxMRjXzAuJ1XnIFNvfhjjIuYkDvysnPQ7qzqVzLt78BCruntqRhWQbA==}
    engines: {node: '>= 0.8.0'}
    dependencies:
      deep-is: 0.1.4
      fast-levenshtein: 2.0.6
      levn: 0.3.0
      prelude-ls: 1.1.2
      type-check: 0.3.2
      word-wrap: 1.2.3
    dev: true

  /optionator/0.9.1:
    resolution: {integrity: sha512-74RlY5FCnhq4jRxVUPKDaRwrVNXMqsGsiW6AJw4XK8hmtm10wC0ypZBLw5IIp85NZMr91+qd1RvvENwg7jjRFw==}
    engines: {node: '>= 0.8.0'}
    dependencies:
      deep-is: 0.1.4
      fast-levenshtein: 2.0.6
      levn: 0.4.1
      prelude-ls: 1.2.1
      type-check: 0.4.0
      word-wrap: 1.2.3

  /os-homedir/1.0.2:
    resolution: {integrity: sha512-B5JU3cabzk8c67mRRd3ECmROafjYMXbuzlwtqdM8IbS8ktlTix8aFGb2bAGKrSRIlnfKwovGUUr72JUPyOb6kQ==}
    engines: {node: '>=0.10.0'}
    dev: false

  /os-tmpdir/1.0.2:
    resolution: {integrity: sha512-D2FR03Vir7FIu45XBY20mTb+/ZSWB00sjU9jdQXt83gDrI4Ztz5Fs7/yy74g2N5SVQY4xY1qDr4rNddwYRVX0g==}
    engines: {node: '>=0.10.0'}
    dev: false

  /osenv/0.1.5:
    resolution: {integrity: sha512-0CWcCECdMVc2Rw3U5w9ZjqX6ga6ubk1xDVKxtBQPK7wis/0F2r9T6k4ydGYhecl7YUBxBVxhL5oisPsNxAPe2g==}
    dependencies:
      os-homedir: 1.0.2
      os-tmpdir: 1.0.2
    dev: false

  /p-cancelable/1.1.0:
    resolution: {integrity: sha512-s73XxOZ4zpt1edZYZzvhqFa6uvQc1vwUa0K0BdtIZgQMAJj9IbebH+JkgKZc9h+B05PKHLOTl4ajG1BmNrVZlw==}
    engines: {node: '>=6'}
    dev: true

  /p-limit/1.3.0:
    resolution: {integrity: sha512-vvcXsLAJ9Dr5rQOPk7toZQZJApBl2K4J6dANSsEuh6QI41JYcsS/qhTGa9ErIUUgK3WNQoJYvylxvjqmiqEA9Q==}
    engines: {node: '>=4'}
    dependencies:
      p-try: 1.0.0

  /p-limit/2.3.0:
    resolution: {integrity: sha512-//88mFWSJx8lxCzwdAABTJL2MyWB12+eIY7MDL2SqLmAkeKU9qxRvWuSyTjm3FUmpBEMuFfckAIqEaVGUDxb6w==}
    engines: {node: '>=6'}
    dependencies:
      p-try: 2.2.0

  /p-locate/2.0.0:
    resolution: {integrity: sha512-nQja7m7gSKuewoVRen45CtVfODR3crN3goVQ0DDZ9N3yHxgpkuBhZqsaiotSQRrADUrne346peY7kT3TSACykg==}
    engines: {node: '>=4'}
    dependencies:
      p-limit: 1.3.0

  /p-locate/4.1.0:
    resolution: {integrity: sha512-R79ZZ/0wAxKGu3oYMlz8jy/kbhsNrS7SKZ7PxEHBgJ5+F2mtFW2fK2cOtBh1cHYkQsbzFV7I+EoRKe6Yt0oK7A==}
    engines: {node: '>=8'}
    dependencies:
      p-limit: 2.3.0
    dev: true

  /p-reflect/2.1.0:
    resolution: {integrity: sha512-paHV8NUz8zDHu5lhr/ngGWQiW067DK/+IbJ+RfZ4k+s8y4EKyYCz8pGYWjxCg35eHztpJAt+NUgvN4L+GCbPlg==}
    engines: {node: '>=8'}
    dev: false

  /p-settle/4.1.1:
    resolution: {integrity: sha512-6THGh13mt3gypcNMm0ADqVNCcYa3BK6DWsuJWFCuEKP1rpY+OKGp7gaZwVmLspmic01+fsg/fN57MfvDzZ/PuQ==}
    engines: {node: '>=10'}
    dependencies:
      p-limit: 2.3.0
      p-reflect: 2.1.0
    dev: false

  /p-try/1.0.0:
    resolution: {integrity: sha512-U1etNYuMJoIz3ZXSrrySFjsXQTWOx2/jdi86L+2pRvph/qMKL6sbcCYdH23fqsbm8TH2Gn0OybpT4eSFlCVHww==}
    engines: {node: '>=4'}

  /p-try/2.2.0:
    resolution: {integrity: sha512-R4nPAVTAU0B9D35/Gk3uJf/7XYbQcyohSKdvAxIRSNghFl4e71hVoGnBNQz9cWaXxO2I10KTC+3jMdvvoKw6dQ==}
    engines: {node: '>=6'}

  /package-json/6.5.0:
    resolution: {integrity: sha512-k3bdm2n25tkyxcjSKzB5x8kfVxlMdgsbPr0GkZcwHsLpba6cBjqCt1KlcChKEvxHIcTB1FVMuwoijZ26xex5MQ==}
    engines: {node: '>=8'}
    dependencies:
      got: 9.6.0
      registry-auth-token: 4.2.1
      registry-url: 5.1.0
      semver: 6.3.0
    dev: true

  /pako/1.0.11:
    resolution: {integrity: sha512-4hLB8Py4zZce5s4yd9XzopqwVv/yGNhV1Bl8NTmCq1763HeK2+EwVTv+leGeL13Dnh2wfbqowVPXCIO0z4taYw==}
    dev: false

  /parent-module/1.0.1:
    resolution: {integrity: sha512-GQ2EWRpQV8/o+Aw8YqtfZZPfNRWZYkbidE9k5rpl/hC3vtHHBfGm2Ifi6qWV+coDGkrUKZAxE3Lot5kcsRlh+g==}
    engines: {node: '>=6'}
    dependencies:
      callsites: 3.1.0

  /parse-json/5.2.0:
    resolution: {integrity: sha512-ayCKvm/phCGxOkYRSCM82iDwct8/EonSEgCSxWxD7ve6jHggsFl4fZVQBPRNgQoKiuV/odhFrGzQXZwbifC8Rg==}
    engines: {node: '>=8'}
    dependencies:
      '@babel/code-frame': 7.16.7
      error-ex: 1.3.2
      json-parse-even-better-errors: 2.3.1
      lines-and-columns: 1.2.4

  /parse5/6.0.1:
    resolution: {integrity: sha512-Ofn/CTFzRGTTxwpNEs9PP93gXShHcTq255nzRYSKe8AkVpZY7e1fpmTfOyoIvjP5HG7Z2ZM7VS9PPhQGW2pOpw==}
    dev: true

  /parseurl/1.3.3:
    resolution: {integrity: sha512-CiyeOxFT/JZyN5m0z9PfXw4SCBJ6Sygz1Dpl0wqjlhDEGGBP1GnsUVEL0p63hoG1fcj3fHynXi9NYO4nWOL+qQ==}
    engines: {node: '>= 0.8'}

  /path-exists/3.0.0:
    resolution: {integrity: sha512-bpC7GYwiDYQ4wYLe+FA8lhRjhQCMcQGuSgGGqDkg/QerRWw9CmGRT0iSOVRSZJ29NMLZgIzqaljJ63oaL4NIJQ==}
    engines: {node: '>=4'}

  /path-exists/4.0.0:
    resolution: {integrity: sha512-ak9Qy5Q7jYb2Wwcey5Fpvg2KoAc/ZIhLSLOSBmRmygPsGwkVVt0fZa0qrtMz+m6tJTAHfZQ8FnmB4MG4LWy7/w==}
    engines: {node: '>=8'}
    dev: true

  /path-is-absolute/1.0.1:
    resolution: {integrity: sha512-AVbw3UJ2e9bq64vSaS9Am0fje1Pa8pbGqTTsmXfaIiMpnr5DlDhfJOuLj9Sf95ZPVDAUerDfEk88MPmPe7UCQg==}
    engines: {node: '>=0.10.0'}

  /path-key/3.1.1:
    resolution: {integrity: sha512-ojmeN0qd+y0jszEtoY48r0Peq5dwMEkIlCOu6Q5f41lfkswXuKtYrhgoTpLnyIcHm24Uhqx+5Tqm2InSwLhE6Q==}
    engines: {node: '>=8'}

  /path-parse/1.0.7:
    resolution: {integrity: sha512-LDJzPVEEEPR+y48z93A0Ed0yXb8pAByGWo/k5YYdYgpY2/2EsOsksJrq7lOHxryrVOn1ejG6oAp8ahvOIQD8sw==}

  /path-to-regexp/0.1.7:
    resolution: {integrity: sha512-5DFkuoqlv1uYQKxy8omFBeJPQcdoE07Kv2sferDCrAq1ohOU+MSDswDIbnx3YAM60qIOnYa53wBhXW0EbMonrQ==}

  /path-to-regexp/1.8.0:
    resolution: {integrity: sha512-n43JRhlUKUAlibEJhPeir1ncUID16QnEjNpwzNdO3Lm4ywrBpBZ5oLD0I6br9evr1Y9JTqwRtAh7JLoOzAQdVA==}
    dependencies:
      isarray: 0.0.1

  /path-type/4.0.0:
    resolution: {integrity: sha512-gDKb8aZMDeD/tZWs9P6+q0J9Mwkdl6xMV8TjnGP3qJVJ06bdMgkbBlLU8IdfOsIsFz2BW1rNVT3XuNEl8zPAvw==}
    engines: {node: '>=8'}

  /picocolors/1.0.0:
    resolution: {integrity: sha512-1fygroTLlHu66zi26VoTDv8yRgm0Fccecssto+MhsZ0D/DGW2sm8E8AjW7NU5VVTRt5GxbeZ5qBuJr+HyLYkjQ==}

  /picomatch/2.3.1:
    resolution: {integrity: sha512-JU3teHTNjmE2VCGFzuY8EXzCDVwEqB2a8fsIvwaStHhAWJEeVd1o1QD80CU6+ZdEXXSLbSsuLwJjkCBWqRQUVA==}
    engines: {node: '>=8.6'}

  /pirates/4.0.5:
    resolution: {integrity: sha512-8V9+HQPupnaXMA23c5hvl69zXvTwTzyAYasnkb0Tts4XvO4CliqONMOnvlq26rkhLC3nWDFBJf73LU1e1VZLaQ==}
    engines: {node: '>= 6'}
    dev: true

  /pkg-dir/4.2.0:
    resolution: {integrity: sha512-HRDzbaKjC+AOWVXxAU/x54COGeIv9eb+6CkDSQoNTt4XyWoIJvuPsXizxu/Fr23EiekbtZwmh1IcIG/l/a10GQ==}
    engines: {node: '>=8'}
    dependencies:
      find-up: 4.1.0
    dev: true

  /please-upgrade-node/3.2.0:
    resolution: {integrity: sha512-gQR3WpIgNIKwBMVLkpMUeR3e1/E1y42bqDQZfql+kDeXd8COYfM8PQA4X6y7a8u9Ua9FHmsrrmirW2vHs45hWg==}
    dependencies:
      semver-compare: 1.0.0
    dev: true

  /plur/4.0.0:
    resolution: {integrity: sha512-4UGewrYgqDFw9vV6zNV+ADmPAUAfJPKtGvb/VdpQAx25X5f3xXdGdyOEVFwkl8Hl/tl7+xbeHqSEM+D5/TirUg==}
    engines: {node: '>=10'}
    dependencies:
      irregular-plurals: 3.3.0
    dev: true

  /postcss/8.4.14:
    resolution: {integrity: sha512-E398TUmfAYFPBSdzgeieK2Y1+1cpdxJx8yXbK/m57nRhKSmk1GB2tO4lbLBtlkfPQTDKfe4Xqv1ASWPpayPEig==}
    engines: {node: ^10 || ^12 || >=14}
    dependencies:
      nanoid: 3.3.4
      picocolors: 1.0.0
      source-map-js: 1.0.2
    dev: true

  /postcss/8.4.5:
    resolution: {integrity: sha512-jBDboWM8qpaqwkMwItqTQTiFikhs/67OYVvblFFTM7MrZjt6yMKd6r2kgXizEbTTljacm4NldIlZnhbjr84QYg==}
    engines: {node: ^10 || ^12 || >=14}
    dependencies:
      nanoid: 3.3.4
      picocolors: 1.0.0
      source-map-js: 1.0.2
    dev: false

  /prebuild-install/7.1.0:
    resolution: {integrity: sha512-CNcMgI1xBypOyGqjp3wOc8AAo1nMhZS3Cwd3iHIxOdAUbb+YxdNuM4Z5iIrZ8RLvOsf3F3bl7b7xGq6DjQoNYA==}
    engines: {node: '>=10'}
    hasBin: true
    dependencies:
      detect-libc: 2.0.1
      expand-template: 2.0.3
      github-from-package: 0.0.0
      minimist: 1.2.6
      mkdirp-classic: 0.5.3
      napi-build-utils: 1.0.2
      node-abi: 3.22.0
      npmlog: 4.1.2
      pump: 3.0.0
      rc: 1.2.8
      simple-get: 4.0.1
      tar-fs: 2.1.1
      tunnel-agent: 0.6.0
    dev: true

  /prelude-ls/1.1.2:
    resolution: {integrity: sha512-ESF23V4SKG6lVSGZgYNpbsiaAkdab6ZgOxe52p7+Kid3W3u3bxR4Vfd/o21dmN7jSt0IwgZ4v5MUd26FEtXE9w==}
    engines: {node: '>= 0.8.0'}
    dev: true

  /prelude-ls/1.2.1:
    resolution: {integrity: sha512-vkcDPrRZo1QZLbn5RLGPpg/WmIQ65qoWWhcGKf/b5eplkkarX0m9z8ppCat4mlOqUsWpyNuYgO3VRyrYHSzX5g==}
    engines: {node: '>= 0.8.0'}

  /prepend-http/2.0.0:
    resolution: {integrity: sha512-ravE6m9Atw9Z/jjttRUZ+clIXogdghyZAuWJ3qEzjT+jI/dL1ifAqhZeC5VHzQp1MSt1+jxKkFNemj/iO7tVUA==}
    engines: {node: '>=4'}
    dev: true

  /prettier/2.3.2:
    resolution: {integrity: sha512-lnJzDfJ66zkMy58OL5/NY5zp70S7Nz6KqcKkXYzn2tMVrNxvbqaBpg7H3qHaLxCJ5lNMsGuM8+ohS7cZrthdLQ==}
    engines: {node: '>=10.13.0'}
    hasBin: true
    dev: true

  /pretty-format/27.5.1:
    resolution: {integrity: sha512-Qb1gy5OrP5+zDf2Bvnzdl3jsTf1qXVMazbvCoKhtKqVs4/YK4ozX4gKQJJVyNe+cajNPn0KoC0MC3FUmaHWEmQ==}
    engines: {node: ^10.13.0 || ^12.13.0 || ^14.15.0 || >=15.0.0}
    dependencies:
      ansi-regex: 5.0.1
      ansi-styles: 5.2.0
      react-is: 17.0.2
    dev: true

  /process-nextick-args/2.0.1:
    resolution: {integrity: sha512-3ouUOpQhtgrbOa17J7+uxOTpITYWaGP7/AhoR3+A+/1e9skrzelGi/dXzEYyvbxubEF6Wn2ypscTKiKJFFn1ag==}

  /process/0.11.10:
    resolution: {integrity: sha512-cdGef/drWFoydD1JsMzuFf8100nZl+GT+yacc2bEced5f9Rjk4z+WtFUTBu9PhOi9j/jfmBPu0mMEY4wIdAF8A==}
    engines: {node: '>= 0.6.0'}
    dev: false

  /prompts/2.4.2:
    resolution: {integrity: sha512-NxNv/kLguCA7p3jE8oL2aEBsrJWgAakBpgmgK6lpPWV+WuOmY6r2/zbAVnP+T8bQlA0nzHXSJSJW0Hq7ylaD2Q==}
    engines: {node: '>= 6'}
    dependencies:
      kleur: 3.0.3
      sisteransi: 1.0.5
    dev: true

  /prop-types/15.8.1:
    resolution: {integrity: sha512-oj87CgZICdulUohogVAR7AjlC0327U4el4L6eAvOqCeudMDVU0NThNaV+b9Df4dXgSP1gXMTnPdhfe/2qDH5cg==}
    dependencies:
      loose-envify: 1.4.0
      object-assign: 4.1.1
      react-is: 16.13.1

  /proxy-addr/2.0.7:
    resolution: {integrity: sha512-llQsMLSUDUPT44jdrU/O37qlnifitDP+ZwrmmZcoSKyLKvtZxpyV0n2/bD/N4tBAAZ/gJEdZU7KMraoK1+XYAg==}
    engines: {node: '>= 0.10'}
    dependencies:
      forwarded: 0.2.0
      ipaddr.js: 1.9.1

  /psl/1.8.0:
    resolution: {integrity: sha512-RIdOzyoavK+hA18OGGWDqUTsCLhtA7IcZ/6NCs4fFJaHBDab+pDDmDIByWFRQJq2Cd7r1OoQxBGKOaztq+hjIQ==}

  /pstree.remy/1.1.8:
    resolution: {integrity: sha512-77DZwxQmxKnu3aR542U+X8FypNzbfJ+C5XQDk3uWjWxn6151aIMGthWYRXTqT1E5oJvg+ljaa2OJi+VfvCOQ8w==}
    dev: true

  /pump/3.0.0:
    resolution: {integrity: sha512-LwZy+p3SFs1Pytd/jYct4wpv49HiYCqd9Rlc5ZVdk0V+8Yzv6jR5Blk3TRmPL1ft69TxP0IMZGJ+WPFU2BFhww==}
    dependencies:
      end-of-stream: 1.4.4
      once: 1.4.0
    dev: true

  /punycode/1.3.2:
    resolution: {integrity: sha512-RofWgt/7fL5wP1Y7fxE7/EmTLzQVnB0ycyibJ0OOHIlJqTNzglYFxVwETOcIoJqJmpDXJ9xImDv+Fq34F/d4Dw==}
    dev: true

  /punycode/2.1.1:
    resolution: {integrity: sha512-XRsRjdf+j5ml+y/6GKHPZbrF/8p2Yga0JPtdqTIY2Xe5ohJPD9saDJJLPvp9+NSBprVvevdXZybnj2cv8OEd0A==}
    engines: {node: '>=6'}

  /pupa/2.1.1:
    resolution: {integrity: sha512-l1jNAspIBSFqbT+y+5FosojNpVpF94nlI+wDUpqP9enwOTfHx9f0gh5nB96vl+6yTpsJsypeNrwfzPrKuHB41A==}
    engines: {node: '>=8'}
    dependencies:
      escape-goat: 2.1.1
    dev: true

  /pure-rand/5.0.1:
    resolution: {integrity: sha512-ksWccjmXOHU2gJBnH0cK1lSYdvSZ0zLoCMSz/nTGh6hDvCSgcRxDyIcOBD6KNxFz3xhMPm/T267Tbe2JRymKEQ==}
    dev: true

  /qs/6.10.3:
    resolution: {integrity: sha512-wr7M2E0OFRfIfJZjKGieI8lBKb7fRCH4Fv5KNPEs7gJ8jadvotdsS08PzOKR7opXhZ/Xkjtt3WF9g38drmyRqQ==}
    engines: {node: '>=0.6'}
    dependencies:
      side-channel: 1.0.4

  /query-ast/1.0.4:
    resolution: {integrity: sha512-KFJFSvODCBjIH5HbHvITj9EEZKYUU6VX0T5CuB1ayvjUoUaZkKMi6eeby5Tf8DMukyZHlJQOE1+f3vevKUe6eg==}
    dependencies:
      invariant: 2.2.4
    dev: true

  /querystring/0.2.0:
    resolution: {integrity: sha1-sgmEkgO7Jd+CDadW50cAWHhSFiA=}
    engines: {node: '>=0.4.x'}
    deprecated: The querystring API is considered Legacy. new code should use the URLSearchParams API instead.
    dev: true

  /queue-microtask/1.2.3:
    resolution: {integrity: sha512-NuaNSa6flKT5JaSYQzJok04JzTL1CA6aGhv5rfLW3PgqA+M2ChpZQnAC8h8i4ZFkBS8X5RqkDBHA7r4hej3K9A==}

  /quick-lru/4.0.1:
    resolution: {integrity: sha512-ARhCpm70fzdcvNQfPoy49IaanKkTlRWF2JMzqhcJbhSFRZv7nPTvZJdcY7301IPmvW+/p0RgIWnQDLJxifsQ7g==}
    engines: {node: '>=8'}
    dev: true

  /ramda/0.27.2:
    resolution: {integrity: sha512-SbiLPU40JuJniHexQSAgad32hfwd+DRUdwF2PlVuI5RZD0/vahUco7R8vD86J/tcEKKF9vZrUVwgtmGCqlCKyA==}
    dev: false

  /range-parser/1.2.1:
    resolution: {integrity: sha512-Hrgsx+orqoygnmhFbKaHE6c296J+HTAQXoxEF6gNupROmmGJRoyzfG3ccAveqCBrwr/2yxQ5BVd/GTl5agOwSg==}
    engines: {node: '>= 0.6'}

  /raw-body/2.5.1:
    resolution: {integrity: sha512-qqJBtEyVgS0ZmPGdCFPWJ3FreoqvG4MVQln/kCgF7Olq95IbOp0/BWyMwbdtn4VTvkM8Y7khCQ2Xgk/tcrCXig==}
    engines: {node: '>= 0.8'}
    dependencies:
      bytes: 3.1.2
      http-errors: 2.0.0
      iconv-lite: 0.4.24
      unpipe: 1.0.0

  /rc/1.2.8:
    resolution: {integrity: sha512-y3bGgqKj3QBdxLbLkomlohkvsA8gdAiUQlSBJnBhfn+BPxg4bc62d8TcBW15wavDfgexCgccckhcZvywyQYPOw==}
    hasBin: true
    dependencies:
      deep-extend: 0.6.0
      ini: 1.3.8
      minimist: 1.2.6
      strip-json-comments: 2.0.1
    dev: true

  /react-clientside-effect/1.2.6_react@17.0.2:
    resolution: {integrity: sha512-XGGGRQAKY+q25Lz9a/4EPqom7WRjz3z9R2k4jhVKA/puQFH/5Nt27vFZYql4m4NVNdUvX8PS3O7r/Zzm7cjUlg==}
    peerDependencies:
      react: ^15.3.0 || ^16.0.0 || ^17.0.0 || ^18.0.0
    dependencies:
      '@babel/runtime': 7.18.3
      react: 17.0.2
    dev: true

  /react-dom/17.0.2_react@17.0.2:
    resolution: {integrity: sha512-s4h96KtLDUQlsENhMn1ar8t2bEa+q/YAtj8pPPdIjPDGBDIVNsrD9aXNWqspUe6AzKCIG0C1HZZLqLV7qpOBGA==}
    peerDependencies:
      react: 17.0.2
    dependencies:
      loose-envify: 1.4.0
      object-assign: 4.1.1
      react: 17.0.2
      scheduler: 0.20.2
    dev: false

  /react-draggable/4.4.5_react-dom@17.0.2+react@17.0.2:
    resolution: {integrity: sha512-OMHzJdyJbYTZo4uQE393fHcqqPYsEtkjfMgvCHr6rejT+Ezn4OZbNyGH50vv+SunC1RMvwOTSWkEODQLzw1M9g==}
    peerDependencies:
      react: '>= 16.3.0'
      react-dom: '>= 16.3.0'
    dependencies:
      clsx: 1.1.1
      prop-types: 15.8.1
      react: 17.0.2
      react-dom: 17.0.2_react@17.0.2
    dev: true

  /react-focus-lock/2.8.1_b08e3c15324cbe90a6ff8fcd416c932c:
    resolution: {integrity: sha512-4kb9I7JIiBm0EJ+CsIBQ+T1t5qtmwPRbFGYFQ0t2q2qIpbFbYTHDjnjJVFB7oMBtXityEOQehblJPjqSIf3Amg==}
    peerDependencies:
      react: ^16.8.0 || ^17.0.0 || ^18.0.0
    dependencies:
      '@babel/runtime': 7.18.3
      focus-lock: 0.10.2
      prop-types: 15.8.1
      react: 17.0.2
      react-clientside-effect: 1.2.6_react@17.0.2
      use-callback-ref: 1.3.0_b08e3c15324cbe90a6ff8fcd416c932c
      use-sidecar: 1.1.2_b08e3c15324cbe90a6ff8fcd416c932c
    transitivePeerDependencies:
      - '@types/react'
    dev: true

  /react-i18next/11.16.9_a21aa3e9109a2e54c8103a290f02d115:
    resolution: {integrity: sha512-euXxWvcEAvsY7ZVkwx9ztCq4butqtsGHEkpkuo0RMj8Ru09IF9o2KxCyN+zyv51Nr0aBh/elaTIiR6fMb8YfVg==}
    peerDependencies:
      i18next: '>= 19.0.0'
      react: '>= 16.8.0'
      react-dom: '*'
      react-native: '*'
    peerDependenciesMeta:
      react-dom:
        optional: true
      react-native:
        optional: true
    dependencies:
      '@babel/runtime': 7.18.3
      html-escaper: 2.0.2
      html-parse-stringify: 3.0.1
      i18next: 21.8.7
      react: 17.0.2
      react-dom: 17.0.2_react@17.0.2
    dev: false

  /react-is/16.13.1:
    resolution: {integrity: sha512-24e6ynE2H+OKt4kqsOvNd8kBpV65zoxbA4BVsEOB3ARVWQki/DHzaUoC5KuON/BiccDaCCTZBuOcfZs70kR8bQ==}

  /react-is/17.0.2:
    resolution: {integrity: sha512-w2GsyukL62IJnlaff/nRegPQR94C/XXamvMWmSHRJ4y7Ts/4ocGRmTHvOs8PSE6pB3dWOrD/nueuU5sduBsQ4w==}
    dev: true

  /react-keyed-flatten-children/1.3.0_react@17.0.2:
    resolution: {integrity: sha512-qB7A6n+NHU0x88qTZGAJw6dsqwI941jcRPBB640c/CyWqjPQQ+YUmXOuzPziuHb7iqplM3xksWAbGYwkQT0tXA==}
    peerDependencies:
      react: '>=15.0.0'
    dependencies:
      react: 17.0.2
      react-is: 16.13.1
    dev: true

  /react-resizable/1.11.1_react-dom@17.0.2+react@17.0.2:
    resolution: {integrity: sha512-S70gbLaAYqjuAd49utRHibtHLrHXInh7GuOR+6OO6RO6uleQfuBnWmZjRABfqNEx3C3Z6VPLg0/0uOYFrkfu9Q==}
    peerDependencies:
      react: 0.14.x || 15.x || 16.x || 17.x
      react-dom: 0.14.x || 15.x || 16.x || 17.x
    dependencies:
      prop-types: 15.8.1
      react: 17.0.2
      react-dom: 17.0.2_react@17.0.2
      react-draggable: 4.4.5_react-dom@17.0.2+react@17.0.2
    dev: true

  /react-transition-group/4.4.2_react-dom@17.0.2+react@17.0.2:
    resolution: {integrity: sha512-/RNYfRAMlZwDSr6z4zNKV6xu53/e2BuaBbGhbyYIXTrmgu/bGHzmqOs7mJSJBHy9Ud+ApHx3QjrkKSp1pxvlFg==}
    peerDependencies:
      react: '>=16.6.0'
      react-dom: '>=16.6.0'
    dependencies:
      '@babel/runtime': 7.18.3
      dom-helpers: 5.2.1
      loose-envify: 1.4.0
      prop-types: 15.8.1
      react: 17.0.2
      react-dom: 17.0.2_react@17.0.2
    dev: true

  /react-virtual/2.10.4_react@17.0.2:
    resolution: {integrity: sha512-Ir6+oPQZTVHfa6+JL9M7cvMILstFZH/H3jqeYeKI4MSUX+rIruVwFC6nGVXw9wqAw8L0Kg2KvfXxI85OvYQdpQ==}
    peerDependencies:
      react: ^16.6.3 || ^17.0.0
    dependencies:
      '@reach/observe-rect': 1.2.0
      react: 17.0.2
    dev: true

  /react/17.0.2:
    resolution: {integrity: sha512-gnhPt75i/dq/z3/6q/0asP78D0u592D5L1pd7M8P+dck6Fu/jJeL6iVVK23fptSUZj8Vjf++7wXA8UNclGQcbA==}
    engines: {node: '>=0.10.0'}
    dependencies:
      loose-envify: 1.4.0
      object-assign: 4.1.1
    dev: false

  /read-package-json/2.1.2:
    resolution: {integrity: sha512-D1KmuLQr6ZSJS0tW8hf3WGpRlwszJOXZ3E8Yd/DNRaM5d+1wVRZdHlpGBLAuovjr28LbWvjpWkBHMxpRGGjzNA==}
    dependencies:
      glob: 7.2.3
      json-parse-even-better-errors: 2.3.1
      normalize-package-data: 2.5.0
      npm-normalize-package-bin: 1.0.1
    dev: false

  /read-package-tree/5.1.6:
    resolution: {integrity: sha512-FCX1aT3GWyY658wzDICef4p+n0dB+ENRct8E/Qyvppj6xVpOYerBHfUu7OP5Rt1/393Tdglguf5ju5DEX4wZNg==}
    deprecated: The functionality that this package provided is now in @npmcli/arborist
    dependencies:
      debuglog: 1.0.1
      dezalgo: 1.0.4
      once: 1.4.0
      read-package-json: 2.1.2
      readdir-scoped-modules: 1.1.0
    dev: false

  /read-pkg-up/7.0.1:
    resolution: {integrity: sha512-zK0TB7Xd6JpCLmlLmufqykGE+/TlOePD6qKClNW7hHDKFh/J7/7gCWGR7joEQEW1bKq3a3yUZSObOoWLFQ4ohg==}
    engines: {node: '>=8'}
    dependencies:
      find-up: 4.1.0
      read-pkg: 5.2.0
      type-fest: 0.8.1
    dev: true

  /read-pkg/5.2.0:
    resolution: {integrity: sha512-Ug69mNOpfvKDAc2Q8DRpMjjzdtrnv9HcSMX+4VsZxD1aZ6ZzrIE7rlzXBtWTyhULSMKg076AW6WR5iZpD0JiOg==}
    engines: {node: '>=8'}
    dependencies:
      '@types/normalize-package-data': 2.4.1
      normalize-package-data: 2.5.0
      parse-json: 5.2.0
      type-fest: 0.6.0
    dev: true

  /read-yaml-file/2.1.0:
    resolution: {integrity: sha512-UkRNRIwnhG+y7hpqnycCL/xbTk7+ia9VuVTC0S+zVbwd65DI9eUpRMfsWIGrCWxTU/mi+JW8cHQCrv+zfCbEPQ==}
    engines: {node: '>=10.13'}
    dependencies:
      js-yaml: 4.1.0
      strip-bom: 4.0.0
    dev: false

  /readable-stream/2.3.7:
    resolution: {integrity: sha512-Ebho8K4jIbHAxnuxi7o42OrZgF/ZTNcsZj6nRKyUmkhLFq8CHItp/fy6hQZuZmP/n3yZ9VBUbp4zz/mX8hmYPw==}
    dependencies:
      core-util-is: 1.0.3
      inherits: 2.0.4
      isarray: 1.0.0
      process-nextick-args: 2.0.1
      safe-buffer: 5.1.2
      string_decoder: 1.1.1
      util-deprecate: 1.0.2

  /readable-stream/3.6.0:
    resolution: {integrity: sha512-BViHy7LKeTz4oNnkcLJ+lVSL6vpiFeX6/d3oSH8zCW7UxP2onchk+vTGB143xuFjHS3deTgkKoXXymXqymiIdA==}
    engines: {node: '>= 6'}
    dependencies:
      inherits: 2.0.4
      string_decoder: 1.3.0
      util-deprecate: 1.0.2

  /readdir-scoped-modules/1.1.0:
    resolution: {integrity: sha512-asaikDeqAQg7JifRsZn1NJZXo9E+VwlyCfbkZhwyISinqk5zNS6266HS5kah6P0SaQKGF6SkNnZVHUzHFYxYDw==}
    dependencies:
      debuglog: 1.0.1
      dezalgo: 1.0.4
      graceful-fs: 4.2.10
      once: 1.4.0
    dev: false

  /readdirp/3.5.0:
    resolution: {integrity: sha512-cMhu7c/8rdhkHXWsY+osBhfSy0JikwpHK/5+imo+LpeasTF8ouErHrlYkwT0++njiyuDvc7OFY5T3ukvZ8qmFQ==}
    engines: {node: '>=8.10.0'}
    dependencies:
      picomatch: 2.3.1
    dev: true

  /readdirp/3.6.0:
    resolution: {integrity: sha512-hOS089on8RduqdbhvQ5Z37A0ESjsqz6qnRcffsMU3495FuTdqSm+7bhJ29JvIOsBDEEnan5DPu9t3To9VRlMzA==}
    engines: {node: '>=8.10.0'}
    dependencies:
      picomatch: 2.3.1
    dev: true

  /redent/3.0.0:
    resolution: {integrity: sha512-6tDA8g98We0zd0GvVeMT9arEOnTw9qM03L9cJXaCjrip1OO764RDBLBfrB4cwzNGDj5OA5ioymC9GkizgWJDUg==}
    engines: {node: '>=8'}
    dependencies:
      indent-string: 4.0.0
      strip-indent: 3.0.0
    dev: true

  /regenerate-unicode-properties/10.0.1:
    resolution: {integrity: sha512-vn5DU6yg6h8hP/2OkQo3K7uVILvY4iu0oI4t3HFa81UPkhGJwkRwM10JEc3upjdhHjs/k8GJY1sRBhk5sr69Bw==}
    engines: {node: '>=4'}
    dependencies:
      regenerate: 1.4.2
    dev: true

  /regenerate/1.4.2:
    resolution: {integrity: sha512-zrceR/XhGYU/d/opr2EKO7aRHUeiBI8qjtfHqADTwZd6Szfy16la6kqD0MIUs5z5hx6AaKa+PixpPrR289+I0A==}
    dev: true

  /regenerator-runtime/0.13.9:
    resolution: {integrity: sha512-p3VT+cOEgxFsRRA9X4lkI1E+k2/CtnKtU4gcxyaCUreilL/vqI6CdZ3wxVUx3UOUg+gnUOQQcRI7BmSI656MYA==}

  /regenerator-transform/0.15.0:
    resolution: {integrity: sha512-LsrGtPmbYg19bcPHwdtmXwbW+TqNvtY4riE3P83foeHRroMbH6/2ddFBfab3t7kbzc7v7p4wbkIecHImqt0QNg==}
    dependencies:
      '@babel/runtime': 7.18.3
    dev: true

  /regexp-tree/0.1.24:
    resolution: {integrity: sha512-s2aEVuLhvnVJW6s/iPgEGK6R+/xngd2jNQ+xy4bXNDKxZKJH6jpPHY6kVeVv1IeLCHgswRj+Kl3ELaDjG6V1iw==}
    hasBin: true

  /regexp.prototype.flags/1.4.3:
    resolution: {integrity: sha512-fjggEOO3slI6Wvgjwflkc4NFRCTZAu5CnNfBd5qOMYhWdn67nJBBu34/TkD++eeFmd8C9r9jfXJ27+nSiRkSUA==}
    engines: {node: '>= 0.4'}
    dependencies:
      call-bind: 1.0.2
      define-properties: 1.1.4
      functions-have-names: 1.2.3

  /regexpp/3.2.0:
    resolution: {integrity: sha512-pq2bWo9mVD43nbts2wGv17XLiNLya+GklZ8kaDLV2Z08gDCsGpnKn9BFMepvWuHCbyVvY7J5o5+BVvoQbmlJLg==}
    engines: {node: '>=8'}

  /regexpu-core/5.0.1:
    resolution: {integrity: sha512-CriEZlrKK9VJw/xQGJpQM5rY88BtuL8DM+AEwvcThHilbxiTAy8vq4iJnd2tqq8wLmjbGZzP7ZcKFjbGkmEFrw==}
    engines: {node: '>=4'}
    dependencies:
      regenerate: 1.4.2
      regenerate-unicode-properties: 10.0.1
      regjsgen: 0.6.0
      regjsparser: 0.8.4
      unicode-match-property-ecmascript: 2.0.0
      unicode-match-property-value-ecmascript: 2.0.0
    dev: true

  /registry-auth-token/4.2.1:
    resolution: {integrity: sha512-6gkSb4U6aWJB4SF2ZvLb76yCBjcvufXBqvvEx1HbmKPkutswjW1xNVRY0+daljIYRbogN7O0etYSlbiaEQyMyw==}
    engines: {node: '>=6.0.0'}
    dependencies:
      rc: 1.2.8
    dev: true

  /registry-url/5.1.0:
    resolution: {integrity: sha512-8acYXXTI0AkQv6RAOjE3vOaIXZkT9wo4LOFbBKYQEEnnMNBpKqdUrI6S4NT0KPIo/WVvJ5tE/X5LF/TQUf0ekw==}
    engines: {node: '>=8'}
    dependencies:
      rc: 1.2.8
    dev: true

  /regjsgen/0.6.0:
    resolution: {integrity: sha512-ozE883Uigtqj3bx7OhL1KNbCzGyW2NQZPl6Hs09WTvCuZD5sTI4JY58bkbQWa/Y9hxIsvJ3M8Nbf7j54IqeZbA==}
    dev: true

  /regjsparser/0.8.4:
    resolution: {integrity: sha512-J3LABycON/VNEu3abOviqGHuB/LOtOQj8SKmfP9anY5GfAVw/SPjwzSjxGjbZXIxbGfqTHtJw58C2Li/WkStmA==}
    hasBin: true
    dependencies:
      jsesc: 0.5.0
    dev: true

  /require-directory/2.1.1:
    resolution: {integrity: sha1-jGStX9MNqxyXbiNE/+f3kqam30I=}
    engines: {node: '>=0.10.0'}
    dev: true

  /require-from-string/2.0.2:
    resolution: {integrity: sha512-Xf0nWe6RseziFMu+Ap9biiUbmplq6S9/p+7w7YXP/JBHhrUDDUhwa+vANyubuqfZWTveU//DYVGsDG7RKL/vEw==}
    engines: {node: '>=0.10.0'}
    dev: true

  /require-package-name/2.0.1:
    resolution: {integrity: sha1-wR6XJ2tluOKSP3Xav1+y7ww4Qbk=}
    dev: true

  /resolve-cwd/3.0.0:
    resolution: {integrity: sha512-OrZaX2Mb+rJCpH/6CpSqt9xFVpN++x01XnN2ie9g6P5/3xelLAkXWVADpdz1IHD/KFfEXyE6V0U01OQ3UO2rEg==}
    engines: {node: '>=8'}
    dependencies:
      resolve-from: 5.0.0
    dev: true

  /resolve-from/4.0.0:
    resolution: {integrity: sha512-pb/MYmXstAkysRFx8piNI1tGFNQIFA3vkE3Gq4EuA1dF6gHp/+vgZqsCGJapvy8N3Q+4o7FwvquPJcnZ7RYy4g==}
    engines: {node: '>=4'}

  /resolve-from/5.0.0:
    resolution: {integrity: sha512-qYg9KP24dD5qka9J47d0aVky0N+b4fTU89LN9iDnjB5waksiC49rvMB0PrUJQGoTmH50XPiqOvAjDfaijGxYZw==}
    engines: {node: '>=8'}
    dev: true

  /resolve.exports/1.1.0:
    resolution: {integrity: sha512-J1l+Zxxp4XK3LUDZ9m60LRJF/mAe4z6a4xyabPHk7pvK5t35dACV32iIjJDFeWZFfZlO29w6SZ67knR0tHzJtQ==}
    engines: {node: '>=10'}
    dev: true

  /resolve/1.17.0:
    resolution: {integrity: sha512-ic+7JYiV8Vi2yzQGFWOkiZD5Z9z7O2Zhm9XMaTxdJExKasieFCr+yXZ/WmXsckHiKl12ar0y6XiXDx3m4RHn1w==}
    dependencies:
      path-parse: 1.0.7

  /resolve/1.19.0:
    resolution: {integrity: sha512-rArEXAgsBG4UgRGcynxWIWKFvh/XZCcS8UJdHhwy91zwAvCZIbcs+vAbflgBnNjYMs/i/i+/Ux6IZhML1yPvxg==}
    dependencies:
      is-core-module: 2.9.0
      path-parse: 1.0.7

  /resolve/1.22.0:
    resolution: {integrity: sha512-Hhtrw0nLeSrFQ7phPp4OOcVjLPIeMnRlr5mcnVuMe7M/7eBn98A3hmFRLoFo3DLZkivSYwhRUJTyPyWAk56WLw==}
    hasBin: true
    dependencies:
      is-core-module: 2.9.0
      path-parse: 1.0.7
      supports-preserve-symlinks-flag: 1.0.0

  /resolve/2.0.0-next.3:
    resolution: {integrity: sha512-W8LucSynKUIDu9ylraa7ueVZ7hc0uAgJBxVsQSKOXOyle8a93qXhcz+XAXZ8bIq2d6i4Ehddn6Evt+0/UwKk6Q==}
    dependencies:
      is-core-module: 2.9.0
      path-parse: 1.0.7

  /responselike/1.0.2:
    resolution: {integrity: sha1-kYcg7ztjHFZCvgaPFa3lpG9Loec=}
    dependencies:
      lowercase-keys: 1.0.1
    dev: true

  /restore-cursor/3.1.0:
    resolution: {integrity: sha512-l+sSefzHpj5qimhFSE5a8nufZYAM3sBSVMAPtYkmC+4EH2anSGaEMXSD0izRQbu9nfyQ9y5JrVmp7E8oZrUjvA==}
    engines: {node: '>=8'}
    dependencies:
      onetime: 5.1.2
      signal-exit: 3.0.7
    dev: false

  /reusify/1.0.4:
    resolution: {integrity: sha512-U9nH88a3fc/ekCF1l0/UP1IosiuIjyTh7hBvXVMHYgVcfGvt897Xguj2UOLDeI5BG2m7/uwyaLVT6fbtCwTyzw==}
    engines: {iojs: '>=1.0.0', node: '>=0.10.0'}

  /rimraf/3.0.2:
    resolution: {integrity: sha512-JZkJMZkAGFFPP2YqXZXPbMlMBgsxzE8ILs4lMIX/2o0L9UBw9O/Y3o6wFw/i9YLapcUJWwqbi3kdxIPdC62TIA==}
    hasBin: true
    dependencies:
      glob: 7.2.3

  /run-async/2.4.1:
    resolution: {integrity: sha512-tvVnVv01b8c1RrA6Ep7JkStj85Guv/YrMcwqYQnwjsAS2cTmmPGBBjAjpCW7RrSodNSoE2/qg9O4bceNvUuDgQ==}
    engines: {node: '>=0.12.0'}
    dev: false

  /run-parallel/1.2.0:
    resolution: {integrity: sha512-5l4VyZR86LZ/lDxZTR6jqL8AFE2S0IFLMP26AbjsLVADxHdhB/c0GUsH+y39UfCi3dzz8OlQuPmnaJOMoDHQBA==}
    dependencies:
      queue-microtask: 1.2.3

  /rxjs/6.6.7:
    resolution: {integrity: sha512-hTdwr+7yYNIT5n4AMYp85KA6yw2Va0FLa3Rguvbpa4W3I5xynaBZo41cM3XM+4Q6fRMj3sBYIR1VAmZMXYJvRQ==}
    engines: {npm: '>=2.0.0'}
    dependencies:
      tslib: 1.14.1

  /safe-buffer/5.1.2:
    resolution: {integrity: sha512-Gd2UZBJDkXlY7GbJxfsE8/nvKkUEU1G38c1siN6QP6a9PT9MmHB8GnpscSmMJSoF8LOIrt8ud/wPtojys4G6+g==}

  /safe-buffer/5.2.1:
    resolution: {integrity: sha512-rp3So07KcdmmKbGvgaNxQSJr7bGVSVk5S9Eq1F+ppbRo70+YeaDxkw5Dd8NPN+GD6bjnYm2VuPuCXmpuYvmCXQ==}

  /safe-regex/2.1.1:
    resolution: {integrity: sha512-rx+x8AMzKb5Q5lQ95Zoi6ZbJqwCLkqi3XuJXp5P3rT8OEc6sZCJG5AE5dU3lsgRr/F4Bs31jSlVN+j5KrsGu9A==}
    dependencies:
      regexp-tree: 0.1.24

  /safe-stable-stringify/2.3.1:
    resolution: {integrity: sha512-kYBSfT+troD9cDA85VDnHZ1rpHC50O0g1e6WlGHVCz/g+JS+9WKLj+XwFYyR8UbrZN8ll9HUpDAAddY58MGisg==}
    engines: {node: '>=10'}
    dev: false

  /safer-buffer/2.1.2:
    resolution: {integrity: sha512-YZo3K82SD7Riyi0E1EQPojLz7kpepnSQI9IyPbHHg1XXXevb5dJI7tpyN2ADxGcQbHG7vcyRHk0cbwqcQriUtg==}

  /sass/1.52.2:
    resolution: {integrity: sha512-mfHB2VSeFS7sZlPv9YohB9GB7yWIgQNTGniQwfQ04EoQN0wsQEv7SwpCwy/x48Af+Z3vDeFXz+iuXM3HK/phZQ==}
    engines: {node: '>=12.0.0'}
    hasBin: true
    dependencies:
      chokidar: 3.5.3
      immutable: 4.1.0
      source-map-js: 1.0.2
    dev: true

  /sax/1.2.1:
    resolution: {integrity: sha1-e45lYZCyKOgaZq6nSEgNgozS03o=}
    dev: true

  /sax/1.2.4:
    resolution: {integrity: sha512-NqVDv9TpANUjFm0N8uM5GxL36UgKi9/atZw+x7YFnQ8ckwFGKrl4xX4yWtrey3UJm5nP1kUbnYgLopqWNSRhWw==}
    dev: false

  /saxes/5.0.1:
    resolution: {integrity: sha512-5LBh1Tls8c9xgGjw3QrMwETmTMVk0oFgvrFSvWx62llR2hcEInrKNZ2GZCCuuy2lvWrdl5jhbpeqc5hRYKFOcw==}
    engines: {node: '>=10'}
    dependencies:
      xmlchars: 2.2.0
    dev: true

  /scheduler/0.20.2:
    resolution: {integrity: sha512-2eWfGgAqqWFGqtdMmcL5zCMK1U8KlXv8SQFGglL3CEtd0aDVDWgeF/YoCmvln55m5zSk3J/20hTaSBeSObsQDQ==}
    dependencies:
      loose-envify: 1.4.0
      object-assign: 4.1.1
    dev: false

  /scss-parser/1.0.5:
    resolution: {integrity: sha512-RZOtvCmCnwkDo7kdcYBi807Y5EoTIxJ34AgEgJNDmOH1jl0/xG0FyYZFbH6Ga3Iwu7q8LSdxJ4C5UkzNXjQxKQ==}
    engines: {node: '>=6.0.0'}
    dependencies:
      invariant: 2.2.4
    dev: true

  /semver-compare/1.0.0:
    resolution: {integrity: sha1-De4hahyUGrN+nvsXiPavxf9VN/w=}
    dev: true

  /semver-diff/3.1.1:
    resolution: {integrity: sha512-GX0Ix/CJcHyB8c4ykpHGIAvLyOwOobtM/8d+TQkAd81/bEjgPHrfba41Vpesr7jX/t8Uh+R3EX9eAS5be+jQYg==}
    engines: {node: '>=8'}
    dependencies:
      semver: 6.3.0
    dev: true

  /semver/5.7.1:
    resolution: {integrity: sha512-sauaDf/PZdVgrLTNYHRtpXa1iRiKcaebiKQ1BJdpQlWH2lCvexQdX55snPFyK7QzpudqbCI0qXFfOasHdyNDGQ==}
    hasBin: true

  /semver/6.3.0:
    resolution: {integrity: sha512-b39TBaTSfV6yBrapU89p5fKekE2m/NwnDocOVruQFS1/veMgdzuPcnOM34M6CwxW8jH/lxEa5rBoDeUwu5HHTw==}
    hasBin: true

  /semver/7.0.0:
    resolution: {integrity: sha512-+GB6zVA9LWh6zovYQLALHwv5rb2PHGlJi3lfiqIHxR0uuwCgefcOJc59v9fv1w8GbStwxuuqqAjI9NMAOOgq1A==}
    hasBin: true
    dev: true

  /semver/7.3.7:
    resolution: {integrity: sha512-QlYTucUYOews+WeEujDoEGziz4K6c47V/Bd+LjSSYcA94p+DmINdf7ncaUinThfvZyu13lN9OY1XDxt8C0Tw0g==}
    engines: {node: '>=10'}
    hasBin: true
    dependencies:
      lru-cache: 6.0.0

  /send/0.18.0:
    resolution: {integrity: sha512-qqWzuOjSFOuqPjFe4NOsMLafToQQwBSOEpS+FwEt3A2V3vKubTquT3vmLTQpFgMXp8AlFWFuP1qKaJZOtPpVXg==}
    engines: {node: '>= 0.8.0'}
    dependencies:
      debug: 2.6.9
      depd: 2.0.0
      destroy: 1.2.0
      encodeurl: 1.0.2
      escape-html: 1.0.3
      etag: 1.8.1
      fresh: 0.5.2
      http-errors: 2.0.0
      mime: 1.6.0
      ms: 2.1.3
      on-finished: 2.4.1
      range-parser: 1.2.1
      statuses: 2.0.1

  /serve-static/1.15.0:
    resolution: {integrity: sha512-XGuRDNjXUijsUL0vl6nSD7cwURuzEgglbOaFuZM9g3kwDXOWVTck0jLzjPzGD+TazWbboZYu52/9/XPdUgne9g==}
    engines: {node: '>= 0.8.0'}
    dependencies:
      encodeurl: 1.0.2
      escape-html: 1.0.3
      parseurl: 1.3.3
      send: 0.18.0

  /set-blocking/2.0.0:
    resolution: {integrity: sha1-BF+XgtARrppoA93TgrJDkrPYkPc=}
    dev: true

  /set-immediate-shim/1.0.1:
    resolution: {integrity: sha1-SysbJ+uAip+NzEgaWOXlb1mfP2E=}
    engines: {node: '>=0.10.0'}
    dev: false

  /setprototypeof/1.2.0:
    resolution: {integrity: sha512-E5LDX7Wrp85Kil5bhZv46j8jOeboKq5JMmYM3gVGdGH8xFpPWXUMsNrlODCrkoxMEeNi/XZIwuRvY4XNwYMJpw==}

  /sharp/0.30.6:
    resolution: {integrity: sha512-lSdVxFxcndzcXggDrak6ozdGJgmIgES9YVZWtAFrwi+a/H5vModaf51TghBtMPw+71sLxUsTy2j+aB7qLIODQg==}
    engines: {node: '>=12.13.0'}
    requiresBuild: true
    dependencies:
      color: 4.2.3
      detect-libc: 2.0.1
      node-addon-api: 5.0.0
      prebuild-install: 7.1.0
      semver: 7.3.7
      simple-get: 4.0.1
      tar-fs: 2.1.1
      tunnel-agent: 0.6.0
    dev: true

  /shebang-command/2.0.0:
    resolution: {integrity: sha512-kHxr2zZpYtdmrN1qDjrrX/Z1rR1kG8Dx+gkpK1G4eXmvXswmcE1hTWBWYUzlraYw1/yZp6YuDY77YtvbN0dmDA==}
    engines: {node: '>=8'}
    dependencies:
      shebang-regex: 3.0.0

  /shebang-regex/3.0.0:
    resolution: {integrity: sha512-7++dFhtcx3353uBaq8DDR4NuxBetBzC7ZQOhmTQInHEd6bSrXdiEyzCvG07Z44UYdLShWUyXt5M/yhz8ekcb1A==}
    engines: {node: '>=8'}

  /shell-quote/1.7.3:
    resolution: {integrity: sha512-Vpfqwm4EnqGdlsBFNmHhxhElJYrdfcxPThu+ryKS5J8L/fhAwLazFZtq+S+TWZ9ANj2piSQLGj6NQg+lKPmxrw==}
    dev: true

  /side-channel/1.0.4:
    resolution: {integrity: sha512-q5XPytqFEIKHkGdiMIrY10mvLRvnQh42/+GoBlFW3b2LXLE2xxJpZFdm94we0BaoV3RwJyGqg5wS7epxTv0Zvw==}
    dependencies:
      call-bind: 1.0.2
      get-intrinsic: 1.1.1
      object-inspect: 1.12.2

  /signal-exit/3.0.7:
    resolution: {integrity: sha512-wnD2ZE+l+SPC/uoS0vXeE9L1+0wuaMqKlfz9AMUo38JsyLSBWSFcHR1Rri62LZc12vLr1gb3jl7iwQhgwpAbGQ==}

  /simple-concat/1.0.1:
    resolution: {integrity: sha512-cSFtAPtRhljv69IK0hTVZQ+OfE9nePi/rtJmw5UjHeVyVroEqJXP1sFztKUy1qU+xvz3u/sfYJLa947b7nAN2Q==}
    dev: true

  /simple-get/4.0.1:
    resolution: {integrity: sha512-brv7p5WgH0jmQJr1ZDDfKDOSeWWg+OVypG99A/5vYGPqJ6pxiaHLy8nxtFjBA7oMa01ebA9gfh1uMCFqOuXxvA==}
    dependencies:
      decompress-response: 6.0.0
      once: 1.4.0
      simple-concat: 1.0.1
    dev: true

  /simple-swizzle/0.2.2:
    resolution: {integrity: sha1-pNprY1/8zMoz9w0Xy5JZLeleVXo=}
    dependencies:
      is-arrayish: 0.3.2

  /sinon/11.1.2:
    resolution: {integrity: sha512-59237HChms4kg7/sXhiRcUzdSkKuydDeTiamT/jesUVHshBgL8XAmhgFo0GfK6RruMDM/iRSij1EybmMog9cJw==}
    dependencies:
      '@sinonjs/commons': 1.8.3
      '@sinonjs/fake-timers': 7.1.2
      '@sinonjs/samsam': 6.1.1
      diff: 5.1.0
      nise: 5.1.1
      supports-color: 7.2.0

  /sisteransi/1.0.5:
    resolution: {integrity: sha512-bLGGlR1QxBcynn2d5YmDX4MGjlZvy2MRBDRNHLJ8VI6l6+9FUiyTFNJ0IveOSP0bcXgVDPRcfGqA0pjaqUpfVg==}
    dev: true

  /slash/3.0.0:
    resolution: {integrity: sha512-g9Q1haeby36OSStwb4ntCGGGaKsaVSjQ68fBxoQcutl5fS1vuY18H3wSt3jFyFtrkx+Kz0V1G85A4MyAdDMi2Q==}
    engines: {node: '>=8'}

  /slice-ansi/4.0.0:
    resolution: {integrity: sha512-qMCMfhY040cVHT43K9BFygqYbUPFZKHOg7K73mtTWJRb8pyP3fzf4Ixd5SzdEJQ6MRUg/WBnOLxghZtKKurENQ==}
    engines: {node: '>=10'}
    dependencies:
      ansi-styles: 4.3.0
      astral-regex: 2.0.0
      is-fullwidth-code-point: 3.0.0
    dev: true

  /sort-keys/4.2.0:
    resolution: {integrity: sha512-aUYIEU/UviqPgc8mHR6IW1EGxkAXpeRETYcrzg8cLAvUPZcpAlleSXHV2mY7G12GphSH6Gzv+4MMVSSkbdteHg==}
    engines: {node: '>=8'}
    dependencies:
      is-plain-obj: 2.1.0
    dev: false

  /sort-object-keys/1.1.3:
    resolution: {integrity: sha512-855pvK+VkU7PaKYPc+Jjnmt4EzejQHyhhF33q31qG8x7maDzkeFhAAThdCYay11CISO+qAMwjOBP+fPZe0IPyg==}
    dev: true

  /sort-package-json/1.57.0:
    resolution: {integrity: sha512-FYsjYn2dHTRb41wqnv+uEqCUvBpK3jZcTp9rbz2qDTmel7Pmdtf+i2rLaaPMRZeSVM60V3Se31GyWFpmKs4Q5Q==}
    hasBin: true
    dependencies:
      detect-indent: 6.1.0
      detect-newline: 3.1.0
      git-hooks-list: 1.0.3
      globby: 10.0.0
      is-plain-obj: 2.1.0
      sort-object-keys: 1.1.3
    dev: true

  /source-map-js/1.0.2:
    resolution: {integrity: sha512-R0XvVJ9WusLiqTCEiGCmICCMplcCkIwwR11mOSD9CR5u+IXYdiseeEuXCVAjS54zqwkLcPNnmU4OeJ6tUrWhDw==}
    engines: {node: '>=0.10.0'}

  /source-map-resolve/0.6.0:
    resolution: {integrity: sha512-KXBr9d/fO/bWo97NXsPIAW1bFSBOuCnjbNTBMO7N59hsv5i9yzRDfcYwwt0l04+VqnKC+EwzvJZIP/qkuMgR/w==}
    deprecated: See https://github.com/lydell/source-map-resolve#deprecated
    dependencies:
      atob: 2.1.2
      decode-uri-component: 0.2.0
    dev: true

  /source-map-support/0.5.21:
    resolution: {integrity: sha512-uBHU3L3czsIyYXKX88fdrGovxdSCoTGDRZ6SYXtSRxLZUzHg5P/66Ht6uoUlHu9EZod+inXhKo3qQgwXUT/y1w==}
    dependencies:
      buffer-from: 1.1.2
      source-map: 0.6.1

  /source-map/0.6.1:
    resolution: {integrity: sha512-UjgapumWlbMhkBgzT7Ykc5YXUT46F0iKu8SGXq0bcwP5dz/h0Plj6enJqjz1Zbq2l5WaqYnrVbwWOWMyF3F47g==}
    engines: {node: '>=0.10.0'}

  /source-map/0.7.3:
    resolution: {integrity: sha512-CkCj6giN3S+n9qrYiBTX5gystlENnRW5jZeNLHpe6aue+SrHcG5VYwujhW9s4dY31mEGsxBDrHR6oI69fTXsaQ==}
    engines: {node: '>= 8'}
    dev: true

  /sourcemap-codec/1.4.8:
    resolution: {integrity: sha512-9NykojV5Uih4lgo5So5dtw+f0JgJX30KCNI8gwhz2J9A15wD0Ml6tjHKwf6fTSa6fAdVBdZeNOs9eJ71qCk8vA==}
    dev: true

  /spawn-command/0.0.2-1:
    resolution: {integrity: sha1-YvXpRmmBwbeW3Fkpk34RycaSG9A=}
    dev: true

  /spdx-correct/3.1.1:
    resolution: {integrity: sha512-cOYcUWwhCuHCXi49RhFRCyJEK3iPj1Ziz9DpViV3tbZOwXD49QzIN3MpOLJNxh2qwq2lJJZaKMVw9qNi4jTC0w==}
    dependencies:
      spdx-expression-parse: 3.0.1
      spdx-license-ids: 3.0.11

  /spdx-exceptions/2.3.0:
    resolution: {integrity: sha512-/tTrYOC7PPI1nUAgx34hUpqXuyJG+DTHJTnIULG4rDygi4xu/tfgmq1e1cIRwRzwZgo4NLySi+ricLkZkw4i5A==}

  /spdx-expression-parse/3.0.1:
    resolution: {integrity: sha512-cbqHunsQWnJNE6KhVSMsMeH5H/L9EpymbzqTQ3uLwNCLZ1Q481oWaofqH7nO6V07xlXwY6PhQdQ2IedWx/ZK4Q==}
    dependencies:
      spdx-exceptions: 2.3.0
      spdx-license-ids: 3.0.11

  /spdx-license-ids/3.0.11:
    resolution: {integrity: sha512-Ctl2BrFiM0X3MANYgj3CkygxhRmr9mi6xhejbdO960nF6EDJApTYpn0BQnDKlnNBULKiCN1n3w9EBkHK8ZWg+g==}

  /sprintf-js/1.0.3:
    resolution: {integrity: sha1-BOaSb2YolTVPPdAVIDYzuFcpfiw=}

  /ssri/8.0.1:
    resolution: {integrity: sha512-97qShzy1AiyxvPNIkLWoGua7xoQzzPjQ0HAH4B0rWKo7SZ6USuPcrUiAFrws0UH8RrbWmgq3LMTObhPIHbbBeQ==}
    engines: {node: '>= 8'}
    dependencies:
      minipass: 3.1.6
    dev: false

  /stack-trace/0.0.10:
    resolution: {integrity: sha1-VHxws0fo0ytOEI6hoqFZ5f3eGcA=}
    dev: false

  /stack-utils/2.0.5:
    resolution: {integrity: sha512-xrQcmYhOsn/1kX+Vraq+7j4oE2j/6BFscZ0etmYg81xuM8Gq0022Pxb8+IqgOFUIaxHs0KaSb7T1+OegiNrNFA==}
    engines: {node: '>=10'}
    dependencies:
      escape-string-regexp: 2.0.0
    dev: true

  /statuses/2.0.1:
    resolution: {integrity: sha512-RwNA9Z/7PrK06rYLIzFMlaF+l73iwpzsqRIFgbMLbTcLD6cOao82TaWefPXQvB2fOC4AjuYSEndS7N/mTCbkdQ==}
    engines: {node: '>= 0.8'}

  /strict-uri-encode/2.0.0:
    resolution: {integrity: sha1-ucczDHBChi9rFC3CdLvMWGbONUY=}
    engines: {node: '>=4'}
    dev: false

  /string-argv/0.3.1:
    resolution: {integrity: sha512-a1uQGz7IyVy9YwhqjZIZu1c8JO8dNIe20xBmSS6qu9kv++k3JGzCVmprbNN5Kn+BgzD5E7YYwg1CcjuJMRNsvg==}
    engines: {node: '>=0.6.19'}

  /string-length/4.0.2:
    resolution: {integrity: sha512-+l6rNN5fYHNhZZy41RXsYptCjA2Igmq4EG7kZAYFQI1E1VTXarr6ZPXBg6eq7Y6eK4FEhY6AJlyuFIb/v/S0VQ==}
    engines: {node: '>=10'}
    dependencies:
      char-regex: 1.0.2
      strip-ansi: 6.0.1
    dev: true

  /string-width/1.0.2:
    resolution: {integrity: sha1-EYvfW4zcUaKn5w0hHgfisLmxB9M=}
    engines: {node: '>=0.10.0'}
    dependencies:
      code-point-at: 1.1.0
      is-fullwidth-code-point: 1.0.0
      strip-ansi: 3.0.1
    dev: true

  /string-width/4.2.3:
    resolution: {integrity: sha512-wKyQRQpjJ0sIp62ErSZdGsjMJWsap5oRNihHhu6G7JVO/9jIB6UyevL+tXuOqrng8j/cxKTWyWUwvSTriiZz/g==}
    engines: {node: '>=8'}
    dependencies:
      emoji-regex: 8.0.0
      is-fullwidth-code-point: 3.0.0
      strip-ansi: 6.0.1

  /string.prototype.matchall/4.0.7:
    resolution: {integrity: sha512-f48okCX7JiwVi1NXCVWcFnZgADDC/n2vePlQ/KUCNqCikLLilQvwjMO8+BHVKvgzH0JB0J9LEPgxOGT02RoETg==}
    dependencies:
      call-bind: 1.0.2
      define-properties: 1.1.4
      es-abstract: 1.20.1
      get-intrinsic: 1.1.1
      has-symbols: 1.0.3
      internal-slot: 1.0.3
      regexp.prototype.flags: 1.4.3
      side-channel: 1.0.4

  /string.prototype.trimend/1.0.5:
    resolution: {integrity: sha512-I7RGvmjV4pJ7O3kdf+LXFpVfdNOxtCW/2C8f6jNiW4+PQchwxkCDzlk1/7p+Wl4bqFIZeF47qAHXLuHHWKAxog==}
    dependencies:
      call-bind: 1.0.2
      define-properties: 1.1.4
      es-abstract: 1.20.1

  /string.prototype.trimstart/1.0.5:
    resolution: {integrity: sha512-THx16TJCGlsN0o6dl2o6ncWUsdgnLRSA23rRE5pyGBw/mLr3Ej/R2LaqCtgP8VNMGZsvMWnf9ooZPyY2bHvUFg==}
    dependencies:
      call-bind: 1.0.2
      define-properties: 1.1.4
      es-abstract: 1.20.1

  /string_decoder/1.1.1:
    resolution: {integrity: sha512-n/ShnvDi6FHbbVfviro+WojiFzv+s8MPMHBczVePfUpDJLwoLT0ht1l4YwBCbi8pJAveEEdnkHyPyTP/mzRfwg==}
    dependencies:
      safe-buffer: 5.1.2

  /string_decoder/1.3.0:
    resolution: {integrity: sha512-hkRX8U1WjJFd8LsDJ2yQ/wWWxaopEsABU1XfkM8A+j0+85JAGppt16cr1Whg6KIbb4okU6Mql6BOj+uup/wKeA==}
    dependencies:
      safe-buffer: 5.2.1

  /strip-ansi/3.0.1:
    resolution: {integrity: sha1-ajhfuIU9lS1f8F0Oiq+UJ43GPc8=}
    engines: {node: '>=0.10.0'}
    dependencies:
      ansi-regex: 2.1.1
    dev: true

  /strip-ansi/6.0.1:
    resolution: {integrity: sha512-Y38VPSHcqkFrCpFnQ9vuSXmquuv5oXOKpGeT6aGrr3o3Gc9AlVa6JBfUSOCnbxGGZF+/0ooI7KrPuUSztUdU5A==}
    engines: {node: '>=8'}
    dependencies:
      ansi-regex: 5.0.1

  /strip-bom/3.0.0:
    resolution: {integrity: sha1-IzTBjpx1n3vdVv3vfprj1YjmjtM=}
    engines: {node: '>=4'}

  /strip-bom/4.0.0:
    resolution: {integrity: sha512-3xurFv5tEgii33Zi8Jtp55wEIILR9eh34FAW00PZf+JnSsTmV/ioewSgQl97JHvgjoRGwPShsWm+IdrxB35d0w==}
    engines: {node: '>=8'}

  /strip-final-newline/2.0.0:
    resolution: {integrity: sha512-BrpvfNAE3dcvq7ll3xVumzjKjZQ5tI1sEUIKr3Uoks0XUl45St3FlatVqef9prk4jRDzhW6WZg+3bk93y6pLjA==}
    engines: {node: '>=6'}
    dev: true

  /strip-indent/3.0.0:
    resolution: {integrity: sha512-laJTa3Jb+VQpaC6DseHhF7dXVqHTfJPCRDaEbid/drOhgitgYku/letMUqOXFoWV0zIIUbjpdH2t+tYj4bQMRQ==}
    engines: {node: '>=8'}
    dependencies:
      min-indent: 1.0.1
    dev: true

  /strip-json-comments/2.0.1:
    resolution: {integrity: sha1-PFMZQukIwml8DsNEhYwobHygpgo=}
    engines: {node: '>=0.10.0'}
    dev: true

  /strip-json-comments/3.1.1:
    resolution: {integrity: sha512-6fPc+R4ihwqP6N/aIv2f1gMH8lOVtWQHoqC4yK6oSDVVocumAsfCqjkXnqiYMhmMwS/mEHLp7Vehlt3ql6lEig==}
    engines: {node: '>=8'}

  /styled-jsx/5.0.2_@babel+core@7.18.2+react@17.0.2:
    resolution: {integrity: sha512-LqPQrbBh3egD57NBcHET4qcgshPks+yblyhPlH2GY8oaDgKs8SK4C3dBh3oSJjgzJ3G5t1SYEZGHkP+QEpX9EQ==}
    engines: {node: '>= 12.0.0'}
    peerDependencies:
      '@babel/core': '*'
      babel-plugin-macros: '*'
      react: '>= 16.8.0 || 17.x.x || ^18.0.0-0'
    peerDependenciesMeta:
      '@babel/core':
        optional: true
      babel-plugin-macros:
        optional: true
    dependencies:
      '@babel/core': 7.18.2
      react: 17.0.2
    dev: false

  /supports-color/5.5.0:
    resolution: {integrity: sha512-QjVjwdXIt408MIiAqCX4oUKsgU2EqAGzs2Ppkm4aQYbjm+ZEWEcW4SfFNTr4uMNZma0ey4f5lgLrkB0aX0QMow==}
    engines: {node: '>=4'}
    dependencies:
      has-flag: 3.0.0

  /supports-color/7.2.0:
    resolution: {integrity: sha512-qpCAvRl9stuOHveKsn7HncJRvv501qIacKzQlO/+Lwxc9+0q2wLyv4Dfvt80/DPn2pqOBsJdDiogXGR9+OvwRw==}
    engines: {node: '>=8'}
    dependencies:
      has-flag: 4.0.0

  /supports-color/8.1.1:
    resolution: {integrity: sha512-MpUEN2OodtUzxvKQl72cUF7RQ5EiHsGvSsVG0ia9c5RbWGL2CI4C7EpPS8UTBIplnlzZiNuV56w+FuNxy3ty2Q==}
    engines: {node: '>=10'}
    dependencies:
      has-flag: 4.0.0
    dev: true

  /supports-hyperlinks/2.2.0:
    resolution: {integrity: sha512-6sXEzV5+I5j8Bmq9/vUphGRM/RJNT9SCURJLjwfOg51heRtguGWDzcaBlgAzKhQa0EVNpPEKzQuBwZ8S8WaCeQ==}
    engines: {node: '>=8'}
    dependencies:
      has-flag: 4.0.0
      supports-color: 7.2.0
    dev: true

  /supports-preserve-symlinks-flag/1.0.0:
    resolution: {integrity: sha512-ot0WnXS9fgdkgIcePe6RHNk1WA8+muPa6cSjeR3V8K27q9BB1rTE3R1p7Hv0z1ZyAc8s6Vvv8DIyWf681MAt0w==}
    engines: {node: '>= 0.4'}

  /symbol-tree/3.2.4:
    resolution: {integrity: sha512-9QNk5KwDF+Bvz+PyObkmSYjI5ksVUYtjW7AU22r2NKcfLJcXp96hkDWU3+XndOsUb+AQ9QhfzfCT2O+CNWT5Tw==}
    dev: true

  /table/6.8.0:
    resolution: {integrity: sha512-s/fitrbVeEyHKFa7mFdkuQMWlH1Wgw/yEXMt5xACT4ZpzWFluehAxRtUUQKPuWhaLAWhFcVx6w3oC8VKaUfPGA==}
    engines: {node: '>=10.0.0'}
    dependencies:
      ajv: 8.11.0
      lodash.truncate: 4.4.2
      slice-ansi: 4.0.0
      string-width: 4.2.3
      strip-ansi: 6.0.1
    dev: true

  /tapable/1.1.3:
    resolution: {integrity: sha512-4WK/bYZmj8xLr+HUCODHGF1ZFzsYffasLUgEiMBY4fgtltdO6B4WJtlSbPaDTLpYTcGVwM2qLnFTICEcNxs3kA==}
    engines: {node: '>=6'}
    dev: true

  /tapable/2.2.1:
    resolution: {integrity: sha512-GNzQvQTOIP6RyTfE2Qxb8ZVlNmw0n88vp1szwWRimP02mnTsx3Wtn5qRdqY9w2XduFNUgvOwhNnQsjwCp+kqaQ==}
    engines: {node: '>=6'}
    dev: false

  /tar-fs/2.1.1:
    resolution: {integrity: sha512-V0r2Y9scmbDRLCNex/+hYzvp/zyYjvFbHPNgVTKfQvVrb6guiE/fxP+XblDNR011utopbkex2nM4dHNV6GDsng==}
    dependencies:
      chownr: 1.1.4
      mkdirp-classic: 0.5.3
      pump: 3.0.0
      tar-stream: 2.2.0
    dev: true

  /tar-stream/2.2.0:
    resolution: {integrity: sha512-ujeqbceABgwMZxEJnk2HDY2DlnUZ+9oEcb1KzTVfYHio0UE6dG71n60d8D2I4qNvleWrrXpmjpt7vZeF1LnMZQ==}
    engines: {node: '>=6'}
    dependencies:
      bl: 4.1.0
      end-of-stream: 1.4.4
      fs-constants: 1.0.0
      inherits: 2.0.4
      readable-stream: 3.6.0
    dev: true

  /tar/6.1.11:
    resolution: {integrity: sha512-an/KZQzQUkZCkuoAA64hM92X0Urb6VpRhAFllDzz44U2mcD5scmT3zBc4VgVpkugF580+DQn8eAFSyoQt0tznA==}
    engines: {node: '>= 10'}
    dependencies:
      chownr: 2.0.0
      fs-minipass: 2.1.0
      minipass: 3.1.6
      minizlib: 2.1.2
      mkdirp: 1.0.4
      yallist: 4.0.0
    dev: false

  /terminal-link/2.1.1:
    resolution: {integrity: sha512-un0FmiRUQNr5PJqy9kP7c40F5BOfpGlYTrxonDChEZB7pzZxRNp/bt+ymiy9/npwXya9KH99nJ/GXFIiUkYGFQ==}
    engines: {node: '>=8'}
    dependencies:
      ansi-escapes: 4.3.2
      supports-hyperlinks: 2.2.0
    dev: true

  /test-exclude/6.0.0:
    resolution: {integrity: sha512-cAGWPIyOHU6zlmg88jwm7VRyXnMN7iV68OGAbYDk/Mh/xC/pzVPlQtY6ngoIH/5/tciuhGfvESU8GrHrcxD56w==}
    engines: {node: '>=8'}
    dependencies:
      '@istanbuljs/schema': 0.1.3
      glob: 7.2.3
      minimatch: 3.1.2
    dev: true

  /text-hex/1.0.0:
    resolution: {integrity: sha512-uuVGNWzgJ4yhRaNSiubPY7OjISw4sw4E5Uv0wbjp+OzcbmVU/rsT8ujgcXJhn9ypzsgr5vlzpPqP+MBBKcGvbg==}
    dev: false

  /text-table/0.2.0:
    resolution: {integrity: sha1-f17oI66AUgfACvLfSoTsP8+lcLQ=}

  /thenify-all/1.6.0:
    resolution: {integrity: sha1-GhkY1ALY/D+Y+/I02wvMjMEOlyY=}
    engines: {node: '>=0.8'}
    dependencies:
      thenify: 3.3.1
    dev: false

  /thenify/3.3.1:
    resolution: {integrity: sha512-RVZSIV5IG10Hk3enotrhvz0T9em6cyHBLkH/YAZuKqd8hRkKhSfCGIcP2KUY0EPxndzANBmNllzWPwak+bheSw==}
    dependencies:
      any-promise: 1.3.0
    dev: false

  /throat/6.0.1:
    resolution: {integrity: sha512-8hmiGIJMDlwjg7dlJ4yKGLK8EsYqKgPWbG3b4wjJddKNwc7N7Dpn08Df4szr/sZdMVeOstrdYSsqzX6BYbcB+w==}
    dev: true

  /through/2.3.8:
    resolution: {integrity: sha1-DdTJ/6q8NXlgsbckEV1+Doai4fU=}
    dev: false

  /timsort/0.3.0:
    resolution: {integrity: sha1-QFQRqOfmM5/mTbmiNN4R3DHgK9Q=}

  /tmp/0.0.33:
    resolution: {integrity: sha512-jRCJlojKnZ3addtTOjdIqoRuPEKBvNXcGYqzO6zWZX8KfKEpnGY5jfggJQ3EjKuu8D4bJRr0y+cYJFmYbImXGw==}
    engines: {node: '>=0.6.0'}
    dependencies:
      os-tmpdir: 1.0.2
    dev: false

  /tmpl/1.0.5:
    resolution: {integrity: sha512-3f0uOEAQwIqGuWW2MVzYg8fV/QNnc/IpuJNG837rLuczAaLVHslWHZQj4IGiEl5Hs3kkbhwL9Ab7Hrsmuj+Smw==}
    dev: true

  /to-fast-properties/2.0.0:
    resolution: {integrity: sha1-3F5pjL0HkmW8c+A3doGk5Og/YW4=}
    engines: {node: '>=4'}
    dev: true

  /to-readable-stream/1.0.0:
    resolution: {integrity: sha512-Iq25XBt6zD5npPhlLVXGFN3/gyR2/qODcKNNyTMd4vbm39HUaOiAM4PMq0eMVC/Tkxz+Zjdsc55g9yyz+Yq00Q==}
    engines: {node: '>=6'}
    dev: true

  /to-regex-range/5.0.1:
    resolution: {integrity: sha512-65P7iz6X5yEr1cwcgvQxbbIw7Uk3gOy5dIdtZ4rDveLqhrdJP+Li/Hx6tyK0NEb+2GCyneCMJiGqrADCSNk8sQ==}
    engines: {node: '>=8.0'}
    dependencies:
      is-number: 7.0.0

  /toidentifier/1.0.1:
    resolution: {integrity: sha512-o5sSPKEkg/DIQNmH43V0/uerLrpzVedkUh8tGNvaeXpfpuwjKenlSox/2O/BTlZUtEe+JG7s5YhEz608PlAHRA==}
    engines: {node: '>=0.6'}

  /touch/3.1.0:
    resolution: {integrity: sha512-WBx8Uy5TLtOSRtIq+M03/sKDrXCLHxwDcquSP2c43Le03/9serjQBIztjRz6FkJez9D/hleyAXTBGLwwZUw9lA==}
    hasBin: true
    dependencies:
      nopt: 1.0.10
    dev: true

  /tough-cookie/4.0.0:
    resolution: {integrity: sha512-tHdtEpQCMrc1YLrMaqXXcj6AxhYi/xgit6mZu1+EDWUn+qhUf8wMQoFIy9NXuq23zAwtcB0t/MjACGR18pcRbg==}
    engines: {node: '>=6'}
    dependencies:
      psl: 1.8.0
      punycode: 2.1.1
      universalify: 0.1.2

  /tr46/0.0.3:
    resolution: {integrity: sha1-gYT9NH2snNwYWZLzpmIuFLnZq2o=}
    dev: false

  /tr46/2.1.0:
    resolution: {integrity: sha512-15Ih7phfcdP5YxqiB+iDtLoaTz4Nd35+IiAv0kQ5FNKHzXgdWqPoTIqEDDJmXceQt4JZk6lVPT8lnDlPpGDppw==}
    engines: {node: '>=8'}
    dependencies:
      punycode: 2.1.1
    dev: true

  /tree-kill/1.2.2:
    resolution: {integrity: sha512-L0Orpi8qGpRG//Nd+H90vFB+3iHnue1zSSGmNOOCh1GLJ7rUKVwV2HvijphGQS2UmhUZewS9VgvxYIdgr+fG1A==}
    hasBin: true
    dev: true

  /trim-newlines/3.0.1:
    resolution: {integrity: sha512-c1PTsA3tYrIsLGkJkzHF+w9F2EyxfXGo4UyJc4pFL++FMjnq0HJS69T3M7d//gKrFKwy429bouPescbjecU+Zw==}
    engines: {node: '>=8'}
    dev: true

  /triple-beam/1.3.0:
    resolution: {integrity: sha512-XrHUvV5HpdLmIj4uVMxHggLbFSZYIn7HEWsqePZcI50pco+MPqJ50wMGY794X7AOOhxOBAjbkqfAbEe/QMp2Lw==}
    dev: false

  /true-case-path/2.2.1:
    resolution: {integrity: sha512-0z3j8R7MCjy10kc/g+qg7Ln3alJTodw9aDuVWZa3uiWqfuBMKeAeP2ocWcxoyM3D73yz3Jt/Pu4qPr4wHSdB/Q==}

  /ts-jest/27.1.5_1b4874bc0c3bb6b4d44d6be38bf36242:
    resolution: {integrity: sha512-Xv6jBQPoBEvBq/5i2TeSG9tt/nqkbpcurrEG1b+2yfBrcJelOZF9Ml6dmyMh7bcW9JyFbRYpR5rxROSlBLTZHA==}
    engines: {node: ^10.13.0 || ^12.13.0 || ^14.15.0 || >=15.0.0}
    hasBin: true
    peerDependencies:
      '@babel/core': '>=7.0.0-beta.0 <8'
      '@types/jest': ^27.0.0
      babel-jest: '>=27.0.0 <28'
      esbuild: '*'
      jest: ^27.0.0
      typescript: '>=3.8 <5.0'
    peerDependenciesMeta:
      '@babel/core':
        optional: true
      '@types/jest':
        optional: true
      babel-jest:
        optional: true
      esbuild:
        optional: true
    dependencies:
      '@types/jest': 27.5.2
      bs-logger: 0.2.6
      esbuild: 0.14.42
      fast-json-stable-stringify: 2.1.0
      jest: 27.5.1_ts-node@10.8.0
      jest-util: 27.5.1
      json5: 2.2.1
      lodash.memoize: 4.1.2
      make-error: 1.3.6
      semver: 7.3.7
      typescript: 4.7.2
      yargs-parser: 20.2.9
    dev: true

  /ts-jest/27.1.5_4e623839ecfc1b0242d7f262e6e0b1df:
    resolution: {integrity: sha512-Xv6jBQPoBEvBq/5i2TeSG9tt/nqkbpcurrEG1b+2yfBrcJelOZF9Ml6dmyMh7bcW9JyFbRYpR5rxROSlBLTZHA==}
    engines: {node: ^10.13.0 || ^12.13.0 || ^14.15.0 || >=15.0.0}
    hasBin: true
    peerDependencies:
      '@babel/core': '>=7.0.0-beta.0 <8'
      '@types/jest': ^27.0.0
      babel-jest: '>=27.0.0 <28'
      esbuild: '*'
      jest: ^27.0.0
      typescript: '>=3.8 <5.0'
    peerDependenciesMeta:
      '@babel/core':
        optional: true
      '@types/jest':
        optional: true
      babel-jest:
        optional: true
      esbuild:
        optional: true
    dependencies:
      '@types/jest': 27.5.2
      bs-logger: 0.2.6
      fast-json-stable-stringify: 2.1.0
      jest: 27.5.1
      jest-util: 27.5.1
      json5: 2.2.1
      lodash.memoize: 4.1.2
      make-error: 1.3.6
      semver: 7.3.7
      typescript: 4.7.2
      yargs-parser: 20.2.9
    dev: true

  /ts-jest/27.1.5_7f5c30a72d82a681fbc0438998364388:
    resolution: {integrity: sha512-Xv6jBQPoBEvBq/5i2TeSG9tt/nqkbpcurrEG1b+2yfBrcJelOZF9Ml6dmyMh7bcW9JyFbRYpR5rxROSlBLTZHA==}
    engines: {node: ^10.13.0 || ^12.13.0 || ^14.15.0 || >=15.0.0}
    hasBin: true
    peerDependencies:
      '@babel/core': '>=7.0.0-beta.0 <8'
      '@types/jest': ^27.0.0
      babel-jest: '>=27.0.0 <28'
      esbuild: '*'
      jest: ^27.0.0
      typescript: '>=3.8 <5.0'
    peerDependenciesMeta:
      '@babel/core':
        optional: true
      '@types/jest':
        optional: true
      babel-jest:
        optional: true
      esbuild:
        optional: true
    dependencies:
      '@babel/core': 7.18.2
      '@types/jest': 27.5.2
      babel-jest: 27.5.1_@babel+core@7.18.2
      bs-logger: 0.2.6
      fast-json-stable-stringify: 2.1.0
      jest: 27.5.1
      jest-util: 27.5.1
      json5: 2.2.1
      lodash.memoize: 4.1.2
      make-error: 1.3.6
      semver: 7.3.7
      typescript: 4.7.2
      yargs-parser: 20.2.9
    dev: true

  /ts-node/10.8.0_0c1b05e96b429c05fff7f0589ebca14f:
    resolution: {integrity: sha512-/fNd5Qh+zTt8Vt1KbYZjRHCE9sI5i7nqfD/dzBBRDeVXZXS6kToW6R7tTU6Nd4XavFs0mAVCg29Q//ML7WsZYA==}
    hasBin: true
    peerDependencies:
      '@swc/core': '>=1.2.50'
      '@swc/wasm': '>=1.2.50'
      '@types/node': '*'
      typescript: '>=2.7'
    peerDependenciesMeta:
      '@swc/core':
        optional: true
      '@swc/wasm':
        optional: true
    dependencies:
      '@cspotcode/source-map-support': 0.8.1
      '@tsconfig/node10': 1.0.8
      '@tsconfig/node12': 1.0.9
      '@tsconfig/node14': 1.0.1
      '@tsconfig/node16': 1.0.2
      '@types/node': 14.18.20
      acorn: 8.7.1
      acorn-walk: 8.2.0
      arg: 4.1.3
      create-require: 1.1.1
      diff: 4.0.2
      make-error: 1.3.6
      typescript: 4.7.2
      v8-compile-cache-lib: 3.0.1
      yn: 3.1.1
    dev: true

  /tsconfig-paths/3.14.1:
    resolution: {integrity: sha512-fxDhWnFSLt3VuTwtvJt5fpwxBHg5AdKWMsgcPOOIilyjymcYVZoCQF8fvFRezCNfblEXmi+PcM1eYHeOAgXCOQ==}
    dependencies:
      '@types/json5': 0.0.29
      json5: 1.0.1
      minimist: 1.2.6
      strip-bom: 3.0.0

  /tslib/1.14.1:
    resolution: {integrity: sha512-Xni35NKzjgMrwevysHTCArtLDpPvye8zV/0E4EyYn43P7/7qvQwPh9BGkHewbMulVntbigmcT7rdX3BNo9wRJg==}

  /tslib/2.4.0:
    resolution: {integrity: sha512-d6xOpEDfsi2CZVlPQzGeux8XMwLT9hssAsaPYExaQMuYskwb+x1x7J371tWlbBdWHroy99KnVB6qIkUbs5X3UQ==}

  /tsutils/3.21.0_typescript@4.7.2:
    resolution: {integrity: sha512-mHKK3iUXL+3UF6xL5k0PEhKRUBKPBCv/+RkEOpjRWxxx27KKRBmmA60A9pgOUvMi8GKhRMPEmjBRPzs2W7O1OA==}
    engines: {node: '>= 6'}
    peerDependencies:
      typescript: '>=2.8.0 || >= 3.2.0-dev || >= 3.3.0-dev || >= 3.4.0-dev || >= 3.5.0-dev || >= 3.6.0-dev || >= 3.6.0-beta || >= 3.7.0-dev || >= 3.7.0-beta'
    dependencies:
      tslib: 1.14.1
      typescript: 4.7.2

  /tunnel-agent/0.6.0:
    resolution: {integrity: sha1-J6XeoGs2sEoKmWZ3SykIaPD8QP0=}
    dependencies:
      safe-buffer: 5.2.1
    dev: true

  /tunnel/0.0.6:
    resolution: {integrity: sha512-1h/Lnq9yajKY2PEbBadPXj3VxsDDu844OnaAo52UVmIzIvwwtBPIuNvkjuzBlTWpfJyUbG3ez0KSBibQkj4ojg==}
    engines: {node: '>=0.6.11 <=0.7.0 || >=0.7.3'}
    dev: false

  /type-check/0.3.2:
    resolution: {integrity: sha1-WITKtRLPHTVeP7eE8wgEsrUg23I=}
    engines: {node: '>= 0.8.0'}
    dependencies:
      prelude-ls: 1.1.2
    dev: true

  /type-check/0.4.0:
    resolution: {integrity: sha512-XleUoc9uwGXqjWwXaUTZAmzMcFZ5858QA2vvx1Ur5xIcixXIP+8LnFDgRplU30us6teqdlskFfu+ae4K79Ooew==}
    engines: {node: '>= 0.8.0'}
    dependencies:
      prelude-ls: 1.2.1

  /type-detect/4.0.8:
    resolution: {integrity: sha512-0fr/mIH1dlO+x7TlcMy+bIDqKPsw/70tVyeHW787goQjhmqaZe10uwLujubK9q9Lg6Fiho1KUKDYz0Z7k7g5/g==}
    engines: {node: '>=4'}

  /type-fest/0.18.1:
    resolution: {integrity: sha512-OIAYXk8+ISY+qTOwkHtKqzAuxchoMiD9Udx+FSGQDuiRR+PJKJHc2NJAXlbhkGwTt/4/nKZxELY1w3ReWOL8mw==}
    engines: {node: '>=10'}
    dev: true

  /type-fest/0.20.2:
    resolution: {integrity: sha512-Ne+eE4r0/iWnpAxD852z3A+N0Bt5RN//NjJwRd2VFHEmrywxf5vsZlh4R6lixl6B+wz/8d+maTSAkN1FIkI3LQ==}
    engines: {node: '>=10'}

  /type-fest/0.21.3:
    resolution: {integrity: sha512-t0rzBq87m3fVcduHDUFhKmyyX+9eo6WQjZvf51Ea/M0Q7+T374Jp1aUiyUl0GKxp8M/OETVHSDvmkyPgvX+X2w==}
    engines: {node: '>=10'}

  /type-fest/0.6.0:
    resolution: {integrity: sha512-q+MB8nYR1KDLrgr4G5yemftpMC7/QLqVndBmEEdqzmNj5dcFOO4Oo8qlwZE3ULT3+Zim1F8Kq4cBnikNhlCMlg==}
    engines: {node: '>=8'}

  /type-fest/0.8.1:
    resolution: {integrity: sha512-4dbzIzqvjtgiM5rw1k5rEHtBANKmdudhGyBEajN01fEyhaAIhsoKNy6y7+IN93IfpFtwY9iqi7kD+xwKhQsNJA==}
    engines: {node: '>=8'}
    dev: true

  /type-fest/2.13.0:
    resolution: {integrity: sha512-lPfAm42MxE4/456+QyIaaVBAwgpJb6xZ8PRu09utnhPdWwcyj9vgy6Sq0Z5yNbJ21EdxB5dRU/Qg8bsyAMtlcw==}
    engines: {node: '>=12.20'}
    dev: true

  /type-is/1.6.18:
    resolution: {integrity: sha512-TkRKr9sUTxEH8MdfuCSP7VizJyzRNMjj2J2do2Jr3Kym598JVdEksuzPQCnlFPW4ky9Q+iA+ma9BGm06XQBy8g==}
    engines: {node: '>= 0.6'}
    dependencies:
      media-typer: 0.3.0
      mime-types: 2.1.35

  /typedarray-to-buffer/3.1.5:
    resolution: {integrity: sha512-zdu8XMNEDepKKR+XYOXAVPtWui0ly0NtohUscw+UmaHiAWT8hrV1rr//H6V+0DvJ3OQ19S979M0laLfX8rm82Q==}
    dependencies:
      is-typedarray: 1.0.0

  /typescript/4.6.4:
    resolution: {integrity: sha512-9ia/jWHIEbo49HfjrLGfKbZSuWo9iTMwXO+Ca3pRsSpbsMbc7/IU8NKdCZVRRBafVPGnoJeFL76ZOAA84I9fEg==}
    engines: {node: '>=4.2.0'}
    hasBin: true
    dev: true

  /typescript/4.7.2:
    resolution: {integrity: sha512-Mamb1iX2FDUpcTRzltPxgWMKy3fhg0TN378ylbktPGPK/99KbDtMQ4W1hwgsbPAsG3a0xKa1vmw4VKZQbkvz5A==}
    engines: {node: '>=4.2.0'}
    hasBin: true
    dev: true

  /unbox-primitive/1.0.2:
    resolution: {integrity: sha512-61pPlCD9h51VoreyJ0BReideM3MDKMKnh6+V9L08331ipq6Q8OFXZYiqP6n/tbHx4s5I9uRhcye6BrbkizkBDw==}
    dependencies:
      call-bind: 1.0.2
      has-bigints: 1.0.2
      has-symbols: 1.0.3
      which-boxed-primitive: 1.0.2

  /undefsafe/2.0.5:
    resolution: {integrity: sha512-WxONCrssBM8TSPRqN5EmsjVrsv4A8X12J4ArBiiayv3DyyG3ZlIg6yysuuSYdZsVz3TKcTg2fd//Ujd4CHV1iA==}
    dev: true

  /unicode-canonical-property-names-ecmascript/2.0.0:
    resolution: {integrity: sha512-yY5PpDlfVIU5+y/BSCxAJRBIS1Zc2dDG3Ujq+sR0U+JjUevW2JhocOF+soROYDSaAezOzOKuyyixhD6mBknSmQ==}
    engines: {node: '>=4'}
    dev: true

  /unicode-match-property-ecmascript/2.0.0:
    resolution: {integrity: sha512-5kaZCrbp5mmbz5ulBkDkbY0SsPOjKqVS35VpL9ulMPfSl0J0Xsm+9Evphv9CoIZFwre7aJoa94AY6seMKGVN5Q==}
    engines: {node: '>=4'}
    dependencies:
      unicode-canonical-property-names-ecmascript: 2.0.0
      unicode-property-aliases-ecmascript: 2.0.0
    dev: true

  /unicode-match-property-value-ecmascript/2.0.0:
    resolution: {integrity: sha512-7Yhkc0Ye+t4PNYzOGKedDhXbYIBe1XEQYQxOPyhcXNMJ0WCABqqj6ckydd6pWRZTHV4GuCPKdBAUiMc60tsKVw==}
    engines: {node: '>=4'}
    dev: true

  /unicode-property-aliases-ecmascript/2.0.0:
    resolution: {integrity: sha512-5Zfuy9q/DFr4tfO7ZPeVXb1aPoeQSdeFMLpYuFebehDAhbuevLs5yxSZmIFN1tP5F9Wl4IpJrYojg85/zgyZHQ==}
    engines: {node: '>=4'}
    dev: true

  /unique-string/2.0.0:
    resolution: {integrity: sha512-uNaeirEPvpZWSgzwsPGtU2zVSTrn/8L5q/IexZmH0eH6SA73CmAA5U4GwORTxQAZs95TAXLNqeLoPPNO5gZfWg==}
    engines: {node: '>=8'}
    dependencies:
      crypto-random-string: 2.0.0
    dev: true

  /universalify/0.1.2:
    resolution: {integrity: sha512-rBJeI5CXAlmy1pV+617WB9J63U6XcazHHF2f2dbJix4XzpUF0RS3Zbj0FGIOCAva5P/d/GBOYaACQ1w+0azUkg==}
    engines: {node: '>= 4.0.0'}

  /universalify/2.0.0:
    resolution: {integrity: sha512-hAZsKq7Yy11Zu1DE0OzWjw7nnLZmJZYTDZZyEFHZdUhV8FkH5MCfoU1XMaxXovpyW5nq5scPqq0ZDP9Zyl04oQ==}
    engines: {node: '>= 10.0.0'}

  /unpipe/1.0.0:
    resolution: {integrity: sha1-sr9O6FFKrmFltIF4KdIbLvSZBOw=}
    engines: {node: '>= 0.8'}

  /update-notifier/5.1.0:
    resolution: {integrity: sha512-ItnICHbeMh9GqUy31hFPrD1kcuZ3rpxDZbf4KUDavXwS0bW5m7SLbDQpGX3UYr072cbrF5hFUs3r5tUsPwjfHw==}
    engines: {node: '>=10'}
    dependencies:
      boxen: 5.1.2
      chalk: 4.1.2
      configstore: 5.0.1
      has-yarn: 2.1.0
      import-lazy: 2.1.0
      is-ci: 2.0.0
      is-installed-globally: 0.4.0
      is-npm: 5.0.0
      is-yarn-global: 0.3.0
      latest-version: 5.1.0
      pupa: 2.1.1
      semver: 7.3.7
      semver-diff: 3.1.1
      xdg-basedir: 4.0.0
    dev: true

  /uri-js/4.4.1:
    resolution: {integrity: sha512-7rKUyy33Q1yc98pQ1DAmLtwX109F7TIfWlW1Ydo8Wl1ii1SeHieeh0HHfPeL2fMXK6z0s8ecKs9frCuLJvndBg==}
    dependencies:
      punycode: 2.1.1

  /url-parse-lax/3.0.0:
    resolution: {integrity: sha1-FrXK/Afb42dsGxmZF3gj1lA6yww=}
    engines: {node: '>=4'}
    dependencies:
      prepend-http: 2.0.0
    dev: true

  /url/0.10.3:
    resolution: {integrity: sha1-Ah5NnHcF8hu/N9A861h2dAJ3TGQ=}
    dependencies:
      punycode: 1.3.2
      querystring: 0.2.0
    dev: true

  /use-callback-ref/1.3.0_b08e3c15324cbe90a6ff8fcd416c932c:
    resolution: {integrity: sha512-3FT9PRuRdbB9HfXhEq35u4oZkvpJ5kuYbpqhCfmiZyReuRgpnhDlbr2ZEnnuS0RrJAPn6l23xjFg9kpDM+Ms7w==}
    engines: {node: '>=10'}
    peerDependencies:
      '@types/react': ^16.8.0 || ^17.0.0 || ^18.0.0
      react: ^16.8.0 || ^17.0.0 || ^18.0.0
    peerDependenciesMeta:
      '@types/react':
        optional: true
    dependencies:
      '@types/react': 17.0.38
      react: 17.0.2
      tslib: 2.4.0
    dev: true

  /use-sidecar/1.1.2_b08e3c15324cbe90a6ff8fcd416c932c:
    resolution: {integrity: sha512-epTbsLuzZ7lPClpz2TyryBfztm7m+28DlEv2ZCQ3MDr5ssiwyOwGH/e5F9CkfWjJ1t4clvI58yF822/GUkjjhw==}
    engines: {node: '>=10'}
    peerDependencies:
      '@types/react': ^16.9.0 || ^17.0.0 || ^18.0.0
      react: ^16.8.0 || ^17.0.0 || ^18.0.0
    peerDependenciesMeta:
      '@types/react':
        optional: true
    dependencies:
      '@types/react': 17.0.38
      detect-node-es: 1.1.0
      react: 17.0.2
      tslib: 2.4.0
    dev: true

  /util-deprecate/1.0.2:
    resolution: {integrity: sha1-RQ1Nyfpw3nMnYvvS1KKJgUGaDM8=}

  /utils-merge/1.0.1:
    resolution: {integrity: sha1-n5VxD1CiZ5R7LMwSR0HBAoQn5xM=}
    engines: {node: '>= 0.4.0'}

  /uuid/3.4.0:
    resolution: {integrity: sha512-HjSDRw6gZE5JMggctHBcjVak08+KEVhSIiDzFnT9S9aegmp85S/bReBVTb4QTFaRNptJ9kuYaNhnbNEOkbKb/A==}
    deprecated: Please upgrade  to version 7 or higher.  Older versions may use Math.random() in certain circumstances, which is known to be problematic.  See https://v8.dev/blog/math-random for details.
    hasBin: true
    dev: false

  /uuid/8.0.0:
    resolution: {integrity: sha512-jOXGuXZAWdsTH7eZLtyXMqUb9EcWMGZNbL9YcGBJl4MH4nrxHmZJhEHvyLFrkxo+28uLb/NYRcStH48fnD0Vzw==}
    hasBin: true
    dev: true

  /uuid/8.3.2:
    resolution: {integrity: sha512-+NYs2QeMWy+GWFOEm9xnn6HCDp0l7QBD7ml8zLUmJ+93Q5NF0NocErnwkTkXVFNiX3/fpC6afS8Dhb/gz7R7eg==}
    hasBin: true

  /v8-compile-cache-lib/3.0.1:
    resolution: {integrity: sha512-wa7YjyUGfNZngI/vtK0UHAN+lgDCxBPCylVXGp0zu59Fz5aiGtNXaq3DhIov063MorB+VfufLh3JlF2KdTK3xg==}
    dev: true

  /v8-compile-cache/2.3.0:
    resolution: {integrity: sha512-l8lCEmLcLYZh4nbunNZvQCJc5pv7+RCwa8q/LdUx8u7lsWvPDKmpodJAJNwkAhJC//dFY48KuIEmjtd4RViDrA==}

  /v8-to-istanbul/8.1.1:
    resolution: {integrity: sha512-FGtKtv3xIpR6BYhvgH8MI/y78oT7d8Au3ww4QIxymrCtZEh5b8gCw2siywE+puhEmuWKDtmfrvF5UlB298ut3w==}
    engines: {node: '>=10.12.0'}
    dependencies:
      '@types/istanbul-lib-coverage': 2.0.4
      convert-source-map: 1.8.0
      source-map: 0.7.3
    dev: true

  /validate-npm-package-license/3.0.4:
    resolution: {integrity: sha512-DpKm2Ui/xN7/HQKCtpZxoRWBhZ9Z0kqtygG8XCgNQ8ZlDnxuQmWhj566j8fN4Cu3/JmbhsDo7fcAJq4s9h27Ew==}
    dependencies:
      spdx-correct: 3.1.1
      spdx-expression-parse: 3.0.1

  /validate-npm-package-name/3.0.0:
    resolution: {integrity: sha1-X6kS2B630MdK/BQN5zF/DKffQ34=}
    dependencies:
      builtins: 1.0.3

  /validator/13.7.0:
    resolution: {integrity: sha512-nYXQLCBkpJ8X6ltALua9dRrZDHVYxjJ1wgskNt1lH9fzGjs3tgojGSCBjmEPwkWS1y29+DrizMTW19Pr9uB2nw==}
    engines: {node: '>= 0.10'}

  /vary/1.1.2:
    resolution: {integrity: sha1-IpnwLG3tMNSllhsLn3RSShj2NPw=}
    engines: {node: '>= 0.8'}

  /void-elements/3.1.0:
    resolution: {integrity: sha1-YU9/v42AHwu18GYfWy9XhXUOTwk=}
    engines: {node: '>=0.10.0'}
    dev: false

  /w3c-hr-time/1.0.2:
    resolution: {integrity: sha512-z8P5DvDNjKDoFIHK7q8r8lackT6l+jo/Ye3HOle7l9nICP9lf1Ci25fy9vHd0JOWewkIFzXIEig3TdKT7JQ5fQ==}
    dependencies:
      browser-process-hrtime: 1.0.0
    dev: true

  /w3c-xmlserializer/2.0.0:
    resolution: {integrity: sha512-4tzD0mF8iSiMiNs30BiLO3EpfGLZUT2MSX/G+o7ZywDzliWQ3OPtTZ0PTC3B3ca1UAf4cJMHB+2Bf56EriJuRA==}
    engines: {node: '>=10'}
    dependencies:
      xml-name-validator: 3.0.0
    dev: true

  /walker/1.0.8:
    resolution: {integrity: sha512-ts/8E8l5b7kY0vlWLewOkDXMmPdLcVV4GmOQLyxuSswIJsweeFZtAsMF7k1Nszz+TYBQrlYRmzOnr398y1JemQ==}
    dependencies:
      makeerror: 1.0.12
    dev: true

  /watchpack/2.4.0:
    resolution: {integrity: sha512-Lcvm7MGST/4fup+ifyKi2hjyIAwcdI4HRgtvTpIUxBRhB+RFtUh8XtDOxUfctVCnhVi+QQj49i91OyvzkJl6cg==}
    engines: {node: '>=10.13.0'}
    dependencies:
      glob-to-regexp: 0.4.1
      graceful-fs: 4.2.10
    dev: true

  /webidl-conversions/3.0.1:
    resolution: {integrity: sha1-JFNCdeKnvGvnvIZhHMFq4KVlSHE=}
    dev: false

  /webidl-conversions/5.0.0:
    resolution: {integrity: sha512-VlZwKPCkYKxQgeSbH5EyngOmRp7Ww7I9rQLERETtf5ofd9pGeswWiOtogpEO850jziPRarreGxn5QIiTqpb2wA==}
    engines: {node: '>=8'}
    dev: true

  /webidl-conversions/6.1.0:
    resolution: {integrity: sha512-qBIvFLGiBpLjfwmYAaHPXsn+ho5xZnGvyGvsarywGNc8VyQJUMHJ8OBKGGrPER0okBeMDaan4mNBlgBROxuI8w==}
    engines: {node: '>=10.4'}
    dev: true

  /weekstart/1.1.0:
    resolution: {integrity: sha512-ZO3I7c7J9nwGN1PZKZeBYAsuwWEsCOZi5T68cQoVNYrzrpp5Br0Bgi0OF4l8kH/Ez7nKfxa5mSsXjsgris3+qg==}
    dev: true

  /whatwg-encoding/1.0.5:
    resolution: {integrity: sha512-b5lim54JOPN9HtzvK9HFXvBma/rnfFeqsic0hSpjtDbVxR3dJKLc+KB4V6GgiGOvl7CY/KNh8rxSo9DKQrnUEw==}
    dependencies:
      iconv-lite: 0.4.24
    dev: true

  /whatwg-mimetype/2.3.0:
    resolution: {integrity: sha512-M4yMwr6mAnQz76TbJm914+gPpB/nCwvZbJU28cUD6dR004SAxDLOOSUaB1JDRqLtaOV/vi0IC5lEAGFgrjGv/g==}
    dev: true

  /whatwg-url/5.0.0:
    resolution: {integrity: sha1-lmRU6HZUYuN2RNNib2dCzotwll0=}
    dependencies:
      tr46: 0.0.3
      webidl-conversions: 3.0.1
    dev: false

  /whatwg-url/8.7.0:
    resolution: {integrity: sha512-gAojqb/m9Q8a5IV96E3fHJM70AzCkgt4uXYX2O7EmuyOnLrViCQlsEBmF9UQIu3/aeAIp2U17rtbpZWNntQqdg==}
    engines: {node: '>=10'}
    dependencies:
      lodash: 4.17.21
      tr46: 2.1.0
      webidl-conversions: 6.1.0
    dev: true

  /which-boxed-primitive/1.0.2:
    resolution: {integrity: sha512-bwZdv0AKLpplFY2KZRX6TvyuN7ojjr7lwkg6ml0roIy9YeuSr7JS372qlNW18UQYzgYK9ziGcerWqZOmEn9VNg==}
    dependencies:
      is-bigint: 1.0.4
      is-boolean-object: 1.1.2
      is-number-object: 1.0.7
      is-string: 1.0.7
      is-symbol: 1.0.4

  /which/2.0.2:
    resolution: {integrity: sha512-BLI3Tl1TW3Pvl70l3yq3Y64i+awpwXqsGBYWkkqMtnbXgrMD+yj7rhW0kuEDxzJaYXGjEW5ogapKNMEKNMjibA==}
    engines: {node: '>= 8'}
    hasBin: true
    dependencies:
      isexe: 2.0.0

  /wide-align/1.1.5:
    resolution: {integrity: sha512-eDMORYaPNZ4sQIuuYPDHdQvf4gyCF9rEEV/yPxGfwPkRodwEgiMUUXTx/dex+Me0wxx53S+NgUHaP7y3MGlDmg==}
    dependencies:
      string-width: 1.0.2
    dev: true

  /widest-line/3.1.0:
    resolution: {integrity: sha512-NsmoXalsWVDMGupxZ5R08ka9flZjjiLvHVAWYOKtiKM8ujtZWr9cRffak+uSE48+Ob8ObalXpwyeUiyDD6QFgg==}
    engines: {node: '>=8'}
    dependencies:
      string-width: 4.2.3
    dev: true

  /winston-transport/4.5.0:
    resolution: {integrity: sha512-YpZzcUzBedhlTAfJg6vJDlyEai/IFMIVcaEZZyl3UXIl4gmqRpU7AE89AHLkbzLUsv0NVmw7ts+iztqKxxPW1Q==}
    engines: {node: '>= 6.4.0'}
    dependencies:
      logform: 2.4.0
      readable-stream: 3.6.0
      triple-beam: 1.3.0
    dev: false

  /winston/3.7.2:
    resolution: {integrity: sha512-QziIqtojHBoyzUOdQvQiar1DH0Xp9nF1A1y7NVy2DGEsz82SBDtOalS0ulTRGVT14xPX3WRWkCsdcJKqNflKng==}
    engines: {node: '>= 12.0.0'}
    dependencies:
      '@dabh/diagnostics': 2.0.3
      async: 3.2.3
      is-stream: 2.0.1
      logform: 2.4.0
      one-time: 1.0.0
      readable-stream: 3.6.0
      safe-stable-stringify: 2.3.1
      stack-trace: 0.0.10
      triple-beam: 1.3.0
      winston-transport: 4.5.0
    dev: false

  /word-wrap/1.2.3:
    resolution: {integrity: sha512-Hz/mrNwitNRh/HUAtM/VT/5VH+ygD6DV7mYKZAtHOrbs8U7lvPS6xf7EJKMF0uW1KJCl0H701g3ZGus+muE5vQ==}
    engines: {node: '>=0.10.0'}

  /wordwrap/1.0.0:
    resolution: {integrity: sha1-J1hIEIkUVqQXHI0CJkQa3pDLyus=}
    dev: false

  /wrap-ansi/7.0.0:
    resolution: {integrity: sha512-YVGIj2kamLSTxw6NsZjoBxfSwsn0ycdesmc4p+Q21c5zPuZ1pl+NfxVdxPtdHvmNVOQ6XSYG4AUtyt/Fi7D16Q==}
    engines: {node: '>=10'}
    dependencies:
      ansi-styles: 4.3.0
      string-width: 4.2.3
      strip-ansi: 6.0.1
    dev: true

  /wrappy/1.0.2:
    resolution: {integrity: sha1-tSQ9jz7BqjXxNkYFvA0QNuMKtp8=}

  /write-file-atomic/3.0.3:
    resolution: {integrity: sha512-AvHcyZ5JnSfq3ioSyjrBkH9yW4m7Ayk8/9My/DD9onKeu/94fwrMocemO2QAJFAlnnDN+ZDS+ZjAR5ua1/PV/Q==}
    dependencies:
      imurmurhash: 0.1.4
      is-typedarray: 1.0.0
      signal-exit: 3.0.7
      typedarray-to-buffer: 3.1.5

  /write-yaml-file/4.2.0:
    resolution: {integrity: sha512-LwyucHy0uhWqbrOkh9cBluZBeNVxzHjDaE9mwepZG3n3ZlbM4v3ndrFw51zW/NXYFFqP+QWZ72ihtLWTh05e4Q==}
    engines: {node: '>=10.13'}
    dependencies:
      js-yaml: 4.1.0
      write-file-atomic: 3.0.3
    dev: false

  /ws/7.5.8:
    resolution: {integrity: sha512-ri1Id1WinAX5Jqn9HejiGb8crfRio0Qgu8+MtL36rlTA6RLsMdWt1Az/19A2Qij6uSHUMphEFaTKa4WG+UNHNw==}
    engines: {node: '>=8.3.0'}
    peerDependencies:
      bufferutil: ^4.0.1
      utf-8-validate: ^5.0.2
    peerDependenciesMeta:
      bufferutil:
        optional: true
      utf-8-validate:
        optional: true
    dev: true

  /xdg-basedir/4.0.0:
    resolution: {integrity: sha512-PSNhEJDejZYV7h50BohL09Er9VaIefr2LMAf3OEmpCkjOi34eYyQYAXUTjEQtZJTKcF0E2UKTh+osDLsgNim9Q==}
    engines: {node: '>=8'}
    dev: true

  /xml-name-validator/3.0.0:
    resolution: {integrity: sha512-A5CUptxDsvxKJEU3yO6DuWBSJz/qizqzJKOMIfUJHETbBw/sFaDxgd6fxm1ewUaM0jZ444Fc5vC5ROYurg/4Pw==}
    dev: true

  /xml2js/0.4.19:
    resolution: {integrity: sha512-esZnJZJOiJR9wWKMyuvSE1y6Dq5LCuJanqhxslH2bxM6duahNZ+HMpCLhBQGZkbX6xRf8x1Y2eJlgt2q3qo49Q==}
    dependencies:
      sax: 1.2.1
      xmlbuilder: 9.0.7
    dev: true

  /xml2js/0.4.23:
    resolution: {integrity: sha512-ySPiMjM0+pLDftHgXY4By0uswI3SPKLDw/i3UXbnO8M/p28zqexCUoPmQFrYD+/1BzhGJSs2i1ERWKJAtiLrug==}
    engines: {node: '>=4.0.0'}
    dependencies:
      sax: 1.2.4
      xmlbuilder: 11.0.1
    dev: false

  /xmlbuilder/11.0.1:
    resolution: {integrity: sha512-fDlsI/kFEx7gLvbecc0/ohLG50fugQp8ryHzMTuW9vSa1GJ0XYWKnhsUx7oie3G98+r56aTQIUB4kht42R3JvA==}
    engines: {node: '>=4.0'}
    dev: false

  /xmlbuilder/9.0.7:
    resolution: {integrity: sha1-Ey7mPS7FVlxVfiD0wi35rKaGsQ0=}
    engines: {node: '>=4.0'}
    dev: true

  /xmlchars/2.2.0:
    resolution: {integrity: sha512-JZnDKK8B0RCDw84FNdDAIpZK+JuJw+s7Lz8nksI7SIuU3UXJJslUthsi+uWBUYOwPFwW7W7PRLRfUKpxjtjFCw==}
    dev: true

  /y18n/5.0.8:
    resolution: {integrity: sha512-0pfFzegeDWJHJIAmTLRP2DwHjdF5s7jo9tuztdQxAhINCdvS+3nGINqPd00AphqJR/0LhANUS6/+7SCb98YOfA==}
    engines: {node: '>=10'}
    dev: true

  /yallist/4.0.0:
    resolution: {integrity: sha512-3wdGidZyq5PB084XLES5TpOSRA3wjXAlIWMhum2kRcv/41Sn2emQ0dycQW4uZXLejwKvg6EsvbdlVL+FYEct7A==}

  /yaml/1.10.2:
    resolution: {integrity: sha512-r3vXyErRCYJ7wg28yvBY5VSoAF8ZvlcW9/BwUzEtUsjvX/DKs24dIkuwjtuprwJJHsbyUbLApepYTR1BN4uHrg==}
    engines: {node: '>= 6'}

  /yargs-parser/20.2.9:
    resolution: {integrity: sha512-y11nGElTIV+CT3Zv9t7VKl+Q3hTQoT9a1Qzezhhl6Rp21gJ/IVTW7Z3y9EWXhuUBC2Shnf+DX0antecpAwSP8w==}
    engines: {node: '>=10'}
    dev: true

  /yargs-parser/21.0.1:
    resolution: {integrity: sha512-9BK1jFpLzJROCI5TzwZL/TU4gqjK5xiHV/RfWLOahrjAko/e4DJkRDZQXfvqAsiZzzYhgAzbgz6lg48jcm4GLg==}
    engines: {node: '>=12'}
    dev: true

  /yargs/16.2.0:
    resolution: {integrity: sha512-D1mvvtDG0L5ft/jGWkLpG1+m0eQxOfaBvTNELraWj22wSVUMWxZUvYgJYcKh6jGGIkJFhH4IZPQhR4TKpc8mBw==}
    engines: {node: '>=10'}
    dependencies:
      cliui: 7.0.4
      escalade: 3.1.1
      get-caller-file: 2.0.5
      require-directory: 2.1.1
      string-width: 4.2.3
      y18n: 5.0.8
      yargs-parser: 20.2.9
    dev: true

  /yargs/17.5.1:
    resolution: {integrity: sha512-t6YAJcxDkNX7NFYiVtKvWUz8l+PaKTLiL63mJYWR2GnHq2gjEWISzsLp9wg3aY36dY1j+gfIEL3pIF+XlJJfbA==}
    engines: {node: '>=12'}
    dependencies:
      cliui: 7.0.4
      escalade: 3.1.1
      get-caller-file: 2.0.5
      require-directory: 2.1.1
      string-width: 4.2.3
      y18n: 5.0.8
      yargs-parser: 21.0.1
    dev: true

  /yn/3.1.1:
    resolution: {integrity: sha512-Ux4ygGWsu2c7isFWe8Yu1YluJmqVhxqK2cLXNQA5AcC3QfbGNpM7fu0Y8b/z16pXLnFxZYvWhd3fhBY9DLmC6Q==}
    engines: {node: '>=6'}
    dev: true

  /z-schema/5.0.3:
    resolution: {integrity: sha512-sGvEcBOTNum68x9jCpCVGPFJ6mWnkD0YxOcddDlJHRx3tKdB2q8pCHExMVZo/AV/6geuVJXG7hljDaWG8+5GDw==}
    engines: {node: '>=8.0.0'}
    hasBin: true
    dependencies:
      lodash.get: 4.4.2
      lodash.isequal: 4.5.0
      validator: 13.7.0
    optionalDependencies:
      commander: 2.20.3<|MERGE_RESOLUTION|>--- conflicted
+++ resolved
@@ -497,11 +497,8 @@
       '@aws-sdk/client-iam': ^3.58.0
       '@aws-sdk/client-lambda': ^3.82.0
       '@aws-sdk/client-s3': ^3.58.0
-<<<<<<< HEAD
       '@aws-sdk/client-s3-control': ^3.100.0
-=======
       '@aws-sdk/client-sagemaker': ^3.58.0
->>>>>>> 28696809
       '@aws-sdk/client-service-catalog': ^3.58.0
       '@aws-sdk/client-ssm': ^3.58.0
       '@aws-sdk/client-sts': ^3.58.0
@@ -538,11 +535,8 @@
       '@aws-sdk/client-iam': 3.100.0
       '@aws-sdk/client-lambda': 3.105.0
       '@aws-sdk/client-s3': 3.100.0
-<<<<<<< HEAD
       '@aws-sdk/client-s3-control': 3.100.0
-=======
       '@aws-sdk/client-sagemaker': 3.105.0
->>>>>>> 28696809
       '@aws-sdk/client-service-catalog': 3.100.0
       '@aws-sdk/client-ssm': 3.100.0
       '@aws-sdk/client-sts': 3.100.0
@@ -1808,34 +1802,14 @@
       tslib: 2.4.0
     dev: false
 
-<<<<<<< HEAD
   /@aws-sdk/client-s3-control/3.100.0:
     resolution: {integrity: sha512-PVnu4FmQHwZj0Q1hgRAiyu63lBqoXqeB5N0tseH9U5Q+qCRtZfpJhN/f5YbyR5AsenAMSS38mNQfisS9V+QuhQ==}
-=======
   /@aws-sdk/client-lambda/3.105.0:
     resolution: {integrity: sha512-wLAo88id2REcYk4ogvmKid/WCXsEQcDZckvYWKIaX7yII9Uluox9fblxSl+cnaylb14cCxH+ZoVEkfRZQlzhqw==}
->>>>>>> 28696809
     engines: {node: '>=12.0.0'}
     dependencies:
       '@aws-crypto/sha256-browser': 2.0.0
       '@aws-crypto/sha256-js': 2.0.0
-<<<<<<< HEAD
-      '@aws-sdk/client-sts': 3.100.0
-      '@aws-sdk/config-resolver': 3.80.0
-      '@aws-sdk/credential-provider-node': 3.100.0
-      '@aws-sdk/fetch-http-handler': 3.78.0
-      '@aws-sdk/hash-blob-browser': 3.78.0
-      '@aws-sdk/hash-node': 3.78.0
-      '@aws-sdk/hash-stream-node': 3.78.0
-      '@aws-sdk/invalid-dependency': 3.78.0
-      '@aws-sdk/md5-js': 3.78.0
-      '@aws-sdk/middleware-apply-body-checksum': 3.78.0
-      '@aws-sdk/middleware-content-length': 3.78.0
-      '@aws-sdk/middleware-host-header': 3.78.0
-      '@aws-sdk/middleware-logger': 3.78.0
-      '@aws-sdk/middleware-retry': 3.80.0
-      '@aws-sdk/middleware-sdk-s3-control': 3.80.0
-=======
       '@aws-sdk/client-sts': 3.105.0
       '@aws-sdk/config-resolver': 3.80.0
       '@aws-sdk/credential-provider-node': 3.105.0
@@ -1847,7 +1821,6 @@
       '@aws-sdk/middleware-logger': 3.78.0
       '@aws-sdk/middleware-recursion-detection': 3.105.0
       '@aws-sdk/middleware-retry': 3.80.0
->>>>>>> 28696809
       '@aws-sdk/middleware-serde': 3.78.0
       '@aws-sdk/middleware-signing': 3.78.0
       '@aws-sdk/middleware-stack': 3.78.0
@@ -1868,16 +1841,8 @@
       '@aws-sdk/util-user-agent-node': 3.80.0
       '@aws-sdk/util-utf8-browser': 3.55.0
       '@aws-sdk/util-utf8-node': 3.55.0
-<<<<<<< HEAD
-      '@aws-sdk/xml-builder': 3.55.0
-      entities: 2.2.0
-      fast-xml-parser: 3.19.0
-      tslib: 2.4.0
-      uuid: 8.3.2
-=======
       '@aws-sdk/util-waiter': 3.78.0
       tslib: 2.4.0
->>>>>>> 28696809
     dev: false
 
   /@aws-sdk/client-s3/3.100.0:
