lockfileVersion: 5.3

importers:

  .:
    specifiers: {}

  ../../solutions/example-ui-app:
    specifiers:
      '@amzn/eslint-config-workbench-core-eslint-custom': workspace:*
      '@awsui/collection-hooks': ^1.0.0
      '@awsui/components-react': ^3.0.0
      '@awsui/design-tokens': ^3.0.0
      '@awsui/global-styles': ^1.0.0
      '@awsui/test-utils-core': ^1.0.0
      '@babel/core': ^7.17.9
      '@babel/preset-env': ^7.16.11
      '@babel/preset-react': ^7.16.7
      '@babel/preset-typescript': ^7.16.7
      '@rushstack/eslint-config': ^2.5.1
      '@rushstack/heft': ^0.45.0
      '@rushstack/heft-jest-plugin': ^0.2.3
      '@testing-library/dom': ^8.13.0
      '@testing-library/jest-dom': 5.16.1
      '@testing-library/react': 12.1.2
      '@testing-library/user-event': 13.5.0
      '@types/jest': ^27.4.1
      '@types/node': ^14
      '@types/react': 17.0.38
      babel-jest: 27.5.1
      eslint: ^8.7.0
      eslint-config-next: 12.1.5
      eslint-plugin-testing-library: 5.0.1
      istanbul-badges-readme: 1.8.1
      jest: ^27.5.1
      next: ^12.1.5
      next-global-css: ~1.2.0
      next-i18next: ~11.0.0
      next-transpile-modules: ~9.0.0
      react: 17.0.2
      react-dom: 17.0.2
      sass: ^1.49.8
      sharp: ^0.30.4
      ts-jest: ^27.1.3
      typescript: ^4.5.2
    dependencies:
      next: 12.1.6_a4a513c9a213234bf0e56ad44f68969f
      next-global-css: 1.2.0
      next-i18next: 11.0.0_c9e78c1ef548b95661158f8b65ef5848
      next-transpile-modules: 9.0.0
      react: 17.0.2
      react-dom: 17.0.2_react@17.0.2
    devDependencies:
      '@amzn/eslint-config-workbench-core-eslint-custom': link:../../workbench-core/eslint-custom
      '@awsui/collection-hooks': 1.0.25_react@17.0.2
      '@awsui/components-react': 3.0.495_b3482aaf5744fc7c2aeb7941b0e0a78f
      '@awsui/design-tokens': 3.0.21
      '@awsui/global-styles': 1.0.14
      '@awsui/test-utils-core': 1.0.17
      '@babel/core': 7.17.10
      '@babel/preset-env': 7.17.10_@babel+core@7.17.10
      '@babel/preset-react': 7.16.7_@babel+core@7.17.10
      '@babel/preset-typescript': 7.16.7_@babel+core@7.17.10
      '@rushstack/eslint-config': 2.6.0_eslint@8.14.0+typescript@4.6.4
      '@rushstack/heft': 0.45.1
      '@rushstack/heft-jest-plugin': 0.2.15_@rushstack+heft@0.45.1
      '@testing-library/dom': 8.13.0
      '@testing-library/jest-dom': 5.16.1
      '@testing-library/react': 12.1.2_react-dom@17.0.2+react@17.0.2
      '@testing-library/user-event': 13.5.0_@testing-library+dom@8.13.0
      '@types/jest': 27.5.0
      '@types/node': 14.18.16
      '@types/react': 17.0.38
      babel-jest: 27.5.1_@babel+core@7.17.10
      eslint: 8.14.0
      eslint-config-next: 12.1.5_d7e9cce678924f6d9856cdbea208c1e6
      eslint-plugin-testing-library: 5.0.1_eslint@8.14.0+typescript@4.6.4
      istanbul-badges-readme: 1.8.1
      jest: 27.5.1
      sass: 1.51.0
      sharp: 0.30.4
      ts-jest: 27.1.4_b9494841e57bab118b2da0bbe32becd6
      typescript: 4.6.4

  ../../solutions/swb-app:
    specifiers:
      '@amzn/environments': workspace:*
      '@amzn/eslint-config-workbench-core-eslint-custom': workspace:*
      '@hapi/boom': ^10.0.0
      '@rushstack/eslint-config': ^2.5.1
      '@rushstack/heft': ^0.45.0
      '@rushstack/heft-jest-plugin': ^0.2.3
      '@rushstack/heft-node-rig': ^1.7.1
      '@types/express': ^4.17.13
      '@types/heft-jest': 1.0.2
      '@types/jest': ^27.4.1
      '@types/node': ^14
      concurrently: ^7.0.0
      eslint: ^8.7.0
      express: ^4.17.3
      istanbul-badges-readme: 1.8.1
      jest: ^27.5.1
      nodemon: ^2.0.15
      ts-jest: ^27.1.3
      typescript: ^4.5.2
    dependencies:
      '@amzn/environments': link:../../workbench-core/environments
      '@hapi/boom': 10.0.0
      express: 4.18.1
    devDependencies:
      '@amzn/eslint-config-workbench-core-eslint-custom': link:../../workbench-core/eslint-custom
      '@rushstack/eslint-config': 2.6.0_eslint@8.14.0+typescript@4.6.4
      '@rushstack/heft': 0.45.1
      '@rushstack/heft-jest-plugin': 0.2.15_@rushstack+heft@0.45.1
      '@rushstack/heft-node-rig': 1.9.2_@rushstack+heft@0.45.1
      '@types/express': 4.17.13
      '@types/heft-jest': 1.0.2
      '@types/jest': 27.5.0
      '@types/node': 14.18.16
      concurrently: 7.1.0
      eslint: 8.14.0
      istanbul-badges-readme: 1.8.1
      jest: 27.5.1
      nodemon: 2.0.16
      ts-jest: 27.1.4_de3efcd1e6a6e8470860984ab19632da
      typescript: 4.6.4

  ../../solutions/swb-reference:
    specifiers:
      '@amzn/environments': workspace:*
      '@amzn/eslint-config-workbench-core-eslint-custom': workspace:*
      '@amzn/swb-app': workspace:*
      '@amzn/workbench-core-base': workspace:*
      '@aws-sdk/client-cloudformation': ^3.58.0
      '@aws-sdk/client-s3': ^3.58.0
      '@aws-sdk/client-sagemaker': ^3.58.0
      '@aws-sdk/client-service-catalog': ^3.58.0
      '@aws-sdk/client-ssm': ^3.58.0
      '@aws-sdk/client-sts': ^3.58.0
      '@aws-sdk/types': ^3.55.0
      '@rushstack/eslint-config': ^2.5.1
      '@rushstack/heft': ^0.45.0
      '@rushstack/heft-jest-plugin': ^0.2.3
      '@rushstack/heft-node-rig': ^1.7.1
      '@types/aws-lambda': ^8.10.92
      '@types/express': ^4.17.13
      '@types/heft-jest': 1.0.2
      '@types/jest': ^27.4.1
      '@types/js-yaml': ^4.0.5
      '@types/lodash': ^4.14.181
      '@types/node': ^14
      '@types/uuid': ^8.3.4
      '@vendia/serverless-express': ^4.5.4
      aws-cdk: ^2.12.0
      aws-cdk-lib: ^2.0.0
      aws-lambda: ^1.0.7
      aws-sdk-client-mock: ^0.6.2
      cdk-ssm-document: ^3.1.1
      constructs: ^10.0.0
      esbuild: ^0.14.21
      eslint: ^8.7.0
      express: ^4.17.3
      istanbul-badges-readme: 1.8.1
      jest: ^27.5.1
      js-yaml: ^4.1.0
      lodash: ^4.17.21
      ts-jest: ^27.1.3
      ts-node: ^10.4.0
      typescript: ^4.5.2
      uuid: ^8.3.2
    dependencies:
      '@amzn/environments': link:../../workbench-core/environments
      '@amzn/swb-app': link:../swb-app
      '@amzn/workbench-core-base': link:../../workbench-core/base
<<<<<<< HEAD
      '@vendia/serverless-express': 4.8.0
=======
      '@aws-sdk/client-cloudformation': 3.85.0
      '@aws-sdk/client-dynamodb': 3.85.0
      '@aws-sdk/client-s3': 3.85.0
      '@aws-sdk/client-service-catalog': 3.85.0
      '@aws-sdk/client-ssm': 3.85.0
      '@aws-sdk/client-sts': 3.85.0
      '@aws-sdk/types': 3.78.0
      '@vendia/serverless-express': 4.8.0
      aws-sdk-client-mock: 0.6.2_a9e86a7e1c6efb9158e19d317f27eca8
>>>>>>> cbdf9b58
      express: 4.18.1
      js-yaml: 4.1.0
      lodash: 4.17.21
      uuid: 8.3.2
    devDependencies:
      '@amzn/eslint-config-workbench-core-eslint-custom': link:../../workbench-core/eslint-custom
      '@aws-sdk/client-cloudformation': 3.82.0
      '@aws-sdk/client-s3': 3.83.0
      '@aws-sdk/client-sagemaker': 3.95.0
      '@aws-sdk/client-service-catalog': 3.82.0
      '@aws-sdk/client-ssm': 3.84.0
      '@aws-sdk/client-sts': 3.82.0
      '@aws-sdk/types': 3.78.0
      '@rushstack/eslint-config': 2.6.0_eslint@8.14.0+typescript@4.6.4
      '@rushstack/heft': 0.45.1
      '@rushstack/heft-jest-plugin': 0.2.15_7cd29405bbbacfa05e8441bec40ead93
      '@rushstack/heft-node-rig': 1.9.2_7cd29405bbbacfa05e8441bec40ead93
      '@types/aws-lambda': 8.10.95
      '@types/express': 4.17.13
      '@types/heft-jest': 1.0.2
      '@types/jest': 27.5.0
      '@types/js-yaml': 4.0.5
      '@types/lodash': 4.14.182
      '@types/node': 14.18.16
      '@types/uuid': 8.3.4
      aws-cdk: 2.23.0
      aws-cdk-lib: 2.23.0_constructs@10.1.1
      aws-lambda: 1.0.7
<<<<<<< HEAD
      aws-sdk-client-mock: 0.6.2_1623f36c0ee0e0189219c4d48dbbb18c
      cdk-ssm-document: 3.1.1_6f265bdf75b97685943178dd77727f36
      constructs: 10.0.130
=======
      cdk-ssm-document: 3.1.1_9360c9e9735e95d3e85dc042058136d3
      constructs: 10.1.1
>>>>>>> cbdf9b58
      esbuild: 0.14.38
      eslint: 8.14.0
      istanbul-badges-readme: 1.8.1
      jest: 27.5.1_ts-node@10.7.0
      ts-jest: 27.1.4_edb1f862ecf73b6f0cc1f906c6266936
      ts-node: 10.7.0_63845f5bc9a653846bd58de3c741e587
      typescript: 4.6.4

  ../../workbench-core/audit:
    specifiers:
      '@amzn/eslint-config-workbench-core-eslint-custom': workspace:*
      '@rushstack/eslint-config': ^2.5.1
      '@rushstack/heft': ^0.45.0
      '@rushstack/heft-jest-plugin': ^0.2.3
      '@rushstack/heft-node-rig': ^1.7.1
      '@types/heft-jest': 1.0.2
      '@types/node': ^14
      eslint: ^8.7.0
      istanbul-badges-readme: 1.8.1
      typescript: ^4.5.2
    devDependencies:
      '@amzn/eslint-config-workbench-core-eslint-custom': link:../eslint-custom
      '@rushstack/eslint-config': 2.6.0_eslint@8.14.0+typescript@4.6.4
      '@rushstack/heft': 0.45.1
      '@rushstack/heft-jest-plugin': 0.2.15_@rushstack+heft@0.45.1
      '@rushstack/heft-node-rig': 1.9.2_@rushstack+heft@0.45.1
      '@types/heft-jest': 1.0.2
      '@types/node': 14.18.16
      eslint: 8.14.0
      istanbul-badges-readme: 1.8.1
      typescript: 4.6.4

  ../../workbench-core/authentication:
    specifiers:
      '@amzn/eslint-config-workbench-core-eslint-custom': workspace:*
      '@rushstack/eslint-config': ^2.5.1
      '@rushstack/heft': ^0.45.0
      '@rushstack/heft-jest-plugin': ^0.2.3
      '@rushstack/heft-node-rig': ^1.7.1
      '@types/heft-jest': 1.0.2
      '@types/node': ^14
      eslint: ^8.7.0
      istanbul-badges-readme: 1.8.1
      typescript: ^4.5.2
    devDependencies:
      '@amzn/eslint-config-workbench-core-eslint-custom': link:../eslint-custom
      '@rushstack/eslint-config': 2.6.0_eslint@8.14.0+typescript@4.6.4
      '@rushstack/heft': 0.45.1
      '@rushstack/heft-jest-plugin': 0.2.15_@rushstack+heft@0.45.1
      '@rushstack/heft-node-rig': 1.9.2_@rushstack+heft@0.45.1
      '@types/heft-jest': 1.0.2
      '@types/node': 14.18.16
      eslint: 8.14.0
      istanbul-badges-readme: 1.8.1
      typescript: 4.6.4

  ../../workbench-core/authorization:
    specifiers:
      '@amzn/eslint-config-workbench-core-eslint-custom': workspace:*
      '@amzn/workbench-core-authentication': workspace:*
      '@casl/ability': ^5.4.3
      '@rushstack/eslint-config': ^2.5.1
      '@rushstack/heft': ^0.45.0
      '@rushstack/heft-jest-plugin': ^0.2.3
      '@rushstack/heft-node-rig': ^1.7.1
      '@types/heft-jest': 1.0.2
      '@types/node': ^14
      eslint: ^8.7.0
      fast-check: ^2.24.0
      istanbul-badges-readme: 1.8.1
      jest: ^27.5.1
      jest-fast-check: ^1.0.2
      typescript: ^4.5.2
    dependencies:
      '@amzn/workbench-core-authentication': link:../authentication
      '@casl/ability': 5.4.3
    devDependencies:
      '@amzn/eslint-config-workbench-core-eslint-custom': link:../eslint-custom
      '@rushstack/eslint-config': 2.6.0_eslint@8.14.0+typescript@4.6.4
      '@rushstack/heft': 0.45.1
      '@rushstack/heft-jest-plugin': 0.2.15_@rushstack+heft@0.45.1
      '@rushstack/heft-node-rig': 1.9.2_@rushstack+heft@0.45.1
      '@types/heft-jest': 1.0.2
      '@types/node': 14.18.16
      eslint: 8.14.0
      fast-check: 2.25.0
      istanbul-badges-readme: 1.8.1
      jest: 27.5.1
      jest-fast-check: 1.0.2_fast-check@2.25.0+jest@27.5.1
      typescript: 4.6.4

  ../../workbench-core/base:
    specifiers:
      '@amzn/eslint-config-workbench-core-eslint-custom': workspace:*
      '@aws-cdk/aws-dynamodb': ^1.152.0
      '@aws-sdk/client-cloudformation': ^3.58.0
      '@aws-sdk/client-cognito-identity-provider': ^3.67.0
      '@aws-sdk/client-dynamodb': ^3.67.0
      '@aws-sdk/client-ec2': ^3.60.0
      '@aws-sdk/client-eventbridge': ^3.66.0
      '@aws-sdk/client-iam': ^3.58.0
      '@aws-sdk/client-lambda': ^3.82.0
      '@aws-sdk/client-s3': ^3.58.0
<<<<<<< HEAD
      '@aws-sdk/client-sagemaker': ^3.58.0
=======
      '@aws-sdk/client-sagemaker': ^3.95.0
>>>>>>> cbdf9b58
      '@aws-sdk/client-service-catalog': ^3.58.0
      '@aws-sdk/client-ssm': ^3.58.0
      '@aws-sdk/client-sts': ^3.58.0
      '@aws-sdk/types': ^3.55.0
      '@aws-sdk/util-dynamodb': ^3.87.0
      '@rushstack/eslint-config': ^2.5.1
      '@rushstack/heft': ^0.45.0
      '@rushstack/heft-jest-plugin': ^0.2.3
      '@rushstack/heft-node-rig': ^1.7.1
      '@types/heft-jest': 1.0.2
      '@types/jest': ^27.4.1
      '@types/js-yaml': ^4.0.5
      '@types/lodash': ^4.14.181
      '@types/node': ^14
      eslint: ^8.7.0
      istanbul-badges-readme: 1.8.1
      jest: ^27.5.1
      lodash: ^4.17.21
      ts-jest: ^27.1.3
      typescript: ^4.5.2
    dependencies:
      '@amzn/eslint-config-workbench-core-eslint-custom': link:../eslint-custom
      '@aws-cdk/aws-dynamodb': 1.155.0
<<<<<<< HEAD
      '@aws-sdk/client-cloudformation': 3.82.0
      '@aws-sdk/client-cognito-identity-provider': 3.82.0
      '@aws-sdk/client-dynamodb': 3.82.0
      '@aws-sdk/client-ec2': 3.83.0
      '@aws-sdk/client-eventbridge': 3.82.0
      '@aws-sdk/client-iam': 3.82.0
      '@aws-sdk/client-s3': 3.83.0
      '@aws-sdk/client-sagemaker': 3.95.0
      '@aws-sdk/client-service-catalog': 3.82.0
      '@aws-sdk/client-ssm': 3.84.0
      '@aws-sdk/client-sts': 3.82.0
=======
      '@aws-sdk/client-cloudformation': 3.85.0
      '@aws-sdk/client-cognito-identity-provider': 3.85.0
      '@aws-sdk/client-dynamodb': 3.85.0
      '@aws-sdk/client-ec2': 3.85.0
      '@aws-sdk/client-eventbridge': 3.85.0
      '@aws-sdk/client-iam': 3.85.0
      '@aws-sdk/client-lambda': 3.85.0
      '@aws-sdk/client-s3': 3.85.0
      '@aws-sdk/client-sagemaker': 3.95.0
      '@aws-sdk/client-service-catalog': 3.85.0
      '@aws-sdk/client-ssm': 3.85.0
      '@aws-sdk/client-sts': 3.85.0
>>>>>>> cbdf9b58
      '@aws-sdk/types': 3.78.0
      '@aws-sdk/util-dynamodb': 3.87.0
      lodash: 4.17.21
    devDependencies:
      '@rushstack/eslint-config': 2.6.0_eslint@8.14.0+typescript@4.6.4
      '@rushstack/heft': 0.45.1
      '@rushstack/heft-jest-plugin': 0.2.15_@rushstack+heft@0.45.1
      '@rushstack/heft-node-rig': 1.9.2_@rushstack+heft@0.45.1
      '@types/heft-jest': 1.0.2
      '@types/jest': 27.5.0
      '@types/js-yaml': 4.0.5
      '@types/lodash': 4.14.182
      '@types/node': 14.18.16
      eslint: 8.14.0
      istanbul-badges-readme: 1.8.1
      jest: 27.5.1
      ts-jest: 27.1.4_de3efcd1e6a6e8470860984ab19632da
      typescript: 4.6.4

  ../../workbench-core/environments:
    specifiers:
      '@amzn/eslint-config-workbench-core-eslint-custom': workspace:*
      '@amzn/workbench-core-base': workspace:*
      '@aws-sdk/client-cloudformation': ^3.58.0
      '@aws-sdk/client-cognito-identity-provider': ^3.67.0
      '@aws-sdk/client-dynamodb': ^3.67.0
      '@aws-sdk/client-ec2': ^3.60.0
      '@aws-sdk/client-eventbridge': ^3.66.0
      '@aws-sdk/client-iam': ^3.58.0
      '@aws-sdk/client-lambda': ^3.82.0
      '@aws-sdk/client-s3': ^3.58.0
      '@aws-sdk/client-service-catalog': ^3.58.0
      '@aws-sdk/client-ssm': ^3.58.0
      '@aws-sdk/client-sts': ^3.58.0
      '@aws-sdk/types': ^3.55.0
      '@aws-sdk/util-dynamodb': ^3.87.0
      '@hapi/boom': ^10.0.0
      '@rushstack/eslint-config': ^2.5.1
      '@rushstack/heft': ^0.45.0
      '@rushstack/heft-jest-plugin': ^0.2.3
      '@rushstack/heft-node-rig': ^1.7.1
      '@types/heft-jest': 1.0.2
      '@types/jest': ^27.4.1
      '@types/lodash': ^4.14.181
      '@types/node': ^14
      '@types/uuid': ^8.3.4
      aws-sdk-client-mock: ^0.6.2
      eslint: ^8.7.0
      generate-password: ^1.7.0
      istanbul-badges-readme: 1.8.1
      jest: ^27.5.1
      lodash: ^4.17.21
      md5-file: ^5.0.0
      ts-jest: ^27.1.3
      typescript: ^4.5.2
      uuid: ^8.3.2
    dependencies:
      '@amzn/workbench-core-base': link:../base
      '@aws-sdk/client-cloudformation': 3.85.0
      '@aws-sdk/client-cognito-identity-provider': 3.85.0
      '@aws-sdk/client-dynamodb': 3.85.0
      '@aws-sdk/client-ec2': 3.85.0
      '@aws-sdk/client-eventbridge': 3.85.0
      '@aws-sdk/client-iam': 3.85.0
      '@aws-sdk/client-lambda': 3.85.0
      '@aws-sdk/client-s3': 3.85.0
      '@aws-sdk/client-service-catalog': 3.85.0
      '@aws-sdk/client-ssm': 3.85.0
      '@aws-sdk/client-sts': 3.95.0
      '@aws-sdk/util-dynamodb': 3.92.0
      '@hapi/boom': 10.0.0
      generate-password: 1.7.0
      lodash: 4.17.21
      md5-file: 5.0.0
      uuid: 8.3.2
    devDependencies:
      '@amzn/eslint-config-workbench-core-eslint-custom': link:../eslint-custom
      '@aws-sdk/types': 3.78.0
      '@rushstack/eslint-config': 2.6.0_eslint@8.14.0+typescript@4.6.4
      '@rushstack/heft': 0.45.1
      '@rushstack/heft-jest-plugin': 0.2.15_@rushstack+heft@0.45.1
      '@rushstack/heft-node-rig': 1.9.2_@rushstack+heft@0.45.1
      '@types/heft-jest': 1.0.2
      '@types/jest': 27.5.0
      '@types/lodash': 4.14.182
      '@types/node': 14.18.16
      '@types/uuid': 8.3.4
      aws-sdk-client-mock: 0.6.2_a9e86a7e1c6efb9158e19d317f27eca8
      eslint: 8.14.0
      istanbul-badges-readme: 1.8.1
      jest: 27.5.1
      ts-jest: 27.1.4_de3efcd1e6a6e8470860984ab19632da
      typescript: 4.6.4

  ../../workbench-core/eslint-custom:
    specifiers:
      '@rushstack/eslint-config': ^2.5.1
      '@rushstack/heft': ^0.45.0
      '@rushstack/heft-jest-plugin': ^0.2.3
      '@rushstack/heft-node-rig': ^1.7.1
      '@types/heft-jest': 1.0.2
      '@types/jest': ^27.4.1
      '@types/node': ^14
      eslint: ^8.7.0
      eslint-plugin-security: ^1.4.0
      istanbul-badges-readme: 1.8.1
      jest: ^27.5.1
      typescript: ^4.5.2
    dependencies:
      '@rushstack/eslint-config': 2.6.0_eslint@8.14.0+typescript@4.6.4
      '@types/jest': 27.5.0
      eslint: 8.14.0
      eslint-plugin-security: 1.5.0
      jest: 27.5.1
    devDependencies:
      '@rushstack/heft': 0.45.1
      '@rushstack/heft-jest-plugin': 0.2.15_@rushstack+heft@0.45.1
      '@rushstack/heft-node-rig': 1.9.2_@rushstack+heft@0.45.1
      '@types/heft-jest': 1.0.2
      '@types/node': 14.18.16
      istanbul-badges-readme: 1.8.1
      typescript: 4.6.4

  ../../workbench-core/example/express:
    specifiers:
      '@amzn/eslint-config-workbench-core-eslint-custom': workspace:*
      '@amzn/workbench-core-audit': workspace:*
      '@amzn/workbench-core-logging': workspace:*
      '@rushstack/eslint-config': ^2.5.1
      '@rushstack/heft': ^0.45.0
      '@rushstack/heft-jest-plugin': ^0.2.3
      '@rushstack/heft-node-rig': ^1.7.1
      '@types/aws-lambda': ^8.10.92
      '@types/express': ^4.17.13
      '@types/heft-jest': 1.0.2
      '@types/jest': ^27.4.1
      '@types/node': ^14
      '@types/request': ^2.48.8
      '@types/supertest': ^2.0.12
      '@vendia/serverless-express': ^4.5.4
      aws-cdk-lib: ^2.0.0
      axios: ^0.27.1
      constructs: ^10.0.0
      eslint: ^8.7.0
      eslint-plugin-security: ^1.4.0
      express: ^4.17.3
      istanbul-badges-readme: 1.8.1
      jest: ^27.5.1
      lambda-build: ^1.0.6
      request: ^2.88.2
      supertest: ^6.2.2
      typescript: ^4.5.2
    dependencies:
      '@amzn/workbench-core-audit': link:../../audit
      '@amzn/workbench-core-logging': link:../../logging
      '@vendia/serverless-express': 4.8.0
      aws-cdk-lib: 2.23.0_constructs@10.1.1
      constructs: 10.1.1
    devDependencies:
      '@amzn/eslint-config-workbench-core-eslint-custom': link:../../eslint-custom
      '@rushstack/eslint-config': 2.6.0_eslint@8.14.0+typescript@4.6.4
      '@rushstack/heft': 0.45.1
      '@rushstack/heft-jest-plugin': 0.2.15_@rushstack+heft@0.45.1
      '@rushstack/heft-node-rig': 1.9.2_@rushstack+heft@0.45.1
      '@types/aws-lambda': 8.10.95
      '@types/express': 4.17.13
      '@types/heft-jest': 1.0.2
      '@types/jest': 27.5.0
      '@types/node': 14.18.16
      '@types/request': 2.48.8
      '@types/supertest': 2.0.12
      axios: 0.27.2
      eslint: 8.14.0
      eslint-plugin-security: 1.5.0
      express: 4.18.1
      istanbul-badges-readme: 1.8.1
      jest: 27.5.1
      lambda-build: 1.0.6
      request: 2.88.2
      supertest: 6.2.3
      typescript: 4.6.4

  ../../workbench-core/example/infrastructure:
    specifiers:
      '@amzn/eslint-config-workbench-core-eslint-custom': workspace:*
      '@amzn/workbench-core-express': workspace:*
      '@aws-cdk/assert': ^2.0.0
      '@aws-cdk/aws-apigatewayv2-alpha': ^2.22.0-alpha.0
      '@aws-cdk/aws-apigatewayv2-authorizers-alpha': ^2.22.0-alpha.0
      '@aws-cdk/aws-apigatewayv2-integrations-alpha': ^2.22.0-alpha.0
      '@rushstack/eslint-config': ^2.5.1
      '@rushstack/heft': ^0.45.0
      '@rushstack/heft-jest-plugin': ^0.2.3
      '@rushstack/heft-node-rig': ^1.7.1
      '@types/aws-lambda': ^8.10.92
      '@types/express': ^4.17.13
      '@types/heft-jest': 1.0.2
      '@types/jest': ^27.4.1
      '@types/lodash': ^4.14.181
      '@types/node': ^14
      '@vendia/serverless-express': ^4.5.4
      aws-cdk: ^2.12.0
      aws-cdk-lib: ^2.0.0
      axios: ^0.27.1
      cdk-nag: ^2.12.25
      constructs: ^10.0.0
      esbuild: ^0.14.21
      eslint: ^8.7.0
      eslint-plugin-security: ^1.4.0
      express: ^4.17.3
      istanbul-badges-readme: 1.8.1
      jest: ^27.5.1
      lodash: ^4.17.21
      source-map-support: ^0.5.16
      ts-node: ^10.4.0
      typescript: ^4.5.2
    dependencies:
      '@amzn/workbench-core-express': link:../express
      aws-cdk-lib: 2.23.0_constructs@10.1.1
      constructs: 10.1.1
      lodash: 4.17.21
      source-map-support: 0.5.21
    devDependencies:
      '@amzn/eslint-config-workbench-core-eslint-custom': link:../../eslint-custom
      '@aws-cdk/assert': 2.23.0_6eebda93f9038ceab2f871f1576459a4
      '@aws-cdk/aws-apigatewayv2-alpha': 2.22.0-alpha.0_9360c9e9735e95d3e85dc042058136d3
      '@aws-cdk/aws-apigatewayv2-authorizers-alpha': 2.22.0-alpha.0_6ade5b34d3280c3ba58a8b2b827ee337
      '@aws-cdk/aws-apigatewayv2-integrations-alpha': 2.22.0-alpha.0_6ade5b34d3280c3ba58a8b2b827ee337
      '@rushstack/eslint-config': 2.6.0_eslint@8.14.0+typescript@4.6.4
      '@rushstack/heft': 0.45.1
      '@rushstack/heft-jest-plugin': 0.2.15_7cd29405bbbacfa05e8441bec40ead93
      '@rushstack/heft-node-rig': 1.9.2_7cd29405bbbacfa05e8441bec40ead93
      '@types/aws-lambda': 8.10.95
      '@types/express': 4.17.13
      '@types/heft-jest': 1.0.2
      '@types/jest': 27.5.0
      '@types/lodash': 4.14.182
      '@types/node': 14.18.16
      '@vendia/serverless-express': 4.8.0
      aws-cdk: 2.23.0
      axios: 0.27.2
      cdk-nag: 2.12.47_9360c9e9735e95d3e85dc042058136d3
      esbuild: 0.14.38
      eslint: 8.14.0
      eslint-plugin-security: 1.5.0
      express: 4.18.1
      istanbul-badges-readme: 1.8.1
      jest: 27.5.1_ts-node@10.7.0
      ts-node: 10.7.0_63845f5bc9a653846bd58de3c741e587
      typescript: 4.6.4

  ../../workbench-core/logging:
    specifiers:
      '@amzn/eslint-config-workbench-core-eslint-custom': workspace:*
      '@rushstack/heft': ^0.45.0
      '@rushstack/heft-jest-plugin': ^0.2.3
      '@rushstack/heft-node-rig': ^1.7.1
      '@types/heft-jest': 1.0.2
      '@types/node': ^14
      '@types/triple-beam': ^1.3.2
      fast-check: ^2.24.0
      istanbul-badges-readme: 1.8.1
      jest: ^27.5.1
      jest-fast-check: ^1.0.2
      triple-beam: ^1.3.0
      typescript: ^4.5.2
      winston: ^3.6.0
      winston-transport: ^4.5.0
    dependencies:
      triple-beam: 1.3.0
      winston: 3.7.2
      winston-transport: 4.5.0
    devDependencies:
      '@amzn/eslint-config-workbench-core-eslint-custom': link:../eslint-custom
      '@rushstack/heft': 0.45.1
      '@rushstack/heft-jest-plugin': 0.2.15_@rushstack+heft@0.45.1
      '@rushstack/heft-node-rig': 1.9.2_@rushstack+heft@0.45.1
      '@types/heft-jest': 1.0.2
      '@types/node': 14.18.16
      '@types/triple-beam': 1.3.2
      fast-check: 2.25.0
      istanbul-badges-readme: 1.8.1
      jest: 27.5.1
      jest-fast-check: 1.0.2_fast-check@2.25.0+jest@27.5.1
      typescript: 4.6.4

packages:

  /@ampproject/remapping/2.2.0:
    resolution: {integrity: sha512-qRmjj8nj9qmLTQXXmaR1cck3UXSRMPrbsLJAasZpF+t3riI71BXed5ebIOYwQntykeZuhjsdweEc9BxH5Jc26w==}
    engines: {node: '>=6.0.0'}
    dependencies:
      '@jridgewell/gen-mapping': 0.1.1
      '@jridgewell/trace-mapping': 0.3.10

  /@aws-cdk/assert/2.23.0_6eebda93f9038ceab2f871f1576459a4:
    resolution: {integrity: sha512-szfjBJznK1V33y39ExjCNf0NefA/QJhSZlevtxaUiHRhYh2ZjzOXLJhtWmrrjxO2wZFbUSrXmZOJMG59wge0Zg==}
    engines: {node: '>= 14.15.0'}
    peerDependencies:
      aws-cdk-lib: ^2.23.0
      constructs: ^10.0.0
      jest: '>=26.6.3'
    dependencies:
      '@aws-cdk/cloudformation-diff': 2.23.0
      aws-cdk-lib: 2.23.0_constructs@10.1.1
      constructs: 10.1.1
      jest: 27.5.1_ts-node@10.7.0
    dev: true

  /@aws-cdk/assets/1.155.0:
    resolution: {integrity: sha512-EfNq7HUuggUp4VBDM6vXG+8smn5/r2CKZFiLyEx3a0XTQRPikpRj79jEiFKQyWDqja4TQfERlsIDLgfLJBZKCA==}
    engines: {node: '>= 10.13.0 <13 || >=13.7.0'}
    dependencies:
      '@aws-cdk/core': 1.155.0
      '@aws-cdk/cx-api': 1.155.0
      constructs: 3.4.1
    dev: false

  /@aws-cdk/aws-apigatewayv2-alpha/2.22.0-alpha.0_9360c9e9735e95d3e85dc042058136d3:
    resolution: {integrity: sha512-O8ZY2ny8TapdvD6iIULzBKJ4rn9JlmkwfDzfR7cYl7y+P220sLh1iJmU/m1yqtIRMLjv2022XCNBMZUJfwpVqQ==}
    engines: {node: '>= 14.15.0'}
    peerDependencies:
      aws-cdk-lib: ^2.22.0
      constructs: ^10.0.0
    dependencies:
      aws-cdk-lib: 2.23.0_constructs@10.1.1
      constructs: 10.1.1
    dev: true

  /@aws-cdk/aws-apigatewayv2-authorizers-alpha/2.22.0-alpha.0_6ade5b34d3280c3ba58a8b2b827ee337:
    resolution: {integrity: sha512-Q2lJqF8OuhcnJ2Wx6lgycjoudwvGLGhJ55QtO6XSSuogYLyJDhABqPFFxGGS8UqSJQ2IbBfGR6Ebtg2xnbkgKQ==}
    engines: {node: '>= 14.15.0'}
    peerDependencies:
      '@aws-cdk/aws-apigatewayv2-alpha': 2.22.0-alpha.0
      aws-cdk-lib: ^2.22.0
      constructs: ^10.0.0
    dependencies:
      '@aws-cdk/aws-apigatewayv2-alpha': 2.22.0-alpha.0_9360c9e9735e95d3e85dc042058136d3
      aws-cdk-lib: 2.23.0_constructs@10.1.1
      constructs: 10.1.1
    dev: true

  /@aws-cdk/aws-apigatewayv2-integrations-alpha/2.22.0-alpha.0_6ade5b34d3280c3ba58a8b2b827ee337:
    resolution: {integrity: sha512-QVXHA8J6ECkE29aT3Rnwtgxq15eDW3SlMuX8Z9J3BVqPPAH7rLAruD3hKL//KklVFd8xke7zBxMeYJ5CGkduZA==}
    engines: {node: '>= 14.15.0'}
    peerDependencies:
      '@aws-cdk/aws-apigatewayv2-alpha': 2.22.0-alpha.0
      aws-cdk-lib: ^2.22.0
      constructs: ^10.0.0
    dependencies:
      '@aws-cdk/aws-apigatewayv2-alpha': 2.22.0-alpha.0_9360c9e9735e95d3e85dc042058136d3
      aws-cdk-lib: 2.23.0_constructs@10.1.1
      constructs: 10.1.1
    dev: true

  /@aws-cdk/aws-applicationautoscaling/1.155.0:
    resolution: {integrity: sha512-eFkZb3ZbVD5uMTslL0Rw1jOsLSZag1m3gmX4JjxHTRPuKlsqeR2h8rGkYV2LxxgpSi2C0AVnS5X6n0Ivefa/wQ==}
    engines: {node: '>= 10.13.0 <13 || >=13.7.0'}
    dependencies:
      '@aws-cdk/aws-autoscaling-common': 1.155.0
      '@aws-cdk/aws-cloudwatch': 1.155.0
      '@aws-cdk/aws-iam': 1.155.0
      '@aws-cdk/core': 1.155.0
      constructs: 3.4.1
    dev: false

  /@aws-cdk/aws-autoscaling-common/1.155.0:
    resolution: {integrity: sha512-gvnznHr+a1D2XlPkqvrQwge9/wl6Bm8b6ayEWzvZRlKdt8UNdHHOatqP2V/zRFl+SR7AMMRcQr8WNChkSbWHWQ==}
    engines: {node: '>= 10.13.0 <13 || >=13.7.0'}
    dependencies:
      '@aws-cdk/aws-iam': 1.155.0
      '@aws-cdk/core': 1.155.0
      constructs: 3.4.1
    dev: false

  /@aws-cdk/aws-cloudformation/1.155.0:
    resolution: {integrity: sha512-mok/bHZ6++ldcJiSWKROqb6bHKcrkedeY9TLFeNNqUPt8WTarmNzS6A8mVHXTfaTBTCJh9LwIIDWMyn2bRkhUg==}
    engines: {node: '>= 10.13.0 <13 || >=13.7.0'}
    dependencies:
      '@aws-cdk/aws-iam': 1.155.0
      '@aws-cdk/aws-lambda': 1.155.0
      '@aws-cdk/aws-s3': 1.155.0
      '@aws-cdk/aws-sns': 1.155.0
      '@aws-cdk/core': 1.155.0
      '@aws-cdk/cx-api': 1.155.0
      constructs: 3.4.1
    dev: false

  /@aws-cdk/aws-cloudwatch/1.155.0:
    resolution: {integrity: sha512-u5PT24FUd0DD0gsvrv1bgEvm6mgARytq6ggc1N9pCN2yeL7PH+I0Prps7a7p0VUNuJUP3FQDiIpK68fNlFp1HA==}
    engines: {node: '>= 10.13.0 <13 || >=13.7.0'}
    dependencies:
      '@aws-cdk/aws-iam': 1.155.0
      '@aws-cdk/core': 1.155.0
      constructs: 3.4.1
    dev: false

  /@aws-cdk/aws-codeguruprofiler/1.155.0:
    resolution: {integrity: sha512-zSDAYxSFcenB555+rM8tX47/+YPLnV0vvaLKo7OH0hJws2TDIZP2PPwCHnw9MGw1CDhw3TON0MkZ10da7Sqlzw==}
    engines: {node: '>= 10.13.0 <13 || >=13.7.0'}
    dependencies:
      '@aws-cdk/aws-iam': 1.155.0
      '@aws-cdk/core': 1.155.0
      constructs: 3.4.1
    dev: false

  /@aws-cdk/aws-codestarnotifications/1.155.0:
    resolution: {integrity: sha512-YFb1flwaq5tXIvqwhr1mRCvRLvsMgvELkf6mrvAayKoN4SvHpcOftlJYh3cepG7geazOIkLA9vjDm+ZDrnLx8g==}
    engines: {node: '>= 10.13.0 <13 || >=13.7.0'}
    dependencies:
      '@aws-cdk/core': 1.155.0
      constructs: 3.4.1
    dev: false

  /@aws-cdk/aws-dynamodb/1.155.0:
    resolution: {integrity: sha512-sKaexo4x5gc17mLPjw4GtKSYSYWPeCFvGjMijcfIXNoN+pVpIhLgYlV9W387VTGMOXfL0pZuwTQgrqMKb5nS8g==}
    engines: {node: '>= 10.13.0 <13 || >=13.7.0'}
    dependencies:
      '@aws-cdk/aws-applicationautoscaling': 1.155.0
      '@aws-cdk/aws-cloudwatch': 1.155.0
      '@aws-cdk/aws-iam': 1.155.0
      '@aws-cdk/aws-kinesis': 1.155.0
      '@aws-cdk/aws-kms': 1.155.0
      '@aws-cdk/aws-lambda': 1.155.0
      '@aws-cdk/core': 1.155.0
      '@aws-cdk/custom-resources': 1.155.0
      constructs: 3.4.1
    dev: false

  /@aws-cdk/aws-ec2/1.155.0:
    resolution: {integrity: sha512-dTzQW5ETl6kcJvAbSVvXGLm3bss2CyBvm27LKb5wMfB/P6VyRYnVPyTdhW6vJE29Uqx/951B8JMkgv+5gRGFtQ==}
    engines: {node: '>= 10.13.0 <13 || >=13.7.0'}
    dependencies:
      '@aws-cdk/aws-cloudwatch': 1.155.0
      '@aws-cdk/aws-iam': 1.155.0
      '@aws-cdk/aws-kms': 1.155.0
      '@aws-cdk/aws-logs': 1.155.0
      '@aws-cdk/aws-s3': 1.155.0
      '@aws-cdk/aws-s3-assets': 1.155.0
      '@aws-cdk/aws-ssm': 1.155.0
      '@aws-cdk/cloud-assembly-schema': 1.155.0
      '@aws-cdk/core': 1.155.0
      '@aws-cdk/cx-api': 1.155.0
      '@aws-cdk/region-info': 1.155.0
      constructs: 3.4.1
    dev: false

  /@aws-cdk/aws-ecr-assets/1.155.0:
    resolution: {integrity: sha512-Op+MvUnQoZLs0QdgpLzs6GC32rNRG/RBbn041KA/r8t+lQ8twRH90ZG5qvdFcVosZcEil1sFuRTi8SHjI1EqWg==}
    engines: {node: '>= 10.13.0 <13 || >=13.7.0'}
    dependencies:
      '@aws-cdk/assets': 1.155.0
      '@aws-cdk/aws-ecr': 1.155.0
      '@aws-cdk/aws-iam': 1.155.0
      '@aws-cdk/aws-s3': 1.155.0
      '@aws-cdk/core': 1.155.0
      '@aws-cdk/cx-api': 1.155.0
      constructs: 3.4.1
    dev: false

  /@aws-cdk/aws-ecr/1.155.0:
    resolution: {integrity: sha512-WrynH1yXGoSxBxFiir6d8vEz8yugtzkj4V6bz+7DIw+U3abkyA4vghoG1G3a51dkr6SGt7Vvrwj9GjTEqxHCFg==}
    engines: {node: '>= 10.13.0 <13 || >=13.7.0'}
    dependencies:
      '@aws-cdk/aws-events': 1.155.0
      '@aws-cdk/aws-iam': 1.155.0
      '@aws-cdk/aws-kms': 1.155.0
      '@aws-cdk/core': 1.155.0
      constructs: 3.4.1
    dev: false

  /@aws-cdk/aws-efs/1.155.0:
    resolution: {integrity: sha512-NcpFGyxe1MiP5gh3ZoXRFG9zA08m4q558d6wB/YcFQjeuiyvCr8QcdhJXEBulvPYl6J0G5Dme/Orp9YrYTa9vQ==}
    engines: {node: '>= 10.13.0 <13 || >=13.7.0'}
    dependencies:
      '@aws-cdk/aws-ec2': 1.155.0
      '@aws-cdk/aws-iam': 1.155.0
      '@aws-cdk/aws-kms': 1.155.0
      '@aws-cdk/cloud-assembly-schema': 1.155.0
      '@aws-cdk/core': 1.155.0
      '@aws-cdk/cx-api': 1.155.0
      constructs: 3.4.1
    dev: false

  /@aws-cdk/aws-events/1.155.0:
    resolution: {integrity: sha512-FJi1M7yfEdr10leKnBEMdQ3EIs9Ef3pPsYotUoQL6lIb97/3w9sHcPi/A3v/PJjEICC6DBdgejJ2Nr8LI/oK+A==}
    engines: {node: '>= 10.13.0 <13 || >=13.7.0'}
    dependencies:
      '@aws-cdk/aws-iam': 1.155.0
      '@aws-cdk/core': 1.155.0
      constructs: 3.4.1
    dev: false

  /@aws-cdk/aws-iam/1.155.0:
    resolution: {integrity: sha512-2aexLVYTuxXoGf+XmTk2XxuDWpw81jiRD5wEsjUaDxG9MVx51pKPItNqRors7oS11o00SAP5zG0RfPz6dxWOwA==}
    engines: {node: '>= 10.13.0 <13 || >=13.7.0'}
    dependencies:
      '@aws-cdk/core': 1.155.0
      '@aws-cdk/cx-api': 1.155.0
      '@aws-cdk/region-info': 1.155.0
      constructs: 3.4.1
    dev: false

  /@aws-cdk/aws-kinesis/1.155.0:
    resolution: {integrity: sha512-o/Bf+ZncUVx6JGwb7lguXvGDTgBEXxyJT5iuICwGkT/QotDtKnJpt5hxSN0NurmoafwVfEQn94lvkNII/RplHA==}
    engines: {node: '>= 10.13.0 <13 || >=13.7.0'}
    dependencies:
      '@aws-cdk/aws-cloudwatch': 1.155.0
      '@aws-cdk/aws-iam': 1.155.0
      '@aws-cdk/aws-kms': 1.155.0
      '@aws-cdk/aws-logs': 1.155.0
      '@aws-cdk/core': 1.155.0
      constructs: 3.4.1
    dev: false

  /@aws-cdk/aws-kms/1.155.0:
    resolution: {integrity: sha512-oeGZvLKh123fRw+/7osyL7S1hmpPc+o5UkAEM29i4Ign65EcU+SA5ywKu33tJm56lLf53GwoS0xXvtOiTfA7xg==}
    engines: {node: '>= 10.13.0 <13 || >=13.7.0'}
    dependencies:
      '@aws-cdk/aws-iam': 1.155.0
      '@aws-cdk/cloud-assembly-schema': 1.155.0
      '@aws-cdk/core': 1.155.0
      '@aws-cdk/cx-api': 1.155.0
      constructs: 3.4.1
    dev: false

  /@aws-cdk/aws-lambda/1.155.0:
    resolution: {integrity: sha512-nXCdnMzLPOA4zIMQ4eQQRRkggcnEu4bVgOrGbr4R7CqoIEQJOebk9Ea+O4DvJJgszdjHRXT24i7wsEXaNSG9BA==}
    engines: {node: '>= 10.13.0 <13 || >=13.7.0'}
    dependencies:
      '@aws-cdk/aws-applicationautoscaling': 1.155.0
      '@aws-cdk/aws-cloudwatch': 1.155.0
      '@aws-cdk/aws-codeguruprofiler': 1.155.0
      '@aws-cdk/aws-ec2': 1.155.0
      '@aws-cdk/aws-ecr': 1.155.0
      '@aws-cdk/aws-ecr-assets': 1.155.0
      '@aws-cdk/aws-efs': 1.155.0
      '@aws-cdk/aws-events': 1.155.0
      '@aws-cdk/aws-iam': 1.155.0
      '@aws-cdk/aws-kms': 1.155.0
      '@aws-cdk/aws-logs': 1.155.0
      '@aws-cdk/aws-s3': 1.155.0
      '@aws-cdk/aws-s3-assets': 1.155.0
      '@aws-cdk/aws-signer': 1.155.0
      '@aws-cdk/aws-sns': 1.155.0
      '@aws-cdk/aws-sqs': 1.155.0
      '@aws-cdk/core': 1.155.0
      '@aws-cdk/cx-api': 1.155.0
      '@aws-cdk/region-info': 1.155.0
      constructs: 3.4.1
    dev: false

  /@aws-cdk/aws-logs/1.155.0:
    resolution: {integrity: sha512-bgpyXX1lzhT4XdylQLYw7u5Tg/eKC5UOCPrsIRK6N78oB1FotSiJsuav8/XNiJSg6vaKzf3b3DRkmY4Q3p5Drg==}
    engines: {node: '>= 10.13.0 <13 || >=13.7.0'}
    dependencies:
      '@aws-cdk/aws-cloudwatch': 1.155.0
      '@aws-cdk/aws-iam': 1.155.0
      '@aws-cdk/aws-kms': 1.155.0
      '@aws-cdk/aws-s3-assets': 1.155.0
      '@aws-cdk/core': 1.155.0
      '@aws-cdk/cx-api': 1.155.0
      constructs: 3.4.1
    dev: false

  /@aws-cdk/aws-s3-assets/1.155.0:
    resolution: {integrity: sha512-ZQyoLlU4Gx+sfqjmXQ08f7lPykvg73K5Y4Bd/OiM9iKT4jLlI/51l7mSwgzQIEUhbFkEGYSei3CCk00ACKGUhQ==}
    engines: {node: '>= 10.13.0 <13 || >=13.7.0'}
    dependencies:
      '@aws-cdk/assets': 1.155.0
      '@aws-cdk/aws-iam': 1.155.0
      '@aws-cdk/aws-kms': 1.155.0
      '@aws-cdk/aws-s3': 1.155.0
      '@aws-cdk/core': 1.155.0
      '@aws-cdk/cx-api': 1.155.0
      constructs: 3.4.1
    dev: false

  /@aws-cdk/aws-s3/1.155.0:
    resolution: {integrity: sha512-ZBog3NV7GPt3v2RZDtMaOJE+Yf+wNaHTgZgfzvfzB85b9ZwBCr+vaVAt2RTc6ca7fBMFHrFzONEDNQK2i3x5+A==}
    engines: {node: '>= 10.13.0 <13 || >=13.7.0'}
    dependencies:
      '@aws-cdk/aws-events': 1.155.0
      '@aws-cdk/aws-iam': 1.155.0
      '@aws-cdk/aws-kms': 1.155.0
      '@aws-cdk/core': 1.155.0
      '@aws-cdk/cx-api': 1.155.0
      constructs: 3.4.1
    dev: false

  /@aws-cdk/aws-signer/1.155.0:
    resolution: {integrity: sha512-wz8BV7IqwmQhoG7dBiSYQqAgLM/7lrN0g7HMrIt1Od5g0pYKzN0tQBxZinYNRs1PvIkUZcc2pwxspeQLAjKLQA==}
    engines: {node: '>= 10.13.0 <13 || >=13.7.0'}
    dependencies:
      '@aws-cdk/core': 1.155.0
      constructs: 3.4.1
    dev: false

  /@aws-cdk/aws-sns/1.155.0:
    resolution: {integrity: sha512-xAUkSoPUfeP5meuCQIP7ZTz+ufO+TQxwQJLGchUvVcUt+/58SKFe/g3FB/jPkGfvBOyhbZ1GkSbNNVJCLg67yw==}
    engines: {node: '>= 10.13.0 <13 || >=13.7.0'}
    dependencies:
      '@aws-cdk/aws-cloudwatch': 1.155.0
      '@aws-cdk/aws-codestarnotifications': 1.155.0
      '@aws-cdk/aws-events': 1.155.0
      '@aws-cdk/aws-iam': 1.155.0
      '@aws-cdk/aws-kms': 1.155.0
      '@aws-cdk/aws-sqs': 1.155.0
      '@aws-cdk/core': 1.155.0
      constructs: 3.4.1
    dev: false

  /@aws-cdk/aws-sqs/1.155.0:
    resolution: {integrity: sha512-sE3ad4QpcS9L/8FB3IN9hKNhVJnaQnuU1NQ4v12EiqccBQLJbVSUIAKr9CEyaC9tM2lcObqjccIYyHAVhL69Iw==}
    engines: {node: '>= 10.13.0 <13 || >=13.7.0'}
    dependencies:
      '@aws-cdk/aws-cloudwatch': 1.155.0
      '@aws-cdk/aws-iam': 1.155.0
      '@aws-cdk/aws-kms': 1.155.0
      '@aws-cdk/core': 1.155.0
      constructs: 3.4.1
    dev: false

  /@aws-cdk/aws-ssm/1.155.0:
    resolution: {integrity: sha512-AJzCnz3hebKmDnWUWZUphgXDQ29Xla6A/4G8aW6M2gw8bwzcjwI7RC20FHIOa36k3hm5AiowiTmIiExdtNJkkg==}
    engines: {node: '>= 10.13.0 <13 || >=13.7.0'}
    dependencies:
      '@aws-cdk/aws-iam': 1.155.0
      '@aws-cdk/aws-kms': 1.155.0
      '@aws-cdk/cloud-assembly-schema': 1.155.0
      '@aws-cdk/core': 1.155.0
      constructs: 3.4.1
    dev: false

  /@aws-cdk/cfnspec/2.23.0:
    resolution: {integrity: sha512-SzOj4nPdaRl826Hj8Pcln4cHCNBZGCI/7fQS1OGwIiU2M8IfGmZh/sC53+Muf9OR5ARcKW3tWziolyd4mkhRRw==}
    dependencies:
      fs-extra: 9.1.0
      md5: 2.3.0
    dev: true

  /@aws-cdk/cloud-assembly-schema/1.155.0:
    resolution: {integrity: sha512-MrzinkvXWKAVQ/7v7fqvSMDk6pK+ZPPsQEFLx62fyMf/S9foW5Vg4oeGxuqyvCGz12DSFVpVL8ioyYljfJ/oMA==}
    engines: {node: '>= 10.13.0 <13 || >=13.7.0'}
    dependencies:
      jsonschema: 1.4.1
      semver: 7.3.7
    dev: false
    bundledDependencies:
      - jsonschema
      - semver

  /@aws-cdk/cloudformation-diff/2.23.0:
    resolution: {integrity: sha512-+lqBr+JVg7+xnusxxTU52PiyhgOZWnYBLyEMqCOWQW+4vPqVSc5su7qlWUtsdfayat65Xc/JSczb1c/2iPbmYg==}
    engines: {node: '>= 14.15.0'}
    dependencies:
      '@aws-cdk/cfnspec': 2.23.0
      '@types/node': 10.17.60
      chalk: 4.1.2
      diff: 5.0.0
      fast-deep-equal: 3.1.3
      string-width: 4.2.3
      table: 6.8.0
    dev: true

  /@aws-cdk/core/1.155.0:
    resolution: {integrity: sha512-ks0FmkqUQCC0t+C3I+tnxpbxPFU1EsFGoroIIA3gOCdyB6bIAbLtooD0Hn3PeEjewhw2fp6RnB6TbNU+5wiJsA==}
    engines: {node: '>= 10.13.0 <13 || >=13.7.0'}
    dependencies:
      '@aws-cdk/cloud-assembly-schema': 1.155.0
      '@aws-cdk/cx-api': 1.155.0
      '@aws-cdk/region-info': 1.155.0
      '@balena/dockerignore': 1.0.2
      constructs: 3.4.1
      fs-extra: 9.1.0
      ignore: 5.2.0
      minimatch: 3.1.2
    dev: false
    bundledDependencies:
      - fs-extra
      - minimatch
      - '@balena/dockerignore'
      - ignore

  /@aws-cdk/custom-resources/1.155.0:
    resolution: {integrity: sha512-Qf+x646qkMPKTSOVG8fLOKiDdzLBjVk2jD4O+UAStcKCPHAvxf17FKHk8FgAlWe3aDqfdC7aMx2StKRrGdG8VQ==}
    engines: {node: '>= 10.13.0 <13 || >=13.7.0'}
    dependencies:
      '@aws-cdk/aws-cloudformation': 1.155.0
      '@aws-cdk/aws-ec2': 1.155.0
      '@aws-cdk/aws-iam': 1.155.0
      '@aws-cdk/aws-lambda': 1.155.0
      '@aws-cdk/aws-logs': 1.155.0
      '@aws-cdk/aws-sns': 1.155.0
      '@aws-cdk/core': 1.155.0
      constructs: 3.4.1
    dev: false

  /@aws-cdk/cx-api/1.155.0:
    resolution: {integrity: sha512-p935Fp4FzYBXZUt5+3wxf5W3wSTN+S8pe8iIQs3IgjmoHlhlGtzrjdXSNewT2DuRGWcX6DTJtk4M9cQxOYXvrw==}
    engines: {node: '>= 10.13.0 <13 || >=13.7.0'}
    dependencies:
      '@aws-cdk/cloud-assembly-schema': 1.155.0
      semver: 7.3.7
    dev: false
    bundledDependencies:
      - semver

  /@aws-cdk/region-info/1.155.0:
    resolution: {integrity: sha512-w/wBGRGhSF/4YCqHdKbitLRY04C0+xHIhk9MUAoJbTx6CAzy361RykhiLjhg0Esg9Hbdkd2cbdCzjbLlyp+sGQ==}
    engines: {node: '>= 10.13.0 <13 || >=13.7.0'}
    dev: false

  /@aws-crypto/crc32/2.0.0:
    resolution: {integrity: sha512-TvE1r2CUueyXOuHdEigYjIZVesInd9KN+K/TFFNfkkxRThiNxO6i4ZqqAVMoEjAamZZ1AA8WXJkjCz7YShHPQA==}
    dependencies:
      '@aws-crypto/util': 2.0.1
      '@aws-sdk/types': 3.78.0
      tslib: 1.14.1

  /@aws-crypto/crc32c/2.0.0:
    resolution: {integrity: sha512-vF0eMdMHx3O3MoOXUfBZry8Y4ZDtcuskjjKgJz8YfIDjLStxTZrYXk+kZqtl6A0uCmmiN/Eb/JbC/CndTV1MHg==}
    dependencies:
      '@aws-crypto/util': 2.0.1
      '@aws-sdk/types': 3.78.0
      tslib: 1.14.1

  /@aws-crypto/ie11-detection/2.0.0:
    resolution: {integrity: sha512-pkVXf/dq6PITJ0jzYZ69VhL8VFOFoPZLZqtU/12SGnzYuJOOGNfF41q9GxdI1yqC8R13Rq3jOLKDFpUJFT5eTA==}
    dependencies:
      tslib: 1.14.1

  /@aws-crypto/sha1-browser/2.0.0:
    resolution: {integrity: sha512-3fIVRjPFY8EG5HWXR+ZJZMdWNRpwbxGzJ9IH9q93FpbgCH8u8GHRi46mZXp3cYD7gealmyqpm3ThZwLKJjWJhA==}
    dependencies:
      '@aws-crypto/ie11-detection': 2.0.0
      '@aws-crypto/supports-web-crypto': 2.0.0
      '@aws-sdk/types': 3.78.0
      '@aws-sdk/util-locate-window': 3.55.0
      '@aws-sdk/util-utf8-browser': 3.55.0
      tslib: 1.14.1

  /@aws-crypto/sha256-browser/2.0.0:
    resolution: {integrity: sha512-rYXOQ8BFOaqMEHJrLHul/25ckWH6GTJtdLSajhlqGMx0PmSueAuvboCuZCTqEKlxR8CQOwRarxYMZZSYlhRA1A==}
    dependencies:
      '@aws-crypto/ie11-detection': 2.0.0
      '@aws-crypto/sha256-js': 2.0.0
      '@aws-crypto/supports-web-crypto': 2.0.0
      '@aws-crypto/util': 2.0.1
      '@aws-sdk/types': 3.78.0
      '@aws-sdk/util-locate-window': 3.55.0
      '@aws-sdk/util-utf8-browser': 3.55.0
      tslib: 1.14.1

  /@aws-crypto/sha256-js/2.0.0:
    resolution: {integrity: sha512-VZY+mCY4Nmrs5WGfitmNqXzaE873fcIZDu54cbaDaaamsaTOP1DBImV9F4pICc3EHjQXujyE8jig+PFCaew9ig==}
    dependencies:
      '@aws-crypto/util': 2.0.1
      '@aws-sdk/types': 3.78.0
      tslib: 1.14.1

  /@aws-crypto/supports-web-crypto/2.0.0:
    resolution: {integrity: sha512-Ge7WQ3E0OC7FHYprsZV3h0QIcpdyJLvIeg+uTuHqRYm8D6qCFJoiC+edSzSyFiHtZf+NOQDJ1q46qxjtzIY2nA==}
    dependencies:
      tslib: 1.14.1

  /@aws-crypto/util/2.0.1:
    resolution: {integrity: sha512-JJmFFwvbm08lULw4Nm5QOLg8+lAQeC8aCXK5xrtxntYzYXCGfHwUJ4Is3770Q7HmICsXthGQ+ZsDL7C2uH3yBQ==}
    dependencies:
      '@aws-sdk/types': 3.78.0
      '@aws-sdk/util-utf8-browser': 3.55.0
      tslib: 1.14.1

  /@aws-sdk/abort-controller/3.78.0:
    resolution: {integrity: sha512-iz1YLwM2feJUj/y97yO4XmDeTxs+yZ1XJwQgoawKuc8IDBKUutnJNCHL5jL04WUKU7Nrlq+Hr2fCTScFh2z9zg==}
    engines: {node: '>= 12.0.0'}
    dependencies:
      '@aws-sdk/types': 3.78.0
      tslib: 2.4.0

  /@aws-sdk/chunked-blob-reader-native/3.58.0:
    resolution: {integrity: sha512-+D3xnPD5985iphgAqgUerBDs371a2WzzoEVi7eHJUMMsP/gEnSTdSH0HNxsqhYv6CW4EdKtvDAQdAwA1VtCf2A==}
    dependencies:
      '@aws-sdk/util-base64-browser': 3.58.0
      tslib: 2.4.0

  /@aws-sdk/chunked-blob-reader/3.55.0:
    resolution: {integrity: sha512-o/xjMCq81opAjSBjt7YdHJwIJcGVG5XIV9+C2KXcY5QwVimkOKPybWTv0mXPvSwSilSx+EhpLNhkcJuXdzhw4w==}
    dependencies:
      tslib: 2.4.0

  /@aws-sdk/client-cloudformation/3.85.0:
    resolution: {integrity: sha512-dXBwZ/fTocabqLigGWk33qJahnE3cedW0Ik0iZV0f2A9pfx6mhrGR7h3sp54gda2njzbvfiIE4S5QaHekcnKGA==}
    engines: {node: '>=12.0.0'}
    dependencies:
      '@aws-crypto/sha256-browser': 2.0.0
      '@aws-crypto/sha256-js': 2.0.0
      '@aws-sdk/client-sts': 3.85.0
      '@aws-sdk/config-resolver': 3.80.0
      '@aws-sdk/credential-provider-node': 3.85.0
      '@aws-sdk/fetch-http-handler': 3.78.0
      '@aws-sdk/hash-node': 3.78.0
      '@aws-sdk/invalid-dependency': 3.78.0
      '@aws-sdk/middleware-content-length': 3.78.0
      '@aws-sdk/middleware-host-header': 3.78.0
      '@aws-sdk/middleware-logger': 3.78.0
      '@aws-sdk/middleware-retry': 3.80.0
      '@aws-sdk/middleware-serde': 3.78.0
      '@aws-sdk/middleware-signing': 3.78.0
      '@aws-sdk/middleware-stack': 3.78.0
      '@aws-sdk/middleware-user-agent': 3.78.0
      '@aws-sdk/node-config-provider': 3.80.0
      '@aws-sdk/node-http-handler': 3.82.0
      '@aws-sdk/protocol-http': 3.78.0
      '@aws-sdk/smithy-client': 3.85.0
      '@aws-sdk/types': 3.78.0
      '@aws-sdk/url-parser': 3.78.0
      '@aws-sdk/util-base64-browser': 3.58.0
      '@aws-sdk/util-base64-node': 3.55.0
      '@aws-sdk/util-body-length-browser': 3.55.0
      '@aws-sdk/util-body-length-node': 3.55.0
      '@aws-sdk/util-defaults-mode-browser': 3.85.0
      '@aws-sdk/util-defaults-mode-node': 3.85.0
      '@aws-sdk/util-user-agent-browser': 3.78.0
      '@aws-sdk/util-user-agent-node': 3.80.0
      '@aws-sdk/util-utf8-browser': 3.55.0
      '@aws-sdk/util-utf8-node': 3.55.0
      '@aws-sdk/util-waiter': 3.78.0
      entities: 2.2.0
      fast-xml-parser: 3.19.0
      tslib: 2.4.0
      uuid: 8.3.2

  /@aws-sdk/client-cognito-identity-provider/3.85.0:
    resolution: {integrity: sha512-9VH7BlSbba7LKwJFsdNEoiNiDjZyMxzVfMiqtO4CLZMomlFMEywOnC9aFFcIl500JN3qqzyNVaOqy4oh8Av8dQ==}
    engines: {node: '>=12.0.0'}
    dependencies:
      '@aws-crypto/sha256-browser': 2.0.0
      '@aws-crypto/sha256-js': 2.0.0
      '@aws-sdk/client-sts': 3.85.0
      '@aws-sdk/config-resolver': 3.80.0
      '@aws-sdk/credential-provider-node': 3.85.0
      '@aws-sdk/fetch-http-handler': 3.78.0
      '@aws-sdk/hash-node': 3.78.0
      '@aws-sdk/invalid-dependency': 3.78.0
      '@aws-sdk/middleware-content-length': 3.78.0
      '@aws-sdk/middleware-host-header': 3.78.0
      '@aws-sdk/middleware-logger': 3.78.0
      '@aws-sdk/middleware-retry': 3.80.0
      '@aws-sdk/middleware-serde': 3.78.0
      '@aws-sdk/middleware-signing': 3.78.0
      '@aws-sdk/middleware-stack': 3.78.0
      '@aws-sdk/middleware-user-agent': 3.78.0
      '@aws-sdk/node-config-provider': 3.80.0
      '@aws-sdk/node-http-handler': 3.82.0
      '@aws-sdk/protocol-http': 3.78.0
      '@aws-sdk/smithy-client': 3.85.0
      '@aws-sdk/types': 3.78.0
      '@aws-sdk/url-parser': 3.78.0
      '@aws-sdk/util-base64-browser': 3.58.0
      '@aws-sdk/util-base64-node': 3.55.0
      '@aws-sdk/util-body-length-browser': 3.55.0
      '@aws-sdk/util-body-length-node': 3.55.0
      '@aws-sdk/util-defaults-mode-browser': 3.85.0
      '@aws-sdk/util-defaults-mode-node': 3.85.0
      '@aws-sdk/util-user-agent-browser': 3.78.0
      '@aws-sdk/util-user-agent-node': 3.80.0
      '@aws-sdk/util-utf8-browser': 3.55.0
      '@aws-sdk/util-utf8-node': 3.55.0
      tslib: 2.4.0
    dev: false

  /@aws-sdk/client-dynamodb/3.85.0:
    resolution: {integrity: sha512-uivxiYoSej5K8l3Ii5qLQezDFnDg/l2uq6J2lX5Luvnf81IFFrYMGRC0yHpbZoLIllZ+rbl0nozZkmnWWt+P+A==}
    engines: {node: '>=12.0.0'}
    dependencies:
      '@aws-crypto/sha256-browser': 2.0.0
      '@aws-crypto/sha256-js': 2.0.0
      '@aws-sdk/client-sts': 3.85.0
      '@aws-sdk/config-resolver': 3.80.0
      '@aws-sdk/credential-provider-node': 3.85.0
      '@aws-sdk/fetch-http-handler': 3.78.0
      '@aws-sdk/hash-node': 3.78.0
      '@aws-sdk/invalid-dependency': 3.78.0
      '@aws-sdk/middleware-content-length': 3.78.0
      '@aws-sdk/middleware-endpoint-discovery': 3.80.0
      '@aws-sdk/middleware-host-header': 3.78.0
      '@aws-sdk/middleware-logger': 3.78.0
      '@aws-sdk/middleware-retry': 3.80.0
      '@aws-sdk/middleware-serde': 3.78.0
      '@aws-sdk/middleware-signing': 3.78.0
      '@aws-sdk/middleware-stack': 3.78.0
      '@aws-sdk/middleware-user-agent': 3.78.0
      '@aws-sdk/node-config-provider': 3.80.0
      '@aws-sdk/node-http-handler': 3.82.0
      '@aws-sdk/protocol-http': 3.78.0
      '@aws-sdk/smithy-client': 3.85.0
      '@aws-sdk/types': 3.78.0
      '@aws-sdk/url-parser': 3.78.0
      '@aws-sdk/util-base64-browser': 3.58.0
      '@aws-sdk/util-base64-node': 3.55.0
      '@aws-sdk/util-body-length-browser': 3.55.0
      '@aws-sdk/util-body-length-node': 3.55.0
      '@aws-sdk/util-defaults-mode-browser': 3.85.0
      '@aws-sdk/util-defaults-mode-node': 3.85.0
      '@aws-sdk/util-user-agent-browser': 3.78.0
      '@aws-sdk/util-user-agent-node': 3.80.0
      '@aws-sdk/util-utf8-browser': 3.55.0
      '@aws-sdk/util-utf8-node': 3.55.0
      '@aws-sdk/util-waiter': 3.78.0
      tslib: 2.4.0
      uuid: 8.3.2
    dev: false

  /@aws-sdk/client-ec2/3.85.0:
    resolution: {integrity: sha512-SAy6LbsEnEAugn3vloKiwwAZftH02h00kMgjpcESkcqdpe0cMMB46b+53M1zFmGF2ymVcUelMo9suiy8liHMAA==}
    engines: {node: '>=12.0.0'}
    dependencies:
      '@aws-crypto/sha256-browser': 2.0.0
      '@aws-crypto/sha256-js': 2.0.0
      '@aws-sdk/client-sts': 3.85.0
      '@aws-sdk/config-resolver': 3.80.0
      '@aws-sdk/credential-provider-node': 3.85.0
      '@aws-sdk/fetch-http-handler': 3.78.0
      '@aws-sdk/hash-node': 3.78.0
      '@aws-sdk/invalid-dependency': 3.78.0
      '@aws-sdk/middleware-content-length': 3.78.0
      '@aws-sdk/middleware-host-header': 3.78.0
      '@aws-sdk/middleware-logger': 3.78.0
      '@aws-sdk/middleware-retry': 3.80.0
      '@aws-sdk/middleware-sdk-ec2': 3.78.0
      '@aws-sdk/middleware-serde': 3.78.0
      '@aws-sdk/middleware-signing': 3.78.0
      '@aws-sdk/middleware-stack': 3.78.0
      '@aws-sdk/middleware-user-agent': 3.78.0
      '@aws-sdk/node-config-provider': 3.80.0
      '@aws-sdk/node-http-handler': 3.82.0
      '@aws-sdk/protocol-http': 3.78.0
      '@aws-sdk/smithy-client': 3.85.0
      '@aws-sdk/types': 3.78.0
      '@aws-sdk/url-parser': 3.78.0
      '@aws-sdk/util-base64-browser': 3.58.0
      '@aws-sdk/util-base64-node': 3.55.0
      '@aws-sdk/util-body-length-browser': 3.55.0
      '@aws-sdk/util-body-length-node': 3.55.0
      '@aws-sdk/util-defaults-mode-browser': 3.85.0
      '@aws-sdk/util-defaults-mode-node': 3.85.0
      '@aws-sdk/util-user-agent-browser': 3.78.0
      '@aws-sdk/util-user-agent-node': 3.80.0
      '@aws-sdk/util-utf8-browser': 3.55.0
      '@aws-sdk/util-utf8-node': 3.55.0
      '@aws-sdk/util-waiter': 3.78.0
      entities: 2.2.0
      fast-xml-parser: 3.19.0
      tslib: 2.4.0
      uuid: 8.3.2
    dev: false

  /@aws-sdk/client-eventbridge/3.85.0:
    resolution: {integrity: sha512-FNmQedh7OybdmYwaffiRomNH8QiE9khN5NgJ4OmXD9646SnWrSLciW8sT/1A7ssTQPkC7gqbg2eY2iV/PhEzGw==}
    engines: {node: '>=12.0.0'}
    dependencies:
      '@aws-crypto/sha256-browser': 2.0.0
      '@aws-crypto/sha256-js': 2.0.0
      '@aws-sdk/client-sts': 3.85.0
      '@aws-sdk/config-resolver': 3.80.0
      '@aws-sdk/credential-provider-node': 3.85.0
      '@aws-sdk/fetch-http-handler': 3.78.0
      '@aws-sdk/hash-node': 3.78.0
      '@aws-sdk/invalid-dependency': 3.78.0
      '@aws-sdk/middleware-content-length': 3.78.0
      '@aws-sdk/middleware-host-header': 3.78.0
      '@aws-sdk/middleware-logger': 3.78.0
      '@aws-sdk/middleware-retry': 3.80.0
      '@aws-sdk/middleware-sdk-eventbridge': 3.78.0
      '@aws-sdk/middleware-serde': 3.78.0
      '@aws-sdk/middleware-signing': 3.78.0
      '@aws-sdk/middleware-stack': 3.78.0
      '@aws-sdk/middleware-user-agent': 3.78.0
      '@aws-sdk/node-config-provider': 3.80.0
      '@aws-sdk/node-http-handler': 3.82.0
      '@aws-sdk/protocol-http': 3.78.0
      '@aws-sdk/signature-v4-multi-region': 3.78.0
      '@aws-sdk/smithy-client': 3.85.0
      '@aws-sdk/types': 3.78.0
      '@aws-sdk/url-parser': 3.78.0
      '@aws-sdk/util-base64-browser': 3.58.0
      '@aws-sdk/util-base64-node': 3.55.0
      '@aws-sdk/util-body-length-browser': 3.55.0
      '@aws-sdk/util-body-length-node': 3.55.0
      '@aws-sdk/util-defaults-mode-browser': 3.85.0
      '@aws-sdk/util-defaults-mode-node': 3.85.0
      '@aws-sdk/util-user-agent-browser': 3.78.0
      '@aws-sdk/util-user-agent-node': 3.80.0
      '@aws-sdk/util-utf8-browser': 3.55.0
      '@aws-sdk/util-utf8-node': 3.55.0
      tslib: 2.4.0
    transitivePeerDependencies:
      - '@aws-sdk/signature-v4-crt'
    dev: false

  /@aws-sdk/client-iam/3.85.0:
    resolution: {integrity: sha512-5rmDvTc9fQFOYOCWqc2zCG84+rLfH/nSLzd38z7wLm9ZPXR2lAGTtLk4yzkgwGNXqGyJP+6+gMLTd5vTsX+b6w==}
    engines: {node: '>=12.0.0'}
    dependencies:
      '@aws-crypto/sha256-browser': 2.0.0
      '@aws-crypto/sha256-js': 2.0.0
      '@aws-sdk/client-sts': 3.85.0
      '@aws-sdk/config-resolver': 3.80.0
      '@aws-sdk/credential-provider-node': 3.85.0
      '@aws-sdk/fetch-http-handler': 3.78.0
      '@aws-sdk/hash-node': 3.78.0
      '@aws-sdk/invalid-dependency': 3.78.0
      '@aws-sdk/middleware-content-length': 3.78.0
      '@aws-sdk/middleware-host-header': 3.78.0
      '@aws-sdk/middleware-logger': 3.78.0
      '@aws-sdk/middleware-retry': 3.80.0
      '@aws-sdk/middleware-serde': 3.78.0
      '@aws-sdk/middleware-signing': 3.78.0
      '@aws-sdk/middleware-stack': 3.78.0
      '@aws-sdk/middleware-user-agent': 3.78.0
      '@aws-sdk/node-config-provider': 3.80.0
      '@aws-sdk/node-http-handler': 3.82.0
      '@aws-sdk/protocol-http': 3.78.0
      '@aws-sdk/smithy-client': 3.85.0
      '@aws-sdk/types': 3.78.0
      '@aws-sdk/url-parser': 3.78.0
      '@aws-sdk/util-base64-browser': 3.58.0
      '@aws-sdk/util-base64-node': 3.55.0
      '@aws-sdk/util-body-length-browser': 3.55.0
      '@aws-sdk/util-body-length-node': 3.55.0
      '@aws-sdk/util-defaults-mode-browser': 3.85.0
      '@aws-sdk/util-defaults-mode-node': 3.85.0
      '@aws-sdk/util-user-agent-browser': 3.78.0
      '@aws-sdk/util-user-agent-node': 3.80.0
      '@aws-sdk/util-utf8-browser': 3.55.0
      '@aws-sdk/util-utf8-node': 3.55.0
      '@aws-sdk/util-waiter': 3.78.0
      entities: 2.2.0
      fast-xml-parser: 3.19.0
      tslib: 2.4.0
    dev: false

  /@aws-sdk/client-lambda/3.85.0:
    resolution: {integrity: sha512-FWlu4R5ODdAkD8ovWwcTmlJiUia8qD8CHF/CJqJp6psWiB3wx7K3wJ5Cw8SShGTaOB1z1vbO8ASNENqMVCIkvA==}
    engines: {node: '>=12.0.0'}
    dependencies:
      '@aws-crypto/sha256-browser': 2.0.0
      '@aws-crypto/sha256-js': 2.0.0
      '@aws-sdk/client-sts': 3.85.0
      '@aws-sdk/config-resolver': 3.80.0
      '@aws-sdk/credential-provider-node': 3.85.0
      '@aws-sdk/fetch-http-handler': 3.78.0
      '@aws-sdk/hash-node': 3.78.0
      '@aws-sdk/invalid-dependency': 3.78.0
      '@aws-sdk/middleware-content-length': 3.78.0
      '@aws-sdk/middleware-host-header': 3.78.0
      '@aws-sdk/middleware-logger': 3.78.0
      '@aws-sdk/middleware-retry': 3.80.0
      '@aws-sdk/middleware-serde': 3.78.0
      '@aws-sdk/middleware-signing': 3.78.0
      '@aws-sdk/middleware-stack': 3.78.0
      '@aws-sdk/middleware-user-agent': 3.78.0
      '@aws-sdk/node-config-provider': 3.80.0
      '@aws-sdk/node-http-handler': 3.82.0
      '@aws-sdk/protocol-http': 3.78.0
      '@aws-sdk/smithy-client': 3.85.0
      '@aws-sdk/types': 3.78.0
      '@aws-sdk/url-parser': 3.78.0
      '@aws-sdk/util-base64-browser': 3.58.0
      '@aws-sdk/util-base64-node': 3.55.0
      '@aws-sdk/util-body-length-browser': 3.55.0
      '@aws-sdk/util-body-length-node': 3.55.0
      '@aws-sdk/util-defaults-mode-browser': 3.85.0
      '@aws-sdk/util-defaults-mode-node': 3.85.0
      '@aws-sdk/util-user-agent-browser': 3.78.0
      '@aws-sdk/util-user-agent-node': 3.80.0
      '@aws-sdk/util-utf8-browser': 3.55.0
      '@aws-sdk/util-utf8-node': 3.55.0
      '@aws-sdk/util-waiter': 3.78.0
      tslib: 2.4.0

  /@aws-sdk/client-s3/3.85.0:
    resolution: {integrity: sha512-SwSbuC04hzHh4D6ioqHrAfdcPyLHN0CJYjKN5stMmwRc4BmbI+nPwpUAs5nCyxpil95feRNamIn8PA4P2HF8Eg==}
    engines: {node: '>=12.0.0'}
    dependencies:
      '@aws-crypto/sha1-browser': 2.0.0
      '@aws-crypto/sha256-browser': 2.0.0
      '@aws-crypto/sha256-js': 2.0.0
      '@aws-sdk/client-sts': 3.85.0
      '@aws-sdk/config-resolver': 3.80.0
      '@aws-sdk/credential-provider-node': 3.85.0
      '@aws-sdk/eventstream-serde-browser': 3.78.0
      '@aws-sdk/eventstream-serde-config-resolver': 3.78.0
      '@aws-sdk/eventstream-serde-node': 3.78.0
      '@aws-sdk/fetch-http-handler': 3.78.0
      '@aws-sdk/hash-blob-browser': 3.78.0
      '@aws-sdk/hash-node': 3.78.0
      '@aws-sdk/hash-stream-node': 3.78.0
      '@aws-sdk/invalid-dependency': 3.78.0
      '@aws-sdk/md5-js': 3.78.0
      '@aws-sdk/middleware-bucket-endpoint': 3.80.0
      '@aws-sdk/middleware-content-length': 3.78.0
      '@aws-sdk/middleware-expect-continue': 3.78.0
      '@aws-sdk/middleware-flexible-checksums': 3.78.0
      '@aws-sdk/middleware-host-header': 3.78.0
      '@aws-sdk/middleware-location-constraint': 3.78.0
      '@aws-sdk/middleware-logger': 3.78.0
      '@aws-sdk/middleware-retry': 3.80.0
      '@aws-sdk/middleware-sdk-s3': 3.78.0
      '@aws-sdk/middleware-serde': 3.78.0
      '@aws-sdk/middleware-signing': 3.78.0
      '@aws-sdk/middleware-ssec': 3.78.0
      '@aws-sdk/middleware-stack': 3.78.0
      '@aws-sdk/middleware-user-agent': 3.78.0
      '@aws-sdk/node-config-provider': 3.80.0
      '@aws-sdk/node-http-handler': 3.82.0
      '@aws-sdk/protocol-http': 3.78.0
      '@aws-sdk/signature-v4-multi-region': 3.78.0
      '@aws-sdk/smithy-client': 3.85.0
      '@aws-sdk/types': 3.78.0
      '@aws-sdk/url-parser': 3.78.0
      '@aws-sdk/util-base64-browser': 3.58.0
      '@aws-sdk/util-base64-node': 3.55.0
      '@aws-sdk/util-body-length-browser': 3.55.0
      '@aws-sdk/util-body-length-node': 3.55.0
      '@aws-sdk/util-defaults-mode-browser': 3.85.0
      '@aws-sdk/util-defaults-mode-node': 3.85.0
      '@aws-sdk/util-stream-browser': 3.78.0
      '@aws-sdk/util-stream-node': 3.78.0
      '@aws-sdk/util-user-agent-browser': 3.78.0
      '@aws-sdk/util-user-agent-node': 3.80.0
      '@aws-sdk/util-utf8-browser': 3.55.0
      '@aws-sdk/util-utf8-node': 3.55.0
      '@aws-sdk/util-waiter': 3.78.0
      '@aws-sdk/xml-builder': 3.55.0
      entities: 2.2.0
      fast-xml-parser: 3.19.0
      tslib: 2.4.0
    transitivePeerDependencies:
      - '@aws-sdk/signature-v4-crt'

  /@aws-sdk/client-sagemaker/3.95.0:
    resolution: {integrity: sha512-xIYvikPuiVN7kQLZfR5pVx8Gh3ZxLCCn3sOOAWp/EGmRzRQseYiJqwaqqrKP32MQkvA4loKo+AQYYM0lMZ8oTA==}
    engines: {node: '>=12.0.0'}
    dependencies:
      '@aws-crypto/sha256-browser': 2.0.0
      '@aws-crypto/sha256-js': 2.0.0
      '@aws-sdk/client-sts': 3.95.0
      '@aws-sdk/config-resolver': 3.80.0
      '@aws-sdk/credential-provider-node': 3.95.0
      '@aws-sdk/fetch-http-handler': 3.78.0
      '@aws-sdk/hash-node': 3.78.0
      '@aws-sdk/invalid-dependency': 3.78.0
      '@aws-sdk/middleware-content-length': 3.78.0
      '@aws-sdk/middleware-host-header': 3.78.0
      '@aws-sdk/middleware-logger': 3.78.0
      '@aws-sdk/middleware-retry': 3.80.0
      '@aws-sdk/middleware-serde': 3.78.0
      '@aws-sdk/middleware-signing': 3.78.0
      '@aws-sdk/middleware-stack': 3.78.0
      '@aws-sdk/middleware-user-agent': 3.78.0
      '@aws-sdk/node-config-provider': 3.80.0
      '@aws-sdk/node-http-handler': 3.94.0
      '@aws-sdk/protocol-http': 3.78.0
      '@aws-sdk/smithy-client': 3.85.0
      '@aws-sdk/types': 3.78.0
      '@aws-sdk/url-parser': 3.78.0
      '@aws-sdk/util-base64-browser': 3.58.0
      '@aws-sdk/util-base64-node': 3.55.0
      '@aws-sdk/util-body-length-browser': 3.55.0
      '@aws-sdk/util-body-length-node': 3.55.0
      '@aws-sdk/util-defaults-mode-browser': 3.85.0
      '@aws-sdk/util-defaults-mode-node': 3.85.0
      '@aws-sdk/util-user-agent-browser': 3.78.0
      '@aws-sdk/util-user-agent-node': 3.80.0
      '@aws-sdk/util-utf8-browser': 3.55.0
      '@aws-sdk/util-utf8-node': 3.55.0
      '@aws-sdk/util-waiter': 3.78.0
      tslib: 2.4.0
      uuid: 8.3.2

  /@aws-sdk/client-sagemaker/3.95.0:
    resolution: {integrity: sha512-xIYvikPuiVN7kQLZfR5pVx8Gh3ZxLCCn3sOOAWp/EGmRzRQseYiJqwaqqrKP32MQkvA4loKo+AQYYM0lMZ8oTA==}
    engines: {node: '>=12.0.0'}
    dependencies:
      '@aws-crypto/sha256-browser': 2.0.0
      '@aws-crypto/sha256-js': 2.0.0
      '@aws-sdk/client-sts': 3.95.0
      '@aws-sdk/config-resolver': 3.80.0
      '@aws-sdk/credential-provider-node': 3.95.0
      '@aws-sdk/fetch-http-handler': 3.78.0
      '@aws-sdk/hash-node': 3.78.0
      '@aws-sdk/invalid-dependency': 3.78.0
      '@aws-sdk/middleware-content-length': 3.78.0
      '@aws-sdk/middleware-host-header': 3.78.0
      '@aws-sdk/middleware-logger': 3.78.0
      '@aws-sdk/middleware-retry': 3.80.0
      '@aws-sdk/middleware-serde': 3.78.0
      '@aws-sdk/middleware-signing': 3.78.0
      '@aws-sdk/middleware-stack': 3.78.0
      '@aws-sdk/middleware-user-agent': 3.78.0
      '@aws-sdk/node-config-provider': 3.80.0
      '@aws-sdk/node-http-handler': 3.94.0
      '@aws-sdk/protocol-http': 3.78.0
      '@aws-sdk/smithy-client': 3.85.0
      '@aws-sdk/types': 3.78.0
      '@aws-sdk/url-parser': 3.78.0
      '@aws-sdk/util-base64-browser': 3.58.0
      '@aws-sdk/util-base64-node': 3.55.0
      '@aws-sdk/util-body-length-browser': 3.55.0
      '@aws-sdk/util-body-length-node': 3.55.0
      '@aws-sdk/util-defaults-mode-browser': 3.85.0
      '@aws-sdk/util-defaults-mode-node': 3.85.0
      '@aws-sdk/util-user-agent-browser': 3.78.0
      '@aws-sdk/util-user-agent-node': 3.80.0
      '@aws-sdk/util-utf8-browser': 3.55.0
      '@aws-sdk/util-utf8-node': 3.55.0
      '@aws-sdk/util-waiter': 3.78.0
      tslib: 2.4.0
      uuid: 8.3.2
    dev: false

  /@aws-sdk/client-service-catalog/3.85.0:
    resolution: {integrity: sha512-y42VYaLTMBuLbteG4jqIDoB9XMTVnKxAhBUce30/UHnyv5i8qiO+XnkOaMOX3eRP9Ra/JMa3Gf8Y+hJzkPt2yA==}
    engines: {node: '>=12.0.0'}
    dependencies:
      '@aws-crypto/sha256-browser': 2.0.0
      '@aws-crypto/sha256-js': 2.0.0
      '@aws-sdk/client-sts': 3.85.0
      '@aws-sdk/config-resolver': 3.80.0
      '@aws-sdk/credential-provider-node': 3.85.0
      '@aws-sdk/fetch-http-handler': 3.78.0
      '@aws-sdk/hash-node': 3.78.0
      '@aws-sdk/invalid-dependency': 3.78.0
      '@aws-sdk/middleware-content-length': 3.78.0
      '@aws-sdk/middleware-host-header': 3.78.0
      '@aws-sdk/middleware-logger': 3.78.0
      '@aws-sdk/middleware-retry': 3.80.0
      '@aws-sdk/middleware-serde': 3.78.0
      '@aws-sdk/middleware-signing': 3.78.0
      '@aws-sdk/middleware-stack': 3.78.0
      '@aws-sdk/middleware-user-agent': 3.78.0
      '@aws-sdk/node-config-provider': 3.80.0
      '@aws-sdk/node-http-handler': 3.82.0
      '@aws-sdk/protocol-http': 3.78.0
      '@aws-sdk/smithy-client': 3.85.0
      '@aws-sdk/types': 3.78.0
      '@aws-sdk/url-parser': 3.78.0
      '@aws-sdk/util-base64-browser': 3.58.0
      '@aws-sdk/util-base64-node': 3.55.0
      '@aws-sdk/util-body-length-browser': 3.55.0
      '@aws-sdk/util-body-length-node': 3.55.0
      '@aws-sdk/util-defaults-mode-browser': 3.85.0
      '@aws-sdk/util-defaults-mode-node': 3.85.0
      '@aws-sdk/util-user-agent-browser': 3.78.0
      '@aws-sdk/util-user-agent-node': 3.80.0
      '@aws-sdk/util-utf8-browser': 3.55.0
      '@aws-sdk/util-utf8-node': 3.55.0
      tslib: 2.4.0
      uuid: 8.3.2

  /@aws-sdk/client-ssm/3.85.0:
    resolution: {integrity: sha512-gDTxA4VinSqOwEaHeiIl2gTVSZKU86QtQ/jdzHLcZFCfc0BRMCSVovDUHDBzZpQnaCam6EeUDm54m2SVEGKT6A==}
    engines: {node: '>=12.0.0'}
    dependencies:
      '@aws-crypto/sha256-browser': 2.0.0
      '@aws-crypto/sha256-js': 2.0.0
      '@aws-sdk/client-sts': 3.85.0
      '@aws-sdk/config-resolver': 3.80.0
      '@aws-sdk/credential-provider-node': 3.85.0
      '@aws-sdk/fetch-http-handler': 3.78.0
      '@aws-sdk/hash-node': 3.78.0
      '@aws-sdk/invalid-dependency': 3.78.0
      '@aws-sdk/middleware-content-length': 3.78.0
      '@aws-sdk/middleware-host-header': 3.78.0
      '@aws-sdk/middleware-logger': 3.78.0
      '@aws-sdk/middleware-retry': 3.80.0
      '@aws-sdk/middleware-serde': 3.78.0
      '@aws-sdk/middleware-signing': 3.78.0
      '@aws-sdk/middleware-stack': 3.78.0
      '@aws-sdk/middleware-user-agent': 3.78.0
      '@aws-sdk/node-config-provider': 3.80.0
      '@aws-sdk/node-http-handler': 3.82.0
      '@aws-sdk/protocol-http': 3.78.0
      '@aws-sdk/smithy-client': 3.85.0
      '@aws-sdk/types': 3.78.0
      '@aws-sdk/url-parser': 3.78.0
      '@aws-sdk/util-base64-browser': 3.58.0
      '@aws-sdk/util-base64-node': 3.55.0
      '@aws-sdk/util-body-length-browser': 3.55.0
      '@aws-sdk/util-body-length-node': 3.55.0
      '@aws-sdk/util-defaults-mode-browser': 3.85.0
      '@aws-sdk/util-defaults-mode-node': 3.85.0
      '@aws-sdk/util-user-agent-browser': 3.78.0
      '@aws-sdk/util-user-agent-node': 3.80.0
      '@aws-sdk/util-utf8-browser': 3.55.0
      '@aws-sdk/util-utf8-node': 3.55.0
      '@aws-sdk/util-waiter': 3.78.0
      tslib: 2.4.0
      uuid: 8.3.2

  /@aws-sdk/client-sso/3.85.0:
    resolution: {integrity: sha512-JMW0NzFpo99oE6O9M/kgLela73p4vmhe/5TIcdrqUvP9XUV9nANl5nSXh3rqLz0ubmliedz9kdYYhwMC3ntoXg==}
    engines: {node: '>=12.0.0'}
    dependencies:
      '@aws-crypto/sha256-browser': 2.0.0
      '@aws-crypto/sha256-js': 2.0.0
      '@aws-sdk/config-resolver': 3.80.0
      '@aws-sdk/fetch-http-handler': 3.78.0
      '@aws-sdk/hash-node': 3.78.0
      '@aws-sdk/invalid-dependency': 3.78.0
      '@aws-sdk/middleware-content-length': 3.78.0
      '@aws-sdk/middleware-host-header': 3.78.0
      '@aws-sdk/middleware-logger': 3.78.0
      '@aws-sdk/middleware-retry': 3.80.0
      '@aws-sdk/middleware-serde': 3.78.0
      '@aws-sdk/middleware-stack': 3.78.0
      '@aws-sdk/middleware-user-agent': 3.78.0
      '@aws-sdk/node-config-provider': 3.80.0
      '@aws-sdk/node-http-handler': 3.82.0
      '@aws-sdk/protocol-http': 3.78.0
      '@aws-sdk/smithy-client': 3.85.0
      '@aws-sdk/types': 3.78.0
      '@aws-sdk/url-parser': 3.78.0
      '@aws-sdk/util-base64-browser': 3.58.0
      '@aws-sdk/util-base64-node': 3.55.0
      '@aws-sdk/util-body-length-browser': 3.55.0
      '@aws-sdk/util-body-length-node': 3.55.0
      '@aws-sdk/util-defaults-mode-browser': 3.85.0
      '@aws-sdk/util-defaults-mode-node': 3.85.0
      '@aws-sdk/util-user-agent-browser': 3.78.0
      '@aws-sdk/util-user-agent-node': 3.80.0
      '@aws-sdk/util-utf8-browser': 3.55.0
      '@aws-sdk/util-utf8-node': 3.55.0
      tslib: 2.4.0

  /@aws-sdk/client-sso/3.95.0:
    resolution: {integrity: sha512-yxiVyRG5ULTVzOTmlrsy1krjpBQo20+ZfQ9p++A7cA8dIsytzjlPLvtY+Pzz0pTa3h2B6tlVBmumgEQzh5Y8Ug==}
<<<<<<< HEAD
    engines: {node: '>=12.0.0'}
    dependencies:
      '@aws-crypto/sha256-browser': 2.0.0
      '@aws-crypto/sha256-js': 2.0.0
      '@aws-sdk/config-resolver': 3.80.0
      '@aws-sdk/fetch-http-handler': 3.78.0
      '@aws-sdk/hash-node': 3.78.0
      '@aws-sdk/invalid-dependency': 3.78.0
      '@aws-sdk/middleware-content-length': 3.78.0
      '@aws-sdk/middleware-host-header': 3.78.0
      '@aws-sdk/middleware-logger': 3.78.0
      '@aws-sdk/middleware-retry': 3.80.0
      '@aws-sdk/middleware-serde': 3.78.0
      '@aws-sdk/middleware-stack': 3.78.0
      '@aws-sdk/middleware-user-agent': 3.78.0
      '@aws-sdk/node-config-provider': 3.80.0
      '@aws-sdk/node-http-handler': 3.94.0
      '@aws-sdk/protocol-http': 3.78.0
      '@aws-sdk/smithy-client': 3.85.0
      '@aws-sdk/types': 3.78.0
      '@aws-sdk/url-parser': 3.78.0
      '@aws-sdk/util-base64-browser': 3.58.0
      '@aws-sdk/util-base64-node': 3.55.0
      '@aws-sdk/util-body-length-browser': 3.55.0
      '@aws-sdk/util-body-length-node': 3.55.0
      '@aws-sdk/util-defaults-mode-browser': 3.85.0
      '@aws-sdk/util-defaults-mode-node': 3.85.0
      '@aws-sdk/util-user-agent-browser': 3.78.0
      '@aws-sdk/util-user-agent-node': 3.80.0
      '@aws-sdk/util-utf8-browser': 3.55.0
      '@aws-sdk/util-utf8-node': 3.55.0
      tslib: 2.4.0

  /@aws-sdk/client-sts/3.82.0:
    resolution: {integrity: sha512-gR1dz/a6lMD2U+AUpLUocXDruDDQFCUoknrpzMZPCAVsamrF17dwKKCgKVlz6zseHP6uPMPluuppvYQ16wsYyQ==}
=======
>>>>>>> cbdf9b58
    engines: {node: '>=12.0.0'}
    dependencies:
      '@aws-crypto/sha256-browser': 2.0.0
      '@aws-crypto/sha256-js': 2.0.0
      '@aws-sdk/config-resolver': 3.80.0
      '@aws-sdk/fetch-http-handler': 3.78.0
      '@aws-sdk/hash-node': 3.78.0
      '@aws-sdk/invalid-dependency': 3.78.0
      '@aws-sdk/middleware-content-length': 3.78.0
      '@aws-sdk/middleware-host-header': 3.78.0
      '@aws-sdk/middleware-logger': 3.78.0
      '@aws-sdk/middleware-retry': 3.80.0
      '@aws-sdk/middleware-serde': 3.78.0
      '@aws-sdk/middleware-stack': 3.78.0
      '@aws-sdk/middleware-user-agent': 3.78.0
      '@aws-sdk/node-config-provider': 3.80.0
      '@aws-sdk/node-http-handler': 3.94.0
      '@aws-sdk/protocol-http': 3.78.0
      '@aws-sdk/smithy-client': 3.85.0
      '@aws-sdk/types': 3.78.0
      '@aws-sdk/url-parser': 3.78.0
      '@aws-sdk/util-base64-browser': 3.58.0
      '@aws-sdk/util-base64-node': 3.55.0
      '@aws-sdk/util-body-length-browser': 3.55.0
      '@aws-sdk/util-body-length-node': 3.55.0
      '@aws-sdk/util-defaults-mode-browser': 3.85.0
      '@aws-sdk/util-defaults-mode-node': 3.85.0
      '@aws-sdk/util-user-agent-browser': 3.78.0
      '@aws-sdk/util-user-agent-node': 3.80.0
      '@aws-sdk/util-utf8-browser': 3.55.0
      '@aws-sdk/util-utf8-node': 3.55.0
      tslib: 2.4.0
    dev: false

  /@aws-sdk/client-sts/3.85.0:
    resolution: {integrity: sha512-qjaoGG1FrCTS1zSk/XOQRZ0v0JXeytpMl/hf6BcoX/NsaJzDaE5oJlzqdNGwd+1kLYt9J2igG3zxYgvxnCHg6w==}
    engines: {node: '>=12.0.0'}
    dependencies:
      '@aws-crypto/sha256-browser': 2.0.0
      '@aws-crypto/sha256-js': 2.0.0
      '@aws-sdk/config-resolver': 3.80.0
      '@aws-sdk/credential-provider-node': 3.85.0
      '@aws-sdk/fetch-http-handler': 3.78.0
      '@aws-sdk/hash-node': 3.78.0
      '@aws-sdk/invalid-dependency': 3.78.0
      '@aws-sdk/middleware-content-length': 3.78.0
      '@aws-sdk/middleware-host-header': 3.78.0
      '@aws-sdk/middleware-logger': 3.78.0
      '@aws-sdk/middleware-retry': 3.80.0
      '@aws-sdk/middleware-sdk-sts': 3.78.0
      '@aws-sdk/middleware-serde': 3.78.0
      '@aws-sdk/middleware-signing': 3.78.0
      '@aws-sdk/middleware-stack': 3.78.0
      '@aws-sdk/middleware-user-agent': 3.78.0
      '@aws-sdk/node-config-provider': 3.80.0
      '@aws-sdk/node-http-handler': 3.82.0
      '@aws-sdk/protocol-http': 3.78.0
      '@aws-sdk/smithy-client': 3.85.0
      '@aws-sdk/types': 3.78.0
      '@aws-sdk/url-parser': 3.78.0
      '@aws-sdk/util-base64-browser': 3.58.0
      '@aws-sdk/util-base64-node': 3.55.0
      '@aws-sdk/util-body-length-browser': 3.55.0
      '@aws-sdk/util-body-length-node': 3.55.0
      '@aws-sdk/util-defaults-mode-browser': 3.85.0
      '@aws-sdk/util-defaults-mode-node': 3.85.0
      '@aws-sdk/util-user-agent-browser': 3.78.0
      '@aws-sdk/util-user-agent-node': 3.80.0
      '@aws-sdk/util-utf8-browser': 3.55.0
      '@aws-sdk/util-utf8-node': 3.55.0
      entities: 2.2.0
      fast-xml-parser: 3.19.0
      tslib: 2.4.0

  /@aws-sdk/client-sts/3.95.0:
    resolution: {integrity: sha512-qeoiEyBB5IQyjgjkCCBiQnISar7OJgjuTf2alM6ehjq8H4/T5VeMCeohEs5FR0/O60sJn40ZpL3YY/OmMh55UA==}
    engines: {node: '>=12.0.0'}
    dependencies:
      '@aws-crypto/sha256-browser': 2.0.0
      '@aws-crypto/sha256-js': 2.0.0
      '@aws-sdk/config-resolver': 3.80.0
      '@aws-sdk/credential-provider-node': 3.95.0
      '@aws-sdk/fetch-http-handler': 3.78.0
      '@aws-sdk/hash-node': 3.78.0
      '@aws-sdk/invalid-dependency': 3.78.0
      '@aws-sdk/middleware-content-length': 3.78.0
      '@aws-sdk/middleware-host-header': 3.78.0
      '@aws-sdk/middleware-logger': 3.78.0
      '@aws-sdk/middleware-retry': 3.80.0
      '@aws-sdk/middleware-sdk-sts': 3.78.0
      '@aws-sdk/middleware-serde': 3.78.0
      '@aws-sdk/middleware-signing': 3.78.0
      '@aws-sdk/middleware-stack': 3.78.0
      '@aws-sdk/middleware-user-agent': 3.78.0
      '@aws-sdk/node-config-provider': 3.80.0
      '@aws-sdk/node-http-handler': 3.94.0
      '@aws-sdk/protocol-http': 3.78.0
      '@aws-sdk/smithy-client': 3.85.0
      '@aws-sdk/types': 3.78.0
      '@aws-sdk/url-parser': 3.78.0
      '@aws-sdk/util-base64-browser': 3.58.0
      '@aws-sdk/util-base64-node': 3.55.0
      '@aws-sdk/util-body-length-browser': 3.55.0
      '@aws-sdk/util-body-length-node': 3.55.0
      '@aws-sdk/util-defaults-mode-browser': 3.85.0
      '@aws-sdk/util-defaults-mode-node': 3.85.0
      '@aws-sdk/util-user-agent-browser': 3.78.0
      '@aws-sdk/util-user-agent-node': 3.80.0
      '@aws-sdk/util-utf8-browser': 3.55.0
      '@aws-sdk/util-utf8-node': 3.55.0
      entities: 2.2.0
      fast-xml-parser: 3.19.0
      tslib: 2.4.0
    dev: false

  /@aws-sdk/client-sts/3.95.0:
    resolution: {integrity: sha512-qeoiEyBB5IQyjgjkCCBiQnISar7OJgjuTf2alM6ehjq8H4/T5VeMCeohEs5FR0/O60sJn40ZpL3YY/OmMh55UA==}
    engines: {node: '>=12.0.0'}
    dependencies:
      '@aws-crypto/sha256-browser': 2.0.0
      '@aws-crypto/sha256-js': 2.0.0
      '@aws-sdk/config-resolver': 3.80.0
      '@aws-sdk/credential-provider-node': 3.95.0
      '@aws-sdk/fetch-http-handler': 3.78.0
      '@aws-sdk/hash-node': 3.78.0
      '@aws-sdk/invalid-dependency': 3.78.0
      '@aws-sdk/middleware-content-length': 3.78.0
      '@aws-sdk/middleware-host-header': 3.78.0
      '@aws-sdk/middleware-logger': 3.78.0
      '@aws-sdk/middleware-retry': 3.80.0
      '@aws-sdk/middleware-sdk-sts': 3.78.0
      '@aws-sdk/middleware-serde': 3.78.0
      '@aws-sdk/middleware-signing': 3.78.0
      '@aws-sdk/middleware-stack': 3.78.0
      '@aws-sdk/middleware-user-agent': 3.78.0
      '@aws-sdk/node-config-provider': 3.80.0
      '@aws-sdk/node-http-handler': 3.94.0
      '@aws-sdk/protocol-http': 3.78.0
      '@aws-sdk/smithy-client': 3.85.0
      '@aws-sdk/types': 3.78.0
      '@aws-sdk/url-parser': 3.78.0
      '@aws-sdk/util-base64-browser': 3.58.0
      '@aws-sdk/util-base64-node': 3.55.0
      '@aws-sdk/util-body-length-browser': 3.55.0
      '@aws-sdk/util-body-length-node': 3.55.0
      '@aws-sdk/util-defaults-mode-browser': 3.85.0
      '@aws-sdk/util-defaults-mode-node': 3.85.0
      '@aws-sdk/util-user-agent-browser': 3.78.0
      '@aws-sdk/util-user-agent-node': 3.80.0
      '@aws-sdk/util-utf8-browser': 3.55.0
      '@aws-sdk/util-utf8-node': 3.55.0
      entities: 2.2.0
      fast-xml-parser: 3.19.0
      tslib: 2.4.0

  /@aws-sdk/config-resolver/3.80.0:
    resolution: {integrity: sha512-vFruNKlmhsaC8yjnHmasi1WW/7EELlEuFTj4mqcqNqR4dfraf0maVvpqF1VSR8EstpFMsGYI5dmoWAnnG4PcLQ==}
    engines: {node: '>= 12.0.0'}
    dependencies:
      '@aws-sdk/signature-v4': 3.78.0
      '@aws-sdk/types': 3.78.0
      '@aws-sdk/util-config-provider': 3.55.0
      '@aws-sdk/util-middleware': 3.78.0
      tslib: 2.4.0

  /@aws-sdk/credential-provider-env/3.78.0:
    resolution: {integrity: sha512-K41VTIzVHm2RyIwtBER8Hte3huUBXdV1WKO+i7olYVgLFmaqcZUNrlyoGDRqZcQ/u4AbxTzBU9jeMIbIfzMOWg==}
    engines: {node: '>= 12.0.0'}
    dependencies:
      '@aws-sdk/property-provider': 3.78.0
      '@aws-sdk/types': 3.78.0
      tslib: 2.4.0

  /@aws-sdk/credential-provider-imds/3.81.0:
    resolution: {integrity: sha512-BHopP+gaovTYj+4tSrwCk8NNCR48gE9CWmpIOLkP9ell0gOL81Qh7aCEiIK0BZBZkccv1s16cYq1MSZZGS7PEQ==}
    engines: {node: '>= 12.0.0'}
    dependencies:
      '@aws-sdk/node-config-provider': 3.80.0
      '@aws-sdk/property-provider': 3.78.0
      '@aws-sdk/types': 3.78.0
      '@aws-sdk/url-parser': 3.78.0
      tslib: 2.4.0

  /@aws-sdk/credential-provider-ini/3.85.0:
    resolution: {integrity: sha512-KgzLGq+w8OrSLutwdYUw0POeLinGQKcqvQJ9702eoeXCwZMnEHwKqU61bn8QKMX/tuYVCNV4I1enI7MmYPW8Lw==}
    engines: {node: '>= 12.0.0'}
    dependencies:
      '@aws-sdk/credential-provider-env': 3.78.0
      '@aws-sdk/credential-provider-imds': 3.81.0
      '@aws-sdk/credential-provider-sso': 3.85.0
      '@aws-sdk/credential-provider-web-identity': 3.78.0
      '@aws-sdk/property-provider': 3.78.0
      '@aws-sdk/shared-ini-file-loader': 3.80.0
      '@aws-sdk/types': 3.78.0
      tslib: 2.4.0

  /@aws-sdk/credential-provider-ini/3.95.0:
    resolution: {integrity: sha512-Ditfnmo8/F79Zj8HmaRZZTDsthhvKcdgGFus+pF3kxZxyR3YU/k7/eGUISZeCQhA0/9nwxXMFDUmAIsa0AMfyg==}
    engines: {node: '>= 12.0.0'}
    dependencies:
      '@aws-sdk/credential-provider-env': 3.78.0
      '@aws-sdk/credential-provider-imds': 3.81.0
      '@aws-sdk/credential-provider-sso': 3.95.0
      '@aws-sdk/credential-provider-web-identity': 3.78.0
      '@aws-sdk/property-provider': 3.78.0
      '@aws-sdk/shared-ini-file-loader': 3.80.0
      '@aws-sdk/types': 3.78.0
      tslib: 2.4.0
    dev: false

  /@aws-sdk/credential-provider-node/3.85.0:
    resolution: {integrity: sha512-YMxpRJg88mvfmKxy8I5yG3rx+UmF/5a/4twcdAzCfYTAPz+bV6ypIHjFv610/kygHMm29Fof3DRvHXDdBH4mkw==}
    engines: {node: '>=12.0.0'}
    dependencies:
      '@aws-sdk/credential-provider-env': 3.78.0
      '@aws-sdk/credential-provider-imds': 3.81.0
      '@aws-sdk/credential-provider-ini': 3.85.0
      '@aws-sdk/credential-provider-process': 3.80.0
      '@aws-sdk/credential-provider-sso': 3.85.0
      '@aws-sdk/credential-provider-web-identity': 3.78.0
      '@aws-sdk/property-provider': 3.78.0
      '@aws-sdk/shared-ini-file-loader': 3.80.0
      '@aws-sdk/types': 3.78.0
      tslib: 2.4.0

<<<<<<< HEAD
  /@aws-sdk/credential-provider-ini/3.95.0:
    resolution: {integrity: sha512-Ditfnmo8/F79Zj8HmaRZZTDsthhvKcdgGFus+pF3kxZxyR3YU/k7/eGUISZeCQhA0/9nwxXMFDUmAIsa0AMfyg==}
    engines: {node: '>= 12.0.0'}
    dependencies:
      '@aws-sdk/credential-provider-env': 3.78.0
      '@aws-sdk/credential-provider-imds': 3.81.0
      '@aws-sdk/credential-provider-sso': 3.95.0
      '@aws-sdk/credential-provider-web-identity': 3.78.0
      '@aws-sdk/property-provider': 3.78.0
      '@aws-sdk/shared-ini-file-loader': 3.80.0
      '@aws-sdk/types': 3.78.0
      tslib: 2.4.0

  /@aws-sdk/credential-provider-node/3.82.0:
    resolution: {integrity: sha512-jjZj5h+tKaFBl/RnZ4Atpdtot6ZK4F2EBC8t+sNnFhPqcnhO42+7tLZ/aXhdY1oCvD54RG3exHFRsY6qDe8MhQ==}
=======
  /@aws-sdk/credential-provider-node/3.95.0:
    resolution: {integrity: sha512-NCXejOQg5p+oJPaUPa+jIrU7pStm8zZtOn6lXVnubZrQClv2+ZQrgxVt6otN464SWqMQbmLFYNyYf4bsLJaEhA==}
>>>>>>> cbdf9b58
    engines: {node: '>=12.0.0'}
    dependencies:
      '@aws-sdk/credential-provider-env': 3.78.0
      '@aws-sdk/credential-provider-imds': 3.81.0
      '@aws-sdk/credential-provider-ini': 3.95.0
      '@aws-sdk/credential-provider-process': 3.80.0
      '@aws-sdk/credential-provider-sso': 3.95.0
      '@aws-sdk/credential-provider-web-identity': 3.78.0
      '@aws-sdk/property-provider': 3.78.0
      '@aws-sdk/shared-ini-file-loader': 3.80.0
      '@aws-sdk/types': 3.78.0
      tslib: 2.4.0
    dev: false

  /@aws-sdk/credential-provider-node/3.95.0:
    resolution: {integrity: sha512-NCXejOQg5p+oJPaUPa+jIrU7pStm8zZtOn6lXVnubZrQClv2+ZQrgxVt6otN464SWqMQbmLFYNyYf4bsLJaEhA==}
    engines: {node: '>=12.0.0'}
    dependencies:
      '@aws-sdk/credential-provider-env': 3.78.0
      '@aws-sdk/credential-provider-imds': 3.81.0
      '@aws-sdk/credential-provider-ini': 3.95.0
      '@aws-sdk/credential-provider-process': 3.80.0
      '@aws-sdk/credential-provider-sso': 3.95.0
      '@aws-sdk/credential-provider-web-identity': 3.78.0
      '@aws-sdk/property-provider': 3.78.0
      '@aws-sdk/shared-ini-file-loader': 3.80.0
      '@aws-sdk/types': 3.78.0
      tslib: 2.4.0

  /@aws-sdk/credential-provider-process/3.80.0:
    resolution: {integrity: sha512-3Ro+kMMyLUJHefOhGc5pOO/ibGcJi8bkj0z/Jtqd5I2Sm1qi7avoztST67/k48KMW1OqPnD/FUqxz5T8B2d+FQ==}
    engines: {node: '>= 12.0.0'}
    dependencies:
      '@aws-sdk/property-provider': 3.78.0
      '@aws-sdk/shared-ini-file-loader': 3.80.0
      '@aws-sdk/types': 3.78.0
      tslib: 2.4.0

  /@aws-sdk/credential-provider-sso/3.85.0:
    resolution: {integrity: sha512-uE238BgJ/AftPDlBGDlV0XdiNWnUZxFmUmLxgbr19/6jHaCuBr//T6rP+Bc0BjcHkvQCvTdFoCjs17R3Quy3cw==}
    engines: {node: '>= 12.0.0'}
    dependencies:
      '@aws-sdk/client-sso': 3.85.0
      '@aws-sdk/property-provider': 3.78.0
      '@aws-sdk/shared-ini-file-loader': 3.80.0
      '@aws-sdk/types': 3.78.0
      tslib: 2.4.0

  /@aws-sdk/credential-provider-sso/3.95.0:
    resolution: {integrity: sha512-YIzBBWUKkazvoM8CsCbf4YIs5ENtOr5KXUd6e993c3oRMNsUykOtf/AUBN6G3HItuyxoA8vW/8M6tKX44cRCAg==}
    engines: {node: '>= 12.0.0'}
    dependencies:
      '@aws-sdk/client-sso': 3.95.0
      '@aws-sdk/property-provider': 3.78.0
      '@aws-sdk/shared-ini-file-loader': 3.80.0
      '@aws-sdk/types': 3.78.0
      tslib: 2.4.0
<<<<<<< HEAD
=======
    dev: false
>>>>>>> cbdf9b58

  /@aws-sdk/credential-provider-web-identity/3.78.0:
    resolution: {integrity: sha512-9/IvqHdJaVqMEABA8xZE3t5YF1S2PepfckVu0Ws9YUglj6oO+2QyVX6aRgMF1xph6781+Yc31TDh8/3eaDja7w==}
    engines: {node: '>= 12.0.0'}
    dependencies:
      '@aws-sdk/property-provider': 3.78.0
      '@aws-sdk/types': 3.78.0
      tslib: 2.4.0

  /@aws-sdk/endpoint-cache/3.55.0:
    resolution: {integrity: sha512-kxDoHFDuQwZEEUZRp+ZLOg68EXuKPzUN86DcpIZantDVcmu7MSPTbbQp9DZd8MnKVEKCP7Sop5f7zCqOPl3LXw==}
    engines: {node: '>= 12.0.0'}
    dependencies:
      mnemonist: 0.38.3
      tslib: 2.4.0
    dev: false

  /@aws-sdk/eventstream-marshaller/3.78.0:
    resolution: {integrity: sha512-BMbRvLe6wNWQ+NO1pdPw3kGXXEdYV94BxEr3rTkKwr5yHpl8sUb/Va9sJJufUjzggpgE4vYu5nVsrT8ByMYXuA==}
    dependencies:
      '@aws-crypto/crc32': 2.0.0
      '@aws-sdk/types': 3.78.0
      '@aws-sdk/util-hex-encoding': 3.58.0
      tslib: 2.4.0

  /@aws-sdk/eventstream-serde-browser/3.78.0:
    resolution: {integrity: sha512-ehQI2iLsj8MMskDRbrPB7SibIdJq6LleBP6ojT+cgrLJRbVXUOxK+3MPHDZVdGYx4ukVg48E1fA2DzVfAp7Emw==}
    engines: {node: '>= 12.0.0'}
    dependencies:
      '@aws-sdk/eventstream-marshaller': 3.78.0
      '@aws-sdk/eventstream-serde-universal': 3.78.0
      '@aws-sdk/types': 3.78.0
      tslib: 2.4.0

  /@aws-sdk/eventstream-serde-config-resolver/3.78.0:
    resolution: {integrity: sha512-iUG0wtZH/L7d6XfipwbhgjBHip0uTm9S27EasCn+g0CunbW6w7rXd7rfMqA+gSLVXPTBYjTMPIwRxrTCdRprwA==}
    engines: {node: '>= 12.0.0'}
    dependencies:
      '@aws-sdk/types': 3.78.0
      tslib: 2.4.0

  /@aws-sdk/eventstream-serde-node/3.78.0:
    resolution: {integrity: sha512-H78LLoZEngZBSdk3lRQkAaR3cGsy/3UIjq9AFPeqoPVQtHkzBob1jVfE/5VSVAMhKLxWn8iqhRPS37AvyBGOwQ==}
    engines: {node: '>= 12.0.0'}
    dependencies:
      '@aws-sdk/eventstream-marshaller': 3.78.0
      '@aws-sdk/eventstream-serde-universal': 3.78.0
      '@aws-sdk/types': 3.78.0
      tslib: 2.4.0

  /@aws-sdk/eventstream-serde-universal/3.78.0:
    resolution: {integrity: sha512-PZTLdyF923/1GJuMNtq9VMGd2vEx33HhsGInXvYtulKDSD5SgaTGj+Dz5wYepqL1gUEuXqZjBD71uZgrY/JgRg==}
    engines: {node: '>= 12.0.0'}
    dependencies:
      '@aws-sdk/eventstream-marshaller': 3.78.0
      '@aws-sdk/types': 3.78.0
      tslib: 2.4.0

  /@aws-sdk/fetch-http-handler/3.78.0:
    resolution: {integrity: sha512-cR6r2h2kJ1DNEZSXC6GknQB7OKmy+s9ZNV+g3AsNqkrUmNNOaHpFoSn+m6SC3qaclcGd0eQBpqzSu/TDn23Ihw==}
    dependencies:
      '@aws-sdk/protocol-http': 3.78.0
      '@aws-sdk/querystring-builder': 3.78.0
      '@aws-sdk/types': 3.78.0
      '@aws-sdk/util-base64-browser': 3.58.0
      tslib: 2.4.0

  /@aws-sdk/hash-blob-browser/3.78.0:
    resolution: {integrity: sha512-IEkA+t6qJEtEYEZgsqFRRITeZJ3mirw7IHJVHxwb86lpeufTVcbILI59B8/rhbqG+9dk0kWTjYSjC/ZdM+rgHA==}
    dependencies:
      '@aws-sdk/chunked-blob-reader': 3.55.0
      '@aws-sdk/chunked-blob-reader-native': 3.58.0
      '@aws-sdk/types': 3.78.0
      tslib: 2.4.0

  /@aws-sdk/hash-node/3.78.0:
    resolution: {integrity: sha512-ev48yXaqZVtMeuKy52LUZPHCyKvkKQ9uiUebqkA+zFxIk+eN8SMPFHmsififIHWuS6ZkXBUSctjH9wmLebH60A==}
    engines: {node: '>= 12.0.0'}
    dependencies:
      '@aws-sdk/types': 3.78.0
      '@aws-sdk/util-buffer-from': 3.55.0
      tslib: 2.4.0

  /@aws-sdk/hash-stream-node/3.78.0:
    resolution: {integrity: sha512-y42Pm0Nk6zf/MI6acLFVFAMya0Ncvy6F6Xu5aYAmwIMIoMI0ctNeyuL/Dikgt8+oyxC+kORw+W9jtzgWj2zY/w==}
    engines: {node: '>= 12.0.0'}
    dependencies:
      '@aws-sdk/types': 3.78.0
      tslib: 2.4.0

  /@aws-sdk/invalid-dependency/3.78.0:
    resolution: {integrity: sha512-zUo+PbeRMN/Mzj6y+6p9qqk/znuFetT1gmpOcZGL9Rp2T+b9WJWd+daq5ktsL10sVCzIt2UvneJRz6b+aU+bfw==}
    dependencies:
      '@aws-sdk/types': 3.78.0
      tslib: 2.4.0

  /@aws-sdk/is-array-buffer/3.55.0:
    resolution: {integrity: sha512-NbiPHVYuPxdqdFd6FxzzN3H1BQn/iWA3ri3Ry7AyLeP/tGs1yzEWMwf8BN8TSMALI0GXT6Sh0GDWy3Ok5xB6DA==}
    engines: {node: '>= 12.0.0'}
    dependencies:
      tslib: 2.4.0

  /@aws-sdk/md5-js/3.78.0:
    resolution: {integrity: sha512-vKOXJWJvv6QH6rnqMYEWzwAnMr4hfcmY8+t6BAuTcDpcEVF77e3bwUcaajXi2U0JMuNvnLwuJF3h6kL6aX4l6g==}
    dependencies:
      '@aws-sdk/types': 3.78.0
      '@aws-sdk/util-utf8-browser': 3.55.0
      '@aws-sdk/util-utf8-node': 3.55.0
      tslib: 2.4.0

  /@aws-sdk/middleware-bucket-endpoint/3.80.0:
    resolution: {integrity: sha512-FSSx6IgT7xftSlpjxoPKv8XI9nv7EK+OCODo2s3CmElMW1kBRdmQ/ImVuTwvqhdxJEVUeUdgupmC7cqyqgt04w==}
    engines: {node: '>= 12.0.0'}
    dependencies:
      '@aws-sdk/protocol-http': 3.78.0
      '@aws-sdk/types': 3.78.0
      '@aws-sdk/util-arn-parser': 3.55.0
      '@aws-sdk/util-config-provider': 3.55.0
      tslib: 2.4.0

  /@aws-sdk/middleware-content-length/3.78.0:
    resolution: {integrity: sha512-5MpKt6lB9TdFy25/AGrpOjPY0iDHZAKpEHc+jSOJBXLl6xunXA7qHdiYaVqkWodLxy70nIckGNHqQ3drabidkA==}
    engines: {node: '>= 12.0.0'}
    dependencies:
      '@aws-sdk/protocol-http': 3.78.0
      '@aws-sdk/types': 3.78.0
      tslib: 2.4.0

  /@aws-sdk/middleware-endpoint-discovery/3.80.0:
    resolution: {integrity: sha512-73pKz8ossZKisG684raP1dn2u3fQRktWY29oa9Q3cBvRYdyu5UOhwayt2MObgSC8S6NfNdTGC/DGf7+/JRSY7A==}
    engines: {node: '>= 12.0.0'}
    dependencies:
      '@aws-sdk/config-resolver': 3.80.0
      '@aws-sdk/endpoint-cache': 3.55.0
      '@aws-sdk/protocol-http': 3.78.0
      '@aws-sdk/types': 3.78.0
      tslib: 2.4.0
    dev: false

  /@aws-sdk/middleware-expect-continue/3.78.0:
    resolution: {integrity: sha512-IXfcSugFV3uNk50VQsN/Cm80iCsUSwcYJ5RzEwy7wXbZ+KM03xWXlbXzqkeTDnS74wLWSw09nKF3rkp1eyfDfg==}
    engines: {node: '>= 12.0.0'}
    dependencies:
      '@aws-sdk/middleware-header-default': 3.78.0
      '@aws-sdk/protocol-http': 3.78.0
      '@aws-sdk/types': 3.78.0
      tslib: 2.4.0

  /@aws-sdk/middleware-flexible-checksums/3.78.0:
    resolution: {integrity: sha512-1jjxHcB3Le/2Z7BzugXzZnIwKGlUluNm0d1lB4fF2QVq3GHlA6e8uv0rCtqe/3wSsrzV6YzJ8vjioymKSNIjKQ==}
    engines: {node: '>= 12.0.0'}
    dependencies:
      '@aws-crypto/crc32': 2.0.0
      '@aws-crypto/crc32c': 2.0.0
      '@aws-sdk/is-array-buffer': 3.55.0
      '@aws-sdk/protocol-http': 3.78.0
      '@aws-sdk/types': 3.78.0
      tslib: 2.4.0

  /@aws-sdk/middleware-header-default/3.78.0:
    resolution: {integrity: sha512-USyOIF7ObBVMKbV/8lOBLDNwMAGdOtujd+RO/9dX6OQLceUTKIS1dOfJoYYwRHgengn7ikpDxoyROyspPYYDZQ==}
    engines: {node: '>= 12.0.0'}
    dependencies:
      '@aws-sdk/protocol-http': 3.78.0
      '@aws-sdk/types': 3.78.0
      tslib: 2.4.0

  /@aws-sdk/middleware-host-header/3.78.0:
    resolution: {integrity: sha512-1zL8uaDWGmH50c8B8jjz75e0ePj6/3QeZEhjJgTgL6DTdiqvRt32p3t+XWHW+yDI14fZZUYeTklAaLVxqFrHqQ==}
    engines: {node: '>= 12.0.0'}
    dependencies:
      '@aws-sdk/protocol-http': 3.78.0
      '@aws-sdk/types': 3.78.0
      tslib: 2.4.0

  /@aws-sdk/middleware-location-constraint/3.78.0:
    resolution: {integrity: sha512-m626H1WwXYJtwHEkV/2DsLlu1ckWq3j57NzsexZki3qS0nU8HEiDl6YYi+k84vDD4Qpba6EI9AdhzwnvZLXtGw==}
    engines: {node: '>= 12.0.0'}
    dependencies:
      '@aws-sdk/types': 3.78.0
      tslib: 2.4.0

  /@aws-sdk/middleware-logger/3.78.0:
    resolution: {integrity: sha512-GBhwxNjhCJUIeQQDaGasX/C23Jay77al2vRyGwmxf8no0DdFsa4J1Ik6/2hhIqkqko+WM4SpCnpZrY4MtnxNvA==}
    engines: {node: '>= 12.0.0'}
    dependencies:
      '@aws-sdk/types': 3.78.0
      tslib: 2.4.0

  /@aws-sdk/middleware-retry/3.80.0:
    resolution: {integrity: sha512-CTk+tA4+WMUNOcUfR6UQrkhwvPYFpnMsQ1vuHlpLFOGG3nCqywA2hueLMRQmVcDXzP0sGeygce6dzRI9dJB/GA==}
    engines: {node: '>= 12.0.0'}
    dependencies:
      '@aws-sdk/protocol-http': 3.78.0
      '@aws-sdk/service-error-classification': 3.78.0
      '@aws-sdk/types': 3.78.0
      '@aws-sdk/util-middleware': 3.78.0
      tslib: 2.4.0
      uuid: 8.3.2

  /@aws-sdk/middleware-sdk-ec2/3.78.0:
    resolution: {integrity: sha512-ikxYS7r0HYvGkk4FR/SjMjK64rysRmJy7C5bSlOk5xrOjnDp4nQve2zStMRROn17wPU702Rsosa+9jbzYqG82w==}
    engines: {node: '>= 12.0.0'}
    dependencies:
      '@aws-sdk/protocol-http': 3.78.0
      '@aws-sdk/signature-v4': 3.78.0
      '@aws-sdk/types': 3.78.0
      '@aws-sdk/util-format-url': 3.78.0
      tslib: 2.4.0
    dev: false

  /@aws-sdk/middleware-sdk-eventbridge/3.78.0:
    resolution: {integrity: sha512-xBjm7KJaiRatfll97E7Ld3ySO7+IuiB6yBPYwj/aM0pg85uRw51220og6cHRusFwPkJDYyJy0wFSIMp/zNvVTA==}
    engines: {node: '>= 12.0.0'}
    dependencies:
      '@aws-sdk/protocol-http': 3.78.0
      '@aws-sdk/types': 3.78.0
      tslib: 2.4.0
    dev: false

  /@aws-sdk/middleware-sdk-s3/3.78.0:
    resolution: {integrity: sha512-gxtfVHaL0CkKDIEwRQnmBequtN3dsCtY5LByZQoP3l5qEuTAzwxgbtvGUfHE8LwDVByBqUEFanzafjv1KJ3F8w==}
    engines: {node: '>= 12.0.0'}
    dependencies:
      '@aws-sdk/protocol-http': 3.78.0
      '@aws-sdk/types': 3.78.0
      '@aws-sdk/util-arn-parser': 3.55.0
      tslib: 2.4.0

  /@aws-sdk/middleware-sdk-sts/3.78.0:
    resolution: {integrity: sha512-Lu/kN0J0/Kt0ON1hvwNel+y8yvf35licfIgtedHbBCa/ju8qQ9j+uL9Lla6Y5Tqu29yVaye1JxhiIDhscSwrLA==}
    engines: {node: '>= 12.0.0'}
    dependencies:
      '@aws-sdk/middleware-signing': 3.78.0
      '@aws-sdk/property-provider': 3.78.0
      '@aws-sdk/protocol-http': 3.78.0
      '@aws-sdk/signature-v4': 3.78.0
      '@aws-sdk/types': 3.78.0
      tslib: 2.4.0

  /@aws-sdk/middleware-serde/3.78.0:
    resolution: {integrity: sha512-4DPsNOxsl1bxRzfo1WXEZjmD7OEi7qGNpxrDWucVe96Fqj2dH08jR8wxvBIVV1e6bAad07IwdPuCGmivNvwRuQ==}
    engines: {node: '>= 12.0.0'}
    dependencies:
      '@aws-sdk/types': 3.78.0
      tslib: 2.4.0

  /@aws-sdk/middleware-signing/3.78.0:
    resolution: {integrity: sha512-OEjJJCNhHHSOprLZ9CzjHIXEKFtPHWP/bG9pMhkV3/6Bmscsgcf8gWHcOnmIrjqX+hT1VALDNpl/RIh0J6/eQw==}
    engines: {node: '>= 12.0.0'}
    dependencies:
      '@aws-sdk/property-provider': 3.78.0
      '@aws-sdk/protocol-http': 3.78.0
      '@aws-sdk/signature-v4': 3.78.0
      '@aws-sdk/types': 3.78.0
      tslib: 2.4.0

  /@aws-sdk/middleware-ssec/3.78.0:
    resolution: {integrity: sha512-3z+UOd95rxvj+iO6WxMjuRNNUMlO6xhXZdBHvQmoiyS+9nMDcNieTu6gfQyLAilVeCh8xU9a0IenJuIYVdJ96g==}
    engines: {node: '>= 12.0.0'}
    dependencies:
      '@aws-sdk/types': 3.78.0
      tslib: 2.4.0

  /@aws-sdk/middleware-stack/3.78.0:
    resolution: {integrity: sha512-UoNfRh6eAJN3BJHlG1eb+KeuSe+zARTC2cglroJRyHc2j7GxH2i9FD3IJbj5wvzopJEnQzuY/VCs6STFkqWL1g==}
    engines: {node: '>= 12.0.0'}
    dependencies:
      tslib: 2.4.0

  /@aws-sdk/middleware-user-agent/3.78.0:
    resolution: {integrity: sha512-wdN5uoq8RxxhLhj0EPeuDSRFuXfUwKeEqRzCKMsYAOC0cAm+PryaP2leo0oTGJ9LUK8REK7zyfFcmtC4oOzlkA==}
    engines: {node: '>= 12.0.0'}
    dependencies:
      '@aws-sdk/protocol-http': 3.78.0
      '@aws-sdk/types': 3.78.0
      tslib: 2.4.0

  /@aws-sdk/node-config-provider/3.80.0:
    resolution: {integrity: sha512-vyTOMK04huB7n10ZUv0thd2TE6KlY8livOuLqFTMtj99AJ6vyeB5XBNwKnQtJIt/P7CijYgp8KcFvI9fndOmKg==}
    engines: {node: '>= 12.0.0'}
    dependencies:
      '@aws-sdk/property-provider': 3.78.0
      '@aws-sdk/shared-ini-file-loader': 3.80.0
      '@aws-sdk/types': 3.78.0
      tslib: 2.4.0

  /@aws-sdk/node-http-handler/3.82.0:
    resolution: {integrity: sha512-yyq/DA/IMzL4fLJhV7zVfP7aUQWPHfOKTCJjWB3KeV5YPiviJtSKb/KyzNi+gQyO7SmsL/8vQbQrf3/s7N/2OA==}
    engines: {node: '>= 12.0.0'}
    dependencies:
      '@aws-sdk/abort-controller': 3.78.0
      '@aws-sdk/protocol-http': 3.78.0
      '@aws-sdk/querystring-builder': 3.78.0
      '@aws-sdk/types': 3.78.0
      tslib: 2.4.0

  /@aws-sdk/node-http-handler/3.94.0:
    resolution: {integrity: sha512-g9q6k+PS+BrtOzt8jrBWr9D543uB3ZoYZ2JCriwuCwnP4uIHlMf9wAOGcOgqgykfUAPBOLvz2rTwVs3Xl8GUmQ==}
    engines: {node: '>= 12.0.0'}
    dependencies:
      '@aws-sdk/abort-controller': 3.78.0
      '@aws-sdk/protocol-http': 3.78.0
      '@aws-sdk/querystring-builder': 3.78.0
      '@aws-sdk/types': 3.78.0
      tslib: 2.4.0
<<<<<<< HEAD
=======
    dev: false
>>>>>>> cbdf9b58

  /@aws-sdk/property-provider/3.78.0:
    resolution: {integrity: sha512-PZpLvV0hF6lqg3CSN9YmphrB/t5LVJVWGJLB9d9qm7sJs5ksjTYBb5bY91OQ3zit0F4cqBMU8xt2GQ9J6d4DvQ==}
    engines: {node: '>= 12.0.0'}
    dependencies:
      '@aws-sdk/types': 3.78.0
      tslib: 2.4.0

  /@aws-sdk/protocol-http/3.78.0:
    resolution: {integrity: sha512-SQB26MhEK96yDxyXd3UAaxLz1Y/ZvgE4pzv7V3wZiokdEedM0kawHKEn1UQJlqJLEZcQI9QYyysh3rTvHZ3fyg==}
    engines: {node: '>= 12.0.0'}
    dependencies:
      '@aws-sdk/types': 3.78.0
      tslib: 2.4.0

  /@aws-sdk/querystring-builder/3.78.0:
    resolution: {integrity: sha512-aib6RW1WAaTQDqVgRU1Ku9idkhm90gJKbCxVaGId+as6QHNUqMChEfK2v+0afuKiPNOs5uWmqvOXI9+Gt+UGDg==}
    engines: {node: '>= 12.0.0'}
    dependencies:
      '@aws-sdk/types': 3.78.0
      '@aws-sdk/util-uri-escape': 3.55.0
      tslib: 2.4.0

  /@aws-sdk/querystring-parser/3.78.0:
    resolution: {integrity: sha512-csaH8YTyN+KMNczeK6fBS8l7iJaqcQcKOIbpQFg5upX4Ly5A56HJn4sVQhY1LSgfSk4xRsNfMy5mu6BlsIiaXA==}
    engines: {node: '>= 12.0.0'}
    dependencies:
      '@aws-sdk/types': 3.78.0
      tslib: 2.4.0

  /@aws-sdk/service-error-classification/3.78.0:
    resolution: {integrity: sha512-x7Lx8KWctJa01q4Q72Zb4ol9L/era3vy2daASu8l2paHHxsAPBE0PThkvLdUSLZSzlHSVdh3YHESIsT++VsK4w==}
    engines: {node: '>= 12.0.0'}

  /@aws-sdk/shared-ini-file-loader/3.80.0:
    resolution: {integrity: sha512-3d5EBJjnWWkjLK9skqLLHYbagtFaZZy+3jUTlbTuOKhlOwe8jF7CUM3j6I4JA6yXNcB3w0exDKKHa8w+l+05aA==}
    engines: {node: '>= 12.0.0'}
    dependencies:
      tslib: 2.4.0

  /@aws-sdk/signature-v4-multi-region/3.78.0:
    resolution: {integrity: sha512-5C+3m4dikUsSLTxW++aBCHP0DT1niiEfXR4UdnjJzcjTtmi/jbL/i8UPG5sCpib9Mu6TMW633tN0h5woVPIIcg==}
    engines: {node: '>= 12.0.0'}
    peerDependencies:
      '@aws-sdk/signature-v4-crt': ^3.66.0
    peerDependenciesMeta:
      '@aws-sdk/signature-v4-crt':
        optional: true
    dependencies:
      '@aws-sdk/protocol-http': 3.78.0
      '@aws-sdk/signature-v4': 3.78.0
      '@aws-sdk/types': 3.78.0
      '@aws-sdk/util-arn-parser': 3.55.0
      tslib: 2.4.0

  /@aws-sdk/signature-v4/3.78.0:
    resolution: {integrity: sha512-eePjRYuzKoi3VMr/lgrUEF1ytLeH4fA/NMCykr/uR6NMo4bSJA59KrFLYSM7SlWLRIyB0UvJqygVEvSxFluyDw==}
    engines: {node: '>= 12.0.0'}
    dependencies:
      '@aws-sdk/is-array-buffer': 3.55.0
      '@aws-sdk/types': 3.78.0
      '@aws-sdk/util-hex-encoding': 3.58.0
      '@aws-sdk/util-middleware': 3.78.0
      '@aws-sdk/util-uri-escape': 3.55.0
      tslib: 2.4.0

  /@aws-sdk/smithy-client/3.85.0:
    resolution: {integrity: sha512-Ox/yQEAnANzhpJMyrpuxWtF/i3EviavENczT7fo4uwSyZTz/sfSBQNjs/YAG1UeA6uOI3pBP5EaFERV5hr2fRA==}
    engines: {node: '>= 12.0.0'}
    dependencies:
      '@aws-sdk/middleware-stack': 3.78.0
      '@aws-sdk/types': 3.78.0
      tslib: 2.4.0

  /@aws-sdk/smithy-client/3.85.0:
    resolution: {integrity: sha512-Ox/yQEAnANzhpJMyrpuxWtF/i3EviavENczT7fo4uwSyZTz/sfSBQNjs/YAG1UeA6uOI3pBP5EaFERV5hr2fRA==}
    engines: {node: '>= 12.0.0'}
    dependencies:
      '@aws-sdk/middleware-stack': 3.78.0
      '@aws-sdk/types': 3.78.0
      tslib: 2.4.0

  /@aws-sdk/types/3.78.0:
    resolution: {integrity: sha512-I9PTlVNSbwhIgMfmDM5as1tqRIkVZunjVmfogb2WVVPp4CaX0Ll01S0FSMSLL9k6tcQLXqh45pFRjrxCl9WKdQ==}
    engines: {node: '>= 12.0.0'}

  /@aws-sdk/url-parser/3.78.0:
    resolution: {integrity: sha512-iQn2AjECUoJE0Ae9XtgHtGGKvUkvE8hhbktGopdj+zsPBe4WrBN2DgVxlKPPrBonG/YlcL1D7a5EXaujWSlUUw==}
    dependencies:
      '@aws-sdk/querystring-parser': 3.78.0
      '@aws-sdk/types': 3.78.0
      tslib: 2.4.0

  /@aws-sdk/util-arn-parser/3.55.0:
    resolution: {integrity: sha512-76KJxp4MRWufHYWys7DFl64znr5yeJ3AIQNAPCKKw1sP0hzO7p6Kx0PaJnw9x+CPSzOrT4NbuApL6/srYhKDGg==}
    engines: {node: '>= 12.0.0'}
    dependencies:
      tslib: 2.4.0

  /@aws-sdk/util-base64-browser/3.58.0:
    resolution: {integrity: sha512-0ebsXIZNpu/fup9OgsFPnRKfCFbuuI9PPRzvP6twzLxUB0c/aix6Co7LGHFKcRKHZdaykoJMXArf8eHj2Nzv1Q==}
    dependencies:
      tslib: 2.4.0

  /@aws-sdk/util-base64-node/3.55.0:
    resolution: {integrity: sha512-UQ/ZuNoAc8CFMpSiRYmevaTsuRKzLwulZTnM8LNlIt9Wx1tpNvqp80cfvVj7yySKROtEi20wq29h31dZf1eYNQ==}
    engines: {node: '>= 12.0.0'}
    dependencies:
      '@aws-sdk/util-buffer-from': 3.55.0
      tslib: 2.4.0

  /@aws-sdk/util-body-length-browser/3.55.0:
    resolution: {integrity: sha512-Ei2OCzXQw5N6ZkTMZbamUzc1z+z1R1Ja5tMEagz5BxuX4vWdBObT+uGlSzL8yvTbjoPjnxWA2aXyEqaUP3JS8Q==}
    dependencies:
      tslib: 2.4.0

  /@aws-sdk/util-body-length-node/3.55.0:
    resolution: {integrity: sha512-lU1d4I+9wJwydduXs0SxSfd+mHKjxeyd39VwOv6i2KSwWkPbji9UQqpflKLKw+r45jL7+xU/zfeTUg5Tt/3Gew==}
    engines: {node: '>= 12.0.0'}
    dependencies:
      tslib: 2.4.0

  /@aws-sdk/util-buffer-from/3.55.0:
    resolution: {integrity: sha512-uVzKG1UgvnV7XX2FPTylBujYMKBPBaq/qFBxfl0LVNfrty7YjpfieQxAe6yRLD+T0Kir/WDQwGvYC+tOYG3IGA==}
    engines: {node: '>= 12.0.0'}
    dependencies:
      '@aws-sdk/is-array-buffer': 3.55.0
      tslib: 2.4.0

  /@aws-sdk/util-config-provider/3.55.0:
    resolution: {integrity: sha512-30dzofQQfx6tp1jVZkZ0DGRsT0wwC15nEysKRiAcjncM64A0Cm6sra77d0os3vbKiKoPCI/lMsFr4o3533+qvQ==}
    engines: {node: '>= 12.0.0'}
    dependencies:
      tslib: 2.4.0

  /@aws-sdk/util-defaults-mode-browser/3.85.0:
    resolution: {integrity: sha512-oqK/e2pHuMWrvTJWtDBzylbj232ezlTay5dCq4RQlyi3LPPVBQ08haYD1Mk2ikQ/qa0XvbSD6YVhjpTlvwRNjw==}
    engines: {node: '>= 10.0.0'}
    dependencies:
      '@aws-sdk/property-provider': 3.78.0
      '@aws-sdk/types': 3.78.0
      bowser: 2.11.0
      tslib: 2.4.0

<<<<<<< HEAD
  /@aws-sdk/util-defaults-mode-browser/3.85.0:
    resolution: {integrity: sha512-oqK/e2pHuMWrvTJWtDBzylbj232ezlTay5dCq4RQlyi3LPPVBQ08haYD1Mk2ikQ/qa0XvbSD6YVhjpTlvwRNjw==}
    engines: {node: '>= 10.0.0'}
    dependencies:
      '@aws-sdk/property-provider': 3.78.0
      '@aws-sdk/types': 3.78.0
      bowser: 2.11.0
      tslib: 2.4.0

  /@aws-sdk/util-defaults-mode-node/3.81.0:
    resolution: {integrity: sha512-+7YOtl+TxF08oXt2h/ONP5qk6ZZg6GaO1YSAdpjIfco4odhpy7N2AlEGSX0jZyP6Zbfi+8N7yihBa4sOuOf+Cw==}
=======
  /@aws-sdk/util-defaults-mode-node/3.85.0:
    resolution: {integrity: sha512-KDNl4H8jJJLh6y7I3MSwRKe4plKbFKK8MVkS0+Fce/GJh4EnqxF0HzMMaSeNUcPvO2wHRq2a60+XW+0d7eWo1A==}
>>>>>>> cbdf9b58
    engines: {node: '>= 10.0.0'}
    dependencies:
      '@aws-sdk/config-resolver': 3.80.0
      '@aws-sdk/credential-provider-imds': 3.81.0
      '@aws-sdk/node-config-provider': 3.80.0
      '@aws-sdk/property-provider': 3.78.0
      '@aws-sdk/types': 3.78.0
      tslib: 2.4.0

  /@aws-sdk/util-defaults-mode-node/3.85.0:
    resolution: {integrity: sha512-KDNl4H8jJJLh6y7I3MSwRKe4plKbFKK8MVkS0+Fce/GJh4EnqxF0HzMMaSeNUcPvO2wHRq2a60+XW+0d7eWo1A==}
    engines: {node: '>= 10.0.0'}
    dependencies:
      '@aws-sdk/config-resolver': 3.80.0
      '@aws-sdk/credential-provider-imds': 3.81.0
      '@aws-sdk/node-config-provider': 3.80.0
      '@aws-sdk/property-provider': 3.78.0
      '@aws-sdk/types': 3.78.0
      tslib: 2.4.0

  /@aws-sdk/util-dynamodb/3.87.0:
    resolution: {integrity: sha512-Qh6bHZdVd8+y2h2eJmfYPa5BwNaY65Q135ZbHypQCjiR87Xy50qdVlfWvVmn0EedLqvDVZMPpBrrrcPXMaqvAg==}
    engines: {node: '>= 12.0.0'}
    dependencies:
      tslib: 2.4.0
    dev: false

  /@aws-sdk/util-dynamodb/3.92.0:
    resolution: {integrity: sha512-MsrcL5UoANjtgUN5Gp4OE0r4s4QbLZ/5CnQVsngC+WHb1cT+AHP0Mfot+UKClL5BxfIrbtkjFi8YucIofzKp1w==}
    engines: {node: '>= 12.0.0'}
    dependencies:
      tslib: 2.4.0
    dev: false

  /@aws-sdk/util-format-url/3.78.0:
    resolution: {integrity: sha512-wdjt8ZAMyBrH/02QrQtB+S9cwtsBJ6bXRJ3XwL6z7L75nwTflKkzOQUS5Ie7HBf3j3JH0KhlqlEbf2nnM9jsPQ==}
    engines: {node: '>= 12.0.0'}
    dependencies:
      '@aws-sdk/querystring-builder': 3.78.0
      '@aws-sdk/types': 3.78.0
      tslib: 2.4.0
    dev: false

  /@aws-sdk/util-hex-encoding/3.58.0:
    resolution: {integrity: sha512-Rl+jXUzk/FJkOLYfUVYPhKa2aUmTpeobRP31l8IatQltSzDgLyRHO35f6UEs7Ztn5s1jbu/POatLAZ2WjbgVyg==}
    engines: {node: '>= 12.0.0'}
    dependencies:
      tslib: 2.4.0

  /@aws-sdk/util-locate-window/3.55.0:
    resolution: {integrity: sha512-0sPmK2JaJE2BbTcnvybzob/VrFKCXKfN4CUKcvn0yGg/me7Bz+vtzQRB3Xp+YSx+7OtWxzv63wsvHoAnXvgxgg==}
    engines: {node: '>= 12.0.0'}
    dependencies:
      tslib: 2.4.0

  /@aws-sdk/util-middleware/3.78.0:
    resolution: {integrity: sha512-Hi3wv2b0VogO4mzyeEaeU5KgIt4qeo0LXU5gS6oRrG0T7s2FyKbMBkJW3YDh/Y8fNwqArZ+/QQFujpP0PIKwkA==}
    engines: {node: '>= 12.0.0'}
    dependencies:
      tslib: 2.4.0

  /@aws-sdk/util-stream-browser/3.78.0:
    resolution: {integrity: sha512-EcThf/sJoD4NYTUNO/nehR57lqkOuL6btRoVnm4LGUR8XgQcJ/WMYYgxOMY8E81xXzRFX2ukRHRxL2xmQsbHDw==}
    dependencies:
      '@aws-sdk/types': 3.78.0
      tslib: 2.4.0

  /@aws-sdk/util-stream-node/3.78.0:
    resolution: {integrity: sha512-CHfX37ioUyamAnlS2p4Nq+4BBjCSlZolFkVyxtVJwzPBBksdvjW67nKG+SShR48RBPJ5LEzbgAaEXNRktCSf6w==}
    engines: {node: '>= 12.0.0'}
    dependencies:
      '@aws-sdk/types': 3.78.0
      tslib: 2.4.0

  /@aws-sdk/util-uri-escape/3.55.0:
    resolution: {integrity: sha512-mmdDLUpFCN2nkfwlLdOM54lTD528GiGSPN1qb8XtGLgZsJUmg3uJSFIN2lPeSbEwJB3NFjVas/rnQC48i7mV8w==}
    engines: {node: '>= 12.0.0'}
    dependencies:
      tslib: 2.4.0

  /@aws-sdk/util-user-agent-browser/3.78.0:
    resolution: {integrity: sha512-diGO/Bf4ggBOEnfD7lrrXaaXOwOXGz0bAJ0HhpizwEMlBld5zfDlWXjNpslh+8+u3EHRjPJQ16KGT6mp/Dm+aw==}
    dependencies:
      '@aws-sdk/types': 3.78.0
      bowser: 2.11.0
      tslib: 2.4.0

  /@aws-sdk/util-user-agent-node/3.80.0:
    resolution: {integrity: sha512-QV26qIXws1m6sZXg65NS+XrQ5NhAzbDVQLtEVE4nC39UN8fuieP6Uet/gZm9mlLI9hllwvcV7EfgBM3GSC7pZg==}
    engines: {node: '>= 12.0.0'}
    dependencies:
      '@aws-sdk/node-config-provider': 3.80.0
      '@aws-sdk/types': 3.78.0
      tslib: 2.4.0

  /@aws-sdk/util-utf8-browser/3.55.0:
    resolution: {integrity: sha512-ljzqJcyjfJpEVSIAxwtIS8xMRUly84BdjlBXyp6cu4G8TUufgjNS31LWdhyGhgmW5vYBNr+LTz0Kwf6J+ou7Ug==}
    dependencies:
      tslib: 2.4.0

  /@aws-sdk/util-utf8-node/3.55.0:
    resolution: {integrity: sha512-FsFm7GFaC7j0tlPEm/ri8bU2QCwFW5WKjxUg8lm1oWaxplCpKGUsmcfPJ4sw58GIoyoGu4QXBK60oCWosZYYdQ==}
    engines: {node: '>= 12.0.0'}
    dependencies:
      '@aws-sdk/util-buffer-from': 3.55.0
      tslib: 2.4.0

  /@aws-sdk/util-waiter/3.78.0:
    resolution: {integrity: sha512-8pWd0XiNOS8AkWQyac8VNEI+gz/cGWlC2TAE2CJp0rOK5XhvlcNBINai4D6TxQ+9foyJXLOI1b8nuXemekoG8A==}
    engines: {node: '>= 12.0.0'}
    dependencies:
      '@aws-sdk/abort-controller': 3.78.0
      '@aws-sdk/types': 3.78.0
      tslib: 2.4.0

  /@aws-sdk/xml-builder/3.55.0:
    resolution: {integrity: sha512-BH+i5S2FLprmfSeIuGy3UbNtEoJPVjh8arl5+LV3i2KY/+TmrS4yT8JtztDlDxHF0cMtNLZNO0KEPtsACS6SOg==}
    engines: {node: '>= 12.0.0'}
    dependencies:
      tslib: 2.4.0

  /@awsui/collection-hooks/1.0.25_react@17.0.2:
    resolution: {integrity: sha512-/FL0StdAKMBDrvPEB7MfMzTBGHbPtsWZY9BmcZqc4+WR7LVaPnBF90uN3brMPRQEJn8omEMSrZl6tVL9gtP51Q==}
    peerDependencies:
      react: ^16.8.0 || ^17.0.0
    dependencies:
      react: 17.0.2
    dev: true

  /@awsui/components-react/3.0.495_b3482aaf5744fc7c2aeb7941b0e0a78f:
    resolution: {integrity: sha512-XxWpXuTXQakJk0JiLxBm2+cqb5jxou7efbyT/RPdOgspRyyNT/HZfCpEj/z9Bcde5KbBejMwzOzA5iFFkx3RDQ==}
    peerDependencies:
      react: ^16.8 || ^17
      react-dom: ^16.8 || ^17
    dependencies:
      '@awsui/collection-hooks': 1.0.25_react@17.0.2
      '@awsui/test-utils-core': 1.0.17
      '@awsui/theming-runtime': 1.0.2
      '@juggle/resize-observer': 3.3.1
      ace-builds: 1.4.14
      balanced-match: 1.0.2
      clsx: 1.1.1
      d3-scale: 2.2.2
      d3-shape: 1.3.7
      date-fns: 2.28.0
      mnth: 2.0.0
      react: 17.0.2
      react-dom: 17.0.2_react@17.0.2
      react-focus-lock: 2.9.0_b08e3c15324cbe90a6ff8fcd416c932c
      react-keyed-flatten-children: 1.3.0_react@17.0.2
      react-merge-refs: 1.1.0
      react-resizable: 1.11.1_react-dom@17.0.2+react@17.0.2
      react-transition-group: 4.4.2_react-dom@17.0.2+react@17.0.2
      react-virtual: 2.10.4_react@17.0.2
      tslib: 2.4.0
      weekstart: 1.1.0
    transitivePeerDependencies:
      - '@types/react'
    dev: true

  /@awsui/design-tokens/3.0.21:
    resolution: {integrity: sha512-HyBfMZKuq/DwW9VXIYRCuNHcQbVO9acGugfZk2GtzeYqdVZbQnnTeZHQKbmAdH97Uapb/D6nrSCbCLC0F9PTSg==}
    dev: true

  /@awsui/global-styles/1.0.14:
    resolution: {integrity: sha512-2YjLtjKFT/CDRf4D4AGUr2633VF9l5QRdzISYkdlp+IMpPsQFLFgf3/+jTECXhP/o/gFKapBUQz0vQ4yJ5miKg==}
    dev: true

  /@awsui/test-utils-core/1.0.17:
    resolution: {integrity: sha512-oBvhSvADwxqXR3h3Uidd8q3Cag4wQuM0rECgZ4YwbrxtGAlU2HqO28aNdxAHuLqoe++0osANlzmKs+nBi+q/Pw==}
    dependencies:
      css-selector-tokenizer: 0.8.0
      css.escape: 1.5.1
    dev: true

  /@awsui/theming-runtime/1.0.2:
    resolution: {integrity: sha512-FkgLfVtSKEjx7ahEjIjD+pf3mmO5gcc0is+CocKHKxJbFWXk1d4O47r9Zv2w4fqY98maEHNs2K9D/fPPyelC2A==}
    dependencies:
      tslib: 2.4.0
    dev: true

  /@babel/code-frame/7.16.7:
    resolution: {integrity: sha512-iAXqUn8IIeBTNd72xsFlgaXHkMBMt6y4HJp1tIaK465CWLT/fG1aqB7ykr95gHHmlBdGbFeWWfyB4NJJ0nmeIg==}
    engines: {node: '>=6.9.0'}
    dependencies:
      '@babel/highlight': 7.17.9

  /@babel/compat-data/7.17.10:
    resolution: {integrity: sha512-GZt/TCsG70Ms19gfZO1tM4CVnXsPgEPBCpJu+Qz3L0LUDsY5nZqFZglIoPC1kIYOtNBZlrnFT+klg12vFGZXrw==}
    engines: {node: '>=6.9.0'}

  /@babel/core/7.17.10:
    resolution: {integrity: sha512-liKoppandF3ZcBnIYFjfSDHZLKdLHGJRkoWtG8zQyGJBQfIYobpnVGI5+pLBNtS6psFLDzyq8+h5HiVljW9PNA==}
    engines: {node: '>=6.9.0'}
    dependencies:
      '@ampproject/remapping': 2.2.0
      '@babel/code-frame': 7.16.7
      '@babel/generator': 7.17.10
      '@babel/helper-compilation-targets': 7.17.10_@babel+core@7.17.10
      '@babel/helper-module-transforms': 7.17.7
      '@babel/helpers': 7.17.9
      '@babel/parser': 7.17.10
      '@babel/template': 7.16.7
      '@babel/traverse': 7.17.10
      '@babel/types': 7.17.10
      convert-source-map: 1.8.0
      debug: 4.3.4
      gensync: 1.0.0-beta.2
      json5: 2.2.1
      semver: 6.3.0
    transitivePeerDependencies:
      - supports-color

  /@babel/generator/7.17.10:
    resolution: {integrity: sha512-46MJZZo9y3o4kmhBVc7zW7i8dtR1oIK/sdO5NcfcZRhTGYi+KKJRtHNgsU6c4VUcJmUNV/LQdebD/9Dlv4K+Tg==}
    engines: {node: '>=6.9.0'}
    dependencies:
      '@babel/types': 7.17.10
      '@jridgewell/gen-mapping': 0.1.1
      jsesc: 2.5.2

  /@babel/helper-annotate-as-pure/7.16.7:
    resolution: {integrity: sha512-s6t2w/IPQVTAET1HitoowRGXooX8mCgtuP5195wD/QJPV6wYjpujCGF7JuMODVX2ZAJOf1GT6DT9MHEZvLOFSw==}
    engines: {node: '>=6.9.0'}
    dependencies:
      '@babel/types': 7.17.10
    dev: true

  /@babel/helper-builder-binary-assignment-operator-visitor/7.16.7:
    resolution: {integrity: sha512-C6FdbRaxYjwVu/geKW4ZeQ0Q31AftgRcdSnZ5/jsH6BzCJbtvXvhpfkbkThYSuutZA7nCXpPR6AD9zd1dprMkA==}
    engines: {node: '>=6.9.0'}
    dependencies:
      '@babel/helper-explode-assignable-expression': 7.16.7
      '@babel/types': 7.17.10
    dev: true

  /@babel/helper-compilation-targets/7.17.10_@babel+core@7.17.10:
    resolution: {integrity: sha512-gh3RxjWbauw/dFiU/7whjd0qN9K6nPJMqe6+Er7rOavFh0CQUSwhAE3IcTho2rywPJFxej6TUUHDkWcYI6gGqQ==}
    engines: {node: '>=6.9.0'}
    peerDependencies:
      '@babel/core': ^7.0.0
    dependencies:
      '@babel/compat-data': 7.17.10
      '@babel/core': 7.17.10
      '@babel/helper-validator-option': 7.16.7
      browserslist: 4.20.3
      semver: 6.3.0

  /@babel/helper-create-class-features-plugin/7.17.9_@babel+core@7.17.10:
    resolution: {integrity: sha512-kUjip3gruz6AJKOq5i3nC6CoCEEF/oHH3cp6tOZhB+IyyyPyW0g1Gfsxn3mkk6S08pIA2y8GQh609v9G/5sHVQ==}
    engines: {node: '>=6.9.0'}
    peerDependencies:
      '@babel/core': ^7.0.0
    dependencies:
      '@babel/core': 7.17.10
      '@babel/helper-annotate-as-pure': 7.16.7
      '@babel/helper-environment-visitor': 7.16.7
      '@babel/helper-function-name': 7.17.9
      '@babel/helper-member-expression-to-functions': 7.17.7
      '@babel/helper-optimise-call-expression': 7.16.7
      '@babel/helper-replace-supers': 7.16.7
      '@babel/helper-split-export-declaration': 7.16.7
    transitivePeerDependencies:
      - supports-color
    dev: true

  /@babel/helper-create-regexp-features-plugin/7.17.0_@babel+core@7.17.10:
    resolution: {integrity: sha512-awO2So99wG6KnlE+TPs6rn83gCz5WlEePJDTnLEqbchMVrBeAujURVphRdigsk094VhvZehFoNOihSlcBjwsXA==}
    engines: {node: '>=6.9.0'}
    peerDependencies:
      '@babel/core': ^7.0.0
    dependencies:
      '@babel/core': 7.17.10
      '@babel/helper-annotate-as-pure': 7.16.7
      regexpu-core: 5.0.1
    dev: true

  /@babel/helper-define-polyfill-provider/0.3.1_@babel+core@7.17.10:
    resolution: {integrity: sha512-J9hGMpJQmtWmj46B3kBHmL38UhJGhYX7eqkcq+2gsstyYt341HmPeWspihX43yVRA0mS+8GGk2Gckc7bY/HCmA==}
    peerDependencies:
      '@babel/core': ^7.4.0-0
    dependencies:
      '@babel/core': 7.17.10
      '@babel/helper-compilation-targets': 7.17.10_@babel+core@7.17.10
      '@babel/helper-module-imports': 7.16.7
      '@babel/helper-plugin-utils': 7.16.7
      '@babel/traverse': 7.17.10
      debug: 4.3.4
      lodash.debounce: 4.0.8
      resolve: 1.22.0
      semver: 6.3.0
    transitivePeerDependencies:
      - supports-color
    dev: true

  /@babel/helper-environment-visitor/7.16.7:
    resolution: {integrity: sha512-SLLb0AAn6PkUeAfKJCCOl9e1R53pQlGAfc4y4XuMRZfqeMYLE0dM1LMhqbGAlGQY0lfw5/ohoYWAe9V1yibRag==}
    engines: {node: '>=6.9.0'}
    dependencies:
      '@babel/types': 7.17.10

  /@babel/helper-explode-assignable-expression/7.16.7:
    resolution: {integrity: sha512-KyUenhWMC8VrxzkGP0Jizjo4/Zx+1nNZhgocs+gLzyZyB8SHidhoq9KK/8Ato4anhwsivfkBLftky7gvzbZMtQ==}
    engines: {node: '>=6.9.0'}
    dependencies:
      '@babel/types': 7.17.10
    dev: true

  /@babel/helper-function-name/7.17.9:
    resolution: {integrity: sha512-7cRisGlVtiVqZ0MW0/yFB4atgpGLWEHUVYnb448hZK4x+vih0YO5UoS11XIYtZYqHd0dIPMdUSv8q5K4LdMnIg==}
    engines: {node: '>=6.9.0'}
    dependencies:
      '@babel/template': 7.16.7
      '@babel/types': 7.17.10

  /@babel/helper-hoist-variables/7.16.7:
    resolution: {integrity: sha512-m04d/0Op34H5v7pbZw6pSKP7weA6lsMvfiIAMeIvkY/R4xQtBSMFEigu9QTZ2qB/9l22vsxtM8a+Q8CzD255fg==}
    engines: {node: '>=6.9.0'}
    dependencies:
      '@babel/types': 7.17.10

  /@babel/helper-member-expression-to-functions/7.17.7:
    resolution: {integrity: sha512-thxXgnQ8qQ11W2wVUObIqDL4p148VMxkt5T/qpN5k2fboRyzFGFmKsTGViquyM5QHKUy48OZoca8kw4ajaDPyw==}
    engines: {node: '>=6.9.0'}
    dependencies:
      '@babel/types': 7.17.10
    dev: true

  /@babel/helper-module-imports/7.16.7:
    resolution: {integrity: sha512-LVtS6TqjJHFc+nYeITRo6VLXve70xmq7wPhWTqDJusJEgGmkAACWwMiTNrvfoQo6hEhFwAIixNkvB0jPXDL8Wg==}
    engines: {node: '>=6.9.0'}
    dependencies:
      '@babel/types': 7.17.10

  /@babel/helper-module-transforms/7.17.7:
    resolution: {integrity: sha512-VmZD99F3gNTYB7fJRDTi+u6l/zxY0BE6OIxPSU7a50s6ZUQkHwSDmV92FfM+oCG0pZRVojGYhkR8I0OGeCVREw==}
    engines: {node: '>=6.9.0'}
    dependencies:
      '@babel/helper-environment-visitor': 7.16.7
      '@babel/helper-module-imports': 7.16.7
      '@babel/helper-simple-access': 7.17.7
      '@babel/helper-split-export-declaration': 7.16.7
      '@babel/helper-validator-identifier': 7.16.7
      '@babel/template': 7.16.7
      '@babel/traverse': 7.17.10
      '@babel/types': 7.17.10
    transitivePeerDependencies:
      - supports-color

  /@babel/helper-optimise-call-expression/7.16.7:
    resolution: {integrity: sha512-EtgBhg7rd/JcnpZFXpBy0ze1YRfdm7BnBX4uKMBd3ixa3RGAE002JZB66FJyNH7g0F38U05pXmA5P8cBh7z+1w==}
    engines: {node: '>=6.9.0'}
    dependencies:
      '@babel/types': 7.17.10
    dev: true

  /@babel/helper-plugin-utils/7.16.7:
    resolution: {integrity: sha512-Qg3Nk7ZxpgMrsox6HreY1ZNKdBq7K72tDSliA6dCl5f007jR4ne8iD5UzuNnCJH2xBf2BEEVGr+/OL6Gdp7RxA==}
    engines: {node: '>=6.9.0'}

  /@babel/helper-remap-async-to-generator/7.16.8:
    resolution: {integrity: sha512-fm0gH7Flb8H51LqJHy3HJ3wnE1+qtYR2A99K06ahwrawLdOFsCEWjZOrYricXJHoPSudNKxrMBUPEIPxiIIvBw==}
    engines: {node: '>=6.9.0'}
    dependencies:
      '@babel/helper-annotate-as-pure': 7.16.7
      '@babel/helper-wrap-function': 7.16.8
      '@babel/types': 7.17.10
    transitivePeerDependencies:
      - supports-color
    dev: true

  /@babel/helper-replace-supers/7.16.7:
    resolution: {integrity: sha512-y9vsWilTNaVnVh6xiJfABzsNpgDPKev9HnAgz6Gb1p6UUwf9NepdlsV7VXGCftJM+jqD5f7JIEubcpLjZj5dBw==}
    engines: {node: '>=6.9.0'}
    dependencies:
      '@babel/helper-environment-visitor': 7.16.7
      '@babel/helper-member-expression-to-functions': 7.17.7
      '@babel/helper-optimise-call-expression': 7.16.7
      '@babel/traverse': 7.17.10
      '@babel/types': 7.17.10
    transitivePeerDependencies:
      - supports-color
    dev: true

  /@babel/helper-simple-access/7.17.7:
    resolution: {integrity: sha512-txyMCGroZ96i+Pxr3Je3lzEJjqwaRC9buMUgtomcrLe5Nd0+fk1h0LLA+ixUF5OW7AhHuQ7Es1WcQJZmZsz2XA==}
    engines: {node: '>=6.9.0'}
    dependencies:
      '@babel/types': 7.17.10

  /@babel/helper-skip-transparent-expression-wrappers/7.16.0:
    resolution: {integrity: sha512-+il1gTy0oHwUsBQZyJvukbB4vPMdcYBrFHa0Uc4AizLxbq6BOYC51Rv4tWocX9BLBDLZ4kc6qUFpQ6HRgL+3zw==}
    engines: {node: '>=6.9.0'}
    dependencies:
      '@babel/types': 7.17.10
    dev: true

  /@babel/helper-split-export-declaration/7.16.7:
    resolution: {integrity: sha512-xbWoy/PFoxSWazIToT9Sif+jJTlrMcndIsaOKvTA6u7QEo7ilkRZpjew18/W3c7nm8fXdUDXh02VXTbZ0pGDNw==}
    engines: {node: '>=6.9.0'}
    dependencies:
      '@babel/types': 7.17.10

  /@babel/helper-validator-identifier/7.16.7:
    resolution: {integrity: sha512-hsEnFemeiW4D08A5gUAZxLBTXpZ39P+a+DGDsHw1yxqyQ/jzFEnxf5uTEGp+3bzAbNOxU1paTgYS4ECU/IgfDw==}
    engines: {node: '>=6.9.0'}

  /@babel/helper-validator-option/7.16.7:
    resolution: {integrity: sha512-TRtenOuRUVo9oIQGPC5G9DgK4743cdxvtOw0weQNpZXaS16SCBi5MNjZF8vba3ETURjZpTbVn7Vvcf2eAwFozQ==}
    engines: {node: '>=6.9.0'}

  /@babel/helper-wrap-function/7.16.8:
    resolution: {integrity: sha512-8RpyRVIAW1RcDDGTA+GpPAwV22wXCfKOoM9bet6TLkGIFTkRQSkH1nMQ5Yet4MpoXe1ZwHPVtNasc2w0uZMqnw==}
    engines: {node: '>=6.9.0'}
    dependencies:
      '@babel/helper-function-name': 7.17.9
      '@babel/template': 7.16.7
      '@babel/traverse': 7.17.10
      '@babel/types': 7.17.10
    transitivePeerDependencies:
      - supports-color
    dev: true

  /@babel/helpers/7.17.9:
    resolution: {integrity: sha512-cPCt915ShDWUEzEp3+UNRktO2n6v49l5RSnG9M5pS24hA+2FAc5si+Pn1i4VVbQQ+jh+bIZhPFQOJOzbrOYY1Q==}
    engines: {node: '>=6.9.0'}
    dependencies:
      '@babel/template': 7.16.7
      '@babel/traverse': 7.17.10
      '@babel/types': 7.17.10
    transitivePeerDependencies:
      - supports-color

  /@babel/highlight/7.17.9:
    resolution: {integrity: sha512-J9PfEKCbFIv2X5bjTMiZu6Vf341N05QIY+d6FvVKynkG1S7G0j3I0QoRtWIrXhZ+/Nlb5Q0MzqL7TokEJ5BNHg==}
    engines: {node: '>=6.9.0'}
    dependencies:
      '@babel/helper-validator-identifier': 7.16.7
      chalk: 2.4.2
      js-tokens: 4.0.0

  /@babel/parser/7.17.10:
    resolution: {integrity: sha512-n2Q6i+fnJqzOaq2VkdXxy2TCPCWQZHiCo0XqmrCvDWcZQKRyZzYi4Z0yxlBuN0w+r2ZHmre+Q087DSrw3pbJDQ==}
    engines: {node: '>=6.0.0'}
    hasBin: true

  /@babel/plugin-bugfix-safari-id-destructuring-collision-in-function-expression/7.16.7_@babel+core@7.17.10:
    resolution: {integrity: sha512-anv/DObl7waiGEnC24O9zqL0pSuI9hljihqiDuFHC8d7/bjr/4RLGPWuc8rYOff/QPzbEPSkzG8wGG9aDuhHRg==}
    engines: {node: '>=6.9.0'}
    peerDependencies:
      '@babel/core': ^7.0.0
    dependencies:
      '@babel/core': 7.17.10
      '@babel/helper-plugin-utils': 7.16.7
    dev: true

  /@babel/plugin-bugfix-v8-spread-parameters-in-optional-chaining/7.16.7_@babel+core@7.17.10:
    resolution: {integrity: sha512-di8vUHRdf+4aJ7ltXhaDbPoszdkh59AQtJM5soLsuHpQJdFQZOA4uGj0V2u/CZ8bJ/u8ULDL5yq6FO/bCXnKHw==}
    engines: {node: '>=6.9.0'}
    peerDependencies:
      '@babel/core': ^7.13.0
    dependencies:
      '@babel/core': 7.17.10
      '@babel/helper-plugin-utils': 7.16.7
      '@babel/helper-skip-transparent-expression-wrappers': 7.16.0
      '@babel/plugin-proposal-optional-chaining': 7.16.7_@babel+core@7.17.10
    dev: true

  /@babel/plugin-proposal-async-generator-functions/7.16.8_@babel+core@7.17.10:
    resolution: {integrity: sha512-71YHIvMuiuqWJQkebWJtdhQTfd4Q4mF76q2IX37uZPkG9+olBxsX+rH1vkhFto4UeJZ9dPY2s+mDvhDm1u2BGQ==}
    engines: {node: '>=6.9.0'}
    peerDependencies:
      '@babel/core': ^7.0.0-0
    dependencies:
      '@babel/core': 7.17.10
      '@babel/helper-plugin-utils': 7.16.7
      '@babel/helper-remap-async-to-generator': 7.16.8
      '@babel/plugin-syntax-async-generators': 7.8.4_@babel+core@7.17.10
    transitivePeerDependencies:
      - supports-color
    dev: true

  /@babel/plugin-proposal-class-properties/7.16.7_@babel+core@7.17.10:
    resolution: {integrity: sha512-IobU0Xme31ewjYOShSIqd/ZGM/r/cuOz2z0MDbNrhF5FW+ZVgi0f2lyeoj9KFPDOAqsYxmLWZte1WOwlvY9aww==}
    engines: {node: '>=6.9.0'}
    peerDependencies:
      '@babel/core': ^7.0.0-0
    dependencies:
      '@babel/core': 7.17.10
      '@babel/helper-create-class-features-plugin': 7.17.9_@babel+core@7.17.10
      '@babel/helper-plugin-utils': 7.16.7
    transitivePeerDependencies:
      - supports-color
    dev: true

  /@babel/plugin-proposal-class-static-block/7.17.6_@babel+core@7.17.10:
    resolution: {integrity: sha512-X/tididvL2zbs7jZCeeRJ8167U/+Ac135AM6jCAx6gYXDUviZV5Ku9UDvWS2NCuWlFjIRXklYhwo6HhAC7ETnA==}
    engines: {node: '>=6.9.0'}
    peerDependencies:
      '@babel/core': ^7.12.0
    dependencies:
      '@babel/core': 7.17.10
      '@babel/helper-create-class-features-plugin': 7.17.9_@babel+core@7.17.10
      '@babel/helper-plugin-utils': 7.16.7
      '@babel/plugin-syntax-class-static-block': 7.14.5_@babel+core@7.17.10
    transitivePeerDependencies:
      - supports-color
    dev: true

  /@babel/plugin-proposal-dynamic-import/7.16.7_@babel+core@7.17.10:
    resolution: {integrity: sha512-I8SW9Ho3/8DRSdmDdH3gORdyUuYnk1m4cMxUAdu5oy4n3OfN8flDEH+d60iG7dUfi0KkYwSvoalHzzdRzpWHTg==}
    engines: {node: '>=6.9.0'}
    peerDependencies:
      '@babel/core': ^7.0.0-0
    dependencies:
      '@babel/core': 7.17.10
      '@babel/helper-plugin-utils': 7.16.7
      '@babel/plugin-syntax-dynamic-import': 7.8.3_@babel+core@7.17.10
    dev: true

  /@babel/plugin-proposal-export-namespace-from/7.16.7_@babel+core@7.17.10:
    resolution: {integrity: sha512-ZxdtqDXLRGBL64ocZcs7ovt71L3jhC1RGSyR996svrCi3PYqHNkb3SwPJCs8RIzD86s+WPpt2S73+EHCGO+NUA==}
    engines: {node: '>=6.9.0'}
    peerDependencies:
      '@babel/core': ^7.0.0-0
    dependencies:
      '@babel/core': 7.17.10
      '@babel/helper-plugin-utils': 7.16.7
      '@babel/plugin-syntax-export-namespace-from': 7.8.3_@babel+core@7.17.10
    dev: true

  /@babel/plugin-proposal-json-strings/7.16.7_@babel+core@7.17.10:
    resolution: {integrity: sha512-lNZ3EEggsGY78JavgbHsK9u5P3pQaW7k4axlgFLYkMd7UBsiNahCITShLjNQschPyjtO6dADrL24757IdhBrsQ==}
    engines: {node: '>=6.9.0'}
    peerDependencies:
      '@babel/core': ^7.0.0-0
    dependencies:
      '@babel/core': 7.17.10
      '@babel/helper-plugin-utils': 7.16.7
      '@babel/plugin-syntax-json-strings': 7.8.3_@babel+core@7.17.10
    dev: true

  /@babel/plugin-proposal-logical-assignment-operators/7.16.7_@babel+core@7.17.10:
    resolution: {integrity: sha512-K3XzyZJGQCr00+EtYtrDjmwX7o7PLK6U9bi1nCwkQioRFVUv6dJoxbQjtWVtP+bCPy82bONBKG8NPyQ4+i6yjg==}
    engines: {node: '>=6.9.0'}
    peerDependencies:
      '@babel/core': ^7.0.0-0
    dependencies:
      '@babel/core': 7.17.10
      '@babel/helper-plugin-utils': 7.16.7
      '@babel/plugin-syntax-logical-assignment-operators': 7.10.4_@babel+core@7.17.10
    dev: true

  /@babel/plugin-proposal-nullish-coalescing-operator/7.16.7_@babel+core@7.17.10:
    resolution: {integrity: sha512-aUOrYU3EVtjf62jQrCj63pYZ7k6vns2h/DQvHPWGmsJRYzWXZ6/AsfgpiRy6XiuIDADhJzP2Q9MwSMKauBQ+UQ==}
    engines: {node: '>=6.9.0'}
    peerDependencies:
      '@babel/core': ^7.0.0-0
    dependencies:
      '@babel/core': 7.17.10
      '@babel/helper-plugin-utils': 7.16.7
      '@babel/plugin-syntax-nullish-coalescing-operator': 7.8.3_@babel+core@7.17.10
    dev: true

  /@babel/plugin-proposal-numeric-separator/7.16.7_@babel+core@7.17.10:
    resolution: {integrity: sha512-vQgPMknOIgiuVqbokToyXbkY/OmmjAzr/0lhSIbG/KmnzXPGwW/AdhdKpi+O4X/VkWiWjnkKOBiqJrTaC98VKw==}
    engines: {node: '>=6.9.0'}
    peerDependencies:
      '@babel/core': ^7.0.0-0
    dependencies:
      '@babel/core': 7.17.10
      '@babel/helper-plugin-utils': 7.16.7
      '@babel/plugin-syntax-numeric-separator': 7.10.4_@babel+core@7.17.10
    dev: true

  /@babel/plugin-proposal-object-rest-spread/7.17.3_@babel+core@7.17.10:
    resolution: {integrity: sha512-yuL5iQA/TbZn+RGAfxQXfi7CNLmKi1f8zInn4IgobuCWcAb7i+zj4TYzQ9l8cEzVyJ89PDGuqxK1xZpUDISesw==}
    engines: {node: '>=6.9.0'}
    peerDependencies:
      '@babel/core': ^7.0.0-0
    dependencies:
      '@babel/compat-data': 7.17.10
      '@babel/core': 7.17.10
      '@babel/helper-compilation-targets': 7.17.10_@babel+core@7.17.10
      '@babel/helper-plugin-utils': 7.16.7
      '@babel/plugin-syntax-object-rest-spread': 7.8.3_@babel+core@7.17.10
      '@babel/plugin-transform-parameters': 7.16.7_@babel+core@7.17.10
    dev: true

  /@babel/plugin-proposal-optional-catch-binding/7.16.7_@babel+core@7.17.10:
    resolution: {integrity: sha512-eMOH/L4OvWSZAE1VkHbr1vckLG1WUcHGJSLqqQwl2GaUqG6QjddvrOaTUMNYiv77H5IKPMZ9U9P7EaHwvAShfA==}
    engines: {node: '>=6.9.0'}
    peerDependencies:
      '@babel/core': ^7.0.0-0
    dependencies:
      '@babel/core': 7.17.10
      '@babel/helper-plugin-utils': 7.16.7
      '@babel/plugin-syntax-optional-catch-binding': 7.8.3_@babel+core@7.17.10
    dev: true

  /@babel/plugin-proposal-optional-chaining/7.16.7_@babel+core@7.17.10:
    resolution: {integrity: sha512-eC3xy+ZrUcBtP7x+sq62Q/HYd674pPTb/77XZMb5wbDPGWIdUbSr4Agr052+zaUPSb+gGRnjxXfKFvx5iMJ+DA==}
    engines: {node: '>=6.9.0'}
    peerDependencies:
      '@babel/core': ^7.0.0-0
    dependencies:
      '@babel/core': 7.17.10
      '@babel/helper-plugin-utils': 7.16.7
      '@babel/helper-skip-transparent-expression-wrappers': 7.16.0
      '@babel/plugin-syntax-optional-chaining': 7.8.3_@babel+core@7.17.10
    dev: true

  /@babel/plugin-proposal-private-methods/7.16.11_@babel+core@7.17.10:
    resolution: {integrity: sha512-F/2uAkPlXDr8+BHpZvo19w3hLFKge+k75XUprE6jaqKxjGkSYcK+4c+bup5PdW/7W/Rpjwql7FTVEDW+fRAQsw==}
    engines: {node: '>=6.9.0'}
    peerDependencies:
      '@babel/core': ^7.0.0-0
    dependencies:
      '@babel/core': 7.17.10
      '@babel/helper-create-class-features-plugin': 7.17.9_@babel+core@7.17.10
      '@babel/helper-plugin-utils': 7.16.7
    transitivePeerDependencies:
      - supports-color
    dev: true

  /@babel/plugin-proposal-private-property-in-object/7.16.7_@babel+core@7.17.10:
    resolution: {integrity: sha512-rMQkjcOFbm+ufe3bTZLyOfsOUOxyvLXZJCTARhJr+8UMSoZmqTe1K1BgkFcrW37rAchWg57yI69ORxiWvUINuQ==}
    engines: {node: '>=6.9.0'}
    peerDependencies:
      '@babel/core': ^7.0.0-0
    dependencies:
      '@babel/core': 7.17.10
      '@babel/helper-annotate-as-pure': 7.16.7
      '@babel/helper-create-class-features-plugin': 7.17.9_@babel+core@7.17.10
      '@babel/helper-plugin-utils': 7.16.7
      '@babel/plugin-syntax-private-property-in-object': 7.14.5_@babel+core@7.17.10
    transitivePeerDependencies:
      - supports-color
    dev: true

  /@babel/plugin-proposal-unicode-property-regex/7.16.7_@babel+core@7.17.10:
    resolution: {integrity: sha512-QRK0YI/40VLhNVGIjRNAAQkEHws0cswSdFFjpFyt943YmJIU1da9uW63Iu6NFV6CxTZW5eTDCrwZUstBWgp/Rg==}
    engines: {node: '>=4'}
    peerDependencies:
      '@babel/core': ^7.0.0-0
    dependencies:
      '@babel/core': 7.17.10
      '@babel/helper-create-regexp-features-plugin': 7.17.0_@babel+core@7.17.10
      '@babel/helper-plugin-utils': 7.16.7
    dev: true

  /@babel/plugin-syntax-async-generators/7.8.4_@babel+core@7.17.10:
    resolution: {integrity: sha512-tycmZxkGfZaxhMRbXlPXuVFpdWlXpir2W4AMhSJgRKzk/eDlIXOhb2LHWoLpDF7TEHylV5zNhykX6KAgHJmTNw==}
    peerDependencies:
      '@babel/core': ^7.0.0-0
    dependencies:
      '@babel/core': 7.17.10
      '@babel/helper-plugin-utils': 7.16.7

  /@babel/plugin-syntax-bigint/7.8.3_@babel+core@7.17.10:
    resolution: {integrity: sha512-wnTnFlG+YxQm3vDxpGE57Pj0srRU4sHE/mDkt1qv2YJJSeUAec2ma4WLUnUPeKjyrfntVwe/N6dCXpU+zL3Npg==}
    peerDependencies:
      '@babel/core': ^7.0.0-0
    dependencies:
      '@babel/core': 7.17.10
      '@babel/helper-plugin-utils': 7.16.7

  /@babel/plugin-syntax-class-properties/7.12.13_@babel+core@7.17.10:
    resolution: {integrity: sha512-fm4idjKla0YahUNgFNLCB0qySdsoPiZP3iQE3rky0mBUtMZ23yDJ9SJdg6dXTSDnulOVqiF3Hgr9nbXvXTQZYA==}
    peerDependencies:
      '@babel/core': ^7.0.0-0
    dependencies:
      '@babel/core': 7.17.10
      '@babel/helper-plugin-utils': 7.16.7

  /@babel/plugin-syntax-class-static-block/7.14.5_@babel+core@7.17.10:
    resolution: {integrity: sha512-b+YyPmr6ldyNnM6sqYeMWE+bgJcJpO6yS4QD7ymxgH34GBPNDM/THBh8iunyvKIZztiwLH4CJZ0RxTk9emgpjw==}
    engines: {node: '>=6.9.0'}
    peerDependencies:
      '@babel/core': ^7.0.0-0
    dependencies:
      '@babel/core': 7.17.10
      '@babel/helper-plugin-utils': 7.16.7
    dev: true

  /@babel/plugin-syntax-dynamic-import/7.8.3_@babel+core@7.17.10:
    resolution: {integrity: sha512-5gdGbFon+PszYzqs83S3E5mpi7/y/8M9eC90MRTZfduQOYW76ig6SOSPNe41IG5LoP3FGBn2N0RjVDSQiS94kQ==}
    peerDependencies:
      '@babel/core': ^7.0.0-0
    dependencies:
      '@babel/core': 7.17.10
      '@babel/helper-plugin-utils': 7.16.7
    dev: true

  /@babel/plugin-syntax-export-namespace-from/7.8.3_@babel+core@7.17.10:
    resolution: {integrity: sha512-MXf5laXo6c1IbEbegDmzGPwGNTsHZmEy6QGznu5Sh2UCWvueywb2ee+CCE4zQiZstxU9BMoQO9i6zUFSY0Kj0Q==}
    peerDependencies:
      '@babel/core': ^7.0.0-0
    dependencies:
      '@babel/core': 7.17.10
      '@babel/helper-plugin-utils': 7.16.7
    dev: true

  /@babel/plugin-syntax-import-meta/7.10.4_@babel+core@7.17.10:
    resolution: {integrity: sha512-Yqfm+XDx0+Prh3VSeEQCPU81yC+JWZ2pDPFSS4ZdpfZhp4MkFMaDC1UqseovEKwSUpnIL7+vK+Clp7bfh0iD7g==}
    peerDependencies:
      '@babel/core': ^7.0.0-0
    dependencies:
      '@babel/core': 7.17.10
      '@babel/helper-plugin-utils': 7.16.7

  /@babel/plugin-syntax-json-strings/7.8.3_@babel+core@7.17.10:
    resolution: {integrity: sha512-lY6kdGpWHvjoe2vk4WrAapEuBR69EMxZl+RoGRhrFGNYVK8mOPAW8VfbT/ZgrFbXlDNiiaxQnAtgVCZ6jv30EA==}
    peerDependencies:
      '@babel/core': ^7.0.0-0
    dependencies:
      '@babel/core': 7.17.10
      '@babel/helper-plugin-utils': 7.16.7

  /@babel/plugin-syntax-jsx/7.16.7_@babel+core@7.17.10:
    resolution: {integrity: sha512-Esxmk7YjA8QysKeT3VhTXvF6y77f/a91SIs4pWb4H2eWGQkCKFgQaG6hdoEVZtGsrAcb2K5BW66XsOErD4WU3Q==}
    engines: {node: '>=6.9.0'}
    peerDependencies:
      '@babel/core': ^7.0.0-0
    dependencies:
      '@babel/core': 7.17.10
      '@babel/helper-plugin-utils': 7.16.7
    dev: true

  /@babel/plugin-syntax-logical-assignment-operators/7.10.4_@babel+core@7.17.10:
    resolution: {integrity: sha512-d8waShlpFDinQ5MtvGU9xDAOzKH47+FFoney2baFIoMr952hKOLp1HR7VszoZvOsV/4+RRszNY7D17ba0te0ig==}
    peerDependencies:
      '@babel/core': ^7.0.0-0
    dependencies:
      '@babel/core': 7.17.10
      '@babel/helper-plugin-utils': 7.16.7

  /@babel/plugin-syntax-nullish-coalescing-operator/7.8.3_@babel+core@7.17.10:
    resolution: {integrity: sha512-aSff4zPII1u2QD7y+F8oDsz19ew4IGEJg9SVW+bqwpwtfFleiQDMdzA/R+UlWDzfnHFCxxleFT0PMIrR36XLNQ==}
    peerDependencies:
      '@babel/core': ^7.0.0-0
    dependencies:
      '@babel/core': 7.17.10
      '@babel/helper-plugin-utils': 7.16.7

  /@babel/plugin-syntax-numeric-separator/7.10.4_@babel+core@7.17.10:
    resolution: {integrity: sha512-9H6YdfkcK/uOnY/K7/aA2xpzaAgkQn37yzWUMRK7OaPOqOpGS1+n0H5hxT9AUw9EsSjPW8SVyMJwYRtWs3X3ug==}
    peerDependencies:
      '@babel/core': ^7.0.0-0
    dependencies:
      '@babel/core': 7.17.10
      '@babel/helper-plugin-utils': 7.16.7

  /@babel/plugin-syntax-object-rest-spread/7.8.3_@babel+core@7.17.10:
    resolution: {integrity: sha512-XoqMijGZb9y3y2XskN+P1wUGiVwWZ5JmoDRwx5+3GmEplNyVM2s2Dg8ILFQm8rWM48orGy5YpI5Bl8U1y7ydlA==}
    peerDependencies:
      '@babel/core': ^7.0.0-0
    dependencies:
      '@babel/core': 7.17.10
      '@babel/helper-plugin-utils': 7.16.7

  /@babel/plugin-syntax-optional-catch-binding/7.8.3_@babel+core@7.17.10:
    resolution: {integrity: sha512-6VPD0Pc1lpTqw0aKoeRTMiB+kWhAoT24PA+ksWSBrFtl5SIRVpZlwN3NNPQjehA2E/91FV3RjLWoVTglWcSV3Q==}
    peerDependencies:
      '@babel/core': ^7.0.0-0
    dependencies:
      '@babel/core': 7.17.10
      '@babel/helper-plugin-utils': 7.16.7

  /@babel/plugin-syntax-optional-chaining/7.8.3_@babel+core@7.17.10:
    resolution: {integrity: sha512-KoK9ErH1MBlCPxV0VANkXW2/dw4vlbGDrFgz8bmUsBGYkFRcbRwMh6cIJubdPrkxRwuGdtCk0v/wPTKbQgBjkg==}
    peerDependencies:
      '@babel/core': ^7.0.0-0
    dependencies:
      '@babel/core': 7.17.10
      '@babel/helper-plugin-utils': 7.16.7

  /@babel/plugin-syntax-private-property-in-object/7.14.5_@babel+core@7.17.10:
    resolution: {integrity: sha512-0wVnp9dxJ72ZUJDV27ZfbSj6iHLoytYZmh3rFcxNnvsJF3ktkzLDZPy/mA17HGsaQT3/DQsWYX1f1QGWkCoVUg==}
    engines: {node: '>=6.9.0'}
    peerDependencies:
      '@babel/core': ^7.0.0-0
    dependencies:
      '@babel/core': 7.17.10
      '@babel/helper-plugin-utils': 7.16.7
    dev: true

  /@babel/plugin-syntax-top-level-await/7.14.5_@babel+core@7.17.10:
    resolution: {integrity: sha512-hx++upLv5U1rgYfwe1xBQUhRmU41NEvpUvrp8jkrSCdvGSnM5/qdRMtylJ6PG5OFkBaHkbTAKTnd3/YyESRHFw==}
    engines: {node: '>=6.9.0'}
    peerDependencies:
      '@babel/core': ^7.0.0-0
    dependencies:
      '@babel/core': 7.17.10
      '@babel/helper-plugin-utils': 7.16.7

  /@babel/plugin-syntax-typescript/7.17.10_@babel+core@7.17.10:
    resolution: {integrity: sha512-xJefea1DWXW09pW4Tm9bjwVlPDyYA2it3fWlmEjpYz6alPvTUjL0EOzNzI/FEOyI3r4/J7uVH5UqKgl1TQ5hqQ==}
    engines: {node: '>=6.9.0'}
    peerDependencies:
      '@babel/core': ^7.0.0-0
    dependencies:
      '@babel/core': 7.17.10
      '@babel/helper-plugin-utils': 7.16.7

  /@babel/plugin-transform-arrow-functions/7.16.7_@babel+core@7.17.10:
    resolution: {integrity: sha512-9ffkFFMbvzTvv+7dTp/66xvZAWASuPD5Tl9LK3Z9vhOmANo6j94rik+5YMBt4CwHVMWLWpMsriIc2zsa3WW3xQ==}
    engines: {node: '>=6.9.0'}
    peerDependencies:
      '@babel/core': ^7.0.0-0
    dependencies:
      '@babel/core': 7.17.10
      '@babel/helper-plugin-utils': 7.16.7
    dev: true

  /@babel/plugin-transform-async-to-generator/7.16.8_@babel+core@7.17.10:
    resolution: {integrity: sha512-MtmUmTJQHCnyJVrScNzNlofQJ3dLFuobYn3mwOTKHnSCMtbNsqvF71GQmJfFjdrXSsAA7iysFmYWw4bXZ20hOg==}
    engines: {node: '>=6.9.0'}
    peerDependencies:
      '@babel/core': ^7.0.0-0
    dependencies:
      '@babel/core': 7.17.10
      '@babel/helper-module-imports': 7.16.7
      '@babel/helper-plugin-utils': 7.16.7
      '@babel/helper-remap-async-to-generator': 7.16.8
    transitivePeerDependencies:
      - supports-color
    dev: true

  /@babel/plugin-transform-block-scoped-functions/7.16.7_@babel+core@7.17.10:
    resolution: {integrity: sha512-JUuzlzmF40Z9cXyytcbZEZKckgrQzChbQJw/5PuEHYeqzCsvebDx0K0jWnIIVcmmDOAVctCgnYs0pMcrYj2zJg==}
    engines: {node: '>=6.9.0'}
    peerDependencies:
      '@babel/core': ^7.0.0-0
    dependencies:
      '@babel/core': 7.17.10
      '@babel/helper-plugin-utils': 7.16.7
    dev: true

  /@babel/plugin-transform-block-scoping/7.16.7_@babel+core@7.17.10:
    resolution: {integrity: sha512-ObZev2nxVAYA4bhyusELdo9hb3H+A56bxH3FZMbEImZFiEDYVHXQSJ1hQKFlDnlt8G9bBrCZ5ZpURZUrV4G5qQ==}
    engines: {node: '>=6.9.0'}
    peerDependencies:
      '@babel/core': ^7.0.0-0
    dependencies:
      '@babel/core': 7.17.10
      '@babel/helper-plugin-utils': 7.16.7
    dev: true

  /@babel/plugin-transform-classes/7.16.7_@babel+core@7.17.10:
    resolution: {integrity: sha512-WY7og38SFAGYRe64BrjKf8OrE6ulEHtr5jEYaZMwox9KebgqPi67Zqz8K53EKk1fFEJgm96r32rkKZ3qA2nCWQ==}
    engines: {node: '>=6.9.0'}
    peerDependencies:
      '@babel/core': ^7.0.0-0
    dependencies:
      '@babel/core': 7.17.10
      '@babel/helper-annotate-as-pure': 7.16.7
      '@babel/helper-environment-visitor': 7.16.7
      '@babel/helper-function-name': 7.17.9
      '@babel/helper-optimise-call-expression': 7.16.7
      '@babel/helper-plugin-utils': 7.16.7
      '@babel/helper-replace-supers': 7.16.7
      '@babel/helper-split-export-declaration': 7.16.7
      globals: 11.12.0
    transitivePeerDependencies:
      - supports-color
    dev: true

  /@babel/plugin-transform-computed-properties/7.16.7_@babel+core@7.17.10:
    resolution: {integrity: sha512-gN72G9bcmenVILj//sv1zLNaPyYcOzUho2lIJBMh/iakJ9ygCo/hEF9cpGb61SCMEDxbbyBoVQxrt+bWKu5KGw==}
    engines: {node: '>=6.9.0'}
    peerDependencies:
      '@babel/core': ^7.0.0-0
    dependencies:
      '@babel/core': 7.17.10
      '@babel/helper-plugin-utils': 7.16.7
    dev: true

  /@babel/plugin-transform-destructuring/7.17.7_@babel+core@7.17.10:
    resolution: {integrity: sha512-XVh0r5yq9sLR4vZ6eVZe8FKfIcSgaTBxVBRSYokRj2qksf6QerYnTxz9/GTuKTH/n/HwLP7t6gtlybHetJ/6hQ==}
    engines: {node: '>=6.9.0'}
    peerDependencies:
      '@babel/core': ^7.0.0-0
    dependencies:
      '@babel/core': 7.17.10
      '@babel/helper-plugin-utils': 7.16.7
    dev: true

  /@babel/plugin-transform-dotall-regex/7.16.7_@babel+core@7.17.10:
    resolution: {integrity: sha512-Lyttaao2SjZF6Pf4vk1dVKv8YypMpomAbygW+mU5cYP3S5cWTfCJjG8xV6CFdzGFlfWK81IjL9viiTvpb6G7gQ==}
    engines: {node: '>=6.9.0'}
    peerDependencies:
      '@babel/core': ^7.0.0-0
    dependencies:
      '@babel/core': 7.17.10
      '@babel/helper-create-regexp-features-plugin': 7.17.0_@babel+core@7.17.10
      '@babel/helper-plugin-utils': 7.16.7
    dev: true

  /@babel/plugin-transform-duplicate-keys/7.16.7_@babel+core@7.17.10:
    resolution: {integrity: sha512-03DvpbRfvWIXyK0/6QiR1KMTWeT6OcQ7tbhjrXyFS02kjuX/mu5Bvnh5SDSWHxyawit2g5aWhKwI86EE7GUnTw==}
    engines: {node: '>=6.9.0'}
    peerDependencies:
      '@babel/core': ^7.0.0-0
    dependencies:
      '@babel/core': 7.17.10
      '@babel/helper-plugin-utils': 7.16.7
    dev: true

  /@babel/plugin-transform-exponentiation-operator/7.16.7_@babel+core@7.17.10:
    resolution: {integrity: sha512-8UYLSlyLgRixQvlYH3J2ekXFHDFLQutdy7FfFAMm3CPZ6q9wHCwnUyiXpQCe3gVVnQlHc5nsuiEVziteRNTXEA==}
    engines: {node: '>=6.9.0'}
    peerDependencies:
      '@babel/core': ^7.0.0-0
    dependencies:
      '@babel/core': 7.17.10
      '@babel/helper-builder-binary-assignment-operator-visitor': 7.16.7
      '@babel/helper-plugin-utils': 7.16.7
    dev: true

  /@babel/plugin-transform-for-of/7.16.7_@babel+core@7.17.10:
    resolution: {integrity: sha512-/QZm9W92Ptpw7sjI9Nx1mbcsWz33+l8kuMIQnDwgQBG5s3fAfQvkRjQ7NqXhtNcKOnPkdICmUHyCaWW06HCsqg==}
    engines: {node: '>=6.9.0'}
    peerDependencies:
      '@babel/core': ^7.0.0-0
    dependencies:
      '@babel/core': 7.17.10
      '@babel/helper-plugin-utils': 7.16.7
    dev: true

  /@babel/plugin-transform-function-name/7.16.7_@babel+core@7.17.10:
    resolution: {integrity: sha512-SU/C68YVwTRxqWj5kgsbKINakGag0KTgq9f2iZEXdStoAbOzLHEBRYzImmA6yFo8YZhJVflvXmIHUO7GWHmxxA==}
    engines: {node: '>=6.9.0'}
    peerDependencies:
      '@babel/core': ^7.0.0-0
    dependencies:
      '@babel/core': 7.17.10
      '@babel/helper-compilation-targets': 7.17.10_@babel+core@7.17.10
      '@babel/helper-function-name': 7.17.9
      '@babel/helper-plugin-utils': 7.16.7
    dev: true

  /@babel/plugin-transform-literals/7.16.7_@babel+core@7.17.10:
    resolution: {integrity: sha512-6tH8RTpTWI0s2sV6uq3e/C9wPo4PTqqZps4uF0kzQ9/xPLFQtipynvmT1g/dOfEJ+0EQsHhkQ/zyRId8J2b8zQ==}
    engines: {node: '>=6.9.0'}
    peerDependencies:
      '@babel/core': ^7.0.0-0
    dependencies:
      '@babel/core': 7.17.10
      '@babel/helper-plugin-utils': 7.16.7
    dev: true

  /@babel/plugin-transform-member-expression-literals/7.16.7_@babel+core@7.17.10:
    resolution: {integrity: sha512-mBruRMbktKQwbxaJof32LT9KLy2f3gH+27a5XSuXo6h7R3vqltl0PgZ80C8ZMKw98Bf8bqt6BEVi3svOh2PzMw==}
    engines: {node: '>=6.9.0'}
    peerDependencies:
      '@babel/core': ^7.0.0-0
    dependencies:
      '@babel/core': 7.17.10
      '@babel/helper-plugin-utils': 7.16.7
    dev: true

  /@babel/plugin-transform-modules-amd/7.16.7_@babel+core@7.17.10:
    resolution: {integrity: sha512-KaaEtgBL7FKYwjJ/teH63oAmE3lP34N3kshz8mm4VMAw7U3PxjVwwUmxEFksbgsNUaO3wId9R2AVQYSEGRa2+g==}
    engines: {node: '>=6.9.0'}
    peerDependencies:
      '@babel/core': ^7.0.0-0
    dependencies:
      '@babel/core': 7.17.10
      '@babel/helper-module-transforms': 7.17.7
      '@babel/helper-plugin-utils': 7.16.7
      babel-plugin-dynamic-import-node: 2.3.3
    transitivePeerDependencies:
      - supports-color
    dev: true

  /@babel/plugin-transform-modules-commonjs/7.17.9_@babel+core@7.17.10:
    resolution: {integrity: sha512-2TBFd/r2I6VlYn0YRTz2JdazS+FoUuQ2rIFHoAxtyP/0G3D82SBLaRq9rnUkpqlLg03Byfl/+M32mpxjO6KaPw==}
    engines: {node: '>=6.9.0'}
    peerDependencies:
      '@babel/core': ^7.0.0-0
    dependencies:
      '@babel/core': 7.17.10
      '@babel/helper-module-transforms': 7.17.7
      '@babel/helper-plugin-utils': 7.16.7
      '@babel/helper-simple-access': 7.17.7
      babel-plugin-dynamic-import-node: 2.3.3
    transitivePeerDependencies:
      - supports-color
    dev: true

  /@babel/plugin-transform-modules-systemjs/7.17.8_@babel+core@7.17.10:
    resolution: {integrity: sha512-39reIkMTUVagzgA5x88zDYXPCMT6lcaRKs1+S9K6NKBPErbgO/w/kP8GlNQTC87b412ZTlmNgr3k2JrWgHH+Bw==}
    engines: {node: '>=6.9.0'}
    peerDependencies:
      '@babel/core': ^7.0.0-0
    dependencies:
      '@babel/core': 7.17.10
      '@babel/helper-hoist-variables': 7.16.7
      '@babel/helper-module-transforms': 7.17.7
      '@babel/helper-plugin-utils': 7.16.7
      '@babel/helper-validator-identifier': 7.16.7
      babel-plugin-dynamic-import-node: 2.3.3
    transitivePeerDependencies:
      - supports-color
    dev: true

  /@babel/plugin-transform-modules-umd/7.16.7_@babel+core@7.17.10:
    resolution: {integrity: sha512-EMh7uolsC8O4xhudF2F6wedbSHm1HHZ0C6aJ7K67zcDNidMzVcxWdGr+htW9n21klm+bOn+Rx4CBsAntZd3rEQ==}
    engines: {node: '>=6.9.0'}
    peerDependencies:
      '@babel/core': ^7.0.0-0
    dependencies:
      '@babel/core': 7.17.10
      '@babel/helper-module-transforms': 7.17.7
      '@babel/helper-plugin-utils': 7.16.7
    transitivePeerDependencies:
      - supports-color
    dev: true

  /@babel/plugin-transform-named-capturing-groups-regex/7.17.10_@babel+core@7.17.10:
    resolution: {integrity: sha512-v54O6yLaJySCs6mGzaVOUw9T967GnH38T6CQSAtnzdNPwu84l2qAjssKzo/WSO8Yi7NF+7ekm5cVbF/5qiIgNA==}
    engines: {node: '>=6.9.0'}
    peerDependencies:
      '@babel/core': ^7.0.0
    dependencies:
      '@babel/core': 7.17.10
      '@babel/helper-create-regexp-features-plugin': 7.17.0_@babel+core@7.17.10
    dev: true

  /@babel/plugin-transform-new-target/7.16.7_@babel+core@7.17.10:
    resolution: {integrity: sha512-xiLDzWNMfKoGOpc6t3U+etCE2yRnn3SM09BXqWPIZOBpL2gvVrBWUKnsJx0K/ADi5F5YC5f8APFfWrz25TdlGg==}
    engines: {node: '>=6.9.0'}
    peerDependencies:
      '@babel/core': ^7.0.0-0
    dependencies:
      '@babel/core': 7.17.10
      '@babel/helper-plugin-utils': 7.16.7
    dev: true

  /@babel/plugin-transform-object-super/7.16.7_@babel+core@7.17.10:
    resolution: {integrity: sha512-14J1feiQVWaGvRxj2WjyMuXS2jsBkgB3MdSN5HuC2G5nRspa5RK9COcs82Pwy5BuGcjb+fYaUj94mYcOj7rCvw==}
    engines: {node: '>=6.9.0'}
    peerDependencies:
      '@babel/core': ^7.0.0-0
    dependencies:
      '@babel/core': 7.17.10
      '@babel/helper-plugin-utils': 7.16.7
      '@babel/helper-replace-supers': 7.16.7
    transitivePeerDependencies:
      - supports-color
    dev: true

  /@babel/plugin-transform-parameters/7.16.7_@babel+core@7.17.10:
    resolution: {integrity: sha512-AT3MufQ7zZEhU2hwOA11axBnExW0Lszu4RL/tAlUJBuNoRak+wehQW8h6KcXOcgjY42fHtDxswuMhMjFEuv/aw==}
    engines: {node: '>=6.9.0'}
    peerDependencies:
      '@babel/core': ^7.0.0-0
    dependencies:
      '@babel/core': 7.17.10
      '@babel/helper-plugin-utils': 7.16.7
    dev: true

  /@babel/plugin-transform-property-literals/7.16.7_@babel+core@7.17.10:
    resolution: {integrity: sha512-z4FGr9NMGdoIl1RqavCqGG+ZuYjfZ/hkCIeuH6Do7tXmSm0ls11nYVSJqFEUOSJbDab5wC6lRE/w6YjVcr6Hqw==}
    engines: {node: '>=6.9.0'}
    peerDependencies:
      '@babel/core': ^7.0.0-0
    dependencies:
      '@babel/core': 7.17.10
      '@babel/helper-plugin-utils': 7.16.7
    dev: true

  /@babel/plugin-transform-react-display-name/7.16.7_@babel+core@7.17.10:
    resolution: {integrity: sha512-qgIg8BcZgd0G/Cz916D5+9kqX0c7nPZyXaP8R2tLNN5tkyIZdG5fEwBrxwplzSnjC1jvQmyMNVwUCZPcbGY7Pg==}
    engines: {node: '>=6.9.0'}
    peerDependencies:
      '@babel/core': ^7.0.0-0
    dependencies:
      '@babel/core': 7.17.10
      '@babel/helper-plugin-utils': 7.16.7
    dev: true

  /@babel/plugin-transform-react-jsx-development/7.16.7_@babel+core@7.17.10:
    resolution: {integrity: sha512-RMvQWvpla+xy6MlBpPlrKZCMRs2AGiHOGHY3xRwl0pEeim348dDyxeH4xBsMPbIMhujeq7ihE702eM2Ew0Wo+A==}
    engines: {node: '>=6.9.0'}
    peerDependencies:
      '@babel/core': ^7.0.0-0
    dependencies:
      '@babel/core': 7.17.10
      '@babel/plugin-transform-react-jsx': 7.17.3_@babel+core@7.17.10
    dev: true

  /@babel/plugin-transform-react-jsx/7.17.3_@babel+core@7.17.10:
    resolution: {integrity: sha512-9tjBm4O07f7mzKSIlEmPdiE6ub7kfIe6Cd+w+oQebpATfTQMAgW+YOuWxogbKVTulA+MEO7byMeIUtQ1z+z+ZQ==}
    engines: {node: '>=6.9.0'}
    peerDependencies:
      '@babel/core': ^7.0.0-0
    dependencies:
      '@babel/core': 7.17.10
      '@babel/helper-annotate-as-pure': 7.16.7
      '@babel/helper-module-imports': 7.16.7
      '@babel/helper-plugin-utils': 7.16.7
      '@babel/plugin-syntax-jsx': 7.16.7_@babel+core@7.17.10
      '@babel/types': 7.17.10
    dev: true

  /@babel/plugin-transform-react-pure-annotations/7.16.7_@babel+core@7.17.10:
    resolution: {integrity: sha512-hs71ToC97k3QWxswh2ElzMFABXHvGiJ01IB1TbYQDGeWRKWz/MPUTh5jGExdHvosYKpnJW5Pm3S4+TA3FyX+GA==}
    engines: {node: '>=6.9.0'}
    peerDependencies:
      '@babel/core': ^7.0.0-0
    dependencies:
      '@babel/core': 7.17.10
      '@babel/helper-annotate-as-pure': 7.16.7
      '@babel/helper-plugin-utils': 7.16.7
    dev: true

  /@babel/plugin-transform-regenerator/7.17.9_@babel+core@7.17.10:
    resolution: {integrity: sha512-Lc2TfbxR1HOyn/c6b4Y/b6NHoTb67n/IoWLxTu4kC7h4KQnWlhCq2S8Tx0t2SVvv5Uu87Hs+6JEJ5kt2tYGylQ==}
    engines: {node: '>=6.9.0'}
    peerDependencies:
      '@babel/core': ^7.0.0-0
    dependencies:
      '@babel/core': 7.17.10
      regenerator-transform: 0.15.0
    dev: true

  /@babel/plugin-transform-reserved-words/7.16.7_@babel+core@7.17.10:
    resolution: {integrity: sha512-KQzzDnZ9hWQBjwi5lpY5v9shmm6IVG0U9pB18zvMu2i4H90xpT4gmqwPYsn8rObiadYe2M0gmgsiOIF5A/2rtg==}
    engines: {node: '>=6.9.0'}
    peerDependencies:
      '@babel/core': ^7.0.0-0
    dependencies:
      '@babel/core': 7.17.10
      '@babel/helper-plugin-utils': 7.16.7
    dev: true

  /@babel/plugin-transform-shorthand-properties/7.16.7_@babel+core@7.17.10:
    resolution: {integrity: sha512-hah2+FEnoRoATdIb05IOXf+4GzXYTq75TVhIn1PewihbpyrNWUt2JbudKQOETWw6QpLe+AIUpJ5MVLYTQbeeUg==}
    engines: {node: '>=6.9.0'}
    peerDependencies:
      '@babel/core': ^7.0.0-0
    dependencies:
      '@babel/core': 7.17.10
      '@babel/helper-plugin-utils': 7.16.7
    dev: true

  /@babel/plugin-transform-spread/7.16.7_@babel+core@7.17.10:
    resolution: {integrity: sha512-+pjJpgAngb53L0iaA5gU/1MLXJIfXcYepLgXB3esVRf4fqmj8f2cxM3/FKaHsZms08hFQJkFccEWuIpm429TXg==}
    engines: {node: '>=6.9.0'}
    peerDependencies:
      '@babel/core': ^7.0.0-0
    dependencies:
      '@babel/core': 7.17.10
      '@babel/helper-plugin-utils': 7.16.7
      '@babel/helper-skip-transparent-expression-wrappers': 7.16.0
    dev: true

  /@babel/plugin-transform-sticky-regex/7.16.7_@babel+core@7.17.10:
    resolution: {integrity: sha512-NJa0Bd/87QV5NZZzTuZG5BPJjLYadeSZ9fO6oOUoL4iQx+9EEuw/eEM92SrsT19Yc2jgB1u1hsjqDtH02c3Drw==}
    engines: {node: '>=6.9.0'}
    peerDependencies:
      '@babel/core': ^7.0.0-0
    dependencies:
      '@babel/core': 7.17.10
      '@babel/helper-plugin-utils': 7.16.7
    dev: true

  /@babel/plugin-transform-template-literals/7.16.7_@babel+core@7.17.10:
    resolution: {integrity: sha512-VwbkDDUeenlIjmfNeDX/V0aWrQH2QiVyJtwymVQSzItFDTpxfyJh3EVaQiS0rIN/CqbLGr0VcGmuwyTdZtdIsA==}
    engines: {node: '>=6.9.0'}
    peerDependencies:
      '@babel/core': ^7.0.0-0
    dependencies:
      '@babel/core': 7.17.10
      '@babel/helper-plugin-utils': 7.16.7
    dev: true

  /@babel/plugin-transform-typeof-symbol/7.16.7_@babel+core@7.17.10:
    resolution: {integrity: sha512-p2rOixCKRJzpg9JB4gjnG4gjWkWa89ZoYUnl9snJ1cWIcTH/hvxZqfO+WjG6T8DRBpctEol5jw1O5rA8gkCokQ==}
    engines: {node: '>=6.9.0'}
    peerDependencies:
      '@babel/core': ^7.0.0-0
    dependencies:
      '@babel/core': 7.17.10
      '@babel/helper-plugin-utils': 7.16.7
    dev: true

  /@babel/plugin-transform-typescript/7.16.8_@babel+core@7.17.10:
    resolution: {integrity: sha512-bHdQ9k7YpBDO2d0NVfkj51DpQcvwIzIusJ7mEUaMlbZq3Kt/U47j24inXZHQ5MDiYpCs+oZiwnXyKedE8+q7AQ==}
    engines: {node: '>=6.9.0'}
    peerDependencies:
      '@babel/core': ^7.0.0-0
    dependencies:
      '@babel/core': 7.17.10
      '@babel/helper-create-class-features-plugin': 7.17.9_@babel+core@7.17.10
      '@babel/helper-plugin-utils': 7.16.7
      '@babel/plugin-syntax-typescript': 7.17.10_@babel+core@7.17.10
    transitivePeerDependencies:
      - supports-color
    dev: true

  /@babel/plugin-transform-unicode-escapes/7.16.7_@babel+core@7.17.10:
    resolution: {integrity: sha512-TAV5IGahIz3yZ9/Hfv35TV2xEm+kaBDaZQCn2S/hG9/CZ0DktxJv9eKfPc7yYCvOYR4JGx1h8C+jcSOvgaaI/Q==}
    engines: {node: '>=6.9.0'}
    peerDependencies:
      '@babel/core': ^7.0.0-0
    dependencies:
      '@babel/core': 7.17.10
      '@babel/helper-plugin-utils': 7.16.7
    dev: true

  /@babel/plugin-transform-unicode-regex/7.16.7_@babel+core@7.17.10:
    resolution: {integrity: sha512-oC5tYYKw56HO75KZVLQ+R/Nl3Hro9kf8iG0hXoaHP7tjAyCpvqBiSNe6vGrZni1Z6MggmUOC6A7VP7AVmw225Q==}
    engines: {node: '>=6.9.0'}
    peerDependencies:
      '@babel/core': ^7.0.0-0
    dependencies:
      '@babel/core': 7.17.10
      '@babel/helper-create-regexp-features-plugin': 7.17.0_@babel+core@7.17.10
      '@babel/helper-plugin-utils': 7.16.7
    dev: true

  /@babel/preset-env/7.17.10_@babel+core@7.17.10:
    resolution: {integrity: sha512-YNgyBHZQpeoBSRBg0xixsZzfT58Ze1iZrajvv0lJc70qDDGuGfonEnMGfWeSY0mQ3JTuCWFbMkzFRVafOyJx4g==}
    engines: {node: '>=6.9.0'}
    peerDependencies:
      '@babel/core': ^7.0.0-0
    dependencies:
      '@babel/compat-data': 7.17.10
      '@babel/core': 7.17.10
      '@babel/helper-compilation-targets': 7.17.10_@babel+core@7.17.10
      '@babel/helper-plugin-utils': 7.16.7
      '@babel/helper-validator-option': 7.16.7
      '@babel/plugin-bugfix-safari-id-destructuring-collision-in-function-expression': 7.16.7_@babel+core@7.17.10
      '@babel/plugin-bugfix-v8-spread-parameters-in-optional-chaining': 7.16.7_@babel+core@7.17.10
      '@babel/plugin-proposal-async-generator-functions': 7.16.8_@babel+core@7.17.10
      '@babel/plugin-proposal-class-properties': 7.16.7_@babel+core@7.17.10
      '@babel/plugin-proposal-class-static-block': 7.17.6_@babel+core@7.17.10
      '@babel/plugin-proposal-dynamic-import': 7.16.7_@babel+core@7.17.10
      '@babel/plugin-proposal-export-namespace-from': 7.16.7_@babel+core@7.17.10
      '@babel/plugin-proposal-json-strings': 7.16.7_@babel+core@7.17.10
      '@babel/plugin-proposal-logical-assignment-operators': 7.16.7_@babel+core@7.17.10
      '@babel/plugin-proposal-nullish-coalescing-operator': 7.16.7_@babel+core@7.17.10
      '@babel/plugin-proposal-numeric-separator': 7.16.7_@babel+core@7.17.10
      '@babel/plugin-proposal-object-rest-spread': 7.17.3_@babel+core@7.17.10
      '@babel/plugin-proposal-optional-catch-binding': 7.16.7_@babel+core@7.17.10
      '@babel/plugin-proposal-optional-chaining': 7.16.7_@babel+core@7.17.10
      '@babel/plugin-proposal-private-methods': 7.16.11_@babel+core@7.17.10
      '@babel/plugin-proposal-private-property-in-object': 7.16.7_@babel+core@7.17.10
      '@babel/plugin-proposal-unicode-property-regex': 7.16.7_@babel+core@7.17.10
      '@babel/plugin-syntax-async-generators': 7.8.4_@babel+core@7.17.10
      '@babel/plugin-syntax-class-properties': 7.12.13_@babel+core@7.17.10
      '@babel/plugin-syntax-class-static-block': 7.14.5_@babel+core@7.17.10
      '@babel/plugin-syntax-dynamic-import': 7.8.3_@babel+core@7.17.10
      '@babel/plugin-syntax-export-namespace-from': 7.8.3_@babel+core@7.17.10
      '@babel/plugin-syntax-json-strings': 7.8.3_@babel+core@7.17.10
      '@babel/plugin-syntax-logical-assignment-operators': 7.10.4_@babel+core@7.17.10
      '@babel/plugin-syntax-nullish-coalescing-operator': 7.8.3_@babel+core@7.17.10
      '@babel/plugin-syntax-numeric-separator': 7.10.4_@babel+core@7.17.10
      '@babel/plugin-syntax-object-rest-spread': 7.8.3_@babel+core@7.17.10
      '@babel/plugin-syntax-optional-catch-binding': 7.8.3_@babel+core@7.17.10
      '@babel/plugin-syntax-optional-chaining': 7.8.3_@babel+core@7.17.10
      '@babel/plugin-syntax-private-property-in-object': 7.14.5_@babel+core@7.17.10
      '@babel/plugin-syntax-top-level-await': 7.14.5_@babel+core@7.17.10
      '@babel/plugin-transform-arrow-functions': 7.16.7_@babel+core@7.17.10
      '@babel/plugin-transform-async-to-generator': 7.16.8_@babel+core@7.17.10
      '@babel/plugin-transform-block-scoped-functions': 7.16.7_@babel+core@7.17.10
      '@babel/plugin-transform-block-scoping': 7.16.7_@babel+core@7.17.10
      '@babel/plugin-transform-classes': 7.16.7_@babel+core@7.17.10
      '@babel/plugin-transform-computed-properties': 7.16.7_@babel+core@7.17.10
      '@babel/plugin-transform-destructuring': 7.17.7_@babel+core@7.17.10
      '@babel/plugin-transform-dotall-regex': 7.16.7_@babel+core@7.17.10
      '@babel/plugin-transform-duplicate-keys': 7.16.7_@babel+core@7.17.10
      '@babel/plugin-transform-exponentiation-operator': 7.16.7_@babel+core@7.17.10
      '@babel/plugin-transform-for-of': 7.16.7_@babel+core@7.17.10
      '@babel/plugin-transform-function-name': 7.16.7_@babel+core@7.17.10
      '@babel/plugin-transform-literals': 7.16.7_@babel+core@7.17.10
      '@babel/plugin-transform-member-expression-literals': 7.16.7_@babel+core@7.17.10
      '@babel/plugin-transform-modules-amd': 7.16.7_@babel+core@7.17.10
      '@babel/plugin-transform-modules-commonjs': 7.17.9_@babel+core@7.17.10
      '@babel/plugin-transform-modules-systemjs': 7.17.8_@babel+core@7.17.10
      '@babel/plugin-transform-modules-umd': 7.16.7_@babel+core@7.17.10
      '@babel/plugin-transform-named-capturing-groups-regex': 7.17.10_@babel+core@7.17.10
      '@babel/plugin-transform-new-target': 7.16.7_@babel+core@7.17.10
      '@babel/plugin-transform-object-super': 7.16.7_@babel+core@7.17.10
      '@babel/plugin-transform-parameters': 7.16.7_@babel+core@7.17.10
      '@babel/plugin-transform-property-literals': 7.16.7_@babel+core@7.17.10
      '@babel/plugin-transform-regenerator': 7.17.9_@babel+core@7.17.10
      '@babel/plugin-transform-reserved-words': 7.16.7_@babel+core@7.17.10
      '@babel/plugin-transform-shorthand-properties': 7.16.7_@babel+core@7.17.10
      '@babel/plugin-transform-spread': 7.16.7_@babel+core@7.17.10
      '@babel/plugin-transform-sticky-regex': 7.16.7_@babel+core@7.17.10
      '@babel/plugin-transform-template-literals': 7.16.7_@babel+core@7.17.10
      '@babel/plugin-transform-typeof-symbol': 7.16.7_@babel+core@7.17.10
      '@babel/plugin-transform-unicode-escapes': 7.16.7_@babel+core@7.17.10
      '@babel/plugin-transform-unicode-regex': 7.16.7_@babel+core@7.17.10
      '@babel/preset-modules': 0.1.5_@babel+core@7.17.10
      '@babel/types': 7.17.10
      babel-plugin-polyfill-corejs2: 0.3.1_@babel+core@7.17.10
      babel-plugin-polyfill-corejs3: 0.5.2_@babel+core@7.17.10
      babel-plugin-polyfill-regenerator: 0.3.1_@babel+core@7.17.10
      core-js-compat: 3.22.4
      semver: 6.3.0
    transitivePeerDependencies:
      - supports-color
    dev: true

  /@babel/preset-modules/0.1.5_@babel+core@7.17.10:
    resolution: {integrity: sha512-A57th6YRG7oR3cq/yt/Y84MvGgE0eJG2F1JLhKuyG+jFxEgrd/HAMJatiFtmOiZurz+0DkrvbheCLaV5f2JfjA==}
    peerDependencies:
      '@babel/core': ^7.0.0-0
    dependencies:
      '@babel/core': 7.17.10
      '@babel/helper-plugin-utils': 7.16.7
      '@babel/plugin-proposal-unicode-property-regex': 7.16.7_@babel+core@7.17.10
      '@babel/plugin-transform-dotall-regex': 7.16.7_@babel+core@7.17.10
      '@babel/types': 7.17.10
      esutils: 2.0.3
    dev: true

  /@babel/preset-react/7.16.7_@babel+core@7.17.10:
    resolution: {integrity: sha512-fWpyI8UM/HE6DfPBzD8LnhQ/OcH8AgTaqcqP2nGOXEUV+VKBR5JRN9hCk9ai+zQQ57vtm9oWeXguBCPNUjytgA==}
    engines: {node: '>=6.9.0'}
    peerDependencies:
      '@babel/core': ^7.0.0-0
    dependencies:
      '@babel/core': 7.17.10
      '@babel/helper-plugin-utils': 7.16.7
      '@babel/helper-validator-option': 7.16.7
      '@babel/plugin-transform-react-display-name': 7.16.7_@babel+core@7.17.10
      '@babel/plugin-transform-react-jsx': 7.17.3_@babel+core@7.17.10
      '@babel/plugin-transform-react-jsx-development': 7.16.7_@babel+core@7.17.10
      '@babel/plugin-transform-react-pure-annotations': 7.16.7_@babel+core@7.17.10
    dev: true

  /@babel/preset-typescript/7.16.7_@babel+core@7.17.10:
    resolution: {integrity: sha512-WbVEmgXdIyvzB77AQjGBEyYPZx+8tTsO50XtfozQrkW8QB2rLJpH2lgx0TRw5EJrBxOZQ+wCcyPVQvS8tjEHpQ==}
    engines: {node: '>=6.9.0'}
    peerDependencies:
      '@babel/core': ^7.0.0-0
    dependencies:
      '@babel/core': 7.17.10
      '@babel/helper-plugin-utils': 7.16.7
      '@babel/helper-validator-option': 7.16.7
      '@babel/plugin-transform-typescript': 7.16.8_@babel+core@7.17.10
    transitivePeerDependencies:
      - supports-color
    dev: true

  /@babel/runtime-corejs3/7.17.9:
    resolution: {integrity: sha512-WxYHHUWF2uZ7Hp1K+D1xQgbgkGUfA+5UPOegEXGt2Y5SMog/rYCVaifLZDbw8UkNXozEqqrZTy6bglL7xTaCOw==}
    engines: {node: '>=6.9.0'}
    dependencies:
      core-js-pure: 3.22.4
      regenerator-runtime: 0.13.9
    dev: true

  /@babel/runtime/7.17.9:
    resolution: {integrity: sha512-lSiBBvodq29uShpWGNbgFdKYNiFDo5/HIYsaCEY9ff4sb10x9jizo2+pRrSyF4jKZCXqgzuqBOQKbUm90gQwJg==}
    engines: {node: '>=6.9.0'}
    dependencies:
      regenerator-runtime: 0.13.9

  /@babel/template/7.16.7:
    resolution: {integrity: sha512-I8j/x8kHUrbYRTUxXrrMbfCa7jxkE7tZre39x3kjr9hvI82cK1FfqLygotcWN5kdPGWcLdWMHpSBavse5tWw3w==}
    engines: {node: '>=6.9.0'}
    dependencies:
      '@babel/code-frame': 7.16.7
      '@babel/parser': 7.17.10
      '@babel/types': 7.17.10

  /@babel/traverse/7.17.10:
    resolution: {integrity: sha512-VmbrTHQteIdUUQNTb+zE12SHS/xQVIShmBPhlNP12hD5poF2pbITW1Z4172d03HegaQWhLffdkRJYtAzp0AGcw==}
    engines: {node: '>=6.9.0'}
    dependencies:
      '@babel/code-frame': 7.16.7
      '@babel/generator': 7.17.10
      '@babel/helper-environment-visitor': 7.16.7
      '@babel/helper-function-name': 7.17.9
      '@babel/helper-hoist-variables': 7.16.7
      '@babel/helper-split-export-declaration': 7.16.7
      '@babel/parser': 7.17.10
      '@babel/types': 7.17.10
      debug: 4.3.4
      globals: 11.12.0
    transitivePeerDependencies:
      - supports-color

  /@babel/types/7.17.10:
    resolution: {integrity: sha512-9O26jG0mBYfGkUYCYZRnBwbVLd1UZOICEr2Em6InB6jVfsAv1GKgwXHmrSg+WFWDmeKTA6vyTZiN8tCSM5Oo3A==}
    engines: {node: '>=6.9.0'}
    dependencies:
      '@babel/helper-validator-identifier': 7.16.7
      to-fast-properties: 2.0.0

  /@balena/dockerignore/1.0.2:
    resolution: {integrity: sha512-wMue2Sy4GAVTk6Ic4tJVcnfdau+gx2EnG7S+uAEe+TWJFqE4YoWN4/H8MSLj4eYJKxGg26lZwboEniNiNwZQ6Q==}

  /@bcoe/v8-coverage/0.2.3:
    resolution: {integrity: sha512-0hYQ8SB4Db5zvZB4axdMHGwEaQjkZzFjQiN9LVYvIFB2nSUHW9tYpxWriPrWDASIxiaXax83REcLxuSdnGPZtw==}

  /@casl/ability/5.4.3:
    resolution: {integrity: sha512-X6U79udKkfS7459Y3DCkw58ZQno7BD9VJa5GnTL1rcKRACqERMVDs7qjVMW+JlLUZcT5DB2/GF5uvu0KsudEcA==}
    dependencies:
      '@ucast/mongo2js': 1.3.3
    dev: false

  /@colors/colors/1.5.0:
    resolution: {integrity: sha512-ooWCrlZP11i8GImSjTHYHLkvFDP48nS4+204nGb1RiX/WXYHmJA2III9/e2DWVabCESdW7hBAEzHRqUn9OUVvQ==}
    engines: {node: '>=0.1.90'}
    dev: false

  /@cspotcode/source-map-consumer/0.8.0:
    resolution: {integrity: sha512-41qniHzTU8yAGbCp04ohlmSrZf8bkf/iJsl3V0dRGsQN/5GFfx+LbCSsCpp2gqrqjTVg/K6O8ycoV35JIwAzAg==}
    engines: {node: '>= 12'}
    dev: true

  /@cspotcode/source-map-support/0.7.0:
    resolution: {integrity: sha512-X4xqRHqN8ACt2aHVe51OxeA2HjbcL4MqFqXkrmQszJ1NOUuUu5u6Vqx/0lZSVNku7velL5FC/s5uEAj1lsBMhA==}
    engines: {node: '>=12'}
    dependencies:
      '@cspotcode/source-map-consumer': 0.8.0
    dev: true

  /@dabh/diagnostics/2.0.3:
    resolution: {integrity: sha512-hrlQOIi7hAfzsMqlGSFyVucrx38O+j6wiGOf//H2ecvIEqYN4ADBSS2iLMh5UFyDunCNniUIPk/q3riFv45xRA==}
    dependencies:
      colorspace: 1.1.4
      enabled: 2.0.0
      kuler: 2.0.0
    dev: false

  /@eslint/eslintrc/1.2.2:
    resolution: {integrity: sha512-lTVWHs7O2hjBFZunXTZYnYqtB9GakA1lnxIf+gKq2nY5gxkkNi/lQvveW6t8gFdOHTg6nG50Xs95PrLqVpcaLg==}
    engines: {node: ^12.22.0 || ^14.17.0 || >=16.0.0}
    dependencies:
      ajv: 6.12.6
      debug: 4.3.4
      espree: 9.3.1
      globals: 13.13.0
      ignore: 5.2.0
      import-fresh: 3.3.0
      js-yaml: 4.1.0
      minimatch: 3.1.2
      strip-json-comments: 3.1.1
    transitivePeerDependencies:
      - supports-color

  /@hapi/boom/10.0.0:
    resolution: {integrity: sha512-1YVs9tLHhypBqqinKQRqh7FUERIolarQApO37OWkzD+z6y6USi871Sv746zBPKcIOBuI6g6y4FrwX87mmJ90Gg==}
    dependencies:
      '@hapi/hoek': 10.0.0
    dev: false

  /@hapi/hoek/10.0.0:
    resolution: {integrity: sha512-CeNFz1JcLZ5xE8Vc9aau37cgHw9bxXqSDK/D55GF2GAOv0n0XjyyjSodHtKahB7A1tV3FlgCpijp3zkSITmBdA==}
    dev: false

  /@humanwhocodes/config-array/0.9.5:
    resolution: {integrity: sha512-ObyMyWxZiCu/yTisA7uzx81s40xR2fD5Cg/2Kq7G02ajkNubJf6BopgDTmDyc3U7sXpNKM8cYOw7s7Tyr+DnCw==}
    engines: {node: '>=10.10.0'}
    dependencies:
      '@humanwhocodes/object-schema': 1.2.1
      debug: 4.3.4
      minimatch: 3.1.2
    transitivePeerDependencies:
      - supports-color

  /@humanwhocodes/object-schema/1.2.1:
    resolution: {integrity: sha512-ZnQMnLV4e7hDlUvw8H+U8ASL02SS2Gn6+9Ac3wGGLIe7+je2AeAOxPY+izIPJDfFDb7eDjev0Us8MO1iFRN8hA==}

  /@istanbuljs/load-nyc-config/1.1.0:
    resolution: {integrity: sha512-VjeHSlIzpv/NyD3N0YuHfXOPDIixcA1q2ZV98wsMqcYlPmv2n3Yb2lYP9XMElnaFVXg5A7YLTeLu6V84uQDjmQ==}
    engines: {node: '>=8'}
    dependencies:
      camelcase: 5.3.1
      find-up: 4.1.0
      get-package-type: 0.1.0
      js-yaml: 3.14.1
      resolve-from: 5.0.0

  /@istanbuljs/schema/0.1.3:
    resolution: {integrity: sha512-ZXRY4jNvVgSVQ8DL3LTcakaAtXwTVUxE81hslsyD2AtoXW/wVob10HkOJ1X/pAlcI7D+2YoZKg5do8G/w6RYgA==}
    engines: {node: '>=8'}

  /@jest/console/27.5.1:
    resolution: {integrity: sha512-kZ/tNpS3NXn0mlXXXPNuDZnb4c0oZ20r4K5eemM2k30ZC3G0T02nXUvyhf5YdbXWHPEJLc9qGLxEZ216MdL+Zg==}
    engines: {node: ^10.13.0 || ^12.13.0 || ^14.15.0 || >=15.0.0}
    dependencies:
      '@jest/types': 27.5.1
      '@types/node': 14.18.16
      chalk: 4.1.2
      jest-message-util: 27.5.1
      jest-util: 27.5.1
      slash: 3.0.0

  /@jest/core/27.4.7:
    resolution: {integrity: sha512-n181PurSJkVMS+kClIFSX/LLvw9ExSb+4IMtD6YnfxZVerw9ANYtW0bPrm0MJu2pfe9SY9FJ9FtQ+MdZkrZwjg==}
    engines: {node: ^10.13.0 || ^12.13.0 || ^14.15.0 || >=15.0.0}
    peerDependencies:
      node-notifier: ^8.0.1 || ^9.0.0 || ^10.0.0
    peerDependenciesMeta:
      node-notifier:
        optional: true
    dependencies:
      '@jest/console': 27.5.1
      '@jest/reporters': 27.4.6
      '@jest/test-result': 27.5.1
      '@jest/transform': 27.4.6
      '@jest/types': 27.5.1
      '@types/node': 14.18.16
      ansi-escapes: 4.3.2
      chalk: 4.1.2
      emittery: 0.8.1
      exit: 0.1.2
      graceful-fs: 4.2.10
      jest-changed-files: 27.5.1
      jest-config: 27.4.7
      jest-haste-map: 27.5.1
      jest-message-util: 27.5.1
      jest-regex-util: 27.5.1
      jest-resolve: 27.4.6
      jest-resolve-dependencies: 27.5.1
      jest-runner: 27.5.1
      jest-runtime: 27.5.1
      jest-snapshot: 27.4.6
      jest-util: 27.5.1
      jest-validate: 27.5.1
      jest-watcher: 27.5.1
      micromatch: 4.0.5
      rimraf: 3.0.2
      slash: 3.0.0
      strip-ansi: 6.0.1
    transitivePeerDependencies:
      - bufferutil
      - canvas
      - supports-color
      - ts-node
      - utf-8-validate
    dev: true

  /@jest/core/27.4.7_ts-node@10.7.0:
    resolution: {integrity: sha512-n181PurSJkVMS+kClIFSX/LLvw9ExSb+4IMtD6YnfxZVerw9ANYtW0bPrm0MJu2pfe9SY9FJ9FtQ+MdZkrZwjg==}
    engines: {node: ^10.13.0 || ^12.13.0 || ^14.15.0 || >=15.0.0}
    peerDependencies:
      node-notifier: ^8.0.1 || ^9.0.0 || ^10.0.0
    peerDependenciesMeta:
      node-notifier:
        optional: true
    dependencies:
      '@jest/console': 27.5.1
      '@jest/reporters': 27.4.6
      '@jest/test-result': 27.5.1
      '@jest/transform': 27.4.6
      '@jest/types': 27.5.1
      '@types/node': 14.18.16
      ansi-escapes: 4.3.2
      chalk: 4.1.2
      emittery: 0.8.1
      exit: 0.1.2
      graceful-fs: 4.2.10
      jest-changed-files: 27.5.1
      jest-config: 27.4.7_ts-node@10.7.0
      jest-haste-map: 27.5.1
      jest-message-util: 27.5.1
      jest-regex-util: 27.5.1
      jest-resolve: 27.4.6
      jest-resolve-dependencies: 27.5.1
      jest-runner: 27.5.1
      jest-runtime: 27.5.1
      jest-snapshot: 27.4.6
      jest-util: 27.5.1
      jest-validate: 27.5.1
      jest-watcher: 27.5.1
      micromatch: 4.0.5
      rimraf: 3.0.2
      slash: 3.0.0
      strip-ansi: 6.0.1
    transitivePeerDependencies:
      - bufferutil
      - canvas
      - supports-color
      - ts-node
      - utf-8-validate
    dev: true

  /@jest/core/27.5.1:
    resolution: {integrity: sha512-AK6/UTrvQD0Cd24NSqmIA6rKsu0tKIxfiCducZvqxYdmMisOYAsdItspT+fQDQYARPf8XgjAFZi0ogW2agH5nQ==}
    engines: {node: ^10.13.0 || ^12.13.0 || ^14.15.0 || >=15.0.0}
    peerDependencies:
      node-notifier: ^8.0.1 || ^9.0.0 || ^10.0.0
    peerDependenciesMeta:
      node-notifier:
        optional: true
    dependencies:
      '@jest/console': 27.5.1
      '@jest/reporters': 27.5.1
      '@jest/test-result': 27.5.1
      '@jest/transform': 27.5.1
      '@jest/types': 27.5.1
      '@types/node': 14.18.16
      ansi-escapes: 4.3.2
      chalk: 4.1.2
      emittery: 0.8.1
      exit: 0.1.2
      graceful-fs: 4.2.10
      jest-changed-files: 27.5.1
      jest-config: 27.5.1
      jest-haste-map: 27.5.1
      jest-message-util: 27.5.1
      jest-regex-util: 27.5.1
      jest-resolve: 27.5.1
      jest-resolve-dependencies: 27.5.1
      jest-runner: 27.5.1
      jest-runtime: 27.5.1
      jest-snapshot: 27.5.1
      jest-util: 27.5.1
      jest-validate: 27.5.1
      jest-watcher: 27.5.1
      micromatch: 4.0.5
      rimraf: 3.0.2
      slash: 3.0.0
      strip-ansi: 6.0.1
    transitivePeerDependencies:
      - bufferutil
      - canvas
      - supports-color
      - ts-node
      - utf-8-validate

  /@jest/core/27.5.1_ts-node@10.7.0:
    resolution: {integrity: sha512-AK6/UTrvQD0Cd24NSqmIA6rKsu0tKIxfiCducZvqxYdmMisOYAsdItspT+fQDQYARPf8XgjAFZi0ogW2agH5nQ==}
    engines: {node: ^10.13.0 || ^12.13.0 || ^14.15.0 || >=15.0.0}
    peerDependencies:
      node-notifier: ^8.0.1 || ^9.0.0 || ^10.0.0
    peerDependenciesMeta:
      node-notifier:
        optional: true
    dependencies:
      '@jest/console': 27.5.1
      '@jest/reporters': 27.5.1
      '@jest/test-result': 27.5.1
      '@jest/transform': 27.5.1
      '@jest/types': 27.5.1
      '@types/node': 14.18.16
      ansi-escapes: 4.3.2
      chalk: 4.1.2
      emittery: 0.8.1
      exit: 0.1.2
      graceful-fs: 4.2.10
      jest-changed-files: 27.5.1
      jest-config: 27.5.1_ts-node@10.7.0
      jest-haste-map: 27.5.1
      jest-message-util: 27.5.1
      jest-regex-util: 27.5.1
      jest-resolve: 27.5.1
      jest-resolve-dependencies: 27.5.1
      jest-runner: 27.5.1
      jest-runtime: 27.5.1
      jest-snapshot: 27.5.1
      jest-util: 27.5.1
      jest-validate: 27.5.1
      jest-watcher: 27.5.1
      micromatch: 4.0.5
      rimraf: 3.0.2
      slash: 3.0.0
      strip-ansi: 6.0.1
    transitivePeerDependencies:
      - bufferutil
      - canvas
      - supports-color
      - ts-node
      - utf-8-validate
    dev: true

  /@jest/environment/27.5.1:
    resolution: {integrity: sha512-/WQjhPJe3/ghaol/4Bq480JKXV/Rfw8nQdN7f41fM8VDHLcxKXou6QyXAh3EFr9/bVG3x74z1NWDkP87EiY8gA==}
    engines: {node: ^10.13.0 || ^12.13.0 || ^14.15.0 || >=15.0.0}
    dependencies:
      '@jest/fake-timers': 27.5.1
      '@jest/types': 27.5.1
      '@types/node': 14.18.16
      jest-mock: 27.5.1

  /@jest/fake-timers/27.5.1:
    resolution: {integrity: sha512-/aPowoolwa07k7/oM3aASneNeBGCmGQsc3ugN4u6s4C/+s5M64MFo/+djTdiwcbQlRfFElGuDXWzaWj6QgKObQ==}
    engines: {node: ^10.13.0 || ^12.13.0 || ^14.15.0 || >=15.0.0}
    dependencies:
      '@jest/types': 27.5.1
      '@sinonjs/fake-timers': 8.1.0
      '@types/node': 14.18.16
      jest-message-util: 27.5.1
      jest-mock: 27.5.1
      jest-util: 27.5.1

  /@jest/globals/27.5.1:
    resolution: {integrity: sha512-ZEJNB41OBQQgGzgyInAv0UUfDDj3upmHydjieSxFvTRuZElrx7tXg/uVQ5hYVEwiXs3+aMsAeEc9X7xiSKCm4Q==}
    engines: {node: ^10.13.0 || ^12.13.0 || ^14.15.0 || >=15.0.0}
    dependencies:
      '@jest/environment': 27.5.1
      '@jest/types': 27.5.1
      expect: 27.5.1

  /@jest/reporters/27.4.6:
    resolution: {integrity: sha512-+Zo9gV81R14+PSq4wzee4GC2mhAN9i9a7qgJWL90Gpx7fHYkWpTBvwWNZUXvJByYR9tAVBdc8VxDWqfJyIUrIQ==}
    engines: {node: ^10.13.0 || ^12.13.0 || ^14.15.0 || >=15.0.0}
    peerDependencies:
      node-notifier: ^8.0.1 || ^9.0.0 || ^10.0.0
    peerDependenciesMeta:
      node-notifier:
        optional: true
    dependencies:
      '@bcoe/v8-coverage': 0.2.3
      '@jest/console': 27.5.1
      '@jest/test-result': 27.5.1
      '@jest/transform': 27.4.6
      '@jest/types': 27.5.1
      '@types/node': 14.18.16
      chalk: 4.1.2
      collect-v8-coverage: 1.0.1
      exit: 0.1.2
      glob: 7.2.0
      graceful-fs: 4.2.10
      istanbul-lib-coverage: 3.2.0
      istanbul-lib-instrument: 5.2.0
      istanbul-lib-report: 3.0.0
      istanbul-lib-source-maps: 4.0.1
      istanbul-reports: 3.1.4
      jest-haste-map: 27.5.1
      jest-resolve: 27.4.6
      jest-util: 27.5.1
      jest-worker: 27.5.1
      slash: 3.0.0
      source-map: 0.6.1
      string-length: 4.0.2
      terminal-link: 2.1.1
      v8-to-istanbul: 8.1.1
    transitivePeerDependencies:
      - supports-color
    dev: true

  /@jest/reporters/27.5.1:
    resolution: {integrity: sha512-cPXh9hWIlVJMQkVk84aIvXuBB4uQQmFqZiacloFuGiP3ah1sbCxCosidXFDfqG8+6fO1oR2dTJTlsOy4VFmUfw==}
    engines: {node: ^10.13.0 || ^12.13.0 || ^14.15.0 || >=15.0.0}
    peerDependencies:
      node-notifier: ^8.0.1 || ^9.0.0 || ^10.0.0
    peerDependenciesMeta:
      node-notifier:
        optional: true
    dependencies:
      '@bcoe/v8-coverage': 0.2.3
      '@jest/console': 27.5.1
      '@jest/test-result': 27.5.1
      '@jest/transform': 27.5.1
      '@jest/types': 27.5.1
      '@types/node': 14.18.16
      chalk: 4.1.2
      collect-v8-coverage: 1.0.1
      exit: 0.1.2
      glob: 7.2.0
      graceful-fs: 4.2.10
      istanbul-lib-coverage: 3.2.0
      istanbul-lib-instrument: 5.2.0
      istanbul-lib-report: 3.0.0
      istanbul-lib-source-maps: 4.0.1
      istanbul-reports: 3.1.4
      jest-haste-map: 27.5.1
      jest-resolve: 27.5.1
      jest-util: 27.5.1
      jest-worker: 27.5.1
      slash: 3.0.0
      source-map: 0.6.1
      string-length: 4.0.2
      terminal-link: 2.1.1
      v8-to-istanbul: 8.1.1
    transitivePeerDependencies:
      - supports-color

  /@jest/source-map/27.5.1:
    resolution: {integrity: sha512-y9NIHUYF3PJRlHk98NdC/N1gl88BL08aQQgu4k4ZopQkCw9t9cV8mtl3TV8b/YCB8XaVTFrmUTAJvjsntDireg==}
    engines: {node: ^10.13.0 || ^12.13.0 || ^14.15.0 || >=15.0.0}
    dependencies:
      callsites: 3.1.0
      graceful-fs: 4.2.10
      source-map: 0.6.1

  /@jest/test-result/27.5.1:
    resolution: {integrity: sha512-EW35l2RYFUcUQxFJz5Cv5MTOxlJIQs4I7gxzi2zVU7PJhOwfYq1MdC5nhSmYjX1gmMmLPvB3sIaC+BkcHRBfag==}
    engines: {node: ^10.13.0 || ^12.13.0 || ^14.15.0 || >=15.0.0}
    dependencies:
      '@jest/console': 27.5.1
      '@jest/types': 27.5.1
      '@types/istanbul-lib-coverage': 2.0.4
      collect-v8-coverage: 1.0.1

  /@jest/test-sequencer/27.5.1:
    resolution: {integrity: sha512-LCheJF7WB2+9JuCS7VB/EmGIdQuhtqjRNI9A43idHv3E4KltCTsPsLxvdaubFHSYwY/fNjMWjl6vNRhDiN7vpQ==}
    engines: {node: ^10.13.0 || ^12.13.0 || ^14.15.0 || >=15.0.0}
    dependencies:
      '@jest/test-result': 27.5.1
      graceful-fs: 4.2.10
      jest-haste-map: 27.5.1
      jest-runtime: 27.5.1
    transitivePeerDependencies:
      - supports-color

  /@jest/transform/27.4.6:
    resolution: {integrity: sha512-9MsufmJC8t5JTpWEQJ0OcOOAXaH5ioaIX6uHVBLBMoCZPfKKQF+EqP8kACAvCZ0Y1h2Zr3uOccg8re+Dr5jxyw==}
    engines: {node: ^10.13.0 || ^12.13.0 || ^14.15.0 || >=15.0.0}
    dependencies:
      '@babel/core': 7.17.10
      '@jest/types': 27.5.1
      babel-plugin-istanbul: 6.1.1
      chalk: 4.1.2
      convert-source-map: 1.8.0
      fast-json-stable-stringify: 2.1.0
      graceful-fs: 4.2.10
      jest-haste-map: 27.5.1
      jest-regex-util: 27.5.1
      jest-util: 27.5.1
      micromatch: 4.0.5
      pirates: 4.0.5
      slash: 3.0.0
      source-map: 0.6.1
      write-file-atomic: 3.0.3
    transitivePeerDependencies:
      - supports-color
    dev: true

  /@jest/transform/27.5.1:
    resolution: {integrity: sha512-ipON6WtYgl/1329g5AIJVbUuEh0wZVbdpGwC99Jw4LwuoBNS95MVphU6zOeD9pDkon+LLbFL7lOQRapbB8SCHw==}
    engines: {node: ^10.13.0 || ^12.13.0 || ^14.15.0 || >=15.0.0}
    dependencies:
      '@babel/core': 7.17.10
      '@jest/types': 27.5.1
      babel-plugin-istanbul: 6.1.1
      chalk: 4.1.2
      convert-source-map: 1.8.0
      fast-json-stable-stringify: 2.1.0
      graceful-fs: 4.2.10
      jest-haste-map: 27.5.1
      jest-regex-util: 27.5.1
      jest-util: 27.5.1
      micromatch: 4.0.5
      pirates: 4.0.5
      slash: 3.0.0
      source-map: 0.6.1
      write-file-atomic: 3.0.3
    transitivePeerDependencies:
      - supports-color

  /@jest/types/27.5.1:
    resolution: {integrity: sha512-Cx46iJ9QpwQTjIdq5VJu2QTMMs3QlEjI0x1QbBP5W1+nMzyc2XmimiRR/CbX9TO0cPTeUlxWMOu8mslYsJ8DEw==}
    engines: {node: ^10.13.0 || ^12.13.0 || ^14.15.0 || >=15.0.0}
    dependencies:
      '@types/istanbul-lib-coverage': 2.0.4
      '@types/istanbul-reports': 3.0.1
      '@types/node': 14.18.16
      '@types/yargs': 16.0.4
      chalk: 4.1.2

  /@jridgewell/gen-mapping/0.1.1:
    resolution: {integrity: sha512-sQXCasFk+U8lWYEe66WxRDOE9PjVz4vSM51fTu3Hw+ClTpUSQb718772vH3pyS5pShp6lvQM7SxgIDXXXmOX7w==}
    engines: {node: '>=6.0.0'}
    dependencies:
      '@jridgewell/set-array': 1.1.1
      '@jridgewell/sourcemap-codec': 1.4.13

  /@jridgewell/resolve-uri/3.0.7:
    resolution: {integrity: sha512-8cXDaBBHOr2pQ7j77Y6Vp5VDT2sIqWyWQ56TjEq4ih/a4iST3dItRe8Q9fp0rrIl9DoKhWQtUQz/YpOxLkXbNA==}
    engines: {node: '>=6.0.0'}

  /@jridgewell/set-array/1.1.1:
    resolution: {integrity: sha512-Ct5MqZkLGEXTVmQYbGtx9SVqD2fqwvdubdps5D3djjAkgkKwT918VNOz65pEHFaYTeWcukmJmH5SwsA9Tn2ObQ==}
    engines: {node: '>=6.0.0'}

  /@jridgewell/sourcemap-codec/1.4.13:
    resolution: {integrity: sha512-GryiOJmNcWbovBxTfZSF71V/mXbgcV3MewDe3kIMCLyIh5e7SKAeUZs+rMnJ8jkMolZ/4/VsdBmMrw3l+VdZ3w==}

  /@jridgewell/trace-mapping/0.3.10:
    resolution: {integrity: sha512-Q0YbBd6OTsXm8Y21+YUSDXupHnodNC2M4O18jtd3iwJ3+vMZNdKGols0a9G6JOK0dcJ3IdUUHoh908ZI6qhk8Q==}
    dependencies:
      '@jridgewell/resolve-uri': 3.0.7
      '@jridgewell/sourcemap-codec': 1.4.13

  /@juggle/resize-observer/3.3.1:
    resolution: {integrity: sha512-zMM9Ds+SawiUkakS7y94Ymqx+S0ORzpG3frZirN3l+UlXUmSUR7hF4wxCVqW+ei94JzV5kt0uXBcoOEAuiydrw==}
    dev: true

  /@microsoft/api-extractor-model/7.17.2:
    resolution: {integrity: sha512-fYfCeBeLm7jnZligC64qHiH4/vzswFLDfyPpX+uKO36OI2kIeMHrYG0zaezmuinKvE4vg1dAz38zZeDbPvBKGg==}
    dependencies:
      '@microsoft/tsdoc': 0.14.1
      '@microsoft/tsdoc-config': 0.16.1
      '@rushstack/node-core-library': 3.45.4
    dev: true

  /@microsoft/api-extractor/7.23.1:
    resolution: {integrity: sha512-J5cTjbMzSZPRZT4AKvFI1KmLGHVhV6bHnFcPo3Og9cN9QmknzpKg5BxvpBecEdFKNZxUpUrBkps2xOQ4Fjc6zg==}
    hasBin: true
    dependencies:
      '@microsoft/api-extractor-model': 7.17.2
      '@microsoft/tsdoc': 0.14.1
      '@microsoft/tsdoc-config': 0.16.1
      '@rushstack/node-core-library': 3.45.4
      '@rushstack/rig-package': 0.3.11
      '@rushstack/ts-command-line': 4.10.10
      colors: 1.2.5
      lodash: 4.17.21
      resolve: 1.17.0
      semver: 7.3.7
      source-map: 0.6.1
      typescript: 4.6.4
    dev: true

  /@microsoft/tsdoc-config/0.16.1:
    resolution: {integrity: sha512-2RqkwiD4uN6MLnHFljqBlZIXlt/SaUT6cuogU1w2ARw4nKuuppSmR0+s+NC+7kXBQykd9zzu0P4HtBpZT5zBpQ==}
    dependencies:
      '@microsoft/tsdoc': 0.14.1
      ajv: 6.12.6
      jju: 1.4.0
      resolve: 1.19.0

  /@microsoft/tsdoc/0.14.1:
    resolution: {integrity: sha512-6Wci+Tp3CgPt/B9B0a3J4s3yMgLNSku6w5TV6mN+61C71UqsRBv2FUibBf3tPGlNxebgPHMEUzKpb1ggE8KCKw==}

  /@next/env/12.1.6:
    resolution: {integrity: sha512-Te/OBDXFSodPU6jlXYPAXpmZr/AkG6DCATAxttQxqOWaq6eDFX25Db3dK0120GZrSZmv4QCe9KsZmJKDbWs4OA==}
    dev: false

  /@next/eslint-plugin-next/12.1.5:
    resolution: {integrity: sha512-Cnb8ERC5bNKBFrnMH6203sp/b0Y78QRx1XsFu+86oBtDBmQmOFoHu7teQjHm69ER73XKK3aGaeoLiXacHoUFsg==}
    dependencies:
      glob: 7.1.7
    dev: true

  /@next/swc-android-arm-eabi/12.1.6:
    resolution: {integrity: sha512-BxBr3QAAAXWgk/K7EedvzxJr2dE014mghBSA9iOEAv0bMgF+MRq4PoASjuHi15M2zfowpcRG8XQhMFtxftCleQ==}
    engines: {node: '>= 10'}
    cpu: [arm]
    os: [android]
    requiresBuild: true
    dev: false
    optional: true

  /@next/swc-android-arm64/12.1.6:
    resolution: {integrity: sha512-EboEk3ROYY7U6WA2RrMt/cXXMokUTXXfnxe2+CU+DOahvbrO8QSWhlBl9I9ZbFzJx28AGB9Yo3oQHCvph/4Lew==}
    engines: {node: '>= 10'}
    cpu: [arm64]
    os: [android]
    requiresBuild: true
    dev: false
    optional: true

  /@next/swc-darwin-arm64/12.1.6:
    resolution: {integrity: sha512-P0EXU12BMSdNj1F7vdkP/VrYDuCNwBExtRPDYawgSUakzi6qP0iKJpya2BuLvNzXx+XPU49GFuDC5X+SvY0mOw==}
    engines: {node: '>= 10'}
    cpu: [arm64]
    os: [darwin]
    requiresBuild: true
    dev: false
    optional: true

  /@next/swc-darwin-x64/12.1.6:
    resolution: {integrity: sha512-9FptMnbgHJK3dRDzfTpexs9S2hGpzOQxSQbe8omz6Pcl7rnEp9x4uSEKY51ho85JCjL4d0tDLBcXEJZKKLzxNg==}
    engines: {node: '>= 10'}
    cpu: [x64]
    os: [darwin]
    requiresBuild: true
    dev: false
    optional: true

  /@next/swc-linux-arm-gnueabihf/12.1.6:
    resolution: {integrity: sha512-PvfEa1RR55dsik/IDkCKSFkk6ODNGJqPY3ysVUZqmnWMDSuqFtf7BPWHFa/53znpvVB5XaJ5Z1/6aR5CTIqxPw==}
    engines: {node: '>= 10'}
    cpu: [arm]
    os: [linux]
    requiresBuild: true
    dev: false
    optional: true

  /@next/swc-linux-arm64-gnu/12.1.6:
    resolution: {integrity: sha512-53QOvX1jBbC2ctnmWHyRhMajGq7QZfl974WYlwclXarVV418X7ed7o/EzGY+YVAEKzIVaAB9JFFWGXn8WWo0gQ==}
    engines: {node: '>= 10'}
    cpu: [arm64]
    os: [linux]
    requiresBuild: true
    dev: false
    optional: true

  /@next/swc-linux-arm64-musl/12.1.6:
    resolution: {integrity: sha512-CMWAkYqfGdQCS+uuMA1A2UhOfcUYeoqnTW7msLr2RyYAys15pD960hlDfq7QAi8BCAKk0sQ2rjsl0iqMyziohQ==}
    engines: {node: '>= 10'}
    cpu: [arm64]
    os: [linux]
    requiresBuild: true
    dev: false
    optional: true

  /@next/swc-linux-x64-gnu/12.1.6:
    resolution: {integrity: sha512-AC7jE4Fxpn0s3ujngClIDTiEM/CQiB2N2vkcyWWn6734AmGT03Duq6RYtPMymFobDdAtZGFZd5nR95WjPzbZAQ==}
    engines: {node: '>= 10'}
    cpu: [x64]
    os: [linux]
    requiresBuild: true
    dev: false
    optional: true

  /@next/swc-linux-x64-musl/12.1.6:
    resolution: {integrity: sha512-c9Vjmi0EVk0Kou2qbrynskVarnFwfYIi+wKufR9Ad7/IKKuP6aEhOdZiIIdKsYWRtK2IWRF3h3YmdnEa2WLUag==}
    engines: {node: '>= 10'}
    cpu: [x64]
    os: [linux]
    requiresBuild: true
    dev: false
    optional: true

  /@next/swc-win32-arm64-msvc/12.1.6:
    resolution: {integrity: sha512-3UTOL/5XZSKFelM7qN0it35o3Cegm6LsyuERR3/OoqEExyj3aCk7F025b54/707HTMAnjlvQK3DzLhPu/xxO4g==}
    engines: {node: '>= 10'}
    cpu: [arm64]
    os: [win32]
    requiresBuild: true
    dev: false
    optional: true

  /@next/swc-win32-ia32-msvc/12.1.6:
    resolution: {integrity: sha512-8ZWoj6nCq6fI1yCzKq6oK0jE6Mxlz4MrEsRyu0TwDztWQWe7rh4XXGLAa2YVPatYcHhMcUL+fQQbqd1MsgaSDA==}
    engines: {node: '>= 10'}
    cpu: [ia32]
    os: [win32]
    requiresBuild: true
    dev: false
    optional: true

  /@next/swc-win32-x64-msvc/12.1.6:
    resolution: {integrity: sha512-4ZEwiRuZEicXhXqmhw3+de8Z4EpOLQj/gp+D9fFWo6ii6W1kBkNNvvEx4A90ugppu+74pT1lIJnOuz3A9oQeJA==}
    engines: {node: '>= 10'}
    cpu: [x64]
    os: [win32]
    requiresBuild: true
    dev: false
    optional: true

  /@nodelib/fs.scandir/2.1.5:
    resolution: {integrity: sha512-vq24Bq3ym5HEQm2NKCr3yXDwjc7vTsEThRDnkp2DK9p1uqLR+DHurm/NOTo0KG7HYHU7eppKZj3MyqYuMBf62g==}
    engines: {node: '>= 8'}
    dependencies:
      '@nodelib/fs.stat': 2.0.5
      run-parallel: 1.2.0

  /@nodelib/fs.stat/2.0.5:
    resolution: {integrity: sha512-RkhPPp2zrqDAQA/2jNhnztcPAlv64XdhIp7a7454A5ovI7Bukxgt7MX7udwAu3zg1DcpPU0rz3VV1SeaqvY4+A==}
    engines: {node: '>= 8'}

  /@nodelib/fs.walk/1.2.8:
    resolution: {integrity: sha512-oGB+UxlgWcgQkgwo8GcEGwemoTFt3FIO9ababBmaGwXIoBKZ+GTy0pP185beGg7Llih/NSHSV2XAs1lnznocSg==}
    engines: {node: '>= 8'}
    dependencies:
      '@nodelib/fs.scandir': 2.1.5
      fastq: 1.13.0

  /@reach/observe-rect/1.2.0:
    resolution: {integrity: sha512-Ba7HmkFgfQxZqqaeIWWkNK0rEhpxVQHIoVyW1YDSkGsGIXzcaW4deC8B0pZrNSSyLTdIk7y+5olKt5+g0GmFIQ==}
    dev: true

  /@rushstack/eslint-config/2.6.0_eslint@8.14.0+typescript@4.6.4:
    resolution: {integrity: sha512-HXK6HGeHgnDMlWyeeH6IAwUZyOAMargVw3JMXpyhGJEPq4L7zO02/WvUGsFnwoOTzMNktNlo3YNrOmZnasuEGg==}
    peerDependencies:
      eslint: ^6.0.0 || ^7.0.0 || ^8.0.0
      typescript: '>=3.0.0'
    dependencies:
      '@rushstack/eslint-patch': 1.1.3
      '@rushstack/eslint-plugin': 0.9.0_eslint@8.14.0+typescript@4.6.4
      '@rushstack/eslint-plugin-packlets': 0.4.0_eslint@8.14.0+typescript@4.6.4
      '@rushstack/eslint-plugin-security': 0.3.0_eslint@8.14.0+typescript@4.6.4
      '@typescript-eslint/eslint-plugin': 5.20.0_ba7224a6944305f809f4df3a82f80afa
      '@typescript-eslint/experimental-utils': 5.20.0_eslint@8.14.0+typescript@4.6.4
      '@typescript-eslint/parser': 5.20.0_eslint@8.14.0+typescript@4.6.4
      '@typescript-eslint/typescript-estree': 5.20.0_typescript@4.6.4
      eslint: 8.14.0
      eslint-plugin-promise: 6.0.0_eslint@8.14.0
      eslint-plugin-react: 7.27.1_eslint@8.14.0
      eslint-plugin-tsdoc: 0.2.16
      typescript: 4.6.4
    transitivePeerDependencies:
      - supports-color

  /@rushstack/eslint-patch/1.0.8:
    resolution: {integrity: sha512-ZK5v4bJwgXldAUA8r3q9YKfCwOqoHTK/ZqRjSeRXQrBXWouoPnS4MQtgC4AXGiiBuUu5wxrRgTlv0ktmM4P1Aw==}
    dev: true

  /@rushstack/eslint-patch/1.1.3:
    resolution: {integrity: sha512-WiBSI6JBIhC6LRIsB2Kwh8DsGTlbBU+mLRxJmAe3LjHTdkDpwIbEOZgoXBbZilk/vlfjK8i6nKRAvIRn1XaIMw==}

  /@rushstack/eslint-plugin-packlets/0.4.0_eslint@8.14.0+typescript@4.6.4:
    resolution: {integrity: sha512-oEUb5XPYNljpQXd+4ikaJ78agURaVAt1JrrGYdn4atMOdLUoyx5t9Om26IQ88gMkHSwHAyRyzzGcL282BwS2Nw==}
    peerDependencies:
      eslint: ^6.0.0 || ^7.0.0 || ^8.0.0
    dependencies:
      '@rushstack/tree-pattern': 0.2.3
      '@typescript-eslint/experimental-utils': 5.20.0_eslint@8.14.0+typescript@4.6.4
      eslint: 8.14.0
    transitivePeerDependencies:
      - supports-color
      - typescript

  /@rushstack/eslint-plugin-security/0.3.0_eslint@8.14.0+typescript@4.6.4:
    resolution: {integrity: sha512-l5BgfHsrZtU6IjC5wAQhNP/7NkCaTohiO3cwDztqgXnLDJUa/hBRD180tInRdOwRfZrd4pvRZ29MCohOh5wf3g==}
    peerDependencies:
      eslint: ^6.0.0 || ^7.0.0 || ^8.0.0
    dependencies:
      '@rushstack/tree-pattern': 0.2.3
      '@typescript-eslint/experimental-utils': 5.20.0_eslint@8.14.0+typescript@4.6.4
      eslint: 8.14.0
    transitivePeerDependencies:
      - supports-color
      - typescript

  /@rushstack/eslint-plugin/0.9.0_eslint@8.14.0+typescript@4.6.4:
    resolution: {integrity: sha512-epWOeNYjBRIYEOMcZ61BZx6ma1eHbp1HiwZD62204pwv5IYzh5OxfzgfGbp2RMlWaZBOh0+pRVJNaU4tGE1p+A==}
    peerDependencies:
      eslint: ^6.0.0 || ^7.0.0 || ^8.0.0
    dependencies:
      '@rushstack/tree-pattern': 0.2.3
      '@typescript-eslint/experimental-utils': 5.20.0_eslint@8.14.0+typescript@4.6.4
      eslint: 8.14.0
    transitivePeerDependencies:
      - supports-color
      - typescript

  /@rushstack/heft-config-file/0.8.3:
    resolution: {integrity: sha512-RXAcsA+oboUE/IZk5ONHKhn7XibRXljWql5B7l1ddFzbwDUnbddPz8IEMDCKG1v/Uma/7WSqpBR210RoC5uszg==}
    engines: {node: '>=10.13.0'}
    dependencies:
      '@rushstack/node-core-library': 3.45.4
      '@rushstack/rig-package': 0.3.11
      jsonpath-plus: 4.0.0
    dev: true

  /@rushstack/heft-jest-plugin/0.2.15_7cd29405bbbacfa05e8441bec40ead93:
    resolution: {integrity: sha512-AHWGGIzByXb0wonywmUTJ8IZrMQOxM45rZ0v9hbXogD8PbtA7WhMZ7RyoiAHL1vrRbElAcnLC6xT1Erzh/09Pg==}
    peerDependencies:
      '@rushstack/heft': ^0.45.0
    dependencies:
      '@jest/core': 27.4.7_ts-node@10.7.0
      '@jest/reporters': 27.4.6
      '@jest/transform': 27.4.6
      '@rushstack/heft': 0.45.1
      '@rushstack/heft-config-file': 0.8.3
      '@rushstack/node-core-library': 3.45.4
      jest-config: 27.4.7_ts-node@10.7.0
      jest-resolve: 27.4.6
      jest-snapshot: 27.4.6
      lodash: 4.17.21
    transitivePeerDependencies:
      - bufferutil
      - canvas
      - node-notifier
      - supports-color
      - ts-node
      - utf-8-validate
    dev: true

  /@rushstack/heft-jest-plugin/0.2.15_@rushstack+heft@0.45.1:
    resolution: {integrity: sha512-AHWGGIzByXb0wonywmUTJ8IZrMQOxM45rZ0v9hbXogD8PbtA7WhMZ7RyoiAHL1vrRbElAcnLC6xT1Erzh/09Pg==}
    peerDependencies:
      '@rushstack/heft': ^0.45.0
    dependencies:
      '@jest/core': 27.4.7
      '@jest/reporters': 27.4.6
      '@jest/transform': 27.4.6
      '@rushstack/heft': 0.45.1
      '@rushstack/heft-config-file': 0.8.3
      '@rushstack/node-core-library': 3.45.4
      jest-config: 27.4.7
      jest-resolve: 27.4.6
      jest-snapshot: 27.4.6
      lodash: 4.17.21
    transitivePeerDependencies:
      - bufferutil
      - canvas
      - node-notifier
      - supports-color
      - ts-node
      - utf-8-validate
    dev: true

  /@rushstack/heft-jest-plugin/0.3.1_7cd29405bbbacfa05e8441bec40ead93:
    resolution: {integrity: sha512-5GgNYBS2PS71AIADsOnlPDUdgT+qcM2HGF3jZtkl5sDpOoqT8v/yCuvosjxXrCMRiorEeKZzRX3hyesjZ0UI1Q==}
    peerDependencies:
      '@rushstack/heft': ^0.45.1
    dependencies:
      '@jest/core': 27.4.7_ts-node@10.7.0
      '@jest/reporters': 27.4.6
      '@jest/transform': 27.4.6
      '@rushstack/heft': 0.45.1
      '@rushstack/heft-config-file': 0.8.3
      '@rushstack/node-core-library': 3.45.4
      jest-config: 27.4.7_ts-node@10.7.0
      jest-resolve: 27.4.6
      jest-snapshot: 27.4.6
      lodash: 4.17.21
    transitivePeerDependencies:
      - bufferutil
      - canvas
      - node-notifier
      - supports-color
      - ts-node
      - utf-8-validate
    dev: true

  /@rushstack/heft-jest-plugin/0.3.1_@rushstack+heft@0.45.1:
    resolution: {integrity: sha512-5GgNYBS2PS71AIADsOnlPDUdgT+qcM2HGF3jZtkl5sDpOoqT8v/yCuvosjxXrCMRiorEeKZzRX3hyesjZ0UI1Q==}
    peerDependencies:
      '@rushstack/heft': ^0.45.1
    dependencies:
      '@jest/core': 27.4.7
      '@jest/reporters': 27.4.6
      '@jest/transform': 27.4.6
      '@rushstack/heft': 0.45.1
      '@rushstack/heft-config-file': 0.8.3
      '@rushstack/node-core-library': 3.45.4
      jest-config: 27.4.7
      jest-resolve: 27.4.6
      jest-snapshot: 27.4.6
      lodash: 4.17.21
    transitivePeerDependencies:
      - bufferutil
      - canvas
      - node-notifier
      - supports-color
      - ts-node
      - utf-8-validate
    dev: true

  /@rushstack/heft-node-rig/1.9.2_7cd29405bbbacfa05e8441bec40ead93:
    resolution: {integrity: sha512-NJdczl1sMrvQ9j5v7fLJkTuugqWouCLSbNCHA6kyvTCm4G8e5ViyQXbeEd83nPBgQC2vK1pvCnPJ4tEzFA7gRA==}
    peerDependencies:
      '@rushstack/heft': ^0.45.1
    dependencies:
      '@microsoft/api-extractor': 7.23.1
      '@rushstack/heft': 0.45.1
      '@rushstack/heft-jest-plugin': 0.3.1_7cd29405bbbacfa05e8441bec40ead93
      eslint: 8.7.0
      jest-environment-node: 27.4.6
      typescript: 4.6.4
    transitivePeerDependencies:
      - bufferutil
      - canvas
      - node-notifier
      - supports-color
      - ts-node
      - utf-8-validate
    dev: true

  /@rushstack/heft-node-rig/1.9.2_@rushstack+heft@0.45.1:
    resolution: {integrity: sha512-NJdczl1sMrvQ9j5v7fLJkTuugqWouCLSbNCHA6kyvTCm4G8e5ViyQXbeEd83nPBgQC2vK1pvCnPJ4tEzFA7gRA==}
    peerDependencies:
      '@rushstack/heft': ^0.45.1
    dependencies:
      '@microsoft/api-extractor': 7.23.1
      '@rushstack/heft': 0.45.1
      '@rushstack/heft-jest-plugin': 0.3.1_@rushstack+heft@0.45.1
      eslint: 8.7.0
      jest-environment-node: 27.4.6
      typescript: 4.6.4
    transitivePeerDependencies:
      - bufferutil
      - canvas
      - node-notifier
      - supports-color
      - ts-node
      - utf-8-validate
    dev: true

  /@rushstack/heft/0.45.1:
    resolution: {integrity: sha512-JfHBmIKIaI8VuCihsX5IwMlOpikKl75pMFsPhs85hWyqazyhZvKBBJK3sU2gAKG64L85IZUNM4EyR+sFt1lx9A==}
    engines: {node: '>=10.13.0'}
    hasBin: true
    dependencies:
      '@rushstack/heft-config-file': 0.8.3
      '@rushstack/node-core-library': 3.45.4
      '@rushstack/rig-package': 0.3.11
      '@rushstack/ts-command-line': 4.10.10
      '@types/tapable': 1.0.6
      argparse: 1.0.10
      chokidar: 3.4.3
      fast-glob: 3.2.11
      glob: 7.0.6
      glob-escape: 0.0.2
      prettier: 2.3.2
      semver: 7.3.7
      tapable: 1.1.3
      true-case-path: 2.2.1
    dev: true

  /@rushstack/node-core-library/3.45.4:
    resolution: {integrity: sha512-FMoEQWjK7nWAO2uFgV1eVpVhY9ZDGOdIIomi9zTej64cKJ+8/Nvu+ny0xKaUDEjw/ALftN2D2ml7L0RDpW/Z9g==}
    dependencies:
      '@types/node': 12.20.24
      colors: 1.2.5
      fs-extra: 7.0.1
      import-lazy: 4.0.0
      jju: 1.4.0
      resolve: 1.17.0
      semver: 7.3.7
      timsort: 0.3.0
      z-schema: 5.0.3
    dev: true

  /@rushstack/rig-package/0.3.11:
    resolution: {integrity: sha512-uI1/g5oQPtyrT9nStoyX/xgZSLa2b+srRFaDk3r1eqC7zA5th4/bvTGl2QfV3C9NcP+coSqmk5mFJkUfH6i3Lw==}
    dependencies:
      resolve: 1.17.0
      strip-json-comments: 3.1.1
    dev: true

  /@rushstack/tree-pattern/0.2.3:
    resolution: {integrity: sha512-8KWZxzn6XKuy3iKRSAd2CHXSXneRlGCmH9h/qM7jYQDekp+U18oUzub5xqOqHS2PLUC+torOMYZxgAIO/fF86A==}

  /@rushstack/ts-command-line/4.10.10:
    resolution: {integrity: sha512-F+MH7InPDXqX40qvvcEsnvPpmg566SBpfFqj2fcCh8RjM6AyOoWlXc8zx7giBD3ZN85NVAEjZAgrcLU0z+R2yg==}
    dependencies:
      '@types/argparse': 1.0.38
      argparse: 1.0.10
      colors: 1.2.5
      string-argv: 0.3.1
    dev: true

  /@sindresorhus/is/0.14.0:
    resolution: {integrity: sha512-9NET910DNaIPngYnLLPeg+Ogzqsi9uM4mSboU5y6p8S5DzMTVEsJZrawi+BoDNUVBa2DhJqQYUFvMDfgU062LQ==}
    engines: {node: '>=6'}
    dev: true

  /@sinonjs/commons/1.8.3:
    resolution: {integrity: sha512-xkNcLAn/wZaX14RPlwizcKicDk9G3F8m2nU3L7Ukm5zBgTwiT0wsoFAHx9Jq56fJA1z/7uKGtCRu16sOUCLIHQ==}
    dependencies:
      type-detect: 4.0.8

  /@sinonjs/fake-timers/7.1.2:
    resolution: {integrity: sha512-iQADsW4LBMISqZ6Ci1dupJL9pprqwcVFTcOsEmQOEhW+KLCVn/Y4Jrvg2k19fIHCp+iFprriYPTdRcQR8NbUPg==}
    dependencies:
      '@sinonjs/commons': 1.8.3
    dev: true

  /@sinonjs/fake-timers/8.1.0:
    resolution: {integrity: sha512-OAPJUAtgeINhh/TAlUID4QTs53Njm7xzddaVlEs/SXwgtiD1tW22zAB/W1wdqfrpmikgaWQ9Fw6Ws+hsiRm5Vg==}
    dependencies:
      '@sinonjs/commons': 1.8.3

  /@sinonjs/samsam/6.1.1:
    resolution: {integrity: sha512-cZ7rKJTLiE7u7Wi/v9Hc2fs3Ucc3jrWeMgPHbbTCeVAB2S0wOBbYlkJVeNSL04i7fdhT8wIbDq1zhC/PXTD2SA==}
    dependencies:
      '@sinonjs/commons': 1.8.3
      lodash.get: 4.4.2
      type-detect: 4.0.8
    dev: true

  /@sinonjs/text-encoding/0.7.1:
    resolution: {integrity: sha512-+iTbntw2IZPb/anVDbypzfQa+ay64MW0Zo8aJ8gZPWMMK6/OubMVb6lUPMagqjOPnmtauXnFCACVl3O7ogjeqQ==}
    dev: true

  /@szmarczak/http-timer/1.1.2:
    resolution: {integrity: sha512-XIB2XbzHTN6ieIjfIMV9hlVcfPU26s2vafYWQcZHWXHOxiaRZYEDKEwdl129Zyg50+foYV2jCgtrqSA6qNuNSA==}
    engines: {node: '>=6'}
    dependencies:
      defer-to-connect: 1.1.3
    dev: true

  /@testing-library/dom/8.13.0:
    resolution: {integrity: sha512-9VHgfIatKNXQNaZTtLnalIy0jNZzY35a4S3oi08YAt9Hv1VsfZ/DfA45lM8D/UhtHBGJ4/lGwp0PZkVndRkoOQ==}
    engines: {node: '>=12'}
    dependencies:
      '@babel/code-frame': 7.16.7
      '@babel/runtime': 7.17.9
      '@types/aria-query': 4.2.2
      aria-query: 5.0.0
      chalk: 4.1.2
      dom-accessibility-api: 0.5.14
      lz-string: 1.4.4
      pretty-format: 27.5.1
    dev: true

  /@testing-library/jest-dom/5.16.1:
    resolution: {integrity: sha512-ajUJdfDIuTCadB79ukO+0l8O+QwN0LiSxDaYUTI4LndbbUsGi6rWU1SCexXzBA2NSjlVB9/vbkasQIL3tmPBjw==}
    engines: {node: '>=8', npm: '>=6', yarn: '>=1'}
    dependencies:
      '@babel/runtime': 7.17.9
      '@types/testing-library__jest-dom': 5.14.3
      aria-query: 5.0.0
      chalk: 3.0.0
      css: 3.0.0
      css.escape: 1.5.1
      dom-accessibility-api: 0.5.14
      lodash: 4.17.21
      redent: 3.0.0
    dev: true

  /@testing-library/react/12.1.2_react-dom@17.0.2+react@17.0.2:
    resolution: {integrity: sha512-ihQiEOklNyHIpo2Y8FREkyD1QAea054U0MVbwH1m8N9TxeFz+KoJ9LkqoKqJlzx2JDm56DVwaJ1r36JYxZM05g==}
    engines: {node: '>=12'}
    peerDependencies:
      react: '*'
      react-dom: '*'
    dependencies:
      '@babel/runtime': 7.17.9
      '@testing-library/dom': 8.13.0
      react: 17.0.2
      react-dom: 17.0.2_react@17.0.2
    dev: true

  /@testing-library/user-event/13.5.0_@testing-library+dom@8.13.0:
    resolution: {integrity: sha512-5Kwtbo3Y/NowpkbRuSepbyMFkZmHgD+vPzYB/RJ4oxt5Gj/avFFBYjhw27cqSVPVw/3a67NK1PbiIr9k4Gwmdg==}
    engines: {node: '>=10', npm: '>=6'}
    peerDependencies:
      '@testing-library/dom': '>=7.21.4'
    dependencies:
      '@babel/runtime': 7.17.9
      '@testing-library/dom': 8.13.0
    dev: true

  /@tootallnate/once/1.1.2:
    resolution: {integrity: sha512-RbzJvlNzmRq5c3O09UipeuXno4tA1FE6ikOjxZK0tuxVv3412l64l5t1W5pj4+rJq9vpkm/kwiR07aZXnsKPxw==}
    engines: {node: '>= 6'}

  /@tsconfig/node10/1.0.8:
    resolution: {integrity: sha512-6XFfSQmMgq0CFLY1MslA/CPUfhIL919M1rMsa5lP2P097N2Wd1sSX0tx1u4olM16fLNhtHZpRhedZJphNJqmZg==}
    dev: true

  /@tsconfig/node12/1.0.9:
    resolution: {integrity: sha512-/yBMcem+fbvhSREH+s14YJi18sp7J9jpuhYByADT2rypfajMZZN4WQ6zBGgBKp53NKmqI36wFYDb3yaMPurITw==}
    dev: true

  /@tsconfig/node14/1.0.1:
    resolution: {integrity: sha512-509r2+yARFfHHE7T6Puu2jjkoycftovhXRqW328PDXTVGKihlb1P8Z9mMZH04ebyajfRY7dedfGynlrFHJUQCg==}
    dev: true

  /@tsconfig/node16/1.0.2:
    resolution: {integrity: sha512-eZxlbI8GZscaGS7kkc/trHTT5xgrjH3/1n2JDwusC9iahPKWMRvRjJSAN5mCXviuTGQ/lHnhvv8Q1YTpnfz9gA==}
    dev: true

  /@types/argparse/1.0.38:
    resolution: {integrity: sha512-ebDJ9b0e702Yr7pWgB0jzm+CX4Srzz8RcXtLJDJB+BSccqMa36uyH/zUsSYao5+BD1ytv3k3rPYCq4mAE1hsXA==}
    dev: true

  /@types/aria-query/4.2.2:
    resolution: {integrity: sha512-HnYpAE1Y6kRyKM/XkEuiRQhTHvkzMBurTHnpFLYLBGPIylZNPs9jJcuOOYWxPLJCSEtmZT0Y8rHDokKN7rRTig==}
    dev: true

  /@types/aws-lambda/8.10.95:
    resolution: {integrity: sha512-wGtzLbd04EmqhFjTZmXgLzvmhDdyVU7AMo/JkiPmA2VUdBFQfUBQFCEzaVVK+f1PP5aWx1ejnb7K/8MXYI/frQ==}
    dev: true

  /@types/babel__core/7.1.19:
    resolution: {integrity: sha512-WEOTgRsbYkvA/KCsDwVEGkd7WAr1e3g31VHQ8zy5gul/V1qKullU/BU5I68X5v7V3GnB9eotmom4v5a5gjxorw==}
    dependencies:
      '@babel/parser': 7.17.10
      '@babel/types': 7.17.10
      '@types/babel__generator': 7.6.4
      '@types/babel__template': 7.4.1
      '@types/babel__traverse': 7.17.1

  /@types/babel__generator/7.6.4:
    resolution: {integrity: sha512-tFkciB9j2K755yrTALxD44McOrk+gfpIpvC3sxHjRawj6PfnQxrse4Clq5y/Rq+G3mrBurMax/lG8Qn2t9mSsg==}
    dependencies:
      '@babel/types': 7.17.10

  /@types/babel__template/7.4.1:
    resolution: {integrity: sha512-azBFKemX6kMg5Io+/rdGT0dkGreboUVR0Cdm3fz9QJWpaQGJRQXl7C+6hOTCZcMll7KFyEQpgbYI2lHdsS4U7g==}
    dependencies:
      '@babel/parser': 7.17.10
      '@babel/types': 7.17.10

  /@types/babel__traverse/7.17.1:
    resolution: {integrity: sha512-kVzjari1s2YVi77D3w1yuvohV2idweYXMCDzqBiVNN63TcDWrIlTVOYpqVrvbbyOE/IyzBoTKF0fdnLPEORFxA==}
    dependencies:
      '@babel/types': 7.17.10

  /@types/body-parser/1.19.2:
    resolution: {integrity: sha512-ALYone6pm6QmwZoAgeyNksccT9Q4AWZQ6PvfwR37GT6r6FWUPguq6sUmNGSMV2Wr761oQoBxwGGa6DR5o1DC9g==}
    dependencies:
      '@types/connect': 3.4.35
      '@types/node': 14.18.16
    dev: true

  /@types/caseless/0.12.2:
    resolution: {integrity: sha512-6ckxMjBBD8URvjB6J3NcnuAn5Pkl7t3TizAg+xdlzzQGSPSmBcXf8KoIH0ua/i+tio+ZRUHEXp0HEmvaR4kt0w==}
    dev: true

  /@types/connect/3.4.35:
    resolution: {integrity: sha512-cdeYyv4KWoEgpBISTxWvqYsVy444DOqehiF3fM3ne10AmJ62RSyNkUnxMJXHQWRQQX2eR94m5y1IZyDwBjV9FQ==}
    dependencies:
      '@types/node': 14.18.16
    dev: true

  /@types/cookiejar/2.1.2:
    resolution: {integrity: sha512-t73xJJrvdTjXrn4jLS9VSGRbz0nUY3cl2DMGDU48lKl+HR9dbbjW2A9r3g40VA++mQpy6uuHg33gy7du2BKpog==}
    dev: true

  /@types/express-serve-static-core/4.17.28:
    resolution: {integrity: sha512-P1BJAEAW3E2DJUlkgq4tOL3RyMunoWXqbSCygWo5ZIWTjUgN1YnaXWW4VWl/oc8vs/XoYibEGBKP0uZyF4AHig==}
    dependencies:
      '@types/node': 14.18.16
      '@types/qs': 6.9.7
      '@types/range-parser': 1.2.4
    dev: true

  /@types/express/4.17.13:
    resolution: {integrity: sha512-6bSZTPaTIACxn48l50SR+axgrqm6qXFIxrdAKaG6PaJk3+zuUr35hBlgT7vOmJcum+OEaIBLtHV/qloEAFITeA==}
    dependencies:
      '@types/body-parser': 1.19.2
      '@types/express-serve-static-core': 4.17.28
      '@types/qs': 6.9.7
      '@types/serve-static': 1.13.10
    dev: true

  /@types/graceful-fs/4.1.5:
    resolution: {integrity: sha512-anKkLmZZ+xm4p8JWBf4hElkM4XR+EZeA2M9BAkkTldmcyDY4mbdIJnRghDJH3Ov5ooY7/UAoENtmdMSkaAd7Cw==}
    dependencies:
      '@types/node': 14.18.16

  /@types/heft-jest/1.0.2:
    resolution: {integrity: sha512-HabX0JO8Pk+a3gTm2DQwTMrfZjqP6VxDnn8kIXAP6uZbmy4bkKuFRi9T9BV9K6LhwHrmcgq5kk2YikYHy4LJeg==}
    dependencies:
      '@types/jest': 27.5.0
    dev: true

  /@types/hoist-non-react-statics/3.3.1:
    resolution: {integrity: sha512-iMIqiko6ooLrTh1joXodJK5X9xeEALT1kM5G3ZLhD3hszxBdIEd5C75U834D9mLcINgD4OyZf5uQXjkuYydWvA==}
    dependencies:
      '@types/react': 17.0.38
      hoist-non-react-statics: 3.3.2
    dev: false

  /@types/istanbul-lib-coverage/2.0.4:
    resolution: {integrity: sha512-z/QT1XN4K4KYuslS23k62yDIDLwLFkzxOuMplDtObz0+y7VqJCaO2o+SPwHCvLFZh7xazvvoor2tA/hPz9ee7g==}

  /@types/istanbul-lib-report/3.0.0:
    resolution: {integrity: sha512-plGgXAPfVKFoYfa9NpYDAkseG+g6Jr294RqeqcqDixSbU34MZVJRi/P+7Y8GDpzkEwLaGZZOpKIEmeVZNtKsrg==}
    dependencies:
      '@types/istanbul-lib-coverage': 2.0.4

  /@types/istanbul-reports/3.0.1:
    resolution: {integrity: sha512-c3mAZEuK0lvBp8tmuL74XRKn1+y2dcwOUpH7x4WrF6gk1GIgiluDRgMYQtw2OFcBvAJWlt6ASU3tSqxp0Uu0Aw==}
    dependencies:
      '@types/istanbul-lib-report': 3.0.0

  /@types/jest/27.5.0:
    resolution: {integrity: sha512-9RBFx7r4k+msyj/arpfaa0WOOEcaAZNmN+j80KFbFCoSqCJGHTz7YMAMGQW9Xmqm5w6l5c25vbSjMwlikJi5+g==}
    dependencies:
      jest-matcher-utils: 27.5.1
      pretty-format: 27.5.1

  /@types/js-yaml/4.0.5:
    resolution: {integrity: sha512-FhpRzf927MNQdRZP0J5DLIdTXhjLYzeUTmLAu69mnVksLH9CJY3IuSeEgbKUki7GQZm0WqDkGzyxju2EZGD2wA==}
    dev: true

  /@types/json-schema/7.0.11:
    resolution: {integrity: sha512-wOuvG1SN4Us4rez+tylwwwCV1psiNVOkJeM3AUWUNWg/jDQY2+HE/444y5gc+jBmRqASOm2Oeh5c1axHobwRKQ==}

  /@types/json5/0.0.29:
    resolution: {integrity: sha1-7ihweulOEdK4J7y+UnC86n8+ce4=}
    dev: true

  /@types/lodash/4.14.182:
    resolution: {integrity: sha512-/THyiqyQAP9AfARo4pF+aCGcyiQ94tX/Is2I7HofNRqoYLgN1PBoOWu2/zTA5zMxzP5EFutMtWtGAFRKUe961Q==}
    dev: true

  /@types/mime/1.3.2:
    resolution: {integrity: sha512-YATxVxgRqNH6nHEIsvg6k2Boc1JHI9ZbH5iWFFv/MTkchz3b1ieGDa5T0a9RznNdI0KhVbdbWSN+KWWrQZRxTw==}
    dev: true

  /@types/node/10.17.60:
    resolution: {integrity: sha512-F0KIgDJfy2nA3zMLmWGKxcH2ZVEtCZXHHdOQs2gSaQ27+lNeEfGxzkIw90aXswATX7AZ33tahPbzy6KAfUreVw==}
    dev: true

  /@types/node/12.20.24:
    resolution: {integrity: sha512-yxDeaQIAJlMav7fH5AQqPH1u8YIuhYJXYBzxaQ4PifsU0GDO38MSdmEDeRlIxrKbC6NbEaaEHDanWb+y30U8SQ==}
    dev: true

  /@types/node/14.18.16:
    resolution: {integrity: sha512-X3bUMdK/VmvrWdoTkz+VCn6nwKwrKCFTHtqwBIaQJNx4RUIBBUFXM00bqPz/DsDd+Icjmzm6/tyYZzeGVqb6/Q==}

  /@types/prettier/2.6.0:
    resolution: {integrity: sha512-G/AdOadiZhnJp0jXCaBQU449W2h716OW/EoXeYkCytxKL06X1WCXB4DZpp8TpZ8eyIJVS1cw4lrlkkSYU21cDw==}

  /@types/prop-types/15.7.5:
    resolution: {integrity: sha512-JCB8C6SnDoQf0cNycqd/35A7MjcnK+ZTqE7judS6o7utxUCg6imJg3QK2qzHKszlTjcj2cn+NwMB2i96ubpj7w==}

  /@types/qs/6.9.7:
    resolution: {integrity: sha512-FGa1F62FT09qcrueBA6qYTrJPVDzah9a+493+o2PCXsesWHIn27G98TsSMs3WPNbZIEj4+VJf6saSFpvD+3Zsw==}
    dev: true

  /@types/range-parser/1.2.4:
    resolution: {integrity: sha512-EEhsLsD6UsDM1yFhAvy0Cjr6VwmpMWqFBCb9w07wVugF7w9nfajxLuVmngTIpgS6svCnm6Vaw+MZhoDCKnOfsw==}
    dev: true

  /@types/react/17.0.38:
    resolution: {integrity: sha512-SI92X1IA+FMnP3qM5m4QReluXzhcmovhZnLNm3pyeQlooi02qI7sLiepEYqT678uNiyc25XfCqxREFpy3W7YhQ==}
    dependencies:
      '@types/prop-types': 15.7.5
      '@types/scheduler': 0.16.2
      csstype: 3.0.11

  /@types/request/2.48.8:
    resolution: {integrity: sha512-whjk1EDJPcAR2kYHRbFl/lKeeKYTi05A15K9bnLInCVroNDCtXce57xKdI0/rQaA3K+6q0eFyUBPmqfSndUZdQ==}
    dependencies:
      '@types/caseless': 0.12.2
      '@types/node': 14.18.16
      '@types/tough-cookie': 4.0.2
      form-data: 2.5.1
    dev: true

  /@types/scheduler/0.16.2:
    resolution: {integrity: sha512-hppQEBDmlwhFAXKJX2KnWLYu5yMfi91yazPb2l+lbJiwW+wdo1gNeRA+3RgNSO39WYX2euey41KEwnqesU2Jew==}

  /@types/serve-static/1.13.10:
    resolution: {integrity: sha512-nCkHGI4w7ZgAdNkrEu0bv+4xNV/XDqW+DydknebMOQwkpDGx8G+HTlj7R7ABI8i8nKxVw0wtKPi1D+lPOkh4YQ==}
    dependencies:
      '@types/mime': 1.3.2
      '@types/node': 14.18.16
    dev: true

  /@types/sinon/10.0.10:
    resolution: {integrity: sha512-US5E539UfeL2DiWALzCyk0c4zKh6sCv86V/0lpda/afMJJ0oEm2SrKgedH5optvFWstnJ8e1MNYhLmPhAy4rvQ==}
    dependencies:
      '@sinonjs/fake-timers': 7.1.2
    dev: true

  /@types/stack-utils/2.0.1:
    resolution: {integrity: sha512-Hl219/BT5fLAaz6NDkSuhzasy49dwQS/DSdu4MdggFB8zcXv7vflBI3xp7FEmkmdDkBUI2bPUNeMttp2knYdxw==}

  /@types/superagent/4.1.15:
    resolution: {integrity: sha512-mu/N4uvfDN2zVQQ5AYJI/g4qxn2bHB6521t1UuH09ShNWjebTqN0ZFuYK9uYjcgmI0dTQEs+Owi1EO6U0OkOZQ==}
    dependencies:
      '@types/cookiejar': 2.1.2
      '@types/node': 14.18.16
    dev: true

  /@types/supertest/2.0.12:
    resolution: {integrity: sha512-X3HPWTwXRerBZS7Mo1k6vMVR1Z6zmJcDVn5O/31whe0tnjE4te6ZJSJGq1RiqHPjzPdMTfjCFogDJmwng9xHaQ==}
    dependencies:
      '@types/superagent': 4.1.15
    dev: true

  /@types/tapable/1.0.6:
    resolution: {integrity: sha512-W+bw9ds02rAQaMvaLYxAbJ6cvguW/iJXNT6lTssS1ps6QdrMKttqEAMEG/b5CR8TZl3/L7/lH0ZV5nNR1LXikA==}
    dev: true

  /@types/testing-library__jest-dom/5.14.3:
    resolution: {integrity: sha512-oKZe+Mf4ioWlMuzVBaXQ9WDnEm1+umLx0InILg+yvZVBBDmzV5KfZyLrCvadtWcx8+916jLmHafcmqqffl+iIw==}
    dependencies:
      '@types/jest': 27.5.0
    dev: true

  /@types/tough-cookie/4.0.2:
    resolution: {integrity: sha512-Q5vtl1W5ue16D+nIaW8JWebSSraJVlK+EthKn7e7UcD4KWsaSJ8BqGPXNaPghgtcn/fhvrN17Tv8ksUsQpiplw==}
    dev: true

  /@types/triple-beam/1.3.2:
    resolution: {integrity: sha512-txGIh+0eDFzKGC25zORnswy+br1Ha7hj5cMVwKIU7+s0U2AxxJru/jZSMU6OC9MJWP6+pc/hc6ZjyZShpsyY2g==}
    dev: true

  /@types/uuid/8.3.4:
    resolution: {integrity: sha512-c/I8ZRb51j+pYGAu5CrFMRxqZ2ke4y2grEBO5AUjgSkSk+qT2Ea+OdWElz/OiMf5MNpn2b17kuVBwZLQJXzihw==}
    dev: true

  /@types/yargs-parser/21.0.0:
    resolution: {integrity: sha512-iO9ZQHkZxHn4mSakYV0vFHAVDyEOIJQrV2uZ06HxEPcx+mt8swXoZHIbaaJ2crJYFfErySgktuTZ3BeLz+XmFA==}

  /@types/yargs/16.0.4:
    resolution: {integrity: sha512-T8Yc9wt/5LbJyCaLiHPReJa0kApcIgJ7Bn735GjItUfh08Z1pJvu8QZqb9s+mMvKV6WUQRV7K2R46YbjMXTTJw==}
    dependencies:
      '@types/yargs-parser': 21.0.0

  /@typescript-eslint/eslint-plugin/5.20.0_ba7224a6944305f809f4df3a82f80afa:
    resolution: {integrity: sha512-fapGzoxilCn3sBtC6NtXZX6+P/Hef7VDbyfGqTTpzYydwhlkevB+0vE0EnmHPVTVSy68GUncyJ/2PcrFBeCo5Q==}
    engines: {node: ^12.22.0 || ^14.17.0 || >=16.0.0}
    peerDependencies:
      '@typescript-eslint/parser': ^5.0.0
      eslint: ^6.0.0 || ^7.0.0 || ^8.0.0
      typescript: '*'
    peerDependenciesMeta:
      typescript:
        optional: true
    dependencies:
      '@typescript-eslint/parser': 5.20.0_eslint@8.14.0+typescript@4.6.4
      '@typescript-eslint/scope-manager': 5.20.0
      '@typescript-eslint/type-utils': 5.20.0_eslint@8.14.0+typescript@4.6.4
      '@typescript-eslint/utils': 5.20.0_eslint@8.14.0+typescript@4.6.4
      debug: 4.3.4
      eslint: 8.14.0
      functional-red-black-tree: 1.0.1
      ignore: 5.2.0
      regexpp: 3.2.0
      semver: 7.3.7
      tsutils: 3.21.0_typescript@4.6.4
      typescript: 4.6.4
    transitivePeerDependencies:
      - supports-color

  /@typescript-eslint/experimental-utils/5.20.0_eslint@8.14.0+typescript@4.6.4:
    resolution: {integrity: sha512-w5qtx2Wr9x13Dp/3ic9iGOGmVXK5gMwyc8rwVgZU46K9WTjPZSyPvdER9Ycy+B5lNHvoz+z2muWhUvlTpQeu+g==}
    engines: {node: ^12.22.0 || ^14.17.0 || >=16.0.0}
    peerDependencies:
      eslint: ^6.0.0 || ^7.0.0 || ^8.0.0
    dependencies:
      '@typescript-eslint/utils': 5.20.0_eslint@8.14.0+typescript@4.6.4
      eslint: 8.14.0
    transitivePeerDependencies:
      - supports-color
      - typescript

  /@typescript-eslint/experimental-utils/5.22.0_eslint@8.14.0+typescript@4.6.4:
    resolution: {integrity: sha512-rKxoCUtAHwEH6IcAoVpqipY6Th+YKW7WFspAKu0IFdbdKZpveFBeqxxE9Xn+GWikhq1o03V3VXbxIe+GdhggiQ==}
    engines: {node: ^12.22.0 || ^14.17.0 || >=16.0.0}
    peerDependencies:
      eslint: ^6.0.0 || ^7.0.0 || ^8.0.0
    dependencies:
      '@typescript-eslint/utils': 5.22.0_eslint@8.14.0+typescript@4.6.4
      eslint: 8.14.0
    transitivePeerDependencies:
      - supports-color
      - typescript
    dev: true

  /@typescript-eslint/parser/5.10.1_eslint@8.14.0+typescript@4.6.4:
    resolution: {integrity: sha512-GReo3tjNBwR5RnRO0K2wDIDN31cM3MmDtgyQ85oAxAmC5K3j/g85IjP+cDfcqDsDDBf1HNKQAD0WqOYL8jXqUA==}
    engines: {node: ^12.22.0 || ^14.17.0 || >=16.0.0}
    peerDependencies:
      eslint: ^6.0.0 || ^7.0.0 || ^8.0.0
      typescript: '*'
    peerDependenciesMeta:
      typescript:
        optional: true
    dependencies:
      '@typescript-eslint/scope-manager': 5.10.1
      '@typescript-eslint/types': 5.10.1
      '@typescript-eslint/typescript-estree': 5.10.1_typescript@4.6.4
      debug: 4.3.4
      eslint: 8.14.0
      typescript: 4.6.4
    transitivePeerDependencies:
      - supports-color
    dev: true

  /@typescript-eslint/parser/5.20.0_eslint@8.14.0+typescript@4.6.4:
    resolution: {integrity: sha512-UWKibrCZQCYvobmu3/N8TWbEeo/EPQbS41Ux1F9XqPzGuV7pfg6n50ZrFo6hryynD8qOTTfLHtHjjdQtxJ0h/w==}
    engines: {node: ^12.22.0 || ^14.17.0 || >=16.0.0}
    peerDependencies:
      eslint: ^6.0.0 || ^7.0.0 || ^8.0.0
      typescript: '*'
    peerDependenciesMeta:
      typescript:
        optional: true
    dependencies:
      '@typescript-eslint/scope-manager': 5.20.0
      '@typescript-eslint/types': 5.20.0
      '@typescript-eslint/typescript-estree': 5.20.0_typescript@4.6.4
      debug: 4.3.4
      eslint: 8.14.0
      typescript: 4.6.4
    transitivePeerDependencies:
      - supports-color

  /@typescript-eslint/scope-manager/5.10.1:
    resolution: {integrity: sha512-Lyvi559Gvpn94k7+ElXNMEnXu/iundV5uFmCUNnftbFrUbAJ1WBoaGgkbOBm07jVZa682oaBU37ao/NGGX4ZDg==}
    engines: {node: ^12.22.0 || ^14.17.0 || >=16.0.0}
    dependencies:
      '@typescript-eslint/types': 5.10.1
      '@typescript-eslint/visitor-keys': 5.10.1
    dev: true

  /@typescript-eslint/scope-manager/5.20.0:
    resolution: {integrity: sha512-h9KtuPZ4D/JuX7rpp1iKg3zOH0WNEa+ZIXwpW/KWmEFDxlA/HSfCMhiyF1HS/drTICjIbpA6OqkAhrP/zkCStg==}
    engines: {node: ^12.22.0 || ^14.17.0 || >=16.0.0}
    dependencies:
      '@typescript-eslint/types': 5.20.0
      '@typescript-eslint/visitor-keys': 5.20.0

  /@typescript-eslint/scope-manager/5.22.0:
    resolution: {integrity: sha512-yA9G5NJgV5esANJCO0oF15MkBO20mIskbZ8ijfmlKIvQKg0ynVKfHZ15/nhAJN5m8Jn3X5qkwriQCiUntC9AbA==}
    engines: {node: ^12.22.0 || ^14.17.0 || >=16.0.0}
    dependencies:
      '@typescript-eslint/types': 5.22.0
      '@typescript-eslint/visitor-keys': 5.22.0
    dev: true

  /@typescript-eslint/type-utils/5.20.0_eslint@8.14.0+typescript@4.6.4:
    resolution: {integrity: sha512-WxNrCwYB3N/m8ceyoGCgbLmuZwupvzN0rE8NBuwnl7APgjv24ZJIjkNzoFBXPRCGzLNkoU/WfanW0exvp/+3Iw==}
    engines: {node: ^12.22.0 || ^14.17.0 || >=16.0.0}
    peerDependencies:
      eslint: '*'
      typescript: '*'
    peerDependenciesMeta:
      typescript:
        optional: true
    dependencies:
      '@typescript-eslint/utils': 5.20.0_eslint@8.14.0+typescript@4.6.4
      debug: 4.3.4
      eslint: 8.14.0
      tsutils: 3.21.0_typescript@4.6.4
      typescript: 4.6.4
    transitivePeerDependencies:
      - supports-color

  /@typescript-eslint/types/5.10.1:
    resolution: {integrity: sha512-ZvxQ2QMy49bIIBpTqFiOenucqUyjTQ0WNLhBM6X1fh1NNlYAC6Kxsx8bRTY3jdYsYg44a0Z/uEgQkohbR0H87Q==}
    engines: {node: ^12.22.0 || ^14.17.0 || >=16.0.0}
    dev: true

  /@typescript-eslint/types/5.20.0:
    resolution: {integrity: sha512-+d8wprF9GyvPwtoB4CxBAR/s0rpP25XKgnOvMf/gMXYDvlUC3rPFHupdTQ/ow9vn7UDe5rX02ovGYQbv/IUCbg==}
    engines: {node: ^12.22.0 || ^14.17.0 || >=16.0.0}

  /@typescript-eslint/types/5.22.0:
    resolution: {integrity: sha512-T7owcXW4l0v7NTijmjGWwWf/1JqdlWiBzPqzAWhobxft0SiEvMJB56QXmeCQjrPuM8zEfGUKyPQr/L8+cFUBLw==}
    engines: {node: ^12.22.0 || ^14.17.0 || >=16.0.0}
    dev: true

  /@typescript-eslint/typescript-estree/5.10.1_typescript@4.6.4:
    resolution: {integrity: sha512-PwIGnH7jIueXv4opcwEbVGDATjGPO1dx9RkUl5LlHDSe+FXxPwFL5W/qYd5/NHr7f6lo/vvTrAzd0KlQtRusJQ==}
    engines: {node: ^12.22.0 || ^14.17.0 || >=16.0.0}
    peerDependencies:
      typescript: '*'
    peerDependenciesMeta:
      typescript:
        optional: true
    dependencies:
      '@typescript-eslint/types': 5.10.1
      '@typescript-eslint/visitor-keys': 5.10.1
      debug: 4.3.4
      globby: 11.1.0
      is-glob: 4.0.3
      semver: 7.3.7
      tsutils: 3.21.0_typescript@4.6.4
      typescript: 4.6.4
    transitivePeerDependencies:
      - supports-color
    dev: true

  /@typescript-eslint/typescript-estree/5.20.0_typescript@4.6.4:
    resolution: {integrity: sha512-36xLjP/+bXusLMrT9fMMYy1KJAGgHhlER2TqpUVDYUQg4w0q/NW/sg4UGAgVwAqb8V4zYg43KMUpM8vV2lve6w==}
    engines: {node: ^12.22.0 || ^14.17.0 || >=16.0.0}
    peerDependencies:
      typescript: '*'
    peerDependenciesMeta:
      typescript:
        optional: true
    dependencies:
      '@typescript-eslint/types': 5.20.0
      '@typescript-eslint/visitor-keys': 5.20.0
      debug: 4.3.4
      globby: 11.1.0
      is-glob: 4.0.3
      semver: 7.3.7
      tsutils: 3.21.0_typescript@4.6.4
      typescript: 4.6.4
    transitivePeerDependencies:
      - supports-color

  /@typescript-eslint/typescript-estree/5.22.0_typescript@4.6.4:
    resolution: {integrity: sha512-EyBEQxvNjg80yinGE2xdhpDYm41so/1kOItl0qrjIiJ1kX/L/L8WWGmJg8ni6eG3DwqmOzDqOhe6763bF92nOw==}
    engines: {node: ^12.22.0 || ^14.17.0 || >=16.0.0}
    peerDependencies:
      typescript: '*'
    peerDependenciesMeta:
      typescript:
        optional: true
    dependencies:
      '@typescript-eslint/types': 5.22.0
      '@typescript-eslint/visitor-keys': 5.22.0
      debug: 4.3.4
      globby: 11.1.0
      is-glob: 4.0.3
      semver: 7.3.7
      tsutils: 3.21.0_typescript@4.6.4
      typescript: 4.6.4
    transitivePeerDependencies:
      - supports-color
    dev: true

  /@typescript-eslint/utils/5.20.0_eslint@8.14.0+typescript@4.6.4:
    resolution: {integrity: sha512-lHONGJL1LIO12Ujyx8L8xKbwWSkoUKFSO+0wDAqGXiudWB2EO7WEUT+YZLtVbmOmSllAjLb9tpoIPwpRe5Tn6w==}
    engines: {node: ^12.22.0 || ^14.17.0 || >=16.0.0}
    peerDependencies:
      eslint: ^6.0.0 || ^7.0.0 || ^8.0.0
    dependencies:
      '@types/json-schema': 7.0.11
      '@typescript-eslint/scope-manager': 5.20.0
      '@typescript-eslint/types': 5.20.0
      '@typescript-eslint/typescript-estree': 5.20.0_typescript@4.6.4
      eslint: 8.14.0
      eslint-scope: 5.1.1
      eslint-utils: 3.0.0_eslint@8.14.0
    transitivePeerDependencies:
      - supports-color
      - typescript

  /@typescript-eslint/utils/5.22.0_eslint@8.14.0+typescript@4.6.4:
    resolution: {integrity: sha512-HodsGb037iobrWSUMS7QH6Hl1kppikjA1ELiJlNSTYf/UdMEwzgj0WIp+lBNb6WZ3zTwb0tEz51j0Wee3iJ3wQ==}
    engines: {node: ^12.22.0 || ^14.17.0 || >=16.0.0}
    peerDependencies:
      eslint: ^6.0.0 || ^7.0.0 || ^8.0.0
    dependencies:
      '@types/json-schema': 7.0.11
      '@typescript-eslint/scope-manager': 5.22.0
      '@typescript-eslint/types': 5.22.0
      '@typescript-eslint/typescript-estree': 5.22.0_typescript@4.6.4
      eslint: 8.14.0
      eslint-scope: 5.1.1
      eslint-utils: 3.0.0_eslint@8.14.0
    transitivePeerDependencies:
      - supports-color
      - typescript
    dev: true

  /@typescript-eslint/visitor-keys/5.10.1:
    resolution: {integrity: sha512-NjQ0Xinhy9IL979tpoTRuLKxMc0zJC7QVSdeerXs2/QvOy2yRkzX5dRb10X5woNUdJgU8G3nYRDlI33sq1K4YQ==}
    engines: {node: ^12.22.0 || ^14.17.0 || >=16.0.0}
    dependencies:
      '@typescript-eslint/types': 5.10.1
      eslint-visitor-keys: 3.3.0
    dev: true

  /@typescript-eslint/visitor-keys/5.20.0:
    resolution: {integrity: sha512-1flRpNF+0CAQkMNlTJ6L/Z5jiODG/e5+7mk6XwtPOUS3UrTz3UOiAg9jG2VtKsWI6rZQfy4C6a232QNRZTRGlg==}
    engines: {node: ^12.22.0 || ^14.17.0 || >=16.0.0}
    dependencies:
      '@typescript-eslint/types': 5.20.0
      eslint-visitor-keys: 3.3.0

  /@typescript-eslint/visitor-keys/5.22.0:
    resolution: {integrity: sha512-DbgTqn2Dv5RFWluG88tn0pP6Ex0ROF+dpDO1TNNZdRtLjUr6bdznjA6f/qNqJLjd2PgguAES2Zgxh/JzwzETDg==}
    engines: {node: ^12.22.0 || ^14.17.0 || >=16.0.0}
    dependencies:
      '@typescript-eslint/types': 5.22.0
      eslint-visitor-keys: 3.3.0
    dev: true

  /@ucast/core/1.10.1:
    resolution: {integrity: sha512-sXKbvQiagjFh2JCpaHUa64P4UdJbOxYeC5xiZFn8y6iYdb0WkismduE+RmiJrIjw/eLDYmIEXiQeIYYowmkcAw==}
    dev: false

  /@ucast/js/3.0.2:
    resolution: {integrity: sha512-zxNkdIPVvqJjHI7D/iK8Aai1+59yqU+N7bpHFodVmiTN7ukeNiGGpNmmSjQgsUw7eNcEBnPrZHNzp5UBxwmaPw==}
    dependencies:
      '@ucast/core': 1.10.1
    dev: false

  /@ucast/mongo/2.4.2:
    resolution: {integrity: sha512-/zH1TdBJlYGKKD+Wh0oyD+aBvDSWrwHcD8b4tUL9UgHLhzHtkEnMVFuxbw3SRIRsAa01wmy06+LWt+WoZdj1Bw==}
    dependencies:
      '@ucast/core': 1.10.1
    dev: false

  /@ucast/mongo2js/1.3.3:
    resolution: {integrity: sha512-sBPtMUYg+hRnYeVYKL+ATm8FaRPdlU9PijMhGYKgsPGjV9J4Ks41ytIjGayvKUnBOEhiCaKUUnY4qPeifdqATw==}
    dependencies:
      '@ucast/core': 1.10.1
      '@ucast/js': 3.0.2
      '@ucast/mongo': 2.4.2
    dev: false

  /@vendia/serverless-express/4.8.0:
    resolution: {integrity: sha512-ELqWnPq+Y0GPnVa7S63pe/SpxYPwksZhuy+lE50S3WabYOzFTusJda0s9TaDZCkJ/hp8fhbDpGr9eA1UhIlVOQ==}
    engines: {node: '>=12'}

  /abab/2.0.6:
    resolution: {integrity: sha512-j2afSsaIENvHZN2B8GOpF566vZ5WVk5opAiMTvWgaQT8DkbOqsTfvNAvHoRGU2zzP8cPoqys+xHTRDWW8L+/BA==}

  /abbrev/1.1.1:
    resolution: {integrity: sha512-nne9/IiQ/hzIhY6pdDnbBtz7DjPTKrY00P/zvPSm5pOFkl6xuGrGnXn/VtTNNfNtAfZ9/1RtehkszU9qcTii0Q==}
    dev: true

  /accepts/1.3.8:
    resolution: {integrity: sha512-PYAthTa2m2VKxuvSD3DPC/Gy+U+sOA1LAuT8mkmRuvw+NACSaeXEQ+NHcVF7rONl6qcaxV3Uuemwawk+7+SJLw==}
    engines: {node: '>= 0.6'}
    dependencies:
      mime-types: 2.1.35
      negotiator: 0.6.3

  /ace-builds/1.4.14:
    resolution: {integrity: sha512-NBOQlm9+7RBqRqZwimpgquaLeTJFayqb9UEPtTkpC3TkkwDnlsT/TwsCC0svjt9kEZ6G9mH5AEOHSz6Q/HrzQQ==}
    dev: true

  /acorn-globals/6.0.0:
    resolution: {integrity: sha512-ZQl7LOWaF5ePqqcX4hLuv/bLXYQNfNWw2c0/yX/TsPRKamzHcTGQnlCjHT3TsmkOUVEPS3crCxiPfdzE/Trlhg==}
    dependencies:
      acorn: 7.4.1
      acorn-walk: 7.2.0

  /acorn-jsx/5.3.2_acorn@8.7.1:
    resolution: {integrity: sha512-rq9s+JNhf0IChjtDXxllJ7g41oZk5SlXtp0LHwyA5cejwn7vKmKp4pPri6YEePv2PU65sAsegbXtIinmDFDXgQ==}
    peerDependencies:
      acorn: ^6.0.0 || ^7.0.0 || ^8.0.0
    dependencies:
      acorn: 8.7.1

  /acorn-walk/7.2.0:
    resolution: {integrity: sha512-OPdCF6GsMIP+Az+aWfAAOEt2/+iVDKE7oy6lJ098aoe59oAmK76qV6Gw60SbZ8jHuG2wH058GF4pLFbYamYrVA==}
    engines: {node: '>=0.4.0'}

  /acorn-walk/8.2.0:
    resolution: {integrity: sha512-k+iyHEuPgSw6SbuDpGQM+06HQUa04DZ3o+F6CSzXMvvI5KMvnaEqXe+YVe555R9nn6GPt404fos4wcgpw12SDA==}
    engines: {node: '>=0.4.0'}
    dev: true

  /acorn/7.4.1:
    resolution: {integrity: sha512-nQyp0o1/mNdbTO1PO6kHkwSrmgZ0MT/jCCpNiwbUjGoRN4dlBhqJtoQuCnEOKzgTVwg0ZWiCoQy6SxMebQVh8A==}
    engines: {node: '>=0.4.0'}
    hasBin: true

  /acorn/8.7.1:
    resolution: {integrity: sha512-Xx54uLJQZ19lKygFXOWsscKUbsBZW0CPykPhVQdhIeIwrbPmJzqeASDInc8nKBnp/JT6igTs82qPXz069H8I/A==}
    engines: {node: '>=0.4.0'}
    hasBin: true

  /agent-base/6.0.2:
    resolution: {integrity: sha512-RZNwNclF7+MS/8bDg70amg32dyeZGZxiDuQmZxKLAlQjr3jGyLx+4Kkk58UO7D2QdgFIQCovuSuZESne6RG6XQ==}
    engines: {node: '>= 6.0.0'}
    dependencies:
      debug: 4.3.4
    transitivePeerDependencies:
      - supports-color

  /ajv/6.12.6:
    resolution: {integrity: sha512-j3fVLgvTo527anyYyJOGTYJbG+vnnQYvE0m5mmkc1TK+nxAppkCLMIL0aZ4dblVCNoGShhm+kzE4ZUykBoMg4g==}
    dependencies:
      fast-deep-equal: 3.1.3
      fast-json-stable-stringify: 2.1.0
      json-schema-traverse: 0.4.1
      uri-js: 4.4.1

  /ajv/8.11.0:
    resolution: {integrity: sha512-wGgprdCvMalC0BztXvitD2hC04YffAvtsUn93JbGXYLAtCUO4xd17mCCZQxUOItiBwZvJScWo8NIvQMQ71rdpg==}
    dependencies:
      fast-deep-equal: 3.1.3
      json-schema-traverse: 1.0.0
      require-from-string: 2.0.2
      uri-js: 4.4.1
    dev: true

  /ansi-align/3.0.1:
    resolution: {integrity: sha512-IOfwwBF5iczOjp/WeY4YxyjqAFMQoZufdQWDd19SEExbVLNXqvpzSJ/M7Za4/sCPmQ0+GRquoA7bGcINcxew6w==}
    dependencies:
      string-width: 4.2.3
    dev: true

  /ansi-escapes/4.3.2:
    resolution: {integrity: sha512-gKXj5ALrKWQLsYG9jlTRmR/xKluxHV+Z9QEwNIgCfM1/uwPMCuzVVnh5mwTd+OuBZcwSIMbqssNWRm1lE51QaQ==}
    engines: {node: '>=8'}
    dependencies:
      type-fest: 0.21.3

  /ansi-regex/2.1.1:
    resolution: {integrity: sha1-w7M6te42DYbg5ijwRorn7yfWVN8=}
    engines: {node: '>=0.10.0'}
    dev: true

  /ansi-regex/5.0.1:
    resolution: {integrity: sha512-quJQXlTSUGL2LH9SUXo8VwsY4soanhgo6LNSm84E1LBcE8s3O0wpdiRzyR9z/ZZJMlMWv37qOOb9pdJlMUEKFQ==}
    engines: {node: '>=8'}

  /ansi-styles/3.2.1:
    resolution: {integrity: sha512-VT0ZI6kZRdTh8YyJw3SMbYm/u+NqfsAxEpWO0Pf9sq8/e94WxxOpPKx9FR1FlyCtOVDNOQ+8ntlqFxiRc+r5qA==}
    engines: {node: '>=4'}
    dependencies:
      color-convert: 1.9.3

  /ansi-styles/4.3.0:
    resolution: {integrity: sha512-zbB9rCJAT1rbjiVDb2hqKFHNYLxgtk8NURxZ3IZwD3F6NtxbXZQCnnSi1Lkx+IDohdPlFp222wVALIheZJQSEg==}
    engines: {node: '>=8'}
    dependencies:
      color-convert: 2.0.1

  /ansi-styles/5.2.0:
    resolution: {integrity: sha512-Cxwpt2SfTzTtXcfOlzGEee8O+c+MmUgGrNiBcXnuWxuFJHe6a5Hz7qwhwe5OgaSYI0IJvkLqWX1ASG+cJOkEiA==}
    engines: {node: '>=10'}

  /anymatch/3.1.2:
    resolution: {integrity: sha512-P43ePfOAIupkguHUycrc4qJ9kz8ZiuOUijaETwX7THt0Y/GNK7v0aa8rY816xWjZ7rJdA5XdMcpVFTKMq+RvWg==}
    engines: {node: '>= 8'}
    dependencies:
      normalize-path: 3.0.0
      picomatch: 2.3.1

  /aproba/1.2.0:
    resolution: {integrity: sha512-Y9J6ZjXtoYh8RnXVCMOU/ttDmk1aBjunq9vO0ta5x85WDQiQfUF9sIPBITdbiiIVcBo03Hi3jMxigBtsddlXRw==}
    dev: true

  /are-we-there-yet/1.1.7:
    resolution: {integrity: sha512-nxwy40TuMiUGqMyRHgCSWZ9FM4VAoRP4xUYSTv5ImRog+h9yISPbVH7H8fASCIzYn9wlEv4zvFL7uKDMCFQm3g==}
    dependencies:
      delegates: 1.0.0
      readable-stream: 2.3.7
    dev: true

  /arg/4.1.3:
    resolution: {integrity: sha512-58S9QDqG0Xx27YwPSt9fJxivjYl432YCwfDMfZ+71RAqUrZef7LrKQZ3LHLOwCS4FLNBplP533Zx895SeOCHvA==}
    dev: true

  /argparse/1.0.10:
    resolution: {integrity: sha512-o5Roy6tNG4SL/FOkCAN6RzjiakZS25RLYFrcMttJqbdd8BWrnA+fGz57iN5Pb06pvBGvl5gQ0B48dJlslXvoTg==}
    dependencies:
      sprintf-js: 1.0.3

  /argparse/2.0.1:
    resolution: {integrity: sha512-8+9WqebbFzpX9OR+Wa6O29asIogeRMzcGtAINdpMHHyAg10f05aSFVBbcEqGf/PXw1EjAZ+q2/bEBg3DvurK3Q==}

  /aria-query/4.2.2:
    resolution: {integrity: sha512-o/HelwhuKpTj/frsOsbNLNgnNGVIFsVP/SW2BSF14gVl7kAfMOJ6/8wUAUvG1R1NHKrfG+2sHZTu0yauT1qBrA==}
    engines: {node: '>=6.0'}
    dependencies:
      '@babel/runtime': 7.17.9
      '@babel/runtime-corejs3': 7.17.9
    dev: true

  /aria-query/5.0.0:
    resolution: {integrity: sha512-V+SM7AbUwJ+EBnB8+DXs0hPZHO0W6pqBcc0dW90OwtVG02PswOu/teuARoLQjdDOH+t9pJgGnW5/Qmouf3gPJg==}
    engines: {node: '>=6.0'}
    dev: true

  /array-flatten/1.1.1:
    resolution: {integrity: sha1-ml9pkFGx5wczKPKgCJaLZOopVdI=}

  /array-includes/3.1.5:
    resolution: {integrity: sha512-iSDYZMMyTPkiFasVqfuAQnWAYcvO/SeBSCGKePoEthjp4LEMTe4uLc7b025o4jAZpHhihh8xPo99TNWUWWkGDQ==}
    engines: {node: '>= 0.4'}
    dependencies:
      call-bind: 1.0.2
      define-properties: 1.1.4
      es-abstract: 1.20.0
      get-intrinsic: 1.1.1
      is-string: 1.0.7

  /array-union/2.1.0:
    resolution: {integrity: sha512-HGyxoOTYUyCM6stUe6EJgnd4EoewAI7zMdfqO+kGjnlZmBDz/cR5pf8r/cR4Wq60sL/p0IkcjUEEPwS3GFrIyw==}
    engines: {node: '>=8'}

  /array.prototype.flat/1.3.0:
    resolution: {integrity: sha512-12IUEkHsAhA4DY5s0FPgNXIdc8VRSqD9Zp78a5au9abH/SOBrsp082JOWFNTjkMozh8mqcdiKuaLGhPeYztxSw==}
    engines: {node: '>= 0.4'}
    dependencies:
      call-bind: 1.0.2
      define-properties: 1.1.4
      es-abstract: 1.20.0
      es-shim-unscopables: 1.0.0
    dev: true

  /array.prototype.flatmap/1.3.0:
    resolution: {integrity: sha512-PZC9/8TKAIxcWKdyeb77EzULHPrIX/tIZebLJUQOMR1OwYosT8yggdfWScfTBCDj5utONvOuPQQumYsU2ULbkg==}
    engines: {node: '>= 0.4'}
    dependencies:
      call-bind: 1.0.2
      define-properties: 1.1.4
      es-abstract: 1.20.0
      es-shim-unscopables: 1.0.0

  /asap/2.0.6:
    resolution: {integrity: sha1-5QNHYR1+aQlDIIu9r+vLwvuGbUY=}
    dev: true

  /asn1/0.2.6:
    resolution: {integrity: sha512-ix/FxPn0MDjeyJ7i/yoHGFt/EX6LyNbxSEhPPXODPL+KB0VPk86UYfL0lMdy+KCnv+fmvIzySwaK5COwqVbWTQ==}
    dependencies:
      safer-buffer: 2.1.2
    dev: true

  /assert-plus/1.0.0:
    resolution: {integrity: sha1-8S4PPF13sLHN2RRpQuTpbB5N1SU=}
    engines: {node: '>=0.8'}
    dev: true

  /ast-types-flow/0.0.7:
    resolution: {integrity: sha1-9wtzXGvKGlycItmCw+Oef+ujva0=}
    dev: true

  /astral-regex/2.0.0:
    resolution: {integrity: sha512-Z7tMw1ytTXt5jqMcOP+OQteU1VuNK9Y02uuJtKQ1Sv69jXQKKg5cibLwGJow8yzZP+eAc18EmLGPal0bp36rvQ==}
    engines: {node: '>=8'}
    dev: true

  /async/3.2.3:
    resolution: {integrity: sha512-spZRyzKL5l5BZQrr/6m/SqFdBN0q3OCI0f9rjfBzCMBIP4p75P620rR3gTmaksNOhmzgdxcaxdNfMy6anrbM0g==}
    dev: false

  /asynckit/0.4.0:
    resolution: {integrity: sha1-x57Zf380y48robyXkLzDZkdLS3k=}

  /at-least-node/1.0.0:
    resolution: {integrity: sha512-+q/t7Ekv1EDY2l6Gda6LLiX14rU9TV20Wa3ofeQmwPFZbOMo9DXrLbOjFaaclkXKWidIaopwAObQDqwWtGUjqg==}
    engines: {node: '>= 4.0.0'}

  /atob/2.1.2:
    resolution: {integrity: sha512-Wm6ukoaOGJi/73p/cl2GvLjTI5JM1k/O14isD73YML8StrH/7/lRFgmg8nICZgD3bZZvjwCGxtMOD3wWNAu8cg==}
    engines: {node: '>= 4.5.0'}
    hasBin: true
    dev: true

  /aws-cdk-lib/2.23.0_constructs@10.1.1:
    resolution: {integrity: sha512-ewUgVRnXA31yZPz/X1BfyVgzCBlPfyjadmkYQsZgT3vRE+NbddTRG4O5r+k9O46xLC41YV8ZMCnhsfPfa5VRKA==}
    engines: {node: '>= 14.15.0'}
    peerDependencies:
      constructs: ^10.0.0
    dependencies:
      '@balena/dockerignore': 1.0.2
      case: 1.6.3
      constructs: 10.1.1
      fs-extra: 9.1.0
      ignore: 5.2.0
      jsonschema: 1.4.1
      minimatch: 3.1.2
      punycode: 2.1.1
      semver: 7.3.7
      yaml: 1.10.2
    bundledDependencies:
      - '@balena/dockerignore'
      - case
      - fs-extra
      - ignore
      - jsonschema
      - minimatch
      - punycode
      - semver
      - yaml

  /aws-cdk/2.23.0:
    resolution: {integrity: sha512-sfVrFImP+mRVdqCDsJcM63inAp9/XSmmeE2hlg8Bqwf7WUblRmj22xiD53VbL2dkc1la6UN05TkfNDAGT0skow==}
    engines: {node: '>= 14.15.0'}
    hasBin: true
    optionalDependencies:
      fsevents: 2.3.2
    dev: true

  /aws-lambda/1.0.7:
    resolution: {integrity: sha512-9GNFMRrEMG5y3Jvv+V4azWvc+qNWdWLTjDdhf/zgMlz8haaaLWv0xeAIWxz9PuWUBawsVxy0zZotjCdR3Xq+2w==}
    hasBin: true
    dependencies:
      aws-sdk: 2.1129.0
      commander: 3.0.2
      js-yaml: 3.14.1
      watchpack: 2.3.1
    dev: true

  /aws-sdk-client-mock/0.6.2_a9e86a7e1c6efb9158e19d317f27eca8:
    resolution: {integrity: sha512-0kH1cyfqGogp69vJitzVducx9q691vGOwg7wEG+DUegGlepjaeskp6YG4SJI0y5Vwh3vi+fP27YQTcWllv4GlQ==}
    peerDependencies:
      '@aws-sdk/client-s3': ^3.0.0
      '@aws-sdk/types': ^3.0.0
    dependencies:
      '@aws-sdk/client-s3': 3.85.0
      '@aws-sdk/types': 3.78.0
      '@types/sinon': 10.0.10
      sinon: 11.1.2
      tslib: 2.4.0
    dev: true

  /aws-sdk/2.1129.0:
    resolution: {integrity: sha512-gQZaByfW7zKCg1n/kA+xDdLhI/SauaokRTq+lztK1cCCdFkR5CShcKeK/qUgVxjy43mwB7CkeTh1WUr2NMb0jg==}
    engines: {node: '>= 10.0.0'}
    dependencies:
      buffer: 4.9.2
      events: 1.1.1
      ieee754: 1.1.13
      jmespath: 0.16.0
      querystring: 0.2.0
      sax: 1.2.1
      url: 0.10.3
      uuid: 3.3.2
      xml2js: 0.4.19
    dev: true

  /aws-sign2/0.7.0:
    resolution: {integrity: sha1-tG6JCTSpWR8tL2+G1+ap8bP+dqg=}
    dev: true

  /aws4/1.11.0:
    resolution: {integrity: sha512-xh1Rl34h6Fi1DC2WWKfxUTVqRsNnr6LsKz2+hfwDxQJWmrx8+c7ylaqBMcHfl1U1r2dsifOvKX3LQuLNZ+XSvA==}
    dev: true

  /axe-core/4.4.1:
    resolution: {integrity: sha512-gd1kmb21kwNuWr6BQz8fv6GNECPBnUasepcoLbekws23NVBLODdsClRZ+bQ8+9Uomf3Sm3+Vwn0oYG9NvwnJCw==}
    engines: {node: '>=4'}
    dev: true

  /axios/0.27.2:
    resolution: {integrity: sha512-t+yRIyySRTp/wua5xEr+z1q60QmLq8ABsS5O9Me1AsE5dfKqgnCFzwiCZZ/cGNd1lq4/7akDWMxdhVlucjmnOQ==}
    dependencies:
      follow-redirects: 1.15.0
      form-data: 4.0.0
    transitivePeerDependencies:
      - debug
    dev: true

  /axobject-query/2.2.0:
    resolution: {integrity: sha512-Td525n+iPOOyUQIeBfcASuG6uJsDOITl7Mds5gFyerkWiX7qhUTdYUBlSgNMyVqtSJqwpt1kXGLdUt6SykLMRA==}
    dev: true

  /babel-jest/27.5.1_@babel+core@7.17.10:
    resolution: {integrity: sha512-cdQ5dXjGRd0IBRATiQ4mZGlGlRE8kJpjPOixdNRdT+m3UcNqmYWN6rK6nvtXYfY3D76cb8s/O1Ss8ea24PIwcg==}
    engines: {node: ^10.13.0 || ^12.13.0 || ^14.15.0 || >=15.0.0}
    peerDependencies:
      '@babel/core': ^7.8.0
    dependencies:
      '@babel/core': 7.17.10
      '@jest/transform': 27.5.1
      '@jest/types': 27.5.1
      '@types/babel__core': 7.1.19
      babel-plugin-istanbul: 6.1.1
      babel-preset-jest: 27.5.1_@babel+core@7.17.10
      chalk: 4.1.2
      graceful-fs: 4.2.10
      slash: 3.0.0
    transitivePeerDependencies:
      - supports-color

  /babel-plugin-dynamic-import-node/2.3.3:
    resolution: {integrity: sha512-jZVI+s9Zg3IqA/kdi0i6UDCybUI3aSBLnglhYbSSjKlV7yF1F/5LWv8MakQmvYpnbJDS6fcBL2KzHSxNCMtWSQ==}
    dependencies:
      object.assign: 4.1.2
    dev: true

  /babel-plugin-istanbul/6.1.1:
    resolution: {integrity: sha512-Y1IQok9821cC9onCx5otgFfRm7Lm+I+wwxOx738M/WLPZ9Q42m4IG5W0FNX8WLL2gYMZo3JkuXIH2DOpWM+qwA==}
    engines: {node: '>=8'}
    dependencies:
      '@babel/helper-plugin-utils': 7.16.7
      '@istanbuljs/load-nyc-config': 1.1.0
      '@istanbuljs/schema': 0.1.3
      istanbul-lib-instrument: 5.2.0
      test-exclude: 6.0.0
    transitivePeerDependencies:
      - supports-color

  /babel-plugin-jest-hoist/27.5.1:
    resolution: {integrity: sha512-50wCwD5EMNW4aRpOwtqzyZHIewTYNxLA4nhB+09d8BIssfNfzBRhkBIHiaPv1Si226TQSvp8gxAJm2iY2qs2hQ==}
    engines: {node: ^10.13.0 || ^12.13.0 || ^14.15.0 || >=15.0.0}
    dependencies:
      '@babel/template': 7.16.7
      '@babel/types': 7.17.10
      '@types/babel__core': 7.1.19
      '@types/babel__traverse': 7.17.1

  /babel-plugin-polyfill-corejs2/0.3.1_@babel+core@7.17.10:
    resolution: {integrity: sha512-v7/T6EQcNfVLfcN2X8Lulb7DjprieyLWJK/zOWH5DUYcAgex9sP3h25Q+DLsX9TloXe3y1O8l2q2Jv9q8UVB9w==}
    peerDependencies:
      '@babel/core': ^7.0.0-0
    dependencies:
      '@babel/compat-data': 7.17.10
      '@babel/core': 7.17.10
      '@babel/helper-define-polyfill-provider': 0.3.1_@babel+core@7.17.10
      semver: 6.3.0
    transitivePeerDependencies:
      - supports-color
    dev: true

  /babel-plugin-polyfill-corejs3/0.5.2_@babel+core@7.17.10:
    resolution: {integrity: sha512-G3uJih0XWiID451fpeFaYGVuxHEjzKTHtc9uGFEjR6hHrvNzeS/PX+LLLcetJcytsB5m4j+K3o/EpXJNb/5IEQ==}
    peerDependencies:
      '@babel/core': ^7.0.0-0
    dependencies:
      '@babel/core': 7.17.10
      '@babel/helper-define-polyfill-provider': 0.3.1_@babel+core@7.17.10
      core-js-compat: 3.22.4
    transitivePeerDependencies:
      - supports-color
    dev: true

  /babel-plugin-polyfill-regenerator/0.3.1_@babel+core@7.17.10:
    resolution: {integrity: sha512-Y2B06tvgHYt1x0yz17jGkGeeMr5FeKUu+ASJ+N6nB5lQ8Dapfg42i0OVrf8PNGJ3zKL4A23snMi1IRwrqqND7A==}
    peerDependencies:
      '@babel/core': ^7.0.0-0
    dependencies:
      '@babel/core': 7.17.10
      '@babel/helper-define-polyfill-provider': 0.3.1_@babel+core@7.17.10
    transitivePeerDependencies:
      - supports-color
    dev: true

  /babel-preset-current-node-syntax/1.0.1_@babel+core@7.17.10:
    resolution: {integrity: sha512-M7LQ0bxarkxQoN+vz5aJPsLBn77n8QgTFmo8WK0/44auK2xlCXrYcUxHFxgU7qW5Yzw/CjmLRK2uJzaCd7LvqQ==}
    peerDependencies:
      '@babel/core': ^7.0.0
    dependencies:
      '@babel/core': 7.17.10
      '@babel/plugin-syntax-async-generators': 7.8.4_@babel+core@7.17.10
      '@babel/plugin-syntax-bigint': 7.8.3_@babel+core@7.17.10
      '@babel/plugin-syntax-class-properties': 7.12.13_@babel+core@7.17.10
      '@babel/plugin-syntax-import-meta': 7.10.4_@babel+core@7.17.10
      '@babel/plugin-syntax-json-strings': 7.8.3_@babel+core@7.17.10
      '@babel/plugin-syntax-logical-assignment-operators': 7.10.4_@babel+core@7.17.10
      '@babel/plugin-syntax-nullish-coalescing-operator': 7.8.3_@babel+core@7.17.10
      '@babel/plugin-syntax-numeric-separator': 7.10.4_@babel+core@7.17.10
      '@babel/plugin-syntax-object-rest-spread': 7.8.3_@babel+core@7.17.10
      '@babel/plugin-syntax-optional-catch-binding': 7.8.3_@babel+core@7.17.10
      '@babel/plugin-syntax-optional-chaining': 7.8.3_@babel+core@7.17.10
      '@babel/plugin-syntax-top-level-await': 7.14.5_@babel+core@7.17.10

  /babel-preset-jest/27.5.1_@babel+core@7.17.10:
    resolution: {integrity: sha512-Nptf2FzlPCWYuJg41HBqXVT8ym6bXOevuCTbhxlUpjwtysGaIWFvDEjp4y+G7fl13FgOdjs7P/DmErqH7da0Ag==}
    engines: {node: ^10.13.0 || ^12.13.0 || ^14.15.0 || >=15.0.0}
    peerDependencies:
      '@babel/core': ^7.0.0
    dependencies:
      '@babel/core': 7.17.10
      babel-plugin-jest-hoist: 27.5.1
      babel-preset-current-node-syntax: 1.0.1_@babel+core@7.17.10

  /balanced-match/1.0.2:
    resolution: {integrity: sha512-3oSeUO0TMV67hN1AmbXsK4yaqU7tjiHlbxRDZOpH0KW9+CeX4bRAaX0Anxt0tx2MrpRpWwQaPwIlISEJhYU5Pw==}

  /base64-js/1.5.1:
    resolution: {integrity: sha512-AKpaYlHn8t4SVbOHCy+b5+KKgvR4vrsD8vbvrbiQJps7fKDTkjkDry6ji0rUJjC0kzbNePLwzxq8iypo41qeWA==}
    dev: true

  /bcrypt-pbkdf/1.0.2:
    resolution: {integrity: sha1-pDAdOJtqQ/m2f/PKEaP2Y342Dp4=}
    dependencies:
      tweetnacl: 0.14.5
    dev: true

  /binary-extensions/2.2.0:
    resolution: {integrity: sha512-jDctJ/IVQbZoJykoeHbhXpOlNBqGNcwXJKJog42E5HDPUwQTSdjCHdihjj0DlnheQ7blbT6dHOafNAiS8ooQKA==}
    engines: {node: '>=8'}
    dev: true

  /bl/4.1.0:
    resolution: {integrity: sha512-1W07cM9gS6DcLperZfFSj+bWLtaPGSOHWhPiGzXmvVJbRLdG82sH/Kn8EtW1VqWVA54AKf2h5k5BbnIbwF3h6w==}
    dependencies:
      buffer: 5.7.1
      inherits: 2.0.4
      readable-stream: 3.6.0
    dev: true

  /body-parser/1.20.0:
    resolution: {integrity: sha512-DfJ+q6EPcGKZD1QWUjSpqp+Q7bDQTsQIF4zfUAtZ6qk+H/3/QRhg9CEp39ss+/T2vw0+HaidC0ecJj/DRLIaKg==}
    engines: {node: '>= 0.8', npm: 1.2.8000 || >= 1.4.16}
    dependencies:
      bytes: 3.1.2
      content-type: 1.0.4
      debug: 2.6.9
      depd: 2.0.0
      destroy: 1.2.0
      http-errors: 2.0.0
      iconv-lite: 0.4.24
      on-finished: 2.4.1
      qs: 6.10.3
      raw-body: 2.5.1
      type-is: 1.6.18
      unpipe: 1.0.0

  /bowser/2.11.0:
    resolution: {integrity: sha512-AlcaJBi/pqqJBIQ8U9Mcpc9i8Aqxn88Skv5d+xBX006BY5u8N3mGLHa5Lgppa7L/HfwgwLgZ6NYs+Ag6uUmJRA==}

  /boxen/5.1.2:
    resolution: {integrity: sha512-9gYgQKXx+1nP8mP7CzFyaUARhg7D3n1dF/FnErWmu9l6JvGpNUN278h0aSb+QjoiKSWG+iZ3uHrcqk0qrY9RQQ==}
    engines: {node: '>=10'}
    dependencies:
      ansi-align: 3.0.1
      camelcase: 6.3.0
      chalk: 4.1.2
      cli-boxes: 2.2.1
      string-width: 4.2.3
      type-fest: 0.20.2
      widest-line: 3.1.0
      wrap-ansi: 7.0.0
    dev: true

  /brace-expansion/1.1.11:
    resolution: {integrity: sha512-iCuPHDFgrHX7H2vEI/5xpz07zSHB00TpugqhmYtVmMO6518mCuRMoOYFldEBl0g187ufozdaHgWKcYFb61qGiA==}
    dependencies:
      balanced-match: 1.0.2
      concat-map: 0.0.1

  /braces/3.0.2:
    resolution: {integrity: sha512-b8um+L1RzM3WDSzvhm6gIz1yfTbBt6YTlcEKAvsmqCZZFw46z626lVj9j1yEPW33H5H+lBQpZMP1k8l+78Ha0A==}
    engines: {node: '>=8'}
    dependencies:
      fill-range: 7.0.1

  /browser-process-hrtime/1.0.0:
    resolution: {integrity: sha512-9o5UecI3GhkpM6DrXr69PblIuWxPKk9Y0jHBRhdocZ2y7YECBFCsHm79Pr3OyR2AvjhDkabFJaDJMYRazHgsow==}

  /browserslist/4.20.3:
    resolution: {integrity: sha512-NBhymBQl1zM0Y5dQT/O+xiLP9/rzOIQdKM/eMJBAq7yBgaB6krIYLGejrwVYnSHZdqjscB1SPuAjHwxjvN6Wdg==}
    engines: {node: ^6 || ^7 || ^8 || ^9 || ^10 || ^11 || ^12 || >=13.7}
    hasBin: true
    dependencies:
      caniuse-lite: 1.0.30001338
      electron-to-chromium: 1.4.136
      escalade: 3.1.1
      node-releases: 2.0.4
      picocolors: 1.0.0

  /bs-logger/0.2.6:
    resolution: {integrity: sha512-pd8DCoxmbgc7hyPKOvxtqNcjYoOsABPQdcCUjGp3d42VR2CX1ORhk2A87oqqu5R1kk+76nsxZupkmyd+MVtCog==}
    engines: {node: '>= 6'}
    dependencies:
      fast-json-stable-stringify: 2.1.0
    dev: true

  /bser/2.1.1:
    resolution: {integrity: sha512-gQxTNE/GAfIIrmHLUE3oJyp5FO6HRBfhjnw4/wMmA63ZGDJnWBmgY/lyQBpnDUkGmAhbSe39tx2d/iTOAfglwQ==}
    dependencies:
      node-int64: 0.4.0

  /buffer-from/1.1.2:
    resolution: {integrity: sha512-E+XQCRwSbaaiChtv6k6Dwgc+bx+Bs6vuKJHHl5kox/BaKbhiXzqQOwK4cO22yElGp2OCmjwVhT3HmxgyPGnJfQ==}

  /buffer/4.9.2:
    resolution: {integrity: sha512-xq+q3SRMOxGivLhBNaUdC64hDTQwejJ+H0T/NB1XMtTVEwNTrfFF3gAxiyW0Bu/xWEGhjVKgUcMhCrUy2+uCWg==}
    dependencies:
      base64-js: 1.5.1
      ieee754: 1.1.13
      isarray: 1.0.0
    dev: true

  /buffer/5.7.1:
    resolution: {integrity: sha512-EHcyIPBQ4BSGlvjB16k5KgAJ27CIsHY/2JBmCRReo48y9rQ3MaUzWX3KVlBa4U7MyX02HdVj0K7C3WaB3ju7FQ==}
    dependencies:
      base64-js: 1.5.1
      ieee754: 1.2.1
    dev: true

  /bytes/3.1.2:
    resolution: {integrity: sha512-/Nf7TyzTx6S3yRJObOAV7956r8cr2+Oj8AC5dt8wSP3BQAoeX58NoHyCU8P8zGkNXStjTSi6fzO6F0pBdcYbEg==}
    engines: {node: '>= 0.8'}

  /cacheable-request/6.1.0:
    resolution: {integrity: sha512-Oj3cAGPCqOZX7Rz64Uny2GYAZNliQSqfbePrgAQ1wKAihYmCUnraBtJtKcGR4xz7wF+LoJC+ssFZvv5BgF9Igg==}
    engines: {node: '>=8'}
    dependencies:
      clone-response: 1.0.2
      get-stream: 5.2.0
      http-cache-semantics: 4.1.0
      keyv: 3.1.0
      lowercase-keys: 2.0.0
      normalize-url: 4.5.1
      responselike: 1.0.2
    dev: true

  /call-bind/1.0.2:
    resolution: {integrity: sha512-7O+FbCihrB5WGbFYesctwmTKae6rOiIzmz1icreWJ+0aA7LJfuqhEso2T9ncpcFtzMQtzXf2QGGueWJGTYsqrA==}
    dependencies:
      function-bind: 1.1.1
      get-intrinsic: 1.1.1

  /callsites/3.1.0:
    resolution: {integrity: sha512-P8BjAsXvZS+VIDUI11hHCQEv74YT67YUi5JJFNWIqL235sBmjX4+qx9Muvls5ivyNENctx46xQLQ3aTuE7ssaQ==}
    engines: {node: '>=6'}

  /camelcase/5.3.1:
    resolution: {integrity: sha512-L28STB170nwWS63UjtlEOE3dldQApaJXZkOI1uMFfzf3rRuPegHaHesyee+YxQ+W6SvRDQV6UrdOdRiR153wJg==}
    engines: {node: '>=6'}

  /camelcase/6.3.0:
    resolution: {integrity: sha512-Gmy6FhYlCY7uOElZUSbxo2UCDH8owEk996gkbrpsgGtrJLM3J7jGxl9Ic7Qwwj4ivOE5AWZWRMecDdF7hqGjFA==}
    engines: {node: '>=10'}

  /caniuse-lite/1.0.30001338:
    resolution: {integrity: sha512-1gLHWyfVoRDsHieO+CaeYe7jSo/MT7D7lhaXUiwwbuR5BwQxORs0f1tAwUSQr3YbxRXJvxHM/PA5FfPQRnsPeQ==}

  /case/1.6.3:
    resolution: {integrity: sha512-mzDSXIPaFwVDvZAHqZ9VlbyF4yyXRuX6IvB06WvPYkqJVO24kX1PPhv9bfpKNFZyxYFmmgo03HUiD8iklmJYRQ==}
    engines: {node: '>= 0.8.0'}

  /caseless/0.12.0:
    resolution: {integrity: sha1-G2gcIf+EAzyCZUMJBolCDRhxUdw=}
    dev: true

  /cdk-nag/2.12.47_9360c9e9735e95d3e85dc042058136d3:
    resolution: {integrity: sha512-c9KD3w5VCrE69xjmi0PZx3yh1lsoFVQSvRZ0QAufdvl4k+5iY+keLcFlFYFTxb5kx9y9vDvN0SN8EPWgOiqDEw==}
    peerDependencies:
      aws-cdk-lib: ^2.11.0
      constructs: ^10.0.5
    dependencies:
      aws-cdk-lib: 2.23.0_constructs@10.1.1
      constructs: 10.1.1
    dev: true

  /cdk-ssm-document/3.1.1_9360c9e9735e95d3e85dc042058136d3:
    resolution: {integrity: sha512-mvw3M4hqI2UgGwWihUeCxp93UedOd29aU7Qx1QQfdKmO4DOHx5DsTtK51uoT5wlw920C9eRvzIAIPLK3lQr1VA==}
    peerDependencies:
      aws-cdk-lib: ^2.0.0
      constructs: ^10.0.0
    dependencies:
      aws-cdk-lib: 2.23.0_constructs@10.1.1
      constructs: 10.1.1
    dev: true
    bundledDependencies:
      - js-yaml

  /chalk/2.4.2:
    resolution: {integrity: sha512-Mti+f9lpJNcwF4tWV8/OrTTtF1gZi+f8FqlyAdouralcFWFQWF2+NgCHShjkCb+IFBLq9buZwE1xckQU4peSuQ==}
    engines: {node: '>=4'}
    dependencies:
      ansi-styles: 3.2.1
      escape-string-regexp: 1.0.5
      supports-color: 5.5.0

  /chalk/3.0.0:
    resolution: {integrity: sha512-4D3B6Wf41KOYRFdszmDqMCGq5VV/uMAB273JILmO+3jAlh8X4qDtdtgCR3fxtbLEMzSx22QdhnDcJvu2u1fVwg==}
    engines: {node: '>=8'}
    dependencies:
      ansi-styles: 4.3.0
      supports-color: 7.2.0
    dev: true

  /chalk/4.1.2:
    resolution: {integrity: sha512-oKnbhFyRIXpUuez8iBMmyEa4nbj4IOQyuhc/wy9kY7/WVPcwIO9VA668Pu8RkO7+0G76SLROeyw9CpQ061i4mA==}
    engines: {node: '>=10'}
    dependencies:
      ansi-styles: 4.3.0
      supports-color: 7.2.0

  /char-regex/1.0.2:
    resolution: {integrity: sha512-kWWXztvZ5SBQV+eRgKFeh8q5sLuZY2+8WUIzlxWVTg+oGwY14qylx1KbKzHd8P6ZYkAg0xyIDU9JMHhyJMZ1jw==}
    engines: {node: '>=10'}

  /charenc/0.0.2:
    resolution: {integrity: sha1-wKHS86cJLgN3S/qD8UwPxXkKhmc=}
    dev: true

  /chokidar/3.4.3:
    resolution: {integrity: sha512-DtM3g7juCXQxFVSNPNByEC2+NImtBuxQQvWlHunpJIS5Ocr0lG306cC7FCi7cEA0fzmybPUIl4txBIobk1gGOQ==}
    engines: {node: '>= 8.10.0'}
    dependencies:
      anymatch: 3.1.2
      braces: 3.0.2
      glob-parent: 5.1.2
      is-binary-path: 2.1.0
      is-glob: 4.0.3
      normalize-path: 3.0.0
      readdirp: 3.5.0
    optionalDependencies:
      fsevents: 2.1.3
    dev: true

  /chokidar/3.5.3:
    resolution: {integrity: sha512-Dr3sfKRP6oTcjf2JmUmFJfeVMvXBdegxB0iVQ5eb2V10uFJUCAS8OByZdVAyVb8xXNz3GjjTgj9kLWsZTqE6kw==}
    engines: {node: '>= 8.10.0'}
    dependencies:
      anymatch: 3.1.2
      braces: 3.0.2
      glob-parent: 5.1.2
      is-binary-path: 2.1.0
      is-glob: 4.0.3
      normalize-path: 3.0.0
      readdirp: 3.6.0
    optionalDependencies:
      fsevents: 2.3.2
    dev: true

  /chownr/1.1.4:
    resolution: {integrity: sha512-jJ0bqzaylmJtVnNgzTeSOs8DPavpbYgEr/b0YL8/2GO3xJEhInFmhKMUnEJQjZumK7KXGFhUy89PrsJWlakBVg==}
    dev: true

  /ci-info/2.0.0:
    resolution: {integrity: sha512-5tK7EtrZ0N+OLFMthtqOj4fI2Jeb88C4CAZPu25LDVUgXJ0A3Js4PMGqrn0JU1W0Mh1/Z8wZzYPxqUrXeBboCQ==}
    dev: true

  /ci-info/3.3.0:
    resolution: {integrity: sha512-riT/3vI5YpVH6/qomlDnJow6TBee2PBKSEpx3O32EGPYbWGIRsIlGRms3Sm74wYE1JMo8RnO04Hb12+v1J5ICw==}

  /cjs-module-lexer/1.2.2:
    resolution: {integrity: sha512-cOU9usZw8/dXIXKtwa8pM0OTJQuJkxMN6w30csNRUerHfeQ5R6U3kkU/FtJeIf3M202OHfY2U8ccInBG7/xogA==}

  /cli-boxes/2.2.1:
    resolution: {integrity: sha512-y4coMcylgSCdVinjiDBuR8PCC2bLjyGTwEmPb9NHR/QaNU6EUOXcTY/s6VjGMD6ENSEaeQYHCY0GNGS5jfMwPw==}
    engines: {node: '>=6'}
    dev: true

  /cliui/7.0.4:
    resolution: {integrity: sha512-OcRE68cOsVMXp1Yvonl/fzkQOyjLSu/8bhPDfQt0e0/Eb283TKP20Fs2MqoPsr9SwA595rRCA+QMzYc9nBP+JQ==}
    dependencies:
      string-width: 4.2.3
      strip-ansi: 6.0.1
      wrap-ansi: 7.0.0

  /clone-response/1.0.2:
    resolution: {integrity: sha1-0dyXOSAxTfZ/vrlCI7TuNQI56Ws=}
    dependencies:
      mimic-response: 1.0.1
    dev: true

  /clsx/1.1.1:
    resolution: {integrity: sha512-6/bPho624p3S2pMyvP5kKBPXnI3ufHLObBFCfgx+LkeR5lg2XYy2hqZqUf45ypD8COn2bhgGJSUE+l5dhNBieA==}
    engines: {node: '>=6'}
    dev: true

  /co/4.6.0:
    resolution: {integrity: sha1-bqa989hTrlTMuOR7+gvz+QMfsYQ=}
    engines: {iojs: '>= 1.0.0', node: '>= 0.12.0'}

  /code-point-at/1.1.0:
    resolution: {integrity: sha1-DQcLTQQ6W+ozovGkDi7bPZpMz3c=}
    engines: {node: '>=0.10.0'}
    dev: true

  /collect-v8-coverage/1.0.1:
    resolution: {integrity: sha512-iBPtljfCNcTKNAto0KEtDfZ3qzjJvqE3aTGZsbhjSBlorqpXJlaWWtPO35D+ZImoC3KWejX64o+yPGxhWSTzfg==}

  /color-convert/1.9.3:
    resolution: {integrity: sha512-QfAUtd+vFdAtFQcC8CCyYt1fYWxSqAiK2cSD6zDB8N3cpsEBAvRxp9zOGg6G/SHHJYAT88/az/IuDGALsNVbGg==}
    dependencies:
      color-name: 1.1.3

  /color-convert/2.0.1:
    resolution: {integrity: sha512-RRECPsj7iu/xb5oKYcsFHSppFNnsj/52OVTRKb4zP5onXwVF3zVmmToNcOfGC+CRDpfK/U584fMg38ZHCaElKQ==}
    engines: {node: '>=7.0.0'}
    dependencies:
      color-name: 1.1.4

  /color-name/1.1.3:
    resolution: {integrity: sha1-p9BVi9icQveV3UIyj3QIMcpTvCU=}

  /color-name/1.1.4:
    resolution: {integrity: sha512-dOy+3AuW3a2wNbZHIuMZpTcgjGuLU/uBL/ubcZF9OXbDo8ff4O8yVp5Bf0efS8uEoYo5q4Fx7dY9OgQGXgAsQA==}

  /color-string/1.9.1:
    resolution: {integrity: sha512-shrVawQFojnZv6xM40anx4CkoDP+fZsw/ZerEMsW/pyzsRbElpsL/DBVW7q3ExxwusdNXI3lXpuhEZkzs8p5Eg==}
    dependencies:
      color-name: 1.1.4
      simple-swizzle: 0.2.2

  /color/3.2.1:
    resolution: {integrity: sha512-aBl7dZI9ENN6fUGC7mWpMTPNHmWUSNan9tuWN6ahh5ZLNk9baLJOnSMlrQkHcrfFgz2/RigjUVAjdx36VcemKA==}
    dependencies:
      color-convert: 1.9.3
      color-string: 1.9.1
    dev: false

  /color/4.2.3:
    resolution: {integrity: sha512-1rXeuUUiGGrykh+CeBdu5Ie7OJwinCgQY0bc7GCRxy5xVHy+moaqkpL/jqQq0MtQOeYcrqEz4abc5f0KtU7W4A==}
    engines: {node: '>=12.5.0'}
    dependencies:
      color-convert: 2.0.1
      color-string: 1.9.1
    dev: true

  /colors/1.2.5:
    resolution: {integrity: sha512-erNRLao/Y3Fv54qUa0LBB+//Uf3YwMUmdJinN20yMXm9zdKKqH9wt7R9IIVZ+K7ShzfpLV/Zg8+VyrBJYB4lpg==}
    engines: {node: '>=0.1.90'}
    dev: true

  /colorspace/1.1.4:
    resolution: {integrity: sha512-BgvKJiuVu1igBUF2kEjRCZXol6wiiGbY5ipL/oVPwm0BL9sIpMIzM8IK7vwuxIIzOXMV3Ey5w+vxhm0rR/TN8w==}
    dependencies:
      color: 3.2.1
      text-hex: 1.0.0
    dev: false

  /combined-stream/1.0.8:
    resolution: {integrity: sha512-FQN4MRfuJeHf7cBbBMJFXhKSDq+2kAArBlmRBvcvFE5BB1HZKXtSFASDhdlz9zOYwxh8lDdnvmMOe/+5cdoEdg==}
    engines: {node: '>= 0.8'}
    dependencies:
      delayed-stream: 1.0.0

  /commander/2.20.3:
    resolution: {integrity: sha512-GpVkmM8vF2vQUkj2LvZmD35JxeJOLCwJ9cUkugyk2nuhbv3+mJvpLYYt+0+USMxE+oj+ey/lJEnhZw75x/OMcQ==}
    requiresBuild: true
    dev: true
    optional: true

  /commander/3.0.2:
    resolution: {integrity: sha512-Gar0ASD4BDyKC4hl4DwHqDrmvjoxWKZigVnAbn5H1owvm4CxCPdb0HQDehwNYMJpla5+M2tPmPARzhtYuwpHow==}
    dev: true

  /component-emitter/1.3.0:
    resolution: {integrity: sha512-Rd3se6QB+sO1TwqZjscQrurpEPIfO0/yYnSin6Q/rD3mOutHvUrCAhJub3r90uNb+SESBuE0QYoB90YdfatsRg==}
    dev: true

  /concat-map/0.0.1:
    resolution: {integrity: sha1-2Klr13/Wjfd5OnMDajug1UBdR3s=}

  /concurrently/7.1.0:
    resolution: {integrity: sha512-Bz0tMlYKZRUDqJlNiF/OImojMB9ruKUz6GCfmhFnSapXgPe+3xzY4byqoKG9tUZ7L2PGEUjfLPOLfIX3labnmw==}
    engines: {node: ^12.20.0 || ^14.13.0 || >=16.0.0}
    hasBin: true
    dependencies:
      chalk: 4.1.2
      date-fns: 2.28.0
      lodash: 4.17.21
      rxjs: 6.6.7
      spawn-command: 0.0.2-1
      supports-color: 8.1.1
      tree-kill: 1.2.2
      yargs: 16.2.0
    dev: true

  /configstore/5.0.1:
    resolution: {integrity: sha512-aMKprgk5YhBNyH25hj8wGt2+D52Sw1DRRIzqBwLp2Ya9mFmY8KPvvtvmna8SxVR9JMZ4kzMD68N22vlaRpkeFA==}
    engines: {node: '>=8'}
    dependencies:
      dot-prop: 5.3.0
      graceful-fs: 4.2.10
      make-dir: 3.1.0
      unique-string: 2.0.0
      write-file-atomic: 3.0.3
      xdg-basedir: 4.0.0
    dev: true

  /console-control-strings/1.1.0:
    resolution: {integrity: sha1-PXz0Rk22RG6mRL9LOVB/mFEAjo4=}
    dev: true

  /constructs/10.1.1:
    resolution: {integrity: sha512-AcWMpHxZLP1g/srtHKk83uab6NWBQQWiSoSYJv5AsHi1Byyu+vE/Y+wBwEBKJjnhL2iRY3ZMm0DUHaVk2qAHfw==}
    engines: {node: '>= 14.17.0'}

  /constructs/3.4.1:
    resolution: {integrity: sha512-xLXG9nR895hG2KlOD0heOffjYbGLOA6My62TiP80jan37JLINCHPokqguod07P7RJNkpRDbGFDqSUzz8tPQVHw==}
    engines: {node: '>= 14.17.0'}
    dev: false

  /content-disposition/0.5.4:
    resolution: {integrity: sha512-FveZTNuGw04cxlAiWbzi6zTAL/lhehaWbTtgluJh4/E95DqMwTmha3KZN1aAWA8cFIhHzMZUvLevkw5Rqk+tSQ==}
    engines: {node: '>= 0.6'}
    dependencies:
      safe-buffer: 5.2.1

  /content-type/1.0.4:
    resolution: {integrity: sha512-hIP3EEPs8tB9AT1L+NUqtwOAps4mk2Zob89MWXMHjHWg9milF/j4osnnQLXBCBFBk/tvIG/tUc9mOUJiPBhPXA==}
    engines: {node: '>= 0.6'}

  /convert-source-map/1.8.0:
    resolution: {integrity: sha512-+OQdjP49zViI/6i7nIJpA8rAl4sV/JdPfU9nZs3VqOwGIgizICvuN2ru6fMd+4llL0tar18UYJXfZ/TWtmhUjA==}
    dependencies:
      safe-buffer: 5.1.2

  /cookie-signature/1.0.6:
    resolution: {integrity: sha1-4wOogrNCzD7oylE6eZmXNNqzriw=}

  /cookie/0.5.0:
    resolution: {integrity: sha512-YZ3GUyn/o8gfKJlnlX7g7xq4gyO6OSuhGPKaaGssGB2qgDUS0gPgtTvoyZLTt9Ab6dC4hfc9dV5arkvc/OCmrw==}
    engines: {node: '>= 0.6'}

  /cookiejar/2.1.3:
    resolution: {integrity: sha512-JxbCBUdrfr6AQjOXrxoTvAMJO4HBTUIlBzslcJPAz+/KT8yk53fXun51u+RenNYvad/+Vc2DIz5o9UxlCDymFQ==}
    dev: true

  /core-js-compat/3.22.4:
    resolution: {integrity: sha512-dIWcsszDezkFZrfm1cnB4f/J85gyhiCpxbgBdohWCDtSVuAaChTSpPV7ldOQf/Xds2U5xCIJZOK82G4ZPAIswA==}
    dependencies:
      browserslist: 4.20.3
      semver: 7.0.0
    dev: true

  /core-js-pure/3.22.4:
    resolution: {integrity: sha512-4iF+QZkpzIz0prAFuepmxwJ2h5t4agvE8WPYqs2mjLJMNNwJOnpch76w2Q7bUfCPEv/V7wpvOfog0w273M+ZSw==}
    requiresBuild: true
    dev: true

  /core-js/3.22.4:
    resolution: {integrity: sha512-1uLykR+iOfYja+6Jn/57743gc9n73EWiOnSJJ4ba3B4fOEYDBv25MagmEZBxTp5cWq4b/KPx/l77zgsp28ju4w==}
    requiresBuild: true
    dev: false

  /core-util-is/1.0.2:
    resolution: {integrity: sha1-tf1UIgqivFq1eqtxQMlAdUUDwac=}
    dev: true

  /core-util-is/1.0.3:
    resolution: {integrity: sha512-ZQBvi1DcpJ4GDqanjucZ2Hj3wEO5pZDS89BWbkcrvdxksJorwUDDZamX9ldFkp9aw2lmBDLgkObEA4DWNJ9FYQ==}
    dev: true

  /create-require/1.1.1:
    resolution: {integrity: sha512-dcKFX3jn0MpIaXjisoRvexIJVEKzaq7z2rZKxf+MSr9TkdmHmsU4m2lcLojrj/FHl8mk5VxMmYA+ftRkP/3oKQ==}
    dev: true

  /cross-spawn/7.0.3:
    resolution: {integrity: sha512-iRDPJKUPVEND7dHPO8rkbOnPpyDygcDFtWjpeWNCgy8WP2rXcxXL8TskReQl6OrB2G7+UJrags1q15Fudc7G6w==}
    engines: {node: '>= 8'}
    dependencies:
      path-key: 3.1.1
      shebang-command: 2.0.0
      which: 2.0.2

  /crypt/0.0.2:
    resolution: {integrity: sha1-iNf/fsDfuG9xPch7u0LQRNPmxBs=}
    dev: true

  /crypto-random-string/2.0.0:
    resolution: {integrity: sha512-v1plID3y9r/lPhviJ1wrXpLeyUIGAZ2SHNYTEapm7/8A9nLPoyvVp3RK/EPFqn5kEznyWgYZNsRtYYIWbuG8KA==}
    engines: {node: '>=8'}
    dev: true

  /css-selector-tokenizer/0.8.0:
    resolution: {integrity: sha512-Jd6Ig3/pe62/qe5SBPTN8h8LeUg/pT4lLgtavPf7updwwHpvFzxvOQBHYj2LZDMjUnBzgvIUSjRcf6oT5HzHFg==}
    dependencies:
      cssesc: 3.0.0
      fastparse: 1.1.2
    dev: true

  /css.escape/1.5.1:
    resolution: {integrity: sha1-QuJ9T6BK4y+TGktNQZH6nN3ul8s=}
    dev: true

  /css/3.0.0:
    resolution: {integrity: sha512-DG9pFfwOrzc+hawpmqX/dHYHJG+Bsdb0klhyi1sDneOgGOXy9wQIC8hzyVp1e4NRYDBdxcylvywPkkXCHAzTyQ==}
    dependencies:
      inherits: 2.0.4
      source-map: 0.6.1
      source-map-resolve: 0.6.0
    dev: true

  /cssesc/3.0.0:
    resolution: {integrity: sha512-/Tb/JcjK111nNScGob5MNtsntNM1aCNUDipB/TkwZFhyDrrE47SOx/18wF2bbjgc3ZzCSKW1T5nt5EbFoAz/Vg==}
    engines: {node: '>=4'}
    hasBin: true
    dev: true

  /cssom/0.3.8:
    resolution: {integrity: sha512-b0tGHbfegbhPJpxpiBPU2sCkigAqtM9O121le6bbOlgyV+NyGyCmVfJ6QW9eRjz8CpNfWEOYBIMIGRYkLwsIYg==}

  /cssom/0.4.4:
    resolution: {integrity: sha512-p3pvU7r1MyyqbTk+WbNJIgJjG2VmTIaB10rI93LzVPrmDJKkzKYMtxxyAvQXR/NS6otuzveI7+7BBq3SjBS2mw==}

  /cssstyle/2.3.0:
    resolution: {integrity: sha512-AZL67abkUzIuvcHqk7c09cezpGNcxUxU4Ioi/05xHk4DQeTkWmGYftIE6ctU6AEt+Gn4n1lDStOtj7FKycP71A==}
    engines: {node: '>=8'}
    dependencies:
      cssom: 0.3.8

  /csstype/3.0.11:
    resolution: {integrity: sha512-sa6P2wJ+CAbgyy4KFssIb/JNMLxFvKF1pCYCSXS8ZMuqZnMsrxqI2E5sPyoTpxoPU/gVZMzr2zjOfg8GIZOMsw==}

  /d3-array/1.2.4:
    resolution: {integrity: sha512-KHW6M86R+FUPYGb3R5XiYjXPq7VzwxZ22buHhAEVG5ztoEcZZMLov530mmccaqA1GghZArjQV46fuc8kUqhhHw==}
    dev: true

  /d3-collection/1.0.7:
    resolution: {integrity: sha512-ii0/r5f4sjKNTfh84Di+DpztYwqKhEyUlKoPrzUFfeSkWxjW49xU2QzO9qrPrNkpdI0XJkfzvmTu8V2Zylln6A==}
    dev: true

  /d3-color/1.4.1:
    resolution: {integrity: sha512-p2sTHSLCJI2QKunbGb7ocOh7DgTAn8IrLx21QRc/BSnodXM4sv6aLQlnfpvehFMLZEfBc6g9pH9SWQccFYfJ9Q==}
    dev: true

  /d3-format/1.4.5:
    resolution: {integrity: sha512-J0piedu6Z8iB6TbIGfZgDzfXxUFN3qQRMofy2oPdXzQibYGqPB/9iMcxr/TGalU+2RsyDO+U4f33id8tbnSRMQ==}
    dev: true

  /d3-interpolate/1.4.0:
    resolution: {integrity: sha512-V9znK0zc3jOPV4VD2zZn0sDhZU3WAE2bmlxdIwwQPPzPjvyLkd8B3JUVdS1IDUFDkWZ72c9qnv1GK2ZagTZ8EA==}
    dependencies:
      d3-color: 1.4.1
    dev: true

  /d3-path/1.0.9:
    resolution: {integrity: sha512-VLaYcn81dtHVTjEHd8B+pbe9yHWpXKZUC87PzoFmsFrJqgFwDe/qxfp5MlfsfM1V5E/iVt0MmEbWQ7FVIXh/bg==}
    dev: true

  /d3-scale/2.2.2:
    resolution: {integrity: sha512-LbeEvGgIb8UMcAa0EATLNX0lelKWGYDQiPdHj+gLblGVhGLyNbaCn3EvrJf0A3Y/uOOU5aD6MTh5ZFCdEwGiCw==}
    dependencies:
      d3-array: 1.2.4
      d3-collection: 1.0.7
      d3-format: 1.4.5
      d3-interpolate: 1.4.0
      d3-time: 1.1.0
      d3-time-format: 2.3.0
    dev: true

  /d3-shape/1.3.7:
    resolution: {integrity: sha512-EUkvKjqPFUAZyOlhY5gzCxCeI0Aep04LwIRpsZ/mLFelJiUfnK56jo5JMDSE7yyP2kLSb6LtF+S5chMk7uqPqw==}
    dependencies:
      d3-path: 1.0.9
    dev: true

  /d3-time-format/2.3.0:
    resolution: {integrity: sha512-guv6b2H37s2Uq/GefleCDtbe0XZAuy7Wa49VGkPVPMfLL9qObgBST3lEHJBMUp8S7NdLQAGIvr2KXk8Hc98iKQ==}
    dependencies:
      d3-time: 1.1.0
    dev: true

  /d3-time/1.1.0:
    resolution: {integrity: sha512-Xh0isrZ5rPYYdqhAVk8VLnMEidhz5aP7htAADH6MfzgmmicPkTo8LhkLxci61/lCB7n7UmE3bN0leRt+qvkLxA==}
    dev: true

  /damerau-levenshtein/1.0.8:
    resolution: {integrity: sha512-sdQSFB7+llfUcQHUQO3+B8ERRj0Oa4w9POWMI/puGtuf7gFywGmkaLCElnudfTiKZV+NvHqL0ifzdrI8Ro7ESA==}
    dev: true

  /dashdash/1.14.1:
    resolution: {integrity: sha1-hTz6D3y+L+1d4gMmuN1YEDX24vA=}
    engines: {node: '>=0.10'}
    dependencies:
      assert-plus: 1.0.0
    dev: true

  /data-urls/2.0.0:
    resolution: {integrity: sha512-X5eWTSXO/BJmpdIKCRuKUgSCgAN0OwliVK3yPKbwIWU1Tdw5BRajxlzMidvh+gwko9AfQ9zIj52pzF91Q3YAvQ==}
    engines: {node: '>=10'}
    dependencies:
      abab: 2.0.6
      whatwg-mimetype: 2.3.0
      whatwg-url: 8.7.0

  /date-fns/2.28.0:
    resolution: {integrity: sha512-8d35hViGYx/QH0icHYCeLmsLmMUheMmTyV9Fcm6gvNwdw31yXXH+O85sOBJ+OLnLQMKZowvpKb6FgMIQjcpvQw==}
    engines: {node: '>=0.11'}
    dev: true

  /debug/2.6.9:
    resolution: {integrity: sha512-bC7ElrdJaJnPbAP+1EotYvqZsb3ecl5wi6Bfi6BJTUcNowp6cvspg0jXznRTKDjm/E7AdgFBVeAPVMNcKGsHMA==}
    dependencies:
      ms: 2.0.0

  /debug/3.2.7:
    resolution: {integrity: sha512-CFjzYYAi4ThfiQvizrFQevTTXHtnCqWfe7x1AhgEscTz6ZbLbfoLRLPugTQyBth6f8ZERVUSyWHFD/7Wu4t1XQ==}
    dependencies:
      ms: 2.1.3
    dev: true

  /debug/4.3.4:
    resolution: {integrity: sha512-PRWFHuSU3eDtQJPvnNY7Jcket1j0t5OuOsFzPPzsekD52Zl8qUfFIPEiswXqIvHWGVHOgX+7G/vCNNhehwxfkQ==}
    engines: {node: '>=6.0'}
    peerDependencies:
      supports-color: '*'
    peerDependenciesMeta:
      supports-color:
        optional: true
    dependencies:
      ms: 2.1.2

  /decimal.js/10.3.1:
    resolution: {integrity: sha512-V0pfhfr8suzyPGOx3nmq4aHqabehUZn6Ch9kyFpV79TGDTWFmHqUqXdabR7QHqxzrYolF4+tVmJhUG4OURg5dQ==}

  /decode-uri-component/0.2.0:
    resolution: {integrity: sha1-6zkTMzRYd1y4TNGh+uBiEGu4dUU=}
    engines: {node: '>=0.10'}
    dev: true

  /decompress-response/3.3.0:
    resolution: {integrity: sha1-gKTdMjdIOEv6JICDYirt7Jgq3/M=}
    engines: {node: '>=4'}
    dependencies:
      mimic-response: 1.0.1
    dev: true

  /decompress-response/6.0.0:
    resolution: {integrity: sha512-aW35yZM6Bb/4oJlZncMH2LCoZtJXTRxES17vE3hoRiowU2kWHaJKFkSBDnDR+cm9J+9QhXmREyIfv0pji9ejCQ==}
    engines: {node: '>=10'}
    dependencies:
      mimic-response: 3.1.0
    dev: true

  /dedent/0.7.0:
    resolution: {integrity: sha1-JJXduvbrh0q7Dhvp3yLS5aVEMmw=}

  /deep-extend/0.6.0:
    resolution: {integrity: sha512-LOHxIOaPYdHlJRtCQfDIVZtfw/ufM8+rVj649RIHzcm/vGwQRXFt6OPqIFWsm2XEMrNIEtWR64sY1LEKD2vAOA==}
    engines: {node: '>=4.0.0'}
    dev: true

  /deep-is/0.1.4:
    resolution: {integrity: sha512-oIPzksmTg4/MriiaYGO+okXDT7ztn/w3Eptv/+gSIdMdKsJo0u4CfYNFJPy+4SKMuCqGw2wxnA+URMg3t8a/bQ==}

  /deepmerge/4.2.2:
    resolution: {integrity: sha512-FJ3UgI4gIl+PHZm53knsuSFpE+nESMr7M4v9QcgB7S63Kj/6WqMiFQJpBBYz1Pt+66bZpP3Q7Lye0Oo9MPKEdg==}
    engines: {node: '>=0.10.0'}

  /defer-to-connect/1.1.3:
    resolution: {integrity: sha512-0ISdNousHvZT2EiFlZeZAHBUvSxmKswVCEf8hW7KWgG4a8MVEu/3Vb6uWYozkjylyCxe0JBIiRB1jV45S70WVQ==}
    dev: true

  /define-properties/1.1.4:
    resolution: {integrity: sha512-uckOqKcfaVvtBdsVkdPv3XjveQJsNQqmhXgRi8uhvWWuPYZCNlzT8qAyblUgNoXdHdjMTzAqeGjAoli8f+bzPA==}
    engines: {node: '>= 0.4'}
    dependencies:
      has-property-descriptors: 1.0.0
      object-keys: 1.1.1

  /delayed-stream/1.0.0:
    resolution: {integrity: sha1-3zrhmayt+31ECqrgsp4icrJOxhk=}
    engines: {node: '>=0.4.0'}

  /delegates/1.0.0:
    resolution: {integrity: sha1-hMbhWbgZBP3KWaDvRM2HDTElD5o=}
    dev: true

  /depd/2.0.0:
    resolution: {integrity: sha512-g7nH6P6dyDioJogAAGprGpCtVImJhpPk/roCzdb3fIh61/s/nPsfR6onyMwkCAR/OlC3yBC0lESvUoQEAssIrw==}
    engines: {node: '>= 0.8'}

  /destroy/1.2.0:
    resolution: {integrity: sha512-2sJGJTaXIIaR1w4iJSNoN0hnMY7Gpc/n8D4qSCJw8QqFWXf7cuAgnEHxBpweaVcPevC2l3KpjYCx3NypQQgaJg==}
    engines: {node: '>= 0.8', npm: 1.2.8000 || >= 1.4.16}

  /detect-libc/2.0.1:
    resolution: {integrity: sha512-463v3ZeIrcWtdgIg6vI6XUncguvr2TnGl4SzDXinkt9mSLpBJKXT3mW6xT3VQdDN11+WVs29pgvivTc4Lp8v+w==}
    engines: {node: '>=8'}
    dev: true

  /detect-newline/3.1.0:
    resolution: {integrity: sha512-TLz+x/vEXm/Y7P7wn1EJFNLxYpUD4TgMosxY6fAVJUnJMbupHBOncxyWUG9OpTaH9EBD7uFI5LfEgmMOc54DsA==}
    engines: {node: '>=8'}

  /detect-node-es/1.1.0:
    resolution: {integrity: sha512-ypdmJU/TbBby2Dxibuv7ZLW3Bs1QEmM7nHjEANfohJLvE0XVujisn1qPJcZxg+qDucsr+bP6fLD1rPS3AhJ7EQ==}
    dev: true

  /dezalgo/1.0.3:
    resolution: {integrity: sha1-f3Qt4Gb8dIvI24IFad3c5Jvw1FY=}
    dependencies:
      asap: 2.0.6
      wrappy: 1.0.2
    dev: true

  /diff-sequences/27.5.1:
    resolution: {integrity: sha512-k1gCAXAsNgLwEL+Y8Wvl+M6oEFj5bgazfZULpS5CneoPPXRaCCW7dm+q21Ky2VEE5X+VeRDBVg1Pcvvsr4TtNQ==}
    engines: {node: ^10.13.0 || ^12.13.0 || ^14.15.0 || >=15.0.0}

  /diff/4.0.2:
    resolution: {integrity: sha512-58lmxKSA4BNyLz+HHMUzlOEpg09FV+ev6ZMe3vJihgdxzgcwZ8VoEEPmALCZG9LmqfVoNMMKpttIYTVG6uDY7A==}
    engines: {node: '>=0.3.1'}
    dev: true

  /diff/5.0.0:
    resolution: {integrity: sha512-/VTCrvm5Z0JGty/BWHljh+BAiw3IK+2j87NGMu8Nwc/f48WoDAC395uomO9ZD117ZOBaHmkX1oyLvkVM/aIT3w==}
    engines: {node: '>=0.3.1'}
    dev: true

  /dir-glob/3.0.1:
    resolution: {integrity: sha512-WkrWp9GR4KXfKGYzOLmTuGVi1UWFfws377n9cc55/tb6DuqyF6pcQ5AbiHEshaDpY9v6oaSr2XCDidGmMwdzIA==}
    engines: {node: '>=8'}
    dependencies:
      path-type: 4.0.0

  /doctrine/2.1.0:
    resolution: {integrity: sha512-35mSku4ZXK0vfCuHEDAwt55dg2jNajHZ1odvF+8SSr82EsZY4QmXfuWso8oEd8zRhVObSN18aM0CjSdoBX7zIw==}
    engines: {node: '>=0.10.0'}
    dependencies:
      esutils: 2.0.3

  /doctrine/3.0.0:
    resolution: {integrity: sha512-yS+Q5i3hBf7GBkd4KG8a7eBNNWNGLTaEwwYWUijIYM7zrlYDM0BFXHjjPWlWZ1Rg7UaddZeIDmi9jF3HmqiQ2w==}
    engines: {node: '>=6.0.0'}
    dependencies:
      esutils: 2.0.3

  /dom-accessibility-api/0.5.14:
    resolution: {integrity: sha512-NMt+m9zFMPZe0JcY9gN224Qvk6qLIdqex29clBvc/y75ZBX9YA9wNK3frsYvu2DI1xcCIwxwnX+TlsJ2DSOADg==}
    dev: true

  /dom-helpers/5.2.1:
    resolution: {integrity: sha512-nRCa7CK3VTrM2NmGkIy4cbK7IZlgBE/PYMn55rrXefr5xXDP0LdtfPnblFDoVdcAfslJ7or6iqAUnx0CCGIWQA==}
    dependencies:
      '@babel/runtime': 7.17.9
      csstype: 3.0.11
    dev: true

  /domexception/2.0.1:
    resolution: {integrity: sha512-yxJ2mFy/sibVQlu5qHjOkf9J3K6zgmCxgJ94u2EdvDOV09H+32LtRswEcUsmUWN72pVLOEnTSRaIVVzVQgS0dg==}
    engines: {node: '>=8'}
    dependencies:
      webidl-conversions: 5.0.0

  /dot-prop/5.3.0:
    resolution: {integrity: sha512-QM8q3zDe58hqUqjraQOmzZ1LIH9SWQJTlEKCH4kJ2oQvLZk7RbQXvtDM2XEq3fwkV9CCvvH4LA0AV+ogFsBM2Q==}
    engines: {node: '>=8'}
    dependencies:
      is-obj: 2.0.0
    dev: true

  /duplexer3/0.1.4:
    resolution: {integrity: sha1-7gHdHKwO08vH/b6jfcCo8c4ALOI=}
    dev: true

  /ecc-jsbn/0.1.2:
    resolution: {integrity: sha1-OoOpBOVDUyh4dMVkt1SThoSamMk=}
    dependencies:
      jsbn: 0.1.1
      safer-buffer: 2.1.2
    dev: true

  /ee-first/1.1.1:
    resolution: {integrity: sha1-WQxhFWsK4vTwJVcyoViyZrxWsh0=}

  /electron-to-chromium/1.4.136:
    resolution: {integrity: sha512-GnITX8rHnUrIVnTxU9UlsTnSemHUA2iF+6QrRqxFbp/mf0vfuSc/goEyyQhUX3TUUCE3mv/4BNuXOtaJ4ur0eA==}

  /emittery/0.8.1:
    resolution: {integrity: sha512-uDfvUjVrfGJJhymx/kz6prltenw1u7WrCg1oa94zYY8xxVpLLUu045LAT0dhDZdXG58/EpPL/5kA180fQ/qudg==}
    engines: {node: '>=10'}

  /emoji-regex/8.0.0:
    resolution: {integrity: sha512-MSjYzcWNOA0ewAHpz0MxpYFvwg6yjy1NG3xteoqz644VCo/RPgnr1/GGt+ic3iJTzQ8Eu3TdM14SawnVUmGE6A==}

  /emoji-regex/9.2.2:
    resolution: {integrity: sha512-L18DaJsXSUk2+42pv8mLs5jJT2hqFkFE4j21wOmgbUqsZ2hL72NsUU785g9RXgo3s0ZNgVl42TiHp3ZtOv/Vyg==}
    dev: true

  /enabled/2.0.0:
    resolution: {integrity: sha512-AKrN98kuwOzMIdAizXGI86UFBoo26CL21UM763y1h/GMSJ4/OHU9k2YlsmBpyScFo/wbLzWQJBMCW4+IO3/+OQ==}
    dev: false

  /encodeurl/1.0.2:
    resolution: {integrity: sha1-rT/0yG7C0CkyL1oCw6mmBslbP1k=}
    engines: {node: '>= 0.8'}

  /end-of-stream/1.4.4:
    resolution: {integrity: sha512-+uw1inIHVPQoaVuHzRyXd21icM+cnt4CzD5rW+NC1wjOUSTOs+Te7FOv7AhN7vS9x/oIyhLP5PR1H+phQAHu5Q==}
    dependencies:
      once: 1.4.0
    dev: true

  /enhanced-resolve/5.9.3:
    resolution: {integrity: sha512-Bq9VSor+kjvW3f9/MiiR4eE3XYgOl7/rS8lnSxbRbF3kS0B2r+Y9w5krBWxZgDxASVZbdYrn5wT4j/Wb0J9qow==}
    engines: {node: '>=10.13.0'}
    dependencies:
      graceful-fs: 4.2.10
      tapable: 2.2.1
    dev: false

  /entities/2.2.0:
    resolution: {integrity: sha512-p92if5Nz619I0w+akJrLZH0MX0Pb5DX39XOwQTtXSdQQOaYH03S1uIQp4mhOZtAXrxq4ViO67YTiLBo2638o9A==}

  /error-ex/1.3.2:
    resolution: {integrity: sha512-7dFHNmqeFSEt2ZBsCriorKnn3Z2pj+fd9kmI6QoWw4//DL+icEBfc0U7qJCisqrTsKTjw4fNFy2pW9OqStD84g==}
    dependencies:
      is-arrayish: 0.2.1

  /es-abstract/1.20.0:
    resolution: {integrity: sha512-URbD8tgRthKD3YcC39vbvSDrX23upXnPcnGAjQfgxXF5ID75YcENawc9ZX/9iTP9ptUyfCLIxTTuMYoRfiOVKA==}
    engines: {node: '>= 0.4'}
    dependencies:
      call-bind: 1.0.2
      es-to-primitive: 1.2.1
      function-bind: 1.1.1
      function.prototype.name: 1.1.5
      get-intrinsic: 1.1.1
      get-symbol-description: 1.0.0
      has: 1.0.3
      has-property-descriptors: 1.0.0
      has-symbols: 1.0.3
      internal-slot: 1.0.3
      is-callable: 1.2.4
      is-negative-zero: 2.0.2
      is-regex: 1.1.4
      is-shared-array-buffer: 1.0.2
      is-string: 1.0.7
      is-weakref: 1.0.2
      object-inspect: 1.12.0
      object-keys: 1.1.1
      object.assign: 4.1.2
      regexp.prototype.flags: 1.4.3
      string.prototype.trimend: 1.0.5
      string.prototype.trimstart: 1.0.5
      unbox-primitive: 1.0.2

  /es-shim-unscopables/1.0.0:
    resolution: {integrity: sha512-Jm6GPcCdC30eMLbZ2x8z2WuRwAws3zTBBKuusffYVUrNj/GVSUAZ+xKMaUpfNDR5IbyNA5LJbaecoUVbmUcB1w==}
    dependencies:
      has: 1.0.3

  /es-to-primitive/1.2.1:
    resolution: {integrity: sha512-QCOllgZJtaUo9miYBcLChTUaHNjJF3PYs1VidD7AwiEj1kYxKeQTctLAezAOH5ZKRH0g2IgPn6KwB4IT8iRpvA==}
    engines: {node: '>= 0.4'}
    dependencies:
      is-callable: 1.2.4
      is-date-object: 1.0.5
      is-symbol: 1.0.4

  /esbuild-android-64/0.14.38:
    resolution: {integrity: sha512-aRFxR3scRKkbmNuGAK+Gee3+yFxkTJO/cx83Dkyzo4CnQl/2zVSurtG6+G86EQIZ+w+VYngVyK7P3HyTBKu3nw==}
    engines: {node: '>=12'}
    cpu: [x64]
    os: [android]
    requiresBuild: true
    dev: true
    optional: true

  /esbuild-android-arm64/0.14.38:
    resolution: {integrity: sha512-L2NgQRWuHFI89IIZIlpAcINy9FvBk6xFVZ7xGdOwIm8VyhX1vNCEqUJO3DPSSy945Gzdg98cxtNt8Grv1CsyhA==}
    engines: {node: '>=12'}
    cpu: [arm64]
    os: [android]
    requiresBuild: true
    dev: true
    optional: true

  /esbuild-darwin-64/0.14.38:
    resolution: {integrity: sha512-5JJvgXkX87Pd1Og0u/NJuO7TSqAikAcQQ74gyJ87bqWRVeouky84ICoV4sN6VV53aTW+NE87qLdGY4QA2S7KNA==}
    engines: {node: '>=12'}
    cpu: [x64]
    os: [darwin]
    requiresBuild: true
    dev: true
    optional: true

  /esbuild-darwin-arm64/0.14.38:
    resolution: {integrity: sha512-eqF+OejMI3mC5Dlo9Kdq/Ilbki9sQBw3QlHW3wjLmsLh+quNfHmGMp3Ly1eWm981iGBMdbtSS9+LRvR2T8B3eQ==}
    engines: {node: '>=12'}
    cpu: [arm64]
    os: [darwin]
    requiresBuild: true
    dev: true
    optional: true

  /esbuild-freebsd-64/0.14.38:
    resolution: {integrity: sha512-epnPbhZUt93xV5cgeY36ZxPXDsQeO55DppzsIgWM8vgiG/Rz+qYDLmh5ts3e+Ln1wA9dQ+nZmVHw+RjaW3I5Ig==}
    engines: {node: '>=12'}
    cpu: [x64]
    os: [freebsd]
    requiresBuild: true
    dev: true
    optional: true

  /esbuild-freebsd-arm64/0.14.38:
    resolution: {integrity: sha512-/9icXUYJWherhk+y5fjPI5yNUdFPtXHQlwP7/K/zg8t8lQdHVj20SqU9/udQmeUo5pDFHMYzcEFfJqgOVeKNNQ==}
    engines: {node: '>=12'}
    cpu: [arm64]
    os: [freebsd]
    requiresBuild: true
    dev: true
    optional: true

  /esbuild-linux-32/0.14.38:
    resolution: {integrity: sha512-QfgfeNHRFvr2XeHFzP8kOZVnal3QvST3A0cgq32ZrHjSMFTdgXhMhmWdKzRXP/PKcfv3e2OW9tT9PpcjNvaq6g==}
    engines: {node: '>=12'}
    cpu: [ia32]
    os: [linux]
    requiresBuild: true
    dev: true
    optional: true

  /esbuild-linux-64/0.14.38:
    resolution: {integrity: sha512-uuZHNmqcs+Bj1qiW9k/HZU3FtIHmYiuxZ/6Aa+/KHb/pFKr7R3aVqvxlAudYI9Fw3St0VCPfv7QBpUITSmBR1Q==}
    engines: {node: '>=12'}
    cpu: [x64]
    os: [linux]
    requiresBuild: true
    dev: true
    optional: true

  /esbuild-linux-arm/0.14.38:
    resolution: {integrity: sha512-FiFvQe8J3VKTDXG01JbvoVRXQ0x6UZwyrU4IaLBZeq39Bsbatd94Fuc3F1RGqPF5RbIWW7RvkVQjn79ejzysnA==}
    engines: {node: '>=12'}
    cpu: [arm]
    os: [linux]
    requiresBuild: true
    dev: true
    optional: true

  /esbuild-linux-arm64/0.14.38:
    resolution: {integrity: sha512-HlMGZTEsBrXrivr64eZ/EO0NQM8H8DuSENRok9d+Jtvq8hOLzrxfsAT9U94K3KOGk2XgCmkaI2KD8hX7F97lvA==}
    engines: {node: '>=12'}
    cpu: [arm64]
    os: [linux]
    requiresBuild: true
    dev: true
    optional: true

  /esbuild-linux-mips64le/0.14.38:
    resolution: {integrity: sha512-qd1dLf2v7QBiI5wwfil9j0HG/5YMFBAmMVmdeokbNAMbcg49p25t6IlJFXAeLzogv1AvgaXRXvgFNhScYEUXGQ==}
    engines: {node: '>=12'}
    cpu: [mips64el]
    os: [linux]
    requiresBuild: true
    dev: true
    optional: true

  /esbuild-linux-ppc64le/0.14.38:
    resolution: {integrity: sha512-mnbEm7o69gTl60jSuK+nn+pRsRHGtDPfzhrqEUXyCl7CTOCLtWN2bhK8bgsdp6J/2NyS/wHBjs1x8aBWwP2X9Q==}
    engines: {node: '>=12'}
    cpu: [ppc64]
    os: [linux]
    requiresBuild: true
    dev: true
    optional: true

  /esbuild-linux-riscv64/0.14.38:
    resolution: {integrity: sha512-+p6YKYbuV72uikChRk14FSyNJZ4WfYkffj6Af0/Tw63/6TJX6TnIKE+6D3xtEc7DeDth1fjUOEqm+ApKFXbbVQ==}
    engines: {node: '>=12'}
    cpu: [riscv64]
    os: [linux]
    requiresBuild: true
    dev: true
    optional: true

  /esbuild-linux-s390x/0.14.38:
    resolution: {integrity: sha512-0zUsiDkGJiMHxBQ7JDU8jbaanUY975CdOW1YDrurjrM0vWHfjv9tLQsW9GSyEb/heSK1L5gaweRjzfUVBFoybQ==}
    engines: {node: '>=12'}
    cpu: [s390x]
    os: [linux]
    requiresBuild: true
    dev: true
    optional: true

  /esbuild-netbsd-64/0.14.38:
    resolution: {integrity: sha512-cljBAApVwkpnJZfnRVThpRBGzCi+a+V9Ofb1fVkKhtrPLDYlHLrSYGtmnoTVWDQdU516qYI8+wOgcGZ4XIZh0Q==}
    engines: {node: '>=12'}
    cpu: [x64]
    os: [netbsd]
    requiresBuild: true
    dev: true
    optional: true

  /esbuild-openbsd-64/0.14.38:
    resolution: {integrity: sha512-CDswYr2PWPGEPpLDUO50mL3WO/07EMjnZDNKpmaxUPsrW+kVM3LoAqr/CE8UbzugpEiflYqJsGPLirThRB18IQ==}
    engines: {node: '>=12'}
    cpu: [x64]
    os: [openbsd]
    requiresBuild: true
    dev: true
    optional: true

  /esbuild-sunos-64/0.14.38:
    resolution: {integrity: sha512-2mfIoYW58gKcC3bck0j7lD3RZkqYA7MmujFYmSn9l6TiIcAMpuEvqksO+ntBgbLep/eyjpgdplF7b+4T9VJGOA==}
    engines: {node: '>=12'}
    cpu: [x64]
    os: [sunos]
    requiresBuild: true
    dev: true
    optional: true

  /esbuild-windows-32/0.14.38:
    resolution: {integrity: sha512-L2BmEeFZATAvU+FJzJiRLFUP+d9RHN+QXpgaOrs2klshoAm1AE6Us4X6fS9k33Uy5SzScn2TpcgecbqJza1Hjw==}
    engines: {node: '>=12'}
    cpu: [ia32]
    os: [win32]
    requiresBuild: true
    dev: true
    optional: true

  /esbuild-windows-64/0.14.38:
    resolution: {integrity: sha512-Khy4wVmebnzue8aeSXLC+6clo/hRYeNIm0DyikoEqX+3w3rcvrhzpoix0S+MF9vzh6JFskkIGD7Zx47ODJNyCw==}
    engines: {node: '>=12'}
    cpu: [x64]
    os: [win32]
    requiresBuild: true
    dev: true
    optional: true

  /esbuild-windows-arm64/0.14.38:
    resolution: {integrity: sha512-k3FGCNmHBkqdJXuJszdWciAH77PukEyDsdIryEHn9cKLQFxzhT39dSumeTuggaQcXY57UlmLGIkklWZo2qzHpw==}
    engines: {node: '>=12'}
    cpu: [arm64]
    os: [win32]
    requiresBuild: true
    dev: true
    optional: true

  /esbuild/0.14.38:
    resolution: {integrity: sha512-12fzJ0fsm7gVZX1YQ1InkOE5f9Tl7cgf6JPYXRJtPIoE0zkWAbHdPHVPPaLi9tYAcEBqheGzqLn/3RdTOyBfcA==}
    engines: {node: '>=12'}
    hasBin: true
    requiresBuild: true
    optionalDependencies:
      esbuild-android-64: 0.14.38
      esbuild-android-arm64: 0.14.38
      esbuild-darwin-64: 0.14.38
      esbuild-darwin-arm64: 0.14.38
      esbuild-freebsd-64: 0.14.38
      esbuild-freebsd-arm64: 0.14.38
      esbuild-linux-32: 0.14.38
      esbuild-linux-64: 0.14.38
      esbuild-linux-arm: 0.14.38
      esbuild-linux-arm64: 0.14.38
      esbuild-linux-mips64le: 0.14.38
      esbuild-linux-ppc64le: 0.14.38
      esbuild-linux-riscv64: 0.14.38
      esbuild-linux-s390x: 0.14.38
      esbuild-netbsd-64: 0.14.38
      esbuild-openbsd-64: 0.14.38
      esbuild-sunos-64: 0.14.38
      esbuild-windows-32: 0.14.38
      esbuild-windows-64: 0.14.38
      esbuild-windows-arm64: 0.14.38
    dev: true

  /escalade/3.1.1:
    resolution: {integrity: sha512-k0er2gUkLf8O0zKJiAhmkTnJlTvINGv7ygDNPbeIsX/TJjGJZHuh9B2UxbsaEkmlEo9MfhrSzmhIlhRlI2GXnw==}
    engines: {node: '>=6'}

  /escape-goat/2.1.1:
    resolution: {integrity: sha512-8/uIhbG12Csjy2JEW7D9pHbreaVaS/OpN3ycnyvElTdwM5n6GY6W6e2IPemfvGZeUMqZ9A/3GqIZMgKnBhAw/Q==}
    engines: {node: '>=8'}
    dev: true

  /escape-html/1.0.3:
    resolution: {integrity: sha1-Aljq5NPQwJdN4cFpGI7wBR0dGYg=}

  /escape-string-regexp/1.0.5:
    resolution: {integrity: sha1-G2HAViGQqN/2rjuyzwIAyhMLhtQ=}
    engines: {node: '>=0.8.0'}

  /escape-string-regexp/2.0.0:
    resolution: {integrity: sha512-UpzcLCXolUWcNu5HtVMHYdXJjArjsF9C0aNnquZYY4uW/Vu0miy5YoWvbV345HauVvcAUnpRuhMMcqTcGOY2+w==}
    engines: {node: '>=8'}

  /escape-string-regexp/4.0.0:
    resolution: {integrity: sha512-TtpcNJ3XAzx3Gq8sWRzJaVajRs0uVxA2YAkdb1jm2YkPz4G6egUFAyA3n5vtEIZefPk5Wa4UXbKuS5fKkJWdgA==}
    engines: {node: '>=10'}

  /escodegen/2.0.0:
    resolution: {integrity: sha512-mmHKys/C8BFUGI+MAWNcSYoORYLMdPzjrknd2Vc+bUsjN5bXcr8EhrNB+UTqfL1y3I9c4fw2ihgtMPQLBRiQxw==}
    engines: {node: '>=6.0'}
    hasBin: true
    dependencies:
      esprima: 4.0.1
      estraverse: 5.3.0
      esutils: 2.0.3
      optionator: 0.8.3
    optionalDependencies:
      source-map: 0.6.1

  /eslint-config-next/12.1.5_d7e9cce678924f6d9856cdbea208c1e6:
    resolution: {integrity: sha512-P+DCt5ti63KhC0qNLzrAmPcwRGq8pYqgcf/NNr1E+WjCrMkWdCAXkIANTquo+kcO1adR2k1lTo5GCrNUtKy4hQ==}
    peerDependencies:
      eslint: ^7.23.0 || ^8.0.0
      next: '>=10.2.0'
      typescript: '>=3.3.1'
    peerDependenciesMeta:
      typescript:
        optional: true
    dependencies:
      '@next/eslint-plugin-next': 12.1.5
      '@rushstack/eslint-patch': 1.0.8
      '@typescript-eslint/parser': 5.10.1_eslint@8.14.0+typescript@4.6.4
      eslint: 8.14.0
      eslint-import-resolver-node: 0.3.4
      eslint-import-resolver-typescript: 2.4.0_59798b385a3adca7256ac59d2d0e5ae0
      eslint-plugin-import: 2.25.2_eslint@8.14.0
      eslint-plugin-jsx-a11y: 6.5.1_eslint@8.14.0
      eslint-plugin-react: 7.29.1_eslint@8.14.0
      eslint-plugin-react-hooks: 4.3.0_eslint@8.14.0
      next: 12.1.6_a4a513c9a213234bf0e56ad44f68969f
      typescript: 4.6.4
    transitivePeerDependencies:
      - supports-color
    dev: true

  /eslint-import-resolver-node/0.3.4:
    resolution: {integrity: sha512-ogtf+5AB/O+nM6DIeBUNr2fuT7ot9Qg/1harBfBtaP13ekEWFQEEMP94BCB7zaNW3gyY+8SHYF00rnqYwXKWOA==}
    dependencies:
      debug: 2.6.9
      resolve: 1.22.0
    dev: true

  /eslint-import-resolver-node/0.3.6:
    resolution: {integrity: sha512-0En0w03NRVMn9Uiyn8YRPDKvWjxCWkslUEhGNTdGx15RvPJYQ+lbOlqrlNI2vEAs4pDYK4f/HN2TbDmk5TP0iw==}
    dependencies:
      debug: 3.2.7
      resolve: 1.22.0
    dev: true

  /eslint-import-resolver-typescript/2.4.0_59798b385a3adca7256ac59d2d0e5ae0:
    resolution: {integrity: sha512-useJKURidCcldRLCNKWemr1fFQL1SzB3G4a0li6lFGvlc5xGe1hY343bvG07cbpCzPuM/lK19FIJB3XGFSkplA==}
    engines: {node: '>=4'}
    peerDependencies:
      eslint: '*'
      eslint-plugin-import: '*'
    dependencies:
      debug: 4.3.4
      eslint: 8.14.0
      eslint-plugin-import: 2.25.2_eslint@8.14.0
      glob: 7.2.0
      is-glob: 4.0.3
      resolve: 1.22.0
      tsconfig-paths: 3.14.1
    transitivePeerDependencies:
      - supports-color
    dev: true

  /eslint-module-utils/2.7.3:
    resolution: {integrity: sha512-088JEC7O3lDZM9xGe0RerkOMd0EjFl+Yvd1jPWIkMT5u3H9+HC34mWWPnqPrN13gieT9pBOO+Qt07Nb/6TresQ==}
    engines: {node: '>=4'}
    dependencies:
      debug: 3.2.7
      find-up: 2.1.0
    dev: true

  /eslint-plugin-import/2.25.2_eslint@8.14.0:
    resolution: {integrity: sha512-qCwQr9TYfoBHOFcVGKY9C9unq05uOxxdklmBXLVvcwo68y5Hta6/GzCZEMx2zQiu0woKNEER0LE7ZgaOfBU14g==}
    engines: {node: '>=4'}
    peerDependencies:
      eslint: ^2 || ^3 || ^4 || ^5 || ^6 || ^7.2.0 || ^8
    dependencies:
      array-includes: 3.1.5
      array.prototype.flat: 1.3.0
      debug: 2.6.9
      doctrine: 2.1.0
      eslint: 8.14.0
      eslint-import-resolver-node: 0.3.6
      eslint-module-utils: 2.7.3
      has: 1.0.3
      is-core-module: 2.9.0
      is-glob: 4.0.3
      minimatch: 3.1.2
      object.values: 1.1.5
      resolve: 1.22.0
      tsconfig-paths: 3.14.1
    dev: true

  /eslint-plugin-jsx-a11y/6.5.1_eslint@8.14.0:
    resolution: {integrity: sha512-sVCFKX9fllURnXT2JwLN5Qgo24Ug5NF6dxhkmxsMEUZhXRcGg+X3e1JbJ84YePQKBl5E0ZjAH5Q4rkdcGY99+g==}
    engines: {node: '>=4.0'}
    peerDependencies:
      eslint: ^3 || ^4 || ^5 || ^6 || ^7 || ^8
    dependencies:
      '@babel/runtime': 7.17.9
      aria-query: 4.2.2
      array-includes: 3.1.5
      ast-types-flow: 0.0.7
      axe-core: 4.4.1
      axobject-query: 2.2.0
      damerau-levenshtein: 1.0.8
      emoji-regex: 9.2.2
      eslint: 8.14.0
      has: 1.0.3
      jsx-ast-utils: 3.3.0
      language-tags: 1.0.5
      minimatch: 3.1.2
    dev: true

  /eslint-plugin-promise/6.0.0_eslint@8.14.0:
    resolution: {integrity: sha512-7GPezalm5Bfi/E22PnQxDWH2iW9GTvAlUNTztemeHb6c1BniSyoeTrM87JkC0wYdi6aQrZX9p2qEiAno8aTcbw==}
    engines: {node: ^12.22.0 || ^14.17.0 || >=16.0.0}
    peerDependencies:
      eslint: ^7.0.0 || ^8.0.0
    dependencies:
      eslint: 8.14.0

  /eslint-plugin-react-hooks/4.3.0_eslint@8.14.0:
    resolution: {integrity: sha512-XslZy0LnMn+84NEG9jSGR6eGqaZB3133L8xewQo3fQagbQuGt7a63gf+P1NGKZavEYEC3UXaWEAA/AqDkuN6xA==}
    engines: {node: '>=10'}
    peerDependencies:
      eslint: ^3.0.0 || ^4.0.0 || ^5.0.0 || ^6.0.0 || ^7.0.0 || ^8.0.0-0
    dependencies:
      eslint: 8.14.0
    dev: true

  /eslint-plugin-react/7.27.1_eslint@8.14.0:
    resolution: {integrity: sha512-meyunDjMMYeWr/4EBLTV1op3iSG3mjT/pz5gti38UzfM4OPpNc2m0t2xvKCOMU5D6FSdd34BIMFOvQbW+i8GAA==}
    engines: {node: '>=4'}
    peerDependencies:
      eslint: ^3 || ^4 || ^5 || ^6 || ^7 || ^8
    dependencies:
      array-includes: 3.1.5
      array.prototype.flatmap: 1.3.0
      doctrine: 2.1.0
      eslint: 8.14.0
      estraverse: 5.3.0
      jsx-ast-utils: 3.3.0
      minimatch: 3.1.2
      object.entries: 1.1.5
      object.fromentries: 2.0.5
      object.hasown: 1.1.1
      object.values: 1.1.5
      prop-types: 15.8.1
      resolve: 2.0.0-next.3
      semver: 6.3.0
      string.prototype.matchall: 4.0.7

  /eslint-plugin-react/7.29.1_eslint@8.14.0:
    resolution: {integrity: sha512-WtzRpHMhsOX05ZrkyaaqmLl2uXGqmYooCfBxftJKlkYdsltiufGgfU7uuoHwR2lBam2Kh/EIVID4aU9e3kbCMA==}
    engines: {node: '>=4'}
    peerDependencies:
      eslint: ^3 || ^4 || ^5 || ^6 || ^7 || ^8
    dependencies:
      array-includes: 3.1.5
      array.prototype.flatmap: 1.3.0
      doctrine: 2.1.0
      eslint: 8.14.0
      estraverse: 5.3.0
      jsx-ast-utils: 3.3.0
      minimatch: 3.1.2
      object.entries: 1.1.5
      object.fromentries: 2.0.5
      object.hasown: 1.1.1
      object.values: 1.1.5
      prop-types: 15.8.1
      resolve: 2.0.0-next.3
      semver: 6.3.0
      string.prototype.matchall: 4.0.7
    dev: true

  /eslint-plugin-security/1.5.0:
    resolution: {integrity: sha512-hAFVwLZ/UeXrlyVD2TDarv/x00CoFVpaY0IUZhKjPjiFxqkuQVixsK4f2rxngeQOqSxi6OUjzJM/jMwKEVjJ8g==}
    dependencies:
      safe-regex: 2.1.1

  /eslint-plugin-testing-library/5.0.1_eslint@8.14.0+typescript@4.6.4:
    resolution: {integrity: sha512-8ZV4HbbacvOwu+adNnGpYd8E64NRcil2a11aFAbc/TZDUB/xxK2c8Z+LoeoHUbxNBGbTUdpAE4YUugxK85pcwQ==}
    engines: {node: ^12.22.0 || ^14.17.0 || >=16.0.0, npm: '>=6'}
    peerDependencies:
      eslint: ^7.5.0 || ^8.0.0
    dependencies:
      '@typescript-eslint/experimental-utils': 5.22.0_eslint@8.14.0+typescript@4.6.4
      eslint: 8.14.0
    transitivePeerDependencies:
      - supports-color
      - typescript
    dev: true

  /eslint-plugin-tsdoc/0.2.16:
    resolution: {integrity: sha512-F/RWMnyDQuGlg82vQEFHQtGyWi7++XJKdYNn0ulIbyMOFqYIjoJOUdE6olORxgwgLkpJxsCJpJbTHgxJ/ggfXw==}
    dependencies:
      '@microsoft/tsdoc': 0.14.1
      '@microsoft/tsdoc-config': 0.16.1

  /eslint-scope/5.1.1:
    resolution: {integrity: sha512-2NxwbF/hZ0KpepYN0cNbo+FN6XoK7GaHlQhgx/hIZl6Va0bF45RQOOwhLIy8lQDbuCiadSLCBnH2CFYquit5bw==}
    engines: {node: '>=8.0.0'}
    dependencies:
      esrecurse: 4.3.0
      estraverse: 4.3.0

  /eslint-scope/7.1.1:
    resolution: {integrity: sha512-QKQM/UXpIiHcLqJ5AOyIW7XZmzjkzQXYE54n1++wb0u9V/abW3l9uQnxX8Z5Xd18xyKIMTUAyQ0k1e8pz6LUrw==}
    engines: {node: ^12.22.0 || ^14.17.0 || >=16.0.0}
    dependencies:
      esrecurse: 4.3.0
      estraverse: 5.3.0

  /eslint-utils/3.0.0_eslint@8.14.0:
    resolution: {integrity: sha512-uuQC43IGctw68pJA1RgbQS8/NP7rch6Cwd4j3ZBtgo4/8Flj4eGE7ZYSZRN3iq5pVUv6GPdW5Z1RFleo84uLDA==}
    engines: {node: ^10.0.0 || ^12.0.0 || >= 14.0.0}
    peerDependencies:
      eslint: '>=5'
    dependencies:
      eslint: 8.14.0
      eslint-visitor-keys: 2.1.0

  /eslint-utils/3.0.0_eslint@8.7.0:
    resolution: {integrity: sha512-uuQC43IGctw68pJA1RgbQS8/NP7rch6Cwd4j3ZBtgo4/8Flj4eGE7ZYSZRN3iq5pVUv6GPdW5Z1RFleo84uLDA==}
    engines: {node: ^10.0.0 || ^12.0.0 || >= 14.0.0}
    peerDependencies:
      eslint: '>=5'
    dependencies:
      eslint: 8.7.0
      eslint-visitor-keys: 2.1.0
    dev: true

  /eslint-visitor-keys/2.1.0:
    resolution: {integrity: sha512-0rSmRBzXgDzIsD6mGdJgevzgezI534Cer5L/vyMX0kHzT/jiB43jRhd9YUlMGYLQy2zprNmoT8qasCGtY+QaKw==}
    engines: {node: '>=10'}

  /eslint-visitor-keys/3.3.0:
    resolution: {integrity: sha512-mQ+suqKJVyeuwGYHAdjMFqjCyfl8+Ldnxuyp3ldiMBFKkvytrXUZWaiPCEav8qDHKty44bD+qV1IP4T+w+xXRA==}
    engines: {node: ^12.22.0 || ^14.17.0 || >=16.0.0}

  /eslint/8.14.0:
    resolution: {integrity: sha512-3/CE4aJX7LNEiE3i6FeodHmI/38GZtWCsAtsymScmzYapx8q1nVVb+eLcLSzATmCPXw5pT4TqVs1E0OmxAd9tw==}
    engines: {node: ^12.22.0 || ^14.17.0 || >=16.0.0}
    hasBin: true
    dependencies:
      '@eslint/eslintrc': 1.2.2
      '@humanwhocodes/config-array': 0.9.5
      ajv: 6.12.6
      chalk: 4.1.2
      cross-spawn: 7.0.3
      debug: 4.3.4
      doctrine: 3.0.0
      escape-string-regexp: 4.0.0
      eslint-scope: 7.1.1
      eslint-utils: 3.0.0_eslint@8.14.0
      eslint-visitor-keys: 3.3.0
      espree: 9.3.1
      esquery: 1.4.0
      esutils: 2.0.3
      fast-deep-equal: 3.1.3
      file-entry-cache: 6.0.1
      functional-red-black-tree: 1.0.1
      glob-parent: 6.0.2
      globals: 13.13.0
      ignore: 5.2.0
      import-fresh: 3.3.0
      imurmurhash: 0.1.4
      is-glob: 4.0.3
      js-yaml: 4.1.0
      json-stable-stringify-without-jsonify: 1.0.1
      levn: 0.4.1
      lodash.merge: 4.6.2
      minimatch: 3.1.2
      natural-compare: 1.4.0
      optionator: 0.9.1
      regexpp: 3.2.0
      strip-ansi: 6.0.1
      strip-json-comments: 3.1.1
      text-table: 0.2.0
      v8-compile-cache: 2.3.0
    transitivePeerDependencies:
      - supports-color

  /eslint/8.7.0:
    resolution: {integrity: sha512-ifHYzkBGrzS2iDU7KjhCAVMGCvF6M3Xfs8X8b37cgrUlDt6bWRTpRh6T/gtSXv1HJ/BUGgmjvNvOEGu85Iif7w==}
    engines: {node: ^12.22.0 || ^14.17.0 || >=16.0.0}
    hasBin: true
    dependencies:
      '@eslint/eslintrc': 1.2.2
      '@humanwhocodes/config-array': 0.9.5
      ajv: 6.12.6
      chalk: 4.1.2
      cross-spawn: 7.0.3
      debug: 4.3.4
      doctrine: 3.0.0
      escape-string-regexp: 4.0.0
      eslint-scope: 7.1.1
      eslint-utils: 3.0.0_eslint@8.7.0
      eslint-visitor-keys: 3.3.0
      espree: 9.3.1
      esquery: 1.4.0
      esutils: 2.0.3
      fast-deep-equal: 3.1.3
      file-entry-cache: 6.0.1
      functional-red-black-tree: 1.0.1
      glob-parent: 6.0.2
      globals: 13.13.0
      ignore: 5.2.0
      import-fresh: 3.3.0
      imurmurhash: 0.1.4
      is-glob: 4.0.3
      js-yaml: 4.1.0
      json-stable-stringify-without-jsonify: 1.0.1
      levn: 0.4.1
      lodash.merge: 4.6.2
      minimatch: 3.1.2
      natural-compare: 1.4.0
      optionator: 0.9.1
      regexpp: 3.2.0
      strip-ansi: 6.0.1
      strip-json-comments: 3.1.1
      text-table: 0.2.0
      v8-compile-cache: 2.3.0
    transitivePeerDependencies:
      - supports-color
    dev: true

  /espree/9.3.1:
    resolution: {integrity: sha512-bvdyLmJMfwkV3NCRl5ZhJf22zBFo1y8bYh3VYb+bfzqNB4Je68P2sSuXyuFquzWLebHpNd2/d5uv7yoP9ISnGQ==}
    engines: {node: ^12.22.0 || ^14.17.0 || >=16.0.0}
    dependencies:
      acorn: 8.7.1
      acorn-jsx: 5.3.2_acorn@8.7.1
      eslint-visitor-keys: 3.3.0

  /esprima/4.0.1:
    resolution: {integrity: sha512-eGuFFw7Upda+g4p+QHvnW0RyTX/SVeJBDM/gCtMARO0cLuT2HcEKnTPvhjV6aGeqrCB/sbNop0Kszm0jsaWU4A==}
    engines: {node: '>=4'}
    hasBin: true

  /esquery/1.4.0:
    resolution: {integrity: sha512-cCDispWt5vHHtwMY2YrAQ4ibFkAL8RbH5YGBnZBc90MolvvfkkQcJro/aZiAQUlQ3qgrYS6D6v8Gc5G5CQsc9w==}
    engines: {node: '>=0.10'}
    dependencies:
      estraverse: 5.3.0

  /esrecurse/4.3.0:
    resolution: {integrity: sha512-KmfKL3b6G+RXvP8N1vr3Tq1kL/oCFgn2NYXEtqP8/L3pKapUA4G8cFVaoF3SU323CD4XypR/ffioHmkti6/Tag==}
    engines: {node: '>=4.0'}
    dependencies:
      estraverse: 5.3.0

  /estraverse/4.3.0:
    resolution: {integrity: sha512-39nnKffWz8xN1BU/2c79n9nB9HDzo0niYUqx6xyqUnyoAnQyyWpOTdZEeiCch8BBu515t4wp9ZmgVfVhn9EBpw==}
    engines: {node: '>=4.0'}

  /estraverse/5.3.0:
    resolution: {integrity: sha512-MMdARuVEQziNTeJD8DgMqmhwR11BRQ/cBP+pLtYdSTnf3MIO8fFeiINEbX36ZdNlfU/7A9f3gUw49B3oQsvwBA==}
    engines: {node: '>=4.0'}

  /esutils/2.0.3:
    resolution: {integrity: sha512-kVscqXk4OCp68SZ0dkgEKVi6/8ij300KBWTJq32P/dYeWTSwK41WyTxalN1eRmA5Z9UU/LX9D7FWSmV9SAYx6g==}
    engines: {node: '>=0.10.0'}

  /etag/1.8.1:
    resolution: {integrity: sha1-Qa4u62XvpiJorr/qg6x9eSmbCIc=}
    engines: {node: '>= 0.6'}

  /events/1.1.1:
    resolution: {integrity: sha1-nr23Y1rQmccNzEwqH1AEKI6L2SQ=}
    engines: {node: '>=0.4.x'}
    dev: true

  /execa/5.1.1:
    resolution: {integrity: sha512-8uSpZZocAZRBAPIEINJj3Lo9HyGitllczc27Eh5YYojjMFMn8yHMDMaUHE2Jqfq05D/wucwI4JGURyXt1vchyg==}
    engines: {node: '>=10'}
    dependencies:
      cross-spawn: 7.0.3
      get-stream: 6.0.1
      human-signals: 2.1.0
      is-stream: 2.0.1
      merge-stream: 2.0.0
      npm-run-path: 4.0.1
      onetime: 5.1.2
      signal-exit: 3.0.7
      strip-final-newline: 2.0.0

  /exit/0.1.2:
    resolution: {integrity: sha1-BjJjj42HfMghB9MKD/8aF8uhzQw=}
    engines: {node: '>= 0.8.0'}

  /expand-template/2.0.3:
    resolution: {integrity: sha512-XYfuKMvj4O35f/pOXLObndIRvyQ+/+6AhODh+OKWj9S9498pHHn/IMszH+gt0fBCRWMNfk1ZSp5x3AifmnI2vg==}
    engines: {node: '>=6'}
    dev: true

  /expect/27.5.1:
    resolution: {integrity: sha512-E1q5hSUG2AmYQwQJ041nvgpkODHQvB+RKlB4IYdru6uJsyFTRyZAP463M+1lINorwbqAmUggi6+WwkD8lCS/Dw==}
    engines: {node: ^10.13.0 || ^12.13.0 || ^14.15.0 || >=15.0.0}
    dependencies:
      '@jest/types': 27.5.1
      jest-get-type: 27.5.1
      jest-matcher-utils: 27.5.1
      jest-message-util: 27.5.1

  /express/4.18.1:
    resolution: {integrity: sha512-zZBcOX9TfehHQhtupq57OF8lFZ3UZi08Y97dwFCkD8p9d/d2Y3M+ykKcwaMDEL+4qyUolgBDX6AblpR3fL212Q==}
    engines: {node: '>= 0.10.0'}
    dependencies:
      accepts: 1.3.8
      array-flatten: 1.1.1
      body-parser: 1.20.0
      content-disposition: 0.5.4
      content-type: 1.0.4
      cookie: 0.5.0
      cookie-signature: 1.0.6
      debug: 2.6.9
      depd: 2.0.0
      encodeurl: 1.0.2
      escape-html: 1.0.3
      etag: 1.8.1
      finalhandler: 1.2.0
      fresh: 0.5.2
      http-errors: 2.0.0
      merge-descriptors: 1.0.1
      methods: 1.1.2
      on-finished: 2.4.1
      parseurl: 1.3.3
      path-to-regexp: 0.1.7
      proxy-addr: 2.0.7
      qs: 6.10.3
      range-parser: 1.2.1
      safe-buffer: 5.2.1
      send: 0.18.0
      serve-static: 1.15.0
      setprototypeof: 1.2.0
      statuses: 2.0.1
      type-is: 1.6.18
      utils-merge: 1.0.1
      vary: 1.1.2

  /extend/3.0.2:
    resolution: {integrity: sha512-fjquC59cD7CyW6urNXK0FBufkZcoiGG80wTuPujX590cB5Ttln20E2UB4S/WARVqhXffZl2LNgS+gQdPIIim/g==}
    dev: true

  /extsprintf/1.3.0:
    resolution: {integrity: sha1-lpGEQOMEGnpBT4xS48V06zw+HgU=}
    engines: {'0': node >=0.6.0}
    dev: true

  /fast-check/2.25.0:
    resolution: {integrity: sha512-wRUT2KD2lAmT75WNIJIHECawoUUMHM0I5jrlLXGtGeqmPL8jl/EldUDjY1VCp6fDY8yflyfUeIOsOBrIbIiArg==}
    engines: {node: '>=8.0.0'}
    dependencies:
      pure-rand: 5.0.1
    dev: true

  /fast-deep-equal/3.1.3:
    resolution: {integrity: sha512-f3qQ9oQy9j2AhBe/H9VC91wLmKBCCU/gDOnKNAYG5hswO7BLKj09Hc5HYNz9cGI++xlpDCIgDaitVs03ATR84Q==}

  /fast-glob/3.2.11:
    resolution: {integrity: sha512-xrO3+1bxSo3ZVHAnqzyuewYT6aMFHRAd4Kcs92MAonjwQZLsK9d0SF1IyQ3k5PoirxTW0Oe/RqFgMQ6TcNE5Ew==}
    engines: {node: '>=8.6.0'}
    dependencies:
      '@nodelib/fs.stat': 2.0.5
      '@nodelib/fs.walk': 1.2.8
      glob-parent: 5.1.2
      merge2: 1.4.1
      micromatch: 4.0.5

  /fast-json-stable-stringify/2.1.0:
    resolution: {integrity: sha512-lhd/wF+Lk98HZoTCtlVraHtfh5XYijIjalXck7saUtuanSDyLMxnHhSXEDJqHxD7msR8D0uCmqlkwjCV8xvwHw==}

  /fast-levenshtein/2.0.6:
    resolution: {integrity: sha1-PYpcZog6FqMMqGQ+hR8Zuqd5eRc=}

  /fast-safe-stringify/2.1.1:
    resolution: {integrity: sha512-W+KJc2dmILlPplD/H4K9l9LcAHAfPtP6BY84uVLXQ6Evcz9Lcg33Y2z1IVblT6xdY54PXYVHEv+0Wpq8Io6zkA==}
    dev: true

  /fast-xml-parser/3.19.0:
    resolution: {integrity: sha512-4pXwmBplsCPv8FOY1WRakF970TjNGnGnfbOnLqjlYvMiF1SR3yOHyxMR/YCXpPTOspNF5gwudqktIP4VsWkvBg==}
    hasBin: true

  /fastparse/1.1.2:
    resolution: {integrity: sha512-483XLLxTVIwWK3QTrMGRqUfUpoOs/0hbQrl2oz4J0pAcm3A3bu84wxTFqGqkJzewCLdME38xJLJAxBABfQT8sQ==}
    dev: true

  /fastq/1.13.0:
    resolution: {integrity: sha512-YpkpUnK8od0o1hmeSc7UUs/eB/vIPWJYjKck2QKIzAf71Vm1AAQ3EbuZB3g2JIy+pg+ERD0vqI79KyZiB2e2Nw==}
    dependencies:
      reusify: 1.0.4

  /fb-watchman/2.0.1:
    resolution: {integrity: sha512-DkPJKQeY6kKwmuMretBhr7G6Vodr7bFwDYTXIkfG1gjvNpaxBTQV3PbXg6bR1c1UP4jPOX0jHUbbHANL9vRjVg==}
    dependencies:
      bser: 2.1.1

  /fecha/4.2.3:
    resolution: {integrity: sha512-OP2IUU6HeYKJi3i0z4A19kHMQoLVs4Hc+DPqqxI2h/DPZHTm/vjsfC6P0b4jCMy14XizLBqvndQ+UilD7707Jw==}
    dev: false

  /file-entry-cache/6.0.1:
    resolution: {integrity: sha512-7Gps/XWymbLk2QLYK4NzpMOrYjMhdIxXuIvy2QBsLE6ljuodKvdkWs/cpyJJ3CVIVpH0Oi1Hvg1ovbMzLdFBBg==}
    engines: {node: ^10.12.0 || >=12.0.0}
    dependencies:
      flat-cache: 3.0.4

  /filesize/8.0.7:
    resolution: {integrity: sha512-pjmC+bkIF8XI7fWaH8KxHcZL3DPybs1roSKP4rKDvy20tAWwIObE4+JIseG2byfGKhud5ZnM4YSGKBz7Sh0ndQ==}
    engines: {node: '>= 0.4.0'}
    dev: true

  /fill-range/7.0.1:
    resolution: {integrity: sha512-qOo9F+dMUmC2Lcb4BbVvnKJxTPjCm+RRpe4gDuGrzkL7mEVl/djYSu2OdQ2Pa302N4oqkSg9ir6jaLWJ2USVpQ==}
    engines: {node: '>=8'}
    dependencies:
      to-regex-range: 5.0.1

  /finalhandler/1.2.0:
    resolution: {integrity: sha512-5uXcUVftlQMFnWC9qu/svkWv3GTd2PfUhK/3PLkYNAe7FbqJMt3515HaxE6eRL74GdsriiwujiawdaB1BpEISg==}
    engines: {node: '>= 0.8'}
    dependencies:
      debug: 2.6.9
      encodeurl: 1.0.2
      escape-html: 1.0.3
      on-finished: 2.4.1
      parseurl: 1.3.3
      statuses: 2.0.1
      unpipe: 1.0.0

  /find-up/2.1.0:
    resolution: {integrity: sha1-RdG35QbHF93UgndaK3eSCjwMV6c=}
    engines: {node: '>=4'}
    dependencies:
      locate-path: 2.0.0
    dev: true

  /find-up/4.1.0:
    resolution: {integrity: sha512-PpOwAdQ/YlXQ2vj8a3h8IipDuYRi3wceVQQGYWxNINccq40Anw7BlsEXCMbt1Zt+OLA6Fq9suIpIWD0OsnISlw==}
    engines: {node: '>=8'}
    dependencies:
      locate-path: 5.0.0
      path-exists: 4.0.0

  /flat-cache/3.0.4:
    resolution: {integrity: sha512-dm9s5Pw7Jc0GvMYbshN6zchCA9RgQlzzEZX3vylR9IqFfS8XciblUXOKfW6SiuJ0e13eDYZoZV5wdrev7P3Nwg==}
    engines: {node: ^10.12.0 || >=12.0.0}
    dependencies:
      flatted: 3.2.5
      rimraf: 3.0.2

  /flatted/3.2.5:
    resolution: {integrity: sha512-WIWGi2L3DyTUvUrwRKgGi9TwxQMUEqPOPQBVi71R96jZXJdFskXEmf54BoZaS1kknGODoIGASGEzBUYdyMCBJg==}

  /fn.name/1.1.0:
    resolution: {integrity: sha512-GRnmB5gPyJpAhTQdSZTSp9uaPSvl09KoYcMQtsB9rQoOmzs9dH6ffeccH+Z+cv6P68Hu5bC6JjRh4Ah/mHSNRw==}
    dev: false

  /focus-lock/0.11.1:
    resolution: {integrity: sha512-RQrQFDMtRhyIk2gxG2opjNu/mR3X2PxogjDuMS1ynBC3SwIxnrWzUQMkb3DA5TDaH5HUG7SjGVCjzJITllFDkA==}
    engines: {node: '>=10'}
    dependencies:
      tslib: 2.4.0
    dev: true

  /follow-redirects/1.15.0:
    resolution: {integrity: sha512-aExlJShTV4qOUOL7yF1U5tvLCB0xQuudbf6toyYA0E/acBNw71mvjFTnLaRp50aQaYocMR0a/RMMBIHeZnGyjQ==}
    engines: {node: '>=4.0'}
    peerDependencies:
      debug: '*'
    peerDependenciesMeta:
      debug:
        optional: true
    dev: true

  /forever-agent/0.6.1:
    resolution: {integrity: sha1-+8cfDEGt6zf5bFd60e1C2P2sypE=}
    dev: true

  /form-data/2.3.3:
    resolution: {integrity: sha512-1lLKB2Mu3aGP1Q/2eCOx0fNbRMe7XdwktwOruhfqqd0rIJWwN4Dh+E3hrPSlDCXnSR7UtZ1N38rVXm+6+MEhJQ==}
    engines: {node: '>= 0.12'}
    dependencies:
      asynckit: 0.4.0
      combined-stream: 1.0.8
      mime-types: 2.1.35
    dev: true

  /form-data/2.5.1:
    resolution: {integrity: sha512-m21N3WOmEEURgk6B9GLOE4RuWOFf28Lhh9qGYeNlGq4VDXUlJy2th2slBNU8Gp8EzloYZOibZJ7t5ecIrFSjVA==}
    engines: {node: '>= 0.12'}
    dependencies:
      asynckit: 0.4.0
      combined-stream: 1.0.8
      mime-types: 2.1.35
    dev: true

  /form-data/3.0.1:
    resolution: {integrity: sha512-RHkBKtLWUVwd7SqRIvCZMEvAMoGUp0XU+seQiZejj0COz3RI3hWP4sCv3gZWWLjJTd7rGwcsF5eKZGii0r/hbg==}
    engines: {node: '>= 6'}
    dependencies:
      asynckit: 0.4.0
      combined-stream: 1.0.8
      mime-types: 2.1.35

  /form-data/4.0.0:
    resolution: {integrity: sha512-ETEklSGi5t0QMZuiXoA/Q6vcnxcLQP5vdugSpuAyi6SVGi2clPPp+xgEhuMaHC+zGgn31Kd235W35f7Hykkaww==}
    engines: {node: '>= 6'}
    dependencies:
      asynckit: 0.4.0
      combined-stream: 1.0.8
      mime-types: 2.1.35
    dev: true

  /formidable/2.0.1:
    resolution: {integrity: sha512-rjTMNbp2BpfQShhFbR3Ruk3qk2y9jKpvMW78nJgx8QKtxjDVrwbZG+wvDOmVbifHyOUOQJXxqEy6r0faRrPzTQ==}
    dependencies:
      dezalgo: 1.0.3
      hexoid: 1.0.0
      once: 1.4.0
      qs: 6.9.3
    dev: true

  /forwarded/0.2.0:
    resolution: {integrity: sha512-buRG0fpBtRHSTCOASe6hD258tEubFoRLb4ZNA6NxMVHNw2gOcwHo9wyablzMzOA5z9xA9L1KNjk/Nt6MT9aYow==}
    engines: {node: '>= 0.6'}

  /fresh/0.5.2:
    resolution: {integrity: sha1-PYyt2Q2XZWn6g1qx+OSyOhBWBac=}
    engines: {node: '>= 0.6'}

  /fs-constants/1.0.0:
    resolution: {integrity: sha512-y6OAwoSIf7FyjMIv94u+b5rdheZEjzR63GTyZJm5qh4Bi+2YgwLCcI/fPFZkL5PSixOt6ZNKm+w+Hfp/Bciwow==}
    dev: true

  /fs-extra/7.0.1:
    resolution: {integrity: sha512-YJDaCJZEnBmcbw13fvdAM9AwNOJwOzrE4pqMqBq5nFiEqXUqHwlK4B+3pUw6JNvfSPtX05xFHtYy/1ni01eGCw==}
    engines: {node: '>=6 <7 || >=8'}
    dependencies:
      graceful-fs: 4.2.10
      jsonfile: 4.0.0
      universalify: 0.1.2
    dev: true

  /fs-extra/9.1.0:
    resolution: {integrity: sha512-hcg3ZmepS30/7BSFqRvoo3DOMQu7IjqxO5nCDt+zM9XWjb33Wg7ziNT+Qvqbuc3+gWpzO02JubVyk2G4Zvo1OQ==}
    engines: {node: '>=10'}
    dependencies:
      at-least-node: 1.0.0
      graceful-fs: 4.2.10
      jsonfile: 6.1.0
      universalify: 2.0.0

  /fs.realpath/1.0.0:
    resolution: {integrity: sha1-FQStJSMVjKpA20onh8sBQRmU6k8=}

  /fsevents/2.1.3:
    resolution: {integrity: sha512-Auw9a4AxqWpa9GUfj370BMPzzyncfBABW8Mab7BGWBYDj4Isgq+cDKtx0i6u9jcX9pQDnswsaaOTgTmA5pEjuQ==}
    engines: {node: ^8.16.0 || ^10.6.0 || >=11.0.0}
    os: [darwin]
    deprecated: '"Please update to latest v2.3 or v2.2"'
    requiresBuild: true
    dev: true
    optional: true

  /fsevents/2.3.2:
    resolution: {integrity: sha512-xiqMQR4xAeHTuB9uWm+fFRcIOgKBMiOBP+eXiyT7jsgVCq1bkVygt00oASowB7EdtpOHaaPgKt812P9ab+DDKA==}
    engines: {node: ^8.16.0 || ^10.6.0 || >=11.0.0}
    os: [darwin]
    requiresBuild: true
    optional: true

  /function-bind/1.1.1:
    resolution: {integrity: sha512-yIovAzMX49sF8Yl58fSCWJ5svSLuaibPxXQJFLmBObTuCr0Mf1KiPopGM9NiFjiYBCbfaa2Fh6breQ6ANVTI0A==}

  /function.prototype.name/1.1.5:
    resolution: {integrity: sha512-uN7m/BzVKQnCUF/iW8jYea67v++2u7m5UgENbHRtdDVclOUP+FMPlCNdmk0h/ysGyo2tavMJEDqJAkJdRa1vMA==}
    engines: {node: '>= 0.4'}
    dependencies:
      call-bind: 1.0.2
      define-properties: 1.1.4
      es-abstract: 1.20.0
      functions-have-names: 1.2.3

  /functional-red-black-tree/1.0.1:
    resolution: {integrity: sha1-GwqzvVU7Kg1jmdKcDj6gslIHgyc=}

  /functions-have-names/1.2.3:
    resolution: {integrity: sha512-xckBUXyTIqT97tq2x2AMb+g163b5JFysYk0x4qxNFwbfQkmNZoiRHb6sPzI9/QV33WeuvVYBUIiD4NzNIyqaRQ==}

  /gauge/2.7.4:
    resolution: {integrity: sha1-LANAXHU4w51+s3sxcCLjJfsBi/c=}
    dependencies:
      aproba: 1.2.0
      console-control-strings: 1.1.0
      has-unicode: 2.0.1
      object-assign: 4.1.1
      signal-exit: 3.0.7
      string-width: 1.0.2
      strip-ansi: 3.0.1
      wide-align: 1.1.5
    dev: true

  /generate-password/1.7.0:
    resolution: {integrity: sha512-WPCtlfy0jexf7W5IbwxGUgpIDvsZIohbI2DAq2Q6TSlKKis+G4GT9sxvPxrZUGL8kP6WUXMWNqYnxY6DDKAdFA==}
    dev: false

  /gensync/1.0.0-beta.2:
    resolution: {integrity: sha512-3hN7NaskYvMDLQY55gnW3NQ+mesEAepTqlg+VEbj7zzqEMBVNhzcGYYeqFo/TlYz6eQiFcp1HcsCZO+nGgS8zg==}
    engines: {node: '>=6.9.0'}

  /get-caller-file/2.0.5:
    resolution: {integrity: sha512-DyFP3BM/3YHTQOCUL/w0OZHR0lpKeGrxotcHWcqNEdnltqFwXVfhEBQ94eIo34AfQpo0rGki4cyIiftY06h2Fg==}
    engines: {node: 6.* || 8.* || >= 10.*}

  /get-intrinsic/1.1.1:
    resolution: {integrity: sha512-kWZrnVM42QCiEA2Ig1bG8zjoIMOgxWwYCEeNdwY6Tv/cOSeGpcoX4pXHfKUxNKVoArnrEr2e9srnAxxGIraS9Q==}
    dependencies:
      function-bind: 1.1.1
      has: 1.0.3
      has-symbols: 1.0.3

  /get-package-type/0.1.0:
    resolution: {integrity: sha512-pjzuKtY64GYfWizNAJ0fr9VqttZkNiK2iS430LtIHzjBEr6bX8Am2zm4sW4Ro5wjWW5cAlRL1qAMTcXbjNAO2Q==}
    engines: {node: '>=8.0.0'}

  /get-stream/4.1.0:
    resolution: {integrity: sha512-GMat4EJ5161kIy2HevLlr4luNjBgvmj413KaQA7jt4V8B4RDsfpHk7WQ9GVqfYyyx8OS/L66Kox+rJRNklLK7w==}
    engines: {node: '>=6'}
    dependencies:
      pump: 3.0.0
    dev: true

  /get-stream/5.2.0:
    resolution: {integrity: sha512-nBF+F1rAZVCu/p7rjzgA+Yb4lfYXrpl7a6VmJrU8wF9I1CKvP/QwPNZHnOlwbTkY6dvtFIzFMSyQXbLoTQPRpA==}
    engines: {node: '>=8'}
    dependencies:
      pump: 3.0.0
    dev: true

  /get-stream/6.0.1:
    resolution: {integrity: sha512-ts6Wi+2j3jQjqi70w5AlN8DFnkSwC+MqmxEzdEALB2qXZYV3X/b1CTfgPLGJNMeAWxdPfU8FO1ms3NUfaHCPYg==}
    engines: {node: '>=10'}

  /get-symbol-description/1.0.0:
    resolution: {integrity: sha512-2EmdH1YvIQiZpltCNgkuiUnyukzxM/R6NDJX31Ke3BG1Nq5b0S2PhX59UKi9vZpPDQVdqn+1IcaAwnzTT5vCjw==}
    engines: {node: '>= 0.4'}
    dependencies:
      call-bind: 1.0.2
      get-intrinsic: 1.1.1

  /getpass/0.1.7:
    resolution: {integrity: sha1-Xv+OPmhNVprkyysSgmBOi6YhSfo=}
    dependencies:
      assert-plus: 1.0.0
    dev: true

  /github-from-package/0.0.0:
    resolution: {integrity: sha1-l/tdlr/eiXMxPyDoKI75oWf6ZM4=}
    dev: true

  /glob-escape/0.0.2:
    resolution: {integrity: sha1-nCf3gh7RwTd1gvPv2VWOP2dWKO0=}
    engines: {node: '>= 0.10'}
    dev: true

  /glob-parent/5.1.2:
    resolution: {integrity: sha512-AOIgSQCepiJYwP3ARnGx+5VnTu2HBYdzbGP45eLw1vr3zB3vZLeyed1sC9hnbcOc9/SrMyM5RPQrkGz4aS9Zow==}
    engines: {node: '>= 6'}
    dependencies:
      is-glob: 4.0.3

  /glob-parent/6.0.2:
    resolution: {integrity: sha512-XxwI8EOhVQgWp6iDL+3b0r86f4d6AX6zSU55HfB4ydCEuXLXc5FcYeOu+nnGftS4TEju/11rt4KJPTMgbfmv4A==}
    engines: {node: '>=10.13.0'}
    dependencies:
      is-glob: 4.0.3

  /glob-to-regexp/0.4.1:
    resolution: {integrity: sha512-lkX1HJXwyMcprw/5YUZc2s7DrpAiHB21/V+E1rHUrVNokkvB6bqMzT0VfV6/86ZNabt1k14YOIaT7nDvOX3Iiw==}
    dev: true

  /glob/7.0.6:
    resolution: {integrity: sha1-IRuvr0nlJbjNkyYNFKsTYVKz9Xo=}
    dependencies:
      fs.realpath: 1.0.0
      inflight: 1.0.6
      inherits: 2.0.4
      minimatch: 3.1.2
      once: 1.4.0
      path-is-absolute: 1.0.1
    dev: true

  /glob/7.1.7:
    resolution: {integrity: sha512-OvD9ENzPLbegENnYP5UUfJIirTg4+XwMWGaQfQTY0JenxNvvIKP3U3/tAQSPIu/lHxXYSZmpXlUHeqAIdKzBLQ==}
    dependencies:
      fs.realpath: 1.0.0
      inflight: 1.0.6
      inherits: 2.0.4
      minimatch: 3.1.2
      once: 1.4.0
      path-is-absolute: 1.0.1
    dev: true

  /glob/7.2.0:
    resolution: {integrity: sha512-lmLf6gtyrPq8tTjSmrO94wBeQbFR3HbLHbuyD69wuyQkImp2hWqMGB47OX65FBkPffO641IP9jWa1z4ivqG26Q==}
    dependencies:
      fs.realpath: 1.0.0
      inflight: 1.0.6
      inherits: 2.0.4
      minimatch: 3.1.2
      once: 1.4.0
      path-is-absolute: 1.0.1

  /global-dirs/3.0.0:
    resolution: {integrity: sha512-v8ho2DS5RiCjftj1nD9NmnfaOzTdud7RRnVd9kFNOjqZbISlx5DQ+OrTkywgd0dIt7oFCvKetZSHoHcP3sDdiA==}
    engines: {node: '>=10'}
    dependencies:
      ini: 2.0.0
    dev: true

  /globals/11.12.0:
    resolution: {integrity: sha512-WOBp/EEGUiIsJSp7wcv/y6MO+lV9UoncWqxuFfm8eBwzWNgyfBd6Gz+IeKQ9jCmyhoH99g15M3T+QaVHFjizVA==}
    engines: {node: '>=4'}

  /globals/13.13.0:
    resolution: {integrity: sha512-EQ7Q18AJlPwp3vUDL4mKA0KXrXyNIQyWon6T6XQiBQF0XHvRsiCSrWmmeATpUzdJN2HhWZU6Pdl0a9zdep5p6A==}
    engines: {node: '>=8'}
    dependencies:
      type-fest: 0.20.2

  /globby/11.1.0:
    resolution: {integrity: sha512-jhIXaOzy1sb8IyocaruWSn1TjmnBVs8Ayhcy83rmxNJ8q2uWKCAj3CnJY+KpGSXCueAPc0i05kVvVKtP1t9S3g==}
    engines: {node: '>=10'}
    dependencies:
      array-union: 2.1.0
      dir-glob: 3.0.1
      fast-glob: 3.2.11
      ignore: 5.2.0
      merge2: 1.4.1
      slash: 3.0.0

  /got/9.6.0:
    resolution: {integrity: sha512-R7eWptXuGYxwijs0eV+v3o6+XH1IqVK8dJOEecQfTmkncw9AV4dcw/Dhxi8MdlqPthxxpZyizMzyg8RTmEsG+Q==}
    engines: {node: '>=8.6'}
    dependencies:
      '@sindresorhus/is': 0.14.0
      '@szmarczak/http-timer': 1.1.2
      cacheable-request: 6.1.0
      decompress-response: 3.3.0
      duplexer3: 0.1.4
      get-stream: 4.1.0
      lowercase-keys: 1.0.1
      mimic-response: 1.0.1
      p-cancelable: 1.1.0
      to-readable-stream: 1.0.0
      url-parse-lax: 3.0.0
    dev: true

  /graceful-fs/4.2.10:
    resolution: {integrity: sha512-9ByhssR2fPVsNZj478qUUbKfmL0+t5BDVyjShtyZZLiK7ZDAArFFfopyOTj0M05wE2tJPisA4iTnnXl2YoPvOA==}

  /har-schema/2.0.0:
    resolution: {integrity: sha1-qUwiJOvKwEeCoNkDVSHyRzW37JI=}
    engines: {node: '>=4'}
    dev: true

  /har-validator/5.1.5:
    resolution: {integrity: sha512-nmT2T0lljbxdQZfspsno9hgrG3Uir6Ks5afism62poxqBM6sDnMEuPmzTq8XN0OEwqKLLdh1jQI3qyE66Nzb3w==}
    engines: {node: '>=6'}
    deprecated: this library is no longer supported
    dependencies:
      ajv: 6.12.6
      har-schema: 2.0.0
    dev: true

  /has-bigints/1.0.2:
    resolution: {integrity: sha512-tSvCKtBr9lkF0Ex0aQiP9N+OpV4zi2r/Nee5VkRDbaqv35RLYMzbwQfFSZZH0kR+Rd6302UJZ2p/bJCEoR3VoQ==}

  /has-flag/3.0.0:
    resolution: {integrity: sha1-tdRU3CGZriJWmfNGfloH87lVuv0=}
    engines: {node: '>=4'}

  /has-flag/4.0.0:
    resolution: {integrity: sha512-EykJT/Q1KjTWctppgIAgfSO0tKVuZUjhgMr17kqTumMl6Afv3EISleU7qZUzoXDFTAHTDC4NOoG/ZxU3EvlMPQ==}
    engines: {node: '>=8'}

  /has-property-descriptors/1.0.0:
    resolution: {integrity: sha512-62DVLZGoiEBDHQyqG4w9xCuZ7eJEwNmJRWw2VY84Oedb7WFcA27fiEVe8oUQx9hAUJ4ekurquucTGwsyO1XGdQ==}
    dependencies:
      get-intrinsic: 1.1.1

  /has-symbols/1.0.3:
    resolution: {integrity: sha512-l3LCuF6MgDNwTDKkdYGEihYjt5pRPbEg46rtlmnSPlUbgmB8LOIrKJbYYFBSbnPaJexMKtiPO8hmeRjRz2Td+A==}
    engines: {node: '>= 0.4'}

  /has-tostringtag/1.0.0:
    resolution: {integrity: sha512-kFjcSNhnlGV1kyoGk7OXKSawH5JOb/LzUc5w9B02hOTO0dfFRjbHQKvg1d6cf3HbeUmtU9VbbV3qzZ2Teh97WQ==}
    engines: {node: '>= 0.4'}
    dependencies:
      has-symbols: 1.0.3

  /has-unicode/2.0.1:
    resolution: {integrity: sha1-4Ob+aijPUROIVeCG0Wkedx3iqLk=}
    dev: true

  /has-yarn/2.1.0:
    resolution: {integrity: sha512-UqBRqi4ju7T+TqGNdqAO0PaSVGsDGJUBQvk9eUWNGRY1CFGDzYhLWoM7JQEemnlvVcv/YEmc2wNW8BC24EnUsw==}
    engines: {node: '>=8'}
    dev: true

  /has/1.0.3:
    resolution: {integrity: sha512-f2dvO0VU6Oej7RkWJGrehjbzMAjFp5/VKPp5tTpWIV4JHHZK1/BxbFRtf/siA2SWTe09caDmVtYYzWEIbBS4zw==}
    engines: {node: '>= 0.4.0'}
    dependencies:
      function-bind: 1.1.1

  /hexoid/1.0.0:
    resolution: {integrity: sha512-QFLV0taWQOZtvIRIAdBChesmogZrtuXvVWsFHZTk2SU+anspqZ2vMnoLg7IE1+Uk16N19APic1BuF8bC8c2m5g==}
    engines: {node: '>=8'}
    dev: true

  /hoist-non-react-statics/3.3.2:
    resolution: {integrity: sha512-/gGivxi8JPKWNm/W0jSmzcMPpfpPLc3dY/6GxhX2hQ9iGj3aDfklV4ET7NjKpSinLpJ5vafa9iiGIEZg10SfBw==}
    dependencies:
      react-is: 16.13.1
    dev: false

  /html-encoding-sniffer/2.0.1:
    resolution: {integrity: sha512-D5JbOMBIR/TVZkubHT+OyT2705QvogUW4IBn6nHd756OwieSF9aDYFj4dv6HHEVGYbHaLETa3WggZYWWMyy3ZQ==}
    engines: {node: '>=10'}
    dependencies:
      whatwg-encoding: 1.0.5

  /html-escaper/2.0.2:
    resolution: {integrity: sha512-H2iMtd0I4Mt5eYiapRdIDjp+XzelXQ0tFE4JS7YFwFevXXMmOp9myNrUvCg0D6ws8iqkRPBfKHgbwig1SmlLfg==}

  /html-parse-stringify/3.0.1:
    resolution: {integrity: sha512-KknJ50kTInJ7qIScF3jeaFRpMpE8/lfiTdzf/twXyPBLAGrLRTmkz3AdTnKeh40X8k9L2fdYwEp/42WGXIRGcg==}
    dependencies:
      void-elements: 3.1.0
    dev: false

  /http-cache-semantics/4.1.0:
    resolution: {integrity: sha512-carPklcUh7ROWRK7Cv27RPtdhYhUsela/ue5/jKzjegVvXDqM2ILE9Q2BGn9JZJh1g87cp56su/FgQSzcWS8cQ==}
    dev: true

  /http-errors/2.0.0:
    resolution: {integrity: sha512-FtwrG/euBzaEjYeRqOgly7G0qviiXoJWnvEH2Z1plBdXgbyjv34pHTSb9zoeHMyDy33+DWy5Wt9Wo+TURtOYSQ==}
    engines: {node: '>= 0.8'}
    dependencies:
      depd: 2.0.0
      inherits: 2.0.4
      setprototypeof: 1.2.0
      statuses: 2.0.1
      toidentifier: 1.0.1

  /http-proxy-agent/4.0.1:
    resolution: {integrity: sha512-k0zdNgqWTGA6aeIRVpvfVob4fL52dTfaehylg0Y4UvSySvOq/Y+BOyPrgpUrA7HylqvU8vIZGsRuXmspskV0Tg==}
    engines: {node: '>= 6'}
    dependencies:
      '@tootallnate/once': 1.1.2
      agent-base: 6.0.2
      debug: 4.3.4
    transitivePeerDependencies:
      - supports-color

  /http-signature/1.2.0:
    resolution: {integrity: sha1-muzZJRFHcvPZW2WmCruPfBj7rOE=}
    engines: {node: '>=0.8', npm: '>=1.3.7'}
    dependencies:
      assert-plus: 1.0.0
      jsprim: 1.4.2
      sshpk: 1.17.0
    dev: true

  /https-proxy-agent/5.0.1:
    resolution: {integrity: sha512-dFcAjpTQFgoLMzC2VwU+C/CbS7uRL0lWmxDITmqm7C+7F0Odmj6s9l6alZc6AELXhrnggM2CeWSXHGOdX2YtwA==}
    engines: {node: '>= 6'}
    dependencies:
      agent-base: 6.0.2
      debug: 4.3.4
    transitivePeerDependencies:
      - supports-color

  /human-signals/2.1.0:
    resolution: {integrity: sha512-B4FFZ6q/T2jhhksgkbEW3HBvWIfDW85snkQgawt07S7J5QXTk6BkNV+0yAeZrM5QpMAdYlocGoljn0sJ/WQkFw==}
    engines: {node: '>=10.17.0'}

  /i18next-fs-backend/1.1.4:
    resolution: {integrity: sha512-/MfAGMP0jHonV966uFf9PkWWuDjPYLIcsipnSO3NxpNtAgRUKLTwvm85fEmsF6hGeu0zbZiCQ3W74jwO6K9uXA==}
    dev: false

  /i18next/21.7.1:
    resolution: {integrity: sha512-uNt0BM+HV7wgWrrTE+Z4qinQFTONB21hK3I5V/LayhquPv78WchnO4hjF2PWY/OZocahHBDbzbe0/o1rp/RcWQ==}
    dependencies:
      '@babel/runtime': 7.17.9
    dev: false

  /iconv-lite/0.4.24:
    resolution: {integrity: sha512-v3MXnZAcvnywkTUEZomIActle7RXXeedOR31wwl7VlyoXO4Qi9arvSenNQWne1TcRwhCL1HwLI21bEqdpj8/rA==}
    engines: {node: '>=0.10.0'}
    dependencies:
      safer-buffer: 2.1.2

  /ieee754/1.1.13:
    resolution: {integrity: sha512-4vf7I2LYV/HaWerSo3XmlMkp5eZ83i+/CDluXi/IGTs/O1sejBNhTtnxzmRZfvOUqj7lZjqHkeTvpgSFDlWZTg==}
    dev: true

  /ieee754/1.2.1:
    resolution: {integrity: sha512-dcyqhDvX1C46lXZcVqCpK+FtMRQVdIMN6/Df5js2zouUsqG7I6sFxitIC+7KYK29KdXOLHdu9zL4sFnoVQnqaA==}
    dev: true

  /ignore-by-default/1.0.1:
    resolution: {integrity: sha1-SMptcvbGo68Aqa1K5odr44ieKwk=}
    dev: true

  /ignore/5.2.0:
    resolution: {integrity: sha512-CmxgYGiEPCLhfLnpPp1MoRmifwEIOgjcHXxOBjv7mY96c+eWScsOP9c112ZyLdWHi0FxHjI+4uVhKYp/gcdRmQ==}
    engines: {node: '>= 4'}

  /immediate/3.0.6:
    resolution: {integrity: sha1-nbHb0Pr43m++D13V5Wu2BigN5ps=}
    dev: true

  /immutable/4.0.0:
    resolution: {integrity: sha512-zIE9hX70qew5qTUjSS7wi1iwj/l7+m54KWU247nhM3v806UdGj1yDndXj+IOYxxtW9zyLI+xqFNZjTuDaLUqFw==}
    dev: true

  /import-fresh/3.3.0:
    resolution: {integrity: sha512-veYYhQa+D1QBKznvhUHxb8faxlrwUnxseDAbAp457E0wLNio2bOSKnjYDhMj+YiAq61xrMGhQk9iXVk5FzgQMw==}
    engines: {node: '>=6'}
    dependencies:
      parent-module: 1.0.1
      resolve-from: 4.0.0

  /import-lazy/2.1.0:
    resolution: {integrity: sha1-BWmOPUXIjo1+nZLLBYTnfwlvPkM=}
    engines: {node: '>=4'}
    dev: true

  /import-lazy/4.0.0:
    resolution: {integrity: sha512-rKtvo6a868b5Hu3heneU+L4yEQ4jYKLtjpnPeUdK7h0yzXGmyBTypknlkCvHFBqfX9YlorEiMM6Dnq/5atfHkw==}
    engines: {node: '>=8'}
    dev: true

  /import-local/3.1.0:
    resolution: {integrity: sha512-ASB07uLtnDs1o6EHjKpX34BKYDSqnFerfTOJL2HvMqF70LnxpjkzDB8J44oT9pu4AMPkQwf8jl6szgvNd2tRIg==}
    engines: {node: '>=8'}
    hasBin: true
    dependencies:
      pkg-dir: 4.2.0
      resolve-cwd: 3.0.0

  /imurmurhash/0.1.4:
    resolution: {integrity: sha1-khi5srkoojixPcT7a21XbyMUU+o=}
    engines: {node: '>=0.8.19'}

  /indent-string/4.0.0:
    resolution: {integrity: sha512-EdDDZu4A2OyIK7Lr/2zG+w5jmbuk1DVBnEwREQvBzspBJkCEbRa8GxU1lghYcaGJCnRWibjDXlq779X1/y5xwg==}
    engines: {node: '>=8'}
    dev: true

  /inflight/1.0.6:
    resolution: {integrity: sha1-Sb1jMdfQLQwJvJEKEHW6gWW1bfk=}
    dependencies:
      once: 1.4.0
      wrappy: 1.0.2

  /inherits/2.0.4:
    resolution: {integrity: sha512-k/vGaX4/Yla3WzyMCvTQOXYeIHvqOKtnqBduzTHpzpQZzAskKMhZ2K+EnBiSM9zGSoIFeMpXKxa4dYeZIQqewQ==}

  /ini/1.3.8:
    resolution: {integrity: sha512-JV/yugV2uzW5iMRSiZAyDtQd+nxtUnjeLt0acNdw98kKLrvuRVyB80tsREOE7yvGVgalhZ6RNXCmEHkUKBKxew==}
    dev: true

  /ini/2.0.0:
    resolution: {integrity: sha512-7PnF4oN3CvZF23ADhA5wRaYEQpJ8qygSkbtTXWBeXWXmEVRXK+1ITciHWwHhsjv1TmW0MgacIv6hEi5pX5NQdA==}
    engines: {node: '>=10'}
    dev: true

  /internal-slot/1.0.3:
    resolution: {integrity: sha512-O0DB1JC/sPyZl7cIo78n5dR7eUSwwpYPiXRhTzNxZVAMUuB8vlnRFyLxdrVToks6XPLVnFfbzaVd5WLjhgg+vA==}
    engines: {node: '>= 0.4'}
    dependencies:
      get-intrinsic: 1.1.1
      has: 1.0.3
      side-channel: 1.0.4

  /ipaddr.js/1.9.1:
    resolution: {integrity: sha512-0KI/607xoxSToH7GjN1FfSbLoU0+btTicjsQSWQlh/hZykN8KpmMf7uYwPW3R+akZ6R/w18ZlXSHBYXiYUPO3g==}
    engines: {node: '>= 0.10'}

  /is-arrayish/0.2.1:
    resolution: {integrity: sha1-d8mYQFJ6qOyxqLppe4BkWnqSap0=}

  /is-arrayish/0.3.2:
    resolution: {integrity: sha512-eVRqCvVlZbuw3GrM63ovNSNAeA1K16kaR/LRY/92w0zxQ5/1YzwblUX652i4Xs9RwAGjW9d9y6X88t8OaAJfWQ==}

  /is-bigint/1.0.4:
    resolution: {integrity: sha512-zB9CruMamjym81i2JZ3UMn54PKGsQzsJeo6xvN3HJJ4CAsQNB6iRutp2To77OfCNuoxspsIhzaPoO1zyCEhFOg==}
    dependencies:
      has-bigints: 1.0.2

  /is-binary-path/2.1.0:
    resolution: {integrity: sha512-ZMERYes6pDydyuGidse7OsHxtbI7WVeUEozgR/g7rd0xUimYNlvZRE/K2MgZTjWy725IfelLeVcEM97mmtRGXw==}
    engines: {node: '>=8'}
    dependencies:
      binary-extensions: 2.2.0
    dev: true

  /is-boolean-object/1.1.2:
    resolution: {integrity: sha512-gDYaKHJmnj4aWxyj6YHyXVpdQawtVLHU5cb+eztPGczf6cjuTdwve5ZIEfgXqH4e57An1D1AKf8CZ3kYrQRqYA==}
    engines: {node: '>= 0.4'}
    dependencies:
      call-bind: 1.0.2
      has-tostringtag: 1.0.0

  /is-buffer/1.1.6:
    resolution: {integrity: sha512-NcdALwpXkTm5Zvvbk7owOUSvVvBKDgKP5/ewfXEznmQFfs4ZRmanOeKBTjRVjka3QFoN6XJ+9F3USqfHqTaU5w==}
    dev: true

  /is-callable/1.2.4:
    resolution: {integrity: sha512-nsuwtxZfMX67Oryl9LCQ+upnC0Z0BgpwntpS89m1H/TLF0zNfzfLMV/9Wa/6MZsj0acpEjAO0KF1xT6ZdLl95w==}
    engines: {node: '>= 0.4'}

  /is-ci/2.0.0:
    resolution: {integrity: sha512-YfJT7rkpQB0updsdHLGWrvhBJfcfzNNawYDNIyQXJz0IViGf75O8EBPKSdvw2rF+LGCsX4FZ8tcr3b19LcZq4w==}
    hasBin: true
    dependencies:
      ci-info: 2.0.0
    dev: true

  /is-core-module/2.9.0:
    resolution: {integrity: sha512-+5FPy5PnwmO3lvfMb0AsoPaBG+5KHUI0wYFXOtYPnVVVspTFUuMZNfNaNVRt3FZadstu2c8x23vykRW/NBoU6A==}
    dependencies:
      has: 1.0.3

  /is-date-object/1.0.5:
    resolution: {integrity: sha512-9YQaSxsAiSwcvS33MBk3wTCVnWK+HhF8VZR2jRxehM16QcVOdHqPn4VPHmRK4lSr38n9JriurInLcP90xsYNfQ==}
    engines: {node: '>= 0.4'}
    dependencies:
      has-tostringtag: 1.0.0

  /is-extglob/2.1.1:
    resolution: {integrity: sha1-qIwCU1eR8C7TfHahueqXc8gz+MI=}
    engines: {node: '>=0.10.0'}

  /is-fullwidth-code-point/1.0.0:
    resolution: {integrity: sha1-754xOG8DGn8NZDr4L95QxFfvAMs=}
    engines: {node: '>=0.10.0'}
    dependencies:
      number-is-nan: 1.0.1
    dev: true

  /is-fullwidth-code-point/3.0.0:
    resolution: {integrity: sha512-zymm5+u+sCsSWyD9qNaejV3DFvhCKclKdizYaJUuHA83RLjb7nSuGnddCHGv0hk+KY7BMAlsWeK4Ueg6EV6XQg==}
    engines: {node: '>=8'}

  /is-generator-fn/2.1.0:
    resolution: {integrity: sha512-cTIB4yPYL/Grw0EaSzASzg6bBy9gqCofvWN8okThAYIxKJZC+udlRAmGbM0XLeniEJSs8uEgHPGuHSe1XsOLSQ==}
    engines: {node: '>=6'}

  /is-glob/4.0.3:
    resolution: {integrity: sha512-xelSayHH36ZgE7ZWhli7pW34hNbNl8Ojv5KVmkJD4hBdD3th8Tfk9vYasLM+mXWOZhFkgZfxhLSnrwRr4elSSg==}
    engines: {node: '>=0.10.0'}
    dependencies:
      is-extglob: 2.1.1

  /is-installed-globally/0.4.0:
    resolution: {integrity: sha512-iwGqO3J21aaSkC7jWnHP/difazwS7SFeIqxv6wEtLU8Y5KlzFTjyqcSIT0d8s4+dDhKytsk9PJZ2BkS5eZwQRQ==}
    engines: {node: '>=10'}
    dependencies:
      global-dirs: 3.0.0
      is-path-inside: 3.0.3
    dev: true

  /is-negative-zero/2.0.2:
    resolution: {integrity: sha512-dqJvarLawXsFbNDeJW7zAz8ItJ9cd28YufuuFzh0G8pNHjJMnY08Dv7sYX2uF5UpQOwieAeOExEYAWWfu7ZZUA==}
    engines: {node: '>= 0.4'}

  /is-npm/5.0.0:
    resolution: {integrity: sha512-WW/rQLOazUq+ST/bCAVBp/2oMERWLsR7OrKyt052dNDk4DHcDE0/7QSXITlmi+VBcV13DfIbysG3tZJm5RfdBA==}
    engines: {node: '>=10'}
    dev: true

  /is-number-object/1.0.7:
    resolution: {integrity: sha512-k1U0IRzLMo7ZlYIfzRu23Oh6MiIFasgpb9X76eqfFZAqwH44UI4KTBvBYIZ1dSL9ZzChTB9ShHfLkR4pdW5krQ==}
    engines: {node: '>= 0.4'}
    dependencies:
      has-tostringtag: 1.0.0

  /is-number/7.0.0:
    resolution: {integrity: sha512-41Cifkg6e8TylSpdtTpeLVMqvSBEVzTttHvERD741+pnZ8ANv0004MRL43QKPDlK9cGvNp6NZWZUBlbGXYxxng==}
    engines: {node: '>=0.12.0'}

  /is-obj/2.0.0:
    resolution: {integrity: sha512-drqDG3cbczxxEJRoOXcOjtdp1J/lyp1mNn0xaznRs8+muBhgQcrnbspox5X5fOw0HnMnbfDzvnEMEtqDEJEo8w==}
    engines: {node: '>=8'}
    dev: true

  /is-path-inside/3.0.3:
    resolution: {integrity: sha512-Fd4gABb+ycGAmKou8eMftCupSir5lRxqf4aD/vd0cD2qc4HL07OjCeuHMr8Ro4CoMaeCKDB0/ECBOVWjTwUvPQ==}
    engines: {node: '>=8'}
    dev: true

  /is-potential-custom-element-name/1.0.1:
    resolution: {integrity: sha512-bCYeRA2rVibKZd+s2625gGnGF/t7DSqDs4dP7CrLA1m7jKWz6pps0LpYLJN8Q64HtmPKJ1hrN3nzPNKFEKOUiQ==}

  /is-regex/1.1.4:
    resolution: {integrity: sha512-kvRdxDsxZjhzUX07ZnLydzS1TU/TJlTUHHY4YLL87e37oUA49DfkLqgy+VjFocowy29cKvcSiu+kIv728jTTVg==}
    engines: {node: '>= 0.4'}
    dependencies:
      call-bind: 1.0.2
      has-tostringtag: 1.0.0

  /is-shared-array-buffer/1.0.2:
    resolution: {integrity: sha512-sqN2UDu1/0y6uvXyStCOzyhAjCSlHceFoMKJW8W9EU9cvic/QdsZ0kEU93HEy3IUEFZIiH/3w+AH/UQbPHNdhA==}
    dependencies:
      call-bind: 1.0.2

  /is-stream/2.0.1:
    resolution: {integrity: sha512-hFoiJiTl63nn+kstHGBtewWSKnQLpyb155KHheA1l39uvtO9nWIop1p3udqPcUd/xbF1VLMO4n7OI6p7RbngDg==}
    engines: {node: '>=8'}

  /is-string/1.0.7:
    resolution: {integrity: sha512-tE2UXzivje6ofPW7l23cjDOMa09gb7xlAqG6jG5ej6uPV32TlWP3NKPigtaGeHNu9fohccRYvIiZMfOOnOYUtg==}
    engines: {node: '>= 0.4'}
    dependencies:
      has-tostringtag: 1.0.0

  /is-symbol/1.0.4:
    resolution: {integrity: sha512-C/CPBqKWnvdcxqIARxyOh4v1UUEOCHpgDa0WYgpKDFMszcrPcffg5uhwSgPCLD2WWxmq6isisz87tzT01tuGhg==}
    engines: {node: '>= 0.4'}
    dependencies:
      has-symbols: 1.0.3

  /is-typedarray/1.0.0:
    resolution: {integrity: sha1-5HnICFjfDBsR3dppQPlgEfzaSpo=}

  /is-weakref/1.0.2:
    resolution: {integrity: sha512-qctsuLZmIQ0+vSSMfoVvyFe2+GSEvnmZ2ezTup1SBse9+twCCeial6EEi3Nc2KFcf6+qz2FBPnjXsk8xhKSaPQ==}
    dependencies:
      call-bind: 1.0.2

  /is-yarn-global/0.3.0:
    resolution: {integrity: sha512-VjSeb/lHmkoyd8ryPVIKvOCn4D1koMqY+vqyjjUfc3xyKtP4dYOxM44sZrnqQSzSds3xyOrUTLTC9LVCVgLngw==}
    dev: true

  /isarray/0.0.1:
    resolution: {integrity: sha1-ihis/Kmo9Bd+Cav8YDiTmwXR7t8=}
    dev: true

  /isarray/1.0.0:
    resolution: {integrity: sha1-u5NdSFgsuhaMBoNJV6VKPgcSTxE=}
    dev: true

  /isexe/2.0.0:
    resolution: {integrity: sha1-6PvzdNxVb/iUehDcsFctYz8s+hA=}

  /isstream/0.1.2:
    resolution: {integrity: sha1-R+Y/evVa+m+S4VAOaQ64uFKcCZo=}
    dev: true

  /istanbul-badges-readme/1.8.1:
    resolution: {integrity: sha512-I7cEFAFlWc5VB17a71U0TgQbez5+U78F0f4kky1w33L4t3BC4/8gbN1tbmX4LVaki52Op4LrkttpvcdZ6kd/jg==}
    hasBin: true
    dev: true

  /istanbul-lib-coverage/3.2.0:
    resolution: {integrity: sha512-eOeJ5BHCmHYvQK7xt9GkdHuzuCGS1Y6g9Gvnx3Ym33fz/HpLRYxiS0wHNr+m/MBC8B647Xt608vCDEvhl9c6Mw==}
    engines: {node: '>=8'}

  /istanbul-lib-instrument/5.2.0:
    resolution: {integrity: sha512-6Lthe1hqXHBNsqvgDzGO6l03XNeu3CrG4RqQ1KM9+l5+jNGpEJfIELx1NS3SEHmJQA8np/u+E4EPRKRiu6m19A==}
    engines: {node: '>=8'}
    dependencies:
      '@babel/core': 7.17.10
      '@babel/parser': 7.17.10
      '@istanbuljs/schema': 0.1.3
      istanbul-lib-coverage: 3.2.0
      semver: 6.3.0
    transitivePeerDependencies:
      - supports-color

  /istanbul-lib-report/3.0.0:
    resolution: {integrity: sha512-wcdi+uAKzfiGT2abPpKZ0hSU1rGQjUQnLvtY5MpQ7QCTahD3VODhcu4wcfY1YtkGaDD5yuydOLINXsfbus9ROw==}
    engines: {node: '>=8'}
    dependencies:
      istanbul-lib-coverage: 3.2.0
      make-dir: 3.1.0
      supports-color: 7.2.0

  /istanbul-lib-source-maps/4.0.1:
    resolution: {integrity: sha512-n3s8EwkdFIJCG3BPKBYvskgXGoy88ARzvegkitk60NxRdwltLOTaH7CUiMRXvwYorl0Q712iEjcWB+fK/MrWVw==}
    engines: {node: '>=10'}
    dependencies:
      debug: 4.3.4
      istanbul-lib-coverage: 3.2.0
      source-map: 0.6.1
    transitivePeerDependencies:
      - supports-color

  /istanbul-reports/3.1.4:
    resolution: {integrity: sha512-r1/DshN4KSE7xWEknZLLLLDn5CJybV3nw01VTkp6D5jzLuELlcbudfj/eSQFvrKsJuTVCGnePO7ho82Nw9zzfw==}
    engines: {node: '>=8'}
    dependencies:
      html-escaper: 2.0.2
      istanbul-lib-report: 3.0.0

  /jest-changed-files/27.5.1:
    resolution: {integrity: sha512-buBLMiByfWGCoMsLLzGUUSpAmIAGnbR2KJoMN10ziLhOLvP4e0SlypHnAel8iqQXTrcbmfEY9sSqae5sgUsTvw==}
    engines: {node: ^10.13.0 || ^12.13.0 || ^14.15.0 || >=15.0.0}
    dependencies:
      '@jest/types': 27.5.1
      execa: 5.1.1
      throat: 6.0.1

  /jest-circus/27.5.1:
    resolution: {integrity: sha512-D95R7x5UtlMA5iBYsOHFFbMD/GVA4R/Kdq15f7xYWUfWHBto9NYRsOvnSauTgdF+ogCpJ4tyKOXhUifxS65gdw==}
    engines: {node: ^10.13.0 || ^12.13.0 || ^14.15.0 || >=15.0.0}
    dependencies:
      '@jest/environment': 27.5.1
      '@jest/test-result': 27.5.1
      '@jest/types': 27.5.1
      '@types/node': 14.18.16
      chalk: 4.1.2
      co: 4.6.0
      dedent: 0.7.0
      expect: 27.5.1
      is-generator-fn: 2.1.0
      jest-each: 27.5.1
      jest-matcher-utils: 27.5.1
      jest-message-util: 27.5.1
      jest-runtime: 27.5.1
      jest-snapshot: 27.5.1
      jest-util: 27.5.1
      pretty-format: 27.5.1
      slash: 3.0.0
      stack-utils: 2.0.5
      throat: 6.0.1
    transitivePeerDependencies:
      - supports-color

  /jest-cli/27.5.1:
    resolution: {integrity: sha512-Hc6HOOwYq4/74/c62dEE3r5elx8wjYqxY0r0G/nFrLDPMFRu6RA/u8qINOIkvhxG7mMQ5EJsOGfRpI8L6eFUVw==}
    engines: {node: ^10.13.0 || ^12.13.0 || ^14.15.0 || >=15.0.0}
    hasBin: true
    peerDependencies:
      node-notifier: ^8.0.1 || ^9.0.0 || ^10.0.0
    peerDependenciesMeta:
      node-notifier:
        optional: true
    dependencies:
      '@jest/core': 27.5.1
      '@jest/test-result': 27.5.1
      '@jest/types': 27.5.1
      chalk: 4.1.2
      exit: 0.1.2
      graceful-fs: 4.2.10
      import-local: 3.1.0
      jest-config: 27.5.1
      jest-util: 27.5.1
      jest-validate: 27.5.1
      prompts: 2.4.2
      yargs: 16.2.0
    transitivePeerDependencies:
      - bufferutil
      - canvas
      - supports-color
      - ts-node
      - utf-8-validate

  /jest-cli/27.5.1_ts-node@10.7.0:
    resolution: {integrity: sha512-Hc6HOOwYq4/74/c62dEE3r5elx8wjYqxY0r0G/nFrLDPMFRu6RA/u8qINOIkvhxG7mMQ5EJsOGfRpI8L6eFUVw==}
    engines: {node: ^10.13.0 || ^12.13.0 || ^14.15.0 || >=15.0.0}
    hasBin: true
    peerDependencies:
      node-notifier: ^8.0.1 || ^9.0.0 || ^10.0.0
    peerDependenciesMeta:
      node-notifier:
        optional: true
    dependencies:
      '@jest/core': 27.5.1_ts-node@10.7.0
      '@jest/test-result': 27.5.1
      '@jest/types': 27.5.1
      chalk: 4.1.2
      exit: 0.1.2
      graceful-fs: 4.2.10
      import-local: 3.1.0
      jest-config: 27.5.1_ts-node@10.7.0
      jest-util: 27.5.1
      jest-validate: 27.5.1
      prompts: 2.4.2
      yargs: 16.2.0
    transitivePeerDependencies:
      - bufferutil
      - canvas
      - supports-color
      - ts-node
      - utf-8-validate
    dev: true

  /jest-config/27.4.7:
    resolution: {integrity: sha512-xz/o/KJJEedHMrIY9v2ParIoYSrSVY6IVeE4z5Z3i101GoA5XgfbJz+1C8EYPsv7u7f39dS8F9v46BHDhn0vlw==}
    engines: {node: ^10.13.0 || ^12.13.0 || ^14.15.0 || >=15.0.0}
    peerDependencies:
      ts-node: '>=9.0.0'
    peerDependenciesMeta:
      ts-node:
        optional: true
    dependencies:
      '@babel/core': 7.17.10
      '@jest/test-sequencer': 27.5.1
      '@jest/types': 27.5.1
      babel-jest: 27.5.1_@babel+core@7.17.10
      chalk: 4.1.2
      ci-info: 3.3.0
      deepmerge: 4.2.2
      glob: 7.2.0
      graceful-fs: 4.2.10
      jest-circus: 27.5.1
      jest-environment-jsdom: 27.5.1
      jest-environment-node: 27.5.1
      jest-get-type: 27.5.1
      jest-jasmine2: 27.5.1
      jest-regex-util: 27.5.1
      jest-resolve: 27.4.6
      jest-runner: 27.5.1
      jest-util: 27.5.1
      jest-validate: 27.5.1
      micromatch: 4.0.5
      pretty-format: 27.5.1
      slash: 3.0.0
    transitivePeerDependencies:
      - bufferutil
      - canvas
      - supports-color
      - utf-8-validate
    dev: true

  /jest-config/27.4.7_ts-node@10.7.0:
    resolution: {integrity: sha512-xz/o/KJJEedHMrIY9v2ParIoYSrSVY6IVeE4z5Z3i101GoA5XgfbJz+1C8EYPsv7u7f39dS8F9v46BHDhn0vlw==}
    engines: {node: ^10.13.0 || ^12.13.0 || ^14.15.0 || >=15.0.0}
    peerDependencies:
      ts-node: '>=9.0.0'
    peerDependenciesMeta:
      ts-node:
        optional: true
    dependencies:
      '@babel/core': 7.17.10
      '@jest/test-sequencer': 27.5.1
      '@jest/types': 27.5.1
      babel-jest: 27.5.1_@babel+core@7.17.10
      chalk: 4.1.2
      ci-info: 3.3.0
      deepmerge: 4.2.2
      glob: 7.2.0
      graceful-fs: 4.2.10
      jest-circus: 27.5.1
      jest-environment-jsdom: 27.5.1
      jest-environment-node: 27.5.1
      jest-get-type: 27.5.1
      jest-jasmine2: 27.5.1
      jest-regex-util: 27.5.1
      jest-resolve: 27.4.6
      jest-runner: 27.5.1
      jest-util: 27.5.1
      jest-validate: 27.5.1
      micromatch: 4.0.5
      pretty-format: 27.5.1
      slash: 3.0.0
      ts-node: 10.7.0_63845f5bc9a653846bd58de3c741e587
    transitivePeerDependencies:
      - bufferutil
      - canvas
      - supports-color
      - utf-8-validate
    dev: true

  /jest-config/27.5.1:
    resolution: {integrity: sha512-5sAsjm6tGdsVbW9ahcChPAFCk4IlkQUknH5AvKjuLTSlcO/wCZKyFdn7Rg0EkC+OGgWODEy2hDpWB1PgzH0JNA==}
    engines: {node: ^10.13.0 || ^12.13.0 || ^14.15.0 || >=15.0.0}
    peerDependencies:
      ts-node: '>=9.0.0'
    peerDependenciesMeta:
      ts-node:
        optional: true
    dependencies:
      '@babel/core': 7.17.10
      '@jest/test-sequencer': 27.5.1
      '@jest/types': 27.5.1
      babel-jest: 27.5.1_@babel+core@7.17.10
      chalk: 4.1.2
      ci-info: 3.3.0
      deepmerge: 4.2.2
      glob: 7.2.0
      graceful-fs: 4.2.10
      jest-circus: 27.5.1
      jest-environment-jsdom: 27.5.1
      jest-environment-node: 27.5.1
      jest-get-type: 27.5.1
      jest-jasmine2: 27.5.1
      jest-regex-util: 27.5.1
      jest-resolve: 27.5.1
      jest-runner: 27.5.1
      jest-util: 27.5.1
      jest-validate: 27.5.1
      micromatch: 4.0.5
      parse-json: 5.2.0
      pretty-format: 27.5.1
      slash: 3.0.0
      strip-json-comments: 3.1.1
    transitivePeerDependencies:
      - bufferutil
      - canvas
      - supports-color
      - utf-8-validate

  /jest-config/27.5.1_ts-node@10.7.0:
    resolution: {integrity: sha512-5sAsjm6tGdsVbW9ahcChPAFCk4IlkQUknH5AvKjuLTSlcO/wCZKyFdn7Rg0EkC+OGgWODEy2hDpWB1PgzH0JNA==}
    engines: {node: ^10.13.0 || ^12.13.0 || ^14.15.0 || >=15.0.0}
    peerDependencies:
      ts-node: '>=9.0.0'
    peerDependenciesMeta:
      ts-node:
        optional: true
    dependencies:
      '@babel/core': 7.17.10
      '@jest/test-sequencer': 27.5.1
      '@jest/types': 27.5.1
      babel-jest: 27.5.1_@babel+core@7.17.10
      chalk: 4.1.2
      ci-info: 3.3.0
      deepmerge: 4.2.2
      glob: 7.2.0
      graceful-fs: 4.2.10
      jest-circus: 27.5.1
      jest-environment-jsdom: 27.5.1
      jest-environment-node: 27.5.1
      jest-get-type: 27.5.1
      jest-jasmine2: 27.5.1
      jest-regex-util: 27.5.1
      jest-resolve: 27.5.1
      jest-runner: 27.5.1
      jest-util: 27.5.1
      jest-validate: 27.5.1
      micromatch: 4.0.5
      parse-json: 5.2.0
      pretty-format: 27.5.1
      slash: 3.0.0
      strip-json-comments: 3.1.1
      ts-node: 10.7.0_63845f5bc9a653846bd58de3c741e587
    transitivePeerDependencies:
      - bufferutil
      - canvas
      - supports-color
      - utf-8-validate
    dev: true

  /jest-diff/27.5.1:
    resolution: {integrity: sha512-m0NvkX55LDt9T4mctTEgnZk3fmEg3NRYutvMPWM/0iPnkFj2wIeF45O1718cMSOFO1vINkqmxqD8vE37uTEbqw==}
    engines: {node: ^10.13.0 || ^12.13.0 || ^14.15.0 || >=15.0.0}
    dependencies:
      chalk: 4.1.2
      diff-sequences: 27.5.1
      jest-get-type: 27.5.1
      pretty-format: 27.5.1

  /jest-docblock/27.5.1:
    resolution: {integrity: sha512-rl7hlABeTsRYxKiUfpHrQrG4e2obOiTQWfMEH3PxPjOtdsfLQO4ReWSZaQ7DETm4xu07rl4q/h4zcKXyU0/OzQ==}
    engines: {node: ^10.13.0 || ^12.13.0 || ^14.15.0 || >=15.0.0}
    dependencies:
      detect-newline: 3.1.0

  /jest-each/27.5.1:
    resolution: {integrity: sha512-1Ff6p+FbhT/bXQnEouYy00bkNSY7OUpfIcmdl8vZ31A1UUaurOLPA8a8BbJOF2RDUElwJhmeaV7LnagI+5UwNQ==}
    engines: {node: ^10.13.0 || ^12.13.0 || ^14.15.0 || >=15.0.0}
    dependencies:
      '@jest/types': 27.5.1
      chalk: 4.1.2
      jest-get-type: 27.5.1
      jest-util: 27.5.1
      pretty-format: 27.5.1

  /jest-environment-jsdom/27.5.1:
    resolution: {integrity: sha512-TFBvkTC1Hnnnrka/fUb56atfDtJ9VMZ94JkjTbggl1PEpwrYtUBKMezB3inLmWqQsXYLcMwNoDQwoBTAvFfsfw==}
    engines: {node: ^10.13.0 || ^12.13.0 || ^14.15.0 || >=15.0.0}
    dependencies:
      '@jest/environment': 27.5.1
      '@jest/fake-timers': 27.5.1
      '@jest/types': 27.5.1
      '@types/node': 14.18.16
      jest-mock: 27.5.1
      jest-util: 27.5.1
      jsdom: 16.7.0
    transitivePeerDependencies:
      - bufferutil
      - canvas
      - supports-color
      - utf-8-validate

  /jest-environment-node/27.4.6:
    resolution: {integrity: sha512-yfHlZ9m+kzTKZV0hVfhVu6GuDxKAYeFHrfulmy7Jxwsq4V7+ZK7f+c0XP/tbVDMQW7E4neG2u147hFkuVz0MlQ==}
    engines: {node: ^10.13.0 || ^12.13.0 || ^14.15.0 || >=15.0.0}
    dependencies:
      '@jest/environment': 27.5.1
      '@jest/fake-timers': 27.5.1
      '@jest/types': 27.5.1
      '@types/node': 14.18.16
      jest-mock: 27.5.1
      jest-util: 27.5.1
    dev: true

  /jest-environment-node/27.5.1:
    resolution: {integrity: sha512-Jt4ZUnxdOsTGwSRAfKEnE6BcwsSPNOijjwifq5sDFSA2kesnXTvNqKHYgM0hDq3549Uf/KzdXNYn4wMZJPlFLw==}
    engines: {node: ^10.13.0 || ^12.13.0 || ^14.15.0 || >=15.0.0}
    dependencies:
      '@jest/environment': 27.5.1
      '@jest/fake-timers': 27.5.1
      '@jest/types': 27.5.1
      '@types/node': 14.18.16
      jest-mock: 27.5.1
      jest-util: 27.5.1

  /jest-fast-check/1.0.2_fast-check@2.25.0+jest@27.5.1:
    resolution: {integrity: sha512-XuPENBGUN2gaTdPxgPJwFsYp0oj+MieRLpBha0flMxfI01zPHgGkZjGSLThimmsU5XFTGhJYZGVnift7UmsSuw==}
    peerDependencies:
      fast-check: ^2.0.0
      jest: '>=25.1.0'
    dependencies:
      fast-check: 2.25.0
      jest: 27.5.1
    dev: true

  /jest-get-type/27.5.1:
    resolution: {integrity: sha512-2KY95ksYSaK7DMBWQn6dQz3kqAf3BB64y2udeG+hv4KfSOb9qwcYQstTJc1KCbsix+wLZWZYN8t7nwX3GOBLRw==}
    engines: {node: ^10.13.0 || ^12.13.0 || ^14.15.0 || >=15.0.0}

  /jest-haste-map/27.5.1:
    resolution: {integrity: sha512-7GgkZ4Fw4NFbMSDSpZwXeBiIbx+t/46nJ2QitkOjvwPYyZmqttu2TDSimMHP1EkPOi4xUZAN1doE5Vd25H4Jng==}
    engines: {node: ^10.13.0 || ^12.13.0 || ^14.15.0 || >=15.0.0}
    dependencies:
      '@jest/types': 27.5.1
      '@types/graceful-fs': 4.1.5
      '@types/node': 14.18.16
      anymatch: 3.1.2
      fb-watchman: 2.0.1
      graceful-fs: 4.2.10
      jest-regex-util: 27.5.1
      jest-serializer: 27.5.1
      jest-util: 27.5.1
      jest-worker: 27.5.1
      micromatch: 4.0.5
      walker: 1.0.8
    optionalDependencies:
      fsevents: 2.3.2

  /jest-jasmine2/27.5.1:
    resolution: {integrity: sha512-jtq7VVyG8SqAorDpApwiJJImd0V2wv1xzdheGHRGyuT7gZm6gG47QEskOlzsN1PG/6WNaCo5pmwMHDf3AkG2pQ==}
    engines: {node: ^10.13.0 || ^12.13.0 || ^14.15.0 || >=15.0.0}
    dependencies:
      '@jest/environment': 27.5.1
      '@jest/source-map': 27.5.1
      '@jest/test-result': 27.5.1
      '@jest/types': 27.5.1
      '@types/node': 14.18.16
      chalk: 4.1.2
      co: 4.6.0
      expect: 27.5.1
      is-generator-fn: 2.1.0
      jest-each: 27.5.1
      jest-matcher-utils: 27.5.1
      jest-message-util: 27.5.1
      jest-runtime: 27.5.1
      jest-snapshot: 27.5.1
      jest-util: 27.5.1
      pretty-format: 27.5.1
      throat: 6.0.1
    transitivePeerDependencies:
      - supports-color

  /jest-leak-detector/27.5.1:
    resolution: {integrity: sha512-POXfWAMvfU6WMUXftV4HolnJfnPOGEu10fscNCA76KBpRRhcMN2c8d3iT2pxQS3HLbA+5X4sOUPzYO2NUyIlHQ==}
    engines: {node: ^10.13.0 || ^12.13.0 || ^14.15.0 || >=15.0.0}
    dependencies:
      jest-get-type: 27.5.1
      pretty-format: 27.5.1

  /jest-matcher-utils/27.5.1:
    resolution: {integrity: sha512-z2uTx/T6LBaCoNWNFWwChLBKYxTMcGBRjAt+2SbP929/Fflb9aa5LGma654Rz8z9HLxsrUaYzxE9T/EFIL/PAw==}
    engines: {node: ^10.13.0 || ^12.13.0 || ^14.15.0 || >=15.0.0}
    dependencies:
      chalk: 4.1.2
      jest-diff: 27.5.1
      jest-get-type: 27.5.1
      pretty-format: 27.5.1

  /jest-message-util/27.5.1:
    resolution: {integrity: sha512-rMyFe1+jnyAAf+NHwTclDz0eAaLkVDdKVHHBFWsBWHnnh5YeJMNWWsv7AbFYXfK3oTqvL7VTWkhNLu1jX24D+g==}
    engines: {node: ^10.13.0 || ^12.13.0 || ^14.15.0 || >=15.0.0}
    dependencies:
      '@babel/code-frame': 7.16.7
      '@jest/types': 27.5.1
      '@types/stack-utils': 2.0.1
      chalk: 4.1.2
      graceful-fs: 4.2.10
      micromatch: 4.0.5
      pretty-format: 27.5.1
      slash: 3.0.0
      stack-utils: 2.0.5

  /jest-mock/27.5.1:
    resolution: {integrity: sha512-K4jKbY1d4ENhbrG2zuPWaQBvDly+iZ2yAW+T1fATN78hc0sInwn7wZB8XtlNnvHug5RMwV897Xm4LqmPM4e2Og==}
    engines: {node: ^10.13.0 || ^12.13.0 || ^14.15.0 || >=15.0.0}
    dependencies:
      '@jest/types': 27.5.1
      '@types/node': 14.18.16

  /jest-pnp-resolver/1.2.2_jest-resolve@27.4.6:
    resolution: {integrity: sha512-olV41bKSMm8BdnuMsewT4jqlZ8+3TCARAXjZGT9jcoSnrfUnRCqnMoF9XEeoWjbzObpqF9dRhHQj0Xb9QdF6/w==}
    engines: {node: '>=6'}
    peerDependencies:
      jest-resolve: '*'
    peerDependenciesMeta:
      jest-resolve:
        optional: true
    dependencies:
      jest-resolve: 27.4.6
    dev: true

  /jest-pnp-resolver/1.2.2_jest-resolve@27.5.1:
    resolution: {integrity: sha512-olV41bKSMm8BdnuMsewT4jqlZ8+3TCARAXjZGT9jcoSnrfUnRCqnMoF9XEeoWjbzObpqF9dRhHQj0Xb9QdF6/w==}
    engines: {node: '>=6'}
    peerDependencies:
      jest-resolve: '*'
    peerDependenciesMeta:
      jest-resolve:
        optional: true
    dependencies:
      jest-resolve: 27.5.1

  /jest-regex-util/27.5.1:
    resolution: {integrity: sha512-4bfKq2zie+x16okqDXjXn9ql2B0dScQu+vcwe4TvFVhkVyuWLqpZrZtXxLLWoXYgn0E87I6r6GRYHF7wFZBUvg==}
    engines: {node: ^10.13.0 || ^12.13.0 || ^14.15.0 || >=15.0.0}

  /jest-resolve-dependencies/27.5.1:
    resolution: {integrity: sha512-QQOOdY4PE39iawDn5rzbIePNigfe5B9Z91GDD1ae/xNDlu9kaat8QQ5EKnNmVWPV54hUdxCVwwj6YMgR2O7IOg==}
    engines: {node: ^10.13.0 || ^12.13.0 || ^14.15.0 || >=15.0.0}
    dependencies:
      '@jest/types': 27.5.1
      jest-regex-util: 27.5.1
      jest-snapshot: 27.5.1
    transitivePeerDependencies:
      - supports-color

  /jest-resolve/27.4.6:
    resolution: {integrity: sha512-SFfITVApqtirbITKFAO7jOVN45UgFzcRdQanOFzjnbd+CACDoyeX7206JyU92l4cRr73+Qy/TlW51+4vHGt+zw==}
    engines: {node: ^10.13.0 || ^12.13.0 || ^14.15.0 || >=15.0.0}
    dependencies:
      '@jest/types': 27.5.1
      chalk: 4.1.2
      graceful-fs: 4.2.10
      jest-haste-map: 27.5.1
      jest-pnp-resolver: 1.2.2_jest-resolve@27.4.6
      jest-util: 27.5.1
      jest-validate: 27.5.1
      resolve: 1.22.0
      resolve.exports: 1.1.0
      slash: 3.0.0
    dev: true

  /jest-resolve/27.5.1:
    resolution: {integrity: sha512-FFDy8/9E6CV83IMbDpcjOhumAQPDyETnU2KZ1O98DwTnz8AOBsW/Xv3GySr1mOZdItLR+zDZ7I/UdTFbgSOVCw==}
    engines: {node: ^10.13.0 || ^12.13.0 || ^14.15.0 || >=15.0.0}
    dependencies:
      '@jest/types': 27.5.1
      chalk: 4.1.2
      graceful-fs: 4.2.10
      jest-haste-map: 27.5.1
      jest-pnp-resolver: 1.2.2_jest-resolve@27.5.1
      jest-util: 27.5.1
      jest-validate: 27.5.1
      resolve: 1.22.0
      resolve.exports: 1.1.0
      slash: 3.0.0

  /jest-runner/27.5.1:
    resolution: {integrity: sha512-g4NPsM4mFCOwFKXO4p/H/kWGdJp9V8kURY2lX8Me2drgXqG7rrZAx5kv+5H7wtt/cdFIjhqYx1HrlqWHaOvDaQ==}
    engines: {node: ^10.13.0 || ^12.13.0 || ^14.15.0 || >=15.0.0}
    dependencies:
      '@jest/console': 27.5.1
      '@jest/environment': 27.5.1
      '@jest/test-result': 27.5.1
      '@jest/transform': 27.5.1
      '@jest/types': 27.5.1
      '@types/node': 14.18.16
      chalk: 4.1.2
      emittery: 0.8.1
      graceful-fs: 4.2.10
      jest-docblock: 27.5.1
      jest-environment-jsdom: 27.5.1
      jest-environment-node: 27.5.1
      jest-haste-map: 27.5.1
      jest-leak-detector: 27.5.1
      jest-message-util: 27.5.1
      jest-resolve: 27.5.1
      jest-runtime: 27.5.1
      jest-util: 27.5.1
      jest-worker: 27.5.1
      source-map-support: 0.5.21
      throat: 6.0.1
    transitivePeerDependencies:
      - bufferutil
      - canvas
      - supports-color
      - utf-8-validate

  /jest-runtime/27.5.1:
    resolution: {integrity: sha512-o7gxw3Gf+H2IGt8fv0RiyE1+r83FJBRruoA+FXrlHw6xEyBsU8ugA6IPfTdVyA0w8HClpbK+DGJxH59UrNMx8A==}
    engines: {node: ^10.13.0 || ^12.13.0 || ^14.15.0 || >=15.0.0}
    dependencies:
      '@jest/environment': 27.5.1
      '@jest/fake-timers': 27.5.1
      '@jest/globals': 27.5.1
      '@jest/source-map': 27.5.1
      '@jest/test-result': 27.5.1
      '@jest/transform': 27.5.1
      '@jest/types': 27.5.1
      chalk: 4.1.2
      cjs-module-lexer: 1.2.2
      collect-v8-coverage: 1.0.1
      execa: 5.1.1
      glob: 7.2.0
      graceful-fs: 4.2.10
      jest-haste-map: 27.5.1
      jest-message-util: 27.5.1
      jest-mock: 27.5.1
      jest-regex-util: 27.5.1
      jest-resolve: 27.5.1
      jest-snapshot: 27.5.1
      jest-util: 27.5.1
      slash: 3.0.0
      strip-bom: 4.0.0
    transitivePeerDependencies:
      - supports-color

  /jest-serializer/27.5.1:
    resolution: {integrity: sha512-jZCyo6iIxO1aqUxpuBlwTDMkzOAJS4a3eYz3YzgxxVQFwLeSA7Jfq5cbqCY+JLvTDrWirgusI/0KwxKMgrdf7w==}
    engines: {node: ^10.13.0 || ^12.13.0 || ^14.15.0 || >=15.0.0}
    dependencies:
      '@types/node': 14.18.16
      graceful-fs: 4.2.10

  /jest-snapshot/27.4.6:
    resolution: {integrity: sha512-fafUCDLQfzuNP9IRcEqaFAMzEe7u5BF7mude51wyWv7VRex60WznZIC7DfKTgSIlJa8aFzYmXclmN328aqSDmQ==}
    engines: {node: ^10.13.0 || ^12.13.0 || ^14.15.0 || >=15.0.0}
    dependencies:
      '@babel/core': 7.17.10
      '@babel/generator': 7.17.10
      '@babel/plugin-syntax-typescript': 7.17.10_@babel+core@7.17.10
      '@babel/traverse': 7.17.10
      '@babel/types': 7.17.10
      '@jest/transform': 27.4.6
      '@jest/types': 27.5.1
      '@types/babel__traverse': 7.17.1
      '@types/prettier': 2.6.0
      babel-preset-current-node-syntax: 1.0.1_@babel+core@7.17.10
      chalk: 4.1.2
      expect: 27.5.1
      graceful-fs: 4.2.10
      jest-diff: 27.5.1
      jest-get-type: 27.5.1
      jest-haste-map: 27.5.1
      jest-matcher-utils: 27.5.1
      jest-message-util: 27.5.1
      jest-util: 27.5.1
      natural-compare: 1.4.0
      pretty-format: 27.5.1
      semver: 7.3.7
    transitivePeerDependencies:
      - supports-color
    dev: true

  /jest-snapshot/27.5.1:
    resolution: {integrity: sha512-yYykXI5a0I31xX67mgeLw1DZ0bJB+gpq5IpSuCAoyDi0+BhgU/RIrL+RTzDmkNTchvDFWKP8lp+w/42Z3us5sA==}
    engines: {node: ^10.13.0 || ^12.13.0 || ^14.15.0 || >=15.0.0}
    dependencies:
      '@babel/core': 7.17.10
      '@babel/generator': 7.17.10
      '@babel/plugin-syntax-typescript': 7.17.10_@babel+core@7.17.10
      '@babel/traverse': 7.17.10
      '@babel/types': 7.17.10
      '@jest/transform': 27.5.1
      '@jest/types': 27.5.1
      '@types/babel__traverse': 7.17.1
      '@types/prettier': 2.6.0
      babel-preset-current-node-syntax: 1.0.1_@babel+core@7.17.10
      chalk: 4.1.2
      expect: 27.5.1
      graceful-fs: 4.2.10
      jest-diff: 27.5.1
      jest-get-type: 27.5.1
      jest-haste-map: 27.5.1
      jest-matcher-utils: 27.5.1
      jest-message-util: 27.5.1
      jest-util: 27.5.1
      natural-compare: 1.4.0
      pretty-format: 27.5.1
      semver: 7.3.7
    transitivePeerDependencies:
      - supports-color

  /jest-util/27.5.1:
    resolution: {integrity: sha512-Kv2o/8jNvX1MQ0KGtw480E/w4fBCDOnH6+6DmeKi6LZUIlKA5kwY0YNdlzaWTiVgxqAqik11QyxDOKk543aKXw==}
    engines: {node: ^10.13.0 || ^12.13.0 || ^14.15.0 || >=15.0.0}
    dependencies:
      '@jest/types': 27.5.1
      '@types/node': 14.18.16
      chalk: 4.1.2
      ci-info: 3.3.0
      graceful-fs: 4.2.10
      picomatch: 2.3.1

  /jest-validate/27.5.1:
    resolution: {integrity: sha512-thkNli0LYTmOI1tDB3FI1S1RTp/Bqyd9pTarJwL87OIBFuqEb5Apv5EaApEudYg4g86e3CT6kM0RowkhtEnCBQ==}
    engines: {node: ^10.13.0 || ^12.13.0 || ^14.15.0 || >=15.0.0}
    dependencies:
      '@jest/types': 27.5.1
      camelcase: 6.3.0
      chalk: 4.1.2
      jest-get-type: 27.5.1
      leven: 3.1.0
      pretty-format: 27.5.1

  /jest-watcher/27.5.1:
    resolution: {integrity: sha512-z676SuD6Z8o8qbmEGhoEUFOM1+jfEiL3DXHK/xgEiG2EyNYfFG60jluWcupY6dATjfEsKQuibReS1djInQnoVw==}
    engines: {node: ^10.13.0 || ^12.13.0 || ^14.15.0 || >=15.0.0}
    dependencies:
      '@jest/test-result': 27.5.1
      '@jest/types': 27.5.1
      '@types/node': 14.18.16
      ansi-escapes: 4.3.2
      chalk: 4.1.2
      jest-util: 27.5.1
      string-length: 4.0.2

  /jest-worker/27.5.1:
    resolution: {integrity: sha512-7vuh85V5cdDofPyxn58nrPjBktZo0u9x1g8WtjQol+jZDaE+fhN+cIvTj11GndBnMnyfrUOG1sZQxCdjKh+DKg==}
    engines: {node: '>= 10.13.0'}
    dependencies:
      '@types/node': 14.18.16
      merge-stream: 2.0.0
      supports-color: 8.1.1

  /jest/27.5.1:
    resolution: {integrity: sha512-Yn0mADZB89zTtjkPJEXwrac3LHudkQMR+Paqa8uxJHCBr9agxztUifWCyiYrjhMPBoUVBjyny0I7XH6ozDr7QQ==}
    engines: {node: ^10.13.0 || ^12.13.0 || ^14.15.0 || >=15.0.0}
    hasBin: true
    peerDependencies:
      node-notifier: ^8.0.1 || ^9.0.0 || ^10.0.0
    peerDependenciesMeta:
      node-notifier:
        optional: true
    dependencies:
      '@jest/core': 27.5.1
      import-local: 3.1.0
      jest-cli: 27.5.1
    transitivePeerDependencies:
      - bufferutil
      - canvas
      - supports-color
      - ts-node
      - utf-8-validate

  /jest/27.5.1_ts-node@10.7.0:
    resolution: {integrity: sha512-Yn0mADZB89zTtjkPJEXwrac3LHudkQMR+Paqa8uxJHCBr9agxztUifWCyiYrjhMPBoUVBjyny0I7XH6ozDr7QQ==}
    engines: {node: ^10.13.0 || ^12.13.0 || ^14.15.0 || >=15.0.0}
    hasBin: true
    peerDependencies:
      node-notifier: ^8.0.1 || ^9.0.0 || ^10.0.0
    peerDependenciesMeta:
      node-notifier:
        optional: true
    dependencies:
      '@jest/core': 27.5.1_ts-node@10.7.0
      import-local: 3.1.0
      jest-cli: 27.5.1_ts-node@10.7.0
    transitivePeerDependencies:
      - bufferutil
      - canvas
      - supports-color
      - ts-node
      - utf-8-validate
    dev: true

  /jju/1.4.0:
    resolution: {integrity: sha1-o6vicYryQaKykE+EpiWXDzia4yo=}

  /jmespath/0.16.0:
    resolution: {integrity: sha512-9FzQjJ7MATs1tSpnco1K6ayiYE3figslrXA72G2HQ/n76RzvYlofyi5QM+iX4YRs/pu3yzxlVQSST23+dMDknw==}
    engines: {node: '>= 0.6.0'}
    dev: true

  /js-tokens/4.0.0:
    resolution: {integrity: sha512-RdJUflcE3cUzKiMqQgsCu06FPu9UdIJO0beYbPhHN4k6apgJtifcoCtT9bcxOpYBtpD2kCM6Sbzg4CausW/PKQ==}

  /js-yaml/3.14.1:
    resolution: {integrity: sha512-okMH7OXXJ7YrN9Ok3/SXrnu4iX9yOk+25nqX4imS2npuvTYDmo/QEZoqwZkYaIDk3jVvBOTOIEgEhaLOynBS9g==}
    hasBin: true
    dependencies:
      argparse: 1.0.10
      esprima: 4.0.1

  /js-yaml/4.1.0:
    resolution: {integrity: sha512-wpxZs9NoxZaJESJGIZTyDEaYpl0FKSA+FB9aJiyemKhMwkxQg63h4T1KJgUGHpTqPDNRcmmYLugrRjJlBtWvRA==}
    hasBin: true
    dependencies:
      argparse: 2.0.1

  /jsbn/0.1.1:
    resolution: {integrity: sha1-peZUwuWi3rXyAdls77yoDA7y9RM=}
    dev: true

  /jsdom/16.7.0:
    resolution: {integrity: sha512-u9Smc2G1USStM+s/x1ru5Sxrl6mPYCbByG1U/hUmqaVsm4tbNyS7CicOSRyuGQYZhTu0h84qkZZQ/I+dzizSVw==}
    engines: {node: '>=10'}
    peerDependencies:
      canvas: ^2.5.0
    peerDependenciesMeta:
      canvas:
        optional: true
    dependencies:
      abab: 2.0.6
      acorn: 8.7.1
      acorn-globals: 6.0.0
      cssom: 0.4.4
      cssstyle: 2.3.0
      data-urls: 2.0.0
      decimal.js: 10.3.1
      domexception: 2.0.1
      escodegen: 2.0.0
      form-data: 3.0.1
      html-encoding-sniffer: 2.0.1
      http-proxy-agent: 4.0.1
      https-proxy-agent: 5.0.1
      is-potential-custom-element-name: 1.0.1
      nwsapi: 2.2.0
      parse5: 6.0.1
      saxes: 5.0.1
      symbol-tree: 3.2.4
      tough-cookie: 4.0.0
      w3c-hr-time: 1.0.2
      w3c-xmlserializer: 2.0.0
      webidl-conversions: 6.1.0
      whatwg-encoding: 1.0.5
      whatwg-mimetype: 2.3.0
      whatwg-url: 8.7.0
      ws: 7.5.7
      xml-name-validator: 3.0.0
    transitivePeerDependencies:
      - bufferutil
      - supports-color
      - utf-8-validate

  /jsesc/0.5.0:
    resolution: {integrity: sha1-597mbjXW/Bb3EP6R1c9p9w8IkR0=}
    hasBin: true
    dev: true

  /jsesc/2.5.2:
    resolution: {integrity: sha512-OYu7XEzjkCQ3C5Ps3QIZsQfNpqoJyZZA99wd9aWd05NCtC5pWOkShK2mkL6HXQR6/Cy2lbNdPlZBpuQHXE63gA==}
    engines: {node: '>=4'}
    hasBin: true

  /json-buffer/3.0.0:
    resolution: {integrity: sha1-Wx85evx11ne96Lz8Dkfh+aPZqJg=}
    dev: true

  /json-parse-even-better-errors/2.3.1:
    resolution: {integrity: sha512-xyFwyhro/JEof6Ghe2iz2NcXoj2sloNsWr/XsERDK/oiPCfaNhl5ONfp+jQdAZRQQ0IJWNzH9zIZF7li91kh2w==}

  /json-schema-traverse/0.4.1:
    resolution: {integrity: sha512-xbbCH5dCYU5T8LcEhhuh7HJ88HXuW3qsI3Y0zOZFKfZEHcpWiHU/Jxzk629Brsab/mMiHQti9wMP+845RPe3Vg==}

  /json-schema-traverse/1.0.0:
    resolution: {integrity: sha512-NM8/P9n3XjXhIZn1lLhkFaACTOURQXjWhV4BA/RnOv8xvgqtqpAX9IO4mRQxSx1Rlo4tqzeqb0sOlruaOy3dug==}
    dev: true

  /json-schema/0.4.0:
    resolution: {integrity: sha512-es94M3nTIfsEPisRafak+HDLfHXnKBhV3vU5eqPcS3flIWqcxJWgXHXiey3YrpaNsanY5ei1VoYEbOzijuq9BA==}
    dev: true

  /json-stable-stringify-without-jsonify/1.0.1:
    resolution: {integrity: sha1-nbe1lJatPzz+8wp1FC0tkwrXJlE=}

  /json-stringify-safe/5.0.1:
    resolution: {integrity: sha1-Epai1Y/UXxmg9s4B1lcB4sc1tus=}
    dev: true

  /json5/1.0.1:
    resolution: {integrity: sha512-aKS4WQjPenRxiQsC93MNfjx+nbF4PAdYzmd/1JIj8HYzqfbu86beTuNgXDzPknWk0n0uARlyewZo4s++ES36Ow==}
    hasBin: true
    dependencies:
      minimist: 1.2.6
    dev: true

  /json5/2.2.1:
    resolution: {integrity: sha512-1hqLFMSrGHRHxav9q9gNjJ5EXznIxGVO09xQRrwplcS8qs28pZ8s8hupZAmqDwZUmVZ2Qb2jnyPOWcDH8m8dlA==}
    engines: {node: '>=6'}
    hasBin: true

  /jsonfile/4.0.0:
    resolution: {integrity: sha1-h3Gq4HmbZAdrdmQPygWPnBDjPss=}
    optionalDependencies:
      graceful-fs: 4.2.10
    dev: true

  /jsonfile/6.1.0:
    resolution: {integrity: sha512-5dgndWOriYSm5cnYaJNhalLNDKOqFwyDB/rr1E9ZsGciGvKPs8R2xYGCacuf3z6K1YKDz182fd+fY3cn3pMqXQ==}
    dependencies:
      universalify: 2.0.0
    optionalDependencies:
      graceful-fs: 4.2.10

  /jsonpath-plus/4.0.0:
    resolution: {integrity: sha512-e0Jtg4KAzDJKKwzbLaUtinCn0RZseWBVRTRGihSpvFlM3wTR7ExSp+PTdeTsDrLNJUe7L7JYJe8mblHX5SCT6A==}
    engines: {node: '>=10.0'}
    dev: true

  /jsonschema/1.4.1:
    resolution: {integrity: sha512-S6cATIPVv1z0IlxdN+zUk5EPjkGCdnhN4wVSBlvoUO1tOLJootbo9CquNJmbIh4yikWHiUedhRYrNPn1arpEmQ==}

  /jsprim/1.4.2:
    resolution: {integrity: sha512-P2bSOMAc/ciLz6DzgjVlGJP9+BrJWu5UDGK70C2iweC5QBIeFf0ZXRvGjEj2uYgrY2MkAAhsSWHDWlFtEroZWw==}
    engines: {node: '>=0.6.0'}
    dependencies:
      assert-plus: 1.0.0
      extsprintf: 1.3.0
      json-schema: 0.4.0
      verror: 1.10.0
    dev: true

  /jsx-ast-utils/3.3.0:
    resolution: {integrity: sha512-XzO9luP6L0xkxwhIJMTJQpZo/eeN60K08jHdexfD569AGxeNug6UketeHXEhROoM8aR7EcUoOQmIhcJQjcuq8Q==}
    engines: {node: '>=4.0'}
    dependencies:
      array-includes: 3.1.5
      object.assign: 4.1.2

  /jszip/3.9.1:
    resolution: {integrity: sha512-H9A60xPqJ1CuC4Ka6qxzXZeU8aNmgOeP5IFqwJbQQwtu2EUYxota3LdsiZWplF7Wgd9tkAd0mdu36nceSaPuYw==}
    dependencies:
      lie: 3.3.0
      pako: 1.0.11
      readable-stream: 2.3.7
      set-immediate-shim: 1.0.1
    dev: true

  /just-extend/4.2.1:
    resolution: {integrity: sha512-g3UB796vUFIY90VIv/WX3L2c8CS2MdWUww3CNrYmqza1Fg0DURc2K/O4YrnklBdQarSJ/y8JnJYDGc+1iumQjg==}
    dev: true

  /keyv/3.1.0:
    resolution: {integrity: sha512-9ykJ/46SN/9KPM/sichzQ7OvXyGDYKGTaDlKMGCAlg2UK8KRy4jb0d8sFc+0Tt0YYnThq8X2RZgCg74RPxgcVA==}
    dependencies:
      json-buffer: 3.0.0
    dev: true

  /kleur/3.0.3:
    resolution: {integrity: sha512-eTIzlVOSUR+JxdDFepEYcBMtZ9Qqdef+rnzWdRZuMbOywu5tO2w2N7rqjoANZ5k9vywhL6Br1VRjUIgTQx4E8w==}
    engines: {node: '>=6'}

  /kuler/2.0.0:
    resolution: {integrity: sha512-Xq9nH7KlWZmXAtodXDDRE7vs6DU1gTU8zYDHDiWLSip45Egwq3plLHzPn27NgvzL2r1LMPC1vdqh98sQxtqj4A==}
    dev: false

  /lambda-build/1.0.6:
    resolution: {integrity: sha512-a6vu7Y6U/G8YFSdI4I8R06hxlqyB2vV4vwoKJMpswRMKDLMWOyFiynTruHxPdhZJRG1NoH37GFk0c1uQjNwdfw==}
    hasBin: true
    dependencies:
      '@aws-sdk/client-lambda': 3.85.0
      chalk: 4.1.2
      esbuild: 0.14.38
      filesize: 8.0.7
      jszip: 3.9.1
      yargs: 17.4.1
    dev: true

  /language-subtag-registry/0.3.21:
    resolution: {integrity: sha512-L0IqwlIXjilBVVYKFT37X9Ih11Um5NEl9cbJIuU/SwP/zEEAbBPOnEeeuxVMf45ydWQRDQN3Nqc96OgbH1K+Pg==}
    dev: true

  /language-tags/1.0.5:
    resolution: {integrity: sha1-0yHbxNowuovzAk4ED6XBRmH5GTo=}
    dependencies:
      language-subtag-registry: 0.3.21
    dev: true

  /latest-version/5.1.0:
    resolution: {integrity: sha512-weT+r0kTkRQdCdYCNtkMwWXQTMEswKrFBkm4ckQOMVhhqhIMI1UT2hMj+1iigIhgSZm5gTmrRXBNoGUgaTY1xA==}
    engines: {node: '>=8'}
    dependencies:
      package-json: 6.5.0
    dev: true

  /leven/3.1.0:
    resolution: {integrity: sha512-qsda+H8jTaUaN/x5vzW2rzc+8Rw4TAQ/4KjB46IwK5VH+IlVeeeje/EoZRpiXvIqjFgK84QffqPztGI3VBLG1A==}
    engines: {node: '>=6'}

  /levn/0.3.0:
    resolution: {integrity: sha1-OwmSTt+fCDwEkP3UwLxEIeBHZO4=}
    engines: {node: '>= 0.8.0'}
    dependencies:
      prelude-ls: 1.1.2
      type-check: 0.3.2

  /levn/0.4.1:
    resolution: {integrity: sha512-+bT2uH4E5LGE7h/n3evcS/sQlJXCpIp6ym8OWJ5eV6+67Dsql/LaaT7qJBAt2rzfoa/5QBGBhxDix1dMt2kQKQ==}
    engines: {node: '>= 0.8.0'}
    dependencies:
      prelude-ls: 1.2.1
      type-check: 0.4.0

  /lie/3.3.0:
    resolution: {integrity: sha512-UaiMJzeWRlEujzAuw5LokY1L5ecNQYZKfmyZ9L7wDHb/p5etKaxXhohBcrw0EYby+G/NA52vRSN4N39dxHAIwQ==}
    dependencies:
      immediate: 3.0.6
    dev: true

  /lines-and-columns/1.2.4:
    resolution: {integrity: sha512-7ylylesZQ/PV29jhEDl3Ufjo6ZX7gCqJr5F7PKrqc93v7fzSymt1BpwEU8nAUXs8qzzvqhbjhK5QZg6Mt/HkBg==}

  /locate-path/2.0.0:
    resolution: {integrity: sha1-K1aLJl7slExtnA3pw9u7ygNUzY4=}
    engines: {node: '>=4'}
    dependencies:
      p-locate: 2.0.0
      path-exists: 3.0.0
    dev: true

  /locate-path/5.0.0:
    resolution: {integrity: sha512-t7hw9pI+WvuwNJXwk5zVHpyhIqzg2qTlklJOf0mVxGSbe3Fp2VieZcduNYjaLDoy6p9uGpQEGWG87WpMKlNq8g==}
    engines: {node: '>=8'}
    dependencies:
      p-locate: 4.1.0

  /lodash.debounce/4.0.8:
    resolution: {integrity: sha1-gteb/zCmfEAF/9XiUVMArZyk168=}
    dev: true

  /lodash.get/4.4.2:
    resolution: {integrity: sha1-LRd/ZS+jHpObRDjVNBSZ36OCXpk=}
    dev: true

  /lodash.isequal/4.5.0:
    resolution: {integrity: sha1-QVxEePK8wwEgwizhDtMib30+GOA=}
    dev: true

  /lodash.memoize/4.1.2:
    resolution: {integrity: sha1-vMbEmkKihA7Zl/Mj6tpezRguC/4=}
    dev: true

  /lodash.merge/4.6.2:
    resolution: {integrity: sha512-0KpjqXRVvrYyCsX1swR/XTK0va6VQkQM6MNo7PqW77ByjAhoARA8EfrP1N4+KlKj8YS0ZUCtRT/YUuhyYDujIQ==}

  /lodash.truncate/4.4.2:
    resolution: {integrity: sha1-WjUNoLERO4N+z//VgSy+WNbq4ZM=}
    dev: true

  /lodash/4.17.21:
    resolution: {integrity: sha512-v2kDEe57lecTulaDIuNTPy3Ry4gLGJ6Z1O3vE1krgXZNrsQ+LFTGHVxVjcXPs17LhbZVGedAJv8XZ1tvj5FvSg==}

  /logform/2.4.0:
    resolution: {integrity: sha512-CPSJw4ftjf517EhXZGGvTHHkYobo7ZCc0kvwUoOYcjfR2UVrI66RHj8MCrfAdEitdmFqbu2BYdYs8FHHZSb6iw==}
    dependencies:
      '@colors/colors': 1.5.0
      fecha: 4.2.3
      ms: 2.1.3
      safe-stable-stringify: 2.3.1
      triple-beam: 1.3.0
    dev: false

  /loose-envify/1.4.0:
    resolution: {integrity: sha512-lyuxPGr/Wfhrlem2CL/UcnUc1zcqKAImBDzukY7Y5F/yQiNdko6+fRLevlw1HgMySw7f611UIY408EtxRSoK3Q==}
    hasBin: true
    dependencies:
      js-tokens: 4.0.0

  /lowercase-keys/1.0.1:
    resolution: {integrity: sha512-G2Lj61tXDnVFFOi8VZds+SoQjtQC3dgokKdDG2mTm1tx4m50NUHBOZSBwQQHyy0V12A0JTG4icfZQH+xPyh8VA==}
    engines: {node: '>=0.10.0'}
    dev: true

  /lowercase-keys/2.0.0:
    resolution: {integrity: sha512-tqNXrS78oMOE73NMxK4EMLQsQowWf8jKooH9g7xPavRT706R6bkQJ6DY2Te7QukaZsulxa30wQ7bk0pm4XiHmA==}
    engines: {node: '>=8'}
    dev: true

  /lru-cache/6.0.0:
    resolution: {integrity: sha512-Jo6dJ04CmSjuznwJSS3pUeWmd/H0ffTlkXXgwZi+eq1UCmqQwCh+eLsYOYCwY991i2Fah4h1BEMCx4qThGbsiA==}
    engines: {node: '>=10'}
    dependencies:
      yallist: 4.0.0

  /lz-string/1.4.4:
    resolution: {integrity: sha1-wNjq82BZ9wV5bh40SBHPTEmNOiY=}
    hasBin: true
    dev: true

  /make-dir/3.1.0:
    resolution: {integrity: sha512-g3FeP20LNwhALb/6Cz6Dd4F2ngze0jz7tbzrD2wAV+o9FeNHe4rL+yK2md0J/fiSf1sa1ADhXqi5+oVwOM/eGw==}
    engines: {node: '>=8'}
    dependencies:
      semver: 6.3.0

  /make-error/1.3.6:
    resolution: {integrity: sha512-s8UhlNe7vPKomQhC1qFelMokr/Sc3AgNbso3n74mVPA5LTZwkB9NlXf4XPamLxJE8h0gh73rM94xvwRT2CVInw==}
    dev: true

  /makeerror/1.0.12:
    resolution: {integrity: sha512-JmqCvUhmt43madlpFzG4BQzG2Z3m6tvQDNKdClZnO3VbIudJYmxsT0FNJMeiB2+JTSlTQTSbU8QdesVmwJcmLg==}
    dependencies:
      tmpl: 1.0.5

  /md5-file/5.0.0:
    resolution: {integrity: sha512-xbEFXCYVWrSx/gEKS1VPlg84h/4L20znVIulKw6kMfmBUAZNAnF00eczz9ICMl+/hjQGo5KSXRxbL/47X3rmMw==}
    engines: {node: '>=10.13.0'}
    hasBin: true
    dev: false

  /md5/2.3.0:
    resolution: {integrity: sha512-T1GITYmFaKuO91vxyoQMFETst+O71VUPEU3ze5GNzDm0OWdP8v1ziTaAEPUr/3kLsY3Sftgz242A1SetQiDL7g==}
    dependencies:
      charenc: 0.0.2
      crypt: 0.0.2
      is-buffer: 1.1.6
    dev: true

  /media-typer/0.3.0:
    resolution: {integrity: sha1-hxDXrwqmJvj/+hzgAWhUUmMlV0g=}
    engines: {node: '>= 0.6'}

  /merge-descriptors/1.0.1:
    resolution: {integrity: sha1-sAqqVW3YtEVoFQ7J0blT8/kMu2E=}

  /merge-stream/2.0.0:
    resolution: {integrity: sha512-abv/qOcuPfk3URPfDzmZU1LKmuw8kT+0nIHvKrKgFrwifol/doWcdA4ZqsWQ8ENrFKkd67Mfpo/LovbIUsbt3w==}

  /merge2/1.4.1:
    resolution: {integrity: sha512-8q7VEgMJW4J8tcfVPy8g09NcQwZdbwFEqhe/WZkoIzjn/3TGDwtOCYtXGxA3O8tPzpczCCDgv+P2P5y00ZJOOg==}
    engines: {node: '>= 8'}

  /methods/1.1.2:
    resolution: {integrity: sha1-VSmk1nZUE07cxSZmVoNbD4Ua/O4=}
    engines: {node: '>= 0.6'}

  /micromatch/4.0.5:
    resolution: {integrity: sha512-DMy+ERcEW2q8Z2Po+WNXuw3c5YaUSFjAO5GsJqfEl7UjvtIuFKO6ZrKvcItdy98dwFI2N1tg3zNIdKaQT+aNdA==}
    engines: {node: '>=8.6'}
    dependencies:
      braces: 3.0.2
      picomatch: 2.3.1

  /mime-db/1.52.0:
    resolution: {integrity: sha512-sPU4uV7dYlvtWJxwwxHD0PuihVNiE7TyAbQ5SWxDCB9mUYvOgroQOwYQQOKPJ8CIbE+1ETVlOoK1UC2nU3gYvg==}
    engines: {node: '>= 0.6'}

  /mime-types/2.1.35:
    resolution: {integrity: sha512-ZDY+bPm5zTTF+YpCrAU9nK0UgICYPT0QtT1NZWFv4s++TNkcgVaT0g6+4R2uI4MjQjzysHB1zxuWL50hzaeXiw==}
    engines: {node: '>= 0.6'}
    dependencies:
      mime-db: 1.52.0

  /mime/1.6.0:
    resolution: {integrity: sha512-x0Vn8spI+wuJ1O6S7gnbaQg8Pxh4NNHb7KSINmEWKiPE4RKOplvijn+NkmYmmRgP68mc70j2EbeTFRsrswaQeg==}
    engines: {node: '>=4'}
    hasBin: true

  /mime/2.6.0:
    resolution: {integrity: sha512-USPkMeET31rOMiarsBNIHZKLGgvKc/LrjofAnBlOttf5ajRvqiRA8QsenbcooctK6d6Ts6aqZXBA+XbkKthiQg==}
    engines: {node: '>=4.0.0'}
    hasBin: true
    dev: true

  /mimic-fn/2.1.0:
    resolution: {integrity: sha512-OqbOk5oEQeAZ8WXWydlu9HJjz9WVdEIvamMCcXmuqUYjTknH/sqsWvhQ3vgwKFRR1HpjvNBKQ37nbJgYzGqGcg==}
    engines: {node: '>=6'}

  /mimic-response/1.0.1:
    resolution: {integrity: sha512-j5EctnkH7amfV/q5Hgmoal1g2QHFJRraOtmx0JpIqkxhBhI/lJSl1nMpQ45hVarwNETOoWEimndZ4QK0RHxuxQ==}
    engines: {node: '>=4'}
    dev: true

  /mimic-response/3.1.0:
    resolution: {integrity: sha512-z0yWI+4FDrrweS8Zmt4Ej5HdJmky15+L2e6Wgn3+iK5fWzb6T3fhNFq2+MeTRb064c6Wr4N/wv0DzQTjNzHNGQ==}
    engines: {node: '>=10'}
    dev: true

  /min-indent/1.0.1:
    resolution: {integrity: sha512-I9jwMn07Sy/IwOj3zVkVik2JTvgpaykDZEigL6Rx6N9LbMywwUSMtxET+7lVoDLLd3O3IXwJwvuuns8UB/HeAg==}
    engines: {node: '>=4'}
    dev: true

  /minimatch/3.1.2:
    resolution: {integrity: sha512-J7p63hRiAjw1NDEww1W7i37+ByIrOWO5XQQAzZ3VOcL0PNybwpfmV/N05zFAzwQ9USyEcX6t3UO+K5aqBQOIHw==}
    dependencies:
      brace-expansion: 1.1.11

  /minimist/1.2.6:
    resolution: {integrity: sha512-Jsjnk4bw3YJqYzbdyBiNsPWHPfO++UGG749Cxs6peCu5Xg4nrena6OVxOYxrQTqww0Jmwt+Ref8rggumkTLz9Q==}
    dev: true

  /mkdirp-classic/0.5.3:
    resolution: {integrity: sha512-gKLcREMhtuZRwRAfqP3RFW+TK4JqApVBtOIftVgjuABpAtpxhPGaDcfvbhNvD0B8iD1oUr/txX35NjcaY6Ns/A==}
    dev: true

  /mnemonist/0.38.3:
    resolution: {integrity: sha512-2K9QYubXx/NAjv4VLq1d1Ly8pWNC5L3BrixtdkyTegXWJIqY+zLNDhhX/A+ZwWt70tB1S8H4BE8FLYEFyNoOBw==}
    dependencies:
      obliterator: 1.6.1
    dev: false

  /mnth/2.0.0:
    resolution: {integrity: sha512-3ZH4UWBGpAwCKdfjynLQpUDVZWMe6vRHwarIpMdGLUp89CVR9hjzgyWERtMyqx+fPEqQ/PsAxFwvwPxLFxW40A==}
    engines: {node: '>=12.13.0'}
    dependencies:
      '@babel/runtime': 7.17.9
    dev: true

  /ms/2.0.0:
    resolution: {integrity: sha1-VgiurfwAvmwpAd9fmGF4jeDVl8g=}

  /ms/2.1.2:
    resolution: {integrity: sha512-sGkPx+VjMtmA6MX27oA4FBFELFCZZ4S4XqeGOXCv68tT+jb3vk/RyaKWP0PTKyWtmLSM0b+adUTEvbs1PEaH2w==}

  /ms/2.1.3:
    resolution: {integrity: sha512-6FlzubTLZG3J2a/NVCAleEhjzq5oxgHyaCU9yYXvcLsvoVaHJq/s5xXI6/XXP6tz7R9xAOtHnSO/tXtF3WRTlA==}

  /nanoid/3.3.4:
    resolution: {integrity: sha512-MqBkQh/OHTS2egovRtLk45wEyNXwF+cokD+1YPf9u5VfJiRdAiRwB2froX5Co9Rh20xs4siNPm8naNotSD6RBw==}
    engines: {node: ^10 || ^12 || ^13.7 || ^14 || >=15.0.1}
    hasBin: true
    dev: false

  /napi-build-utils/1.0.2:
    resolution: {integrity: sha512-ONmRUqK7zj7DWX0D9ADe03wbwOBZxNAfF20PlGfCWQcD3+/MakShIHrMqx9YwPTfxDdF1zLeL+RGZiR9kGMLdg==}
    dev: true

  /natural-compare/1.4.0:
    resolution: {integrity: sha1-Sr6/7tdUHywnrPspvbvRXI1bpPc=}

  /negotiator/0.6.3:
    resolution: {integrity: sha512-+EUsqGPLsM+j/zdChZjsnX51g4XrHFOIXwfnCVPGlQk/k5giakcKsuxCObBRu6DSm9opw/O6slWbJdghQM4bBg==}
    engines: {node: '>= 0.6'}

  /next-global-css/1.2.0:
    resolution: {integrity: sha512-36EeyYTSoKN7rWyCKfhM4TScJ4VuJP8b2ThAPLmlZRiYT+DS3QVcsZWuClC55S2zwvx6eRUB1SljfUjUiPig5A==}
    dev: false

  /next-i18next/11.0.0_c9e78c1ef548b95661158f8b65ef5848:
    resolution: {integrity: sha512-phxbQiZGSJTTBE2FI4+BnqFZl88AI2V+6MrEQnT9aPFAXq/fATQ/F0pOUM3J7kU4nEeCfn3hjISq+ygGHlEz0g==}
    engines: {node: '>=12'}
    peerDependencies:
      next: '>= 10.0.0'
      react: '>= 16.8.0'
    dependencies:
      '@babel/runtime': 7.17.9
      '@types/hoist-non-react-statics': 3.3.1
      core-js: 3.22.4
      hoist-non-react-statics: 3.3.2
      i18next: 21.7.1
      i18next-fs-backend: 1.1.4
      next: 12.1.6_a4a513c9a213234bf0e56ad44f68969f
      react: 17.0.2
      react-i18next: 11.16.8_4e64c5f9e7ec0b14e11b4a8686d5c906
    transitivePeerDependencies:
      - react-dom
      - react-native
    dev: false

  /next-transpile-modules/9.0.0:
    resolution: {integrity: sha512-VCNFOazIAnXn1hvgYYSTYMnoWgKgwlYh4lm1pKbSfiB3kj5ZYLcKVhfh3jkPOg1cnd9DP+pte9yCUocdPEUBTQ==}
    dependencies:
      enhanced-resolve: 5.9.3
      escalade: 3.1.1
    dev: false

  /next/12.1.6_a4a513c9a213234bf0e56ad44f68969f:
    resolution: {integrity: sha512-cebwKxL3/DhNKfg9tPZDQmbRKjueqykHHbgaoG4VBRH3AHQJ2HO0dbKFiS1hPhe1/qgc2d/hFeadsbPicmLD+A==}
    engines: {node: '>=12.22.0'}
    hasBin: true
    peerDependencies:
      fibers: '>= 3.1.0'
      node-sass: ^6.0.0 || ^7.0.0
      react: ^17.0.2 || ^18.0.0-0
      react-dom: ^17.0.2 || ^18.0.0-0
      sass: ^1.3.0
    peerDependenciesMeta:
      fibers:
        optional: true
      node-sass:
        optional: true
      sass:
        optional: true
    dependencies:
      '@next/env': 12.1.6
      caniuse-lite: 1.0.30001338
      postcss: 8.4.5
      react: 17.0.2
      react-dom: 17.0.2_react@17.0.2
      sass: 1.51.0
      styled-jsx: 5.0.2_@babel+core@7.17.10+react@17.0.2
    optionalDependencies:
      '@next/swc-android-arm-eabi': 12.1.6
      '@next/swc-android-arm64': 12.1.6
      '@next/swc-darwin-arm64': 12.1.6
      '@next/swc-darwin-x64': 12.1.6
      '@next/swc-linux-arm-gnueabihf': 12.1.6
      '@next/swc-linux-arm64-gnu': 12.1.6
      '@next/swc-linux-arm64-musl': 12.1.6
      '@next/swc-linux-x64-gnu': 12.1.6
      '@next/swc-linux-x64-musl': 12.1.6
      '@next/swc-win32-arm64-msvc': 12.1.6
      '@next/swc-win32-ia32-msvc': 12.1.6
      '@next/swc-win32-x64-msvc': 12.1.6
    transitivePeerDependencies:
      - '@babel/core'
      - babel-plugin-macros
    dev: false

  /nise/5.1.1:
    resolution: {integrity: sha512-yr5kW2THW1AkxVmCnKEh4nbYkJdB3I7LUkiUgOvEkOp414mc2UMaHMA7pjq1nYowhdoJZGwEKGaQVbxfpWj10A==}
    dependencies:
      '@sinonjs/commons': 1.8.3
      '@sinonjs/fake-timers': 8.1.0
      '@sinonjs/text-encoding': 0.7.1
      just-extend: 4.2.1
      path-to-regexp: 1.8.0
    dev: true

  /node-abi/3.15.0:
    resolution: {integrity: sha512-Ic6z/j6I9RLm4ov7npo1I48UQr2BEyFCqh6p7S1dhEx9jPO0GPGq/e2Rb7x7DroQrmiVMz/Bw1vJm9sPAl2nxA==}
    engines: {node: '>=10'}
    dependencies:
      semver: 7.3.7
    dev: true

  /node-addon-api/4.3.0:
    resolution: {integrity: sha512-73sE9+3UaLYYFmDsFZnqCInzPyh3MqIwZO9cw58yIqAZhONrrabrYyYe3TuIqtIiOuTXVhsGau8hcrhhwSsDIQ==}
    dev: true

  /node-int64/0.4.0:
    resolution: {integrity: sha1-h6kGXNs1XTGC2PlM4RGIuCXGijs=}

  /node-releases/2.0.4:
    resolution: {integrity: sha512-gbMzqQtTtDz/00jQzZ21PQzdI9PyLYqUSvD0p3naOhX4odFji0ZxYdnVwPTxmSwkmxhcFImpozceidSG+AgoPQ==}

  /nodemon/2.0.16:
    resolution: {integrity: sha512-zsrcaOfTWRuUzBn3P44RDliLlp263Z/76FPoHFr3cFFkOz0lTPAcIw8dCzfdVIx/t3AtDYCZRCDkoCojJqaG3w==}
    engines: {node: '>=8.10.0'}
    hasBin: true
    requiresBuild: true
    dependencies:
      chokidar: 3.5.3
      debug: 3.2.7
      ignore-by-default: 1.0.1
      minimatch: 3.1.2
      pstree.remy: 1.1.8
      semver: 5.7.1
      supports-color: 5.5.0
      touch: 3.1.0
      undefsafe: 2.0.5
      update-notifier: 5.1.0
    dev: true

  /nopt/1.0.10:
    resolution: {integrity: sha1-bd0hvSoxQXuScn3Vhfim83YI6+4=}
    hasBin: true
    dependencies:
      abbrev: 1.1.1
    dev: true

  /normalize-path/3.0.0:
    resolution: {integrity: sha512-6eZs5Ls3WtCisHWp9S2GUy8dqkpGi4BVSz3GaqiE6ezub0512ESztXUwUB6C6IKbQkY2Pnb/mD4WYojCRwcwLA==}
    engines: {node: '>=0.10.0'}

  /normalize-url/4.5.1:
    resolution: {integrity: sha512-9UZCFRHQdNrfTpGg8+1INIg93B6zE0aXMVFkw1WFwvO4SlZywU6aLg5Of0Ap/PgcbSw4LNxvMWXMeugwMCX0AA==}
    engines: {node: '>=8'}
    dev: true

  /npm-run-path/4.0.1:
    resolution: {integrity: sha512-S48WzZW777zhNIrn7gxOlISNAqi9ZC/uQFnRdbeIHhZhCA6UqpkOT8T1G7BvfdgP4Er8gF4sUbaS0i7QvIfCWw==}
    engines: {node: '>=8'}
    dependencies:
      path-key: 3.1.1

  /npmlog/4.1.2:
    resolution: {integrity: sha512-2uUqazuKlTaSI/dC8AzicUck7+IrEaOnN/e0jd3Xtt1KcGpwx30v50mL7oPyr/h9bL3E4aZccVwpwP+5W9Vjkg==}
    dependencies:
      are-we-there-yet: 1.1.7
      console-control-strings: 1.1.0
      gauge: 2.7.4
      set-blocking: 2.0.0
    dev: true

  /number-is-nan/1.0.1:
    resolution: {integrity: sha1-CXtgK1NCKlIsGvuHkDGDNpQaAR0=}
    engines: {node: '>=0.10.0'}
    dev: true

  /nwsapi/2.2.0:
    resolution: {integrity: sha512-h2AatdwYH+JHiZpv7pt/gSX1XoRGb7L/qSIeuqA6GwYoF9w1vP1cw42TO0aI2pNyshRK5893hNSl+1//vHK7hQ==}

  /oauth-sign/0.9.0:
    resolution: {integrity: sha512-fexhUFFPTGV8ybAtSIGbV6gOkSv8UtRbDBnAyLQw4QPKkgNlsH2ByPGtMUqdWkos6YCRmAqViwgZrJc/mRDzZQ==}
    dev: true

  /object-assign/4.1.1:
    resolution: {integrity: sha1-IQmtx5ZYh8/AXLvUQsrIv7s2CGM=}
    engines: {node: '>=0.10.0'}

  /object-inspect/1.12.0:
    resolution: {integrity: sha512-Ho2z80bVIvJloH+YzRmpZVQe87+qASmBUKZDWgx9cu+KDrX2ZDH/3tMy+gXbZETVGs2M8YdxObOh7XAtim9Y0g==}

  /object-keys/1.1.1:
    resolution: {integrity: sha512-NuAESUOUMrlIXOfHKzD6bpPu3tYt3xvjNdRIQ+FeT0lNb4K8WR70CaDxhuNguS2XG+GjkyMwOzsN5ZktImfhLA==}
    engines: {node: '>= 0.4'}

  /object.assign/4.1.2:
    resolution: {integrity: sha512-ixT2L5THXsApyiUPYKmW+2EHpXXe5Ii3M+f4e+aJFAHao5amFRW6J0OO6c/LU8Be47utCx2GL89hxGB6XSmKuQ==}
    engines: {node: '>= 0.4'}
    dependencies:
      call-bind: 1.0.2
      define-properties: 1.1.4
      has-symbols: 1.0.3
      object-keys: 1.1.1

  /object.entries/1.1.5:
    resolution: {integrity: sha512-TyxmjUoZggd4OrrU1W66FMDG6CuqJxsFvymeyXI51+vQLN67zYfZseptRge703kKQdo4uccgAKebXFcRCzk4+g==}
    engines: {node: '>= 0.4'}
    dependencies:
      call-bind: 1.0.2
      define-properties: 1.1.4
      es-abstract: 1.20.0

  /object.fromentries/2.0.5:
    resolution: {integrity: sha512-CAyG5mWQRRiBU57Re4FKoTBjXfDoNwdFVH2Y1tS9PqCsfUTymAohOkEMSG3aRNKmv4lV3O7p1et7c187q6bynw==}
    engines: {node: '>= 0.4'}
    dependencies:
      call-bind: 1.0.2
      define-properties: 1.1.4
      es-abstract: 1.20.0

  /object.hasown/1.1.1:
    resolution: {integrity: sha512-LYLe4tivNQzq4JdaWW6WO3HMZZJWzkkH8fnI6EebWl0VZth2wL2Lovm74ep2/gZzlaTdV62JZHEqHQ2yVn8Q/A==}
    dependencies:
      define-properties: 1.1.4
      es-abstract: 1.20.0

  /object.values/1.1.5:
    resolution: {integrity: sha512-QUZRW0ilQ3PnPpbNtgdNV1PDbEqLIiSFB3l+EnGtBQ/8SUTLj1PZwtQHABZtLgwpJZTSZhuGLOGk57Drx2IvYg==}
    engines: {node: '>= 0.4'}
    dependencies:
      call-bind: 1.0.2
      define-properties: 1.1.4
      es-abstract: 1.20.0

  /obliterator/1.6.1:
    resolution: {integrity: sha512-9WXswnqINnnhOG/5SLimUlzuU1hFJUc8zkwyD59Sd+dPOMf05PmnYG/d6Q7HZ+KmgkZJa1PxRso6QdM3sTNHig==}
    dev: false

  /on-finished/2.4.1:
    resolution: {integrity: sha512-oVlzkg3ENAhCk2zdv7IJwd/QUD4z2RxRwpkcGY8psCVcCYZNq4wYnVWALHM+brtuJjePWiYF/ClmuDr8Ch5+kg==}
    engines: {node: '>= 0.8'}
    dependencies:
      ee-first: 1.1.1

  /once/1.4.0:
    resolution: {integrity: sha1-WDsap3WWHUsROsF9nFC6753Xa9E=}
    dependencies:
      wrappy: 1.0.2

  /one-time/1.0.0:
    resolution: {integrity: sha512-5DXOiRKwuSEcQ/l0kGCF6Q3jcADFv5tSmRaJck/OqkVFcOzutB134KRSfF0xDrL39MNnqxbHBbUUcjZIhTgb2g==}
    dependencies:
      fn.name: 1.1.0
    dev: false

  /onetime/5.1.2:
    resolution: {integrity: sha512-kbpaSSGJTWdAY5KPVeMOKXSrPtr8C8C7wodJbcsd51jRnmD+GZu8Y0VoU6Dm5Z4vWr0Ig/1NKuWRKf7j5aaYSg==}
    engines: {node: '>=6'}
    dependencies:
      mimic-fn: 2.1.0

  /optionator/0.8.3:
    resolution: {integrity: sha512-+IW9pACdk3XWmmTXG8m3upGUJst5XRGzxMRjXzAuJ1XnIFNvfhjjIuYkDvysnPQ7qzqVzLt78BCruntqRhWQbA==}
    engines: {node: '>= 0.8.0'}
    dependencies:
      deep-is: 0.1.4
      fast-levenshtein: 2.0.6
      levn: 0.3.0
      prelude-ls: 1.1.2
      type-check: 0.3.2
      word-wrap: 1.2.3

  /optionator/0.9.1:
    resolution: {integrity: sha512-74RlY5FCnhq4jRxVUPKDaRwrVNXMqsGsiW6AJw4XK8hmtm10wC0ypZBLw5IIp85NZMr91+qd1RvvENwg7jjRFw==}
    engines: {node: '>= 0.8.0'}
    dependencies:
      deep-is: 0.1.4
      fast-levenshtein: 2.0.6
      levn: 0.4.1
      prelude-ls: 1.2.1
      type-check: 0.4.0
      word-wrap: 1.2.3

  /p-cancelable/1.1.0:
    resolution: {integrity: sha512-s73XxOZ4zpt1edZYZzvhqFa6uvQc1vwUa0K0BdtIZgQMAJj9IbebH+JkgKZc9h+B05PKHLOTl4ajG1BmNrVZlw==}
    engines: {node: '>=6'}
    dev: true

  /p-limit/1.3.0:
    resolution: {integrity: sha512-vvcXsLAJ9Dr5rQOPk7toZQZJApBl2K4J6dANSsEuh6QI41JYcsS/qhTGa9ErIUUgK3WNQoJYvylxvjqmiqEA9Q==}
    engines: {node: '>=4'}
    dependencies:
      p-try: 1.0.0
    dev: true

  /p-limit/2.3.0:
    resolution: {integrity: sha512-//88mFWSJx8lxCzwdAABTJL2MyWB12+eIY7MDL2SqLmAkeKU9qxRvWuSyTjm3FUmpBEMuFfckAIqEaVGUDxb6w==}
    engines: {node: '>=6'}
    dependencies:
      p-try: 2.2.0

  /p-locate/2.0.0:
    resolution: {integrity: sha1-IKAQOyIqcMj9OcwuWAaA893l7EM=}
    engines: {node: '>=4'}
    dependencies:
      p-limit: 1.3.0
    dev: true

  /p-locate/4.1.0:
    resolution: {integrity: sha512-R79ZZ/0wAxKGu3oYMlz8jy/kbhsNrS7SKZ7PxEHBgJ5+F2mtFW2fK2cOtBh1cHYkQsbzFV7I+EoRKe6Yt0oK7A==}
    engines: {node: '>=8'}
    dependencies:
      p-limit: 2.3.0

  /p-try/1.0.0:
    resolution: {integrity: sha1-y8ec26+P1CKOE/Yh8rGiN8GyB7M=}
    engines: {node: '>=4'}
    dev: true

  /p-try/2.2.0:
    resolution: {integrity: sha512-R4nPAVTAU0B9D35/Gk3uJf/7XYbQcyohSKdvAxIRSNghFl4e71hVoGnBNQz9cWaXxO2I10KTC+3jMdvvoKw6dQ==}
    engines: {node: '>=6'}

  /package-json/6.5.0:
    resolution: {integrity: sha512-k3bdm2n25tkyxcjSKzB5x8kfVxlMdgsbPr0GkZcwHsLpba6cBjqCt1KlcChKEvxHIcTB1FVMuwoijZ26xex5MQ==}
    engines: {node: '>=8'}
    dependencies:
      got: 9.6.0
      registry-auth-token: 4.2.1
      registry-url: 5.1.0
      semver: 6.3.0
    dev: true

  /pako/1.0.11:
    resolution: {integrity: sha512-4hLB8Py4zZce5s4yd9XzopqwVv/yGNhV1Bl8NTmCq1763HeK2+EwVTv+leGeL13Dnh2wfbqowVPXCIO0z4taYw==}
    dev: true

  /parent-module/1.0.1:
    resolution: {integrity: sha512-GQ2EWRpQV8/o+Aw8YqtfZZPfNRWZYkbidE9k5rpl/hC3vtHHBfGm2Ifi6qWV+coDGkrUKZAxE3Lot5kcsRlh+g==}
    engines: {node: '>=6'}
    dependencies:
      callsites: 3.1.0

  /parse-json/5.2.0:
    resolution: {integrity: sha512-ayCKvm/phCGxOkYRSCM82iDwct8/EonSEgCSxWxD7ve6jHggsFl4fZVQBPRNgQoKiuV/odhFrGzQXZwbifC8Rg==}
    engines: {node: '>=8'}
    dependencies:
      '@babel/code-frame': 7.16.7
      error-ex: 1.3.2
      json-parse-even-better-errors: 2.3.1
      lines-and-columns: 1.2.4

  /parse5/6.0.1:
    resolution: {integrity: sha512-Ofn/CTFzRGTTxwpNEs9PP93gXShHcTq255nzRYSKe8AkVpZY7e1fpmTfOyoIvjP5HG7Z2ZM7VS9PPhQGW2pOpw==}

  /parseurl/1.3.3:
    resolution: {integrity: sha512-CiyeOxFT/JZyN5m0z9PfXw4SCBJ6Sygz1Dpl0wqjlhDEGGBP1GnsUVEL0p63hoG1fcj3fHynXi9NYO4nWOL+qQ==}
    engines: {node: '>= 0.8'}

  /path-exists/3.0.0:
    resolution: {integrity: sha1-zg6+ql94yxiSXqfYENe1mwEP1RU=}
    engines: {node: '>=4'}
    dev: true

  /path-exists/4.0.0:
    resolution: {integrity: sha512-ak9Qy5Q7jYb2Wwcey5Fpvg2KoAc/ZIhLSLOSBmRmygPsGwkVVt0fZa0qrtMz+m6tJTAHfZQ8FnmB4MG4LWy7/w==}
    engines: {node: '>=8'}

  /path-is-absolute/1.0.1:
    resolution: {integrity: sha1-F0uSaHNVNP+8es5r9TpanhtcX18=}
    engines: {node: '>=0.10.0'}

  /path-key/3.1.1:
    resolution: {integrity: sha512-ojmeN0qd+y0jszEtoY48r0Peq5dwMEkIlCOu6Q5f41lfkswXuKtYrhgoTpLnyIcHm24Uhqx+5Tqm2InSwLhE6Q==}
    engines: {node: '>=8'}

  /path-parse/1.0.7:
    resolution: {integrity: sha512-LDJzPVEEEPR+y48z93A0Ed0yXb8pAByGWo/k5YYdYgpY2/2EsOsksJrq7lOHxryrVOn1ejG6oAp8ahvOIQD8sw==}

  /path-to-regexp/0.1.7:
    resolution: {integrity: sha1-32BBeABfUi8V60SQ5yR6G/qmf4w=}

  /path-to-regexp/1.8.0:
    resolution: {integrity: sha512-n43JRhlUKUAlibEJhPeir1ncUID16QnEjNpwzNdO3Lm4ywrBpBZ5oLD0I6br9evr1Y9JTqwRtAh7JLoOzAQdVA==}
    dependencies:
      isarray: 0.0.1
    dev: true

  /path-type/4.0.0:
    resolution: {integrity: sha512-gDKb8aZMDeD/tZWs9P6+q0J9Mwkdl6xMV8TjnGP3qJVJ06bdMgkbBlLU8IdfOsIsFz2BW1rNVT3XuNEl8zPAvw==}
    engines: {node: '>=8'}

  /performance-now/2.1.0:
    resolution: {integrity: sha1-Ywn04OX6kT7BxpMHrjZLSzd8nns=}
    dev: true

  /picocolors/1.0.0:
    resolution: {integrity: sha512-1fygroTLlHu66zi26VoTDv8yRgm0Fccecssto+MhsZ0D/DGW2sm8E8AjW7NU5VVTRt5GxbeZ5qBuJr+HyLYkjQ==}

  /picomatch/2.3.1:
    resolution: {integrity: sha512-JU3teHTNjmE2VCGFzuY8EXzCDVwEqB2a8fsIvwaStHhAWJEeVd1o1QD80CU6+ZdEXXSLbSsuLwJjkCBWqRQUVA==}
    engines: {node: '>=8.6'}

  /pirates/4.0.5:
    resolution: {integrity: sha512-8V9+HQPupnaXMA23c5hvl69zXvTwTzyAYasnkb0Tts4XvO4CliqONMOnvlq26rkhLC3nWDFBJf73LU1e1VZLaQ==}
    engines: {node: '>= 6'}

  /pkg-dir/4.2.0:
    resolution: {integrity: sha512-HRDzbaKjC+AOWVXxAU/x54COGeIv9eb+6CkDSQoNTt4XyWoIJvuPsXizxu/Fr23EiekbtZwmh1IcIG/l/a10GQ==}
    engines: {node: '>=8'}
    dependencies:
      find-up: 4.1.0

  /postcss/8.4.5:
    resolution: {integrity: sha512-jBDboWM8qpaqwkMwItqTQTiFikhs/67OYVvblFFTM7MrZjt6yMKd6r2kgXizEbTTljacm4NldIlZnhbjr84QYg==}
    engines: {node: ^10 || ^12 || >=14}
    dependencies:
      nanoid: 3.3.4
      picocolors: 1.0.0
      source-map-js: 1.0.2
    dev: false

  /prebuild-install/7.1.0:
    resolution: {integrity: sha512-CNcMgI1xBypOyGqjp3wOc8AAo1nMhZS3Cwd3iHIxOdAUbb+YxdNuM4Z5iIrZ8RLvOsf3F3bl7b7xGq6DjQoNYA==}
    engines: {node: '>=10'}
    hasBin: true
    dependencies:
      detect-libc: 2.0.1
      expand-template: 2.0.3
      github-from-package: 0.0.0
      minimist: 1.2.6
      mkdirp-classic: 0.5.3
      napi-build-utils: 1.0.2
      node-abi: 3.15.0
      npmlog: 4.1.2
      pump: 3.0.0
      rc: 1.2.8
      simple-get: 4.0.1
      tar-fs: 2.1.1
      tunnel-agent: 0.6.0
    dev: true

  /prelude-ls/1.1.2:
    resolution: {integrity: sha1-IZMqVJ9eUv/ZqCf1cOBL5iqX2lQ=}
    engines: {node: '>= 0.8.0'}

  /prelude-ls/1.2.1:
    resolution: {integrity: sha512-vkcDPrRZo1QZLbn5RLGPpg/WmIQ65qoWWhcGKf/b5eplkkarX0m9z8ppCat4mlOqUsWpyNuYgO3VRyrYHSzX5g==}
    engines: {node: '>= 0.8.0'}

  /prepend-http/2.0.0:
    resolution: {integrity: sha1-6SQ0v6XqjBn0HN/UAddBo8gZ2Jc=}
    engines: {node: '>=4'}
    dev: true

  /prettier/2.3.2:
    resolution: {integrity: sha512-lnJzDfJ66zkMy58OL5/NY5zp70S7Nz6KqcKkXYzn2tMVrNxvbqaBpg7H3qHaLxCJ5lNMsGuM8+ohS7cZrthdLQ==}
    engines: {node: '>=10.13.0'}
    hasBin: true
    dev: true

  /pretty-format/27.5.1:
    resolution: {integrity: sha512-Qb1gy5OrP5+zDf2Bvnzdl3jsTf1qXVMazbvCoKhtKqVs4/YK4ozX4gKQJJVyNe+cajNPn0KoC0MC3FUmaHWEmQ==}
    engines: {node: ^10.13.0 || ^12.13.0 || ^14.15.0 || >=15.0.0}
    dependencies:
      ansi-regex: 5.0.1
      ansi-styles: 5.2.0
      react-is: 17.0.2

  /process-nextick-args/2.0.1:
    resolution: {integrity: sha512-3ouUOpQhtgrbOa17J7+uxOTpITYWaGP7/AhoR3+A+/1e9skrzelGi/dXzEYyvbxubEF6Wn2ypscTKiKJFFn1ag==}
    dev: true

  /prompts/2.4.2:
    resolution: {integrity: sha512-NxNv/kLguCA7p3jE8oL2aEBsrJWgAakBpgmgK6lpPWV+WuOmY6r2/zbAVnP+T8bQlA0nzHXSJSJW0Hq7ylaD2Q==}
    engines: {node: '>= 6'}
    dependencies:
      kleur: 3.0.3
      sisteransi: 1.0.5

  /prop-types/15.8.1:
    resolution: {integrity: sha512-oj87CgZICdulUohogVAR7AjlC0327U4el4L6eAvOqCeudMDVU0NThNaV+b9Df4dXgSP1gXMTnPdhfe/2qDH5cg==}
    dependencies:
      loose-envify: 1.4.0
      object-assign: 4.1.1
      react-is: 16.13.1

  /proxy-addr/2.0.7:
    resolution: {integrity: sha512-llQsMLSUDUPT44jdrU/O37qlnifitDP+ZwrmmZcoSKyLKvtZxpyV0n2/bD/N4tBAAZ/gJEdZU7KMraoK1+XYAg==}
    engines: {node: '>= 0.10'}
    dependencies:
      forwarded: 0.2.0
      ipaddr.js: 1.9.1

  /psl/1.8.0:
    resolution: {integrity: sha512-RIdOzyoavK+hA18OGGWDqUTsCLhtA7IcZ/6NCs4fFJaHBDab+pDDmDIByWFRQJq2Cd7r1OoQxBGKOaztq+hjIQ==}

  /pstree.remy/1.1.8:
    resolution: {integrity: sha512-77DZwxQmxKnu3aR542U+X8FypNzbfJ+C5XQDk3uWjWxn6151aIMGthWYRXTqT1E5oJvg+ljaa2OJi+VfvCOQ8w==}
    dev: true

  /pump/3.0.0:
    resolution: {integrity: sha512-LwZy+p3SFs1Pytd/jYct4wpv49HiYCqd9Rlc5ZVdk0V+8Yzv6jR5Blk3TRmPL1ft69TxP0IMZGJ+WPFU2BFhww==}
    dependencies:
      end-of-stream: 1.4.4
      once: 1.4.0
    dev: true

  /punycode/1.3.2:
    resolution: {integrity: sha1-llOgNvt8HuQjQvIyXM7v6jkmxI0=}
    dev: true

  /punycode/2.1.1:
    resolution: {integrity: sha512-XRsRjdf+j5ml+y/6GKHPZbrF/8p2Yga0JPtdqTIY2Xe5ohJPD9saDJJLPvp9+NSBprVvevdXZybnj2cv8OEd0A==}
    engines: {node: '>=6'}

  /pupa/2.1.1:
    resolution: {integrity: sha512-l1jNAspIBSFqbT+y+5FosojNpVpF94nlI+wDUpqP9enwOTfHx9f0gh5nB96vl+6yTpsJsypeNrwfzPrKuHB41A==}
    engines: {node: '>=8'}
    dependencies:
      escape-goat: 2.1.1
    dev: true

  /pure-rand/5.0.1:
    resolution: {integrity: sha512-ksWccjmXOHU2gJBnH0cK1lSYdvSZ0zLoCMSz/nTGh6hDvCSgcRxDyIcOBD6KNxFz3xhMPm/T267Tbe2JRymKEQ==}
    dev: true

  /qs/6.10.3:
    resolution: {integrity: sha512-wr7M2E0OFRfIfJZjKGieI8lBKb7fRCH4Fv5KNPEs7gJ8jadvotdsS08PzOKR7opXhZ/Xkjtt3WF9g38drmyRqQ==}
    engines: {node: '>=0.6'}
    dependencies:
      side-channel: 1.0.4

  /qs/6.5.3:
    resolution: {integrity: sha512-qxXIEh4pCGfHICj1mAJQ2/2XVZkjCDTcEgfoSQxc/fYivUZxTkk7L3bDBJSoNrEzXI17oUO5Dp07ktqE5KzczA==}
    engines: {node: '>=0.6'}
    dev: true

  /qs/6.9.3:
    resolution: {integrity: sha512-EbZYNarm6138UKKq46tdx08Yo/q9ZhFoAXAI1meAFd2GtbRDhbZY2WQSICskT0c5q99aFzLG1D4nvTk9tqfXIw==}
    engines: {node: '>=0.6'}
    dev: true

  /querystring/0.2.0:
    resolution: {integrity: sha1-sgmEkgO7Jd+CDadW50cAWHhSFiA=}
    engines: {node: '>=0.4.x'}
    deprecated: The querystring API is considered Legacy. new code should use the URLSearchParams API instead.
    dev: true

  /queue-microtask/1.2.3:
    resolution: {integrity: sha512-NuaNSa6flKT5JaSYQzJok04JzTL1CA6aGhv5rfLW3PgqA+M2ChpZQnAC8h8i4ZFkBS8X5RqkDBHA7r4hej3K9A==}

  /range-parser/1.2.1:
    resolution: {integrity: sha512-Hrgsx+orqoygnmhFbKaHE6c296J+HTAQXoxEF6gNupROmmGJRoyzfG3ccAveqCBrwr/2yxQ5BVd/GTl5agOwSg==}
    engines: {node: '>= 0.6'}

  /raw-body/2.5.1:
    resolution: {integrity: sha512-qqJBtEyVgS0ZmPGdCFPWJ3FreoqvG4MVQln/kCgF7Olq95IbOp0/BWyMwbdtn4VTvkM8Y7khCQ2Xgk/tcrCXig==}
    engines: {node: '>= 0.8'}
    dependencies:
      bytes: 3.1.2
      http-errors: 2.0.0
      iconv-lite: 0.4.24
      unpipe: 1.0.0

  /rc/1.2.8:
    resolution: {integrity: sha512-y3bGgqKj3QBdxLbLkomlohkvsA8gdAiUQlSBJnBhfn+BPxg4bc62d8TcBW15wavDfgexCgccckhcZvywyQYPOw==}
    hasBin: true
    dependencies:
      deep-extend: 0.6.0
      ini: 1.3.8
      minimist: 1.2.6
      strip-json-comments: 2.0.1
    dev: true

  /react-clientside-effect/1.2.5_react@17.0.2:
    resolution: {integrity: sha512-2bL8qFW1TGBHozGGbVeyvnggRpMjibeZM2536AKNENLECutp2yfs44IL8Hmpn8qjFQ2K7A9PnYf3vc7aQq/cPA==}
    peerDependencies:
      react: ^15.3.0 || ^16.0.0 || ^17.0.0
    dependencies:
      '@babel/runtime': 7.17.9
      react: 17.0.2
    dev: true

  /react-dom/17.0.2_react@17.0.2:
    resolution: {integrity: sha512-s4h96KtLDUQlsENhMn1ar8t2bEa+q/YAtj8pPPdIjPDGBDIVNsrD9aXNWqspUe6AzKCIG0C1HZZLqLV7qpOBGA==}
    peerDependencies:
      react: 17.0.2
    dependencies:
      loose-envify: 1.4.0
      object-assign: 4.1.1
      react: 17.0.2
      scheduler: 0.20.2
    dev: false

  /react-draggable/4.4.5_react-dom@17.0.2+react@17.0.2:
    resolution: {integrity: sha512-OMHzJdyJbYTZo4uQE393fHcqqPYsEtkjfMgvCHr6rejT+Ezn4OZbNyGH50vv+SunC1RMvwOTSWkEODQLzw1M9g==}
    peerDependencies:
      react: '>= 16.3.0'
      react-dom: '>= 16.3.0'
    dependencies:
      clsx: 1.1.1
      prop-types: 15.8.1
      react: 17.0.2
      react-dom: 17.0.2_react@17.0.2
    dev: true

  /react-focus-lock/2.9.0_b08e3c15324cbe90a6ff8fcd416c932c:
    resolution: {integrity: sha512-MF4uqKm77jkz1gn5t2BAnHeWWsDevZofrCxp2utDls0FX7pW/F1cn7Xi7pSpnqxCP1JL2okS8tcFEFIfzjJcIw==}
    peerDependencies:
      '@types/react': ^16.8.0 || ^17.0.0 || ^18.0.0
      react: ^16.8.0 || ^17.0.0 || ^18.0.0
    peerDependenciesMeta:
      '@types/react':
        optional: true
    dependencies:
      '@babel/runtime': 7.17.9
      '@types/react': 17.0.38
      focus-lock: 0.11.1
      prop-types: 15.8.1
      react: 17.0.2
      react-clientside-effect: 1.2.5_react@17.0.2
      use-callback-ref: 1.3.0_b08e3c15324cbe90a6ff8fcd416c932c
      use-sidecar: 1.1.2_b08e3c15324cbe90a6ff8fcd416c932c
    dev: true

  /react-i18next/11.16.8_4e64c5f9e7ec0b14e11b4a8686d5c906:
    resolution: {integrity: sha512-uuhSuwY0iMOPV9HUsN1OC4cGCrATPvzZ1O8UfvLR+imz/XjPmfDgZM1e4dPS0Suc2+aCQqJ0FmWP891lUkB2Cg==}
    peerDependencies:
      i18next: '>= 19.0.0'
      react: '>= 16.8.0'
      react-dom: '*'
      react-native: '*'
    peerDependenciesMeta:
      react-dom:
        optional: true
      react-native:
        optional: true
    dependencies:
      '@babel/runtime': 7.17.9
      html-escaper: 2.0.2
      html-parse-stringify: 3.0.1
      i18next: 21.7.1
      react: 17.0.2
      react-dom: 17.0.2_react@17.0.2
    dev: false

  /react-is/16.13.1:
    resolution: {integrity: sha512-24e6ynE2H+OKt4kqsOvNd8kBpV65zoxbA4BVsEOB3ARVWQki/DHzaUoC5KuON/BiccDaCCTZBuOcfZs70kR8bQ==}

  /react-is/17.0.2:
    resolution: {integrity: sha512-w2GsyukL62IJnlaff/nRegPQR94C/XXamvMWmSHRJ4y7Ts/4ocGRmTHvOs8PSE6pB3dWOrD/nueuU5sduBsQ4w==}

  /react-keyed-flatten-children/1.3.0_react@17.0.2:
    resolution: {integrity: sha512-qB7A6n+NHU0x88qTZGAJw6dsqwI941jcRPBB640c/CyWqjPQQ+YUmXOuzPziuHb7iqplM3xksWAbGYwkQT0tXA==}
    peerDependencies:
      react: '>=15.0.0'
    dependencies:
      react: 17.0.2
      react-is: 16.13.1
    dev: true

  /react-merge-refs/1.1.0:
    resolution: {integrity: sha512-alTKsjEL0dKH/ru1Iyn7vliS2QRcBp9zZPGoWxUOvRGWPUYgjo+V01is7p04It6KhgrzhJGnIj9GgX8W4bZoCQ==}
    dev: true

  /react-resizable/1.11.1_react-dom@17.0.2+react@17.0.2:
    resolution: {integrity: sha512-S70gbLaAYqjuAd49utRHibtHLrHXInh7GuOR+6OO6RO6uleQfuBnWmZjRABfqNEx3C3Z6VPLg0/0uOYFrkfu9Q==}
    peerDependencies:
      react: 0.14.x || 15.x || 16.x || 17.x
      react-dom: 0.14.x || 15.x || 16.x || 17.x
    dependencies:
      prop-types: 15.8.1
      react: 17.0.2
      react-dom: 17.0.2_react@17.0.2
      react-draggable: 4.4.5_react-dom@17.0.2+react@17.0.2
    dev: true

  /react-transition-group/4.4.2_react-dom@17.0.2+react@17.0.2:
    resolution: {integrity: sha512-/RNYfRAMlZwDSr6z4zNKV6xu53/e2BuaBbGhbyYIXTrmgu/bGHzmqOs7mJSJBHy9Ud+ApHx3QjrkKSp1pxvlFg==}
    peerDependencies:
      react: '>=16.6.0'
      react-dom: '>=16.6.0'
    dependencies:
      '@babel/runtime': 7.17.9
      dom-helpers: 5.2.1
      loose-envify: 1.4.0
      prop-types: 15.8.1
      react: 17.0.2
      react-dom: 17.0.2_react@17.0.2
    dev: true

  /react-virtual/2.10.4_react@17.0.2:
    resolution: {integrity: sha512-Ir6+oPQZTVHfa6+JL9M7cvMILstFZH/H3jqeYeKI4MSUX+rIruVwFC6nGVXw9wqAw8L0Kg2KvfXxI85OvYQdpQ==}
    peerDependencies:
      react: ^16.6.3 || ^17.0.0
    dependencies:
      '@reach/observe-rect': 1.2.0
      react: 17.0.2
    dev: true

  /react/17.0.2:
    resolution: {integrity: sha512-gnhPt75i/dq/z3/6q/0asP78D0u592D5L1pd7M8P+dck6Fu/jJeL6iVVK23fptSUZj8Vjf++7wXA8UNclGQcbA==}
    engines: {node: '>=0.10.0'}
    dependencies:
      loose-envify: 1.4.0
      object-assign: 4.1.1
    dev: false

  /readable-stream/2.3.7:
    resolution: {integrity: sha512-Ebho8K4jIbHAxnuxi7o42OrZgF/ZTNcsZj6nRKyUmkhLFq8CHItp/fy6hQZuZmP/n3yZ9VBUbp4zz/mX8hmYPw==}
    dependencies:
      core-util-is: 1.0.3
      inherits: 2.0.4
      isarray: 1.0.0
      process-nextick-args: 2.0.1
      safe-buffer: 5.1.2
      string_decoder: 1.1.1
      util-deprecate: 1.0.2
    dev: true

  /readable-stream/3.6.0:
    resolution: {integrity: sha512-BViHy7LKeTz4oNnkcLJ+lVSL6vpiFeX6/d3oSH8zCW7UxP2onchk+vTGB143xuFjHS3deTgkKoXXymXqymiIdA==}
    engines: {node: '>= 6'}
    dependencies:
      inherits: 2.0.4
      string_decoder: 1.3.0
      util-deprecate: 1.0.2

  /readdirp/3.5.0:
    resolution: {integrity: sha512-cMhu7c/8rdhkHXWsY+osBhfSy0JikwpHK/5+imo+LpeasTF8ouErHrlYkwT0++njiyuDvc7OFY5T3ukvZ8qmFQ==}
    engines: {node: '>=8.10.0'}
    dependencies:
      picomatch: 2.3.1
    dev: true

  /readdirp/3.6.0:
    resolution: {integrity: sha512-hOS089on8RduqdbhvQ5Z37A0ESjsqz6qnRcffsMU3495FuTdqSm+7bhJ29JvIOsBDEEnan5DPu9t3To9VRlMzA==}
    engines: {node: '>=8.10.0'}
    dependencies:
      picomatch: 2.3.1
    dev: true

  /redent/3.0.0:
    resolution: {integrity: sha512-6tDA8g98We0zd0GvVeMT9arEOnTw9qM03L9cJXaCjrip1OO764RDBLBfrB4cwzNGDj5OA5ioymC9GkizgWJDUg==}
    engines: {node: '>=8'}
    dependencies:
      indent-string: 4.0.0
      strip-indent: 3.0.0
    dev: true

  /regenerate-unicode-properties/10.0.1:
    resolution: {integrity: sha512-vn5DU6yg6h8hP/2OkQo3K7uVILvY4iu0oI4t3HFa81UPkhGJwkRwM10JEc3upjdhHjs/k8GJY1sRBhk5sr69Bw==}
    engines: {node: '>=4'}
    dependencies:
      regenerate: 1.4.2
    dev: true

  /regenerate/1.4.2:
    resolution: {integrity: sha512-zrceR/XhGYU/d/opr2EKO7aRHUeiBI8qjtfHqADTwZd6Szfy16la6kqD0MIUs5z5hx6AaKa+PixpPrR289+I0A==}
    dev: true

  /regenerator-runtime/0.13.9:
    resolution: {integrity: sha512-p3VT+cOEgxFsRRA9X4lkI1E+k2/CtnKtU4gcxyaCUreilL/vqI6CdZ3wxVUx3UOUg+gnUOQQcRI7BmSI656MYA==}

  /regenerator-transform/0.15.0:
    resolution: {integrity: sha512-LsrGtPmbYg19bcPHwdtmXwbW+TqNvtY4riE3P83foeHRroMbH6/2ddFBfab3t7kbzc7v7p4wbkIecHImqt0QNg==}
    dependencies:
      '@babel/runtime': 7.17.9
    dev: true

  /regexp-tree/0.1.24:
    resolution: {integrity: sha512-s2aEVuLhvnVJW6s/iPgEGK6R+/xngd2jNQ+xy4bXNDKxZKJH6jpPHY6kVeVv1IeLCHgswRj+Kl3ELaDjG6V1iw==}
    hasBin: true

  /regexp.prototype.flags/1.4.3:
    resolution: {integrity: sha512-fjggEOO3slI6Wvgjwflkc4NFRCTZAu5CnNfBd5qOMYhWdn67nJBBu34/TkD++eeFmd8C9r9jfXJ27+nSiRkSUA==}
    engines: {node: '>= 0.4'}
    dependencies:
      call-bind: 1.0.2
      define-properties: 1.1.4
      functions-have-names: 1.2.3

  /regexpp/3.2.0:
    resolution: {integrity: sha512-pq2bWo9mVD43nbts2wGv17XLiNLya+GklZ8kaDLV2Z08gDCsGpnKn9BFMepvWuHCbyVvY7J5o5+BVvoQbmlJLg==}
    engines: {node: '>=8'}

  /regexpu-core/5.0.1:
    resolution: {integrity: sha512-CriEZlrKK9VJw/xQGJpQM5rY88BtuL8DM+AEwvcThHilbxiTAy8vq4iJnd2tqq8wLmjbGZzP7ZcKFjbGkmEFrw==}
    engines: {node: '>=4'}
    dependencies:
      regenerate: 1.4.2
      regenerate-unicode-properties: 10.0.1
      regjsgen: 0.6.0
      regjsparser: 0.8.4
      unicode-match-property-ecmascript: 2.0.0
      unicode-match-property-value-ecmascript: 2.0.0
    dev: true

  /registry-auth-token/4.2.1:
    resolution: {integrity: sha512-6gkSb4U6aWJB4SF2ZvLb76yCBjcvufXBqvvEx1HbmKPkutswjW1xNVRY0+daljIYRbogN7O0etYSlbiaEQyMyw==}
    engines: {node: '>=6.0.0'}
    dependencies:
      rc: 1.2.8
    dev: true

  /registry-url/5.1.0:
    resolution: {integrity: sha512-8acYXXTI0AkQv6RAOjE3vOaIXZkT9wo4LOFbBKYQEEnnMNBpKqdUrI6S4NT0KPIo/WVvJ5tE/X5LF/TQUf0ekw==}
    engines: {node: '>=8'}
    dependencies:
      rc: 1.2.8
    dev: true

  /regjsgen/0.6.0:
    resolution: {integrity: sha512-ozE883Uigtqj3bx7OhL1KNbCzGyW2NQZPl6Hs09WTvCuZD5sTI4JY58bkbQWa/Y9hxIsvJ3M8Nbf7j54IqeZbA==}
    dev: true

  /regjsparser/0.8.4:
    resolution: {integrity: sha512-J3LABycON/VNEu3abOviqGHuB/LOtOQj8SKmfP9anY5GfAVw/SPjwzSjxGjbZXIxbGfqTHtJw58C2Li/WkStmA==}
    hasBin: true
    dependencies:
      jsesc: 0.5.0
    dev: true

  /request/2.88.2:
    resolution: {integrity: sha512-MsvtOrfG9ZcrOwAW+Qi+F6HbD0CWXEh9ou77uOb7FM2WPhwT7smM833PzanhJLsgXjN89Ir6V2PczXNnMpwKhw==}
    engines: {node: '>= 6'}
    deprecated: request has been deprecated, see https://github.com/request/request/issues/3142
    dependencies:
      aws-sign2: 0.7.0
      aws4: 1.11.0
      caseless: 0.12.0
      combined-stream: 1.0.8
      extend: 3.0.2
      forever-agent: 0.6.1
      form-data: 2.3.3
      har-validator: 5.1.5
      http-signature: 1.2.0
      is-typedarray: 1.0.0
      isstream: 0.1.2
      json-stringify-safe: 5.0.1
      mime-types: 2.1.35
      oauth-sign: 0.9.0
      performance-now: 2.1.0
      qs: 6.5.3
      safe-buffer: 5.2.1
      tough-cookie: 2.5.0
      tunnel-agent: 0.6.0
      uuid: 3.4.0
    dev: true

  /require-directory/2.1.1:
    resolution: {integrity: sha1-jGStX9MNqxyXbiNE/+f3kqam30I=}
    engines: {node: '>=0.10.0'}

  /require-from-string/2.0.2:
    resolution: {integrity: sha512-Xf0nWe6RseziFMu+Ap9biiUbmplq6S9/p+7w7YXP/JBHhrUDDUhwa+vANyubuqfZWTveU//DYVGsDG7RKL/vEw==}
    engines: {node: '>=0.10.0'}
    dev: true

  /resolve-cwd/3.0.0:
    resolution: {integrity: sha512-OrZaX2Mb+rJCpH/6CpSqt9xFVpN++x01XnN2ie9g6P5/3xelLAkXWVADpdz1IHD/KFfEXyE6V0U01OQ3UO2rEg==}
    engines: {node: '>=8'}
    dependencies:
      resolve-from: 5.0.0

  /resolve-from/4.0.0:
    resolution: {integrity: sha512-pb/MYmXstAkysRFx8piNI1tGFNQIFA3vkE3Gq4EuA1dF6gHp/+vgZqsCGJapvy8N3Q+4o7FwvquPJcnZ7RYy4g==}
    engines: {node: '>=4'}

  /resolve-from/5.0.0:
    resolution: {integrity: sha512-qYg9KP24dD5qka9J47d0aVky0N+b4fTU89LN9iDnjB5waksiC49rvMB0PrUJQGoTmH50XPiqOvAjDfaijGxYZw==}
    engines: {node: '>=8'}

  /resolve.exports/1.1.0:
    resolution: {integrity: sha512-J1l+Zxxp4XK3LUDZ9m60LRJF/mAe4z6a4xyabPHk7pvK5t35dACV32iIjJDFeWZFfZlO29w6SZ67knR0tHzJtQ==}
    engines: {node: '>=10'}

  /resolve/1.17.0:
    resolution: {integrity: sha512-ic+7JYiV8Vi2yzQGFWOkiZD5Z9z7O2Zhm9XMaTxdJExKasieFCr+yXZ/WmXsckHiKl12ar0y6XiXDx3m4RHn1w==}
    dependencies:
      path-parse: 1.0.7
    dev: true

  /resolve/1.19.0:
    resolution: {integrity: sha512-rArEXAgsBG4UgRGcynxWIWKFvh/XZCcS8UJdHhwy91zwAvCZIbcs+vAbflgBnNjYMs/i/i+/Ux6IZhML1yPvxg==}
    dependencies:
      is-core-module: 2.9.0
      path-parse: 1.0.7

  /resolve/1.22.0:
    resolution: {integrity: sha512-Hhtrw0nLeSrFQ7phPp4OOcVjLPIeMnRlr5mcnVuMe7M/7eBn98A3hmFRLoFo3DLZkivSYwhRUJTyPyWAk56WLw==}
    hasBin: true
    dependencies:
      is-core-module: 2.9.0
      path-parse: 1.0.7
      supports-preserve-symlinks-flag: 1.0.0

  /resolve/2.0.0-next.3:
    resolution: {integrity: sha512-W8LucSynKUIDu9ylraa7ueVZ7hc0uAgJBxVsQSKOXOyle8a93qXhcz+XAXZ8bIq2d6i4Ehddn6Evt+0/UwKk6Q==}
    dependencies:
      is-core-module: 2.9.0
      path-parse: 1.0.7

  /responselike/1.0.2:
    resolution: {integrity: sha1-kYcg7ztjHFZCvgaPFa3lpG9Loec=}
    dependencies:
      lowercase-keys: 1.0.1
    dev: true

  /reusify/1.0.4:
    resolution: {integrity: sha512-U9nH88a3fc/ekCF1l0/UP1IosiuIjyTh7hBvXVMHYgVcfGvt897Xguj2UOLDeI5BG2m7/uwyaLVT6fbtCwTyzw==}
    engines: {iojs: '>=1.0.0', node: '>=0.10.0'}

  /rimraf/3.0.2:
    resolution: {integrity: sha512-JZkJMZkAGFFPP2YqXZXPbMlMBgsxzE8ILs4lMIX/2o0L9UBw9O/Y3o6wFw/i9YLapcUJWwqbi3kdxIPdC62TIA==}
    hasBin: true
    dependencies:
      glob: 7.2.0

  /run-parallel/1.2.0:
    resolution: {integrity: sha512-5l4VyZR86LZ/lDxZTR6jqL8AFE2S0IFLMP26AbjsLVADxHdhB/c0GUsH+y39UfCi3dzz8OlQuPmnaJOMoDHQBA==}
    dependencies:
      queue-microtask: 1.2.3

  /rxjs/6.6.7:
    resolution: {integrity: sha512-hTdwr+7yYNIT5n4AMYp85KA6yw2Va0FLa3Rguvbpa4W3I5xynaBZo41cM3XM+4Q6fRMj3sBYIR1VAmZMXYJvRQ==}
    engines: {npm: '>=2.0.0'}
    dependencies:
      tslib: 1.14.1
    dev: true

  /safe-buffer/5.1.2:
    resolution: {integrity: sha512-Gd2UZBJDkXlY7GbJxfsE8/nvKkUEU1G38c1siN6QP6a9PT9MmHB8GnpscSmMJSoF8LOIrt8ud/wPtojys4G6+g==}

  /safe-buffer/5.2.1:
    resolution: {integrity: sha512-rp3So07KcdmmKbGvgaNxQSJr7bGVSVk5S9Eq1F+ppbRo70+YeaDxkw5Dd8NPN+GD6bjnYm2VuPuCXmpuYvmCXQ==}

  /safe-regex/2.1.1:
    resolution: {integrity: sha512-rx+x8AMzKb5Q5lQ95Zoi6ZbJqwCLkqi3XuJXp5P3rT8OEc6sZCJG5AE5dU3lsgRr/F4Bs31jSlVN+j5KrsGu9A==}
    dependencies:
      regexp-tree: 0.1.24

  /safe-stable-stringify/2.3.1:
    resolution: {integrity: sha512-kYBSfT+troD9cDA85VDnHZ1rpHC50O0g1e6WlGHVCz/g+JS+9WKLj+XwFYyR8UbrZN8ll9HUpDAAddY58MGisg==}
    engines: {node: '>=10'}
    dev: false

  /safer-buffer/2.1.2:
    resolution: {integrity: sha512-YZo3K82SD7Riyi0E1EQPojLz7kpepnSQI9IyPbHHg1XXXevb5dJI7tpyN2ADxGcQbHG7vcyRHk0cbwqcQriUtg==}

  /sass/1.51.0:
    resolution: {integrity: sha512-haGdpTgywJTvHC2b91GSq+clTKGbtkkZmVAb82jZQN/wTy6qs8DdFm2lhEQbEwrY0QDRgSQ3xDurqM977C3noA==}
    engines: {node: '>=12.0.0'}
    hasBin: true
    dependencies:
      chokidar: 3.5.3
      immutable: 4.0.0
      source-map-js: 1.0.2
    dev: true

  /sax/1.2.1:
    resolution: {integrity: sha1-e45lYZCyKOgaZq6nSEgNgozS03o=}
    dev: true

  /saxes/5.0.1:
    resolution: {integrity: sha512-5LBh1Tls8c9xgGjw3QrMwETmTMVk0oFgvrFSvWx62llR2hcEInrKNZ2GZCCuuy2lvWrdl5jhbpeqc5hRYKFOcw==}
    engines: {node: '>=10'}
    dependencies:
      xmlchars: 2.2.0

  /scheduler/0.20.2:
    resolution: {integrity: sha512-2eWfGgAqqWFGqtdMmcL5zCMK1U8KlXv8SQFGglL3CEtd0aDVDWgeF/YoCmvln55m5zSk3J/20hTaSBeSObsQDQ==}
    dependencies:
      loose-envify: 1.4.0
      object-assign: 4.1.1
    dev: false

  /semver-diff/3.1.1:
    resolution: {integrity: sha512-GX0Ix/CJcHyB8c4ykpHGIAvLyOwOobtM/8d+TQkAd81/bEjgPHrfba41Vpesr7jX/t8Uh+R3EX9eAS5be+jQYg==}
    engines: {node: '>=8'}
    dependencies:
      semver: 6.3.0
    dev: true

  /semver/5.7.1:
    resolution: {integrity: sha512-sauaDf/PZdVgrLTNYHRtpXa1iRiKcaebiKQ1BJdpQlWH2lCvexQdX55snPFyK7QzpudqbCI0qXFfOasHdyNDGQ==}
    hasBin: true
    dev: true

  /semver/6.3.0:
    resolution: {integrity: sha512-b39TBaTSfV6yBrapU89p5fKekE2m/NwnDocOVruQFS1/veMgdzuPcnOM34M6CwxW8jH/lxEa5rBoDeUwu5HHTw==}
    hasBin: true

  /semver/7.0.0:
    resolution: {integrity: sha512-+GB6zVA9LWh6zovYQLALHwv5rb2PHGlJi3lfiqIHxR0uuwCgefcOJc59v9fv1w8GbStwxuuqqAjI9NMAOOgq1A==}
    hasBin: true
    dev: true

  /semver/7.3.7:
    resolution: {integrity: sha512-QlYTucUYOews+WeEujDoEGziz4K6c47V/Bd+LjSSYcA94p+DmINdf7ncaUinThfvZyu13lN9OY1XDxt8C0Tw0g==}
    engines: {node: '>=10'}
    hasBin: true
    dependencies:
      lru-cache: 6.0.0

  /send/0.18.0:
    resolution: {integrity: sha512-qqWzuOjSFOuqPjFe4NOsMLafToQQwBSOEpS+FwEt3A2V3vKubTquT3vmLTQpFgMXp8AlFWFuP1qKaJZOtPpVXg==}
    engines: {node: '>= 0.8.0'}
    dependencies:
      debug: 2.6.9
      depd: 2.0.0
      destroy: 1.2.0
      encodeurl: 1.0.2
      escape-html: 1.0.3
      etag: 1.8.1
      fresh: 0.5.2
      http-errors: 2.0.0
      mime: 1.6.0
      ms: 2.1.3
      on-finished: 2.4.1
      range-parser: 1.2.1
      statuses: 2.0.1

  /serve-static/1.15.0:
    resolution: {integrity: sha512-XGuRDNjXUijsUL0vl6nSD7cwURuzEgglbOaFuZM9g3kwDXOWVTck0jLzjPzGD+TazWbboZYu52/9/XPdUgne9g==}
    engines: {node: '>= 0.8.0'}
    dependencies:
      encodeurl: 1.0.2
      escape-html: 1.0.3
      parseurl: 1.3.3
      send: 0.18.0

  /set-blocking/2.0.0:
    resolution: {integrity: sha1-BF+XgtARrppoA93TgrJDkrPYkPc=}
    dev: true

  /set-immediate-shim/1.0.1:
    resolution: {integrity: sha1-SysbJ+uAip+NzEgaWOXlb1mfP2E=}
    engines: {node: '>=0.10.0'}
    dev: true

  /setprototypeof/1.2.0:
    resolution: {integrity: sha512-E5LDX7Wrp85Kil5bhZv46j8jOeboKq5JMmYM3gVGdGH8xFpPWXUMsNrlODCrkoxMEeNi/XZIwuRvY4XNwYMJpw==}

  /sharp/0.30.4:
    resolution: {integrity: sha512-3Onig53Y6lji4NIZo69s14mERXXY/GV++6CzOYx/Rd8bnTwbhFbL09WZd7Ag/CCnA0WxFID8tkY0QReyfL6v0Q==}
    engines: {node: '>=12.13.0'}
    requiresBuild: true
    dependencies:
      color: 4.2.3
      detect-libc: 2.0.1
      node-addon-api: 4.3.0
      prebuild-install: 7.1.0
      semver: 7.3.7
      simple-get: 4.0.1
      tar-fs: 2.1.1
      tunnel-agent: 0.6.0
    dev: true

  /shebang-command/2.0.0:
    resolution: {integrity: sha512-kHxr2zZpYtdmrN1qDjrrX/Z1rR1kG8Dx+gkpK1G4eXmvXswmcE1hTWBWYUzlraYw1/yZp6YuDY77YtvbN0dmDA==}
    engines: {node: '>=8'}
    dependencies:
      shebang-regex: 3.0.0

  /shebang-regex/3.0.0:
    resolution: {integrity: sha512-7++dFhtcx3353uBaq8DDR4NuxBetBzC7ZQOhmTQInHEd6bSrXdiEyzCvG07Z44UYdLShWUyXt5M/yhz8ekcb1A==}
    engines: {node: '>=8'}

  /side-channel/1.0.4:
    resolution: {integrity: sha512-q5XPytqFEIKHkGdiMIrY10mvLRvnQh42/+GoBlFW3b2LXLE2xxJpZFdm94we0BaoV3RwJyGqg5wS7epxTv0Zvw==}
    dependencies:
      call-bind: 1.0.2
      get-intrinsic: 1.1.1
      object-inspect: 1.12.0

  /signal-exit/3.0.7:
    resolution: {integrity: sha512-wnD2ZE+l+SPC/uoS0vXeE9L1+0wuaMqKlfz9AMUo38JsyLSBWSFcHR1Rri62LZc12vLr1gb3jl7iwQhgwpAbGQ==}

  /simple-concat/1.0.1:
    resolution: {integrity: sha512-cSFtAPtRhljv69IK0hTVZQ+OfE9nePi/rtJmw5UjHeVyVroEqJXP1sFztKUy1qU+xvz3u/sfYJLa947b7nAN2Q==}
    dev: true

  /simple-get/4.0.1:
    resolution: {integrity: sha512-brv7p5WgH0jmQJr1ZDDfKDOSeWWg+OVypG99A/5vYGPqJ6pxiaHLy8nxtFjBA7oMa01ebA9gfh1uMCFqOuXxvA==}
    dependencies:
      decompress-response: 6.0.0
      once: 1.4.0
      simple-concat: 1.0.1
    dev: true

  /simple-swizzle/0.2.2:
    resolution: {integrity: sha1-pNprY1/8zMoz9w0Xy5JZLeleVXo=}
    dependencies:
      is-arrayish: 0.3.2

  /sinon/11.1.2:
    resolution: {integrity: sha512-59237HChms4kg7/sXhiRcUzdSkKuydDeTiamT/jesUVHshBgL8XAmhgFo0GfK6RruMDM/iRSij1EybmMog9cJw==}
    dependencies:
      '@sinonjs/commons': 1.8.3
      '@sinonjs/fake-timers': 7.1.2
      '@sinonjs/samsam': 6.1.1
      diff: 5.0.0
      nise: 5.1.1
      supports-color: 7.2.0
    dev: true

  /sisteransi/1.0.5:
    resolution: {integrity: sha512-bLGGlR1QxBcynn2d5YmDX4MGjlZvy2MRBDRNHLJ8VI6l6+9FUiyTFNJ0IveOSP0bcXgVDPRcfGqA0pjaqUpfVg==}

  /slash/3.0.0:
    resolution: {integrity: sha512-g9Q1haeby36OSStwb4ntCGGGaKsaVSjQ68fBxoQcutl5fS1vuY18H3wSt3jFyFtrkx+Kz0V1G85A4MyAdDMi2Q==}
    engines: {node: '>=8'}

  /slice-ansi/4.0.0:
    resolution: {integrity: sha512-qMCMfhY040cVHT43K9BFygqYbUPFZKHOg7K73mtTWJRb8pyP3fzf4Ixd5SzdEJQ6MRUg/WBnOLxghZtKKurENQ==}
    engines: {node: '>=10'}
    dependencies:
      ansi-styles: 4.3.0
      astral-regex: 2.0.0
      is-fullwidth-code-point: 3.0.0
    dev: true

  /source-map-js/1.0.2:
    resolution: {integrity: sha512-R0XvVJ9WusLiqTCEiGCmICCMplcCkIwwR11mOSD9CR5u+IXYdiseeEuXCVAjS54zqwkLcPNnmU4OeJ6tUrWhDw==}
    engines: {node: '>=0.10.0'}

  /source-map-resolve/0.6.0:
    resolution: {integrity: sha512-KXBr9d/fO/bWo97NXsPIAW1bFSBOuCnjbNTBMO7N59hsv5i9yzRDfcYwwt0l04+VqnKC+EwzvJZIP/qkuMgR/w==}
    deprecated: See https://github.com/lydell/source-map-resolve#deprecated
    dependencies:
      atob: 2.1.2
      decode-uri-component: 0.2.0
    dev: true

  /source-map-support/0.5.21:
    resolution: {integrity: sha512-uBHU3L3czsIyYXKX88fdrGovxdSCoTGDRZ6SYXtSRxLZUzHg5P/66Ht6uoUlHu9EZod+inXhKo3qQgwXUT/y1w==}
    dependencies:
      buffer-from: 1.1.2
      source-map: 0.6.1

  /source-map/0.6.1:
    resolution: {integrity: sha512-UjgapumWlbMhkBgzT7Ykc5YXUT46F0iKu8SGXq0bcwP5dz/h0Plj6enJqjz1Zbq2l5WaqYnrVbwWOWMyF3F47g==}
    engines: {node: '>=0.10.0'}

  /source-map/0.7.3:
    resolution: {integrity: sha512-CkCj6giN3S+n9qrYiBTX5gystlENnRW5jZeNLHpe6aue+SrHcG5VYwujhW9s4dY31mEGsxBDrHR6oI69fTXsaQ==}
    engines: {node: '>= 8'}

  /spawn-command/0.0.2-1:
    resolution: {integrity: sha1-YvXpRmmBwbeW3Fkpk34RycaSG9A=}
    dev: true

  /sprintf-js/1.0.3:
    resolution: {integrity: sha1-BOaSb2YolTVPPdAVIDYzuFcpfiw=}

  /sshpk/1.17.0:
    resolution: {integrity: sha512-/9HIEs1ZXGhSPE8X6Ccm7Nam1z8KcoCqPdI7ecm1N33EzAetWahvQWVqLZtaZQ+IDKX4IyA2o0gBzqIMkAagHQ==}
    engines: {node: '>=0.10.0'}
    hasBin: true
    dependencies:
      asn1: 0.2.6
      assert-plus: 1.0.0
      bcrypt-pbkdf: 1.0.2
      dashdash: 1.14.1
      ecc-jsbn: 0.1.2
      getpass: 0.1.7
      jsbn: 0.1.1
      safer-buffer: 2.1.2
      tweetnacl: 0.14.5
    dev: true

  /stack-trace/0.0.10:
    resolution: {integrity: sha1-VHxws0fo0ytOEI6hoqFZ5f3eGcA=}
    dev: false

  /stack-utils/2.0.5:
    resolution: {integrity: sha512-xrQcmYhOsn/1kX+Vraq+7j4oE2j/6BFscZ0etmYg81xuM8Gq0022Pxb8+IqgOFUIaxHs0KaSb7T1+OegiNrNFA==}
    engines: {node: '>=10'}
    dependencies:
      escape-string-regexp: 2.0.0

  /statuses/2.0.1:
    resolution: {integrity: sha512-RwNA9Z/7PrK06rYLIzFMlaF+l73iwpzsqRIFgbMLbTcLD6cOao82TaWefPXQvB2fOC4AjuYSEndS7N/mTCbkdQ==}
    engines: {node: '>= 0.8'}

  /string-argv/0.3.1:
    resolution: {integrity: sha512-a1uQGz7IyVy9YwhqjZIZu1c8JO8dNIe20xBmSS6qu9kv++k3JGzCVmprbNN5Kn+BgzD5E7YYwg1CcjuJMRNsvg==}
    engines: {node: '>=0.6.19'}
    dev: true

  /string-length/4.0.2:
    resolution: {integrity: sha512-+l6rNN5fYHNhZZy41RXsYptCjA2Igmq4EG7kZAYFQI1E1VTXarr6ZPXBg6eq7Y6eK4FEhY6AJlyuFIb/v/S0VQ==}
    engines: {node: '>=10'}
    dependencies:
      char-regex: 1.0.2
      strip-ansi: 6.0.1

  /string-width/1.0.2:
    resolution: {integrity: sha1-EYvfW4zcUaKn5w0hHgfisLmxB9M=}
    engines: {node: '>=0.10.0'}
    dependencies:
      code-point-at: 1.1.0
      is-fullwidth-code-point: 1.0.0
      strip-ansi: 3.0.1
    dev: true

  /string-width/4.2.3:
    resolution: {integrity: sha512-wKyQRQpjJ0sIp62ErSZdGsjMJWsap5oRNihHhu6G7JVO/9jIB6UyevL+tXuOqrng8j/cxKTWyWUwvSTriiZz/g==}
    engines: {node: '>=8'}
    dependencies:
      emoji-regex: 8.0.0
      is-fullwidth-code-point: 3.0.0
      strip-ansi: 6.0.1

  /string.prototype.matchall/4.0.7:
    resolution: {integrity: sha512-f48okCX7JiwVi1NXCVWcFnZgADDC/n2vePlQ/KUCNqCikLLilQvwjMO8+BHVKvgzH0JB0J9LEPgxOGT02RoETg==}
    dependencies:
      call-bind: 1.0.2
      define-properties: 1.1.4
      es-abstract: 1.20.0
      get-intrinsic: 1.1.1
      has-symbols: 1.0.3
      internal-slot: 1.0.3
      regexp.prototype.flags: 1.4.3
      side-channel: 1.0.4

  /string.prototype.trimend/1.0.5:
    resolution: {integrity: sha512-I7RGvmjV4pJ7O3kdf+LXFpVfdNOxtCW/2C8f6jNiW4+PQchwxkCDzlk1/7p+Wl4bqFIZeF47qAHXLuHHWKAxog==}
    dependencies:
      call-bind: 1.0.2
      define-properties: 1.1.4
      es-abstract: 1.20.0

  /string.prototype.trimstart/1.0.5:
    resolution: {integrity: sha512-THx16TJCGlsN0o6dl2o6ncWUsdgnLRSA23rRE5pyGBw/mLr3Ej/R2LaqCtgP8VNMGZsvMWnf9ooZPyY2bHvUFg==}
    dependencies:
      call-bind: 1.0.2
      define-properties: 1.1.4
      es-abstract: 1.20.0

  /string_decoder/1.1.1:
    resolution: {integrity: sha512-n/ShnvDi6FHbbVfviro+WojiFzv+s8MPMHBczVePfUpDJLwoLT0ht1l4YwBCbi8pJAveEEdnkHyPyTP/mzRfwg==}
    dependencies:
      safe-buffer: 5.1.2
    dev: true

  /string_decoder/1.3.0:
    resolution: {integrity: sha512-hkRX8U1WjJFd8LsDJ2yQ/wWWxaopEsABU1XfkM8A+j0+85JAGppt16cr1Whg6KIbb4okU6Mql6BOj+uup/wKeA==}
    dependencies:
      safe-buffer: 5.2.1

  /strip-ansi/3.0.1:
    resolution: {integrity: sha1-ajhfuIU9lS1f8F0Oiq+UJ43GPc8=}
    engines: {node: '>=0.10.0'}
    dependencies:
      ansi-regex: 2.1.1
    dev: true

  /strip-ansi/6.0.1:
    resolution: {integrity: sha512-Y38VPSHcqkFrCpFnQ9vuSXmquuv5oXOKpGeT6aGrr3o3Gc9AlVa6JBfUSOCnbxGGZF+/0ooI7KrPuUSztUdU5A==}
    engines: {node: '>=8'}
    dependencies:
      ansi-regex: 5.0.1

  /strip-bom/3.0.0:
    resolution: {integrity: sha1-IzTBjpx1n3vdVv3vfprj1YjmjtM=}
    engines: {node: '>=4'}
    dev: true

  /strip-bom/4.0.0:
    resolution: {integrity: sha512-3xurFv5tEgii33Zi8Jtp55wEIILR9eh34FAW00PZf+JnSsTmV/ioewSgQl97JHvgjoRGwPShsWm+IdrxB35d0w==}
    engines: {node: '>=8'}

  /strip-final-newline/2.0.0:
    resolution: {integrity: sha512-BrpvfNAE3dcvq7ll3xVumzjKjZQ5tI1sEUIKr3Uoks0XUl45St3FlatVqef9prk4jRDzhW6WZg+3bk93y6pLjA==}
    engines: {node: '>=6'}

  /strip-indent/3.0.0:
    resolution: {integrity: sha512-laJTa3Jb+VQpaC6DseHhF7dXVqHTfJPCRDaEbid/drOhgitgYku/letMUqOXFoWV0zIIUbjpdH2t+tYj4bQMRQ==}
    engines: {node: '>=8'}
    dependencies:
      min-indent: 1.0.1
    dev: true

  /strip-json-comments/2.0.1:
    resolution: {integrity: sha1-PFMZQukIwml8DsNEhYwobHygpgo=}
    engines: {node: '>=0.10.0'}
    dev: true

  /strip-json-comments/3.1.1:
    resolution: {integrity: sha512-6fPc+R4ihwqP6N/aIv2f1gMH8lOVtWQHoqC4yK6oSDVVocumAsfCqjkXnqiYMhmMwS/mEHLp7Vehlt3ql6lEig==}
    engines: {node: '>=8'}

  /styled-jsx/5.0.2_@babel+core@7.17.10+react@17.0.2:
    resolution: {integrity: sha512-LqPQrbBh3egD57NBcHET4qcgshPks+yblyhPlH2GY8oaDgKs8SK4C3dBh3oSJjgzJ3G5t1SYEZGHkP+QEpX9EQ==}
    engines: {node: '>= 12.0.0'}
    peerDependencies:
      '@babel/core': '*'
      babel-plugin-macros: '*'
      react: '>= 16.8.0 || 17.x.x || ^18.0.0-0'
    peerDependenciesMeta:
      '@babel/core':
        optional: true
      babel-plugin-macros:
        optional: true
    dependencies:
      '@babel/core': 7.17.10
      react: 17.0.2
    dev: false

  /superagent/7.1.3:
    resolution: {integrity: sha512-WA6et4nAvgBCS73lJvv1D0ssI5uk5Gh+TGN/kNe+B608EtcVs/yzfl+OLXTzDs7tOBDIpvgh/WUs1K2OK1zTeQ==}
    engines: {node: '>=6.4.0 <13 || >=14'}
    dependencies:
      component-emitter: 1.3.0
      cookiejar: 2.1.3
      debug: 4.3.4
      fast-safe-stringify: 2.1.1
      form-data: 4.0.0
      formidable: 2.0.1
      methods: 1.1.2
      mime: 2.6.0
      qs: 6.10.3
      readable-stream: 3.6.0
      semver: 7.3.7
    transitivePeerDependencies:
      - supports-color
    dev: true

  /supertest/6.2.3:
    resolution: {integrity: sha512-3GSdMYTMItzsSYjnIcljxMVZKPW1J9kYHZY+7yLfD0wpPwww97GeImZC1oOk0S5+wYl2niJwuFusBJqwLqYM3g==}
    engines: {node: '>=6.0.0'}
    dependencies:
      methods: 1.1.2
      superagent: 7.1.3
    transitivePeerDependencies:
      - supports-color
    dev: true

  /supports-color/5.5.0:
    resolution: {integrity: sha512-QjVjwdXIt408MIiAqCX4oUKsgU2EqAGzs2Ppkm4aQYbjm+ZEWEcW4SfFNTr4uMNZma0ey4f5lgLrkB0aX0QMow==}
    engines: {node: '>=4'}
    dependencies:
      has-flag: 3.0.0

  /supports-color/7.2.0:
    resolution: {integrity: sha512-qpCAvRl9stuOHveKsn7HncJRvv501qIacKzQlO/+Lwxc9+0q2wLyv4Dfvt80/DPn2pqOBsJdDiogXGR9+OvwRw==}
    engines: {node: '>=8'}
    dependencies:
      has-flag: 4.0.0

  /supports-color/8.1.1:
    resolution: {integrity: sha512-MpUEN2OodtUzxvKQl72cUF7RQ5EiHsGvSsVG0ia9c5RbWGL2CI4C7EpPS8UTBIplnlzZiNuV56w+FuNxy3ty2Q==}
    engines: {node: '>=10'}
    dependencies:
      has-flag: 4.0.0

  /supports-hyperlinks/2.2.0:
    resolution: {integrity: sha512-6sXEzV5+I5j8Bmq9/vUphGRM/RJNT9SCURJLjwfOg51heRtguGWDzcaBlgAzKhQa0EVNpPEKzQuBwZ8S8WaCeQ==}
    engines: {node: '>=8'}
    dependencies:
      has-flag: 4.0.0
      supports-color: 7.2.0

  /supports-preserve-symlinks-flag/1.0.0:
    resolution: {integrity: sha512-ot0WnXS9fgdkgIcePe6RHNk1WA8+muPa6cSjeR3V8K27q9BB1rTE3R1p7Hv0z1ZyAc8s6Vvv8DIyWf681MAt0w==}
    engines: {node: '>= 0.4'}

  /symbol-tree/3.2.4:
    resolution: {integrity: sha512-9QNk5KwDF+Bvz+PyObkmSYjI5ksVUYtjW7AU22r2NKcfLJcXp96hkDWU3+XndOsUb+AQ9QhfzfCT2O+CNWT5Tw==}

  /table/6.8.0:
    resolution: {integrity: sha512-s/fitrbVeEyHKFa7mFdkuQMWlH1Wgw/yEXMt5xACT4ZpzWFluehAxRtUUQKPuWhaLAWhFcVx6w3oC8VKaUfPGA==}
    engines: {node: '>=10.0.0'}
    dependencies:
      ajv: 8.11.0
      lodash.truncate: 4.4.2
      slice-ansi: 4.0.0
      string-width: 4.2.3
      strip-ansi: 6.0.1
    dev: true

  /tapable/1.1.3:
    resolution: {integrity: sha512-4WK/bYZmj8xLr+HUCODHGF1ZFzsYffasLUgEiMBY4fgtltdO6B4WJtlSbPaDTLpYTcGVwM2qLnFTICEcNxs3kA==}
    engines: {node: '>=6'}
    dev: true

  /tapable/2.2.1:
    resolution: {integrity: sha512-GNzQvQTOIP6RyTfE2Qxb8ZVlNmw0n88vp1szwWRimP02mnTsx3Wtn5qRdqY9w2XduFNUgvOwhNnQsjwCp+kqaQ==}
    engines: {node: '>=6'}
    dev: false

  /tar-fs/2.1.1:
    resolution: {integrity: sha512-V0r2Y9scmbDRLCNex/+hYzvp/zyYjvFbHPNgVTKfQvVrb6guiE/fxP+XblDNR011utopbkex2nM4dHNV6GDsng==}
    dependencies:
      chownr: 1.1.4
      mkdirp-classic: 0.5.3
      pump: 3.0.0
      tar-stream: 2.2.0
    dev: true

  /tar-stream/2.2.0:
    resolution: {integrity: sha512-ujeqbceABgwMZxEJnk2HDY2DlnUZ+9oEcb1KzTVfYHio0UE6dG71n60d8D2I4qNvleWrrXpmjpt7vZeF1LnMZQ==}
    engines: {node: '>=6'}
    dependencies:
      bl: 4.1.0
      end-of-stream: 1.4.4
      fs-constants: 1.0.0
      inherits: 2.0.4
      readable-stream: 3.6.0
    dev: true

  /terminal-link/2.1.1:
    resolution: {integrity: sha512-un0FmiRUQNr5PJqy9kP7c40F5BOfpGlYTrxonDChEZB7pzZxRNp/bt+ymiy9/npwXya9KH99nJ/GXFIiUkYGFQ==}
    engines: {node: '>=8'}
    dependencies:
      ansi-escapes: 4.3.2
      supports-hyperlinks: 2.2.0

  /test-exclude/6.0.0:
    resolution: {integrity: sha512-cAGWPIyOHU6zlmg88jwm7VRyXnMN7iV68OGAbYDk/Mh/xC/pzVPlQtY6ngoIH/5/tciuhGfvESU8GrHrcxD56w==}
    engines: {node: '>=8'}
    dependencies:
      '@istanbuljs/schema': 0.1.3
      glob: 7.2.0
      minimatch: 3.1.2

  /text-hex/1.0.0:
    resolution: {integrity: sha512-uuVGNWzgJ4yhRaNSiubPY7OjISw4sw4E5Uv0wbjp+OzcbmVU/rsT8ujgcXJhn9ypzsgr5vlzpPqP+MBBKcGvbg==}
    dev: false

  /text-table/0.2.0:
    resolution: {integrity: sha1-f17oI66AUgfACvLfSoTsP8+lcLQ=}

  /throat/6.0.1:
    resolution: {integrity: sha512-8hmiGIJMDlwjg7dlJ4yKGLK8EsYqKgPWbG3b4wjJddKNwc7N7Dpn08Df4szr/sZdMVeOstrdYSsqzX6BYbcB+w==}

  /timsort/0.3.0:
    resolution: {integrity: sha1-QFQRqOfmM5/mTbmiNN4R3DHgK9Q=}
    dev: true

  /tmpl/1.0.5:
    resolution: {integrity: sha512-3f0uOEAQwIqGuWW2MVzYg8fV/QNnc/IpuJNG837rLuczAaLVHslWHZQj4IGiEl5Hs3kkbhwL9Ab7Hrsmuj+Smw==}

  /to-fast-properties/2.0.0:
    resolution: {integrity: sha1-3F5pjL0HkmW8c+A3doGk5Og/YW4=}
    engines: {node: '>=4'}

  /to-readable-stream/1.0.0:
    resolution: {integrity: sha512-Iq25XBt6zD5npPhlLVXGFN3/gyR2/qODcKNNyTMd4vbm39HUaOiAM4PMq0eMVC/Tkxz+Zjdsc55g9yyz+Yq00Q==}
    engines: {node: '>=6'}
    dev: true

  /to-regex-range/5.0.1:
    resolution: {integrity: sha512-65P7iz6X5yEr1cwcgvQxbbIw7Uk3gOy5dIdtZ4rDveLqhrdJP+Li/Hx6tyK0NEb+2GCyneCMJiGqrADCSNk8sQ==}
    engines: {node: '>=8.0'}
    dependencies:
      is-number: 7.0.0

  /toidentifier/1.0.1:
    resolution: {integrity: sha512-o5sSPKEkg/DIQNmH43V0/uerLrpzVedkUh8tGNvaeXpfpuwjKenlSox/2O/BTlZUtEe+JG7s5YhEz608PlAHRA==}
    engines: {node: '>=0.6'}

  /touch/3.1.0:
    resolution: {integrity: sha512-WBx8Uy5TLtOSRtIq+M03/sKDrXCLHxwDcquSP2c43Le03/9serjQBIztjRz6FkJez9D/hleyAXTBGLwwZUw9lA==}
    hasBin: true
    dependencies:
      nopt: 1.0.10
    dev: true

  /tough-cookie/2.5.0:
    resolution: {integrity: sha512-nlLsUzgm1kfLXSXfRZMc1KLAugd4hqJHDTvc2hDIwS3mZAfMEuMbc03SujMF+GEcpaX/qboeycw6iO8JwVv2+g==}
    engines: {node: '>=0.8'}
    dependencies:
      psl: 1.8.0
      punycode: 2.1.1
    dev: true

  /tough-cookie/4.0.0:
    resolution: {integrity: sha512-tHdtEpQCMrc1YLrMaqXXcj6AxhYi/xgit6mZu1+EDWUn+qhUf8wMQoFIy9NXuq23zAwtcB0t/MjACGR18pcRbg==}
    engines: {node: '>=6'}
    dependencies:
      psl: 1.8.0
      punycode: 2.1.1
      universalify: 0.1.2

  /tr46/2.1.0:
    resolution: {integrity: sha512-15Ih7phfcdP5YxqiB+iDtLoaTz4Nd35+IiAv0kQ5FNKHzXgdWqPoTIqEDDJmXceQt4JZk6lVPT8lnDlPpGDppw==}
    engines: {node: '>=8'}
    dependencies:
      punycode: 2.1.1

  /tree-kill/1.2.2:
    resolution: {integrity: sha512-L0Orpi8qGpRG//Nd+H90vFB+3iHnue1zSSGmNOOCh1GLJ7rUKVwV2HvijphGQS2UmhUZewS9VgvxYIdgr+fG1A==}
    hasBin: true
    dev: true

  /triple-beam/1.3.0:
    resolution: {integrity: sha512-XrHUvV5HpdLmIj4uVMxHggLbFSZYIn7HEWsqePZcI50pco+MPqJ50wMGY794X7AOOhxOBAjbkqfAbEe/QMp2Lw==}
    dev: false

  /true-case-path/2.2.1:
    resolution: {integrity: sha512-0z3j8R7MCjy10kc/g+qg7Ln3alJTodw9aDuVWZa3uiWqfuBMKeAeP2ocWcxoyM3D73yz3Jt/Pu4qPr4wHSdB/Q==}
    dev: true

  /ts-jest/27.1.4_b9494841e57bab118b2da0bbe32becd6:
    resolution: {integrity: sha512-qjkZlVPWVctAezwsOD1OPzbZ+k7zA5z3oxII4dGdZo5ggX/PL7kvwTM0pXTr10fAtbiVpJaL3bWd502zAhpgSQ==}
    engines: {node: ^10.13.0 || ^12.13.0 || ^14.15.0 || >=15.0.0}
    hasBin: true
    peerDependencies:
      '@babel/core': '>=7.0.0-beta.0 <8'
      '@types/jest': ^27.0.0
      babel-jest: '>=27.0.0 <28'
      esbuild: '*'
      jest: ^27.0.0
      typescript: '>=3.8 <5.0'
    peerDependenciesMeta:
      '@babel/core':
        optional: true
      '@types/jest':
        optional: true
      babel-jest:
        optional: true
      esbuild:
        optional: true
    dependencies:
      '@babel/core': 7.17.10
      '@types/jest': 27.5.0
      babel-jest: 27.5.1_@babel+core@7.17.10
      bs-logger: 0.2.6
      fast-json-stable-stringify: 2.1.0
      jest: 27.5.1
      jest-util: 27.5.1
      json5: 2.2.1
      lodash.memoize: 4.1.2
      make-error: 1.3.6
      semver: 7.3.7
      typescript: 4.6.4
      yargs-parser: 20.2.9
    dev: true

  /ts-jest/27.1.4_de3efcd1e6a6e8470860984ab19632da:
    resolution: {integrity: sha512-qjkZlVPWVctAezwsOD1OPzbZ+k7zA5z3oxII4dGdZo5ggX/PL7kvwTM0pXTr10fAtbiVpJaL3bWd502zAhpgSQ==}
    engines: {node: ^10.13.0 || ^12.13.0 || ^14.15.0 || >=15.0.0}
    hasBin: true
    peerDependencies:
      '@babel/core': '>=7.0.0-beta.0 <8'
      '@types/jest': ^27.0.0
      babel-jest: '>=27.0.0 <28'
      esbuild: '*'
      jest: ^27.0.0
      typescript: '>=3.8 <5.0'
    peerDependenciesMeta:
      '@babel/core':
        optional: true
      '@types/jest':
        optional: true
      babel-jest:
        optional: true
      esbuild:
        optional: true
    dependencies:
      '@types/jest': 27.5.0
      bs-logger: 0.2.6
      fast-json-stable-stringify: 2.1.0
      jest: 27.5.1
      jest-util: 27.5.1
      json5: 2.2.1
      lodash.memoize: 4.1.2
      make-error: 1.3.6
      semver: 7.3.7
      typescript: 4.6.4
      yargs-parser: 20.2.9
    dev: true

  /ts-jest/27.1.4_edb1f862ecf73b6f0cc1f906c6266936:
    resolution: {integrity: sha512-qjkZlVPWVctAezwsOD1OPzbZ+k7zA5z3oxII4dGdZo5ggX/PL7kvwTM0pXTr10fAtbiVpJaL3bWd502zAhpgSQ==}
    engines: {node: ^10.13.0 || ^12.13.0 || ^14.15.0 || >=15.0.0}
    hasBin: true
    peerDependencies:
      '@babel/core': '>=7.0.0-beta.0 <8'
      '@types/jest': ^27.0.0
      babel-jest: '>=27.0.0 <28'
      esbuild: '*'
      jest: ^27.0.0
      typescript: '>=3.8 <5.0'
    peerDependenciesMeta:
      '@babel/core':
        optional: true
      '@types/jest':
        optional: true
      babel-jest:
        optional: true
      esbuild:
        optional: true
    dependencies:
      '@types/jest': 27.5.0
      bs-logger: 0.2.6
      esbuild: 0.14.38
      fast-json-stable-stringify: 2.1.0
      jest: 27.5.1_ts-node@10.7.0
      jest-util: 27.5.1
      json5: 2.2.1
      lodash.memoize: 4.1.2
      make-error: 1.3.6
      semver: 7.3.7
      typescript: 4.6.4
      yargs-parser: 20.2.9
    dev: true

  /ts-node/10.7.0_63845f5bc9a653846bd58de3c741e587:
    resolution: {integrity: sha512-TbIGS4xgJoX2i3do417KSaep1uRAW/Lu+WAL2doDHC0D6ummjirVOXU5/7aiZotbQ5p1Zp9tP7U6cYhA0O7M8A==}
    hasBin: true
    peerDependencies:
      '@swc/core': '>=1.2.50'
      '@swc/wasm': '>=1.2.50'
      '@types/node': '*'
      typescript: '>=2.7'
    peerDependenciesMeta:
      '@swc/core':
        optional: true
      '@swc/wasm':
        optional: true
    dependencies:
      '@cspotcode/source-map-support': 0.7.0
      '@tsconfig/node10': 1.0.8
      '@tsconfig/node12': 1.0.9
      '@tsconfig/node14': 1.0.1
      '@tsconfig/node16': 1.0.2
      '@types/node': 14.18.16
      acorn: 8.7.1
      acorn-walk: 8.2.0
      arg: 4.1.3
      create-require: 1.1.1
      diff: 4.0.2
      make-error: 1.3.6
      typescript: 4.6.4
      v8-compile-cache-lib: 3.0.1
      yn: 3.1.1
    dev: true

  /tsconfig-paths/3.14.1:
    resolution: {integrity: sha512-fxDhWnFSLt3VuTwtvJt5fpwxBHg5AdKWMsgcPOOIilyjymcYVZoCQF8fvFRezCNfblEXmi+PcM1eYHeOAgXCOQ==}
    dependencies:
      '@types/json5': 0.0.29
      json5: 1.0.1
      minimist: 1.2.6
      strip-bom: 3.0.0
    dev: true

  /tslib/1.14.1:
    resolution: {integrity: sha512-Xni35NKzjgMrwevysHTCArtLDpPvye8zV/0E4EyYn43P7/7qvQwPh9BGkHewbMulVntbigmcT7rdX3BNo9wRJg==}

  /tslib/2.4.0:
    resolution: {integrity: sha512-d6xOpEDfsi2CZVlPQzGeux8XMwLT9hssAsaPYExaQMuYskwb+x1x7J371tWlbBdWHroy99KnVB6qIkUbs5X3UQ==}

  /tsutils/3.21.0_typescript@4.6.4:
    resolution: {integrity: sha512-mHKK3iUXL+3UF6xL5k0PEhKRUBKPBCv/+RkEOpjRWxxx27KKRBmmA60A9pgOUvMi8GKhRMPEmjBRPzs2W7O1OA==}
    engines: {node: '>= 6'}
    peerDependencies:
      typescript: '>=2.8.0 || >= 3.2.0-dev || >= 3.3.0-dev || >= 3.4.0-dev || >= 3.5.0-dev || >= 3.6.0-dev || >= 3.6.0-beta || >= 3.7.0-dev || >= 3.7.0-beta'
    dependencies:
      tslib: 1.14.1
      typescript: 4.6.4

  /tunnel-agent/0.6.0:
    resolution: {integrity: sha1-J6XeoGs2sEoKmWZ3SykIaPD8QP0=}
    dependencies:
      safe-buffer: 5.2.1
    dev: true

  /tweetnacl/0.14.5:
    resolution: {integrity: sha1-WuaBd/GS1EViadEIr6k/+HQ/T2Q=}
    dev: true

  /type-check/0.3.2:
    resolution: {integrity: sha1-WITKtRLPHTVeP7eE8wgEsrUg23I=}
    engines: {node: '>= 0.8.0'}
    dependencies:
      prelude-ls: 1.1.2

  /type-check/0.4.0:
    resolution: {integrity: sha512-XleUoc9uwGXqjWwXaUTZAmzMcFZ5858QA2vvx1Ur5xIcixXIP+8LnFDgRplU30us6teqdlskFfu+ae4K79Ooew==}
    engines: {node: '>= 0.8.0'}
    dependencies:
      prelude-ls: 1.2.1

  /type-detect/4.0.8:
    resolution: {integrity: sha512-0fr/mIH1dlO+x7TlcMy+bIDqKPsw/70tVyeHW787goQjhmqaZe10uwLujubK9q9Lg6Fiho1KUKDYz0Z7k7g5/g==}
    engines: {node: '>=4'}

  /type-fest/0.20.2:
    resolution: {integrity: sha512-Ne+eE4r0/iWnpAxD852z3A+N0Bt5RN//NjJwRd2VFHEmrywxf5vsZlh4R6lixl6B+wz/8d+maTSAkN1FIkI3LQ==}
    engines: {node: '>=10'}

  /type-fest/0.21.3:
    resolution: {integrity: sha512-t0rzBq87m3fVcduHDUFhKmyyX+9eo6WQjZvf51Ea/M0Q7+T374Jp1aUiyUl0GKxp8M/OETVHSDvmkyPgvX+X2w==}
    engines: {node: '>=10'}

  /type-is/1.6.18:
    resolution: {integrity: sha512-TkRKr9sUTxEH8MdfuCSP7VizJyzRNMjj2J2do2Jr3Kym598JVdEksuzPQCnlFPW4ky9Q+iA+ma9BGm06XQBy8g==}
    engines: {node: '>= 0.6'}
    dependencies:
      media-typer: 0.3.0
      mime-types: 2.1.35

  /typedarray-to-buffer/3.1.5:
    resolution: {integrity: sha512-zdu8XMNEDepKKR+XYOXAVPtWui0ly0NtohUscw+UmaHiAWT8hrV1rr//H6V+0DvJ3OQ19S979M0laLfX8rm82Q==}
    dependencies:
      is-typedarray: 1.0.0

  /typescript/4.6.4:
    resolution: {integrity: sha512-9ia/jWHIEbo49HfjrLGfKbZSuWo9iTMwXO+Ca3pRsSpbsMbc7/IU8NKdCZVRRBafVPGnoJeFL76ZOAA84I9fEg==}
    engines: {node: '>=4.2.0'}
    hasBin: true
    dev: true

  /unbox-primitive/1.0.2:
    resolution: {integrity: sha512-61pPlCD9h51VoreyJ0BReideM3MDKMKnh6+V9L08331ipq6Q8OFXZYiqP6n/tbHx4s5I9uRhcye6BrbkizkBDw==}
    dependencies:
      call-bind: 1.0.2
      has-bigints: 1.0.2
      has-symbols: 1.0.3
      which-boxed-primitive: 1.0.2

  /undefsafe/2.0.5:
    resolution: {integrity: sha512-WxONCrssBM8TSPRqN5EmsjVrsv4A8X12J4ArBiiayv3DyyG3ZlIg6yysuuSYdZsVz3TKcTg2fd//Ujd4CHV1iA==}
    dev: true

  /unicode-canonical-property-names-ecmascript/2.0.0:
    resolution: {integrity: sha512-yY5PpDlfVIU5+y/BSCxAJRBIS1Zc2dDG3Ujq+sR0U+JjUevW2JhocOF+soROYDSaAezOzOKuyyixhD6mBknSmQ==}
    engines: {node: '>=4'}
    dev: true

  /unicode-match-property-ecmascript/2.0.0:
    resolution: {integrity: sha512-5kaZCrbp5mmbz5ulBkDkbY0SsPOjKqVS35VpL9ulMPfSl0J0Xsm+9Evphv9CoIZFwre7aJoa94AY6seMKGVN5Q==}
    engines: {node: '>=4'}
    dependencies:
      unicode-canonical-property-names-ecmascript: 2.0.0
      unicode-property-aliases-ecmascript: 2.0.0
    dev: true

  /unicode-match-property-value-ecmascript/2.0.0:
    resolution: {integrity: sha512-7Yhkc0Ye+t4PNYzOGKedDhXbYIBe1XEQYQxOPyhcXNMJ0WCABqqj6ckydd6pWRZTHV4GuCPKdBAUiMc60tsKVw==}
    engines: {node: '>=4'}
    dev: true

  /unicode-property-aliases-ecmascript/2.0.0:
    resolution: {integrity: sha512-5Zfuy9q/DFr4tfO7ZPeVXb1aPoeQSdeFMLpYuFebehDAhbuevLs5yxSZmIFN1tP5F9Wl4IpJrYojg85/zgyZHQ==}
    engines: {node: '>=4'}
    dev: true

  /unique-string/2.0.0:
    resolution: {integrity: sha512-uNaeirEPvpZWSgzwsPGtU2zVSTrn/8L5q/IexZmH0eH6SA73CmAA5U4GwORTxQAZs95TAXLNqeLoPPNO5gZfWg==}
    engines: {node: '>=8'}
    dependencies:
      crypto-random-string: 2.0.0
    dev: true

  /universalify/0.1.2:
    resolution: {integrity: sha512-rBJeI5CXAlmy1pV+617WB9J63U6XcazHHF2f2dbJix4XzpUF0RS3Zbj0FGIOCAva5P/d/GBOYaACQ1w+0azUkg==}
    engines: {node: '>= 4.0.0'}

  /universalify/2.0.0:
    resolution: {integrity: sha512-hAZsKq7Yy11Zu1DE0OzWjw7nnLZmJZYTDZZyEFHZdUhV8FkH5MCfoU1XMaxXovpyW5nq5scPqq0ZDP9Zyl04oQ==}
    engines: {node: '>= 10.0.0'}

  /unpipe/1.0.0:
    resolution: {integrity: sha1-sr9O6FFKrmFltIF4KdIbLvSZBOw=}
    engines: {node: '>= 0.8'}

  /update-notifier/5.1.0:
    resolution: {integrity: sha512-ItnICHbeMh9GqUy31hFPrD1kcuZ3rpxDZbf4KUDavXwS0bW5m7SLbDQpGX3UYr072cbrF5hFUs3r5tUsPwjfHw==}
    engines: {node: '>=10'}
    dependencies:
      boxen: 5.1.2
      chalk: 4.1.2
      configstore: 5.0.1
      has-yarn: 2.1.0
      import-lazy: 2.1.0
      is-ci: 2.0.0
      is-installed-globally: 0.4.0
      is-npm: 5.0.0
      is-yarn-global: 0.3.0
      latest-version: 5.1.0
      pupa: 2.1.1
      semver: 7.3.7
      semver-diff: 3.1.1
      xdg-basedir: 4.0.0
    dev: true

  /uri-js/4.4.1:
    resolution: {integrity: sha512-7rKUyy33Q1yc98pQ1DAmLtwX109F7TIfWlW1Ydo8Wl1ii1SeHieeh0HHfPeL2fMXK6z0s8ecKs9frCuLJvndBg==}
    dependencies:
      punycode: 2.1.1

  /url-parse-lax/3.0.0:
    resolution: {integrity: sha1-FrXK/Afb42dsGxmZF3gj1lA6yww=}
    engines: {node: '>=4'}
    dependencies:
      prepend-http: 2.0.0
    dev: true

  /url/0.10.3:
    resolution: {integrity: sha1-Ah5NnHcF8hu/N9A861h2dAJ3TGQ=}
    dependencies:
      punycode: 1.3.2
      querystring: 0.2.0
    dev: true

  /use-callback-ref/1.3.0_b08e3c15324cbe90a6ff8fcd416c932c:
    resolution: {integrity: sha512-3FT9PRuRdbB9HfXhEq35u4oZkvpJ5kuYbpqhCfmiZyReuRgpnhDlbr2ZEnnuS0RrJAPn6l23xjFg9kpDM+Ms7w==}
    engines: {node: '>=10'}
    peerDependencies:
      '@types/react': ^16.8.0 || ^17.0.0 || ^18.0.0
      react: ^16.8.0 || ^17.0.0 || ^18.0.0
    peerDependenciesMeta:
      '@types/react':
        optional: true
    dependencies:
      '@types/react': 17.0.38
      react: 17.0.2
      tslib: 2.4.0
    dev: true

  /use-sidecar/1.1.2_b08e3c15324cbe90a6ff8fcd416c932c:
    resolution: {integrity: sha512-epTbsLuzZ7lPClpz2TyryBfztm7m+28DlEv2ZCQ3MDr5ssiwyOwGH/e5F9CkfWjJ1t4clvI58yF822/GUkjjhw==}
    engines: {node: '>=10'}
    peerDependencies:
      '@types/react': ^16.9.0 || ^17.0.0 || ^18.0.0
      react: ^16.8.0 || ^17.0.0 || ^18.0.0
    peerDependenciesMeta:
      '@types/react':
        optional: true
    dependencies:
      '@types/react': 17.0.38
      detect-node-es: 1.1.0
      react: 17.0.2
      tslib: 2.4.0
    dev: true

  /util-deprecate/1.0.2:
    resolution: {integrity: sha1-RQ1Nyfpw3nMnYvvS1KKJgUGaDM8=}

  /utils-merge/1.0.1:
    resolution: {integrity: sha1-n5VxD1CiZ5R7LMwSR0HBAoQn5xM=}
    engines: {node: '>= 0.4.0'}

  /uuid/3.3.2:
    resolution: {integrity: sha512-yXJmeNaw3DnnKAOKJE51sL/ZaYfWJRl1pK9dr19YFCu0ObS231AB1/LbqTKRAQ5kw8A90rA6fr4riOUpTZvQZA==}
    deprecated: Please upgrade  to version 7 or higher.  Older versions may use Math.random() in certain circumstances, which is known to be problematic.  See https://v8.dev/blog/math-random for details.
    hasBin: true
    dev: true

  /uuid/3.4.0:
    resolution: {integrity: sha512-HjSDRw6gZE5JMggctHBcjVak08+KEVhSIiDzFnT9S9aegmp85S/bReBVTb4QTFaRNptJ9kuYaNhnbNEOkbKb/A==}
    deprecated: Please upgrade  to version 7 or higher.  Older versions may use Math.random() in certain circumstances, which is known to be problematic.  See https://v8.dev/blog/math-random for details.
    hasBin: true
    dev: true

  /uuid/8.3.2:
    resolution: {integrity: sha512-+NYs2QeMWy+GWFOEm9xnn6HCDp0l7QBD7ml8zLUmJ+93Q5NF0NocErnwkTkXVFNiX3/fpC6afS8Dhb/gz7R7eg==}
    hasBin: true

  /v8-compile-cache-lib/3.0.1:
    resolution: {integrity: sha512-wa7YjyUGfNZngI/vtK0UHAN+lgDCxBPCylVXGp0zu59Fz5aiGtNXaq3DhIov063MorB+VfufLh3JlF2KdTK3xg==}
    dev: true

  /v8-compile-cache/2.3.0:
    resolution: {integrity: sha512-l8lCEmLcLYZh4nbunNZvQCJc5pv7+RCwa8q/LdUx8u7lsWvPDKmpodJAJNwkAhJC//dFY48KuIEmjtd4RViDrA==}

  /v8-to-istanbul/8.1.1:
    resolution: {integrity: sha512-FGtKtv3xIpR6BYhvgH8MI/y78oT7d8Au3ww4QIxymrCtZEh5b8gCw2siywE+puhEmuWKDtmfrvF5UlB298ut3w==}
    engines: {node: '>=10.12.0'}
    dependencies:
      '@types/istanbul-lib-coverage': 2.0.4
      convert-source-map: 1.8.0
      source-map: 0.7.3

  /validator/13.7.0:
    resolution: {integrity: sha512-nYXQLCBkpJ8X6ltALua9dRrZDHVYxjJ1wgskNt1lH9fzGjs3tgojGSCBjmEPwkWS1y29+DrizMTW19Pr9uB2nw==}
    engines: {node: '>= 0.10'}
    dev: true

  /vary/1.1.2:
    resolution: {integrity: sha1-IpnwLG3tMNSllhsLn3RSShj2NPw=}
    engines: {node: '>= 0.8'}

  /verror/1.10.0:
    resolution: {integrity: sha1-OhBcoXBTr1XW4nDB+CiGguGNpAA=}
    engines: {'0': node >=0.6.0}
    dependencies:
      assert-plus: 1.0.0
      core-util-is: 1.0.2
      extsprintf: 1.3.0
    dev: true

  /void-elements/3.1.0:
    resolution: {integrity: sha1-YU9/v42AHwu18GYfWy9XhXUOTwk=}
    engines: {node: '>=0.10.0'}
    dev: false

  /w3c-hr-time/1.0.2:
    resolution: {integrity: sha512-z8P5DvDNjKDoFIHK7q8r8lackT6l+jo/Ye3HOle7l9nICP9lf1Ci25fy9vHd0JOWewkIFzXIEig3TdKT7JQ5fQ==}
    dependencies:
      browser-process-hrtime: 1.0.0

  /w3c-xmlserializer/2.0.0:
    resolution: {integrity: sha512-4tzD0mF8iSiMiNs30BiLO3EpfGLZUT2MSX/G+o7ZywDzliWQ3OPtTZ0PTC3B3ca1UAf4cJMHB+2Bf56EriJuRA==}
    engines: {node: '>=10'}
    dependencies:
      xml-name-validator: 3.0.0

  /walker/1.0.8:
    resolution: {integrity: sha512-ts/8E8l5b7kY0vlWLewOkDXMmPdLcVV4GmOQLyxuSswIJsweeFZtAsMF7k1Nszz+TYBQrlYRmzOnr398y1JemQ==}
    dependencies:
      makeerror: 1.0.12

  /watchpack/2.3.1:
    resolution: {integrity: sha512-x0t0JuydIo8qCNctdDrn1OzH/qDzk2+rdCOC3YzumZ42fiMqmQ7T3xQurykYMhYfHaPHTp4ZxAx2NfUo1K6QaA==}
    engines: {node: '>=10.13.0'}
    dependencies:
      glob-to-regexp: 0.4.1
      graceful-fs: 4.2.10
    dev: true

  /webidl-conversions/5.0.0:
    resolution: {integrity: sha512-VlZwKPCkYKxQgeSbH5EyngOmRp7Ww7I9rQLERETtf5ofd9pGeswWiOtogpEO850jziPRarreGxn5QIiTqpb2wA==}
    engines: {node: '>=8'}

  /webidl-conversions/6.1.0:
    resolution: {integrity: sha512-qBIvFLGiBpLjfwmYAaHPXsn+ho5xZnGvyGvsarywGNc8VyQJUMHJ8OBKGGrPER0okBeMDaan4mNBlgBROxuI8w==}
    engines: {node: '>=10.4'}

  /weekstart/1.1.0:
    resolution: {integrity: sha512-ZO3I7c7J9nwGN1PZKZeBYAsuwWEsCOZi5T68cQoVNYrzrpp5Br0Bgi0OF4l8kH/Ez7nKfxa5mSsXjsgris3+qg==}
    dev: true

  /whatwg-encoding/1.0.5:
    resolution: {integrity: sha512-b5lim54JOPN9HtzvK9HFXvBma/rnfFeqsic0hSpjtDbVxR3dJKLc+KB4V6GgiGOvl7CY/KNh8rxSo9DKQrnUEw==}
    dependencies:
      iconv-lite: 0.4.24

  /whatwg-mimetype/2.3.0:
    resolution: {integrity: sha512-M4yMwr6mAnQz76TbJm914+gPpB/nCwvZbJU28cUD6dR004SAxDLOOSUaB1JDRqLtaOV/vi0IC5lEAGFgrjGv/g==}

  /whatwg-url/8.7.0:
    resolution: {integrity: sha512-gAojqb/m9Q8a5IV96E3fHJM70AzCkgt4uXYX2O7EmuyOnLrViCQlsEBmF9UQIu3/aeAIp2U17rtbpZWNntQqdg==}
    engines: {node: '>=10'}
    dependencies:
      lodash: 4.17.21
      tr46: 2.1.0
      webidl-conversions: 6.1.0

  /which-boxed-primitive/1.0.2:
    resolution: {integrity: sha512-bwZdv0AKLpplFY2KZRX6TvyuN7ojjr7lwkg6ml0roIy9YeuSr7JS372qlNW18UQYzgYK9ziGcerWqZOmEn9VNg==}
    dependencies:
      is-bigint: 1.0.4
      is-boolean-object: 1.1.2
      is-number-object: 1.0.7
      is-string: 1.0.7
      is-symbol: 1.0.4

  /which/2.0.2:
    resolution: {integrity: sha512-BLI3Tl1TW3Pvl70l3yq3Y64i+awpwXqsGBYWkkqMtnbXgrMD+yj7rhW0kuEDxzJaYXGjEW5ogapKNMEKNMjibA==}
    engines: {node: '>= 8'}
    hasBin: true
    dependencies:
      isexe: 2.0.0

  /wide-align/1.1.5:
    resolution: {integrity: sha512-eDMORYaPNZ4sQIuuYPDHdQvf4gyCF9rEEV/yPxGfwPkRodwEgiMUUXTx/dex+Me0wxx53S+NgUHaP7y3MGlDmg==}
    dependencies:
      string-width: 1.0.2
    dev: true

  /widest-line/3.1.0:
    resolution: {integrity: sha512-NsmoXalsWVDMGupxZ5R08ka9flZjjiLvHVAWYOKtiKM8ujtZWr9cRffak+uSE48+Ob8ObalXpwyeUiyDD6QFgg==}
    engines: {node: '>=8'}
    dependencies:
      string-width: 4.2.3
    dev: true

  /winston-transport/4.5.0:
    resolution: {integrity: sha512-YpZzcUzBedhlTAfJg6vJDlyEai/IFMIVcaEZZyl3UXIl4gmqRpU7AE89AHLkbzLUsv0NVmw7ts+iztqKxxPW1Q==}
    engines: {node: '>= 6.4.0'}
    dependencies:
      logform: 2.4.0
      readable-stream: 3.6.0
      triple-beam: 1.3.0
    dev: false

  /winston/3.7.2:
    resolution: {integrity: sha512-QziIqtojHBoyzUOdQvQiar1DH0Xp9nF1A1y7NVy2DGEsz82SBDtOalS0ulTRGVT14xPX3WRWkCsdcJKqNflKng==}
    engines: {node: '>= 12.0.0'}
    dependencies:
      '@dabh/diagnostics': 2.0.3
      async: 3.2.3
      is-stream: 2.0.1
      logform: 2.4.0
      one-time: 1.0.0
      readable-stream: 3.6.0
      safe-stable-stringify: 2.3.1
      stack-trace: 0.0.10
      triple-beam: 1.3.0
      winston-transport: 4.5.0
    dev: false

  /word-wrap/1.2.3:
    resolution: {integrity: sha512-Hz/mrNwitNRh/HUAtM/VT/5VH+ygD6DV7mYKZAtHOrbs8U7lvPS6xf7EJKMF0uW1KJCl0H701g3ZGus+muE5vQ==}
    engines: {node: '>=0.10.0'}

  /wrap-ansi/7.0.0:
    resolution: {integrity: sha512-YVGIj2kamLSTxw6NsZjoBxfSwsn0ycdesmc4p+Q21c5zPuZ1pl+NfxVdxPtdHvmNVOQ6XSYG4AUtyt/Fi7D16Q==}
    engines: {node: '>=10'}
    dependencies:
      ansi-styles: 4.3.0
      string-width: 4.2.3
      strip-ansi: 6.0.1

  /wrappy/1.0.2:
    resolution: {integrity: sha1-tSQ9jz7BqjXxNkYFvA0QNuMKtp8=}

  /write-file-atomic/3.0.3:
    resolution: {integrity: sha512-AvHcyZ5JnSfq3ioSyjrBkH9yW4m7Ayk8/9My/DD9onKeu/94fwrMocemO2QAJFAlnnDN+ZDS+ZjAR5ua1/PV/Q==}
    dependencies:
      imurmurhash: 0.1.4
      is-typedarray: 1.0.0
      signal-exit: 3.0.7
      typedarray-to-buffer: 3.1.5

  /ws/7.5.7:
    resolution: {integrity: sha512-KMvVuFzpKBuiIXW3E4u3mySRO2/mCHSyZDJQM5NQ9Q9KHWHWh0NHgfbRMLLrceUK5qAL4ytALJbpRMjixFZh8A==}
    engines: {node: '>=8.3.0'}
    peerDependencies:
      bufferutil: ^4.0.1
      utf-8-validate: ^5.0.2
    peerDependenciesMeta:
      bufferutil:
        optional: true
      utf-8-validate:
        optional: true

  /xdg-basedir/4.0.0:
    resolution: {integrity: sha512-PSNhEJDejZYV7h50BohL09Er9VaIefr2LMAf3OEmpCkjOi34eYyQYAXUTjEQtZJTKcF0E2UKTh+osDLsgNim9Q==}
    engines: {node: '>=8'}
    dev: true

  /xml-name-validator/3.0.0:
    resolution: {integrity: sha512-A5CUptxDsvxKJEU3yO6DuWBSJz/qizqzJKOMIfUJHETbBw/sFaDxgd6fxm1ewUaM0jZ444Fc5vC5ROYurg/4Pw==}

  /xml2js/0.4.19:
    resolution: {integrity: sha512-esZnJZJOiJR9wWKMyuvSE1y6Dq5LCuJanqhxslH2bxM6duahNZ+HMpCLhBQGZkbX6xRf8x1Y2eJlgt2q3qo49Q==}
    dependencies:
      sax: 1.2.1
      xmlbuilder: 9.0.7
    dev: true

  /xmlbuilder/9.0.7:
    resolution: {integrity: sha1-Ey7mPS7FVlxVfiD0wi35rKaGsQ0=}
    engines: {node: '>=4.0'}
    dev: true

  /xmlchars/2.2.0:
    resolution: {integrity: sha512-JZnDKK8B0RCDw84FNdDAIpZK+JuJw+s7Lz8nksI7SIuU3UXJJslUthsi+uWBUYOwPFwW7W7PRLRfUKpxjtjFCw==}

  /y18n/5.0.8:
    resolution: {integrity: sha512-0pfFzegeDWJHJIAmTLRP2DwHjdF5s7jo9tuztdQxAhINCdvS+3nGINqPd00AphqJR/0LhANUS6/+7SCb98YOfA==}
    engines: {node: '>=10'}

  /yallist/4.0.0:
    resolution: {integrity: sha512-3wdGidZyq5PB084XLES5TpOSRA3wjXAlIWMhum2kRcv/41Sn2emQ0dycQW4uZXLejwKvg6EsvbdlVL+FYEct7A==}

  /yaml/1.10.2:
    resolution: {integrity: sha512-r3vXyErRCYJ7wg28yvBY5VSoAF8ZvlcW9/BwUzEtUsjvX/DKs24dIkuwjtuprwJJHsbyUbLApepYTR1BN4uHrg==}
    engines: {node: '>= 6'}

  /yargs-parser/20.2.9:
    resolution: {integrity: sha512-y11nGElTIV+CT3Zv9t7VKl+Q3hTQoT9a1Qzezhhl6Rp21gJ/IVTW7Z3y9EWXhuUBC2Shnf+DX0antecpAwSP8w==}
    engines: {node: '>=10'}

  /yargs-parser/21.0.1:
    resolution: {integrity: sha512-9BK1jFpLzJROCI5TzwZL/TU4gqjK5xiHV/RfWLOahrjAko/e4DJkRDZQXfvqAsiZzzYhgAzbgz6lg48jcm4GLg==}
    engines: {node: '>=12'}
    dev: true

  /yargs/16.2.0:
    resolution: {integrity: sha512-D1mvvtDG0L5ft/jGWkLpG1+m0eQxOfaBvTNELraWj22wSVUMWxZUvYgJYcKh6jGGIkJFhH4IZPQhR4TKpc8mBw==}
    engines: {node: '>=10'}
    dependencies:
      cliui: 7.0.4
      escalade: 3.1.1
      get-caller-file: 2.0.5
      require-directory: 2.1.1
      string-width: 4.2.3
      y18n: 5.0.8
      yargs-parser: 20.2.9

  /yargs/17.4.1:
    resolution: {integrity: sha512-WSZD9jgobAg3ZKuCQZSa3g9QOJeCCqLoLAykiWgmXnDo9EPnn4RPf5qVTtzgOx66o6/oqhcA5tHtJXpG8pMt3g==}
    engines: {node: '>=12'}
    dependencies:
      cliui: 7.0.4
      escalade: 3.1.1
      get-caller-file: 2.0.5
      require-directory: 2.1.1
      string-width: 4.2.3
      y18n: 5.0.8
      yargs-parser: 21.0.1
    dev: true

  /yn/3.1.1:
    resolution: {integrity: sha512-Ux4ygGWsu2c7isFWe8Yu1YluJmqVhxqK2cLXNQA5AcC3QfbGNpM7fu0Y8b/z16pXLnFxZYvWhd3fhBY9DLmC6Q==}
    engines: {node: '>=6'}
    dev: true

  /z-schema/5.0.3:
    resolution: {integrity: sha512-sGvEcBOTNum68x9jCpCVGPFJ6mWnkD0YxOcddDlJHRx3tKdB2q8pCHExMVZo/AV/6geuVJXG7hljDaWG8+5GDw==}
    engines: {node: '>=8.0.0'}
    hasBin: true
    dependencies:
      lodash.get: 4.4.2
      lodash.isequal: 4.5.0
      validator: 13.7.0
    optionalDependencies:
      commander: 2.20.3
    dev: true<|MERGE_RESOLUTION|>--- conflicted
+++ resolved
@@ -172,31 +172,19 @@
       '@amzn/environments': link:../../workbench-core/environments
       '@amzn/swb-app': link:../swb-app
       '@amzn/workbench-core-base': link:../../workbench-core/base
-<<<<<<< HEAD
       '@vendia/serverless-express': 4.8.0
-=======
-      '@aws-sdk/client-cloudformation': 3.85.0
-      '@aws-sdk/client-dynamodb': 3.85.0
-      '@aws-sdk/client-s3': 3.85.0
-      '@aws-sdk/client-service-catalog': 3.85.0
-      '@aws-sdk/client-ssm': 3.85.0
-      '@aws-sdk/client-sts': 3.85.0
-      '@aws-sdk/types': 3.78.0
-      '@vendia/serverless-express': 4.8.0
-      aws-sdk-client-mock: 0.6.2_a9e86a7e1c6efb9158e19d317f27eca8
->>>>>>> cbdf9b58
       express: 4.18.1
       js-yaml: 4.1.0
       lodash: 4.17.21
       uuid: 8.3.2
     devDependencies:
       '@amzn/eslint-config-workbench-core-eslint-custom': link:../../workbench-core/eslint-custom
-      '@aws-sdk/client-cloudformation': 3.82.0
-      '@aws-sdk/client-s3': 3.83.0
+      '@aws-sdk/client-cloudformation': 3.85.0
+      '@aws-sdk/client-s3': 3.85.0
       '@aws-sdk/client-sagemaker': 3.95.0
-      '@aws-sdk/client-service-catalog': 3.82.0
-      '@aws-sdk/client-ssm': 3.84.0
-      '@aws-sdk/client-sts': 3.82.0
+      '@aws-sdk/client-service-catalog': 3.85.0
+      '@aws-sdk/client-ssm': 3.85.0
+      '@aws-sdk/client-sts': 3.85.0
       '@aws-sdk/types': 3.78.0
       '@rushstack/eslint-config': 2.6.0_eslint@8.14.0+typescript@4.6.4
       '@rushstack/heft': 0.45.1
@@ -213,14 +201,9 @@
       aws-cdk: 2.23.0
       aws-cdk-lib: 2.23.0_constructs@10.1.1
       aws-lambda: 1.0.7
-<<<<<<< HEAD
-      aws-sdk-client-mock: 0.6.2_1623f36c0ee0e0189219c4d48dbbb18c
-      cdk-ssm-document: 3.1.1_6f265bdf75b97685943178dd77727f36
-      constructs: 10.0.130
-=======
+      aws-sdk-client-mock: 0.6.2_a9e86a7e1c6efb9158e19d317f27eca8
       cdk-ssm-document: 3.1.1_9360c9e9735e95d3e85dc042058136d3
       constructs: 10.1.1
->>>>>>> cbdf9b58
       esbuild: 0.14.38
       eslint: 8.14.0
       istanbul-badges-readme: 1.8.1
@@ -324,11 +307,7 @@
       '@aws-sdk/client-iam': ^3.58.0
       '@aws-sdk/client-lambda': ^3.82.0
       '@aws-sdk/client-s3': ^3.58.0
-<<<<<<< HEAD
       '@aws-sdk/client-sagemaker': ^3.58.0
-=======
-      '@aws-sdk/client-sagemaker': ^3.95.0
->>>>>>> cbdf9b58
       '@aws-sdk/client-service-catalog': ^3.58.0
       '@aws-sdk/client-ssm': ^3.58.0
       '@aws-sdk/client-sts': ^3.58.0
@@ -352,19 +331,6 @@
     dependencies:
       '@amzn/eslint-config-workbench-core-eslint-custom': link:../eslint-custom
       '@aws-cdk/aws-dynamodb': 1.155.0
-<<<<<<< HEAD
-      '@aws-sdk/client-cloudformation': 3.82.0
-      '@aws-sdk/client-cognito-identity-provider': 3.82.0
-      '@aws-sdk/client-dynamodb': 3.82.0
-      '@aws-sdk/client-ec2': 3.83.0
-      '@aws-sdk/client-eventbridge': 3.82.0
-      '@aws-sdk/client-iam': 3.82.0
-      '@aws-sdk/client-s3': 3.83.0
-      '@aws-sdk/client-sagemaker': 3.95.0
-      '@aws-sdk/client-service-catalog': 3.82.0
-      '@aws-sdk/client-ssm': 3.84.0
-      '@aws-sdk/client-sts': 3.82.0
-=======
       '@aws-sdk/client-cloudformation': 3.85.0
       '@aws-sdk/client-cognito-identity-provider': 3.85.0
       '@aws-sdk/client-dynamodb': 3.85.0
@@ -377,7 +343,6 @@
       '@aws-sdk/client-service-catalog': 3.85.0
       '@aws-sdk/client-ssm': 3.85.0
       '@aws-sdk/client-sts': 3.85.0
->>>>>>> cbdf9b58
       '@aws-sdk/types': 3.78.0
       '@aws-sdk/util-dynamodb': 3.87.0
       lodash: 4.17.21
@@ -1560,47 +1525,6 @@
       tslib: 2.4.0
       uuid: 8.3.2
 
-  /@aws-sdk/client-sagemaker/3.95.0:
-    resolution: {integrity: sha512-xIYvikPuiVN7kQLZfR5pVx8Gh3ZxLCCn3sOOAWp/EGmRzRQseYiJqwaqqrKP32MQkvA4loKo+AQYYM0lMZ8oTA==}
-    engines: {node: '>=12.0.0'}
-    dependencies:
-      '@aws-crypto/sha256-browser': 2.0.0
-      '@aws-crypto/sha256-js': 2.0.0
-      '@aws-sdk/client-sts': 3.95.0
-      '@aws-sdk/config-resolver': 3.80.0
-      '@aws-sdk/credential-provider-node': 3.95.0
-      '@aws-sdk/fetch-http-handler': 3.78.0
-      '@aws-sdk/hash-node': 3.78.0
-      '@aws-sdk/invalid-dependency': 3.78.0
-      '@aws-sdk/middleware-content-length': 3.78.0
-      '@aws-sdk/middleware-host-header': 3.78.0
-      '@aws-sdk/middleware-logger': 3.78.0
-      '@aws-sdk/middleware-retry': 3.80.0
-      '@aws-sdk/middleware-serde': 3.78.0
-      '@aws-sdk/middleware-signing': 3.78.0
-      '@aws-sdk/middleware-stack': 3.78.0
-      '@aws-sdk/middleware-user-agent': 3.78.0
-      '@aws-sdk/node-config-provider': 3.80.0
-      '@aws-sdk/node-http-handler': 3.94.0
-      '@aws-sdk/protocol-http': 3.78.0
-      '@aws-sdk/smithy-client': 3.85.0
-      '@aws-sdk/types': 3.78.0
-      '@aws-sdk/url-parser': 3.78.0
-      '@aws-sdk/util-base64-browser': 3.58.0
-      '@aws-sdk/util-base64-node': 3.55.0
-      '@aws-sdk/util-body-length-browser': 3.55.0
-      '@aws-sdk/util-body-length-node': 3.55.0
-      '@aws-sdk/util-defaults-mode-browser': 3.85.0
-      '@aws-sdk/util-defaults-mode-node': 3.85.0
-      '@aws-sdk/util-user-agent-browser': 3.78.0
-      '@aws-sdk/util-user-agent-node': 3.80.0
-      '@aws-sdk/util-utf8-browser': 3.55.0
-      '@aws-sdk/util-utf8-node': 3.55.0
-      '@aws-sdk/util-waiter': 3.78.0
-      tslib: 2.4.0
-      uuid: 8.3.2
-    dev: false
-
   /@aws-sdk/client-service-catalog/3.85.0:
     resolution: {integrity: sha512-y42VYaLTMBuLbteG4jqIDoB9XMTVnKxAhBUce30/UHnyv5i8qiO+XnkOaMOX3eRP9Ra/JMa3Gf8Y+hJzkPt2yA==}
     engines: {node: '>=12.0.0'}
@@ -1717,7 +1641,6 @@
 
   /@aws-sdk/client-sso/3.95.0:
     resolution: {integrity: sha512-yxiVyRG5ULTVzOTmlrsy1krjpBQo20+ZfQ9p++A7cA8dIsytzjlPLvtY+Pzz0pTa3h2B6tlVBmumgEQzh5Y8Ug==}
-<<<<<<< HEAD
     engines: {node: '>=12.0.0'}
     dependencies:
       '@aws-crypto/sha256-browser': 2.0.0
@@ -1750,44 +1673,6 @@
       '@aws-sdk/util-utf8-browser': 3.55.0
       '@aws-sdk/util-utf8-node': 3.55.0
       tslib: 2.4.0
-
-  /@aws-sdk/client-sts/3.82.0:
-    resolution: {integrity: sha512-gR1dz/a6lMD2U+AUpLUocXDruDDQFCUoknrpzMZPCAVsamrF17dwKKCgKVlz6zseHP6uPMPluuppvYQ16wsYyQ==}
-=======
->>>>>>> cbdf9b58
-    engines: {node: '>=12.0.0'}
-    dependencies:
-      '@aws-crypto/sha256-browser': 2.0.0
-      '@aws-crypto/sha256-js': 2.0.0
-      '@aws-sdk/config-resolver': 3.80.0
-      '@aws-sdk/fetch-http-handler': 3.78.0
-      '@aws-sdk/hash-node': 3.78.0
-      '@aws-sdk/invalid-dependency': 3.78.0
-      '@aws-sdk/middleware-content-length': 3.78.0
-      '@aws-sdk/middleware-host-header': 3.78.0
-      '@aws-sdk/middleware-logger': 3.78.0
-      '@aws-sdk/middleware-retry': 3.80.0
-      '@aws-sdk/middleware-serde': 3.78.0
-      '@aws-sdk/middleware-stack': 3.78.0
-      '@aws-sdk/middleware-user-agent': 3.78.0
-      '@aws-sdk/node-config-provider': 3.80.0
-      '@aws-sdk/node-http-handler': 3.94.0
-      '@aws-sdk/protocol-http': 3.78.0
-      '@aws-sdk/smithy-client': 3.85.0
-      '@aws-sdk/types': 3.78.0
-      '@aws-sdk/url-parser': 3.78.0
-      '@aws-sdk/util-base64-browser': 3.58.0
-      '@aws-sdk/util-base64-node': 3.55.0
-      '@aws-sdk/util-body-length-browser': 3.55.0
-      '@aws-sdk/util-body-length-node': 3.55.0
-      '@aws-sdk/util-defaults-mode-browser': 3.85.0
-      '@aws-sdk/util-defaults-mode-node': 3.85.0
-      '@aws-sdk/util-user-agent-browser': 3.78.0
-      '@aws-sdk/util-user-agent-node': 3.80.0
-      '@aws-sdk/util-utf8-browser': 3.55.0
-      '@aws-sdk/util-utf8-node': 3.55.0
-      tslib: 2.4.0
-    dev: false
 
   /@aws-sdk/client-sts/3.85.0:
     resolution: {integrity: sha512-qjaoGG1FrCTS1zSk/XOQRZ0v0JXeytpMl/hf6BcoX/NsaJzDaE5oJlzqdNGwd+1kLYt9J2igG3zxYgvxnCHg6w==}
@@ -1868,47 +1753,6 @@
       entities: 2.2.0
       fast-xml-parser: 3.19.0
       tslib: 2.4.0
-    dev: false
-
-  /@aws-sdk/client-sts/3.95.0:
-    resolution: {integrity: sha512-qeoiEyBB5IQyjgjkCCBiQnISar7OJgjuTf2alM6ehjq8H4/T5VeMCeohEs5FR0/O60sJn40ZpL3YY/OmMh55UA==}
-    engines: {node: '>=12.0.0'}
-    dependencies:
-      '@aws-crypto/sha256-browser': 2.0.0
-      '@aws-crypto/sha256-js': 2.0.0
-      '@aws-sdk/config-resolver': 3.80.0
-      '@aws-sdk/credential-provider-node': 3.95.0
-      '@aws-sdk/fetch-http-handler': 3.78.0
-      '@aws-sdk/hash-node': 3.78.0
-      '@aws-sdk/invalid-dependency': 3.78.0
-      '@aws-sdk/middleware-content-length': 3.78.0
-      '@aws-sdk/middleware-host-header': 3.78.0
-      '@aws-sdk/middleware-logger': 3.78.0
-      '@aws-sdk/middleware-retry': 3.80.0
-      '@aws-sdk/middleware-sdk-sts': 3.78.0
-      '@aws-sdk/middleware-serde': 3.78.0
-      '@aws-sdk/middleware-signing': 3.78.0
-      '@aws-sdk/middleware-stack': 3.78.0
-      '@aws-sdk/middleware-user-agent': 3.78.0
-      '@aws-sdk/node-config-provider': 3.80.0
-      '@aws-sdk/node-http-handler': 3.94.0
-      '@aws-sdk/protocol-http': 3.78.0
-      '@aws-sdk/smithy-client': 3.85.0
-      '@aws-sdk/types': 3.78.0
-      '@aws-sdk/url-parser': 3.78.0
-      '@aws-sdk/util-base64-browser': 3.58.0
-      '@aws-sdk/util-base64-node': 3.55.0
-      '@aws-sdk/util-body-length-browser': 3.55.0
-      '@aws-sdk/util-body-length-node': 3.55.0
-      '@aws-sdk/util-defaults-mode-browser': 3.85.0
-      '@aws-sdk/util-defaults-mode-node': 3.85.0
-      '@aws-sdk/util-user-agent-browser': 3.78.0
-      '@aws-sdk/util-user-agent-node': 3.80.0
-      '@aws-sdk/util-utf8-browser': 3.55.0
-      '@aws-sdk/util-utf8-node': 3.55.0
-      entities: 2.2.0
-      fast-xml-parser: 3.19.0
-      tslib: 2.4.0
 
   /@aws-sdk/config-resolver/3.80.0:
     resolution: {integrity: sha512-vFruNKlmhsaC8yjnHmasi1WW/7EELlEuFTj4mqcqNqR4dfraf0maVvpqF1VSR8EstpFMsGYI5dmoWAnnG4PcLQ==}
@@ -1963,7 +1807,6 @@
       '@aws-sdk/shared-ini-file-loader': 3.80.0
       '@aws-sdk/types': 3.78.0
       tslib: 2.4.0
-    dev: false
 
   /@aws-sdk/credential-provider-node/3.85.0:
     resolution: {integrity: sha512-YMxpRJg88mvfmKxy8I5yG3rx+UmF/5a/4twcdAzCfYTAPz+bV6ypIHjFv610/kygHMm29Fof3DRvHXDdBH4mkw==}
@@ -1980,26 +1823,8 @@
       '@aws-sdk/types': 3.78.0
       tslib: 2.4.0
 
-<<<<<<< HEAD
-  /@aws-sdk/credential-provider-ini/3.95.0:
-    resolution: {integrity: sha512-Ditfnmo8/F79Zj8HmaRZZTDsthhvKcdgGFus+pF3kxZxyR3YU/k7/eGUISZeCQhA0/9nwxXMFDUmAIsa0AMfyg==}
-    engines: {node: '>= 12.0.0'}
-    dependencies:
-      '@aws-sdk/credential-provider-env': 3.78.0
-      '@aws-sdk/credential-provider-imds': 3.81.0
-      '@aws-sdk/credential-provider-sso': 3.95.0
-      '@aws-sdk/credential-provider-web-identity': 3.78.0
-      '@aws-sdk/property-provider': 3.78.0
-      '@aws-sdk/shared-ini-file-loader': 3.80.0
-      '@aws-sdk/types': 3.78.0
-      tslib: 2.4.0
-
-  /@aws-sdk/credential-provider-node/3.82.0:
-    resolution: {integrity: sha512-jjZj5h+tKaFBl/RnZ4Atpdtot6ZK4F2EBC8t+sNnFhPqcnhO42+7tLZ/aXhdY1oCvD54RG3exHFRsY6qDe8MhQ==}
-=======
   /@aws-sdk/credential-provider-node/3.95.0:
     resolution: {integrity: sha512-NCXejOQg5p+oJPaUPa+jIrU7pStm8zZtOn6lXVnubZrQClv2+ZQrgxVt6otN464SWqMQbmLFYNyYf4bsLJaEhA==}
->>>>>>> cbdf9b58
     engines: {node: '>=12.0.0'}
     dependencies:
       '@aws-sdk/credential-provider-env': 3.78.0
@@ -2012,22 +1837,6 @@
       '@aws-sdk/shared-ini-file-loader': 3.80.0
       '@aws-sdk/types': 3.78.0
       tslib: 2.4.0
-    dev: false
-
-  /@aws-sdk/credential-provider-node/3.95.0:
-    resolution: {integrity: sha512-NCXejOQg5p+oJPaUPa+jIrU7pStm8zZtOn6lXVnubZrQClv2+ZQrgxVt6otN464SWqMQbmLFYNyYf4bsLJaEhA==}
-    engines: {node: '>=12.0.0'}
-    dependencies:
-      '@aws-sdk/credential-provider-env': 3.78.0
-      '@aws-sdk/credential-provider-imds': 3.81.0
-      '@aws-sdk/credential-provider-ini': 3.95.0
-      '@aws-sdk/credential-provider-process': 3.80.0
-      '@aws-sdk/credential-provider-sso': 3.95.0
-      '@aws-sdk/credential-provider-web-identity': 3.78.0
-      '@aws-sdk/property-provider': 3.78.0
-      '@aws-sdk/shared-ini-file-loader': 3.80.0
-      '@aws-sdk/types': 3.78.0
-      tslib: 2.4.0
 
   /@aws-sdk/credential-provider-process/3.80.0:
     resolution: {integrity: sha512-3Ro+kMMyLUJHefOhGc5pOO/ibGcJi8bkj0z/Jtqd5I2Sm1qi7avoztST67/k48KMW1OqPnD/FUqxz5T8B2d+FQ==}
@@ -2057,10 +1866,6 @@
       '@aws-sdk/shared-ini-file-loader': 3.80.0
       '@aws-sdk/types': 3.78.0
       tslib: 2.4.0
-<<<<<<< HEAD
-=======
-    dev: false
->>>>>>> cbdf9b58
 
   /@aws-sdk/credential-provider-web-identity/3.78.0:
     resolution: {integrity: sha512-9/IvqHdJaVqMEABA8xZE3t5YF1S2PepfckVu0Ws9YUglj6oO+2QyVX6aRgMF1xph6781+Yc31TDh8/3eaDja7w==}
@@ -2367,10 +2172,6 @@
       '@aws-sdk/querystring-builder': 3.78.0
       '@aws-sdk/types': 3.78.0
       tslib: 2.4.0
-<<<<<<< HEAD
-=======
-    dev: false
->>>>>>> cbdf9b58
 
   /@aws-sdk/property-provider/3.78.0:
     resolution: {integrity: sha512-PZpLvV0hF6lqg3CSN9YmphrB/t5LVJVWGJLB9d9qm7sJs5ksjTYBb5bY91OQ3zit0F4cqBMU8xt2GQ9J6d4DvQ==}
@@ -2445,14 +2246,6 @@
       '@aws-sdk/types': 3.78.0
       tslib: 2.4.0
 
-  /@aws-sdk/smithy-client/3.85.0:
-    resolution: {integrity: sha512-Ox/yQEAnANzhpJMyrpuxWtF/i3EviavENczT7fo4uwSyZTz/sfSBQNjs/YAG1UeA6uOI3pBP5EaFERV5hr2fRA==}
-    engines: {node: '>= 12.0.0'}
-    dependencies:
-      '@aws-sdk/middleware-stack': 3.78.0
-      '@aws-sdk/types': 3.78.0
-      tslib: 2.4.0
-
   /@aws-sdk/types/3.78.0:
     resolution: {integrity: sha512-I9PTlVNSbwhIgMfmDM5as1tqRIkVZunjVmfogb2WVVPp4CaX0Ll01S0FSMSLL9k6tcQLXqh45pFRjrxCl9WKdQ==}
     engines: {node: '>= 12.0.0'}
@@ -2513,31 +2306,6 @@
       '@aws-sdk/property-provider': 3.78.0
       '@aws-sdk/types': 3.78.0
       bowser: 2.11.0
-      tslib: 2.4.0
-
-<<<<<<< HEAD
-  /@aws-sdk/util-defaults-mode-browser/3.85.0:
-    resolution: {integrity: sha512-oqK/e2pHuMWrvTJWtDBzylbj232ezlTay5dCq4RQlyi3LPPVBQ08haYD1Mk2ikQ/qa0XvbSD6YVhjpTlvwRNjw==}
-    engines: {node: '>= 10.0.0'}
-    dependencies:
-      '@aws-sdk/property-provider': 3.78.0
-      '@aws-sdk/types': 3.78.0
-      bowser: 2.11.0
-      tslib: 2.4.0
-
-  /@aws-sdk/util-defaults-mode-node/3.81.0:
-    resolution: {integrity: sha512-+7YOtl+TxF08oXt2h/ONP5qk6ZZg6GaO1YSAdpjIfco4odhpy7N2AlEGSX0jZyP6Zbfi+8N7yihBa4sOuOf+Cw==}
-=======
-  /@aws-sdk/util-defaults-mode-node/3.85.0:
-    resolution: {integrity: sha512-KDNl4H8jJJLh6y7I3MSwRKe4plKbFKK8MVkS0+Fce/GJh4EnqxF0HzMMaSeNUcPvO2wHRq2a60+XW+0d7eWo1A==}
->>>>>>> cbdf9b58
-    engines: {node: '>= 10.0.0'}
-    dependencies:
-      '@aws-sdk/config-resolver': 3.80.0
-      '@aws-sdk/credential-provider-imds': 3.81.0
-      '@aws-sdk/node-config-provider': 3.80.0
-      '@aws-sdk/property-provider': 3.78.0
-      '@aws-sdk/types': 3.78.0
       tslib: 2.4.0
 
   /@aws-sdk/util-defaults-mode-node/3.85.0:
