lockfileVersion: 5.3

importers:

  .:
    specifiers: {}

  ../../solutions/example-ui-app:
    specifiers:
      '@amzn/eslint-config-workbench-core-eslint-custom': workspace:*
      '@awsui/collection-hooks': ^1.0.0
      '@awsui/components-react': ^3.0.0
      '@awsui/design-tokens': ^3.0.0
      '@awsui/global-styles': ^1.0.0
      '@awsui/test-utils-core': ^1.0.0
      '@babel/core': ^7.17.9
      '@babel/preset-env': ^7.16.11
      '@babel/preset-react': ^7.16.7
      '@babel/preset-typescript': ^7.16.7
      '@rushstack/eslint-config': ^2.5.1
      '@rushstack/heft': ^0.45.0
      '@rushstack/heft-jest-plugin': ^0.2.3
      '@testing-library/dom': ^8.13.0
      '@testing-library/jest-dom': 5.16.1
      '@testing-library/react': 12.1.2
      '@testing-library/user-event': 13.5.0
      '@types/jest': ^27.4.1
      '@types/node': ^14
      '@types/react': 17.0.38
      babel-jest: 27.5.1
      depcheck: ^1.4.3
      eslint: ^8.7.0
      eslint-config-next: 12.1.5
      eslint-plugin-import: ^2.26.0
      eslint-plugin-testing-library: 5.0.1
      istanbul-badges-readme: 1.8.1
      jest: ^27.5.1
      next: ^12.1.5
      next-global-css: ^1.2.0
      next-i18next: ^11.0.0
      next-transpile-modules: ^9.0.0
      npm-package-json-lint: ^6.3.0
      npm-package-json-lint-config-default: ^5.0.0
      react: 17.0.2
      react-dom: 17.0.2
      sass: ^1.49.8
      sharp: ^0.30.4
      sort-package-json: ^1.57.0
      ts-jest: ^27.1.3
      typescript: ^4.5.2
    dependencies:
      next: 12.1.6_fe3859d3c8c94a7c7e52ff5ea4f038fc
      next-global-css: 1.3.1
      next-i18next: 11.0.0_c9e78c1ef548b95661158f8b65ef5848
      next-transpile-modules: 9.0.0
      react: 17.0.2
      react-dom: 17.0.2_react@17.0.2
    devDependencies:
      '@amzn/eslint-config-workbench-core-eslint-custom': link:../../workbench-core/eslint-custom
      '@awsui/collection-hooks': 1.0.25_react@17.0.2
      '@awsui/components-react': 3.0.512_b3482aaf5744fc7c2aeb7941b0e0a78f
      '@awsui/design-tokens': 3.0.21
      '@awsui/global-styles': 1.0.14
      '@awsui/test-utils-core': 1.0.19
      '@babel/core': 7.18.2
      '@babel/preset-env': 7.18.2_@babel+core@7.18.2
      '@babel/preset-react': 7.17.12_@babel+core@7.18.2
      '@babel/preset-typescript': 7.17.12_@babel+core@7.18.2
      '@rushstack/eslint-config': 2.6.0_eslint@8.16.0+typescript@4.7.2
      '@rushstack/heft': 0.45.5
      '@rushstack/heft-jest-plugin': 0.2.15_@rushstack+heft@0.45.5
      '@testing-library/dom': 8.13.0
      '@testing-library/jest-dom': 5.16.1
      '@testing-library/react': 12.1.2_react-dom@17.0.2+react@17.0.2
      '@testing-library/user-event': 13.5.0_@testing-library+dom@8.13.0
      '@types/jest': 27.5.2
      '@types/node': 14.18.20
      '@types/react': 17.0.38
      babel-jest: 27.5.1_@babel+core@7.18.2
      depcheck: 1.4.3
      eslint: 8.16.0
      eslint-config-next: 12.1.5_5794735a2262de3d29e0baaa885b5942
      eslint-plugin-import: 2.26.0_eslint@8.16.0
      eslint-plugin-testing-library: 5.0.1_eslint@8.16.0+typescript@4.7.2
      istanbul-badges-readme: 1.8.1
      jest: 27.5.1
      npm-package-json-lint: 6.3.0
      npm-package-json-lint-config-default: 5.0.0_npm-package-json-lint@6.3.0
      sass: 1.52.2
      sharp: 0.30.6
      sort-package-json: 1.57.0
      ts-jest: 27.1.5_7f5c30a72d82a681fbc0438998364388
      typescript: 4.7.2

  ../../solutions/managed-blockchain-for-patient-consent/patient-consent-express:
    specifiers:
      '@amzn/eslint-config-workbench-core-eslint-custom': workspace:*
      '@amzn/workbench-core-audit': workspace:*
      '@amzn/workbench-core-logging': workspace:*
      '@rushstack/eslint-config': ^2.5.1
      '@rushstack/heft': ^0.45.0
      '@rushstack/heft-jest-plugin': ^0.2.3
      '@rushstack/heft-node-rig': ^1.7.1
      '@types/express': ^4.17.13
      '@types/heft-jest': 1.0.2
      '@types/node': ^14
      depcheck: ^1.4.3
      eslint: ^8.7.0
      eslint-plugin-import: ^2.26.0
      eslint-plugin-security: ^1.4.0
      express: ^4.17.3
      npm-package-json-lint: ^6.3.0
      npm-package-json-lint-config-default: ^5.0.0
      sort-package-json: ^1.57.0
      typescript: ^4.5.2
    dependencies:
      '@amzn/workbench-core-audit': link:../../../workbench-core/audit
      '@amzn/workbench-core-logging': link:../../../workbench-core/logging
    devDependencies:
      '@amzn/eslint-config-workbench-core-eslint-custom': link:../../../workbench-core/eslint-custom
      '@rushstack/eslint-config': 2.6.0_eslint@8.16.0+typescript@4.7.2
      '@rushstack/heft': 0.45.5
      '@rushstack/heft-jest-plugin': 0.2.15_@rushstack+heft@0.45.5
      '@rushstack/heft-node-rig': 1.9.6_@rushstack+heft@0.45.5
      '@types/express': 4.17.13
      '@types/heft-jest': 1.0.2
      '@types/node': 14.18.20
      depcheck: 1.4.3
      eslint: 8.16.0
      eslint-plugin-import: 2.26.0_eslint@8.16.0
      eslint-plugin-security: 1.5.0
      express: 4.18.1
      npm-package-json-lint: 6.3.0
      npm-package-json-lint-config-default: 5.0.0_npm-package-json-lint@6.3.0
      sort-package-json: 1.57.0
      typescript: 4.7.2

  ../../solutions/managed-blockchain-for-patient-consent/patient-consent-infrastructure:
    specifiers:
      '@amzn/eslint-config-workbench-core-eslint-custom': workspace:*
      '@amzn/patient-consent-express': workspace:*
      '@aws-cdk/assert': ^2.0.0
      '@rushstack/eslint-config': ^2.5.1
      '@rushstack/heft': ^0.45.0
      '@rushstack/heft-jest-plugin': ^0.2.3
      '@rushstack/heft-node-rig': ^1.7.1
      '@types/express': ^4.17.13
      '@types/heft-jest': 1.0.2
      '@types/lodash': ^4.14.181
      '@types/node': ^14
      '@vendia/serverless-express': ^4.5.4
      aws-cdk: ^2.12.0
      aws-cdk-lib: ^2.0.0
      axios: ^0.27.1
      cdk-nag: ^2.12.25
      constructs: ^10.0.0
      depcheck: ^1.4.3
      esbuild: ^0.14.21
      eslint: ^8.7.0
      eslint-plugin-import: ^2.26.0
      eslint-plugin-security: ^1.4.0
      express: ^4.17.3
      istanbul-badges-readme: 1.8.1
      jest: ^27.5.1
      lodash: ^4.17.21
      npm-package-json-lint: ^6.3.0
      npm-package-json-lint-config-default: ^5.0.0
      sort-package-json: ^1.57.0
      source-map-support: ^0.5.16
      typescript: ^4.5.2
    dependencies:
      aws-cdk-lib: 2.26.0_constructs@10.1.25
      constructs: 10.1.25
      lodash: 4.17.21
      source-map-support: 0.5.21
    devDependencies:
      '@amzn/eslint-config-workbench-core-eslint-custom': link:../../../workbench-core/eslint-custom
      '@amzn/patient-consent-express': link:../patient-consent-express
      '@aws-cdk/assert': 2.26.0_ff954e4fdea3307140553c784317d43e
      '@rushstack/eslint-config': 2.6.0_eslint@8.16.0+typescript@4.7.2
      '@rushstack/heft': 0.45.5
      '@rushstack/heft-jest-plugin': 0.2.15_@rushstack+heft@0.45.5
      '@rushstack/heft-node-rig': 1.9.6_@rushstack+heft@0.45.5
      '@types/express': 4.17.13
      '@types/heft-jest': 1.0.2
      '@types/lodash': 4.14.182
      '@types/node': 14.18.20
      '@vendia/serverless-express': 4.8.0
      aws-cdk: 2.26.0
      axios: 0.27.2
      cdk-nag: 2.14.26_47b13785010171dab9c30d40a45387b9
      depcheck: 1.4.3
      esbuild: 0.14.42
      eslint: 8.16.0
      eslint-plugin-import: 2.26.0_eslint@8.16.0
      eslint-plugin-security: 1.5.0
      express: 4.18.1
      istanbul-badges-readme: 1.8.1
      jest: 27.5.1
      npm-package-json-lint: 6.3.0
      npm-package-json-lint-config-default: 5.0.0_npm-package-json-lint@6.3.0
      sort-package-json: 1.57.0
      typescript: 4.7.2

  ../../solutions/swb-app:
    specifiers:
      '@amzn/environments': workspace:*
      '@amzn/eslint-config-workbench-core-eslint-custom': workspace:*
      '@hapi/boom': ^10.0.0
      '@rushstack/eslint-config': ^2.5.1
      '@rushstack/heft': ^0.45.0
      '@rushstack/heft-jest-plugin': ^0.2.3
      '@rushstack/heft-node-rig': ^1.7.1
<<<<<<< HEAD
      '@types/cookie-parser': ^1.4.3
=======
>>>>>>> 5f2a8985
      '@types/cors': ^2.8.12
      '@types/express': ^4.17.13
      '@types/heft-jest': 1.0.2
      '@types/jest': ^27.4.1
      '@types/lodash': ^4.14.181
      '@types/node': ^14
      concurrently: ^7.0.0
<<<<<<< HEAD
      cookie-parser: ^1.4.6
=======
>>>>>>> 5f2a8985
      cors: ^2.8.5
      depcheck: ^1.4.3
      eslint: ^8.7.0
      eslint-plugin-import: ^2.26.0
      express: ^4.17.3
      istanbul-badges-readme: 1.8.1
      jest: ^27.5.1
      lodash: ^4.17.21
      nodemon: ^2.0.15
      npm-package-json-lint: ^6.3.0
      npm-package-json-lint-config-default: ^5.0.0
      sort-package-json: ^1.57.0
      ts-jest: ^27.1.3
      typescript: ^4.5.2
    dependencies:
      '@amzn/environments': link:../../workbench-core/environments
      '@hapi/boom': 10.0.0
<<<<<<< HEAD
      cookie-parser: 1.4.6
=======
>>>>>>> 5f2a8985
      cors: 2.8.5
      express: 4.18.1
      lodash: 4.17.21
    devDependencies:
      '@amzn/eslint-config-workbench-core-eslint-custom': link:../../workbench-core/eslint-custom
      '@rushstack/eslint-config': 2.6.0_eslint@8.16.0+typescript@4.7.2
      '@rushstack/heft': 0.45.5
      '@rushstack/heft-jest-plugin': 0.2.15_@rushstack+heft@0.45.5
      '@rushstack/heft-node-rig': 1.9.6_@rushstack+heft@0.45.5
<<<<<<< HEAD
      '@types/cookie-parser': 1.4.3
=======
>>>>>>> 5f2a8985
      '@types/cors': 2.8.12
      '@types/express': 4.17.13
      '@types/heft-jest': 1.0.2
      '@types/jest': 27.5.2
      '@types/lodash': 4.14.182
      '@types/node': 14.18.20
      concurrently: 7.2.1
      depcheck: 1.4.3
      eslint: 8.16.0
      eslint-plugin-import: 2.26.0_eslint@8.16.0
      istanbul-badges-readme: 1.8.1
      jest: 27.5.1
      nodemon: 2.0.16
      npm-package-json-lint: 6.3.0
      npm-package-json-lint-config-default: 5.0.0_npm-package-json-lint@6.3.0
      sort-package-json: 1.57.0
      ts-jest: 27.1.5_4e623839ecfc1b0242d7f262e6e0b1df
      typescript: 4.7.2

  ../../solutions/swb-reference:
    specifiers:
      '@amzn/environments': workspace:*
      '@amzn/eslint-config-workbench-core-eslint-custom': workspace:*
      '@amzn/swb-app': workspace:*
      '@amzn/workbench-core-base': workspace:*
      '@aws-sdk/client-cloudformation': ^3.58.0
      '@aws-sdk/client-dynamodb': ^3.67.0
      '@aws-sdk/client-s3': ^3.58.0
      '@aws-sdk/client-sagemaker': ^3.58.0
      '@aws-sdk/client-service-catalog': ^3.58.0
      '@aws-sdk/client-ssm': ^3.58.0
      '@aws-sdk/client-sts': ^3.58.0
      '@aws-sdk/types': ^3.55.0
      '@rushstack/eslint-config': ^2.5.1
      '@rushstack/heft': ^0.45.0
      '@rushstack/heft-jest-plugin': ^0.2.3
      '@rushstack/heft-node-rig': ^1.7.1
      '@types/aws-lambda': ^8.10.92
      '@types/express': ^4.17.13
      '@types/heft-jest': 1.0.2
      '@types/jest': ^27.4.1
      '@types/js-yaml': ^4.0.5
      '@types/lodash': ^4.14.181
      '@types/node': ^14
      '@types/uuid': ^8.3.4
      '@vendia/serverless-express': ^4.5.4
      aws-cdk: ^2.12.0
      aws-cdk-lib: ^2.0.0
      aws-lambda: ^1.0.7
      aws-sdk-client-mock: ^0.6.2
      cdk-ssm-document: ^3.1.1
      constructs: ^10.0.0
      depcheck: ^1.4.3
      esbuild: ^0.14.21
      eslint: ^8.7.0
      eslint-plugin-import: ^2.26.0
      express: ^4.17.3
      istanbul-badges-readme: 1.8.1
      jest: ^27.5.1
      js-yaml: ^4.1.0
      lodash: ^4.17.21
      npm-package-json-lint: ^6.3.0
      npm-package-json-lint-config-default: ^5.0.0
      sort-package-json: ^1.57.0
      ts-jest: ^27.1.3
      ts-node: ^10.4.0
      typescript: ^4.5.2
      uuid: ^8.3.2
    dependencies:
      '@amzn/environments': link:../../workbench-core/environments
      '@amzn/swb-app': link:../swb-app
      '@amzn/workbench-core-base': link:../../workbench-core/base
      '@aws-sdk/client-cloudformation': 3.100.0
      '@aws-sdk/client-dynamodb': 3.100.0
      '@aws-sdk/client-s3': 3.100.0
      '@aws-sdk/client-service-catalog': 3.100.0
      '@aws-sdk/client-ssm': 3.100.0
      '@aws-sdk/client-sts': 3.100.0
      '@aws-sdk/types': 3.78.0
      '@vendia/serverless-express': 4.8.0
      aws-sdk-client-mock: 0.6.2_b3baf346a3b9422a0ecddb3e973bec80
      express: 4.18.1
      js-yaml: 4.1.0
      lodash: 4.17.21
      uuid: 8.3.2
    devDependencies:
      '@amzn/eslint-config-workbench-core-eslint-custom': link:../../workbench-core/eslint-custom
      '@aws-sdk/client-sagemaker': 3.105.0
      '@rushstack/eslint-config': 2.6.0_eslint@8.16.0+typescript@4.7.2
      '@rushstack/heft': 0.45.5
      '@rushstack/heft-jest-plugin': 0.2.15_04f3c65f6de4a5e5529a6fededa44e1d
      '@rushstack/heft-node-rig': 1.9.6_04f3c65f6de4a5e5529a6fededa44e1d
      '@types/aws-lambda': 8.10.97
      '@types/express': 4.17.13
      '@types/heft-jest': 1.0.2
      '@types/jest': 27.5.2
      '@types/js-yaml': 4.0.5
      '@types/lodash': 4.14.182
      '@types/node': 14.18.20
      '@types/uuid': 8.3.4
      aws-cdk: 2.26.0
      aws-cdk-lib: 2.26.0_constructs@10.1.25
      aws-lambda: 1.0.7
      cdk-ssm-document: 3.1.1_47b13785010171dab9c30d40a45387b9
      constructs: 10.1.25
      depcheck: 1.4.3
      esbuild: 0.14.42
      eslint: 8.16.0
      eslint-plugin-import: 2.26.0_eslint@8.16.0
      istanbul-badges-readme: 1.8.1
      jest: 27.5.1_ts-node@10.8.0
      npm-package-json-lint: 6.3.0
      npm-package-json-lint-config-default: 5.0.0_npm-package-json-lint@6.3.0
      sort-package-json: 1.57.0
      ts-jest: 27.1.5_1b4874bc0c3bb6b4d44d6be38bf36242
      ts-node: 10.8.0_0c1b05e96b429c05fff7f0589ebca14f
      typescript: 4.7.2

  ../../solutions/swb-ui:
    specifiers:
      '@amzn/environments': workspace:*
      '@amzn/eslint-config-workbench-core-eslint-custom': workspace:*
      '@awsui/collection-hooks': ^1.0.0
      '@awsui/components-react': ^3.0.0
      '@awsui/design-tokens': ^3.0.0
      '@awsui/global-styles': ^1.0.0
      '@awsui/test-utils-core': ^1.0.0
      '@babel/core': ^7.17.9
      '@babel/preset-env': ^7.16.11
      '@babel/preset-react': ^7.16.7
      '@babel/preset-typescript': ^7.16.7
      '@rushstack/eslint-config': ^2.5.1
      '@rushstack/heft': ^0.45.0
      '@rushstack/heft-jest-plugin': ^0.2.3
      '@rushstack/heft-node-rig': ^1.7.1
      '@testing-library/dom': ^8.13.0
      '@testing-library/jest-dom': 5.16.1
      '@testing-library/react': 12.1.2
      '@testing-library/user-event': 13.5.0
      '@types/express': ^4.17.13
      '@types/heft-jest': 1.0.2
      '@types/jest': ^27.4.1
      '@types/node': ^14
      '@types/react': 17.0.38
      axios: ^0.27.1
      babel-jest: 27.5.1
      concurrently: ^7.0.0
      date-fns: ^2.28.0
      depcheck: ^1.4.3
      eslint: ^8.7.0
      eslint-config-next: 12.1.5
      eslint-plugin-import: ^2.26.0
      eslint-plugin-testing-library: 5.0.1
      express: ^4.17.3
      istanbul-badges-readme: 1.8.1
      jest: ^27.5.1
      next: ^12.1.5
      next-global-css: ^1.2.0
      next-i18next: ^11.0.0
      next-transpile-modules: ^9.0.0
      nodemon: ^2.0.15
      npm-package-json-lint: ^6.3.0
      npm-package-json-lint-config-default: ^5.0.0
      react: 17.0.2
      react-dom: 17.0.2
      sass: ^1.49.8
      sharp: ^0.30.4
      sort-package-json: ^1.57.0
      swr: ^1.3.0
      ts-jest: ^27.1.3
      typescript: ^4.5.2
    dependencies:
      '@amzn/environments': link:../../workbench-core/environments
      axios: 0.27.2
      date-fns: 2.28.0
      express: 4.18.1
      next: 12.1.6_fe3859d3c8c94a7c7e52ff5ea4f038fc
      next-global-css: 1.3.1
      next-i18next: 11.0.0_c9e78c1ef548b95661158f8b65ef5848
      next-transpile-modules: 9.0.0
      react: 17.0.2
      react-dom: 17.0.2_react@17.0.2
      swr: 1.3.0_react@17.0.2
    devDependencies:
      '@amzn/eslint-config-workbench-core-eslint-custom': link:../../workbench-core/eslint-custom
      '@awsui/collection-hooks': 1.0.25_react@17.0.2
      '@awsui/components-react': 3.0.512_b3482aaf5744fc7c2aeb7941b0e0a78f
      '@awsui/design-tokens': 3.0.21
      '@awsui/global-styles': 1.0.14
      '@awsui/test-utils-core': 1.0.19
      '@babel/core': 7.18.2
      '@babel/preset-env': 7.18.2_@babel+core@7.18.2
      '@babel/preset-react': 7.17.12_@babel+core@7.18.2
      '@babel/preset-typescript': 7.17.12_@babel+core@7.18.2
      '@rushstack/eslint-config': 2.6.0_eslint@8.16.0+typescript@4.7.2
      '@rushstack/heft': 0.45.5
      '@rushstack/heft-jest-plugin': 0.2.15_@rushstack+heft@0.45.5
      '@rushstack/heft-node-rig': 1.9.6_@rushstack+heft@0.45.5
      '@testing-library/dom': 8.13.0
      '@testing-library/jest-dom': 5.16.1
      '@testing-library/react': 12.1.2_react-dom@17.0.2+react@17.0.2
      '@testing-library/user-event': 13.5.0_@testing-library+dom@8.13.0
      '@types/express': 4.17.13
      '@types/heft-jest': 1.0.2
      '@types/jest': 27.5.2
      '@types/node': 14.18.20
      '@types/react': 17.0.38
      babel-jest: 27.5.1_@babel+core@7.18.2
      concurrently: 7.2.1
      depcheck: 1.4.3
      eslint: 8.16.0
      eslint-config-next: 12.1.5_5794735a2262de3d29e0baaa885b5942
      eslint-plugin-import: 2.26.0_eslint@8.16.0
      eslint-plugin-testing-library: 5.0.1_eslint@8.16.0+typescript@4.7.2
      istanbul-badges-readme: 1.8.1
      jest: 27.5.1
      nodemon: 2.0.16
      npm-package-json-lint: 6.3.0
      npm-package-json-lint-config-default: 5.0.0_npm-package-json-lint@6.3.0
      sass: 1.52.2
      sharp: 0.30.6
      sort-package-json: 1.57.0
      ts-jest: 27.1.5_7f5c30a72d82a681fbc0438998364388
      typescript: 4.7.2

  ../../workbench-core/audit:
    specifiers:
      '@amzn/eslint-config-workbench-core-eslint-custom': workspace:*
      '@rushstack/eslint-config': ^2.5.1
      '@rushstack/heft': ^0.45.0
      '@rushstack/heft-jest-plugin': ^0.2.3
      '@rushstack/heft-node-rig': ^1.7.1
      '@types/heft-jest': 1.0.2
      '@types/node': ^14
      depcheck: ^1.4.3
      eslint: ^8.7.0
      eslint-plugin-import: ^2.26.0
      istanbul-badges-readme: 1.8.1
      npm-package-json-lint: ^6.3.0
      npm-package-json-lint-config-default: ^5.0.0
      sort-package-json: ^1.57.0
      typescript: ^4.5.2
    devDependencies:
      '@amzn/eslint-config-workbench-core-eslint-custom': link:../eslint-custom
      '@rushstack/eslint-config': 2.6.0_eslint@8.16.0+typescript@4.7.2
      '@rushstack/heft': 0.45.5
      '@rushstack/heft-jest-plugin': 0.2.15_@rushstack+heft@0.45.5
      '@rushstack/heft-node-rig': 1.9.6_@rushstack+heft@0.45.5
      '@types/heft-jest': 1.0.2
      '@types/node': 14.18.20
      depcheck: 1.4.3
      eslint: 8.16.0
      eslint-plugin-import: 2.26.0_eslint@8.16.0
      istanbul-badges-readme: 1.8.1
      npm-package-json-lint: 6.3.0
      npm-package-json-lint-config-default: 5.0.0_npm-package-json-lint@6.3.0
      sort-package-json: 1.57.0
      typescript: 4.7.2

  ../../workbench-core/authentication:
    specifiers:
      '@amzn/eslint-config-workbench-core-eslint-custom': workspace:*
      '@amzn/workbench-core-authorization': workspace:*
      '@amzn/workbench-core-logging': workspace:*
      '@aws-sdk/client-cognito-identity-provider': ^3.67.0
      '@aws-sdk/client-s3': ^3.58.0
      '@aws-sdk/types': ^3.55.0
      '@rushstack/eslint-config': ^2.5.1
      '@rushstack/heft': ^0.45.0
      '@rushstack/heft-jest-plugin': ^0.2.3
      '@rushstack/heft-node-rig': ^1.7.1
      '@types/express': ^4.17.13
      '@types/heft-jest': 1.0.2
      '@types/lodash': ^4.14.181
      '@types/node': ^14
      aws-jwt-verify: ^3.0.0
      aws-sdk-client-mock: ^0.6.2
      axios: ^0.27.1
      depcheck: ^1.4.3
      eslint: ^8.7.0
      eslint-plugin-import: ^2.26.0
      istanbul-badges-readme: 1.8.1
      lodash: ^4.17.21
      npm-package-json-lint: ^6.3.0
      npm-package-json-lint-config-default: ^5.0.0
      sort-package-json: ^1.57.0
      typescript: ^4.5.2
    dependencies:
      '@amzn/workbench-core-authorization': link:../authorization
      '@amzn/workbench-core-logging': link:../logging
      '@aws-sdk/client-cognito-identity-provider': 3.102.0
      aws-jwt-verify: 3.1.0
      axios: 0.27.2
      lodash: 4.17.21
    devDependencies:
      '@amzn/eslint-config-workbench-core-eslint-custom': link:../eslint-custom
      '@aws-sdk/client-s3': 3.100.0
      '@aws-sdk/types': 3.78.0
      '@rushstack/eslint-config': 2.6.0_eslint@8.16.0+typescript@4.7.2
      '@rushstack/heft': 0.45.5
      '@rushstack/heft-jest-plugin': 0.2.15_@rushstack+heft@0.45.5
      '@rushstack/heft-node-rig': 1.9.6_@rushstack+heft@0.45.5
      '@types/express': 4.17.13
      '@types/heft-jest': 1.0.2
      '@types/lodash': 4.14.182
      '@types/node': 14.18.20
      aws-sdk-client-mock: 0.6.2_b3baf346a3b9422a0ecddb3e973bec80
      depcheck: 1.4.3
      eslint: 8.16.0
      eslint-plugin-import: 2.26.0_eslint@8.16.0
      istanbul-badges-readme: 1.8.1
      npm-package-json-lint: 6.3.0
      npm-package-json-lint-config-default: 5.0.0_npm-package-json-lint@6.3.0
      sort-package-json: 1.57.0
      typescript: 4.7.2

  ../../workbench-core/authorization:
    specifiers:
      '@amzn/eslint-config-workbench-core-eslint-custom': workspace:*
      '@amzn/workbench-core-logging': workspace:*
      '@casl/ability': ^5.4.3
      '@rushstack/eslint-config': ^2.5.1
      '@rushstack/heft': ^0.45.0
      '@rushstack/heft-jest-plugin': ^0.2.3
      '@rushstack/heft-node-rig': ^1.7.1
      '@types/express': ^4.17.13
      '@types/heft-jest': 1.0.2
      '@types/lodash': ^4.14.181
      '@types/node': ^14
      depcheck: ^1.4.3
      eslint: ^8.7.0
      eslint-plugin-import: ^2.26.0
      fast-check: ^2.24.0
      istanbul-badges-readme: 1.8.1
      jest: ^27.5.1
      jest-fast-check: ^1.0.2
      lodash: ^4.17.21
      npm-package-json-lint: ^6.3.0
      npm-package-json-lint-config-default: ^5.0.0
      sort-package-json: ^1.57.0
      typescript: ^4.5.2
    dependencies:
      '@amzn/workbench-core-logging': link:../logging
      '@casl/ability': 5.4.4
      lodash: 4.17.21
    devDependencies:
      '@amzn/eslint-config-workbench-core-eslint-custom': link:../eslint-custom
      '@rushstack/eslint-config': 2.6.0_eslint@8.16.0+typescript@4.7.2
      '@rushstack/heft': 0.45.5
      '@rushstack/heft-jest-plugin': 0.2.15_@rushstack+heft@0.45.5
      '@rushstack/heft-node-rig': 1.9.6_@rushstack+heft@0.45.5
      '@types/express': 4.17.13
      '@types/heft-jest': 1.0.2
      '@types/lodash': 4.14.182
      '@types/node': 14.18.20
      depcheck: 1.4.3
      eslint: 8.16.0
      eslint-plugin-import: 2.26.0_eslint@8.16.0
      fast-check: 2.25.0
      istanbul-badges-readme: 1.8.1
      jest: 27.5.1
      jest-fast-check: 1.0.2_fast-check@2.25.0+jest@27.5.1
      npm-package-json-lint: 6.3.0
      npm-package-json-lint-config-default: 5.0.0_npm-package-json-lint@6.3.0
      sort-package-json: 1.57.0
      typescript: 4.7.2

  ../../workbench-core/base:
    specifiers:
      '@amzn/eslint-config-workbench-core-eslint-custom': workspace:*
      '@aws-cdk/aws-dynamodb': ^1.152.0
      '@aws-sdk/client-cloudformation': ^3.58.0
      '@aws-sdk/client-cognito-identity-provider': ^3.67.0
      '@aws-sdk/client-dynamodb': ^3.67.0
      '@aws-sdk/client-ec2': ^3.60.0
      '@aws-sdk/client-eventbridge': ^3.66.0
      '@aws-sdk/client-iam': ^3.58.0
      '@aws-sdk/client-lambda': ^3.82.0
      '@aws-sdk/client-s3': ^3.58.0
      '@aws-sdk/client-s3-control': ^3.100.0
      '@aws-sdk/client-sagemaker': ^3.58.0
      '@aws-sdk/client-service-catalog': ^3.58.0
      '@aws-sdk/client-ssm': ^3.58.0
      '@aws-sdk/client-sts': ^3.58.0
      '@aws-sdk/types': ^3.55.0
      '@aws-sdk/util-dynamodb': ^3.87.0
      '@rushstack/eslint-config': ^2.5.1
      '@rushstack/heft': ^0.45.0
      '@rushstack/heft-jest-plugin': ^0.2.3
      '@rushstack/heft-node-rig': ^1.7.1
      '@types/heft-jest': 1.0.2
      '@types/jest': ^27.4.1
      '@types/js-yaml': ^4.0.5
      '@types/lodash': ^4.14.181
      '@types/node': ^14
      depcheck: ^1.4.3
      eslint: ^8.7.0
      eslint-plugin-import: ^2.26.0
      istanbul-badges-readme: 1.8.1
      jest: ^27.5.1
      lodash: ^4.17.21
      npm-package-json-lint: ^6.3.0
      npm-package-json-lint-config-default: ^5.0.0
      sort-package-json: ^1.57.0
      ts-jest: ^27.1.3
      typescript: ^4.5.2
    dependencies:
      '@amzn/eslint-config-workbench-core-eslint-custom': link:../eslint-custom
      '@aws-cdk/aws-dynamodb': 1.158.0
      '@aws-sdk/client-cloudformation': 3.100.0
      '@aws-sdk/client-cognito-identity-provider': 3.102.0
      '@aws-sdk/client-dynamodb': 3.100.0
      '@aws-sdk/client-ec2': 3.100.0
      '@aws-sdk/client-eventbridge': 3.100.0
      '@aws-sdk/client-iam': 3.100.0
      '@aws-sdk/client-lambda': 3.105.0
      '@aws-sdk/client-s3': 3.100.0
      '@aws-sdk/client-s3-control': 3.100.0
      '@aws-sdk/client-sagemaker': 3.105.0
      '@aws-sdk/client-service-catalog': 3.100.0
      '@aws-sdk/client-ssm': 3.100.0
      '@aws-sdk/client-sts': 3.100.0
      '@aws-sdk/types': 3.78.0
      '@aws-sdk/util-dynamodb': 3.105.0
      lodash: 4.17.21
    devDependencies:
      '@rushstack/eslint-config': 2.6.0_eslint@8.16.0+typescript@4.7.2
      '@rushstack/heft': 0.45.5
      '@rushstack/heft-jest-plugin': 0.2.15_@rushstack+heft@0.45.5
      '@rushstack/heft-node-rig': 1.9.6_@rushstack+heft@0.45.5
      '@types/heft-jest': 1.0.2
      '@types/jest': 27.5.2
      '@types/js-yaml': 4.0.5
      '@types/lodash': 4.14.182
      '@types/node': 14.18.20
      depcheck: 1.4.3
      eslint: 8.16.0
      eslint-plugin-import: 2.26.0_eslint@8.16.0
      istanbul-badges-readme: 1.8.1
      jest: 27.5.1
      npm-package-json-lint: 6.3.0
      npm-package-json-lint-config-default: 5.0.0_npm-package-json-lint@6.3.0
      sort-package-json: 1.57.0
      ts-jest: 27.1.5_4e623839ecfc1b0242d7f262e6e0b1df
      typescript: 4.7.2

  ../../workbench-core/datasets:
    specifiers:
      '@amzn/eslint-config-workbench-core-eslint-custom': workspace:*
      '@amzn/workbench-core-audit': workspace:*
      '@amzn/workbench-core-base': workspace:*
      '@amzn/workbench-core-logging': workspace:*
      '@aws-cdk/aws-iam': ~1.159.0
      '@aws-sdk/client-dynamodb': ^3.67.0
      '@aws-sdk/client-s3': ^3.58.0
      '@aws-sdk/client-s3-control': ^3.100.0
      '@aws-sdk/types': ^3.55.0
      '@hapi/boom': ^10.0.0
      '@rushstack/heft': ^0.45.0
      '@rushstack/heft-jest-plugin': ^0.2.3
      '@rushstack/heft-node-rig': ^1.7.1
      '@types/heft-jest': 1.0.2
      '@types/lodash': ^4.14.181
      '@types/node': ^14
      '@types/triple-beam': ^1.3.2
      '@types/uuid': ^8.3.4
      aws-sdk-client-mock: ^0.6.2
      depcheck: ^1.4.3
      eslint: ^8.7.0
      eslint-plugin-import: ^2.26.0
      fast-check: ^2.24.0
      istanbul-badges-readme: 1.8.1
      jest: ^27.5.1
      jest-fast-check: ^1.0.2
      lodash: ^4.17.21
      npm-package-json-lint: ^6.3.0
      npm-package-json-lint-config-default: ^5.0.0
      sort-package-json: ^1.57.0
      typescript: ^4.5.2
      uuid: ^8.3.2
    dependencies:
      '@amzn/workbench-core-audit': link:../audit
      '@amzn/workbench-core-base': link:../base
      '@amzn/workbench-core-logging': link:../logging
      '@aws-cdk/aws-iam': 1.159.0
      '@aws-sdk/client-dynamodb': 3.100.0
      '@aws-sdk/client-s3': 3.100.0
      '@aws-sdk/client-s3-control': 3.100.0
      '@aws-sdk/types': 3.78.0
      '@hapi/boom': 10.0.0
      lodash: 4.17.21
      uuid: 8.3.2
    devDependencies:
      '@amzn/eslint-config-workbench-core-eslint-custom': link:../eslint-custom
      '@rushstack/heft': 0.45.5
      '@rushstack/heft-jest-plugin': 0.2.15_@rushstack+heft@0.45.5
      '@rushstack/heft-node-rig': 1.9.6_@rushstack+heft@0.45.5
      '@types/heft-jest': 1.0.2
      '@types/lodash': 4.14.182
      '@types/node': 14.18.20
      '@types/triple-beam': 1.3.2
      '@types/uuid': 8.3.4
      aws-sdk-client-mock: 0.6.2_b3baf346a3b9422a0ecddb3e973bec80
      depcheck: 1.4.3
      eslint: 8.16.0
      eslint-plugin-import: 2.26.0_eslint@8.16.0
      fast-check: 2.25.0
      istanbul-badges-readme: 1.8.1
      jest: 27.5.1
      jest-fast-check: 1.0.2_fast-check@2.25.0+jest@27.5.1
      npm-package-json-lint: 6.3.0
      npm-package-json-lint-config-default: 5.0.0_npm-package-json-lint@6.3.0
      sort-package-json: 1.57.0
      typescript: 4.7.2

  ../../workbench-core/environments:
    specifiers:
      '@amzn/eslint-config-workbench-core-eslint-custom': workspace:*
      '@amzn/workbench-core-base': workspace:*
      '@aws-sdk/client-cloudformation': ^3.58.0
      '@aws-sdk/client-cognito-identity-provider': ^3.67.0
      '@aws-sdk/client-dynamodb': ^3.67.0
      '@aws-sdk/client-ec2': ^3.60.0
      '@aws-sdk/client-eventbridge': ^3.66.0
      '@aws-sdk/client-iam': ^3.58.0
      '@aws-sdk/client-lambda': ^3.82.0
      '@aws-sdk/client-s3': ^3.58.0
      '@aws-sdk/client-service-catalog': ^3.58.0
      '@aws-sdk/client-ssm': ^3.58.0
      '@aws-sdk/client-sts': ^3.58.0
      '@aws-sdk/types': ^3.55.0
      '@aws-sdk/util-dynamodb': ^3.87.0
      '@hapi/boom': ^10.0.0
      '@rushstack/eslint-config': ^2.5.1
      '@rushstack/heft': ^0.45.0
      '@rushstack/heft-jest-plugin': ^0.2.3
      '@rushstack/heft-node-rig': ^1.7.1
      '@types/heft-jest': 1.0.2
      '@types/jest': ^27.4.1
      '@types/lodash': ^4.14.181
      '@types/node': ^14
      '@types/uuid': ^8.3.4
      aws-sdk-client-mock: ^0.6.2
      depcheck: ^1.4.3
      eslint: ^8.7.0
      eslint-plugin-import: ^2.26.0
      generate-password: ^1.7.0
      istanbul-badges-readme: 1.8.1
      jest: ^27.5.1
      lodash: ^4.17.21
      md5-file: ^5.0.0
      npm-package-json-lint: ^6.3.0
      npm-package-json-lint-config-default: ^5.0.0
      sort-package-json: ^1.57.0
      ts-jest: ^27.1.3
      typescript: ^4.5.2
      uuid: ^8.3.2
    dependencies:
      '@amzn/workbench-core-base': link:../base
      '@aws-sdk/client-cloudformation': 3.100.0
      '@aws-sdk/client-cognito-identity-provider': 3.102.0
      '@aws-sdk/client-dynamodb': 3.100.0
      '@aws-sdk/client-ec2': 3.100.0
      '@aws-sdk/client-eventbridge': 3.100.0
      '@aws-sdk/client-iam': 3.100.0
      '@aws-sdk/client-lambda': 3.105.0
      '@aws-sdk/client-s3': 3.100.0
      '@aws-sdk/client-service-catalog': 3.100.0
      '@aws-sdk/client-ssm': 3.100.0
      '@aws-sdk/client-sts': 3.100.0
      '@aws-sdk/util-dynamodb': 3.105.0
      '@hapi/boom': 10.0.0
      generate-password: 1.7.0
      lodash: 4.17.21
      md5-file: 5.0.0
      uuid: 8.3.2
    devDependencies:
      '@amzn/eslint-config-workbench-core-eslint-custom': link:../eslint-custom
      '@aws-sdk/types': 3.78.0
      '@rushstack/eslint-config': 2.6.0_eslint@8.16.0+typescript@4.7.2
      '@rushstack/heft': 0.45.5
      '@rushstack/heft-jest-plugin': 0.2.15_@rushstack+heft@0.45.5
      '@rushstack/heft-node-rig': 1.9.6_@rushstack+heft@0.45.5
      '@types/heft-jest': 1.0.2
      '@types/jest': 27.5.2
      '@types/lodash': 4.14.182
      '@types/node': 14.18.20
      '@types/uuid': 8.3.4
      aws-sdk-client-mock: 0.6.2_b3baf346a3b9422a0ecddb3e973bec80
      depcheck: 1.4.3
      eslint: 8.16.0
      eslint-plugin-import: 2.26.0_eslint@8.16.0
      istanbul-badges-readme: 1.8.1
      jest: 27.5.1
      npm-package-json-lint: 6.3.0
      npm-package-json-lint-config-default: 5.0.0_npm-package-json-lint@6.3.0
      sort-package-json: 1.57.0
      ts-jest: 27.1.5_4e623839ecfc1b0242d7f262e6e0b1df
      typescript: 4.7.2

  ../../workbench-core/eslint-custom:
    specifiers:
      '@rushstack/eslint-config': ^2.5.1
      '@rushstack/heft': ^0.45.0
      '@rushstack/heft-jest-plugin': ^0.2.3
      '@rushstack/heft-node-rig': ^1.7.1
      '@types/heft-jest': 1.0.2
      '@types/node': ^14
      depcheck: ^1.4.3
      eslint: ^8.7.0
      eslint-plugin-import: ^2.26.0
      eslint-plugin-security: ^1.4.0
      npm-package-json-lint: ^6.3.0
      npm-package-json-lint-config-default: ^5.0.0
      sort-package-json: ^1.57.0
      typescript: ^4.5.2
    dependencies:
      '@rushstack/eslint-config': 2.6.0_eslint@8.16.0+typescript@4.7.2
      eslint: 8.16.0
      eslint-plugin-import: 2.26.0_eslint@8.16.0
      eslint-plugin-security: 1.5.0
    devDependencies:
      '@rushstack/heft': 0.45.5
      '@rushstack/heft-jest-plugin': 0.2.15_@rushstack+heft@0.45.5
      '@rushstack/heft-node-rig': 1.9.6_@rushstack+heft@0.45.5
      '@types/heft-jest': 1.0.2
      '@types/node': 14.18.20
      depcheck: 1.4.3
      npm-package-json-lint: 6.3.0
      npm-package-json-lint-config-default: 5.0.0_npm-package-json-lint@6.3.0
      sort-package-json: 1.57.0
      typescript: 4.7.2

  ../../workbench-core/example/express:
    specifiers:
      '@amzn/eslint-config-workbench-core-eslint-custom': workspace:*
      '@amzn/workbench-core-audit': workspace:*
      '@amzn/workbench-core-logging': workspace:*
      '@rushstack/eslint-config': ^2.5.1
      '@rushstack/heft': ^0.45.0
      '@rushstack/heft-jest-plugin': ^0.2.3
      '@rushstack/heft-node-rig': ^1.7.1
      '@types/express': ^4.17.13
      '@types/heft-jest': 1.0.2
      '@types/node': ^14
      depcheck: ^1.4.3
      eslint: ^8.7.0
      eslint-plugin-import: ^2.26.0
      eslint-plugin-security: ^1.4.0
      express: ^4.17.3
      npm-package-json-lint: ^6.3.0
      npm-package-json-lint-config-default: ^5.0.0
      sort-package-json: ^1.57.0
      typescript: ^4.5.2
    dependencies:
      '@amzn/workbench-core-audit': link:../../audit
      '@amzn/workbench-core-logging': link:../../logging
    devDependencies:
      '@amzn/eslint-config-workbench-core-eslint-custom': link:../../eslint-custom
      '@rushstack/eslint-config': 2.6.0_eslint@8.16.0+typescript@4.7.2
      '@rushstack/heft': 0.45.5
      '@rushstack/heft-jest-plugin': 0.2.15_@rushstack+heft@0.45.5
      '@rushstack/heft-node-rig': 1.9.6_@rushstack+heft@0.45.5
      '@types/express': 4.17.13
      '@types/heft-jest': 1.0.2
      '@types/node': 14.18.20
      depcheck: 1.4.3
      eslint: 8.16.0
      eslint-plugin-import: 2.26.0_eslint@8.16.0
      eslint-plugin-security: 1.5.0
      express: 4.18.1
      npm-package-json-lint: 6.3.0
      npm-package-json-lint-config-default: 5.0.0_npm-package-json-lint@6.3.0
      sort-package-json: 1.57.0
      typescript: 4.7.2

  ../../workbench-core/example/infrastructure:
    specifiers:
      '@amzn/eslint-config-workbench-core-eslint-custom': workspace:*
      '@amzn/workbench-core-example-express': workspace:*
      '@aws-cdk/assert': ^2.0.0
      '@aws-cdk/aws-apigatewayv2-alpha': ^2.22.0-alpha.0
      '@aws-cdk/aws-apigatewayv2-authorizers-alpha': ^2.22.0-alpha.0
      '@aws-cdk/aws-apigatewayv2-integrations-alpha': ^2.22.0-alpha.0
      '@rushstack/eslint-config': ^2.5.1
      '@rushstack/heft': ^0.45.0
      '@rushstack/heft-jest-plugin': ^0.2.3
      '@rushstack/heft-node-rig': ^1.7.1
      '@types/express': ^4.17.13
      '@types/heft-jest': 1.0.2
      '@types/lodash': ^4.14.181
      '@types/node': ^14
      '@vendia/serverless-express': ^4.5.4
      aws-cdk: ^2.12.0
      aws-cdk-lib: ^2.0.0
      axios: ^0.27.1
      cdk-nag: ^2.12.25
      constructs: ^10.0.0
      depcheck: ^1.4.3
      esbuild: ^0.14.21
      eslint: ^8.7.0
      eslint-plugin-import: ^2.26.0
      eslint-plugin-security: ^1.4.0
      express: ^4.17.3
      istanbul-badges-readme: 1.8.1
      jest: ^27.5.1
      lodash: ^4.17.21
      npm-package-json-lint: ^6.3.0
      npm-package-json-lint-config-default: ^5.0.0
      sort-package-json: ^1.57.0
      source-map-support: ^0.5.16
      typescript: ^4.5.2
    dependencies:
      '@amzn/workbench-core-example-express': link:../express
      aws-cdk-lib: 2.26.0_constructs@10.1.25
      constructs: 10.1.25
      lodash: 4.17.21
      source-map-support: 0.5.21
    devDependencies:
      '@amzn/eslint-config-workbench-core-eslint-custom': link:../../eslint-custom
      '@aws-cdk/assert': 2.26.0_ff954e4fdea3307140553c784317d43e
      '@aws-cdk/aws-apigatewayv2-alpha': 2.22.0-alpha.0_47b13785010171dab9c30d40a45387b9
      '@aws-cdk/aws-apigatewayv2-authorizers-alpha': 2.22.0-alpha.0_15bb583c0b2f1331ba42a53a8128ee01
      '@aws-cdk/aws-apigatewayv2-integrations-alpha': 2.22.0-alpha.0_15bb583c0b2f1331ba42a53a8128ee01
      '@rushstack/eslint-config': 2.6.0_eslint@8.16.0+typescript@4.7.2
      '@rushstack/heft': 0.45.5
      '@rushstack/heft-jest-plugin': 0.2.15_@rushstack+heft@0.45.5
      '@rushstack/heft-node-rig': 1.9.6_@rushstack+heft@0.45.5
      '@types/express': 4.17.13
      '@types/heft-jest': 1.0.2
      '@types/lodash': 4.14.182
      '@types/node': 14.18.20
      '@vendia/serverless-express': 4.8.0
      aws-cdk: 2.26.0
      axios: 0.27.2
      cdk-nag: 2.14.26_47b13785010171dab9c30d40a45387b9
      depcheck: 1.4.3
      esbuild: 0.14.42
      eslint: 8.16.0
      eslint-plugin-import: 2.26.0_eslint@8.16.0
      eslint-plugin-security: 1.5.0
      express: 4.18.1
      istanbul-badges-readme: 1.8.1
      jest: 27.5.1
      npm-package-json-lint: 6.3.0
      npm-package-json-lint-config-default: 5.0.0_npm-package-json-lint@6.3.0
      sort-package-json: 1.57.0
      typescript: 4.7.2

  ../../workbench-core/infrastructure:
    specifiers:
      '@amzn/eslint-config-workbench-core-eslint-custom': workspace:*
      '@rushstack/eslint-config': ^2.5.1
      '@rushstack/heft': ^0.45.0
      '@rushstack/heft-jest-plugin': ^0.2.3
      '@rushstack/heft-node-rig': ^1.7.1
      '@types/heft-jest': 1.0.2
      '@types/lodash': ^4.14.181
      '@types/node': ^14
      aws-cdk-lib: ^2.0.0
      constructs: ^10.0.0
      depcheck: ^1.4.3
      eslint: ^8.7.0
      eslint-plugin-import: ^2.26.0
      eslint-plugin-security: ^1.4.0
      istanbul-badges-readme: 1.8.1
      lodash: ^4.17.21
      npm-package-json-lint: ^6.3.0
      npm-package-json-lint-config-default: ^5.0.0
      sort-package-json: ^1.57.0
      typescript: ^4.5.2
    dependencies:
      aws-cdk-lib: 2.26.0_constructs@10.1.25
      constructs: 10.1.25
      lodash: 4.17.21
    devDependencies:
      '@amzn/eslint-config-workbench-core-eslint-custom': link:../eslint-custom
      '@rushstack/eslint-config': 2.6.0_eslint@8.16.0+typescript@4.7.2
      '@rushstack/heft': 0.45.5
      '@rushstack/heft-jest-plugin': 0.2.15_@rushstack+heft@0.45.5
      '@rushstack/heft-node-rig': 1.9.6_@rushstack+heft@0.45.5
      '@types/heft-jest': 1.0.2
      '@types/lodash': 4.14.182
      '@types/node': 14.18.20
      depcheck: 1.4.3
      eslint: 8.16.0
      eslint-plugin-import: 2.26.0_eslint@8.16.0
      eslint-plugin-security: 1.5.0
      istanbul-badges-readme: 1.8.1
      npm-package-json-lint: 6.3.0
      npm-package-json-lint-config-default: 5.0.0_npm-package-json-lint@6.3.0
      sort-package-json: 1.57.0
      typescript: 4.7.2

  ../../workbench-core/logging:
    specifiers:
      '@amzn/eslint-config-workbench-core-eslint-custom': workspace:*
      '@rushstack/heft': ^0.45.0
      '@rushstack/heft-jest-plugin': ^0.2.3
      '@rushstack/heft-node-rig': ^1.7.1
      '@types/heft-jest': 1.0.2
      '@types/node': ^14
      '@types/triple-beam': ^1.3.2
      depcheck: ^1.4.3
      eslint: ^8.7.0
      eslint-plugin-import: ^2.26.0
      fast-check: ^2.24.0
      istanbul-badges-readme: 1.8.1
      jest: ^27.5.1
      jest-fast-check: ^1.0.2
      npm-package-json-lint: ^6.3.0
      npm-package-json-lint-config-default: ^5.0.0
      sort-package-json: ^1.57.0
      triple-beam: ^1.3.0
      typescript: ^4.5.2
      winston: ^3.6.0
      winston-transport: ^4.5.0
    dependencies:
      triple-beam: 1.3.0
      winston: 3.7.2
      winston-transport: 4.5.0
    devDependencies:
      '@amzn/eslint-config-workbench-core-eslint-custom': link:../eslint-custom
      '@rushstack/heft': 0.45.5
      '@rushstack/heft-jest-plugin': 0.2.15_@rushstack+heft@0.45.5
      '@rushstack/heft-node-rig': 1.9.6_@rushstack+heft@0.45.5
      '@types/heft-jest': 1.0.2
      '@types/node': 14.18.20
      '@types/triple-beam': 1.3.2
      depcheck: 1.4.3
      eslint: 8.16.0
      eslint-plugin-import: 2.26.0_eslint@8.16.0
      fast-check: 2.25.0
      istanbul-badges-readme: 1.8.1
      jest: 27.5.1
      jest-fast-check: 1.0.2_fast-check@2.25.0+jest@27.5.1
      npm-package-json-lint: 6.3.0
      npm-package-json-lint-config-default: 5.0.0_npm-package-json-lint@6.3.0
      sort-package-json: 1.57.0
      typescript: 4.7.2

  ../../workbench-core/repo-scripts/repo-toolbox:
    specifiers:
      '@amzn/eslint-config-workbench-core-eslint-custom': workspace:*
      '@microsoft/rush-lib': ^5.69.0
      '@rushstack/eslint-config': ^2.5.1
      '@rushstack/heft': ^0.45.0
      '@rushstack/heft-jest-plugin': ^0.2.3
      '@rushstack/heft-node-rig': ^1.7.1
      '@rushstack/node-core-library': ^3.45.5
      '@rushstack/ts-command-line': ^4.11.0
      '@types/diff': 5.0.1
      '@types/heft-jest': 1.0.2
      '@types/node': ^14
      depcheck: ^1.4.3
      diff: ^5.0.0
      eslint: ^8.7.0
      eslint-plugin-import: ^2.26.0
      eslint-plugin-security: ^1.4.0
      npm-package-json-lint: ^6.3.0
      npm-package-json-lint-config-default: ^5.0.0
      sort-package-json: ^1.57.0
      typescript: ^4.5.2
    dependencies:
      '@microsoft/rush-lib': 5.71.0
      '@rushstack/node-core-library': 3.45.5
      '@rushstack/ts-command-line': 4.11.0
      diff: 5.1.0
    devDependencies:
      '@amzn/eslint-config-workbench-core-eslint-custom': link:../../eslint-custom
      '@rushstack/eslint-config': 2.6.0_eslint@8.16.0+typescript@4.7.2
      '@rushstack/heft': 0.45.5
      '@rushstack/heft-jest-plugin': 0.2.15_@rushstack+heft@0.45.5
      '@rushstack/heft-node-rig': 1.9.6_@rushstack+heft@0.45.5
      '@types/diff': 5.0.1
      '@types/heft-jest': 1.0.2
      '@types/node': 14.18.20
      depcheck: 1.4.3
      eslint: 8.16.0
      eslint-plugin-import: 2.26.0_eslint@8.16.0
      eslint-plugin-security: 1.5.0
      npm-package-json-lint: 6.3.0
      npm-package-json-lint-config-default: 5.0.0_npm-package-json-lint@6.3.0
      sort-package-json: 1.57.0
      typescript: 4.7.2

packages:

  /@ampproject/remapping/2.2.0:
    resolution: {integrity: sha512-qRmjj8nj9qmLTQXXmaR1cck3UXSRMPrbsLJAasZpF+t3riI71BXed5ebIOYwQntykeZuhjsdweEc9BxH5Jc26w==}
    engines: {node: '>=6.0.0'}
    dependencies:
      '@jridgewell/gen-mapping': 0.1.1
      '@jridgewell/trace-mapping': 0.3.13
    dev: true

  /@aws-cdk/assert/2.26.0_ff954e4fdea3307140553c784317d43e:
    resolution: {integrity: sha512-wJhVtlpkyRiYSpsQayaY8Gp71cOE9lvozQXtZXo8YC0j8w5Tw8hRvxLk3aXs4b7TwgbsysMoayPbr2HJYlWYQA==}
    engines: {node: '>= 14.15.0'}
    peerDependencies:
      aws-cdk-lib: ^2.26.0
      constructs: ^10.0.0
      jest: '>=26.6.3'
    dependencies:
      '@aws-cdk/cloudformation-diff': 2.26.0
      aws-cdk-lib: 2.26.0_constructs@10.1.25
      constructs: 10.1.25
      jest: 27.5.1
    dev: true

  /@aws-cdk/assets/1.158.0:
    resolution: {integrity: sha512-2aCeHODgj5ruUj4rnrkKAblmddhOgUQYxShLy4h8fmYdJbkSjvzxtBF8u70607uZ9NYO4Vty915LtLI3xeBnRA==}
    engines: {node: '>= 10.13.0 <13 || >=13.7.0'}
    dependencies:
      '@aws-cdk/core': 1.158.0
      '@aws-cdk/cx-api': 1.158.0
      constructs: 3.4.25
    dev: false

  /@aws-cdk/aws-apigatewayv2-alpha/2.22.0-alpha.0_47b13785010171dab9c30d40a45387b9:
    resolution: {integrity: sha512-O8ZY2ny8TapdvD6iIULzBKJ4rn9JlmkwfDzfR7cYl7y+P220sLh1iJmU/m1yqtIRMLjv2022XCNBMZUJfwpVqQ==}
    engines: {node: '>= 14.15.0'}
    peerDependencies:
      aws-cdk-lib: ^2.22.0
      constructs: ^10.0.0
    dependencies:
      aws-cdk-lib: 2.26.0_constructs@10.1.25
      constructs: 10.1.25
    dev: true

  /@aws-cdk/aws-apigatewayv2-authorizers-alpha/2.22.0-alpha.0_15bb583c0b2f1331ba42a53a8128ee01:
    resolution: {integrity: sha512-Q2lJqF8OuhcnJ2Wx6lgycjoudwvGLGhJ55QtO6XSSuogYLyJDhABqPFFxGGS8UqSJQ2IbBfGR6Ebtg2xnbkgKQ==}
    engines: {node: '>= 14.15.0'}
    peerDependencies:
      '@aws-cdk/aws-apigatewayv2-alpha': 2.22.0-alpha.0
      aws-cdk-lib: ^2.22.0
      constructs: ^10.0.0
    dependencies:
      '@aws-cdk/aws-apigatewayv2-alpha': 2.22.0-alpha.0_47b13785010171dab9c30d40a45387b9
      aws-cdk-lib: 2.26.0_constructs@10.1.25
      constructs: 10.1.25
    dev: true

  /@aws-cdk/aws-apigatewayv2-integrations-alpha/2.22.0-alpha.0_15bb583c0b2f1331ba42a53a8128ee01:
    resolution: {integrity: sha512-QVXHA8J6ECkE29aT3Rnwtgxq15eDW3SlMuX8Z9J3BVqPPAH7rLAruD3hKL//KklVFd8xke7zBxMeYJ5CGkduZA==}
    engines: {node: '>= 14.15.0'}
    peerDependencies:
      '@aws-cdk/aws-apigatewayv2-alpha': 2.22.0-alpha.0
      aws-cdk-lib: ^2.22.0
      constructs: ^10.0.0
    dependencies:
      '@aws-cdk/aws-apigatewayv2-alpha': 2.22.0-alpha.0_47b13785010171dab9c30d40a45387b9
      aws-cdk-lib: 2.26.0_constructs@10.1.25
      constructs: 10.1.25
    dev: true

  /@aws-cdk/aws-applicationautoscaling/1.158.0:
    resolution: {integrity: sha512-hFmLuUtKgKkHa7rpdCoacKcYfnV5r1eQXgNeAXZRlhtDW1HHxQO7BV+d2zh/zbN1Qf4uTotWWvWDZkFZl1RLMw==}
    engines: {node: '>= 10.13.0 <13 || >=13.7.0'}
    dependencies:
      '@aws-cdk/aws-autoscaling-common': 1.158.0
      '@aws-cdk/aws-cloudwatch': 1.158.0
      '@aws-cdk/aws-iam': 1.158.0
      '@aws-cdk/core': 1.158.0
      constructs: 3.4.25
    dev: false

  /@aws-cdk/aws-autoscaling-common/1.158.0:
    resolution: {integrity: sha512-ZL5kQatuxnXDSjUj0nPmsKEkEGZyfKTCSYPMs5NYLraLiPmijCEMEed5WkrLTVyo6aTJCVgv2ybubHl0QH2o4g==}
    engines: {node: '>= 10.13.0 <13 || >=13.7.0'}
    dependencies:
      '@aws-cdk/aws-iam': 1.158.0
      '@aws-cdk/core': 1.158.0
      constructs: 3.4.25
    dev: false

  /@aws-cdk/aws-cloudformation/1.158.0:
    resolution: {integrity: sha512-q7PqHg0DbKwfpYBDOvBBZQ7nDt+FPisVZecfI2kWxCXTkXiqyXWU93Ow1Jjxo9nYg516AWdDDPsAXFTA0GLKtw==}
    engines: {node: '>= 10.13.0 <13 || >=13.7.0'}
    dependencies:
      '@aws-cdk/aws-iam': 1.158.0
      '@aws-cdk/aws-lambda': 1.158.0
      '@aws-cdk/aws-s3': 1.158.0
      '@aws-cdk/aws-sns': 1.158.0
      '@aws-cdk/core': 1.158.0
      '@aws-cdk/cx-api': 1.158.0
      constructs: 3.4.25
    dev: false

  /@aws-cdk/aws-cloudwatch/1.158.0:
    resolution: {integrity: sha512-Yausvyfya4NidhbZAalKsmg2Rd3HUHqfwo9ibjpbYUQHH3GOjBxO8LovADT5lC0p8voNEhsv/toOgBSKrjE6qQ==}
    engines: {node: '>= 10.13.0 <13 || >=13.7.0'}
    dependencies:
      '@aws-cdk/aws-iam': 1.158.0
      '@aws-cdk/core': 1.158.0
      constructs: 3.4.25
    dev: false

  /@aws-cdk/aws-codeguruprofiler/1.158.0:
    resolution: {integrity: sha512-abHaufjClEfxuwlKfZ9AI4vF/L4mhPGX/duIGCWXTZleYSzd69SF8Ato6gHXqMcn4kTpEi0roWALc/FCv9t2yw==}
    engines: {node: '>= 10.13.0 <13 || >=13.7.0'}
    dependencies:
      '@aws-cdk/aws-iam': 1.158.0
      '@aws-cdk/core': 1.158.0
      constructs: 3.4.25
    dev: false

  /@aws-cdk/aws-codestarnotifications/1.158.0:
    resolution: {integrity: sha512-xLnnqQ6UyJWlnY5rHty5wGXI+eoo7whibXMM8QEDbYqo9oRZg0aXF5Rq4Sz8G5s9jcInTzeKhwfsFgM/coM4/A==}
    engines: {node: '>= 10.13.0 <13 || >=13.7.0'}
    dependencies:
      '@aws-cdk/core': 1.158.0
      constructs: 3.4.25
    dev: false

  /@aws-cdk/aws-dynamodb/1.158.0:
    resolution: {integrity: sha512-udeBMdbuyNYYda8O6fp9dG/vK5G7kLi7K3WKbNJMTuecr8bEp7nMSRzjSGfduIggqPxJuA7d6M5Ov9RZboK1oQ==}
    engines: {node: '>= 10.13.0 <13 || >=13.7.0'}
    dependencies:
      '@aws-cdk/aws-applicationautoscaling': 1.158.0
      '@aws-cdk/aws-cloudwatch': 1.158.0
      '@aws-cdk/aws-iam': 1.158.0
      '@aws-cdk/aws-kinesis': 1.158.0
      '@aws-cdk/aws-kms': 1.158.0
      '@aws-cdk/aws-lambda': 1.158.0
      '@aws-cdk/core': 1.158.0
      '@aws-cdk/custom-resources': 1.158.0
      constructs: 3.4.25
    dev: false

  /@aws-cdk/aws-ec2/1.158.0:
    resolution: {integrity: sha512-MkVxKNlOSVnW1TiF2bpKkR93p+eRzlJS/8kl4YDLGzSdNcFrGr35YyvB0GpY7mVwkNXaTzHf+RX3V0ATVLKzbg==}
    engines: {node: '>= 10.13.0 <13 || >=13.7.0'}
    dependencies:
      '@aws-cdk/aws-cloudwatch': 1.158.0
      '@aws-cdk/aws-iam': 1.158.0
      '@aws-cdk/aws-kms': 1.158.0
      '@aws-cdk/aws-logs': 1.158.0
      '@aws-cdk/aws-s3': 1.158.0
      '@aws-cdk/aws-s3-assets': 1.158.0
      '@aws-cdk/aws-ssm': 1.158.0
      '@aws-cdk/cloud-assembly-schema': 1.158.0
      '@aws-cdk/core': 1.158.0
      '@aws-cdk/cx-api': 1.158.0
      '@aws-cdk/region-info': 1.158.0
      constructs: 3.4.25
    dev: false

  /@aws-cdk/aws-ecr-assets/1.158.0:
    resolution: {integrity: sha512-sgY3vH2FA3SLujPxlAE3v2VjahlCl0JZHksqJbVuPUcvqK19JVMNMI2lqU754zQbkJRsxHbuuziuzCUY/vSavg==}
    engines: {node: '>= 10.13.0 <13 || >=13.7.0'}
    dependencies:
      '@aws-cdk/assets': 1.158.0
      '@aws-cdk/aws-ecr': 1.158.0
      '@aws-cdk/aws-iam': 1.158.0
      '@aws-cdk/aws-s3': 1.158.0
      '@aws-cdk/core': 1.158.0
      '@aws-cdk/cx-api': 1.158.0
      constructs: 3.4.25
    dev: false

  /@aws-cdk/aws-ecr/1.158.0:
    resolution: {integrity: sha512-8GIQgfKnubvFW10DLnmwkXSTjcNGGNjJ9QQfsuSYum5eDewVAIKN1njHrt9g2iZgy0z78hn8CMYS1Eh6iq4R2Q==}
    engines: {node: '>= 10.13.0 <13 || >=13.7.0'}
    dependencies:
      '@aws-cdk/aws-events': 1.158.0
      '@aws-cdk/aws-iam': 1.158.0
      '@aws-cdk/aws-kms': 1.158.0
      '@aws-cdk/core': 1.158.0
      constructs: 3.4.25
    dev: false

  /@aws-cdk/aws-efs/1.158.0:
    resolution: {integrity: sha512-SiqiWRhZZ94AeB9yP73PtA2ZnPK2bxf+8ReAFimrUJc+hXcLk++raC79EbXt9KmlMUq6BNik7eNB/hubKIVxUg==}
    engines: {node: '>= 10.13.0 <13 || >=13.7.0'}
    dependencies:
      '@aws-cdk/aws-ec2': 1.158.0
      '@aws-cdk/aws-iam': 1.158.0
      '@aws-cdk/aws-kms': 1.158.0
      '@aws-cdk/cloud-assembly-schema': 1.158.0
      '@aws-cdk/core': 1.158.0
      '@aws-cdk/cx-api': 1.158.0
      constructs: 3.4.25
    dev: false

  /@aws-cdk/aws-events/1.158.0:
    resolution: {integrity: sha512-vSCvZlAZrjev6fTs5H9KkceZa6+7KzoMgdSDZ5WwlH6UdfUL1ASu/ipkMeXgNhrMweF4RU2eeLN0VfqAPAKGKw==}
    engines: {node: '>= 10.13.0 <13 || >=13.7.0'}
    dependencies:
      '@aws-cdk/aws-iam': 1.158.0
      '@aws-cdk/core': 1.158.0
      constructs: 3.4.25
    dev: false

  /@aws-cdk/aws-iam/1.158.0:
    resolution: {integrity: sha512-gMmQ34P5sD4Soxug254NLHzlerP+97UWdAfzPfiC2N2AWbkzd+e4lb5pZJF/7lFqFfCpmNGLdgL6m5Q78iLWhQ==}
    engines: {node: '>= 10.13.0 <13 || >=13.7.0'}
    dependencies:
      '@aws-cdk/core': 1.158.0
      '@aws-cdk/cx-api': 1.158.0
      '@aws-cdk/region-info': 1.158.0
      constructs: 3.4.25
    dev: false

  /@aws-cdk/aws-iam/1.159.0:
    resolution: {integrity: sha512-Zl2dBMIw143IzeyLlnHP37Sdiqu446sE9KyOaiWQEv00woTWblaGbdmMCcJygjiAcCGG0T2R0Vaxusa8KZxwyg==}
    engines: {node: '>= 10.13.0 <13 || >=13.7.0'}
    dependencies:
      '@aws-cdk/core': 1.159.0
      '@aws-cdk/cx-api': 1.159.0
      '@aws-cdk/region-info': 1.159.0
      constructs: 3.4.25
    dev: false

  /@aws-cdk/aws-kinesis/1.158.0:
    resolution: {integrity: sha512-Wkbtq3lV97MvXw4fhIjh7EVtLtIvgIg+5v8AJoD1GTOw/iHyZi0hXfNBqO+sTkqq51RJnHMDP6naQgcE6M9VxQ==}
    engines: {node: '>= 10.13.0 <13 || >=13.7.0'}
    dependencies:
      '@aws-cdk/aws-cloudwatch': 1.158.0
      '@aws-cdk/aws-iam': 1.158.0
      '@aws-cdk/aws-kms': 1.158.0
      '@aws-cdk/aws-logs': 1.158.0
      '@aws-cdk/core': 1.158.0
      constructs: 3.4.25
    dev: false

  /@aws-cdk/aws-kms/1.158.0:
    resolution: {integrity: sha512-DoUVUFXjqJAzpwH71YZEuFtdzPwJakfcVG416UotIHaUhmDoR88RF2sNo0/5tl5gED8H84qQ+eMOHM3fXCVBYw==}
    engines: {node: '>= 10.13.0 <13 || >=13.7.0'}
    dependencies:
      '@aws-cdk/aws-iam': 1.158.0
      '@aws-cdk/cloud-assembly-schema': 1.158.0
      '@aws-cdk/core': 1.158.0
      '@aws-cdk/cx-api': 1.158.0
      constructs: 3.4.25
    dev: false

  /@aws-cdk/aws-lambda/1.158.0:
    resolution: {integrity: sha512-OXWiqrUU5ZtisJsGYAtmYj6FptfDn1jN9cUlR7Uvj2UAfOitFwpjxNHlQz9Bx6qc/dJuGxsyhAP8h/JcUuOLIg==}
    engines: {node: '>= 10.13.0 <13 || >=13.7.0'}
    dependencies:
      '@aws-cdk/aws-applicationautoscaling': 1.158.0
      '@aws-cdk/aws-cloudwatch': 1.158.0
      '@aws-cdk/aws-codeguruprofiler': 1.158.0
      '@aws-cdk/aws-ec2': 1.158.0
      '@aws-cdk/aws-ecr': 1.158.0
      '@aws-cdk/aws-ecr-assets': 1.158.0
      '@aws-cdk/aws-efs': 1.158.0
      '@aws-cdk/aws-events': 1.158.0
      '@aws-cdk/aws-iam': 1.158.0
      '@aws-cdk/aws-kms': 1.158.0
      '@aws-cdk/aws-logs': 1.158.0
      '@aws-cdk/aws-s3': 1.158.0
      '@aws-cdk/aws-s3-assets': 1.158.0
      '@aws-cdk/aws-signer': 1.158.0
      '@aws-cdk/aws-sns': 1.158.0
      '@aws-cdk/aws-sqs': 1.158.0
      '@aws-cdk/core': 1.158.0
      '@aws-cdk/cx-api': 1.158.0
      '@aws-cdk/region-info': 1.158.0
      constructs: 3.4.25
    dev: false

  /@aws-cdk/aws-logs/1.158.0:
    resolution: {integrity: sha512-6BaNpzFBbXzyyFQckPnTBVIHqgtVcRZeMfjcQgbZvWojp0iNenRiKVBardwn1q/GN6+KsylfzUT7HHgNMmkahg==}
    engines: {node: '>= 10.13.0 <13 || >=13.7.0'}
    dependencies:
      '@aws-cdk/aws-cloudwatch': 1.158.0
      '@aws-cdk/aws-iam': 1.158.0
      '@aws-cdk/aws-kms': 1.158.0
      '@aws-cdk/aws-s3-assets': 1.158.0
      '@aws-cdk/core': 1.158.0
      '@aws-cdk/cx-api': 1.158.0
      constructs: 3.4.25
    dev: false

  /@aws-cdk/aws-s3-assets/1.158.0:
    resolution: {integrity: sha512-lobc9ZrOlEQn5TMcX1Bkmx4voRxITl2oMBLC88LLjYSvvD1WgZZxfQ8Rk/cZD61CWXXwResukNQ2LJZcxcly+g==}
    engines: {node: '>= 10.13.0 <13 || >=13.7.0'}
    dependencies:
      '@aws-cdk/assets': 1.158.0
      '@aws-cdk/aws-iam': 1.158.0
      '@aws-cdk/aws-kms': 1.158.0
      '@aws-cdk/aws-s3': 1.158.0
      '@aws-cdk/core': 1.158.0
      '@aws-cdk/cx-api': 1.158.0
      constructs: 3.4.25
    dev: false

  /@aws-cdk/aws-s3/1.158.0:
    resolution: {integrity: sha512-0NVcDSY3Z+0HFmwCK0Q5mIgRW4GUl5hPRM99oBfWtglWbnpa81pw1lnrj3lKt1+L4wUWTBRVeVdah9W6qfbaBA==}
    engines: {node: '>= 10.13.0 <13 || >=13.7.0'}
    dependencies:
      '@aws-cdk/aws-events': 1.158.0
      '@aws-cdk/aws-iam': 1.158.0
      '@aws-cdk/aws-kms': 1.158.0
      '@aws-cdk/core': 1.158.0
      '@aws-cdk/cx-api': 1.158.0
      constructs: 3.4.25
    dev: false

  /@aws-cdk/aws-signer/1.158.0:
    resolution: {integrity: sha512-upswV6ezDIXWuKT9WogHH2ohJ2lvobC/4buqShjuebQ7TWJ1tX4+4uHz2oU2jOnDkbP//GGjaeAnKldOZPcxjQ==}
    engines: {node: '>= 10.13.0 <13 || >=13.7.0'}
    dependencies:
      '@aws-cdk/core': 1.158.0
      constructs: 3.4.25
    dev: false

  /@aws-cdk/aws-sns/1.158.0:
    resolution: {integrity: sha512-qo5+5JF2poHMcAEy3G1YyzUwRYi3lcMsUSurWFxNrcnlV4qMuZ420AqvzlItjcIWvzATgHMWEmfdmkXkQKMI/A==}
    engines: {node: '>= 10.13.0 <13 || >=13.7.0'}
    dependencies:
      '@aws-cdk/aws-cloudwatch': 1.158.0
      '@aws-cdk/aws-codestarnotifications': 1.158.0
      '@aws-cdk/aws-events': 1.158.0
      '@aws-cdk/aws-iam': 1.158.0
      '@aws-cdk/aws-kms': 1.158.0
      '@aws-cdk/aws-sqs': 1.158.0
      '@aws-cdk/core': 1.158.0
      constructs: 3.4.25
    dev: false

  /@aws-cdk/aws-sqs/1.158.0:
    resolution: {integrity: sha512-5ywPVcJxcpa0a/wBpnjHPe0P9J3pHnp1/ngI3omfHcRt3ejKDuz/IHimm6DsZiOOiO2ozLgGZWddYcQB140hsw==}
    engines: {node: '>= 10.13.0 <13 || >=13.7.0'}
    dependencies:
      '@aws-cdk/aws-cloudwatch': 1.158.0
      '@aws-cdk/aws-iam': 1.158.0
      '@aws-cdk/aws-kms': 1.158.0
      '@aws-cdk/core': 1.158.0
      constructs: 3.4.25
    dev: false

  /@aws-cdk/aws-ssm/1.158.0:
    resolution: {integrity: sha512-YrG7PhlUtFcovL6tbIJfEbuDvMEVN+rQEamMYKyT0XKYmvKnjkAqa+jMAx+JYkvjRT/lLz/w9cDDC61mbufx3w==}
    engines: {node: '>= 10.13.0 <13 || >=13.7.0'}
    dependencies:
      '@aws-cdk/aws-iam': 1.158.0
      '@aws-cdk/aws-kms': 1.158.0
      '@aws-cdk/cloud-assembly-schema': 1.158.0
      '@aws-cdk/core': 1.158.0
      constructs: 3.4.25
    dev: false

  /@aws-cdk/cfnspec/2.26.0:
    resolution: {integrity: sha512-T1mh/4ufMgJDQcdRN3LzfhYmsjd15sUWeidsOkuXn5ZsJh+zsX7sjVdbNEvjurfJ/cMMzNnAvO0/XGDx5itpOg==}
    dependencies:
      fs-extra: 9.1.0
      md5: 2.3.0
    dev: true

  /@aws-cdk/cloud-assembly-schema/1.158.0:
    resolution: {integrity: sha512-qn8OoDL+50KfZpFHogNPWFkrquyB2/Nz1XOSSjEU/UgEsMhYY9XAGZ3FoP9CB4Sd1Zpid7r5fEfAX/n6ssbpSg==}
    engines: {node: '>= 10.13.0 <13 || >=13.7.0'}
    dependencies:
      jsonschema: 1.4.1
      semver: 7.3.7
    dev: false
    bundledDependencies:
      - jsonschema
      - semver

  /@aws-cdk/cloud-assembly-schema/1.159.0:
    resolution: {integrity: sha512-/j0wrbcyugAtq0JC7peYUhyEMREU+esFU9PEoeYZFOlUbFkkOeaLNiZj4mc21XgOKbScw+RfQRpD3YX6+QAw3w==}
    engines: {node: '>= 10.13.0 <13 || >=13.7.0'}
    dependencies:
      jsonschema: 1.4.1
      semver: 7.3.7
    dev: false
    bundledDependencies:
      - jsonschema
      - semver

  /@aws-cdk/cloudformation-diff/2.26.0:
    resolution: {integrity: sha512-2TlcKogX3kqnhp52rldDgvypwYe5K1WSID6QrltK05nOrVQajaBv5YsLRIxM8woNcNmd2N7D3Sb7yhcZ+8cA7g==}
    engines: {node: '>= 14.15.0'}
    dependencies:
      '@aws-cdk/cfnspec': 2.26.0
      '@types/node': 10.17.60
      chalk: 4.1.2
      diff: 5.1.0
      fast-deep-equal: 3.1.3
      string-width: 4.2.3
      table: 6.8.0
    dev: true

  /@aws-cdk/core/1.158.0:
    resolution: {integrity: sha512-HpkeUdQdZFVFDkIeNxVYuUUKijeuNNloRHldqE66aRbWzBjDIqhlHfbey3lEHpH/sOfPmkNC+akjIvel4Auw6A==}
    engines: {node: '>= 10.13.0 <13 || >=13.7.0'}
    dependencies:
      '@aws-cdk/cloud-assembly-schema': 1.158.0
      '@aws-cdk/cx-api': 1.158.0
      '@aws-cdk/region-info': 1.158.0
      '@balena/dockerignore': 1.0.2
      constructs: 3.4.25
      fs-extra: 9.1.0
      ignore: 5.2.0
      minimatch: 3.1.2
    dev: false
    bundledDependencies:
      - fs-extra
      - minimatch
      - '@balena/dockerignore'
      - ignore

  /@aws-cdk/core/1.159.0:
    resolution: {integrity: sha512-9OlmxiJ8nzYCGEyjnAWMg+idNXWIiHuzEaJYBGHFwSTWdkh2gnrL4box15JDdOO+/lMVq6q7Fnm7nfERxFzcIA==}
    engines: {node: '>= 10.13.0 <13 || >=13.7.0'}
    dependencies:
      '@aws-cdk/cloud-assembly-schema': 1.159.0
      '@aws-cdk/cx-api': 1.159.0
      '@aws-cdk/region-info': 1.159.0
      '@balena/dockerignore': 1.0.2
      constructs: 3.4.25
      fs-extra: 9.1.0
      ignore: 5.2.0
      minimatch: 3.1.2
    dev: false
    bundledDependencies:
      - fs-extra
      - minimatch
      - '@balena/dockerignore'
      - ignore

  /@aws-cdk/custom-resources/1.158.0:
    resolution: {integrity: sha512-2jsgG69AK7ek4cbj+a4PtCUf0Ic+79CiEhEh3qqlf5fgcY0l/u2FTPTCMOLfOV5qKWo6pSUVvFiCP0HjHLax1A==}
    engines: {node: '>= 10.13.0 <13 || >=13.7.0'}
    dependencies:
      '@aws-cdk/aws-cloudformation': 1.158.0
      '@aws-cdk/aws-ec2': 1.158.0
      '@aws-cdk/aws-iam': 1.158.0
      '@aws-cdk/aws-lambda': 1.158.0
      '@aws-cdk/aws-logs': 1.158.0
      '@aws-cdk/aws-sns': 1.158.0
      '@aws-cdk/core': 1.158.0
      constructs: 3.4.25
    dev: false

  /@aws-cdk/cx-api/1.158.0:
    resolution: {integrity: sha512-VafYfYpKGrrYndk1bwtNxrIlbkS13wiqAnuHzfa1pdblWS5TX+Z/wEGqQzVbXmh8RFPdpxxvQr0mZJBFrqTdjQ==}
    engines: {node: '>= 10.13.0 <13 || >=13.7.0'}
    dependencies:
      '@aws-cdk/cloud-assembly-schema': 1.158.0
      semver: 7.3.7
    dev: false
    bundledDependencies:
      - semver

  /@aws-cdk/cx-api/1.159.0:
    resolution: {integrity: sha512-lIRoqjUxNPVgB93b8x2IOOZFLVdoISeglQUS6PEFDCnVIKtSsBvgqgmZPUccAacyrAp7F5L9Fil3kKmLOXwi+g==}
    engines: {node: '>= 10.13.0 <13 || >=13.7.0'}
    dependencies:
      '@aws-cdk/cloud-assembly-schema': 1.159.0
      semver: 7.3.7
    dev: false
    bundledDependencies:
      - semver

  /@aws-cdk/region-info/1.158.0:
    resolution: {integrity: sha512-SzIIMSB/KfaEaTBOofq54ryu4zsyu/Kwko0aUd6ClNd720n644xbv9DgGRAm0W2tJOrvtMSMKdAYHs+tALTN9Q==}
    engines: {node: '>= 10.13.0 <13 || >=13.7.0'}
    dev: false

  /@aws-cdk/region-info/1.159.0:
    resolution: {integrity: sha512-RrCXLeMcGPSuCR0LxAMTLrVlk1dG7d+BFfEnTV8BZDz6sxaGm4gs10xUZ2QQW4ebQdN5zn0xUnEiElO1PFR/Qg==}
    engines: {node: '>= 10.13.0 <13 || >=13.7.0'}
    dev: false

  /@aws-crypto/crc32/2.0.0:
    resolution: {integrity: sha512-TvE1r2CUueyXOuHdEigYjIZVesInd9KN+K/TFFNfkkxRThiNxO6i4ZqqAVMoEjAamZZ1AA8WXJkjCz7YShHPQA==}
    dependencies:
      '@aws-crypto/util': 2.0.1
      '@aws-sdk/types': 3.78.0
      tslib: 1.14.1

  /@aws-crypto/crc32c/2.0.0:
    resolution: {integrity: sha512-vF0eMdMHx3O3MoOXUfBZry8Y4ZDtcuskjjKgJz8YfIDjLStxTZrYXk+kZqtl6A0uCmmiN/Eb/JbC/CndTV1MHg==}
    dependencies:
      '@aws-crypto/util': 2.0.1
      '@aws-sdk/types': 3.78.0
      tslib: 1.14.1

  /@aws-crypto/ie11-detection/2.0.0:
    resolution: {integrity: sha512-pkVXf/dq6PITJ0jzYZ69VhL8VFOFoPZLZqtU/12SGnzYuJOOGNfF41q9GxdI1yqC8R13Rq3jOLKDFpUJFT5eTA==}
    dependencies:
      tslib: 1.14.1

  /@aws-crypto/sha1-browser/2.0.0:
    resolution: {integrity: sha512-3fIVRjPFY8EG5HWXR+ZJZMdWNRpwbxGzJ9IH9q93FpbgCH8u8GHRi46mZXp3cYD7gealmyqpm3ThZwLKJjWJhA==}
    dependencies:
      '@aws-crypto/ie11-detection': 2.0.0
      '@aws-crypto/supports-web-crypto': 2.0.0
      '@aws-sdk/types': 3.78.0
      '@aws-sdk/util-locate-window': 3.55.0
      '@aws-sdk/util-utf8-browser': 3.55.0
      tslib: 1.14.1

  /@aws-crypto/sha256-browser/2.0.0:
    resolution: {integrity: sha512-rYXOQ8BFOaqMEHJrLHul/25ckWH6GTJtdLSajhlqGMx0PmSueAuvboCuZCTqEKlxR8CQOwRarxYMZZSYlhRA1A==}
    dependencies:
      '@aws-crypto/ie11-detection': 2.0.0
      '@aws-crypto/sha256-js': 2.0.0
      '@aws-crypto/supports-web-crypto': 2.0.0
      '@aws-crypto/util': 2.0.1
      '@aws-sdk/types': 3.78.0
      '@aws-sdk/util-locate-window': 3.55.0
      '@aws-sdk/util-utf8-browser': 3.55.0
      tslib: 1.14.1

  /@aws-crypto/sha256-js/2.0.0:
    resolution: {integrity: sha512-VZY+mCY4Nmrs5WGfitmNqXzaE873fcIZDu54cbaDaaamsaTOP1DBImV9F4pICc3EHjQXujyE8jig+PFCaew9ig==}
    dependencies:
      '@aws-crypto/util': 2.0.1
      '@aws-sdk/types': 3.78.0
      tslib: 1.14.1

  /@aws-crypto/supports-web-crypto/2.0.0:
    resolution: {integrity: sha512-Ge7WQ3E0OC7FHYprsZV3h0QIcpdyJLvIeg+uTuHqRYm8D6qCFJoiC+edSzSyFiHtZf+NOQDJ1q46qxjtzIY2nA==}
    dependencies:
      tslib: 1.14.1

  /@aws-crypto/util/2.0.1:
    resolution: {integrity: sha512-JJmFFwvbm08lULw4Nm5QOLg8+lAQeC8aCXK5xrtxntYzYXCGfHwUJ4Is3770Q7HmICsXthGQ+ZsDL7C2uH3yBQ==}
    dependencies:
      '@aws-sdk/types': 3.78.0
      '@aws-sdk/util-utf8-browser': 3.55.0
      tslib: 1.14.1

  /@aws-sdk/abort-controller/3.78.0:
    resolution: {integrity: sha512-iz1YLwM2feJUj/y97yO4XmDeTxs+yZ1XJwQgoawKuc8IDBKUutnJNCHL5jL04WUKU7Nrlq+Hr2fCTScFh2z9zg==}
    engines: {node: '>= 12.0.0'}
    dependencies:
      '@aws-sdk/types': 3.78.0
      tslib: 2.4.0

  /@aws-sdk/chunked-blob-reader-native/3.58.0:
    resolution: {integrity: sha512-+D3xnPD5985iphgAqgUerBDs371a2WzzoEVi7eHJUMMsP/gEnSTdSH0HNxsqhYv6CW4EdKtvDAQdAwA1VtCf2A==}
    dependencies:
      '@aws-sdk/util-base64-browser': 3.58.0
      tslib: 2.4.0

  /@aws-sdk/chunked-blob-reader/3.55.0:
    resolution: {integrity: sha512-o/xjMCq81opAjSBjt7YdHJwIJcGVG5XIV9+C2KXcY5QwVimkOKPybWTv0mXPvSwSilSx+EhpLNhkcJuXdzhw4w==}
    dependencies:
      tslib: 2.4.0

  /@aws-sdk/client-cloudformation/3.100.0:
    resolution: {integrity: sha512-i839MunKzeglERKGQZ7JvF91YEcL6sLUpYTuSUrOxiij6jGBFSJ405i0RBFgYxXwZ3j5uChO5k4i2xoBOu6g+A==}
    engines: {node: '>=12.0.0'}
    dependencies:
      '@aws-crypto/sha256-browser': 2.0.0
      '@aws-crypto/sha256-js': 2.0.0
      '@aws-sdk/client-sts': 3.100.0
      '@aws-sdk/config-resolver': 3.80.0
      '@aws-sdk/credential-provider-node': 3.100.0
      '@aws-sdk/fetch-http-handler': 3.78.0
      '@aws-sdk/hash-node': 3.78.0
      '@aws-sdk/invalid-dependency': 3.78.0
      '@aws-sdk/middleware-content-length': 3.78.0
      '@aws-sdk/middleware-host-header': 3.78.0
      '@aws-sdk/middleware-logger': 3.78.0
      '@aws-sdk/middleware-retry': 3.80.0
      '@aws-sdk/middleware-serde': 3.78.0
      '@aws-sdk/middleware-signing': 3.78.0
      '@aws-sdk/middleware-stack': 3.78.0
      '@aws-sdk/middleware-user-agent': 3.78.0
      '@aws-sdk/node-config-provider': 3.80.0
      '@aws-sdk/node-http-handler': 3.94.0
      '@aws-sdk/protocol-http': 3.78.0
      '@aws-sdk/smithy-client': 3.99.0
      '@aws-sdk/types': 3.78.0
      '@aws-sdk/url-parser': 3.78.0
      '@aws-sdk/util-base64-browser': 3.58.0
      '@aws-sdk/util-base64-node': 3.55.0
      '@aws-sdk/util-body-length-browser': 3.55.0
      '@aws-sdk/util-body-length-node': 3.55.0
      '@aws-sdk/util-defaults-mode-browser': 3.99.0
      '@aws-sdk/util-defaults-mode-node': 3.99.0
      '@aws-sdk/util-user-agent-browser': 3.78.0
      '@aws-sdk/util-user-agent-node': 3.80.0
      '@aws-sdk/util-utf8-browser': 3.55.0
      '@aws-sdk/util-utf8-node': 3.55.0
      '@aws-sdk/util-waiter': 3.78.0
      entities: 2.2.0
      fast-xml-parser: 3.19.0
      tslib: 2.4.0
      uuid: 8.3.2
    dev: false

  /@aws-sdk/client-cognito-identity-provider/3.102.0:
    resolution: {integrity: sha512-73y9SPQiuGs7cBB0/m//2N3SI9qD8u3GDLiImJs4bKfgh+zbVtxho90F/BKJ5w1eWfKpz0JTNbrY1qkKxPujhg==}
    engines: {node: '>=12.0.0'}
    dependencies:
      '@aws-crypto/sha256-browser': 2.0.0
      '@aws-crypto/sha256-js': 2.0.0
      '@aws-sdk/client-sts': 3.100.0
      '@aws-sdk/config-resolver': 3.80.0
      '@aws-sdk/credential-provider-node': 3.100.0
      '@aws-sdk/fetch-http-handler': 3.78.0
      '@aws-sdk/hash-node': 3.78.0
      '@aws-sdk/invalid-dependency': 3.78.0
      '@aws-sdk/middleware-content-length': 3.78.0
      '@aws-sdk/middleware-host-header': 3.78.0
      '@aws-sdk/middleware-logger': 3.78.0
      '@aws-sdk/middleware-retry': 3.80.0
      '@aws-sdk/middleware-serde': 3.78.0
      '@aws-sdk/middleware-signing': 3.78.0
      '@aws-sdk/middleware-stack': 3.78.0
      '@aws-sdk/middleware-user-agent': 3.78.0
      '@aws-sdk/node-config-provider': 3.80.0
      '@aws-sdk/node-http-handler': 3.94.0
      '@aws-sdk/protocol-http': 3.78.0
      '@aws-sdk/smithy-client': 3.99.0
      '@aws-sdk/types': 3.78.0
      '@aws-sdk/url-parser': 3.78.0
      '@aws-sdk/util-base64-browser': 3.58.0
      '@aws-sdk/util-base64-node': 3.55.0
      '@aws-sdk/util-body-length-browser': 3.55.0
      '@aws-sdk/util-body-length-node': 3.55.0
      '@aws-sdk/util-defaults-mode-browser': 3.99.0
      '@aws-sdk/util-defaults-mode-node': 3.99.0
      '@aws-sdk/util-user-agent-browser': 3.78.0
      '@aws-sdk/util-user-agent-node': 3.80.0
      '@aws-sdk/util-utf8-browser': 3.55.0
      '@aws-sdk/util-utf8-node': 3.55.0
      tslib: 2.4.0
    dev: false

  /@aws-sdk/client-dynamodb/3.100.0:
    resolution: {integrity: sha512-0/PDutv4DDEpckH89x0hn6yFJGjtGhV+JnVimMw0dT+f+plWt706RTqPKgLCPftKTEDWncoQlSux+FO7vvXb4Q==}
    engines: {node: '>=12.0.0'}
    dependencies:
      '@aws-crypto/sha256-browser': 2.0.0
      '@aws-crypto/sha256-js': 2.0.0
      '@aws-sdk/client-sts': 3.100.0
      '@aws-sdk/config-resolver': 3.80.0
      '@aws-sdk/credential-provider-node': 3.100.0
      '@aws-sdk/fetch-http-handler': 3.78.0
      '@aws-sdk/hash-node': 3.78.0
      '@aws-sdk/invalid-dependency': 3.78.0
      '@aws-sdk/middleware-content-length': 3.78.0
      '@aws-sdk/middleware-endpoint-discovery': 3.80.0
      '@aws-sdk/middleware-host-header': 3.78.0
      '@aws-sdk/middleware-logger': 3.78.0
      '@aws-sdk/middleware-retry': 3.80.0
      '@aws-sdk/middleware-serde': 3.78.0
      '@aws-sdk/middleware-signing': 3.78.0
      '@aws-sdk/middleware-stack': 3.78.0
      '@aws-sdk/middleware-user-agent': 3.78.0
      '@aws-sdk/node-config-provider': 3.80.0
      '@aws-sdk/node-http-handler': 3.94.0
      '@aws-sdk/protocol-http': 3.78.0
      '@aws-sdk/smithy-client': 3.99.0
      '@aws-sdk/types': 3.78.0
      '@aws-sdk/url-parser': 3.78.0
      '@aws-sdk/util-base64-browser': 3.58.0
      '@aws-sdk/util-base64-node': 3.55.0
      '@aws-sdk/util-body-length-browser': 3.55.0
      '@aws-sdk/util-body-length-node': 3.55.0
      '@aws-sdk/util-defaults-mode-browser': 3.99.0
      '@aws-sdk/util-defaults-mode-node': 3.99.0
      '@aws-sdk/util-user-agent-browser': 3.78.0
      '@aws-sdk/util-user-agent-node': 3.80.0
      '@aws-sdk/util-utf8-browser': 3.55.0
      '@aws-sdk/util-utf8-node': 3.55.0
      '@aws-sdk/util-waiter': 3.78.0
      tslib: 2.4.0
      uuid: 8.3.2
    dev: false

  /@aws-sdk/client-ec2/3.100.0:
    resolution: {integrity: sha512-EsbgbqDymSRBBEib0OXjCI+YQJZEddzPlmUWTegjg1eKdPeZFgI8EHiaBUp668Cy77SrsWc2Wpk1xOLptUo3xg==}
    engines: {node: '>=12.0.0'}
    dependencies:
      '@aws-crypto/sha256-browser': 2.0.0
      '@aws-crypto/sha256-js': 2.0.0
      '@aws-sdk/client-sts': 3.100.0
      '@aws-sdk/config-resolver': 3.80.0
      '@aws-sdk/credential-provider-node': 3.100.0
      '@aws-sdk/fetch-http-handler': 3.78.0
      '@aws-sdk/hash-node': 3.78.0
      '@aws-sdk/invalid-dependency': 3.78.0
      '@aws-sdk/middleware-content-length': 3.78.0
      '@aws-sdk/middleware-host-header': 3.78.0
      '@aws-sdk/middleware-logger': 3.78.0
      '@aws-sdk/middleware-retry': 3.80.0
      '@aws-sdk/middleware-sdk-ec2': 3.78.0
      '@aws-sdk/middleware-serde': 3.78.0
      '@aws-sdk/middleware-signing': 3.78.0
      '@aws-sdk/middleware-stack': 3.78.0
      '@aws-sdk/middleware-user-agent': 3.78.0
      '@aws-sdk/node-config-provider': 3.80.0
      '@aws-sdk/node-http-handler': 3.94.0
      '@aws-sdk/protocol-http': 3.78.0
      '@aws-sdk/smithy-client': 3.99.0
      '@aws-sdk/types': 3.78.0
      '@aws-sdk/url-parser': 3.78.0
      '@aws-sdk/util-base64-browser': 3.58.0
      '@aws-sdk/util-base64-node': 3.55.0
      '@aws-sdk/util-body-length-browser': 3.55.0
      '@aws-sdk/util-body-length-node': 3.55.0
      '@aws-sdk/util-defaults-mode-browser': 3.99.0
      '@aws-sdk/util-defaults-mode-node': 3.99.0
      '@aws-sdk/util-user-agent-browser': 3.78.0
      '@aws-sdk/util-user-agent-node': 3.80.0
      '@aws-sdk/util-utf8-browser': 3.55.0
      '@aws-sdk/util-utf8-node': 3.55.0
      '@aws-sdk/util-waiter': 3.78.0
      entities: 2.2.0
      fast-xml-parser: 3.19.0
      tslib: 2.4.0
      uuid: 8.3.2
    dev: false

  /@aws-sdk/client-eventbridge/3.100.0:
    resolution: {integrity: sha512-5+32mo3rZ9tFKv+D+Jf5SEw6ZYia6m57Mbtb3EGLjHVggLB2s9+oZ295D8ATyxZWxnY4lZk//Kcp7IgEpQk0Rw==}
    engines: {node: '>=12.0.0'}
    dependencies:
      '@aws-crypto/sha256-browser': 2.0.0
      '@aws-crypto/sha256-js': 2.0.0
      '@aws-sdk/client-sts': 3.100.0
      '@aws-sdk/config-resolver': 3.80.0
      '@aws-sdk/credential-provider-node': 3.100.0
      '@aws-sdk/fetch-http-handler': 3.78.0
      '@aws-sdk/hash-node': 3.78.0
      '@aws-sdk/invalid-dependency': 3.78.0
      '@aws-sdk/middleware-content-length': 3.78.0
      '@aws-sdk/middleware-host-header': 3.78.0
      '@aws-sdk/middleware-logger': 3.78.0
      '@aws-sdk/middleware-retry': 3.80.0
      '@aws-sdk/middleware-sdk-eventbridge': 3.78.0
      '@aws-sdk/middleware-serde': 3.78.0
      '@aws-sdk/middleware-signing': 3.78.0
      '@aws-sdk/middleware-stack': 3.78.0
      '@aws-sdk/middleware-user-agent': 3.78.0
      '@aws-sdk/node-config-provider': 3.80.0
      '@aws-sdk/node-http-handler': 3.94.0
      '@aws-sdk/protocol-http': 3.78.0
      '@aws-sdk/signature-v4-multi-region': 3.88.0
      '@aws-sdk/smithy-client': 3.99.0
      '@aws-sdk/types': 3.78.0
      '@aws-sdk/url-parser': 3.78.0
      '@aws-sdk/util-base64-browser': 3.58.0
      '@aws-sdk/util-base64-node': 3.55.0
      '@aws-sdk/util-body-length-browser': 3.55.0
      '@aws-sdk/util-body-length-node': 3.55.0
      '@aws-sdk/util-defaults-mode-browser': 3.99.0
      '@aws-sdk/util-defaults-mode-node': 3.99.0
      '@aws-sdk/util-user-agent-browser': 3.78.0
      '@aws-sdk/util-user-agent-node': 3.80.0
      '@aws-sdk/util-utf8-browser': 3.55.0
      '@aws-sdk/util-utf8-node': 3.55.0
      tslib: 2.4.0
    transitivePeerDependencies:
      - '@aws-sdk/signature-v4-crt'
    dev: false

  /@aws-sdk/client-iam/3.100.0:
    resolution: {integrity: sha512-j/ZvCgp3Kv/BLgoEx6Nfx39HNc257U9GyOkaOqiIlhRt68fMWQRorRnRWXTVleClhqd4O2jOKst7jT31hA77og==}
    engines: {node: '>=12.0.0'}
    dependencies:
      '@aws-crypto/sha256-browser': 2.0.0
      '@aws-crypto/sha256-js': 2.0.0
      '@aws-sdk/client-sts': 3.100.0
      '@aws-sdk/config-resolver': 3.80.0
      '@aws-sdk/credential-provider-node': 3.100.0
      '@aws-sdk/fetch-http-handler': 3.78.0
      '@aws-sdk/hash-node': 3.78.0
      '@aws-sdk/invalid-dependency': 3.78.0
      '@aws-sdk/middleware-content-length': 3.78.0
      '@aws-sdk/middleware-host-header': 3.78.0
      '@aws-sdk/middleware-logger': 3.78.0
      '@aws-sdk/middleware-retry': 3.80.0
      '@aws-sdk/middleware-serde': 3.78.0
      '@aws-sdk/middleware-signing': 3.78.0
      '@aws-sdk/middleware-stack': 3.78.0
      '@aws-sdk/middleware-user-agent': 3.78.0
      '@aws-sdk/node-config-provider': 3.80.0
      '@aws-sdk/node-http-handler': 3.94.0
      '@aws-sdk/protocol-http': 3.78.0
      '@aws-sdk/smithy-client': 3.99.0
      '@aws-sdk/types': 3.78.0
      '@aws-sdk/url-parser': 3.78.0
      '@aws-sdk/util-base64-browser': 3.58.0
      '@aws-sdk/util-base64-node': 3.55.0
      '@aws-sdk/util-body-length-browser': 3.55.0
      '@aws-sdk/util-body-length-node': 3.55.0
      '@aws-sdk/util-defaults-mode-browser': 3.99.0
      '@aws-sdk/util-defaults-mode-node': 3.99.0
      '@aws-sdk/util-user-agent-browser': 3.78.0
      '@aws-sdk/util-user-agent-node': 3.80.0
      '@aws-sdk/util-utf8-browser': 3.55.0
      '@aws-sdk/util-utf8-node': 3.55.0
      '@aws-sdk/util-waiter': 3.78.0
      entities: 2.2.0
      fast-xml-parser: 3.19.0
      tslib: 2.4.0
    dev: false

  /@aws-sdk/client-lambda/3.105.0:
    resolution: {integrity: sha512-wLAo88id2REcYk4ogvmKid/WCXsEQcDZckvYWKIaX7yII9Uluox9fblxSl+cnaylb14cCxH+ZoVEkfRZQlzhqw==}
    engines: {node: '>=12.0.0'}
    dependencies:
      '@aws-crypto/sha256-browser': 2.0.0
      '@aws-crypto/sha256-js': 2.0.0
      '@aws-sdk/client-sts': 3.105.0
      '@aws-sdk/config-resolver': 3.80.0
      '@aws-sdk/credential-provider-node': 3.105.0
      '@aws-sdk/fetch-http-handler': 3.78.0
      '@aws-sdk/hash-node': 3.78.0
      '@aws-sdk/invalid-dependency': 3.78.0
      '@aws-sdk/middleware-content-length': 3.78.0
      '@aws-sdk/middleware-host-header': 3.78.0
      '@aws-sdk/middleware-logger': 3.78.0
      '@aws-sdk/middleware-recursion-detection': 3.105.0
      '@aws-sdk/middleware-retry': 3.80.0
      '@aws-sdk/middleware-serde': 3.78.0
      '@aws-sdk/middleware-signing': 3.78.0
      '@aws-sdk/middleware-stack': 3.78.0
      '@aws-sdk/middleware-user-agent': 3.78.0
      '@aws-sdk/node-config-provider': 3.80.0
      '@aws-sdk/node-http-handler': 3.94.0
      '@aws-sdk/protocol-http': 3.78.0
      '@aws-sdk/smithy-client': 3.99.0
      '@aws-sdk/types': 3.78.0
      '@aws-sdk/url-parser': 3.78.0
      '@aws-sdk/util-base64-browser': 3.58.0
      '@aws-sdk/util-base64-node': 3.55.0
      '@aws-sdk/util-body-length-browser': 3.55.0
      '@aws-sdk/util-body-length-node': 3.55.0
      '@aws-sdk/util-defaults-mode-browser': 3.99.0
      '@aws-sdk/util-defaults-mode-node': 3.99.0
      '@aws-sdk/util-user-agent-browser': 3.78.0
      '@aws-sdk/util-user-agent-node': 3.80.0
      '@aws-sdk/util-utf8-browser': 3.55.0
      '@aws-sdk/util-utf8-node': 3.55.0
      '@aws-sdk/util-waiter': 3.78.0
      tslib: 2.4.0
    dev: false

  /@aws-sdk/client-s3-control/3.100.0:
    resolution: {integrity: sha512-PVnu4FmQHwZj0Q1hgRAiyu63lBqoXqeB5N0tseH9U5Q+qCRtZfpJhN/f5YbyR5AsenAMSS38mNQfisS9V+QuhQ==}
    engines: {node: '>=12.0.0'}
    dependencies:
      '@aws-crypto/sha256-browser': 2.0.0
      '@aws-crypto/sha256-js': 2.0.0
      '@aws-sdk/client-sts': 3.100.0
      '@aws-sdk/config-resolver': 3.80.0
      '@aws-sdk/credential-provider-node': 3.100.0
      '@aws-sdk/fetch-http-handler': 3.78.0
      '@aws-sdk/hash-blob-browser': 3.78.0
      '@aws-sdk/hash-node': 3.78.0
      '@aws-sdk/hash-stream-node': 3.78.0
      '@aws-sdk/invalid-dependency': 3.78.0
      '@aws-sdk/md5-js': 3.78.0
      '@aws-sdk/middleware-apply-body-checksum': 3.78.0
      '@aws-sdk/middleware-content-length': 3.78.0
      '@aws-sdk/middleware-host-header': 3.78.0
      '@aws-sdk/middleware-logger': 3.78.0
      '@aws-sdk/middleware-retry': 3.80.0
      '@aws-sdk/middleware-sdk-s3-control': 3.80.0
      '@aws-sdk/middleware-serde': 3.78.0
      '@aws-sdk/middleware-signing': 3.78.0
      '@aws-sdk/middleware-stack': 3.78.0
      '@aws-sdk/middleware-user-agent': 3.78.0
      '@aws-sdk/node-config-provider': 3.80.0
      '@aws-sdk/node-http-handler': 3.94.0
      '@aws-sdk/protocol-http': 3.78.0
      '@aws-sdk/smithy-client': 3.99.0
      '@aws-sdk/types': 3.78.0
      '@aws-sdk/url-parser': 3.78.0
      '@aws-sdk/util-base64-browser': 3.58.0
      '@aws-sdk/util-base64-node': 3.55.0
      '@aws-sdk/util-body-length-browser': 3.55.0
      '@aws-sdk/util-body-length-node': 3.55.0
      '@aws-sdk/util-defaults-mode-browser': 3.99.0
      '@aws-sdk/util-defaults-mode-node': 3.99.0
      '@aws-sdk/util-user-agent-browser': 3.78.0
      '@aws-sdk/util-user-agent-node': 3.80.0
      '@aws-sdk/util-utf8-browser': 3.55.0
      '@aws-sdk/util-utf8-node': 3.55.0
      '@aws-sdk/xml-builder': 3.55.0
      entities: 2.2.0
      fast-xml-parser: 3.19.0
      tslib: 2.4.0
      uuid: 8.3.2
    dev: false

  /@aws-sdk/client-s3/3.100.0:
    resolution: {integrity: sha512-UmgFdJabWtiUS4dWsC3kZ+ZMvH5QUUbDnLS8pT12duwLGt+xlWPn3PUkV8kL6qjG6XePLUgCqFTLjDD4tsTZNg==}
    engines: {node: '>=12.0.0'}
    dependencies:
      '@aws-crypto/sha1-browser': 2.0.0
      '@aws-crypto/sha256-browser': 2.0.0
      '@aws-crypto/sha256-js': 2.0.0
      '@aws-sdk/client-sts': 3.100.0
      '@aws-sdk/config-resolver': 3.80.0
      '@aws-sdk/credential-provider-node': 3.100.0
      '@aws-sdk/eventstream-serde-browser': 3.78.0
      '@aws-sdk/eventstream-serde-config-resolver': 3.78.0
      '@aws-sdk/eventstream-serde-node': 3.78.0
      '@aws-sdk/fetch-http-handler': 3.78.0
      '@aws-sdk/hash-blob-browser': 3.78.0
      '@aws-sdk/hash-node': 3.78.0
      '@aws-sdk/hash-stream-node': 3.78.0
      '@aws-sdk/invalid-dependency': 3.78.0
      '@aws-sdk/md5-js': 3.78.0
      '@aws-sdk/middleware-bucket-endpoint': 3.80.0
      '@aws-sdk/middleware-content-length': 3.78.0
      '@aws-sdk/middleware-expect-continue': 3.78.0
      '@aws-sdk/middleware-flexible-checksums': 3.78.0
      '@aws-sdk/middleware-host-header': 3.78.0
      '@aws-sdk/middleware-location-constraint': 3.78.0
      '@aws-sdk/middleware-logger': 3.78.0
      '@aws-sdk/middleware-retry': 3.80.0
      '@aws-sdk/middleware-sdk-s3': 3.86.0
      '@aws-sdk/middleware-serde': 3.78.0
      '@aws-sdk/middleware-signing': 3.78.0
      '@aws-sdk/middleware-ssec': 3.78.0
      '@aws-sdk/middleware-stack': 3.78.0
      '@aws-sdk/middleware-user-agent': 3.78.0
      '@aws-sdk/node-config-provider': 3.80.0
      '@aws-sdk/node-http-handler': 3.94.0
      '@aws-sdk/protocol-http': 3.78.0
      '@aws-sdk/signature-v4-multi-region': 3.88.0
      '@aws-sdk/smithy-client': 3.99.0
      '@aws-sdk/types': 3.78.0
      '@aws-sdk/url-parser': 3.78.0
      '@aws-sdk/util-base64-browser': 3.58.0
      '@aws-sdk/util-base64-node': 3.55.0
      '@aws-sdk/util-body-length-browser': 3.55.0
      '@aws-sdk/util-body-length-node': 3.55.0
      '@aws-sdk/util-defaults-mode-browser': 3.99.0
      '@aws-sdk/util-defaults-mode-node': 3.99.0
      '@aws-sdk/util-stream-browser': 3.78.0
      '@aws-sdk/util-stream-node': 3.78.0
      '@aws-sdk/util-user-agent-browser': 3.78.0
      '@aws-sdk/util-user-agent-node': 3.80.0
      '@aws-sdk/util-utf8-browser': 3.55.0
      '@aws-sdk/util-utf8-node': 3.55.0
      '@aws-sdk/util-waiter': 3.78.0
      '@aws-sdk/xml-builder': 3.55.0
      entities: 2.2.0
      fast-xml-parser: 3.19.0
      tslib: 2.4.0
    transitivePeerDependencies:
      - '@aws-sdk/signature-v4-crt'

  /@aws-sdk/client-sagemaker/3.105.0:
    resolution: {integrity: sha512-Bztyh5Y5xW9K/Dd20gqhr6eNfEdj/K3tA9T4As7sa/rHET5THpYN2Xoom9zzivok8gKKiSUwXsvPj6eGg3jV/A==}
    engines: {node: '>=12.0.0'}
    dependencies:
      '@aws-crypto/sha256-browser': 2.0.0
      '@aws-crypto/sha256-js': 2.0.0
      '@aws-sdk/client-sts': 3.105.0
      '@aws-sdk/config-resolver': 3.80.0
      '@aws-sdk/credential-provider-node': 3.105.0
      '@aws-sdk/fetch-http-handler': 3.78.0
      '@aws-sdk/hash-node': 3.78.0
      '@aws-sdk/invalid-dependency': 3.78.0
      '@aws-sdk/middleware-content-length': 3.78.0
      '@aws-sdk/middleware-host-header': 3.78.0
      '@aws-sdk/middleware-logger': 3.78.0
      '@aws-sdk/middleware-recursion-detection': 3.105.0
      '@aws-sdk/middleware-retry': 3.80.0
      '@aws-sdk/middleware-serde': 3.78.0
      '@aws-sdk/middleware-signing': 3.78.0
      '@aws-sdk/middleware-stack': 3.78.0
      '@aws-sdk/middleware-user-agent': 3.78.0
      '@aws-sdk/node-config-provider': 3.80.0
      '@aws-sdk/node-http-handler': 3.94.0
      '@aws-sdk/protocol-http': 3.78.0
      '@aws-sdk/smithy-client': 3.99.0
      '@aws-sdk/types': 3.78.0
      '@aws-sdk/url-parser': 3.78.0
      '@aws-sdk/util-base64-browser': 3.58.0
      '@aws-sdk/util-base64-node': 3.55.0
      '@aws-sdk/util-body-length-browser': 3.55.0
      '@aws-sdk/util-body-length-node': 3.55.0
      '@aws-sdk/util-defaults-mode-browser': 3.99.0
      '@aws-sdk/util-defaults-mode-node': 3.99.0
      '@aws-sdk/util-user-agent-browser': 3.78.0
      '@aws-sdk/util-user-agent-node': 3.80.0
      '@aws-sdk/util-utf8-browser': 3.55.0
      '@aws-sdk/util-utf8-node': 3.55.0
      '@aws-sdk/util-waiter': 3.78.0
      tslib: 2.4.0
      uuid: 8.3.2

  /@aws-sdk/client-service-catalog/3.100.0:
    resolution: {integrity: sha512-V/+413HSGcOw8b/TuYksD9IiOlJbqOWGfvz/sUHPrB8S5hWaQlMEInqWPPzx6u5dyqsp9Z0Ij5eXtrb612i3NA==}
    engines: {node: '>=12.0.0'}
    dependencies:
      '@aws-crypto/sha256-browser': 2.0.0
      '@aws-crypto/sha256-js': 2.0.0
      '@aws-sdk/client-sts': 3.100.0
      '@aws-sdk/config-resolver': 3.80.0
      '@aws-sdk/credential-provider-node': 3.100.0
      '@aws-sdk/fetch-http-handler': 3.78.0
      '@aws-sdk/hash-node': 3.78.0
      '@aws-sdk/invalid-dependency': 3.78.0
      '@aws-sdk/middleware-content-length': 3.78.0
      '@aws-sdk/middleware-host-header': 3.78.0
      '@aws-sdk/middleware-logger': 3.78.0
      '@aws-sdk/middleware-retry': 3.80.0
      '@aws-sdk/middleware-serde': 3.78.0
      '@aws-sdk/middleware-signing': 3.78.0
      '@aws-sdk/middleware-stack': 3.78.0
      '@aws-sdk/middleware-user-agent': 3.78.0
      '@aws-sdk/node-config-provider': 3.80.0
      '@aws-sdk/node-http-handler': 3.94.0
      '@aws-sdk/protocol-http': 3.78.0
      '@aws-sdk/smithy-client': 3.99.0
      '@aws-sdk/types': 3.78.0
      '@aws-sdk/url-parser': 3.78.0
      '@aws-sdk/util-base64-browser': 3.58.0
      '@aws-sdk/util-base64-node': 3.55.0
      '@aws-sdk/util-body-length-browser': 3.55.0
      '@aws-sdk/util-body-length-node': 3.55.0
      '@aws-sdk/util-defaults-mode-browser': 3.99.0
      '@aws-sdk/util-defaults-mode-node': 3.99.0
      '@aws-sdk/util-user-agent-browser': 3.78.0
      '@aws-sdk/util-user-agent-node': 3.80.0
      '@aws-sdk/util-utf8-browser': 3.55.0
      '@aws-sdk/util-utf8-node': 3.55.0
      tslib: 2.4.0
      uuid: 8.3.2
    dev: false

  /@aws-sdk/client-ssm/3.100.0:
    resolution: {integrity: sha512-dH/XjcUOGQ+lgYs9G3ezv+E8wknx8grKqCGTkC7VjJg/TqRM3O2/J+DZa9TzXWSesoPUqMNGRtMj/G0TjW27wA==}
    engines: {node: '>=12.0.0'}
    dependencies:
      '@aws-crypto/sha256-browser': 2.0.0
      '@aws-crypto/sha256-js': 2.0.0
      '@aws-sdk/client-sts': 3.100.0
      '@aws-sdk/config-resolver': 3.80.0
      '@aws-sdk/credential-provider-node': 3.100.0
      '@aws-sdk/fetch-http-handler': 3.78.0
      '@aws-sdk/hash-node': 3.78.0
      '@aws-sdk/invalid-dependency': 3.78.0
      '@aws-sdk/middleware-content-length': 3.78.0
      '@aws-sdk/middleware-host-header': 3.78.0
      '@aws-sdk/middleware-logger': 3.78.0
      '@aws-sdk/middleware-retry': 3.80.0
      '@aws-sdk/middleware-serde': 3.78.0
      '@aws-sdk/middleware-signing': 3.78.0
      '@aws-sdk/middleware-stack': 3.78.0
      '@aws-sdk/middleware-user-agent': 3.78.0
      '@aws-sdk/node-config-provider': 3.80.0
      '@aws-sdk/node-http-handler': 3.94.0
      '@aws-sdk/protocol-http': 3.78.0
      '@aws-sdk/smithy-client': 3.99.0
      '@aws-sdk/types': 3.78.0
      '@aws-sdk/url-parser': 3.78.0
      '@aws-sdk/util-base64-browser': 3.58.0
      '@aws-sdk/util-base64-node': 3.55.0
      '@aws-sdk/util-body-length-browser': 3.55.0
      '@aws-sdk/util-body-length-node': 3.55.0
      '@aws-sdk/util-defaults-mode-browser': 3.99.0
      '@aws-sdk/util-defaults-mode-node': 3.99.0
      '@aws-sdk/util-user-agent-browser': 3.78.0
      '@aws-sdk/util-user-agent-node': 3.80.0
      '@aws-sdk/util-utf8-browser': 3.55.0
      '@aws-sdk/util-utf8-node': 3.55.0
      '@aws-sdk/util-waiter': 3.78.0
      tslib: 2.4.0
      uuid: 8.3.2
    dev: false

  /@aws-sdk/client-sso/3.100.0:
    resolution: {integrity: sha512-nmBRUO5QfQ2IO8fHb37p8HT3n1ZooPb3sfTQejrpFH9Eq82VEOatIGt6yH3yTQ8+mhbabEhV5aY2wt/0D7wGVA==}
    engines: {node: '>=12.0.0'}
    dependencies:
      '@aws-crypto/sha256-browser': 2.0.0
      '@aws-crypto/sha256-js': 2.0.0
      '@aws-sdk/config-resolver': 3.80.0
      '@aws-sdk/fetch-http-handler': 3.78.0
      '@aws-sdk/hash-node': 3.78.0
      '@aws-sdk/invalid-dependency': 3.78.0
      '@aws-sdk/middleware-content-length': 3.78.0
      '@aws-sdk/middleware-host-header': 3.78.0
      '@aws-sdk/middleware-logger': 3.78.0
      '@aws-sdk/middleware-retry': 3.80.0
      '@aws-sdk/middleware-serde': 3.78.0
      '@aws-sdk/middleware-stack': 3.78.0
      '@aws-sdk/middleware-user-agent': 3.78.0
      '@aws-sdk/node-config-provider': 3.80.0
      '@aws-sdk/node-http-handler': 3.94.0
      '@aws-sdk/protocol-http': 3.78.0
      '@aws-sdk/smithy-client': 3.99.0
      '@aws-sdk/types': 3.78.0
      '@aws-sdk/url-parser': 3.78.0
      '@aws-sdk/util-base64-browser': 3.58.0
      '@aws-sdk/util-base64-node': 3.55.0
      '@aws-sdk/util-body-length-browser': 3.55.0
      '@aws-sdk/util-body-length-node': 3.55.0
      '@aws-sdk/util-defaults-mode-browser': 3.99.0
      '@aws-sdk/util-defaults-mode-node': 3.99.0
      '@aws-sdk/util-user-agent-browser': 3.78.0
      '@aws-sdk/util-user-agent-node': 3.80.0
      '@aws-sdk/util-utf8-browser': 3.55.0
      '@aws-sdk/util-utf8-node': 3.55.0
      tslib: 2.4.0

  /@aws-sdk/client-sso/3.105.0:
    resolution: {integrity: sha512-Lp92m3ayckXpAElpgZ8E6JEGB7B5sBsjCkTmYeZq3uVXF8uCVMQFmFo4v2yndLQ3NFCEE8qN2PE8obLDOAsNIA==}
    engines: {node: '>=12.0.0'}
    dependencies:
      '@aws-crypto/sha256-browser': 2.0.0
      '@aws-crypto/sha256-js': 2.0.0
      '@aws-sdk/config-resolver': 3.80.0
      '@aws-sdk/fetch-http-handler': 3.78.0
      '@aws-sdk/hash-node': 3.78.0
      '@aws-sdk/invalid-dependency': 3.78.0
      '@aws-sdk/middleware-content-length': 3.78.0
      '@aws-sdk/middleware-host-header': 3.78.0
      '@aws-sdk/middleware-logger': 3.78.0
      '@aws-sdk/middleware-recursion-detection': 3.105.0
      '@aws-sdk/middleware-retry': 3.80.0
      '@aws-sdk/middleware-serde': 3.78.0
      '@aws-sdk/middleware-stack': 3.78.0
      '@aws-sdk/middleware-user-agent': 3.78.0
      '@aws-sdk/node-config-provider': 3.80.0
      '@aws-sdk/node-http-handler': 3.94.0
      '@aws-sdk/protocol-http': 3.78.0
      '@aws-sdk/smithy-client': 3.99.0
      '@aws-sdk/types': 3.78.0
      '@aws-sdk/url-parser': 3.78.0
      '@aws-sdk/util-base64-browser': 3.58.0
      '@aws-sdk/util-base64-node': 3.55.0
      '@aws-sdk/util-body-length-browser': 3.55.0
      '@aws-sdk/util-body-length-node': 3.55.0
      '@aws-sdk/util-defaults-mode-browser': 3.99.0
      '@aws-sdk/util-defaults-mode-node': 3.99.0
      '@aws-sdk/util-user-agent-browser': 3.78.0
      '@aws-sdk/util-user-agent-node': 3.80.0
      '@aws-sdk/util-utf8-browser': 3.55.0
      '@aws-sdk/util-utf8-node': 3.55.0
      tslib: 2.4.0

  /@aws-sdk/client-sts/3.100.0:
    resolution: {integrity: sha512-WHy0e6COf6/LfMsYqG9H4SGaQRDjuckMtwOLtu6cYr4cro3bOU5pNuyEjAdUHCpuhZgiE6gkZozhTlxMJqIuRQ==}
    engines: {node: '>=12.0.0'}
    dependencies:
      '@aws-crypto/sha256-browser': 2.0.0
      '@aws-crypto/sha256-js': 2.0.0
      '@aws-sdk/config-resolver': 3.80.0
      '@aws-sdk/credential-provider-node': 3.100.0
      '@aws-sdk/fetch-http-handler': 3.78.0
      '@aws-sdk/hash-node': 3.78.0
      '@aws-sdk/invalid-dependency': 3.78.0
      '@aws-sdk/middleware-content-length': 3.78.0
      '@aws-sdk/middleware-host-header': 3.78.0
      '@aws-sdk/middleware-logger': 3.78.0
      '@aws-sdk/middleware-retry': 3.80.0
      '@aws-sdk/middleware-sdk-sts': 3.78.0
      '@aws-sdk/middleware-serde': 3.78.0
      '@aws-sdk/middleware-signing': 3.78.0
      '@aws-sdk/middleware-stack': 3.78.0
      '@aws-sdk/middleware-user-agent': 3.78.0
      '@aws-sdk/node-config-provider': 3.80.0
      '@aws-sdk/node-http-handler': 3.94.0
      '@aws-sdk/protocol-http': 3.78.0
      '@aws-sdk/smithy-client': 3.99.0
      '@aws-sdk/types': 3.78.0
      '@aws-sdk/url-parser': 3.78.0
      '@aws-sdk/util-base64-browser': 3.58.0
      '@aws-sdk/util-base64-node': 3.55.0
      '@aws-sdk/util-body-length-browser': 3.55.0
      '@aws-sdk/util-body-length-node': 3.55.0
      '@aws-sdk/util-defaults-mode-browser': 3.99.0
      '@aws-sdk/util-defaults-mode-node': 3.99.0
      '@aws-sdk/util-user-agent-browser': 3.78.0
      '@aws-sdk/util-user-agent-node': 3.80.0
      '@aws-sdk/util-utf8-browser': 3.55.0
      '@aws-sdk/util-utf8-node': 3.55.0
      entities: 2.2.0
      fast-xml-parser: 3.19.0
      tslib: 2.4.0

  /@aws-sdk/client-sts/3.105.0:
    resolution: {integrity: sha512-ZZyw5hu0Ip/jHc9umpWTnWNUHV270fS25LB7fecUwQeC/cok+EvaG5QGBVI5t0GSUynEIC0sNlG9SDc1wLTZPA==}
    engines: {node: '>=12.0.0'}
    dependencies:
      '@aws-crypto/sha256-browser': 2.0.0
      '@aws-crypto/sha256-js': 2.0.0
      '@aws-sdk/config-resolver': 3.80.0
      '@aws-sdk/credential-provider-node': 3.105.0
      '@aws-sdk/fetch-http-handler': 3.78.0
      '@aws-sdk/hash-node': 3.78.0
      '@aws-sdk/invalid-dependency': 3.78.0
      '@aws-sdk/middleware-content-length': 3.78.0
      '@aws-sdk/middleware-host-header': 3.78.0
      '@aws-sdk/middleware-logger': 3.78.0
      '@aws-sdk/middleware-recursion-detection': 3.105.0
      '@aws-sdk/middleware-retry': 3.80.0
      '@aws-sdk/middleware-sdk-sts': 3.78.0
      '@aws-sdk/middleware-serde': 3.78.0
      '@aws-sdk/middleware-signing': 3.78.0
      '@aws-sdk/middleware-stack': 3.78.0
      '@aws-sdk/middleware-user-agent': 3.78.0
      '@aws-sdk/node-config-provider': 3.80.0
      '@aws-sdk/node-http-handler': 3.94.0
      '@aws-sdk/protocol-http': 3.78.0
      '@aws-sdk/smithy-client': 3.99.0
      '@aws-sdk/types': 3.78.0
      '@aws-sdk/url-parser': 3.78.0
      '@aws-sdk/util-base64-browser': 3.58.0
      '@aws-sdk/util-base64-node': 3.55.0
      '@aws-sdk/util-body-length-browser': 3.55.0
      '@aws-sdk/util-body-length-node': 3.55.0
      '@aws-sdk/util-defaults-mode-browser': 3.99.0
      '@aws-sdk/util-defaults-mode-node': 3.99.0
      '@aws-sdk/util-user-agent-browser': 3.78.0
      '@aws-sdk/util-user-agent-node': 3.80.0
      '@aws-sdk/util-utf8-browser': 3.55.0
      '@aws-sdk/util-utf8-node': 3.55.0
      entities: 2.2.0
      fast-xml-parser: 3.19.0
      tslib: 2.4.0

  /@aws-sdk/config-resolver/3.80.0:
    resolution: {integrity: sha512-vFruNKlmhsaC8yjnHmasi1WW/7EELlEuFTj4mqcqNqR4dfraf0maVvpqF1VSR8EstpFMsGYI5dmoWAnnG4PcLQ==}
    engines: {node: '>= 12.0.0'}
    dependencies:
      '@aws-sdk/signature-v4': 3.78.0
      '@aws-sdk/types': 3.78.0
      '@aws-sdk/util-config-provider': 3.55.0
      '@aws-sdk/util-middleware': 3.78.0
      tslib: 2.4.0

  /@aws-sdk/credential-provider-env/3.78.0:
    resolution: {integrity: sha512-K41VTIzVHm2RyIwtBER8Hte3huUBXdV1WKO+i7olYVgLFmaqcZUNrlyoGDRqZcQ/u4AbxTzBU9jeMIbIfzMOWg==}
    engines: {node: '>= 12.0.0'}
    dependencies:
      '@aws-sdk/property-provider': 3.78.0
      '@aws-sdk/types': 3.78.0
      tslib: 2.4.0

  /@aws-sdk/credential-provider-imds/3.81.0:
    resolution: {integrity: sha512-BHopP+gaovTYj+4tSrwCk8NNCR48gE9CWmpIOLkP9ell0gOL81Qh7aCEiIK0BZBZkccv1s16cYq1MSZZGS7PEQ==}
    engines: {node: '>= 12.0.0'}
    dependencies:
      '@aws-sdk/node-config-provider': 3.80.0
      '@aws-sdk/property-provider': 3.78.0
      '@aws-sdk/types': 3.78.0
      '@aws-sdk/url-parser': 3.78.0
      tslib: 2.4.0

  /@aws-sdk/credential-provider-ini/3.100.0:
    resolution: {integrity: sha512-2pCtth/Iv4mATRwb2g1nJdd9TolMyhTnhcskopukFvzp13VS5cgtz0hgYmJNnztTF8lpKJhJaidtKS5JJTWnHg==}
    engines: {node: '>= 12.0.0'}
    dependencies:
      '@aws-sdk/credential-provider-env': 3.78.0
      '@aws-sdk/credential-provider-imds': 3.81.0
      '@aws-sdk/credential-provider-sso': 3.100.0
      '@aws-sdk/credential-provider-web-identity': 3.78.0
      '@aws-sdk/property-provider': 3.78.0
      '@aws-sdk/shared-ini-file-loader': 3.80.0
      '@aws-sdk/types': 3.78.0
      tslib: 2.4.0

  /@aws-sdk/credential-provider-ini/3.105.0:
    resolution: {integrity: sha512-qYEUciSpeIBkIDt3ljWkVphG7OUIvQOMklYjtEYjYGFjHX7GuyNbV0NI0T6W/edV0aU/a/KpBi0uKd93Gi43Lg==}
    engines: {node: '>= 12.0.0'}
    dependencies:
      '@aws-sdk/credential-provider-env': 3.78.0
      '@aws-sdk/credential-provider-imds': 3.81.0
      '@aws-sdk/credential-provider-sso': 3.105.0
      '@aws-sdk/credential-provider-web-identity': 3.78.0
      '@aws-sdk/property-provider': 3.78.0
      '@aws-sdk/shared-ini-file-loader': 3.80.0
      '@aws-sdk/types': 3.78.0
      tslib: 2.4.0

  /@aws-sdk/credential-provider-node/3.100.0:
    resolution: {integrity: sha512-PMIPnn/dhv9tlWR0qXnANJpTumujWfhKnLAsV3BUqB1K9IzWqz/zXjCT0jcSUTY8X/VkSuehtBdCKvOOM5mMqg==}
    engines: {node: '>=12.0.0'}
    dependencies:
      '@aws-sdk/credential-provider-env': 3.78.0
      '@aws-sdk/credential-provider-imds': 3.81.0
      '@aws-sdk/credential-provider-ini': 3.100.0
      '@aws-sdk/credential-provider-process': 3.80.0
      '@aws-sdk/credential-provider-sso': 3.100.0
      '@aws-sdk/credential-provider-web-identity': 3.78.0
      '@aws-sdk/property-provider': 3.78.0
      '@aws-sdk/shared-ini-file-loader': 3.80.0
      '@aws-sdk/types': 3.78.0
      tslib: 2.4.0

  /@aws-sdk/credential-provider-node/3.105.0:
    resolution: {integrity: sha512-A781wWAcghqw21Vddj2jZo1BeKDyqqMcBYIuXJxjwK4fq+IBxlnI6De1vzv3H7QxosDyDS4mKWGW2FqUQI8ofg==}
    engines: {node: '>=12.0.0'}
    dependencies:
      '@aws-sdk/credential-provider-env': 3.78.0
      '@aws-sdk/credential-provider-imds': 3.81.0
      '@aws-sdk/credential-provider-ini': 3.105.0
      '@aws-sdk/credential-provider-process': 3.80.0
      '@aws-sdk/credential-provider-sso': 3.105.0
      '@aws-sdk/credential-provider-web-identity': 3.78.0
      '@aws-sdk/property-provider': 3.78.0
      '@aws-sdk/shared-ini-file-loader': 3.80.0
      '@aws-sdk/types': 3.78.0
      tslib: 2.4.0

  /@aws-sdk/credential-provider-process/3.80.0:
    resolution: {integrity: sha512-3Ro+kMMyLUJHefOhGc5pOO/ibGcJi8bkj0z/Jtqd5I2Sm1qi7avoztST67/k48KMW1OqPnD/FUqxz5T8B2d+FQ==}
    engines: {node: '>= 12.0.0'}
    dependencies:
      '@aws-sdk/property-provider': 3.78.0
      '@aws-sdk/shared-ini-file-loader': 3.80.0
      '@aws-sdk/types': 3.78.0
      tslib: 2.4.0

  /@aws-sdk/credential-provider-sso/3.100.0:
    resolution: {integrity: sha512-DwJvrh77vBJ1/fS9z0i2QuIvSk4pATA4DH8AEWoQ8LQX97tp3es7gZV5Wu93wFsEyIYC8penz6pNVq5QajMk2A==}
    engines: {node: '>= 12.0.0'}
    dependencies:
      '@aws-sdk/client-sso': 3.100.0
      '@aws-sdk/property-provider': 3.78.0
      '@aws-sdk/shared-ini-file-loader': 3.80.0
      '@aws-sdk/types': 3.78.0
      tslib: 2.4.0

  /@aws-sdk/credential-provider-sso/3.105.0:
    resolution: {integrity: sha512-oHvMZ0uHfOzFkepX29GPXUrI7HTQklQl01laVxEdCNtgZGfos9gjz+xPUDBCaoiEzM+xF9uu4wtaQ15c1bCclQ==}
    engines: {node: '>= 12.0.0'}
    dependencies:
      '@aws-sdk/client-sso': 3.105.0
      '@aws-sdk/property-provider': 3.78.0
      '@aws-sdk/shared-ini-file-loader': 3.80.0
      '@aws-sdk/types': 3.78.0
      tslib: 2.4.0

  /@aws-sdk/credential-provider-web-identity/3.78.0:
    resolution: {integrity: sha512-9/IvqHdJaVqMEABA8xZE3t5YF1S2PepfckVu0Ws9YUglj6oO+2QyVX6aRgMF1xph6781+Yc31TDh8/3eaDja7w==}
    engines: {node: '>= 12.0.0'}
    dependencies:
      '@aws-sdk/property-provider': 3.78.0
      '@aws-sdk/types': 3.78.0
      tslib: 2.4.0

  /@aws-sdk/endpoint-cache/3.55.0:
    resolution: {integrity: sha512-kxDoHFDuQwZEEUZRp+ZLOg68EXuKPzUN86DcpIZantDVcmu7MSPTbbQp9DZd8MnKVEKCP7Sop5f7zCqOPl3LXw==}
    engines: {node: '>= 12.0.0'}
    dependencies:
      mnemonist: 0.38.3
      tslib: 2.4.0
    dev: false

  /@aws-sdk/eventstream-marshaller/3.78.0:
    resolution: {integrity: sha512-BMbRvLe6wNWQ+NO1pdPw3kGXXEdYV94BxEr3rTkKwr5yHpl8sUb/Va9sJJufUjzggpgE4vYu5nVsrT8ByMYXuA==}
    dependencies:
      '@aws-crypto/crc32': 2.0.0
      '@aws-sdk/types': 3.78.0
      '@aws-sdk/util-hex-encoding': 3.58.0
      tslib: 2.4.0

  /@aws-sdk/eventstream-serde-browser/3.78.0:
    resolution: {integrity: sha512-ehQI2iLsj8MMskDRbrPB7SibIdJq6LleBP6ojT+cgrLJRbVXUOxK+3MPHDZVdGYx4ukVg48E1fA2DzVfAp7Emw==}
    engines: {node: '>= 12.0.0'}
    dependencies:
      '@aws-sdk/eventstream-marshaller': 3.78.0
      '@aws-sdk/eventstream-serde-universal': 3.78.0
      '@aws-sdk/types': 3.78.0
      tslib: 2.4.0

  /@aws-sdk/eventstream-serde-config-resolver/3.78.0:
    resolution: {integrity: sha512-iUG0wtZH/L7d6XfipwbhgjBHip0uTm9S27EasCn+g0CunbW6w7rXd7rfMqA+gSLVXPTBYjTMPIwRxrTCdRprwA==}
    engines: {node: '>= 12.0.0'}
    dependencies:
      '@aws-sdk/types': 3.78.0
      tslib: 2.4.0

  /@aws-sdk/eventstream-serde-node/3.78.0:
    resolution: {integrity: sha512-H78LLoZEngZBSdk3lRQkAaR3cGsy/3UIjq9AFPeqoPVQtHkzBob1jVfE/5VSVAMhKLxWn8iqhRPS37AvyBGOwQ==}
    engines: {node: '>= 12.0.0'}
    dependencies:
      '@aws-sdk/eventstream-marshaller': 3.78.0
      '@aws-sdk/eventstream-serde-universal': 3.78.0
      '@aws-sdk/types': 3.78.0
      tslib: 2.4.0

  /@aws-sdk/eventstream-serde-universal/3.78.0:
    resolution: {integrity: sha512-PZTLdyF923/1GJuMNtq9VMGd2vEx33HhsGInXvYtulKDSD5SgaTGj+Dz5wYepqL1gUEuXqZjBD71uZgrY/JgRg==}
    engines: {node: '>= 12.0.0'}
    dependencies:
      '@aws-sdk/eventstream-marshaller': 3.78.0
      '@aws-sdk/types': 3.78.0
      tslib: 2.4.0

  /@aws-sdk/fetch-http-handler/3.78.0:
    resolution: {integrity: sha512-cR6r2h2kJ1DNEZSXC6GknQB7OKmy+s9ZNV+g3AsNqkrUmNNOaHpFoSn+m6SC3qaclcGd0eQBpqzSu/TDn23Ihw==}
    dependencies:
      '@aws-sdk/protocol-http': 3.78.0
      '@aws-sdk/querystring-builder': 3.78.0
      '@aws-sdk/types': 3.78.0
      '@aws-sdk/util-base64-browser': 3.58.0
      tslib: 2.4.0

  /@aws-sdk/hash-blob-browser/3.78.0:
    resolution: {integrity: sha512-IEkA+t6qJEtEYEZgsqFRRITeZJ3mirw7IHJVHxwb86lpeufTVcbILI59B8/rhbqG+9dk0kWTjYSjC/ZdM+rgHA==}
    dependencies:
      '@aws-sdk/chunked-blob-reader': 3.55.0
      '@aws-sdk/chunked-blob-reader-native': 3.58.0
      '@aws-sdk/types': 3.78.0
      tslib: 2.4.0

  /@aws-sdk/hash-node/3.78.0:
    resolution: {integrity: sha512-ev48yXaqZVtMeuKy52LUZPHCyKvkKQ9uiUebqkA+zFxIk+eN8SMPFHmsififIHWuS6ZkXBUSctjH9wmLebH60A==}
    engines: {node: '>= 12.0.0'}
    dependencies:
      '@aws-sdk/types': 3.78.0
      '@aws-sdk/util-buffer-from': 3.55.0
      tslib: 2.4.0

  /@aws-sdk/hash-stream-node/3.78.0:
    resolution: {integrity: sha512-y42Pm0Nk6zf/MI6acLFVFAMya0Ncvy6F6Xu5aYAmwIMIoMI0ctNeyuL/Dikgt8+oyxC+kORw+W9jtzgWj2zY/w==}
    engines: {node: '>= 12.0.0'}
    dependencies:
      '@aws-sdk/types': 3.78.0
      tslib: 2.4.0

  /@aws-sdk/invalid-dependency/3.78.0:
    resolution: {integrity: sha512-zUo+PbeRMN/Mzj6y+6p9qqk/znuFetT1gmpOcZGL9Rp2T+b9WJWd+daq5ktsL10sVCzIt2UvneJRz6b+aU+bfw==}
    dependencies:
      '@aws-sdk/types': 3.78.0
      tslib: 2.4.0

  /@aws-sdk/is-array-buffer/3.55.0:
    resolution: {integrity: sha512-NbiPHVYuPxdqdFd6FxzzN3H1BQn/iWA3ri3Ry7AyLeP/tGs1yzEWMwf8BN8TSMALI0GXT6Sh0GDWy3Ok5xB6DA==}
    engines: {node: '>= 12.0.0'}
    dependencies:
      tslib: 2.4.0

  /@aws-sdk/md5-js/3.78.0:
    resolution: {integrity: sha512-vKOXJWJvv6QH6rnqMYEWzwAnMr4hfcmY8+t6BAuTcDpcEVF77e3bwUcaajXi2U0JMuNvnLwuJF3h6kL6aX4l6g==}
    dependencies:
      '@aws-sdk/types': 3.78.0
      '@aws-sdk/util-utf8-browser': 3.55.0
      '@aws-sdk/util-utf8-node': 3.55.0
      tslib: 2.4.0

  /@aws-sdk/middleware-apply-body-checksum/3.78.0:
    resolution: {integrity: sha512-JiCIRykbCsu8k9pc3CEhwxZ9Sz7TIcQMP9kUNLTqLn0MelB68KATWlpgd4SoS17xIgRTSBYgivaIBehJoo4r/Q==}
    engines: {node: '>= 12.0.0'}
    dependencies:
      '@aws-sdk/is-array-buffer': 3.55.0
      '@aws-sdk/protocol-http': 3.78.0
      '@aws-sdk/types': 3.78.0
      tslib: 2.4.0
    dev: false

  /@aws-sdk/middleware-bucket-endpoint/3.80.0:
    resolution: {integrity: sha512-FSSx6IgT7xftSlpjxoPKv8XI9nv7EK+OCODo2s3CmElMW1kBRdmQ/ImVuTwvqhdxJEVUeUdgupmC7cqyqgt04w==}
    engines: {node: '>= 12.0.0'}
    dependencies:
      '@aws-sdk/protocol-http': 3.78.0
      '@aws-sdk/types': 3.78.0
      '@aws-sdk/util-arn-parser': 3.55.0
      '@aws-sdk/util-config-provider': 3.55.0
      tslib: 2.4.0

  /@aws-sdk/middleware-content-length/3.78.0:
    resolution: {integrity: sha512-5MpKt6lB9TdFy25/AGrpOjPY0iDHZAKpEHc+jSOJBXLl6xunXA7qHdiYaVqkWodLxy70nIckGNHqQ3drabidkA==}
    engines: {node: '>= 12.0.0'}
    dependencies:
      '@aws-sdk/protocol-http': 3.78.0
      '@aws-sdk/types': 3.78.0
      tslib: 2.4.0

  /@aws-sdk/middleware-endpoint-discovery/3.80.0:
    resolution: {integrity: sha512-73pKz8ossZKisG684raP1dn2u3fQRktWY29oa9Q3cBvRYdyu5UOhwayt2MObgSC8S6NfNdTGC/DGf7+/JRSY7A==}
    engines: {node: '>= 12.0.0'}
    dependencies:
      '@aws-sdk/config-resolver': 3.80.0
      '@aws-sdk/endpoint-cache': 3.55.0
      '@aws-sdk/protocol-http': 3.78.0
      '@aws-sdk/types': 3.78.0
      tslib: 2.4.0
    dev: false

  /@aws-sdk/middleware-expect-continue/3.78.0:
    resolution: {integrity: sha512-IXfcSugFV3uNk50VQsN/Cm80iCsUSwcYJ5RzEwy7wXbZ+KM03xWXlbXzqkeTDnS74wLWSw09nKF3rkp1eyfDfg==}
    engines: {node: '>= 12.0.0'}
    dependencies:
      '@aws-sdk/middleware-header-default': 3.78.0
      '@aws-sdk/protocol-http': 3.78.0
      '@aws-sdk/types': 3.78.0
      tslib: 2.4.0

  /@aws-sdk/middleware-flexible-checksums/3.78.0:
    resolution: {integrity: sha512-1jjxHcB3Le/2Z7BzugXzZnIwKGlUluNm0d1lB4fF2QVq3GHlA6e8uv0rCtqe/3wSsrzV6YzJ8vjioymKSNIjKQ==}
    engines: {node: '>= 12.0.0'}
    dependencies:
      '@aws-crypto/crc32': 2.0.0
      '@aws-crypto/crc32c': 2.0.0
      '@aws-sdk/is-array-buffer': 3.55.0
      '@aws-sdk/protocol-http': 3.78.0
      '@aws-sdk/types': 3.78.0
      tslib: 2.4.0

  /@aws-sdk/middleware-header-default/3.78.0:
    resolution: {integrity: sha512-USyOIF7ObBVMKbV/8lOBLDNwMAGdOtujd+RO/9dX6OQLceUTKIS1dOfJoYYwRHgengn7ikpDxoyROyspPYYDZQ==}
    engines: {node: '>= 12.0.0'}
    dependencies:
      '@aws-sdk/protocol-http': 3.78.0
      '@aws-sdk/types': 3.78.0
      tslib: 2.4.0

  /@aws-sdk/middleware-host-header/3.78.0:
    resolution: {integrity: sha512-1zL8uaDWGmH50c8B8jjz75e0ePj6/3QeZEhjJgTgL6DTdiqvRt32p3t+XWHW+yDI14fZZUYeTklAaLVxqFrHqQ==}
    engines: {node: '>= 12.0.0'}
    dependencies:
      '@aws-sdk/protocol-http': 3.78.0
      '@aws-sdk/types': 3.78.0
      tslib: 2.4.0

  /@aws-sdk/middleware-location-constraint/3.78.0:
    resolution: {integrity: sha512-m626H1WwXYJtwHEkV/2DsLlu1ckWq3j57NzsexZki3qS0nU8HEiDl6YYi+k84vDD4Qpba6EI9AdhzwnvZLXtGw==}
    engines: {node: '>= 12.0.0'}
    dependencies:
      '@aws-sdk/types': 3.78.0
      tslib: 2.4.0

  /@aws-sdk/middleware-logger/3.78.0:
    resolution: {integrity: sha512-GBhwxNjhCJUIeQQDaGasX/C23Jay77al2vRyGwmxf8no0DdFsa4J1Ik6/2hhIqkqko+WM4SpCnpZrY4MtnxNvA==}
    engines: {node: '>= 12.0.0'}
    dependencies:
      '@aws-sdk/types': 3.78.0
      tslib: 2.4.0

  /@aws-sdk/middleware-recursion-detection/3.105.0:
    resolution: {integrity: sha512-KksW6cBQ3BWTNlN+4eMW8//oqsuKLYJsSUsdSLQb7MFBHnw+6r8GS9WXMYN0IBswlhdYi9fv83zlKDTV21ZL+g==}
    engines: {node: '>= 12.0.0'}
    dependencies:
      '@aws-sdk/protocol-http': 3.78.0
      '@aws-sdk/types': 3.78.0
      tslib: 2.4.0

  /@aws-sdk/middleware-retry/3.80.0:
    resolution: {integrity: sha512-CTk+tA4+WMUNOcUfR6UQrkhwvPYFpnMsQ1vuHlpLFOGG3nCqywA2hueLMRQmVcDXzP0sGeygce6dzRI9dJB/GA==}
    engines: {node: '>= 12.0.0'}
    dependencies:
      '@aws-sdk/protocol-http': 3.78.0
      '@aws-sdk/service-error-classification': 3.78.0
      '@aws-sdk/types': 3.78.0
      '@aws-sdk/util-middleware': 3.78.0
      tslib: 2.4.0
      uuid: 8.3.2

  /@aws-sdk/middleware-sdk-ec2/3.78.0:
    resolution: {integrity: sha512-ikxYS7r0HYvGkk4FR/SjMjK64rysRmJy7C5bSlOk5xrOjnDp4nQve2zStMRROn17wPU702Rsosa+9jbzYqG82w==}
    engines: {node: '>= 12.0.0'}
    dependencies:
      '@aws-sdk/protocol-http': 3.78.0
      '@aws-sdk/signature-v4': 3.78.0
      '@aws-sdk/types': 3.78.0
      '@aws-sdk/util-format-url': 3.78.0
      tslib: 2.4.0
    dev: false

  /@aws-sdk/middleware-sdk-eventbridge/3.78.0:
    resolution: {integrity: sha512-xBjm7KJaiRatfll97E7Ld3ySO7+IuiB6yBPYwj/aM0pg85uRw51220og6cHRusFwPkJDYyJy0wFSIMp/zNvVTA==}
    engines: {node: '>= 12.0.0'}
    dependencies:
      '@aws-sdk/protocol-http': 3.78.0
      '@aws-sdk/types': 3.78.0
      tslib: 2.4.0
    dev: false

  /@aws-sdk/middleware-sdk-s3-control/3.80.0:
    resolution: {integrity: sha512-aYeWqZXQ5B9RVvFSUfh+Dfe/ztaBT3YFPWc++S0UuYeB/IHgOPoclwiGZsRgTrTYBeVc0DWlC+y4JSToqKpspg==}
    engines: {node: '>= 12.0.0'}
    dependencies:
      '@aws-sdk/middleware-bucket-endpoint': 3.80.0
      '@aws-sdk/protocol-http': 3.78.0
      '@aws-sdk/types': 3.78.0
      '@aws-sdk/util-arn-parser': 3.55.0
      tslib: 2.4.0
    dev: false

  /@aws-sdk/middleware-sdk-s3/3.86.0:
    resolution: {integrity: sha512-1L9q8iJXy/KNyVR8JRs4DZ5SJse6nJPiK4AR8c2xF5FWHdGoFaLcdqpg2/TLB1kpdcfGgNp96uCROxh+IPXtDQ==}
    engines: {node: '>= 12.0.0'}
    dependencies:
      '@aws-sdk/protocol-http': 3.78.0
      '@aws-sdk/types': 3.78.0
      '@aws-sdk/util-arn-parser': 3.55.0
      tslib: 2.4.0

  /@aws-sdk/middleware-sdk-sts/3.78.0:
    resolution: {integrity: sha512-Lu/kN0J0/Kt0ON1hvwNel+y8yvf35licfIgtedHbBCa/ju8qQ9j+uL9Lla6Y5Tqu29yVaye1JxhiIDhscSwrLA==}
    engines: {node: '>= 12.0.0'}
    dependencies:
      '@aws-sdk/middleware-signing': 3.78.0
      '@aws-sdk/property-provider': 3.78.0
      '@aws-sdk/protocol-http': 3.78.0
      '@aws-sdk/signature-v4': 3.78.0
      '@aws-sdk/types': 3.78.0
      tslib: 2.4.0

  /@aws-sdk/middleware-serde/3.78.0:
    resolution: {integrity: sha512-4DPsNOxsl1bxRzfo1WXEZjmD7OEi7qGNpxrDWucVe96Fqj2dH08jR8wxvBIVV1e6bAad07IwdPuCGmivNvwRuQ==}
    engines: {node: '>= 12.0.0'}
    dependencies:
      '@aws-sdk/types': 3.78.0
      tslib: 2.4.0

  /@aws-sdk/middleware-signing/3.78.0:
    resolution: {integrity: sha512-OEjJJCNhHHSOprLZ9CzjHIXEKFtPHWP/bG9pMhkV3/6Bmscsgcf8gWHcOnmIrjqX+hT1VALDNpl/RIh0J6/eQw==}
    engines: {node: '>= 12.0.0'}
    dependencies:
      '@aws-sdk/property-provider': 3.78.0
      '@aws-sdk/protocol-http': 3.78.0
      '@aws-sdk/signature-v4': 3.78.0
      '@aws-sdk/types': 3.78.0
      tslib: 2.4.0

  /@aws-sdk/middleware-ssec/3.78.0:
    resolution: {integrity: sha512-3z+UOd95rxvj+iO6WxMjuRNNUMlO6xhXZdBHvQmoiyS+9nMDcNieTu6gfQyLAilVeCh8xU9a0IenJuIYVdJ96g==}
    engines: {node: '>= 12.0.0'}
    dependencies:
      '@aws-sdk/types': 3.78.0
      tslib: 2.4.0

  /@aws-sdk/middleware-stack/3.78.0:
    resolution: {integrity: sha512-UoNfRh6eAJN3BJHlG1eb+KeuSe+zARTC2cglroJRyHc2j7GxH2i9FD3IJbj5wvzopJEnQzuY/VCs6STFkqWL1g==}
    engines: {node: '>= 12.0.0'}
    dependencies:
      tslib: 2.4.0

  /@aws-sdk/middleware-user-agent/3.78.0:
    resolution: {integrity: sha512-wdN5uoq8RxxhLhj0EPeuDSRFuXfUwKeEqRzCKMsYAOC0cAm+PryaP2leo0oTGJ9LUK8REK7zyfFcmtC4oOzlkA==}
    engines: {node: '>= 12.0.0'}
    dependencies:
      '@aws-sdk/protocol-http': 3.78.0
      '@aws-sdk/types': 3.78.0
      tslib: 2.4.0

  /@aws-sdk/node-config-provider/3.80.0:
    resolution: {integrity: sha512-vyTOMK04huB7n10ZUv0thd2TE6KlY8livOuLqFTMtj99AJ6vyeB5XBNwKnQtJIt/P7CijYgp8KcFvI9fndOmKg==}
    engines: {node: '>= 12.0.0'}
    dependencies:
      '@aws-sdk/property-provider': 3.78.0
      '@aws-sdk/shared-ini-file-loader': 3.80.0
      '@aws-sdk/types': 3.78.0
      tslib: 2.4.0

  /@aws-sdk/node-http-handler/3.94.0:
    resolution: {integrity: sha512-g9q6k+PS+BrtOzt8jrBWr9D543uB3ZoYZ2JCriwuCwnP4uIHlMf9wAOGcOgqgykfUAPBOLvz2rTwVs3Xl8GUmQ==}
    engines: {node: '>= 12.0.0'}
    dependencies:
      '@aws-sdk/abort-controller': 3.78.0
      '@aws-sdk/protocol-http': 3.78.0
      '@aws-sdk/querystring-builder': 3.78.0
      '@aws-sdk/types': 3.78.0
      tslib: 2.4.0

  /@aws-sdk/property-provider/3.78.0:
    resolution: {integrity: sha512-PZpLvV0hF6lqg3CSN9YmphrB/t5LVJVWGJLB9d9qm7sJs5ksjTYBb5bY91OQ3zit0F4cqBMU8xt2GQ9J6d4DvQ==}
    engines: {node: '>= 12.0.0'}
    dependencies:
      '@aws-sdk/types': 3.78.0
      tslib: 2.4.0

  /@aws-sdk/protocol-http/3.78.0:
    resolution: {integrity: sha512-SQB26MhEK96yDxyXd3UAaxLz1Y/ZvgE4pzv7V3wZiokdEedM0kawHKEn1UQJlqJLEZcQI9QYyysh3rTvHZ3fyg==}
    engines: {node: '>= 12.0.0'}
    dependencies:
      '@aws-sdk/types': 3.78.0
      tslib: 2.4.0

  /@aws-sdk/querystring-builder/3.78.0:
    resolution: {integrity: sha512-aib6RW1WAaTQDqVgRU1Ku9idkhm90gJKbCxVaGId+as6QHNUqMChEfK2v+0afuKiPNOs5uWmqvOXI9+Gt+UGDg==}
    engines: {node: '>= 12.0.0'}
    dependencies:
      '@aws-sdk/types': 3.78.0
      '@aws-sdk/util-uri-escape': 3.55.0
      tslib: 2.4.0

  /@aws-sdk/querystring-parser/3.78.0:
    resolution: {integrity: sha512-csaH8YTyN+KMNczeK6fBS8l7iJaqcQcKOIbpQFg5upX4Ly5A56HJn4sVQhY1LSgfSk4xRsNfMy5mu6BlsIiaXA==}
    engines: {node: '>= 12.0.0'}
    dependencies:
      '@aws-sdk/types': 3.78.0
      tslib: 2.4.0

  /@aws-sdk/service-error-classification/3.78.0:
    resolution: {integrity: sha512-x7Lx8KWctJa01q4Q72Zb4ol9L/era3vy2daASu8l2paHHxsAPBE0PThkvLdUSLZSzlHSVdh3YHESIsT++VsK4w==}
    engines: {node: '>= 12.0.0'}

  /@aws-sdk/shared-ini-file-loader/3.80.0:
    resolution: {integrity: sha512-3d5EBJjnWWkjLK9skqLLHYbagtFaZZy+3jUTlbTuOKhlOwe8jF7CUM3j6I4JA6yXNcB3w0exDKKHa8w+l+05aA==}
    engines: {node: '>= 12.0.0'}
    dependencies:
      tslib: 2.4.0

  /@aws-sdk/signature-v4-multi-region/3.88.0:
    resolution: {integrity: sha512-RBbyQRpohlIQiuZc5qAvwbXO0Bob9XhHFS/kuLh+DcyeaBp+m+Bt291FX1Ksz2A0Q3ETNM34LFt7kTOBtMvjIQ==}
    engines: {node: '>= 12.0.0'}
    peerDependencies:
      '@aws-sdk/signature-v4-crt': ^3.79.0
    peerDependenciesMeta:
      '@aws-sdk/signature-v4-crt':
        optional: true
    dependencies:
      '@aws-sdk/protocol-http': 3.78.0
      '@aws-sdk/signature-v4': 3.78.0
      '@aws-sdk/types': 3.78.0
      '@aws-sdk/util-arn-parser': 3.55.0
      tslib: 2.4.0

  /@aws-sdk/signature-v4/3.78.0:
    resolution: {integrity: sha512-eePjRYuzKoi3VMr/lgrUEF1ytLeH4fA/NMCykr/uR6NMo4bSJA59KrFLYSM7SlWLRIyB0UvJqygVEvSxFluyDw==}
    engines: {node: '>= 12.0.0'}
    dependencies:
      '@aws-sdk/is-array-buffer': 3.55.0
      '@aws-sdk/types': 3.78.0
      '@aws-sdk/util-hex-encoding': 3.58.0
      '@aws-sdk/util-middleware': 3.78.0
      '@aws-sdk/util-uri-escape': 3.55.0
      tslib: 2.4.0

  /@aws-sdk/smithy-client/3.99.0:
    resolution: {integrity: sha512-N9xgCcwbOBZ4/WuROzlErExXV6+vFrFkNJzeBT31/avvrHXjxgxwQlMoXoQCfM8PyRuDuVSfZeoh1iIRfoxidA==}
    engines: {node: '>= 12.0.0'}
    dependencies:
      '@aws-sdk/middleware-stack': 3.78.0
      '@aws-sdk/types': 3.78.0
      tslib: 2.4.0

  /@aws-sdk/types/3.78.0:
    resolution: {integrity: sha512-I9PTlVNSbwhIgMfmDM5as1tqRIkVZunjVmfogb2WVVPp4CaX0Ll01S0FSMSLL9k6tcQLXqh45pFRjrxCl9WKdQ==}
    engines: {node: '>= 12.0.0'}

  /@aws-sdk/url-parser/3.78.0:
    resolution: {integrity: sha512-iQn2AjECUoJE0Ae9XtgHtGGKvUkvE8hhbktGopdj+zsPBe4WrBN2DgVxlKPPrBonG/YlcL1D7a5EXaujWSlUUw==}
    dependencies:
      '@aws-sdk/querystring-parser': 3.78.0
      '@aws-sdk/types': 3.78.0
      tslib: 2.4.0

  /@aws-sdk/util-arn-parser/3.55.0:
    resolution: {integrity: sha512-76KJxp4MRWufHYWys7DFl64znr5yeJ3AIQNAPCKKw1sP0hzO7p6Kx0PaJnw9x+CPSzOrT4NbuApL6/srYhKDGg==}
    engines: {node: '>= 12.0.0'}
    dependencies:
      tslib: 2.4.0

  /@aws-sdk/util-base64-browser/3.58.0:
    resolution: {integrity: sha512-0ebsXIZNpu/fup9OgsFPnRKfCFbuuI9PPRzvP6twzLxUB0c/aix6Co7LGHFKcRKHZdaykoJMXArf8eHj2Nzv1Q==}
    dependencies:
      tslib: 2.4.0

  /@aws-sdk/util-base64-node/3.55.0:
    resolution: {integrity: sha512-UQ/ZuNoAc8CFMpSiRYmevaTsuRKzLwulZTnM8LNlIt9Wx1tpNvqp80cfvVj7yySKROtEi20wq29h31dZf1eYNQ==}
    engines: {node: '>= 12.0.0'}
    dependencies:
      '@aws-sdk/util-buffer-from': 3.55.0
      tslib: 2.4.0

  /@aws-sdk/util-body-length-browser/3.55.0:
    resolution: {integrity: sha512-Ei2OCzXQw5N6ZkTMZbamUzc1z+z1R1Ja5tMEagz5BxuX4vWdBObT+uGlSzL8yvTbjoPjnxWA2aXyEqaUP3JS8Q==}
    dependencies:
      tslib: 2.4.0

  /@aws-sdk/util-body-length-node/3.55.0:
    resolution: {integrity: sha512-lU1d4I+9wJwydduXs0SxSfd+mHKjxeyd39VwOv6i2KSwWkPbji9UQqpflKLKw+r45jL7+xU/zfeTUg5Tt/3Gew==}
    engines: {node: '>= 12.0.0'}
    dependencies:
      tslib: 2.4.0

  /@aws-sdk/util-buffer-from/3.55.0:
    resolution: {integrity: sha512-uVzKG1UgvnV7XX2FPTylBujYMKBPBaq/qFBxfl0LVNfrty7YjpfieQxAe6yRLD+T0Kir/WDQwGvYC+tOYG3IGA==}
    engines: {node: '>= 12.0.0'}
    dependencies:
      '@aws-sdk/is-array-buffer': 3.55.0
      tslib: 2.4.0

  /@aws-sdk/util-config-provider/3.55.0:
    resolution: {integrity: sha512-30dzofQQfx6tp1jVZkZ0DGRsT0wwC15nEysKRiAcjncM64A0Cm6sra77d0os3vbKiKoPCI/lMsFr4o3533+qvQ==}
    engines: {node: '>= 12.0.0'}
    dependencies:
      tslib: 2.4.0

  /@aws-sdk/util-defaults-mode-browser/3.99.0:
    resolution: {integrity: sha512-qSYjUGuN8n7Q/zAi0tzU4BrU389jQosXtjp7eHpLATl0pKGpaHx6rJNwbiNhvBhBEfmSgqsJ09b4gZUpUezHEw==}
    engines: {node: '>= 10.0.0'}
    dependencies:
      '@aws-sdk/property-provider': 3.78.0
      '@aws-sdk/types': 3.78.0
      bowser: 2.11.0
      tslib: 2.4.0

  /@aws-sdk/util-defaults-mode-node/3.99.0:
    resolution: {integrity: sha512-8TUO0kEnQcgT1gAW9y9oO6a5gKhfEGEUeKidEgbTczEUrjr3aCXIC+p0DI5FJfImwPrTKXra8A22utDM92phWw==}
    engines: {node: '>= 10.0.0'}
    dependencies:
      '@aws-sdk/config-resolver': 3.80.0
      '@aws-sdk/credential-provider-imds': 3.81.0
      '@aws-sdk/node-config-provider': 3.80.0
      '@aws-sdk/property-provider': 3.78.0
      '@aws-sdk/types': 3.78.0
      tslib: 2.4.0

  /@aws-sdk/util-dynamodb/3.105.0:
    resolution: {integrity: sha512-y6WuhUDt3TIqitCxznyVYMkfs9r8QkR6jg0oEwzYekWg7qf9JTlpL51weslSxv1pJj1vrr6ZAsJob8qkluwTtg==}
    engines: {node: '>= 12.0.0'}
    dependencies:
      tslib: 2.4.0
    dev: false

  /@aws-sdk/util-format-url/3.78.0:
    resolution: {integrity: sha512-wdjt8ZAMyBrH/02QrQtB+S9cwtsBJ6bXRJ3XwL6z7L75nwTflKkzOQUS5Ie7HBf3j3JH0KhlqlEbf2nnM9jsPQ==}
    engines: {node: '>= 12.0.0'}
    dependencies:
      '@aws-sdk/querystring-builder': 3.78.0
      '@aws-sdk/types': 3.78.0
      tslib: 2.4.0
    dev: false

  /@aws-sdk/util-hex-encoding/3.58.0:
    resolution: {integrity: sha512-Rl+jXUzk/FJkOLYfUVYPhKa2aUmTpeobRP31l8IatQltSzDgLyRHO35f6UEs7Ztn5s1jbu/POatLAZ2WjbgVyg==}
    engines: {node: '>= 12.0.0'}
    dependencies:
      tslib: 2.4.0

  /@aws-sdk/util-locate-window/3.55.0:
    resolution: {integrity: sha512-0sPmK2JaJE2BbTcnvybzob/VrFKCXKfN4CUKcvn0yGg/me7Bz+vtzQRB3Xp+YSx+7OtWxzv63wsvHoAnXvgxgg==}
    engines: {node: '>= 12.0.0'}
    dependencies:
      tslib: 2.4.0

  /@aws-sdk/util-middleware/3.78.0:
    resolution: {integrity: sha512-Hi3wv2b0VogO4mzyeEaeU5KgIt4qeo0LXU5gS6oRrG0T7s2FyKbMBkJW3YDh/Y8fNwqArZ+/QQFujpP0PIKwkA==}
    engines: {node: '>= 12.0.0'}
    dependencies:
      tslib: 2.4.0

  /@aws-sdk/util-stream-browser/3.78.0:
    resolution: {integrity: sha512-EcThf/sJoD4NYTUNO/nehR57lqkOuL6btRoVnm4LGUR8XgQcJ/WMYYgxOMY8E81xXzRFX2ukRHRxL2xmQsbHDw==}
    dependencies:
      '@aws-sdk/types': 3.78.0
      tslib: 2.4.0

  /@aws-sdk/util-stream-node/3.78.0:
    resolution: {integrity: sha512-CHfX37ioUyamAnlS2p4Nq+4BBjCSlZolFkVyxtVJwzPBBksdvjW67nKG+SShR48RBPJ5LEzbgAaEXNRktCSf6w==}
    engines: {node: '>= 12.0.0'}
    dependencies:
      '@aws-sdk/types': 3.78.0
      tslib: 2.4.0

  /@aws-sdk/util-uri-escape/3.55.0:
    resolution: {integrity: sha512-mmdDLUpFCN2nkfwlLdOM54lTD528GiGSPN1qb8XtGLgZsJUmg3uJSFIN2lPeSbEwJB3NFjVas/rnQC48i7mV8w==}
    engines: {node: '>= 12.0.0'}
    dependencies:
      tslib: 2.4.0

  /@aws-sdk/util-user-agent-browser/3.78.0:
    resolution: {integrity: sha512-diGO/Bf4ggBOEnfD7lrrXaaXOwOXGz0bAJ0HhpizwEMlBld5zfDlWXjNpslh+8+u3EHRjPJQ16KGT6mp/Dm+aw==}
    dependencies:
      '@aws-sdk/types': 3.78.0
      bowser: 2.11.0
      tslib: 2.4.0

  /@aws-sdk/util-user-agent-node/3.80.0:
    resolution: {integrity: sha512-QV26qIXws1m6sZXg65NS+XrQ5NhAzbDVQLtEVE4nC39UN8fuieP6Uet/gZm9mlLI9hllwvcV7EfgBM3GSC7pZg==}
    engines: {node: '>= 12.0.0'}
    dependencies:
      '@aws-sdk/node-config-provider': 3.80.0
      '@aws-sdk/types': 3.78.0
      tslib: 2.4.0

  /@aws-sdk/util-utf8-browser/3.55.0:
    resolution: {integrity: sha512-ljzqJcyjfJpEVSIAxwtIS8xMRUly84BdjlBXyp6cu4G8TUufgjNS31LWdhyGhgmW5vYBNr+LTz0Kwf6J+ou7Ug==}
    dependencies:
      tslib: 2.4.0

  /@aws-sdk/util-utf8-node/3.55.0:
    resolution: {integrity: sha512-FsFm7GFaC7j0tlPEm/ri8bU2QCwFW5WKjxUg8lm1oWaxplCpKGUsmcfPJ4sw58GIoyoGu4QXBK60oCWosZYYdQ==}
    engines: {node: '>= 12.0.0'}
    dependencies:
      '@aws-sdk/util-buffer-from': 3.55.0
      tslib: 2.4.0

  /@aws-sdk/util-waiter/3.78.0:
    resolution: {integrity: sha512-8pWd0XiNOS8AkWQyac8VNEI+gz/cGWlC2TAE2CJp0rOK5XhvlcNBINai4D6TxQ+9foyJXLOI1b8nuXemekoG8A==}
    engines: {node: '>= 12.0.0'}
    dependencies:
      '@aws-sdk/abort-controller': 3.78.0
      '@aws-sdk/types': 3.78.0
      tslib: 2.4.0

  /@aws-sdk/xml-builder/3.55.0:
    resolution: {integrity: sha512-BH+i5S2FLprmfSeIuGy3UbNtEoJPVjh8arl5+LV3i2KY/+TmrS4yT8JtztDlDxHF0cMtNLZNO0KEPtsACS6SOg==}
    engines: {node: '>= 12.0.0'}
    dependencies:
      tslib: 2.4.0

  /@awsui/collection-hooks/1.0.25_react@17.0.2:
    resolution: {integrity: sha512-/FL0StdAKMBDrvPEB7MfMzTBGHbPtsWZY9BmcZqc4+WR7LVaPnBF90uN3brMPRQEJn8omEMSrZl6tVL9gtP51Q==}
    peerDependencies:
      react: ^16.8.0 || ^17.0.0
    dependencies:
      react: 17.0.2
    dev: true

  /@awsui/components-react/3.0.512_b3482aaf5744fc7c2aeb7941b0e0a78f:
    resolution: {integrity: sha512-dJYMFtjNuOuL7D4FukYFE2U3NIpGo06eXI8x5kILQg9enFOt3OlqfP0mKC7nN17uZn/utfnygM3WOkZkAul6ZA==}
    peerDependencies:
      react: ^16.8 || ^17 || ^18
      react-dom: ^16.8 || ^17 || ^18
    dependencies:
      '@awsui/collection-hooks': 1.0.25_react@17.0.2
      '@awsui/test-utils-core': 1.0.19
      '@awsui/theming-runtime': 1.0.7
      '@juggle/resize-observer': 3.3.1
      ace-builds: 1.5.3
      balanced-match: 1.0.2
      clsx: 1.1.1
      d3-scale: 2.2.2
      d3-shape: 1.3.7
      date-fns: 2.28.0
      mnth: 2.0.0
      react: 17.0.2
      react-dom: 17.0.2_react@17.0.2
      react-focus-lock: 2.8.1_b08e3c15324cbe90a6ff8fcd416c932c
      react-keyed-flatten-children: 1.3.0_react@17.0.2
      react-resizable: 1.11.1_react-dom@17.0.2+react@17.0.2
      react-transition-group: 4.4.2_react-dom@17.0.2+react@17.0.2
      react-virtual: 2.10.4_react@17.0.2
      tslib: 2.4.0
      weekstart: 1.1.0
    transitivePeerDependencies:
      - '@types/react'
    dev: true

  /@awsui/design-tokens/3.0.21:
    resolution: {integrity: sha512-HyBfMZKuq/DwW9VXIYRCuNHcQbVO9acGugfZk2GtzeYqdVZbQnnTeZHQKbmAdH97Uapb/D6nrSCbCLC0F9PTSg==}
    dev: true

  /@awsui/global-styles/1.0.14:
    resolution: {integrity: sha512-2YjLtjKFT/CDRf4D4AGUr2633VF9l5QRdzISYkdlp+IMpPsQFLFgf3/+jTECXhP/o/gFKapBUQz0vQ4yJ5miKg==}
    dev: true

  /@awsui/test-utils-core/1.0.19:
    resolution: {integrity: sha512-bJTwZ6jLBjld0ZC9Djv7GouRUpSxADOtvLehxiBcPIzqInP51fIBZKvFZ2Ev+KL2hOZVCbaOGqN6+c74pCYFww==}
    dependencies:
      css-selector-tokenizer: 0.8.0
      css.escape: 1.5.1
    dev: true

  /@awsui/theming-runtime/1.0.7:
    resolution: {integrity: sha512-QJkQW46EqkkZLw0lUxgz5xvXcFtcC3cgfgcBOMfNPtknmxwW/GBdmGiGl7ddmMMtBdjGsMcMn6UDXebOmlxBaA==}
    dependencies:
      tslib: 2.4.0
    dev: true

  /@azure/abort-controller/1.1.0:
    resolution: {integrity: sha512-TrRLIoSQVzfAJX9H1JeFjzAoDGcoK1IYX1UImfceTZpsyYfWr09Ss1aHW1y5TrrR3iq6RZLBwJ3E24uwPhwahw==}
    engines: {node: '>=12.0.0'}
    dependencies:
      tslib: 2.4.0
    dev: false

  /@azure/core-asynciterator-polyfill/1.0.2:
    resolution: {integrity: sha512-3rkP4LnnlWawl0LZptJOdXNrT/fHp2eQMadoasa6afspXdpGrtPZuAQc2PD0cpgyuoXtUWyC3tv7xfntjGS5Dw==}
    engines: {node: '>=12.0.0'}
    dev: false

  /@azure/core-auth/1.3.2:
    resolution: {integrity: sha512-7CU6DmCHIZp5ZPiZ9r3J17lTKMmYsm/zGvNkjArQwPkrLlZ1TZ+EUYfGgh2X31OLMVAQCTJZW4cXHJi02EbJnA==}
    engines: {node: '>=12.0.0'}
    dependencies:
      '@azure/abort-controller': 1.1.0
      tslib: 2.4.0
    dev: false

  /@azure/core-http/1.2.6:
    resolution: {integrity: sha512-odtH7UMKtekc5YQ86xg9GlVHNXR6pq2JgJ5FBo7/jbOjNGdBqcrIVrZx2bevXVJz/uUTSx6vUf62gzTXTfqYSQ==}
    engines: {node: '>=8.0.0'}
    dependencies:
      '@azure/abort-controller': 1.1.0
      '@azure/core-asynciterator-polyfill': 1.0.2
      '@azure/core-auth': 1.3.2
      '@azure/core-tracing': 1.0.0-preview.11
      '@azure/logger': 1.0.3
      '@types/node-fetch': 2.6.1
      '@types/tunnel': 0.0.1
      form-data: 3.0.1
      node-fetch: 2.6.7
      process: 0.11.10
      tough-cookie: 4.0.0
      tslib: 2.4.0
      tunnel: 0.0.6
      uuid: 8.3.2
      xml2js: 0.4.23
    transitivePeerDependencies:
      - encoding
    dev: false

  /@azure/core-lro/1.0.5:
    resolution: {integrity: sha512-0EFCFZxARrIoLWMIRt4vuqconRVIO2Iin7nFBfJiYCCbKp5eEmxutNk8uqudPmG0XFl5YqlVh68/al/vbE5OOg==}
    engines: {node: '>=8.0.0'}
    dependencies:
      '@azure/abort-controller': 1.1.0
      '@azure/core-http': 1.2.6
      '@azure/core-tracing': 1.0.0-preview.11
      events: 3.3.0
      tslib: 2.4.0
    transitivePeerDependencies:
      - encoding
    dev: false

  /@azure/core-paging/1.3.0:
    resolution: {integrity: sha512-H6Tg9eBm0brHqLy0OSAGzxIh1t4UL8eZVrSUMJ60Ra9cwq2pOskFqVpz2pYoHDsBY1jZ4V/P8LRGb5D5pmC6rg==}
    engines: {node: '>=12.0.0'}
    dependencies:
      tslib: 2.4.0
    dev: false

  /@azure/core-tracing/1.0.0-preview.11:
    resolution: {integrity: sha512-frF0pJc9HTmKncVokhBxCqipjbql02DThQ1ZJ9wLi7SDMLdPAFyDI5xZNzX5guLz+/DtPkY+SGK2li9FIXqshQ==}
    engines: {node: '>=8.0.0'}
    dependencies:
      '@opencensus/web-types': 0.0.7
      '@opentelemetry/api': 1.0.0-rc.0
      tslib: 2.4.0
    dev: false

  /@azure/core-tracing/1.0.0-preview.7:
    resolution: {integrity: sha512-pkFCw6OiJrpR+aH1VQe6DYm3fK2KWCC5Jf3m/Pv1RxF08M1Xm08RCyQ5Qe0YyW5L16yYT2nnV48krVhYZ6SGFA==}
    dependencies:
      '@opencensus/web-types': 0.0.7
      '@opentelemetry/types': 0.2.0
      tslib: 1.14.1
    dev: false

  /@azure/core-tracing/1.0.0-preview.9:
    resolution: {integrity: sha512-zczolCLJ5QG42AEPQ+Qg9SRYNUyB+yZ5dzof4YEc+dyWczO9G2sBqbAjLB7IqrsdHN2apkiB2oXeDKCsq48jug==}
    engines: {node: '>=8.0.0'}
    dependencies:
      '@opencensus/web-types': 0.0.7
      '@opentelemetry/api': 0.10.2
      tslib: 2.4.0
    dev: false

  /@azure/identity/1.0.3:
    resolution: {integrity: sha512-yWoOL3WjbD1sAYHdx4buFCGd9mCIHGzlTHgkhhLrmMpBztsfp9ejo5LRPYIV2Za4otfJzPL4kH/vnSLTS/4WYA==}
    dependencies:
      '@azure/core-http': 1.2.6
      '@azure/core-tracing': 1.0.0-preview.7
      '@azure/logger': 1.0.3
      '@opentelemetry/types': 0.2.0
      events: 3.3.0
      jws: 3.2.2
      msal: 1.4.16
      qs: 6.10.3
      tslib: 1.14.1
      uuid: 3.4.0
    transitivePeerDependencies:
      - encoding
    dev: false

  /@azure/logger/1.0.3:
    resolution: {integrity: sha512-aK4s3Xxjrx3daZr3VylxejK3vG5ExXck5WOHDJ8in/k9AqlfIyFMMT1uG7u8mNjX+QRILTIn0/Xgschfh/dQ9g==}
    engines: {node: '>=12.0.0'}
    dependencies:
      tslib: 2.4.0
    dev: false

  /@azure/storage-blob/12.3.0:
    resolution: {integrity: sha512-nCySzNfm782pEW3sg9GHj1zE4gBeVVMeEBdWb4MefifrCwQQOoz5cXZTNFiUJAJqAO+/72r2UjZcUwHk/QmzkA==}
    dependencies:
      '@azure/abort-controller': 1.1.0
      '@azure/core-http': 1.2.6
      '@azure/core-lro': 1.0.5
      '@azure/core-paging': 1.3.0
      '@azure/core-tracing': 1.0.0-preview.9
      '@azure/logger': 1.0.3
      '@opentelemetry/api': 0.10.2
      events: 3.3.0
      tslib: 2.4.0
    transitivePeerDependencies:
      - encoding
    dev: false

  /@babel/code-frame/7.16.7:
    resolution: {integrity: sha512-iAXqUn8IIeBTNd72xsFlgaXHkMBMt6y4HJp1tIaK465CWLT/fG1aqB7ykr95gHHmlBdGbFeWWfyB4NJJ0nmeIg==}
    engines: {node: '>=6.9.0'}
    dependencies:
      '@babel/highlight': 7.17.12

  /@babel/compat-data/7.17.10:
    resolution: {integrity: sha512-GZt/TCsG70Ms19gfZO1tM4CVnXsPgEPBCpJu+Qz3L0LUDsY5nZqFZglIoPC1kIYOtNBZlrnFT+klg12vFGZXrw==}
    engines: {node: '>=6.9.0'}
    dev: true

  /@babel/core/7.18.2:
    resolution: {integrity: sha512-A8pri1YJiC5UnkdrWcmfZTJTV85b4UXTAfImGmCfYmax4TR9Cw8sDS0MOk++Gp2mE/BefVJ5nwy5yzqNJbP/DQ==}
    engines: {node: '>=6.9.0'}
    dependencies:
      '@ampproject/remapping': 2.2.0
      '@babel/code-frame': 7.16.7
      '@babel/generator': 7.18.2
      '@babel/helper-compilation-targets': 7.18.2_@babel+core@7.18.2
      '@babel/helper-module-transforms': 7.18.0
      '@babel/helpers': 7.18.2
      '@babel/parser': 7.18.4
      '@babel/template': 7.16.7
      '@babel/traverse': 7.18.2
      '@babel/types': 7.18.4
      convert-source-map: 1.8.0
      debug: 4.3.4
      gensync: 1.0.0-beta.2
      json5: 2.2.1
      semver: 6.3.0
    transitivePeerDependencies:
      - supports-color
    dev: true

  /@babel/generator/7.18.2:
    resolution: {integrity: sha512-W1lG5vUwFvfMd8HVXqdfbuG7RuaSrTCCD8cl8fP8wOivdbtbIg2Db3IWUcgvfxKbbn6ZBGYRW/Zk1MIwK49mgw==}
    engines: {node: '>=6.9.0'}
    dependencies:
      '@babel/types': 7.18.4
      '@jridgewell/gen-mapping': 0.3.1
      jsesc: 2.5.2
    dev: true

  /@babel/helper-annotate-as-pure/7.16.7:
    resolution: {integrity: sha512-s6t2w/IPQVTAET1HitoowRGXooX8mCgtuP5195wD/QJPV6wYjpujCGF7JuMODVX2ZAJOf1GT6DT9MHEZvLOFSw==}
    engines: {node: '>=6.9.0'}
    dependencies:
      '@babel/types': 7.18.4
    dev: true

  /@babel/helper-builder-binary-assignment-operator-visitor/7.16.7:
    resolution: {integrity: sha512-C6FdbRaxYjwVu/geKW4ZeQ0Q31AftgRcdSnZ5/jsH6BzCJbtvXvhpfkbkThYSuutZA7nCXpPR6AD9zd1dprMkA==}
    engines: {node: '>=6.9.0'}
    dependencies:
      '@babel/helper-explode-assignable-expression': 7.16.7
      '@babel/types': 7.18.4
    dev: true

  /@babel/helper-compilation-targets/7.18.2_@babel+core@7.18.2:
    resolution: {integrity: sha512-s1jnPotJS9uQnzFtiZVBUxe67CuBa679oWFHpxYYnTpRL/1ffhyX44R9uYiXoa/pLXcY9H2moJta0iaanlk/rQ==}
    engines: {node: '>=6.9.0'}
    peerDependencies:
      '@babel/core': ^7.0.0
    dependencies:
      '@babel/compat-data': 7.17.10
      '@babel/core': 7.18.2
      '@babel/helper-validator-option': 7.16.7
      browserslist: 4.20.3
      semver: 6.3.0
    dev: true

  /@babel/helper-create-class-features-plugin/7.18.0_@babel+core@7.18.2:
    resolution: {integrity: sha512-Kh8zTGR9de3J63e5nS0rQUdRs/kbtwoeQQ0sriS0lItjC96u8XXZN6lKpuyWd2coKSU13py/y+LTmThLuVX0Pg==}
    engines: {node: '>=6.9.0'}
    peerDependencies:
      '@babel/core': ^7.0.0
    dependencies:
      '@babel/core': 7.18.2
      '@babel/helper-annotate-as-pure': 7.16.7
      '@babel/helper-environment-visitor': 7.18.2
      '@babel/helper-function-name': 7.17.9
      '@babel/helper-member-expression-to-functions': 7.17.7
      '@babel/helper-optimise-call-expression': 7.16.7
      '@babel/helper-replace-supers': 7.18.2
      '@babel/helper-split-export-declaration': 7.16.7
    transitivePeerDependencies:
      - supports-color
    dev: true

  /@babel/helper-create-regexp-features-plugin/7.17.12_@babel+core@7.18.2:
    resolution: {integrity: sha512-b2aZrV4zvutr9AIa6/gA3wsZKRwTKYoDxYiFKcESS3Ug2GTXzwBEvMuuFLhCQpEnRXs1zng4ISAXSUxxKBIcxw==}
    engines: {node: '>=6.9.0'}
    peerDependencies:
      '@babel/core': ^7.0.0
    dependencies:
      '@babel/core': 7.18.2
      '@babel/helper-annotate-as-pure': 7.16.7
      regexpu-core: 5.0.1
    dev: true

  /@babel/helper-define-polyfill-provider/0.3.1_@babel+core@7.18.2:
    resolution: {integrity: sha512-J9hGMpJQmtWmj46B3kBHmL38UhJGhYX7eqkcq+2gsstyYt341HmPeWspihX43yVRA0mS+8GGk2Gckc7bY/HCmA==}
    peerDependencies:
      '@babel/core': ^7.4.0-0
    dependencies:
      '@babel/core': 7.18.2
      '@babel/helper-compilation-targets': 7.18.2_@babel+core@7.18.2
      '@babel/helper-module-imports': 7.16.7
      '@babel/helper-plugin-utils': 7.17.12
      '@babel/traverse': 7.18.2
      debug: 4.3.4
      lodash.debounce: 4.0.8
      resolve: 1.22.0
      semver: 6.3.0
    transitivePeerDependencies:
      - supports-color
    dev: true

  /@babel/helper-environment-visitor/7.18.2:
    resolution: {integrity: sha512-14GQKWkX9oJzPiQQ7/J36FTXcD4kSp8egKjO9nINlSKiHITRA9q/R74qu8S9xlc/b/yjsJItQUeeh3xnGN0voQ==}
    engines: {node: '>=6.9.0'}
    dev: true

  /@babel/helper-explode-assignable-expression/7.16.7:
    resolution: {integrity: sha512-KyUenhWMC8VrxzkGP0Jizjo4/Zx+1nNZhgocs+gLzyZyB8SHidhoq9KK/8Ato4anhwsivfkBLftky7gvzbZMtQ==}
    engines: {node: '>=6.9.0'}
    dependencies:
      '@babel/types': 7.18.4
    dev: true

  /@babel/helper-function-name/7.17.9:
    resolution: {integrity: sha512-7cRisGlVtiVqZ0MW0/yFB4atgpGLWEHUVYnb448hZK4x+vih0YO5UoS11XIYtZYqHd0dIPMdUSv8q5K4LdMnIg==}
    engines: {node: '>=6.9.0'}
    dependencies:
      '@babel/template': 7.16.7
      '@babel/types': 7.18.4
    dev: true

  /@babel/helper-hoist-variables/7.16.7:
    resolution: {integrity: sha512-m04d/0Op34H5v7pbZw6pSKP7weA6lsMvfiIAMeIvkY/R4xQtBSMFEigu9QTZ2qB/9l22vsxtM8a+Q8CzD255fg==}
    engines: {node: '>=6.9.0'}
    dependencies:
      '@babel/types': 7.18.4
    dev: true

  /@babel/helper-member-expression-to-functions/7.17.7:
    resolution: {integrity: sha512-thxXgnQ8qQ11W2wVUObIqDL4p148VMxkt5T/qpN5k2fboRyzFGFmKsTGViquyM5QHKUy48OZoca8kw4ajaDPyw==}
    engines: {node: '>=6.9.0'}
    dependencies:
      '@babel/types': 7.18.4
    dev: true

  /@babel/helper-module-imports/7.16.7:
    resolution: {integrity: sha512-LVtS6TqjJHFc+nYeITRo6VLXve70xmq7wPhWTqDJusJEgGmkAACWwMiTNrvfoQo6hEhFwAIixNkvB0jPXDL8Wg==}
    engines: {node: '>=6.9.0'}
    dependencies:
      '@babel/types': 7.18.4
    dev: true

  /@babel/helper-module-transforms/7.18.0:
    resolution: {integrity: sha512-kclUYSUBIjlvnzN2++K9f2qzYKFgjmnmjwL4zlmU5f8ZtzgWe8s0rUPSTGy2HmK4P8T52MQsS+HTQAgZd3dMEA==}
    engines: {node: '>=6.9.0'}
    dependencies:
      '@babel/helper-environment-visitor': 7.18.2
      '@babel/helper-module-imports': 7.16.7
      '@babel/helper-simple-access': 7.18.2
      '@babel/helper-split-export-declaration': 7.16.7
      '@babel/helper-validator-identifier': 7.16.7
      '@babel/template': 7.16.7
      '@babel/traverse': 7.18.2
      '@babel/types': 7.18.4
    transitivePeerDependencies:
      - supports-color
    dev: true

  /@babel/helper-optimise-call-expression/7.16.7:
    resolution: {integrity: sha512-EtgBhg7rd/JcnpZFXpBy0ze1YRfdm7BnBX4uKMBd3ixa3RGAE002JZB66FJyNH7g0F38U05pXmA5P8cBh7z+1w==}
    engines: {node: '>=6.9.0'}
    dependencies:
      '@babel/types': 7.18.4
    dev: true

  /@babel/helper-plugin-utils/7.17.12:
    resolution: {integrity: sha512-JDkf04mqtN3y4iAbO1hv9U2ARpPyPL1zqyWs/2WG1pgSq9llHFjStX5jdxb84himgJm+8Ng+x0oiWF/nw/XQKA==}
    engines: {node: '>=6.9.0'}
    dev: true

  /@babel/helper-remap-async-to-generator/7.16.8:
    resolution: {integrity: sha512-fm0gH7Flb8H51LqJHy3HJ3wnE1+qtYR2A99K06ahwrawLdOFsCEWjZOrYricXJHoPSudNKxrMBUPEIPxiIIvBw==}
    engines: {node: '>=6.9.0'}
    dependencies:
      '@babel/helper-annotate-as-pure': 7.16.7
      '@babel/helper-wrap-function': 7.16.8
      '@babel/types': 7.18.4
    transitivePeerDependencies:
      - supports-color
    dev: true

  /@babel/helper-replace-supers/7.18.2:
    resolution: {integrity: sha512-XzAIyxx+vFnrOxiQrToSUOzUOn0e1J2Li40ntddek1Y69AXUTXoDJ40/D5RdjFu7s7qHiaeoTiempZcbuVXh2Q==}
    engines: {node: '>=6.9.0'}
    dependencies:
      '@babel/helper-environment-visitor': 7.18.2
      '@babel/helper-member-expression-to-functions': 7.17.7
      '@babel/helper-optimise-call-expression': 7.16.7
      '@babel/traverse': 7.18.2
      '@babel/types': 7.18.4
    transitivePeerDependencies:
      - supports-color
    dev: true

  /@babel/helper-simple-access/7.18.2:
    resolution: {integrity: sha512-7LIrjYzndorDY88MycupkpQLKS1AFfsVRm2k/9PtKScSy5tZq0McZTj+DiMRynboZfIqOKvo03pmhTaUgiD6fQ==}
    engines: {node: '>=6.9.0'}
    dependencies:
      '@babel/types': 7.18.4
    dev: true

  /@babel/helper-skip-transparent-expression-wrappers/7.16.0:
    resolution: {integrity: sha512-+il1gTy0oHwUsBQZyJvukbB4vPMdcYBrFHa0Uc4AizLxbq6BOYC51Rv4tWocX9BLBDLZ4kc6qUFpQ6HRgL+3zw==}
    engines: {node: '>=6.9.0'}
    dependencies:
      '@babel/types': 7.18.4
    dev: true

  /@babel/helper-split-export-declaration/7.16.7:
    resolution: {integrity: sha512-xbWoy/PFoxSWazIToT9Sif+jJTlrMcndIsaOKvTA6u7QEo7ilkRZpjew18/W3c7nm8fXdUDXh02VXTbZ0pGDNw==}
    engines: {node: '>=6.9.0'}
    dependencies:
      '@babel/types': 7.18.4
    dev: true

  /@babel/helper-validator-identifier/7.16.7:
    resolution: {integrity: sha512-hsEnFemeiW4D08A5gUAZxLBTXpZ39P+a+DGDsHw1yxqyQ/jzFEnxf5uTEGp+3bzAbNOxU1paTgYS4ECU/IgfDw==}
    engines: {node: '>=6.9.0'}

  /@babel/helper-validator-option/7.16.7:
    resolution: {integrity: sha512-TRtenOuRUVo9oIQGPC5G9DgK4743cdxvtOw0weQNpZXaS16SCBi5MNjZF8vba3ETURjZpTbVn7Vvcf2eAwFozQ==}
    engines: {node: '>=6.9.0'}
    dev: true

  /@babel/helper-wrap-function/7.16.8:
    resolution: {integrity: sha512-8RpyRVIAW1RcDDGTA+GpPAwV22wXCfKOoM9bet6TLkGIFTkRQSkH1nMQ5Yet4MpoXe1ZwHPVtNasc2w0uZMqnw==}
    engines: {node: '>=6.9.0'}
    dependencies:
      '@babel/helper-function-name': 7.17.9
      '@babel/template': 7.16.7
      '@babel/traverse': 7.18.2
      '@babel/types': 7.18.4
    transitivePeerDependencies:
      - supports-color
    dev: true

  /@babel/helpers/7.18.2:
    resolution: {integrity: sha512-j+d+u5xT5utcQSzrh9p+PaJX94h++KN+ng9b9WEJq7pkUPAd61FGqhjuUEdfknb3E/uDBb7ruwEeKkIxNJPIrg==}
    engines: {node: '>=6.9.0'}
    dependencies:
      '@babel/template': 7.16.7
      '@babel/traverse': 7.18.2
      '@babel/types': 7.18.4
    transitivePeerDependencies:
      - supports-color
    dev: true

  /@babel/highlight/7.17.12:
    resolution: {integrity: sha512-7yykMVF3hfZY2jsHZEEgLc+3x4o1O+fYyULu11GynEUQNwB6lua+IIQn1FiJxNucd5UlyJryrwsOh8PL9Sn8Qg==}
    engines: {node: '>=6.9.0'}
    dependencies:
      '@babel/helper-validator-identifier': 7.16.7
      chalk: 2.4.2
      js-tokens: 4.0.0

  /@babel/parser/7.16.4:
    resolution: {integrity: sha512-6V0qdPUaiVHH3RtZeLIsc+6pDhbYzHR8ogA8w+f+Wc77DuXto19g2QUwveINoS34Uw+W8/hQDGJCx+i4n7xcng==}
    engines: {node: '>=6.0.0'}
    hasBin: true
    dev: true

  /@babel/parser/7.18.4:
    resolution: {integrity: sha512-FDge0dFazETFcxGw/EXzOkN8uJp0PC7Qbm+Pe9T+av2zlBpOgunFHkQPPn+eRuClU73JF+98D531UgayY89tow==}
    engines: {node: '>=6.0.0'}
    hasBin: true
    dev: true

  /@babel/plugin-bugfix-safari-id-destructuring-collision-in-function-expression/7.17.12_@babel+core@7.18.2:
    resolution: {integrity: sha512-xCJQXl4EeQ3J9C4yOmpTrtVGmzpm2iSzyxbkZHw7UCnZBftHpF/hpII80uWVyVrc40ytIClHjgWGTG1g/yB+aw==}
    engines: {node: '>=6.9.0'}
    peerDependencies:
      '@babel/core': ^7.0.0
    dependencies:
      '@babel/core': 7.18.2
      '@babel/helper-plugin-utils': 7.17.12
    dev: true

  /@babel/plugin-bugfix-v8-spread-parameters-in-optional-chaining/7.17.12_@babel+core@7.18.2:
    resolution: {integrity: sha512-/vt0hpIw0x4b6BLKUkwlvEoiGZYYLNZ96CzyHYPbtG2jZGz6LBe7/V+drYrc/d+ovrF9NBi0pmtvmNb/FsWtRQ==}
    engines: {node: '>=6.9.0'}
    peerDependencies:
      '@babel/core': ^7.13.0
    dependencies:
      '@babel/core': 7.18.2
      '@babel/helper-plugin-utils': 7.17.12
      '@babel/helper-skip-transparent-expression-wrappers': 7.16.0
      '@babel/plugin-proposal-optional-chaining': 7.17.12_@babel+core@7.18.2
    dev: true

  /@babel/plugin-proposal-async-generator-functions/7.17.12_@babel+core@7.18.2:
    resolution: {integrity: sha512-RWVvqD1ooLKP6IqWTA5GyFVX2isGEgC5iFxKzfYOIy/QEFdxYyCybBDtIGjipHpb9bDWHzcqGqFakf+mVmBTdQ==}
    engines: {node: '>=6.9.0'}
    peerDependencies:
      '@babel/core': ^7.0.0-0
    dependencies:
      '@babel/core': 7.18.2
      '@babel/helper-plugin-utils': 7.17.12
      '@babel/helper-remap-async-to-generator': 7.16.8
      '@babel/plugin-syntax-async-generators': 7.8.4_@babel+core@7.18.2
    transitivePeerDependencies:
      - supports-color
    dev: true

  /@babel/plugin-proposal-class-properties/7.17.12_@babel+core@7.18.2:
    resolution: {integrity: sha512-U0mI9q8pW5Q9EaTHFPwSVusPMV/DV9Mm8p7csqROFLtIE9rBF5piLqyrBGigftALrBcsBGu4m38JneAe7ZDLXw==}
    engines: {node: '>=6.9.0'}
    peerDependencies:
      '@babel/core': ^7.0.0-0
    dependencies:
      '@babel/core': 7.18.2
      '@babel/helper-create-class-features-plugin': 7.18.0_@babel+core@7.18.2
      '@babel/helper-plugin-utils': 7.17.12
    transitivePeerDependencies:
      - supports-color
    dev: true

  /@babel/plugin-proposal-class-static-block/7.18.0_@babel+core@7.18.2:
    resolution: {integrity: sha512-t+8LsRMMDE74c6sV7KShIw13sqbqd58tlqNrsWoWBTIMw7SVQ0cZ905wLNS/FBCy/3PyooRHLFFlfrUNyyz5lA==}
    engines: {node: '>=6.9.0'}
    peerDependencies:
      '@babel/core': ^7.12.0
    dependencies:
      '@babel/core': 7.18.2
      '@babel/helper-create-class-features-plugin': 7.18.0_@babel+core@7.18.2
      '@babel/helper-plugin-utils': 7.17.12
      '@babel/plugin-syntax-class-static-block': 7.14.5_@babel+core@7.18.2
    transitivePeerDependencies:
      - supports-color
    dev: true

  /@babel/plugin-proposal-dynamic-import/7.16.7_@babel+core@7.18.2:
    resolution: {integrity: sha512-I8SW9Ho3/8DRSdmDdH3gORdyUuYnk1m4cMxUAdu5oy4n3OfN8flDEH+d60iG7dUfi0KkYwSvoalHzzdRzpWHTg==}
    engines: {node: '>=6.9.0'}
    peerDependencies:
      '@babel/core': ^7.0.0-0
    dependencies:
      '@babel/core': 7.18.2
      '@babel/helper-plugin-utils': 7.17.12
      '@babel/plugin-syntax-dynamic-import': 7.8.3_@babel+core@7.18.2
    dev: true

  /@babel/plugin-proposal-export-namespace-from/7.17.12_@babel+core@7.18.2:
    resolution: {integrity: sha512-j7Ye5EWdwoXOpRmo5QmRyHPsDIe6+u70ZYZrd7uz+ebPYFKfRcLcNu3Ro0vOlJ5zuv8rU7xa+GttNiRzX56snQ==}
    engines: {node: '>=6.9.0'}
    peerDependencies:
      '@babel/core': ^7.0.0-0
    dependencies:
      '@babel/core': 7.18.2
      '@babel/helper-plugin-utils': 7.17.12
      '@babel/plugin-syntax-export-namespace-from': 7.8.3_@babel+core@7.18.2
    dev: true

  /@babel/plugin-proposal-json-strings/7.17.12_@babel+core@7.18.2:
    resolution: {integrity: sha512-rKJ+rKBoXwLnIn7n6o6fulViHMrOThz99ybH+hKHcOZbnN14VuMnH9fo2eHE69C8pO4uX1Q7t2HYYIDmv8VYkg==}
    engines: {node: '>=6.9.0'}
    peerDependencies:
      '@babel/core': ^7.0.0-0
    dependencies:
      '@babel/core': 7.18.2
      '@babel/helper-plugin-utils': 7.17.12
      '@babel/plugin-syntax-json-strings': 7.8.3_@babel+core@7.18.2
    dev: true

  /@babel/plugin-proposal-logical-assignment-operators/7.17.12_@babel+core@7.18.2:
    resolution: {integrity: sha512-EqFo2s1Z5yy+JeJu7SFfbIUtToJTVlC61/C7WLKDntSw4Sz6JNAIfL7zQ74VvirxpjB5kz/kIx0gCcb+5OEo2Q==}
    engines: {node: '>=6.9.0'}
    peerDependencies:
      '@babel/core': ^7.0.0-0
    dependencies:
      '@babel/core': 7.18.2
      '@babel/helper-plugin-utils': 7.17.12
      '@babel/plugin-syntax-logical-assignment-operators': 7.10.4_@babel+core@7.18.2
    dev: true

  /@babel/plugin-proposal-nullish-coalescing-operator/7.17.12_@babel+core@7.18.2:
    resolution: {integrity: sha512-ws/g3FSGVzv+VH86+QvgtuJL/kR67xaEIF2x0iPqdDfYW6ra6JF3lKVBkWynRLcNtIC1oCTfDRVxmm2mKzy+ag==}
    engines: {node: '>=6.9.0'}
    peerDependencies:
      '@babel/core': ^7.0.0-0
    dependencies:
      '@babel/core': 7.18.2
      '@babel/helper-plugin-utils': 7.17.12
      '@babel/plugin-syntax-nullish-coalescing-operator': 7.8.3_@babel+core@7.18.2
    dev: true

  /@babel/plugin-proposal-numeric-separator/7.16.7_@babel+core@7.18.2:
    resolution: {integrity: sha512-vQgPMknOIgiuVqbokToyXbkY/OmmjAzr/0lhSIbG/KmnzXPGwW/AdhdKpi+O4X/VkWiWjnkKOBiqJrTaC98VKw==}
    engines: {node: '>=6.9.0'}
    peerDependencies:
      '@babel/core': ^7.0.0-0
    dependencies:
      '@babel/core': 7.18.2
      '@babel/helper-plugin-utils': 7.17.12
      '@babel/plugin-syntax-numeric-separator': 7.10.4_@babel+core@7.18.2
    dev: true

  /@babel/plugin-proposal-object-rest-spread/7.18.0_@babel+core@7.18.2:
    resolution: {integrity: sha512-nbTv371eTrFabDfHLElkn9oyf9VG+VKK6WMzhY2o4eHKaG19BToD9947zzGMO6I/Irstx9d8CwX6njPNIAR/yw==}
    engines: {node: '>=6.9.0'}
    peerDependencies:
      '@babel/core': ^7.0.0-0
    dependencies:
      '@babel/compat-data': 7.17.10
      '@babel/core': 7.18.2
      '@babel/helper-compilation-targets': 7.18.2_@babel+core@7.18.2
      '@babel/helper-plugin-utils': 7.17.12
      '@babel/plugin-syntax-object-rest-spread': 7.8.3_@babel+core@7.18.2
      '@babel/plugin-transform-parameters': 7.17.12_@babel+core@7.18.2
    dev: true

  /@babel/plugin-proposal-optional-catch-binding/7.16.7_@babel+core@7.18.2:
    resolution: {integrity: sha512-eMOH/L4OvWSZAE1VkHbr1vckLG1WUcHGJSLqqQwl2GaUqG6QjddvrOaTUMNYiv77H5IKPMZ9U9P7EaHwvAShfA==}
    engines: {node: '>=6.9.0'}
    peerDependencies:
      '@babel/core': ^7.0.0-0
    dependencies:
      '@babel/core': 7.18.2
      '@babel/helper-plugin-utils': 7.17.12
      '@babel/plugin-syntax-optional-catch-binding': 7.8.3_@babel+core@7.18.2
    dev: true

  /@babel/plugin-proposal-optional-chaining/7.17.12_@babel+core@7.18.2:
    resolution: {integrity: sha512-7wigcOs/Z4YWlK7xxjkvaIw84vGhDv/P1dFGQap0nHkc8gFKY/r+hXc8Qzf5k1gY7CvGIcHqAnOagVKJJ1wVOQ==}
    engines: {node: '>=6.9.0'}
    peerDependencies:
      '@babel/core': ^7.0.0-0
    dependencies:
      '@babel/core': 7.18.2
      '@babel/helper-plugin-utils': 7.17.12
      '@babel/helper-skip-transparent-expression-wrappers': 7.16.0
      '@babel/plugin-syntax-optional-chaining': 7.8.3_@babel+core@7.18.2
    dev: true

  /@babel/plugin-proposal-private-methods/7.17.12_@babel+core@7.18.2:
    resolution: {integrity: sha512-SllXoxo19HmxhDWm3luPz+cPhtoTSKLJE9PXshsfrOzBqs60QP0r8OaJItrPhAj0d7mZMnNF0Y1UUggCDgMz1A==}
    engines: {node: '>=6.9.0'}
    peerDependencies:
      '@babel/core': ^7.0.0-0
    dependencies:
      '@babel/core': 7.18.2
      '@babel/helper-create-class-features-plugin': 7.18.0_@babel+core@7.18.2
      '@babel/helper-plugin-utils': 7.17.12
    transitivePeerDependencies:
      - supports-color
    dev: true

  /@babel/plugin-proposal-private-property-in-object/7.17.12_@babel+core@7.18.2:
    resolution: {integrity: sha512-/6BtVi57CJfrtDNKfK5b66ydK2J5pXUKBKSPD2G1whamMuEnZWgoOIfO8Vf9F/DoD4izBLD/Au4NMQfruzzykg==}
    engines: {node: '>=6.9.0'}
    peerDependencies:
      '@babel/core': ^7.0.0-0
    dependencies:
      '@babel/core': 7.18.2
      '@babel/helper-annotate-as-pure': 7.16.7
      '@babel/helper-create-class-features-plugin': 7.18.0_@babel+core@7.18.2
      '@babel/helper-plugin-utils': 7.17.12
      '@babel/plugin-syntax-private-property-in-object': 7.14.5_@babel+core@7.18.2
    transitivePeerDependencies:
      - supports-color
    dev: true

  /@babel/plugin-proposal-unicode-property-regex/7.17.12_@babel+core@7.18.2:
    resolution: {integrity: sha512-Wb9qLjXf3ZazqXA7IvI7ozqRIXIGPtSo+L5coFmEkhTQK18ao4UDDD0zdTGAarmbLj2urpRwrc6893cu5Bfh0A==}
    engines: {node: '>=4'}
    peerDependencies:
      '@babel/core': ^7.0.0-0
    dependencies:
      '@babel/core': 7.18.2
      '@babel/helper-create-regexp-features-plugin': 7.17.12_@babel+core@7.18.2
      '@babel/helper-plugin-utils': 7.17.12
    dev: true

  /@babel/plugin-syntax-async-generators/7.8.4_@babel+core@7.18.2:
    resolution: {integrity: sha512-tycmZxkGfZaxhMRbXlPXuVFpdWlXpir2W4AMhSJgRKzk/eDlIXOhb2LHWoLpDF7TEHylV5zNhykX6KAgHJmTNw==}
    peerDependencies:
      '@babel/core': ^7.0.0-0
    dependencies:
      '@babel/core': 7.18.2
      '@babel/helper-plugin-utils': 7.17.12
    dev: true

  /@babel/plugin-syntax-bigint/7.8.3_@babel+core@7.18.2:
    resolution: {integrity: sha512-wnTnFlG+YxQm3vDxpGE57Pj0srRU4sHE/mDkt1qv2YJJSeUAec2ma4WLUnUPeKjyrfntVwe/N6dCXpU+zL3Npg==}
    peerDependencies:
      '@babel/core': ^7.0.0-0
    dependencies:
      '@babel/core': 7.18.2
      '@babel/helper-plugin-utils': 7.17.12
    dev: true

  /@babel/plugin-syntax-class-properties/7.12.13_@babel+core@7.18.2:
    resolution: {integrity: sha512-fm4idjKla0YahUNgFNLCB0qySdsoPiZP3iQE3rky0mBUtMZ23yDJ9SJdg6dXTSDnulOVqiF3Hgr9nbXvXTQZYA==}
    peerDependencies:
      '@babel/core': ^7.0.0-0
    dependencies:
      '@babel/core': 7.18.2
      '@babel/helper-plugin-utils': 7.17.12
    dev: true

  /@babel/plugin-syntax-class-static-block/7.14.5_@babel+core@7.18.2:
    resolution: {integrity: sha512-b+YyPmr6ldyNnM6sqYeMWE+bgJcJpO6yS4QD7ymxgH34GBPNDM/THBh8iunyvKIZztiwLH4CJZ0RxTk9emgpjw==}
    engines: {node: '>=6.9.0'}
    peerDependencies:
      '@babel/core': ^7.0.0-0
    dependencies:
      '@babel/core': 7.18.2
      '@babel/helper-plugin-utils': 7.17.12
    dev: true

  /@babel/plugin-syntax-dynamic-import/7.8.3_@babel+core@7.18.2:
    resolution: {integrity: sha512-5gdGbFon+PszYzqs83S3E5mpi7/y/8M9eC90MRTZfduQOYW76ig6SOSPNe41IG5LoP3FGBn2N0RjVDSQiS94kQ==}
    peerDependencies:
      '@babel/core': ^7.0.0-0
    dependencies:
      '@babel/core': 7.18.2
      '@babel/helper-plugin-utils': 7.17.12
    dev: true

  /@babel/plugin-syntax-export-namespace-from/7.8.3_@babel+core@7.18.2:
    resolution: {integrity: sha512-MXf5laXo6c1IbEbegDmzGPwGNTsHZmEy6QGznu5Sh2UCWvueywb2ee+CCE4zQiZstxU9BMoQO9i6zUFSY0Kj0Q==}
    peerDependencies:
      '@babel/core': ^7.0.0-0
    dependencies:
      '@babel/core': 7.18.2
      '@babel/helper-plugin-utils': 7.17.12
    dev: true

  /@babel/plugin-syntax-import-assertions/7.17.12_@babel+core@7.18.2:
    resolution: {integrity: sha512-n/loy2zkq9ZEM8tEOwON9wTQSTNDTDEz6NujPtJGLU7qObzT1N4c4YZZf8E6ATB2AjNQg/Ib2AIpO03EZaCehw==}
    engines: {node: '>=6.9.0'}
    peerDependencies:
      '@babel/core': ^7.0.0-0
    dependencies:
      '@babel/core': 7.18.2
      '@babel/helper-plugin-utils': 7.17.12
    dev: true

  /@babel/plugin-syntax-import-meta/7.10.4_@babel+core@7.18.2:
    resolution: {integrity: sha512-Yqfm+XDx0+Prh3VSeEQCPU81yC+JWZ2pDPFSS4ZdpfZhp4MkFMaDC1UqseovEKwSUpnIL7+vK+Clp7bfh0iD7g==}
    peerDependencies:
      '@babel/core': ^7.0.0-0
    dependencies:
      '@babel/core': 7.18.2
      '@babel/helper-plugin-utils': 7.17.12
    dev: true

  /@babel/plugin-syntax-json-strings/7.8.3_@babel+core@7.18.2:
    resolution: {integrity: sha512-lY6kdGpWHvjoe2vk4WrAapEuBR69EMxZl+RoGRhrFGNYVK8mOPAW8VfbT/ZgrFbXlDNiiaxQnAtgVCZ6jv30EA==}
    peerDependencies:
      '@babel/core': ^7.0.0-0
    dependencies:
      '@babel/core': 7.18.2
      '@babel/helper-plugin-utils': 7.17.12
    dev: true

  /@babel/plugin-syntax-jsx/7.17.12_@babel+core@7.18.2:
    resolution: {integrity: sha512-spyY3E3AURfxh/RHtjx5j6hs8am5NbUBGfcZ2vB3uShSpZdQyXSf5rR5Mk76vbtlAZOelyVQ71Fg0x9SG4fsog==}
    engines: {node: '>=6.9.0'}
    peerDependencies:
      '@babel/core': ^7.0.0-0
    dependencies:
      '@babel/core': 7.18.2
      '@babel/helper-plugin-utils': 7.17.12
    dev: true

  /@babel/plugin-syntax-logical-assignment-operators/7.10.4_@babel+core@7.18.2:
    resolution: {integrity: sha512-d8waShlpFDinQ5MtvGU9xDAOzKH47+FFoney2baFIoMr952hKOLp1HR7VszoZvOsV/4+RRszNY7D17ba0te0ig==}
    peerDependencies:
      '@babel/core': ^7.0.0-0
    dependencies:
      '@babel/core': 7.18.2
      '@babel/helper-plugin-utils': 7.17.12
    dev: true

  /@babel/plugin-syntax-nullish-coalescing-operator/7.8.3_@babel+core@7.18.2:
    resolution: {integrity: sha512-aSff4zPII1u2QD7y+F8oDsz19ew4IGEJg9SVW+bqwpwtfFleiQDMdzA/R+UlWDzfnHFCxxleFT0PMIrR36XLNQ==}
    peerDependencies:
      '@babel/core': ^7.0.0-0
    dependencies:
      '@babel/core': 7.18.2
      '@babel/helper-plugin-utils': 7.17.12
    dev: true

  /@babel/plugin-syntax-numeric-separator/7.10.4_@babel+core@7.18.2:
    resolution: {integrity: sha512-9H6YdfkcK/uOnY/K7/aA2xpzaAgkQn37yzWUMRK7OaPOqOpGS1+n0H5hxT9AUw9EsSjPW8SVyMJwYRtWs3X3ug==}
    peerDependencies:
      '@babel/core': ^7.0.0-0
    dependencies:
      '@babel/core': 7.18.2
      '@babel/helper-plugin-utils': 7.17.12
    dev: true

  /@babel/plugin-syntax-object-rest-spread/7.8.3_@babel+core@7.18.2:
    resolution: {integrity: sha512-XoqMijGZb9y3y2XskN+P1wUGiVwWZ5JmoDRwx5+3GmEplNyVM2s2Dg8ILFQm8rWM48orGy5YpI5Bl8U1y7ydlA==}
    peerDependencies:
      '@babel/core': ^7.0.0-0
    dependencies:
      '@babel/core': 7.18.2
      '@babel/helper-plugin-utils': 7.17.12
    dev: true

  /@babel/plugin-syntax-optional-catch-binding/7.8.3_@babel+core@7.18.2:
    resolution: {integrity: sha512-6VPD0Pc1lpTqw0aKoeRTMiB+kWhAoT24PA+ksWSBrFtl5SIRVpZlwN3NNPQjehA2E/91FV3RjLWoVTglWcSV3Q==}
    peerDependencies:
      '@babel/core': ^7.0.0-0
    dependencies:
      '@babel/core': 7.18.2
      '@babel/helper-plugin-utils': 7.17.12
    dev: true

  /@babel/plugin-syntax-optional-chaining/7.8.3_@babel+core@7.18.2:
    resolution: {integrity: sha512-KoK9ErH1MBlCPxV0VANkXW2/dw4vlbGDrFgz8bmUsBGYkFRcbRwMh6cIJubdPrkxRwuGdtCk0v/wPTKbQgBjkg==}
    peerDependencies:
      '@babel/core': ^7.0.0-0
    dependencies:
      '@babel/core': 7.18.2
      '@babel/helper-plugin-utils': 7.17.12
    dev: true

  /@babel/plugin-syntax-private-property-in-object/7.14.5_@babel+core@7.18.2:
    resolution: {integrity: sha512-0wVnp9dxJ72ZUJDV27ZfbSj6iHLoytYZmh3rFcxNnvsJF3ktkzLDZPy/mA17HGsaQT3/DQsWYX1f1QGWkCoVUg==}
    engines: {node: '>=6.9.0'}
    peerDependencies:
      '@babel/core': ^7.0.0-0
    dependencies:
      '@babel/core': 7.18.2
      '@babel/helper-plugin-utils': 7.17.12
    dev: true

  /@babel/plugin-syntax-top-level-await/7.14.5_@babel+core@7.18.2:
    resolution: {integrity: sha512-hx++upLv5U1rgYfwe1xBQUhRmU41NEvpUvrp8jkrSCdvGSnM5/qdRMtylJ6PG5OFkBaHkbTAKTnd3/YyESRHFw==}
    engines: {node: '>=6.9.0'}
    peerDependencies:
      '@babel/core': ^7.0.0-0
    dependencies:
      '@babel/core': 7.18.2
      '@babel/helper-plugin-utils': 7.17.12
    dev: true

  /@babel/plugin-syntax-typescript/7.17.12_@babel+core@7.18.2:
    resolution: {integrity: sha512-TYY0SXFiO31YXtNg3HtFwNJHjLsAyIIhAhNWkQ5whPPS7HWUFlg9z0Ta4qAQNjQbP1wsSt/oKkmZ/4/WWdMUpw==}
    engines: {node: '>=6.9.0'}
    peerDependencies:
      '@babel/core': ^7.0.0-0
    dependencies:
      '@babel/core': 7.18.2
      '@babel/helper-plugin-utils': 7.17.12
    dev: true

  /@babel/plugin-transform-arrow-functions/7.17.12_@babel+core@7.18.2:
    resolution: {integrity: sha512-PHln3CNi/49V+mza4xMwrg+WGYevSF1oaiXaC2EQfdp4HWlSjRsrDXWJiQBKpP7749u6vQ9mcry2uuFOv5CXvA==}
    engines: {node: '>=6.9.0'}
    peerDependencies:
      '@babel/core': ^7.0.0-0
    dependencies:
      '@babel/core': 7.18.2
      '@babel/helper-plugin-utils': 7.17.12
    dev: true

  /@babel/plugin-transform-async-to-generator/7.17.12_@babel+core@7.18.2:
    resolution: {integrity: sha512-J8dbrWIOO3orDzir57NRsjg4uxucvhby0L/KZuGsWDj0g7twWK3g7JhJhOrXtuXiw8MeiSdJ3E0OW9H8LYEzLQ==}
    engines: {node: '>=6.9.0'}
    peerDependencies:
      '@babel/core': ^7.0.0-0
    dependencies:
      '@babel/core': 7.18.2
      '@babel/helper-module-imports': 7.16.7
      '@babel/helper-plugin-utils': 7.17.12
      '@babel/helper-remap-async-to-generator': 7.16.8
    transitivePeerDependencies:
      - supports-color
    dev: true

  /@babel/plugin-transform-block-scoped-functions/7.16.7_@babel+core@7.18.2:
    resolution: {integrity: sha512-JUuzlzmF40Z9cXyytcbZEZKckgrQzChbQJw/5PuEHYeqzCsvebDx0K0jWnIIVcmmDOAVctCgnYs0pMcrYj2zJg==}
    engines: {node: '>=6.9.0'}
    peerDependencies:
      '@babel/core': ^7.0.0-0
    dependencies:
      '@babel/core': 7.18.2
      '@babel/helper-plugin-utils': 7.17.12
    dev: true

  /@babel/plugin-transform-block-scoping/7.18.4_@babel+core@7.18.2:
    resolution: {integrity: sha512-+Hq10ye+jlvLEogSOtq4mKvtk7qwcUQ1f0Mrueai866C82f844Yom2cttfJdMdqRLTxWpsbfbkIkOIfovyUQXw==}
    engines: {node: '>=6.9.0'}
    peerDependencies:
      '@babel/core': ^7.0.0-0
    dependencies:
      '@babel/core': 7.18.2
      '@babel/helper-plugin-utils': 7.17.12
    dev: true

  /@babel/plugin-transform-classes/7.18.4_@babel+core@7.18.2:
    resolution: {integrity: sha512-e42NSG2mlKWgxKUAD9EJJSkZxR67+wZqzNxLSpc51T8tRU5SLFHsPmgYR5yr7sdgX4u+iHA1C5VafJ6AyImV3A==}
    engines: {node: '>=6.9.0'}
    peerDependencies:
      '@babel/core': ^7.0.0-0
    dependencies:
      '@babel/core': 7.18.2
      '@babel/helper-annotate-as-pure': 7.16.7
      '@babel/helper-environment-visitor': 7.18.2
      '@babel/helper-function-name': 7.17.9
      '@babel/helper-optimise-call-expression': 7.16.7
      '@babel/helper-plugin-utils': 7.17.12
      '@babel/helper-replace-supers': 7.18.2
      '@babel/helper-split-export-declaration': 7.16.7
      globals: 11.12.0
    transitivePeerDependencies:
      - supports-color
    dev: true

  /@babel/plugin-transform-computed-properties/7.17.12_@babel+core@7.18.2:
    resolution: {integrity: sha512-a7XINeplB5cQUWMg1E/GI1tFz3LfK021IjV1rj1ypE+R7jHm+pIHmHl25VNkZxtx9uuYp7ThGk8fur1HHG7PgQ==}
    engines: {node: '>=6.9.0'}
    peerDependencies:
      '@babel/core': ^7.0.0-0
    dependencies:
      '@babel/core': 7.18.2
      '@babel/helper-plugin-utils': 7.17.12
    dev: true

  /@babel/plugin-transform-destructuring/7.18.0_@babel+core@7.18.2:
    resolution: {integrity: sha512-Mo69klS79z6KEfrLg/1WkmVnB8javh75HX4pi2btjvlIoasuxilEyjtsQW6XPrubNd7AQy0MMaNIaQE4e7+PQw==}
    engines: {node: '>=6.9.0'}
    peerDependencies:
      '@babel/core': ^7.0.0-0
    dependencies:
      '@babel/core': 7.18.2
      '@babel/helper-plugin-utils': 7.17.12
    dev: true

  /@babel/plugin-transform-dotall-regex/7.16.7_@babel+core@7.18.2:
    resolution: {integrity: sha512-Lyttaao2SjZF6Pf4vk1dVKv8YypMpomAbygW+mU5cYP3S5cWTfCJjG8xV6CFdzGFlfWK81IjL9viiTvpb6G7gQ==}
    engines: {node: '>=6.9.0'}
    peerDependencies:
      '@babel/core': ^7.0.0-0
    dependencies:
      '@babel/core': 7.18.2
      '@babel/helper-create-regexp-features-plugin': 7.17.12_@babel+core@7.18.2
      '@babel/helper-plugin-utils': 7.17.12
    dev: true

  /@babel/plugin-transform-duplicate-keys/7.17.12_@babel+core@7.18.2:
    resolution: {integrity: sha512-EA5eYFUG6xeerdabina/xIoB95jJ17mAkR8ivx6ZSu9frKShBjpOGZPn511MTDTkiCO+zXnzNczvUM69YSf3Zw==}
    engines: {node: '>=6.9.0'}
    peerDependencies:
      '@babel/core': ^7.0.0-0
    dependencies:
      '@babel/core': 7.18.2
      '@babel/helper-plugin-utils': 7.17.12
    dev: true

  /@babel/plugin-transform-exponentiation-operator/7.16.7_@babel+core@7.18.2:
    resolution: {integrity: sha512-8UYLSlyLgRixQvlYH3J2ekXFHDFLQutdy7FfFAMm3CPZ6q9wHCwnUyiXpQCe3gVVnQlHc5nsuiEVziteRNTXEA==}
    engines: {node: '>=6.9.0'}
    peerDependencies:
      '@babel/core': ^7.0.0-0
    dependencies:
      '@babel/core': 7.18.2
      '@babel/helper-builder-binary-assignment-operator-visitor': 7.16.7
      '@babel/helper-plugin-utils': 7.17.12
    dev: true

  /@babel/plugin-transform-for-of/7.18.1_@babel+core@7.18.2:
    resolution: {integrity: sha512-+TTB5XwvJ5hZbO8xvl2H4XaMDOAK57zF4miuC9qQJgysPNEAZZ9Z69rdF5LJkozGdZrjBIUAIyKUWRMmebI7vg==}
    engines: {node: '>=6.9.0'}
    peerDependencies:
      '@babel/core': ^7.0.0-0
    dependencies:
      '@babel/core': 7.18.2
      '@babel/helper-plugin-utils': 7.17.12
    dev: true

  /@babel/plugin-transform-function-name/7.16.7_@babel+core@7.18.2:
    resolution: {integrity: sha512-SU/C68YVwTRxqWj5kgsbKINakGag0KTgq9f2iZEXdStoAbOzLHEBRYzImmA6yFo8YZhJVflvXmIHUO7GWHmxxA==}
    engines: {node: '>=6.9.0'}
    peerDependencies:
      '@babel/core': ^7.0.0-0
    dependencies:
      '@babel/core': 7.18.2
      '@babel/helper-compilation-targets': 7.18.2_@babel+core@7.18.2
      '@babel/helper-function-name': 7.17.9
      '@babel/helper-plugin-utils': 7.17.12
    dev: true

  /@babel/plugin-transform-literals/7.17.12_@babel+core@7.18.2:
    resolution: {integrity: sha512-8iRkvaTjJciWycPIZ9k9duu663FT7VrBdNqNgxnVXEFwOIp55JWcZd23VBRySYbnS3PwQ3rGiabJBBBGj5APmQ==}
    engines: {node: '>=6.9.0'}
    peerDependencies:
      '@babel/core': ^7.0.0-0
    dependencies:
      '@babel/core': 7.18.2
      '@babel/helper-plugin-utils': 7.17.12
    dev: true

  /@babel/plugin-transform-member-expression-literals/7.16.7_@babel+core@7.18.2:
    resolution: {integrity: sha512-mBruRMbktKQwbxaJof32LT9KLy2f3gH+27a5XSuXo6h7R3vqltl0PgZ80C8ZMKw98Bf8bqt6BEVi3svOh2PzMw==}
    engines: {node: '>=6.9.0'}
    peerDependencies:
      '@babel/core': ^7.0.0-0
    dependencies:
      '@babel/core': 7.18.2
      '@babel/helper-plugin-utils': 7.17.12
    dev: true

  /@babel/plugin-transform-modules-amd/7.18.0_@babel+core@7.18.2:
    resolution: {integrity: sha512-h8FjOlYmdZwl7Xm2Ug4iX2j7Qy63NANI+NQVWQzv6r25fqgg7k2dZl03p95kvqNclglHs4FZ+isv4p1uXMA+QA==}
    engines: {node: '>=6.9.0'}
    peerDependencies:
      '@babel/core': ^7.0.0-0
    dependencies:
      '@babel/core': 7.18.2
      '@babel/helper-module-transforms': 7.18.0
      '@babel/helper-plugin-utils': 7.17.12
      babel-plugin-dynamic-import-node: 2.3.3
    transitivePeerDependencies:
      - supports-color
    dev: true

  /@babel/plugin-transform-modules-commonjs/7.18.2_@babel+core@7.18.2:
    resolution: {integrity: sha512-f5A865gFPAJAEE0K7F/+nm5CmAE3y8AWlMBG9unu5j9+tk50UQVK0QS8RNxSp7MJf0wh97uYyLWt3Zvu71zyOQ==}
    engines: {node: '>=6.9.0'}
    peerDependencies:
      '@babel/core': ^7.0.0-0
    dependencies:
      '@babel/core': 7.18.2
      '@babel/helper-module-transforms': 7.18.0
      '@babel/helper-plugin-utils': 7.17.12
      '@babel/helper-simple-access': 7.18.2
      babel-plugin-dynamic-import-node: 2.3.3
    transitivePeerDependencies:
      - supports-color
    dev: true

  /@babel/plugin-transform-modules-systemjs/7.18.4_@babel+core@7.18.2:
    resolution: {integrity: sha512-lH2UaQaHVOAeYrUUuZ8i38o76J/FnO8vu21OE+tD1MyP9lxdZoSfz+pDbWkq46GogUrdrMz3tiz/FYGB+bVThg==}
    engines: {node: '>=6.9.0'}
    peerDependencies:
      '@babel/core': ^7.0.0-0
    dependencies:
      '@babel/core': 7.18.2
      '@babel/helper-hoist-variables': 7.16.7
      '@babel/helper-module-transforms': 7.18.0
      '@babel/helper-plugin-utils': 7.17.12
      '@babel/helper-validator-identifier': 7.16.7
      babel-plugin-dynamic-import-node: 2.3.3
    transitivePeerDependencies:
      - supports-color
    dev: true

  /@babel/plugin-transform-modules-umd/7.18.0_@babel+core@7.18.2:
    resolution: {integrity: sha512-d/zZ8I3BWli1tmROLxXLc9A6YXvGK8egMxHp+E/rRwMh1Kip0AP77VwZae3snEJ33iiWwvNv2+UIIhfalqhzZA==}
    engines: {node: '>=6.9.0'}
    peerDependencies:
      '@babel/core': ^7.0.0-0
    dependencies:
      '@babel/core': 7.18.2
      '@babel/helper-module-transforms': 7.18.0
      '@babel/helper-plugin-utils': 7.17.12
    transitivePeerDependencies:
      - supports-color
    dev: true

  /@babel/plugin-transform-named-capturing-groups-regex/7.17.12_@babel+core@7.18.2:
    resolution: {integrity: sha512-vWoWFM5CKaTeHrdUJ/3SIOTRV+MBVGybOC9mhJkaprGNt5demMymDW24yC74avb915/mIRe3TgNb/d8idvnCRA==}
    engines: {node: '>=6.9.0'}
    peerDependencies:
      '@babel/core': ^7.0.0
    dependencies:
      '@babel/core': 7.18.2
      '@babel/helper-create-regexp-features-plugin': 7.17.12_@babel+core@7.18.2
      '@babel/helper-plugin-utils': 7.17.12
    dev: true

  /@babel/plugin-transform-new-target/7.17.12_@babel+core@7.18.2:
    resolution: {integrity: sha512-CaOtzk2fDYisbjAD4Sd1MTKGVIpRtx9bWLyj24Y/k6p4s4gQ3CqDGJauFJxt8M/LEx003d0i3klVqnN73qvK3w==}
    engines: {node: '>=6.9.0'}
    peerDependencies:
      '@babel/core': ^7.0.0-0
    dependencies:
      '@babel/core': 7.18.2
      '@babel/helper-plugin-utils': 7.17.12
    dev: true

  /@babel/plugin-transform-object-super/7.16.7_@babel+core@7.18.2:
    resolution: {integrity: sha512-14J1feiQVWaGvRxj2WjyMuXS2jsBkgB3MdSN5HuC2G5nRspa5RK9COcs82Pwy5BuGcjb+fYaUj94mYcOj7rCvw==}
    engines: {node: '>=6.9.0'}
    peerDependencies:
      '@babel/core': ^7.0.0-0
    dependencies:
      '@babel/core': 7.18.2
      '@babel/helper-plugin-utils': 7.17.12
      '@babel/helper-replace-supers': 7.18.2
    transitivePeerDependencies:
      - supports-color
    dev: true

  /@babel/plugin-transform-parameters/7.17.12_@babel+core@7.18.2:
    resolution: {integrity: sha512-6qW4rWo1cyCdq1FkYri7AHpauchbGLXpdwnYsfxFb+KtddHENfsY5JZb35xUwkK5opOLcJ3BNd2l7PhRYGlwIA==}
    engines: {node: '>=6.9.0'}
    peerDependencies:
      '@babel/core': ^7.0.0-0
    dependencies:
      '@babel/core': 7.18.2
      '@babel/helper-plugin-utils': 7.17.12
    dev: true

  /@babel/plugin-transform-property-literals/7.16.7_@babel+core@7.18.2:
    resolution: {integrity: sha512-z4FGr9NMGdoIl1RqavCqGG+ZuYjfZ/hkCIeuH6Do7tXmSm0ls11nYVSJqFEUOSJbDab5wC6lRE/w6YjVcr6Hqw==}
    engines: {node: '>=6.9.0'}
    peerDependencies:
      '@babel/core': ^7.0.0-0
    dependencies:
      '@babel/core': 7.18.2
      '@babel/helper-plugin-utils': 7.17.12
    dev: true

  /@babel/plugin-transform-react-display-name/7.16.7_@babel+core@7.18.2:
    resolution: {integrity: sha512-qgIg8BcZgd0G/Cz916D5+9kqX0c7nPZyXaP8R2tLNN5tkyIZdG5fEwBrxwplzSnjC1jvQmyMNVwUCZPcbGY7Pg==}
    engines: {node: '>=6.9.0'}
    peerDependencies:
      '@babel/core': ^7.0.0-0
    dependencies:
      '@babel/core': 7.18.2
      '@babel/helper-plugin-utils': 7.17.12
    dev: true

  /@babel/plugin-transform-react-jsx-development/7.16.7_@babel+core@7.18.2:
    resolution: {integrity: sha512-RMvQWvpla+xy6MlBpPlrKZCMRs2AGiHOGHY3xRwl0pEeim348dDyxeH4xBsMPbIMhujeq7ihE702eM2Ew0Wo+A==}
    engines: {node: '>=6.9.0'}
    peerDependencies:
      '@babel/core': ^7.0.0-0
    dependencies:
      '@babel/core': 7.18.2
      '@babel/plugin-transform-react-jsx': 7.17.12_@babel+core@7.18.2
    dev: true

  /@babel/plugin-transform-react-jsx/7.17.12_@babel+core@7.18.2:
    resolution: {integrity: sha512-Lcaw8bxd1DKht3thfD4A12dqo1X16he1Lm8rIv8sTwjAYNInRS1qHa9aJoqvzpscItXvftKDCfaEQzwoVyXpEQ==}
    engines: {node: '>=6.9.0'}
    peerDependencies:
      '@babel/core': ^7.0.0-0
    dependencies:
      '@babel/core': 7.18.2
      '@babel/helper-annotate-as-pure': 7.16.7
      '@babel/helper-module-imports': 7.16.7
      '@babel/helper-plugin-utils': 7.17.12
      '@babel/plugin-syntax-jsx': 7.17.12_@babel+core@7.18.2
      '@babel/types': 7.18.4
    dev: true

  /@babel/plugin-transform-react-pure-annotations/7.18.0_@babel+core@7.18.2:
    resolution: {integrity: sha512-6+0IK6ouvqDn9bmEG7mEyF/pwlJXVj5lwydybpyyH3D0A7Hftk+NCTdYjnLNZksn261xaOV5ksmp20pQEmc2RQ==}
    engines: {node: '>=6.9.0'}
    peerDependencies:
      '@babel/core': ^7.0.0-0
    dependencies:
      '@babel/core': 7.18.2
      '@babel/helper-annotate-as-pure': 7.16.7
      '@babel/helper-plugin-utils': 7.17.12
    dev: true

  /@babel/plugin-transform-regenerator/7.18.0_@babel+core@7.18.2:
    resolution: {integrity: sha512-C8YdRw9uzx25HSIzwA7EM7YP0FhCe5wNvJbZzjVNHHPGVcDJ3Aie+qGYYdS1oVQgn+B3eAIJbWFLrJ4Jipv7nw==}
    engines: {node: '>=6.9.0'}
    peerDependencies:
      '@babel/core': ^7.0.0-0
    dependencies:
      '@babel/core': 7.18.2
      '@babel/helper-plugin-utils': 7.17.12
      regenerator-transform: 0.15.0
    dev: true

  /@babel/plugin-transform-reserved-words/7.17.12_@babel+core@7.18.2:
    resolution: {integrity: sha512-1KYqwbJV3Co03NIi14uEHW8P50Md6KqFgt0FfpHdK6oyAHQVTosgPuPSiWud1HX0oYJ1hGRRlk0fP87jFpqXZA==}
    engines: {node: '>=6.9.0'}
    peerDependencies:
      '@babel/core': ^7.0.0-0
    dependencies:
      '@babel/core': 7.18.2
      '@babel/helper-plugin-utils': 7.17.12
    dev: true

  /@babel/plugin-transform-shorthand-properties/7.16.7_@babel+core@7.18.2:
    resolution: {integrity: sha512-hah2+FEnoRoATdIb05IOXf+4GzXYTq75TVhIn1PewihbpyrNWUt2JbudKQOETWw6QpLe+AIUpJ5MVLYTQbeeUg==}
    engines: {node: '>=6.9.0'}
    peerDependencies:
      '@babel/core': ^7.0.0-0
    dependencies:
      '@babel/core': 7.18.2
      '@babel/helper-plugin-utils': 7.17.12
    dev: true

  /@babel/plugin-transform-spread/7.17.12_@babel+core@7.18.2:
    resolution: {integrity: sha512-9pgmuQAtFi3lpNUstvG9nGfk9DkrdmWNp9KeKPFmuZCpEnxRzYlS8JgwPjYj+1AWDOSvoGN0H30p1cBOmT/Svg==}
    engines: {node: '>=6.9.0'}
    peerDependencies:
      '@babel/core': ^7.0.0-0
    dependencies:
      '@babel/core': 7.18.2
      '@babel/helper-plugin-utils': 7.17.12
      '@babel/helper-skip-transparent-expression-wrappers': 7.16.0
    dev: true

  /@babel/plugin-transform-sticky-regex/7.16.7_@babel+core@7.18.2:
    resolution: {integrity: sha512-NJa0Bd/87QV5NZZzTuZG5BPJjLYadeSZ9fO6oOUoL4iQx+9EEuw/eEM92SrsT19Yc2jgB1u1hsjqDtH02c3Drw==}
    engines: {node: '>=6.9.0'}
    peerDependencies:
      '@babel/core': ^7.0.0-0
    dependencies:
      '@babel/core': 7.18.2
      '@babel/helper-plugin-utils': 7.17.12
    dev: true

  /@babel/plugin-transform-template-literals/7.18.2_@babel+core@7.18.2:
    resolution: {integrity: sha512-/cmuBVw9sZBGZVOMkpAEaVLwm4JmK2GZ1dFKOGGpMzEHWFmyZZ59lUU0PdRr8YNYeQdNzTDwuxP2X2gzydTc9g==}
    engines: {node: '>=6.9.0'}
    peerDependencies:
      '@babel/core': ^7.0.0-0
    dependencies:
      '@babel/core': 7.18.2
      '@babel/helper-plugin-utils': 7.17.12
    dev: true

  /@babel/plugin-transform-typeof-symbol/7.17.12_@babel+core@7.18.2:
    resolution: {integrity: sha512-Q8y+Jp7ZdtSPXCThB6zjQ74N3lj0f6TDh1Hnf5B+sYlzQ8i5Pjp8gW0My79iekSpT4WnI06blqP6DT0OmaXXmw==}
    engines: {node: '>=6.9.0'}
    peerDependencies:
      '@babel/core': ^7.0.0-0
    dependencies:
      '@babel/core': 7.18.2
      '@babel/helper-plugin-utils': 7.17.12
    dev: true

  /@babel/plugin-transform-typescript/7.18.4_@babel+core@7.18.2:
    resolution: {integrity: sha512-l4vHuSLUajptpHNEOUDEGsnpl9pfRLsN1XUoDQDD/YBuXTM+v37SHGS+c6n4jdcZy96QtuUuSvZYMLSSsjH8Mw==}
    engines: {node: '>=6.9.0'}
    peerDependencies:
      '@babel/core': ^7.0.0-0
    dependencies:
      '@babel/core': 7.18.2
      '@babel/helper-create-class-features-plugin': 7.18.0_@babel+core@7.18.2
      '@babel/helper-plugin-utils': 7.17.12
      '@babel/plugin-syntax-typescript': 7.17.12_@babel+core@7.18.2
    transitivePeerDependencies:
      - supports-color
    dev: true

  /@babel/plugin-transform-unicode-escapes/7.16.7_@babel+core@7.18.2:
    resolution: {integrity: sha512-TAV5IGahIz3yZ9/Hfv35TV2xEm+kaBDaZQCn2S/hG9/CZ0DktxJv9eKfPc7yYCvOYR4JGx1h8C+jcSOvgaaI/Q==}
    engines: {node: '>=6.9.0'}
    peerDependencies:
      '@babel/core': ^7.0.0-0
    dependencies:
      '@babel/core': 7.18.2
      '@babel/helper-plugin-utils': 7.17.12
    dev: true

  /@babel/plugin-transform-unicode-regex/7.16.7_@babel+core@7.18.2:
    resolution: {integrity: sha512-oC5tYYKw56HO75KZVLQ+R/Nl3Hro9kf8iG0hXoaHP7tjAyCpvqBiSNe6vGrZni1Z6MggmUOC6A7VP7AVmw225Q==}
    engines: {node: '>=6.9.0'}
    peerDependencies:
      '@babel/core': ^7.0.0-0
    dependencies:
      '@babel/core': 7.18.2
      '@babel/helper-create-regexp-features-plugin': 7.17.12_@babel+core@7.18.2
      '@babel/helper-plugin-utils': 7.17.12
    dev: true

  /@babel/preset-env/7.18.2_@babel+core@7.18.2:
    resolution: {integrity: sha512-PfpdxotV6afmXMU47S08F9ZKIm2bJIQ0YbAAtDfIENX7G1NUAXigLREh69CWDjtgUy7dYn7bsMzkgdtAlmS68Q==}
    engines: {node: '>=6.9.0'}
    peerDependencies:
      '@babel/core': ^7.0.0-0
    dependencies:
      '@babel/compat-data': 7.17.10
      '@babel/core': 7.18.2
      '@babel/helper-compilation-targets': 7.18.2_@babel+core@7.18.2
      '@babel/helper-plugin-utils': 7.17.12
      '@babel/helper-validator-option': 7.16.7
      '@babel/plugin-bugfix-safari-id-destructuring-collision-in-function-expression': 7.17.12_@babel+core@7.18.2
      '@babel/plugin-bugfix-v8-spread-parameters-in-optional-chaining': 7.17.12_@babel+core@7.18.2
      '@babel/plugin-proposal-async-generator-functions': 7.17.12_@babel+core@7.18.2
      '@babel/plugin-proposal-class-properties': 7.17.12_@babel+core@7.18.2
      '@babel/plugin-proposal-class-static-block': 7.18.0_@babel+core@7.18.2
      '@babel/plugin-proposal-dynamic-import': 7.16.7_@babel+core@7.18.2
      '@babel/plugin-proposal-export-namespace-from': 7.17.12_@babel+core@7.18.2
      '@babel/plugin-proposal-json-strings': 7.17.12_@babel+core@7.18.2
      '@babel/plugin-proposal-logical-assignment-operators': 7.17.12_@babel+core@7.18.2
      '@babel/plugin-proposal-nullish-coalescing-operator': 7.17.12_@babel+core@7.18.2
      '@babel/plugin-proposal-numeric-separator': 7.16.7_@babel+core@7.18.2
      '@babel/plugin-proposal-object-rest-spread': 7.18.0_@babel+core@7.18.2
      '@babel/plugin-proposal-optional-catch-binding': 7.16.7_@babel+core@7.18.2
      '@babel/plugin-proposal-optional-chaining': 7.17.12_@babel+core@7.18.2
      '@babel/plugin-proposal-private-methods': 7.17.12_@babel+core@7.18.2
      '@babel/plugin-proposal-private-property-in-object': 7.17.12_@babel+core@7.18.2
      '@babel/plugin-proposal-unicode-property-regex': 7.17.12_@babel+core@7.18.2
      '@babel/plugin-syntax-async-generators': 7.8.4_@babel+core@7.18.2
      '@babel/plugin-syntax-class-properties': 7.12.13_@babel+core@7.18.2
      '@babel/plugin-syntax-class-static-block': 7.14.5_@babel+core@7.18.2
      '@babel/plugin-syntax-dynamic-import': 7.8.3_@babel+core@7.18.2
      '@babel/plugin-syntax-export-namespace-from': 7.8.3_@babel+core@7.18.2
      '@babel/plugin-syntax-import-assertions': 7.17.12_@babel+core@7.18.2
      '@babel/plugin-syntax-json-strings': 7.8.3_@babel+core@7.18.2
      '@babel/plugin-syntax-logical-assignment-operators': 7.10.4_@babel+core@7.18.2
      '@babel/plugin-syntax-nullish-coalescing-operator': 7.8.3_@babel+core@7.18.2
      '@babel/plugin-syntax-numeric-separator': 7.10.4_@babel+core@7.18.2
      '@babel/plugin-syntax-object-rest-spread': 7.8.3_@babel+core@7.18.2
      '@babel/plugin-syntax-optional-catch-binding': 7.8.3_@babel+core@7.18.2
      '@babel/plugin-syntax-optional-chaining': 7.8.3_@babel+core@7.18.2
      '@babel/plugin-syntax-private-property-in-object': 7.14.5_@babel+core@7.18.2
      '@babel/plugin-syntax-top-level-await': 7.14.5_@babel+core@7.18.2
      '@babel/plugin-transform-arrow-functions': 7.17.12_@babel+core@7.18.2
      '@babel/plugin-transform-async-to-generator': 7.17.12_@babel+core@7.18.2
      '@babel/plugin-transform-block-scoped-functions': 7.16.7_@babel+core@7.18.2
      '@babel/plugin-transform-block-scoping': 7.18.4_@babel+core@7.18.2
      '@babel/plugin-transform-classes': 7.18.4_@babel+core@7.18.2
      '@babel/plugin-transform-computed-properties': 7.17.12_@babel+core@7.18.2
      '@babel/plugin-transform-destructuring': 7.18.0_@babel+core@7.18.2
      '@babel/plugin-transform-dotall-regex': 7.16.7_@babel+core@7.18.2
      '@babel/plugin-transform-duplicate-keys': 7.17.12_@babel+core@7.18.2
      '@babel/plugin-transform-exponentiation-operator': 7.16.7_@babel+core@7.18.2
      '@babel/plugin-transform-for-of': 7.18.1_@babel+core@7.18.2
      '@babel/plugin-transform-function-name': 7.16.7_@babel+core@7.18.2
      '@babel/plugin-transform-literals': 7.17.12_@babel+core@7.18.2
      '@babel/plugin-transform-member-expression-literals': 7.16.7_@babel+core@7.18.2
      '@babel/plugin-transform-modules-amd': 7.18.0_@babel+core@7.18.2
      '@babel/plugin-transform-modules-commonjs': 7.18.2_@babel+core@7.18.2
      '@babel/plugin-transform-modules-systemjs': 7.18.4_@babel+core@7.18.2
      '@babel/plugin-transform-modules-umd': 7.18.0_@babel+core@7.18.2
      '@babel/plugin-transform-named-capturing-groups-regex': 7.17.12_@babel+core@7.18.2
      '@babel/plugin-transform-new-target': 7.17.12_@babel+core@7.18.2
      '@babel/plugin-transform-object-super': 7.16.7_@babel+core@7.18.2
      '@babel/plugin-transform-parameters': 7.17.12_@babel+core@7.18.2
      '@babel/plugin-transform-property-literals': 7.16.7_@babel+core@7.18.2
      '@babel/plugin-transform-regenerator': 7.18.0_@babel+core@7.18.2
      '@babel/plugin-transform-reserved-words': 7.17.12_@babel+core@7.18.2
      '@babel/plugin-transform-shorthand-properties': 7.16.7_@babel+core@7.18.2
      '@babel/plugin-transform-spread': 7.17.12_@babel+core@7.18.2
      '@babel/plugin-transform-sticky-regex': 7.16.7_@babel+core@7.18.2
      '@babel/plugin-transform-template-literals': 7.18.2_@babel+core@7.18.2
      '@babel/plugin-transform-typeof-symbol': 7.17.12_@babel+core@7.18.2
      '@babel/plugin-transform-unicode-escapes': 7.16.7_@babel+core@7.18.2
      '@babel/plugin-transform-unicode-regex': 7.16.7_@babel+core@7.18.2
      '@babel/preset-modules': 0.1.5_@babel+core@7.18.2
      '@babel/types': 7.18.4
      babel-plugin-polyfill-corejs2: 0.3.1_@babel+core@7.18.2
      babel-plugin-polyfill-corejs3: 0.5.2_@babel+core@7.18.2
      babel-plugin-polyfill-regenerator: 0.3.1_@babel+core@7.18.2
      core-js-compat: 3.22.8
      semver: 6.3.0
    transitivePeerDependencies:
      - supports-color
    dev: true

  /@babel/preset-modules/0.1.5_@babel+core@7.18.2:
    resolution: {integrity: sha512-A57th6YRG7oR3cq/yt/Y84MvGgE0eJG2F1JLhKuyG+jFxEgrd/HAMJatiFtmOiZurz+0DkrvbheCLaV5f2JfjA==}
    peerDependencies:
      '@babel/core': ^7.0.0-0
    dependencies:
      '@babel/core': 7.18.2
      '@babel/helper-plugin-utils': 7.17.12
      '@babel/plugin-proposal-unicode-property-regex': 7.17.12_@babel+core@7.18.2
      '@babel/plugin-transform-dotall-regex': 7.16.7_@babel+core@7.18.2
      '@babel/types': 7.18.4
      esutils: 2.0.3
    dev: true

  /@babel/preset-react/7.17.12_@babel+core@7.18.2:
    resolution: {integrity: sha512-h5U+rwreXtZaRBEQhW1hOJLMq8XNJBQ/9oymXiCXTuT/0uOwpbT0gUt+sXeOqoXBgNuUKI7TaObVwoEyWkpFgA==}
    engines: {node: '>=6.9.0'}
    peerDependencies:
      '@babel/core': ^7.0.0-0
    dependencies:
      '@babel/core': 7.18.2
      '@babel/helper-plugin-utils': 7.17.12
      '@babel/helper-validator-option': 7.16.7
      '@babel/plugin-transform-react-display-name': 7.16.7_@babel+core@7.18.2
      '@babel/plugin-transform-react-jsx': 7.17.12_@babel+core@7.18.2
      '@babel/plugin-transform-react-jsx-development': 7.16.7_@babel+core@7.18.2
      '@babel/plugin-transform-react-pure-annotations': 7.18.0_@babel+core@7.18.2
    dev: true

  /@babel/preset-typescript/7.17.12_@babel+core@7.18.2:
    resolution: {integrity: sha512-S1ViF8W2QwAKUGJXxP9NAfNaqGDdEBJKpYkxHf5Yy2C4NPPzXGeR3Lhk7G8xJaaLcFTRfNjVbtbVtm8Gb0mqvg==}
    engines: {node: '>=6.9.0'}
    peerDependencies:
      '@babel/core': ^7.0.0-0
    dependencies:
      '@babel/core': 7.18.2
      '@babel/helper-plugin-utils': 7.17.12
      '@babel/helper-validator-option': 7.16.7
      '@babel/plugin-transform-typescript': 7.18.4_@babel+core@7.18.2
    transitivePeerDependencies:
      - supports-color
    dev: true

  /@babel/runtime-corejs3/7.18.3:
    resolution: {integrity: sha512-l4ddFwrc9rnR+EJsHsh+TJ4A35YqQz/UqcjtlX2ov53hlJYG5CxtQmNZxyajwDVmCxwy++rtvGU5HazCK4W41Q==}
    engines: {node: '>=6.9.0'}
    dependencies:
      core-js-pure: 3.22.8
      regenerator-runtime: 0.13.9
    dev: true

  /@babel/runtime/7.18.3:
    resolution: {integrity: sha512-38Y8f7YUhce/K7RMwTp7m0uCumpv9hZkitCbBClqQIow1qSbCvGkcegKOXpEWCQLfWmevgRiWokZ1GkpfhbZug==}
    engines: {node: '>=6.9.0'}
    dependencies:
      regenerator-runtime: 0.13.9

  /@babel/template/7.16.7:
    resolution: {integrity: sha512-I8j/x8kHUrbYRTUxXrrMbfCa7jxkE7tZre39x3kjr9hvI82cK1FfqLygotcWN5kdPGWcLdWMHpSBavse5tWw3w==}
    engines: {node: '>=6.9.0'}
    dependencies:
      '@babel/code-frame': 7.16.7
      '@babel/parser': 7.18.4
      '@babel/types': 7.18.4
    dev: true

  /@babel/traverse/7.18.2:
    resolution: {integrity: sha512-9eNwoeovJ6KH9zcCNnENY7DMFwTU9JdGCFtqNLfUAqtUHRCOsTOqWoffosP8vKmNYeSBUv3yVJXjfd8ucwOjUA==}
    engines: {node: '>=6.9.0'}
    dependencies:
      '@babel/code-frame': 7.16.7
      '@babel/generator': 7.18.2
      '@babel/helper-environment-visitor': 7.18.2
      '@babel/helper-function-name': 7.17.9
      '@babel/helper-hoist-variables': 7.16.7
      '@babel/helper-split-export-declaration': 7.16.7
      '@babel/parser': 7.18.4
      '@babel/types': 7.18.4
      debug: 4.3.4
      globals: 11.12.0
    transitivePeerDependencies:
      - supports-color
    dev: true

  /@babel/types/7.18.4:
    resolution: {integrity: sha512-ThN1mBcMq5pG/Vm2IcBmPPfyPXbd8S02rS+OBIDENdufvqC7Z/jHPCv9IcP01277aKtDI8g/2XysBN4hA8niiw==}
    engines: {node: '>=6.9.0'}
    dependencies:
      '@babel/helper-validator-identifier': 7.16.7
      to-fast-properties: 2.0.0
    dev: true

  /@balena/dockerignore/1.0.2:
    resolution: {integrity: sha512-wMue2Sy4GAVTk6Ic4tJVcnfdau+gx2EnG7S+uAEe+TWJFqE4YoWN4/H8MSLj4eYJKxGg26lZwboEniNiNwZQ6Q==}

  /@bcoe/v8-coverage/0.2.3:
    resolution: {integrity: sha512-0hYQ8SB4Db5zvZB4axdMHGwEaQjkZzFjQiN9LVYvIFB2nSUHW9tYpxWriPrWDASIxiaXax83REcLxuSdnGPZtw==}
    dev: true

  /@casl/ability/5.4.4:
    resolution: {integrity: sha512-7+GOnMUq6q4fqtDDesymBXTS9LSDVezYhFiSJ8Rn3f0aQLeRm7qHn66KWbej4niCOvm0XzNj9jzpkK0yz6hUww==}
    dependencies:
      '@ucast/mongo2js': 1.3.3
    dev: false

  /@colors/colors/1.5.0:
    resolution: {integrity: sha512-ooWCrlZP11i8GImSjTHYHLkvFDP48nS4+204nGb1RiX/WXYHmJA2III9/e2DWVabCESdW7hBAEzHRqUn9OUVvQ==}
    engines: {node: '>=0.1.90'}
    dev: false

  /@cspotcode/source-map-support/0.8.1:
    resolution: {integrity: sha512-IchNf6dN4tHoMFIn/7OE8LWZ19Y6q/67Bmf6vnGREv8RSbBVb9LPJxEcnwrcwX6ixSvaiGoomAUvu4YSxXrVgw==}
    engines: {node: '>=12'}
    dependencies:
      '@jridgewell/trace-mapping': 0.3.9
    dev: true

  /@dabh/diagnostics/2.0.3:
    resolution: {integrity: sha512-hrlQOIi7hAfzsMqlGSFyVucrx38O+j6wiGOf//H2ecvIEqYN4ADBSS2iLMh5UFyDunCNniUIPk/q3riFv45xRA==}
    dependencies:
      colorspace: 1.1.4
      enabled: 2.0.0
      kuler: 2.0.0
    dev: false

  /@eslint/eslintrc/1.3.0:
    resolution: {integrity: sha512-UWW0TMTmk2d7hLcWD1/e2g5HDM/HQ3csaLSqXCfqwh4uNDuNqlaKWXmEsL4Cs41Z0KnILNvwbHAah3C2yt06kw==}
    engines: {node: ^12.22.0 || ^14.17.0 || >=16.0.0}
    dependencies:
      ajv: 6.12.6
      debug: 4.3.4
      espree: 9.3.2
      globals: 13.15.0
      ignore: 5.2.0
      import-fresh: 3.3.0
      js-yaml: 4.1.0
      minimatch: 3.1.2
      strip-json-comments: 3.1.1
    transitivePeerDependencies:
      - supports-color

  /@hapi/boom/10.0.0:
    resolution: {integrity: sha512-1YVs9tLHhypBqqinKQRqh7FUERIolarQApO37OWkzD+z6y6USi871Sv746zBPKcIOBuI6g6y4FrwX87mmJ90Gg==}
    dependencies:
      '@hapi/hoek': 10.0.0
    dev: false

  /@hapi/hoek/10.0.0:
    resolution: {integrity: sha512-CeNFz1JcLZ5xE8Vc9aau37cgHw9bxXqSDK/D55GF2GAOv0n0XjyyjSodHtKahB7A1tV3FlgCpijp3zkSITmBdA==}
    dev: false

  /@humanwhocodes/config-array/0.9.5:
    resolution: {integrity: sha512-ObyMyWxZiCu/yTisA7uzx81s40xR2fD5Cg/2Kq7G02ajkNubJf6BopgDTmDyc3U7sXpNKM8cYOw7s7Tyr+DnCw==}
    engines: {node: '>=10.10.0'}
    dependencies:
      '@humanwhocodes/object-schema': 1.2.1
      debug: 4.3.4
      minimatch: 3.1.2
    transitivePeerDependencies:
      - supports-color

  /@humanwhocodes/object-schema/1.2.1:
    resolution: {integrity: sha512-ZnQMnLV4e7hDlUvw8H+U8ASL02SS2Gn6+9Ac3wGGLIe7+je2AeAOxPY+izIPJDfFDb7eDjev0Us8MO1iFRN8hA==}

  /@istanbuljs/load-nyc-config/1.1.0:
    resolution: {integrity: sha512-VjeHSlIzpv/NyD3N0YuHfXOPDIixcA1q2ZV98wsMqcYlPmv2n3Yb2lYP9XMElnaFVXg5A7YLTeLu6V84uQDjmQ==}
    engines: {node: '>=8'}
    dependencies:
      camelcase: 5.3.1
      find-up: 4.1.0
      get-package-type: 0.1.0
      js-yaml: 3.14.1
      resolve-from: 5.0.0
    dev: true

  /@istanbuljs/schema/0.1.3:
    resolution: {integrity: sha512-ZXRY4jNvVgSVQ8DL3LTcakaAtXwTVUxE81hslsyD2AtoXW/wVob10HkOJ1X/pAlcI7D+2YoZKg5do8G/w6RYgA==}
    engines: {node: '>=8'}
    dev: true

  /@jest/console/27.5.1:
    resolution: {integrity: sha512-kZ/tNpS3NXn0mlXXXPNuDZnb4c0oZ20r4K5eemM2k30ZC3G0T02nXUvyhf5YdbXWHPEJLc9qGLxEZ216MdL+Zg==}
    engines: {node: ^10.13.0 || ^12.13.0 || ^14.15.0 || >=15.0.0}
    dependencies:
      '@jest/types': 27.5.1
      '@types/node': 14.18.20
      chalk: 4.1.2
      jest-message-util: 27.5.1
      jest-util: 27.5.1
      slash: 3.0.0
    dev: true

  /@jest/core/27.4.7:
    resolution: {integrity: sha512-n181PurSJkVMS+kClIFSX/LLvw9ExSb+4IMtD6YnfxZVerw9ANYtW0bPrm0MJu2pfe9SY9FJ9FtQ+MdZkrZwjg==}
    engines: {node: ^10.13.0 || ^12.13.0 || ^14.15.0 || >=15.0.0}
    peerDependencies:
      node-notifier: ^8.0.1 || ^9.0.0 || ^10.0.0
    peerDependenciesMeta:
      node-notifier:
        optional: true
    dependencies:
      '@jest/console': 27.5.1
      '@jest/reporters': 27.4.6
      '@jest/test-result': 27.5.1
      '@jest/transform': 27.4.6
      '@jest/types': 27.5.1
      '@types/node': 14.18.20
      ansi-escapes: 4.3.2
      chalk: 4.1.2
      emittery: 0.8.1
      exit: 0.1.2
      graceful-fs: 4.2.10
      jest-changed-files: 27.5.1
      jest-config: 27.4.7
      jest-haste-map: 27.5.1
      jest-message-util: 27.5.1
      jest-regex-util: 27.5.1
      jest-resolve: 27.4.6
      jest-resolve-dependencies: 27.5.1
      jest-runner: 27.5.1
      jest-runtime: 27.5.1
      jest-snapshot: 27.4.6
      jest-util: 27.5.1
      jest-validate: 27.5.1
      jest-watcher: 27.5.1
      micromatch: 4.0.5
      rimraf: 3.0.2
      slash: 3.0.0
      strip-ansi: 6.0.1
    transitivePeerDependencies:
      - bufferutil
      - canvas
      - supports-color
      - ts-node
      - utf-8-validate
    dev: true

  /@jest/core/27.4.7_ts-node@10.8.0:
    resolution: {integrity: sha512-n181PurSJkVMS+kClIFSX/LLvw9ExSb+4IMtD6YnfxZVerw9ANYtW0bPrm0MJu2pfe9SY9FJ9FtQ+MdZkrZwjg==}
    engines: {node: ^10.13.0 || ^12.13.0 || ^14.15.0 || >=15.0.0}
    peerDependencies:
      node-notifier: ^8.0.1 || ^9.0.0 || ^10.0.0
    peerDependenciesMeta:
      node-notifier:
        optional: true
    dependencies:
      '@jest/console': 27.5.1
      '@jest/reporters': 27.4.6
      '@jest/test-result': 27.5.1
      '@jest/transform': 27.4.6
      '@jest/types': 27.5.1
      '@types/node': 14.18.20
      ansi-escapes: 4.3.2
      chalk: 4.1.2
      emittery: 0.8.1
      exit: 0.1.2
      graceful-fs: 4.2.10
      jest-changed-files: 27.5.1
      jest-config: 27.4.7_ts-node@10.8.0
      jest-haste-map: 27.5.1
      jest-message-util: 27.5.1
      jest-regex-util: 27.5.1
      jest-resolve: 27.4.6
      jest-resolve-dependencies: 27.5.1
      jest-runner: 27.5.1
      jest-runtime: 27.5.1
      jest-snapshot: 27.4.6
      jest-util: 27.5.1
      jest-validate: 27.5.1
      jest-watcher: 27.5.1
      micromatch: 4.0.5
      rimraf: 3.0.2
      slash: 3.0.0
      strip-ansi: 6.0.1
    transitivePeerDependencies:
      - bufferutil
      - canvas
      - supports-color
      - ts-node
      - utf-8-validate
    dev: true

  /@jest/core/27.5.1:
    resolution: {integrity: sha512-AK6/UTrvQD0Cd24NSqmIA6rKsu0tKIxfiCducZvqxYdmMisOYAsdItspT+fQDQYARPf8XgjAFZi0ogW2agH5nQ==}
    engines: {node: ^10.13.0 || ^12.13.0 || ^14.15.0 || >=15.0.0}
    peerDependencies:
      node-notifier: ^8.0.1 || ^9.0.0 || ^10.0.0
    peerDependenciesMeta:
      node-notifier:
        optional: true
    dependencies:
      '@jest/console': 27.5.1
      '@jest/reporters': 27.5.1
      '@jest/test-result': 27.5.1
      '@jest/transform': 27.5.1
      '@jest/types': 27.5.1
      '@types/node': 14.18.20
      ansi-escapes: 4.3.2
      chalk: 4.1.2
      emittery: 0.8.1
      exit: 0.1.2
      graceful-fs: 4.2.10
      jest-changed-files: 27.5.1
      jest-config: 27.5.1
      jest-haste-map: 27.5.1
      jest-message-util: 27.5.1
      jest-regex-util: 27.5.1
      jest-resolve: 27.5.1
      jest-resolve-dependencies: 27.5.1
      jest-runner: 27.5.1
      jest-runtime: 27.5.1
      jest-snapshot: 27.5.1
      jest-util: 27.5.1
      jest-validate: 27.5.1
      jest-watcher: 27.5.1
      micromatch: 4.0.5
      rimraf: 3.0.2
      slash: 3.0.0
      strip-ansi: 6.0.1
    transitivePeerDependencies:
      - bufferutil
      - canvas
      - supports-color
      - ts-node
      - utf-8-validate
    dev: true

  /@jest/core/27.5.1_ts-node@10.8.0:
    resolution: {integrity: sha512-AK6/UTrvQD0Cd24NSqmIA6rKsu0tKIxfiCducZvqxYdmMisOYAsdItspT+fQDQYARPf8XgjAFZi0ogW2agH5nQ==}
    engines: {node: ^10.13.0 || ^12.13.0 || ^14.15.0 || >=15.0.0}
    peerDependencies:
      node-notifier: ^8.0.1 || ^9.0.0 || ^10.0.0
    peerDependenciesMeta:
      node-notifier:
        optional: true
    dependencies:
      '@jest/console': 27.5.1
      '@jest/reporters': 27.5.1
      '@jest/test-result': 27.5.1
      '@jest/transform': 27.5.1
      '@jest/types': 27.5.1
      '@types/node': 14.18.20
      ansi-escapes: 4.3.2
      chalk: 4.1.2
      emittery: 0.8.1
      exit: 0.1.2
      graceful-fs: 4.2.10
      jest-changed-files: 27.5.1
      jest-config: 27.5.1_ts-node@10.8.0
      jest-haste-map: 27.5.1
      jest-message-util: 27.5.1
      jest-regex-util: 27.5.1
      jest-resolve: 27.5.1
      jest-resolve-dependencies: 27.5.1
      jest-runner: 27.5.1
      jest-runtime: 27.5.1
      jest-snapshot: 27.5.1
      jest-util: 27.5.1
      jest-validate: 27.5.1
      jest-watcher: 27.5.1
      micromatch: 4.0.5
      rimraf: 3.0.2
      slash: 3.0.0
      strip-ansi: 6.0.1
    transitivePeerDependencies:
      - bufferutil
      - canvas
      - supports-color
      - ts-node
      - utf-8-validate
    dev: true

  /@jest/environment/27.5.1:
    resolution: {integrity: sha512-/WQjhPJe3/ghaol/4Bq480JKXV/Rfw8nQdN7f41fM8VDHLcxKXou6QyXAh3EFr9/bVG3x74z1NWDkP87EiY8gA==}
    engines: {node: ^10.13.0 || ^12.13.0 || ^14.15.0 || >=15.0.0}
    dependencies:
      '@jest/fake-timers': 27.5.1
      '@jest/types': 27.5.1
      '@types/node': 14.18.20
      jest-mock: 27.5.1
    dev: true

  /@jest/fake-timers/27.5.1:
    resolution: {integrity: sha512-/aPowoolwa07k7/oM3aASneNeBGCmGQsc3ugN4u6s4C/+s5M64MFo/+djTdiwcbQlRfFElGuDXWzaWj6QgKObQ==}
    engines: {node: ^10.13.0 || ^12.13.0 || ^14.15.0 || >=15.0.0}
    dependencies:
      '@jest/types': 27.5.1
      '@sinonjs/fake-timers': 8.1.0
      '@types/node': 14.18.20
      jest-message-util: 27.5.1
      jest-mock: 27.5.1
      jest-util: 27.5.1
    dev: true

  /@jest/globals/27.5.1:
    resolution: {integrity: sha512-ZEJNB41OBQQgGzgyInAv0UUfDDj3upmHydjieSxFvTRuZElrx7tXg/uVQ5hYVEwiXs3+aMsAeEc9X7xiSKCm4Q==}
    engines: {node: ^10.13.0 || ^12.13.0 || ^14.15.0 || >=15.0.0}
    dependencies:
      '@jest/environment': 27.5.1
      '@jest/types': 27.5.1
      expect: 27.5.1
    dev: true

  /@jest/reporters/27.4.6:
    resolution: {integrity: sha512-+Zo9gV81R14+PSq4wzee4GC2mhAN9i9a7qgJWL90Gpx7fHYkWpTBvwWNZUXvJByYR9tAVBdc8VxDWqfJyIUrIQ==}
    engines: {node: ^10.13.0 || ^12.13.0 || ^14.15.0 || >=15.0.0}
    peerDependencies:
      node-notifier: ^8.0.1 || ^9.0.0 || ^10.0.0
    peerDependenciesMeta:
      node-notifier:
        optional: true
    dependencies:
      '@bcoe/v8-coverage': 0.2.3
      '@jest/console': 27.5.1
      '@jest/test-result': 27.5.1
      '@jest/transform': 27.4.6
      '@jest/types': 27.5.1
      '@types/node': 14.18.20
      chalk: 4.1.2
      collect-v8-coverage: 1.0.1
      exit: 0.1.2
      glob: 7.2.3
      graceful-fs: 4.2.10
      istanbul-lib-coverage: 3.2.0
      istanbul-lib-instrument: 5.2.0
      istanbul-lib-report: 3.0.0
      istanbul-lib-source-maps: 4.0.1
      istanbul-reports: 3.1.4
      jest-haste-map: 27.5.1
      jest-resolve: 27.4.6
      jest-util: 27.5.1
      jest-worker: 27.5.1
      slash: 3.0.0
      source-map: 0.6.1
      string-length: 4.0.2
      terminal-link: 2.1.1
      v8-to-istanbul: 8.1.1
    transitivePeerDependencies:
      - supports-color
    dev: true

  /@jest/reporters/27.5.1:
    resolution: {integrity: sha512-cPXh9hWIlVJMQkVk84aIvXuBB4uQQmFqZiacloFuGiP3ah1sbCxCosidXFDfqG8+6fO1oR2dTJTlsOy4VFmUfw==}
    engines: {node: ^10.13.0 || ^12.13.0 || ^14.15.0 || >=15.0.0}
    peerDependencies:
      node-notifier: ^8.0.1 || ^9.0.0 || ^10.0.0
    peerDependenciesMeta:
      node-notifier:
        optional: true
    dependencies:
      '@bcoe/v8-coverage': 0.2.3
      '@jest/console': 27.5.1
      '@jest/test-result': 27.5.1
      '@jest/transform': 27.5.1
      '@jest/types': 27.5.1
      '@types/node': 14.18.20
      chalk: 4.1.2
      collect-v8-coverage: 1.0.1
      exit: 0.1.2
      glob: 7.2.3
      graceful-fs: 4.2.10
      istanbul-lib-coverage: 3.2.0
      istanbul-lib-instrument: 5.2.0
      istanbul-lib-report: 3.0.0
      istanbul-lib-source-maps: 4.0.1
      istanbul-reports: 3.1.4
      jest-haste-map: 27.5.1
      jest-resolve: 27.5.1
      jest-util: 27.5.1
      jest-worker: 27.5.1
      slash: 3.0.0
      source-map: 0.6.1
      string-length: 4.0.2
      terminal-link: 2.1.1
      v8-to-istanbul: 8.1.1
    transitivePeerDependencies:
      - supports-color
    dev: true

  /@jest/source-map/27.5.1:
    resolution: {integrity: sha512-y9NIHUYF3PJRlHk98NdC/N1gl88BL08aQQgu4k4ZopQkCw9t9cV8mtl3TV8b/YCB8XaVTFrmUTAJvjsntDireg==}
    engines: {node: ^10.13.0 || ^12.13.0 || ^14.15.0 || >=15.0.0}
    dependencies:
      callsites: 3.1.0
      graceful-fs: 4.2.10
      source-map: 0.6.1
    dev: true

  /@jest/test-result/27.5.1:
    resolution: {integrity: sha512-EW35l2RYFUcUQxFJz5Cv5MTOxlJIQs4I7gxzi2zVU7PJhOwfYq1MdC5nhSmYjX1gmMmLPvB3sIaC+BkcHRBfag==}
    engines: {node: ^10.13.0 || ^12.13.0 || ^14.15.0 || >=15.0.0}
    dependencies:
      '@jest/console': 27.5.1
      '@jest/types': 27.5.1
      '@types/istanbul-lib-coverage': 2.0.4
      collect-v8-coverage: 1.0.1
    dev: true

  /@jest/test-sequencer/27.5.1:
    resolution: {integrity: sha512-LCheJF7WB2+9JuCS7VB/EmGIdQuhtqjRNI9A43idHv3E4KltCTsPsLxvdaubFHSYwY/fNjMWjl6vNRhDiN7vpQ==}
    engines: {node: ^10.13.0 || ^12.13.0 || ^14.15.0 || >=15.0.0}
    dependencies:
      '@jest/test-result': 27.5.1
      graceful-fs: 4.2.10
      jest-haste-map: 27.5.1
      jest-runtime: 27.5.1
    transitivePeerDependencies:
      - supports-color
    dev: true

  /@jest/transform/27.4.6:
    resolution: {integrity: sha512-9MsufmJC8t5JTpWEQJ0OcOOAXaH5ioaIX6uHVBLBMoCZPfKKQF+EqP8kACAvCZ0Y1h2Zr3uOccg8re+Dr5jxyw==}
    engines: {node: ^10.13.0 || ^12.13.0 || ^14.15.0 || >=15.0.0}
    dependencies:
      '@babel/core': 7.18.2
      '@jest/types': 27.5.1
      babel-plugin-istanbul: 6.1.1
      chalk: 4.1.2
      convert-source-map: 1.8.0
      fast-json-stable-stringify: 2.1.0
      graceful-fs: 4.2.10
      jest-haste-map: 27.5.1
      jest-regex-util: 27.5.1
      jest-util: 27.5.1
      micromatch: 4.0.5
      pirates: 4.0.5
      slash: 3.0.0
      source-map: 0.6.1
      write-file-atomic: 3.0.3
    transitivePeerDependencies:
      - supports-color
    dev: true

  /@jest/transform/27.5.1:
    resolution: {integrity: sha512-ipON6WtYgl/1329g5AIJVbUuEh0wZVbdpGwC99Jw4LwuoBNS95MVphU6zOeD9pDkon+LLbFL7lOQRapbB8SCHw==}
    engines: {node: ^10.13.0 || ^12.13.0 || ^14.15.0 || >=15.0.0}
    dependencies:
      '@babel/core': 7.18.2
      '@jest/types': 27.5.1
      babel-plugin-istanbul: 6.1.1
      chalk: 4.1.2
      convert-source-map: 1.8.0
      fast-json-stable-stringify: 2.1.0
      graceful-fs: 4.2.10
      jest-haste-map: 27.5.1
      jest-regex-util: 27.5.1
      jest-util: 27.5.1
      micromatch: 4.0.5
      pirates: 4.0.5
      slash: 3.0.0
      source-map: 0.6.1
      write-file-atomic: 3.0.3
    transitivePeerDependencies:
      - supports-color
    dev: true

  /@jest/types/27.5.1:
    resolution: {integrity: sha512-Cx46iJ9QpwQTjIdq5VJu2QTMMs3QlEjI0x1QbBP5W1+nMzyc2XmimiRR/CbX9TO0cPTeUlxWMOu8mslYsJ8DEw==}
    engines: {node: ^10.13.0 || ^12.13.0 || ^14.15.0 || >=15.0.0}
    dependencies:
      '@types/istanbul-lib-coverage': 2.0.4
      '@types/istanbul-reports': 3.0.1
      '@types/node': 14.18.20
      '@types/yargs': 16.0.4
      chalk: 4.1.2
    dev: true

  /@jridgewell/gen-mapping/0.1.1:
    resolution: {integrity: sha512-sQXCasFk+U8lWYEe66WxRDOE9PjVz4vSM51fTu3Hw+ClTpUSQb718772vH3pyS5pShp6lvQM7SxgIDXXXmOX7w==}
    engines: {node: '>=6.0.0'}
    dependencies:
      '@jridgewell/set-array': 1.1.1
      '@jridgewell/sourcemap-codec': 1.4.13
    dev: true

  /@jridgewell/gen-mapping/0.3.1:
    resolution: {integrity: sha512-GcHwniMlA2z+WFPWuY8lp3fsza0I8xPFMWL5+n8LYyP6PSvPrXf4+n8stDHZY2DM0zy9sVkRDy1jDI4XGzYVqg==}
    engines: {node: '>=6.0.0'}
    dependencies:
      '@jridgewell/set-array': 1.1.1
      '@jridgewell/sourcemap-codec': 1.4.13
      '@jridgewell/trace-mapping': 0.3.13
    dev: true

  /@jridgewell/resolve-uri/3.0.7:
    resolution: {integrity: sha512-8cXDaBBHOr2pQ7j77Y6Vp5VDT2sIqWyWQ56TjEq4ih/a4iST3dItRe8Q9fp0rrIl9DoKhWQtUQz/YpOxLkXbNA==}
    engines: {node: '>=6.0.0'}
    dev: true

  /@jridgewell/set-array/1.1.1:
    resolution: {integrity: sha512-Ct5MqZkLGEXTVmQYbGtx9SVqD2fqwvdubdps5D3djjAkgkKwT918VNOz65pEHFaYTeWcukmJmH5SwsA9Tn2ObQ==}
    engines: {node: '>=6.0.0'}
    dev: true

  /@jridgewell/sourcemap-codec/1.4.13:
    resolution: {integrity: sha512-GryiOJmNcWbovBxTfZSF71V/mXbgcV3MewDe3kIMCLyIh5e7SKAeUZs+rMnJ8jkMolZ/4/VsdBmMrw3l+VdZ3w==}
    dev: true

  /@jridgewell/trace-mapping/0.3.13:
    resolution: {integrity: sha512-o1xbKhp9qnIAoHJSWd6KlCZfqslL4valSF81H8ImioOAxluWYWOpWkpyktY2vnt4tbrX9XYaxovq6cgowaJp2w==}
    dependencies:
      '@jridgewell/resolve-uri': 3.0.7
      '@jridgewell/sourcemap-codec': 1.4.13
    dev: true

  /@jridgewell/trace-mapping/0.3.9:
    resolution: {integrity: sha512-3Belt6tdc8bPgAtbcmdtNJlirVoTmEb5e2gC94PnkwEW9jI6CAHUeoG85tjWP5WquqfavoMtMwiG4P926ZKKuQ==}
    dependencies:
      '@jridgewell/resolve-uri': 3.0.7
      '@jridgewell/sourcemap-codec': 1.4.13
    dev: true

  /@juggle/resize-observer/3.3.1:
    resolution: {integrity: sha512-zMM9Ds+SawiUkakS7y94Ymqx+S0ORzpG3frZirN3l+UlXUmSUR7hF4wxCVqW+ei94JzV5kt0uXBcoOEAuiydrw==}
    dev: true

  /@microsoft/api-extractor-model/7.17.3:
    resolution: {integrity: sha512-ETslFxVEZTEK6mrOARxM34Ll2W/5H2aTk9Pe9dxsMCnthE8O/CaStV4WZAGsvvZKyjelSWgPVYGowxGVnwOMlQ==}
    dependencies:
      '@microsoft/tsdoc': 0.14.1
      '@microsoft/tsdoc-config': 0.16.1
      '@rushstack/node-core-library': 3.45.5
    dev: true

  /@microsoft/api-extractor/7.24.2:
    resolution: {integrity: sha512-QWZh9aQZvBAdRVK+Go8NiW8YNMN//OGiNqgA3iZ2sEy8imUqkRBCybXgmw2HkEYyPnn55CFoMKvnAHvV9+4B/A==}
    hasBin: true
    dependencies:
      '@microsoft/api-extractor-model': 7.17.3
      '@microsoft/tsdoc': 0.14.1
      '@microsoft/tsdoc-config': 0.16.1
      '@rushstack/node-core-library': 3.45.5
      '@rushstack/rig-package': 0.3.11
      '@rushstack/ts-command-line': 4.11.0
      colors: 1.2.5
      lodash: 4.17.21
      resolve: 1.17.0
      semver: 7.3.7
      source-map: 0.6.1
      typescript: 4.6.4
    dev: true

  /@microsoft/rush-lib/5.71.0:
    resolution: {integrity: sha512-PBSrwBompWZzodOCv0ojUX4kxn4IpMNdavNyTDhLqdLb09WIFmITtLkgSwdHu9GD1T3oU+dn5ZiOa8ZOkfV3kw==}
    engines: {node: '>=5.6.0'}
    dependencies:
      '@pnpm/link-bins': 5.3.25
      '@rushstack/heft-config-file': 0.8.4
      '@rushstack/node-core-library': 3.45.5
      '@rushstack/package-deps-hash': 3.2.20
      '@rushstack/rig-package': 0.3.11
      '@rushstack/rush-amazon-s3-build-cache-plugin': 5.71.0
      '@rushstack/rush-azure-storage-build-cache-plugin': 5.71.0
      '@rushstack/stream-collator': 4.0.175
      '@rushstack/terminal': 0.3.44
      '@rushstack/ts-command-line': 4.11.0
      '@types/node-fetch': 1.6.9
      '@yarnpkg/lockfile': 1.0.2
      builtin-modules: 3.1.0
      cli-table: 0.3.11
      colors: 1.2.5
      git-repo-info: 2.1.1
      glob: 7.0.6
      glob-escape: 0.0.2
      https-proxy-agent: 5.0.1
      ignore: 5.1.9
      inquirer: 7.3.3
      js-yaml: 3.13.1
      jszip: 3.7.1
      lodash: 4.17.21
      node-fetch: 2.6.7
      npm-package-arg: 6.1.1
      npm-packlist: 2.1.5
      read-package-tree: 5.1.6
      resolve: 1.17.0
      semver: 7.3.7
      ssri: 8.0.1
      strict-uri-encode: 2.0.0
      tapable: 2.2.1
      tar: 6.1.11
      true-case-path: 2.2.1
    transitivePeerDependencies:
      - encoding
      - supports-color
    dev: false

  /@microsoft/tsdoc-config/0.16.1:
    resolution: {integrity: sha512-2RqkwiD4uN6MLnHFljqBlZIXlt/SaUT6cuogU1w2ARw4nKuuppSmR0+s+NC+7kXBQykd9zzu0P4HtBpZT5zBpQ==}
    dependencies:
      '@microsoft/tsdoc': 0.14.1
      ajv: 6.12.6
      jju: 1.4.0
      resolve: 1.19.0

  /@microsoft/tsdoc/0.14.1:
    resolution: {integrity: sha512-6Wci+Tp3CgPt/B9B0a3J4s3yMgLNSku6w5TV6mN+61C71UqsRBv2FUibBf3tPGlNxebgPHMEUzKpb1ggE8KCKw==}

  /@next/env/12.1.6:
    resolution: {integrity: sha512-Te/OBDXFSodPU6jlXYPAXpmZr/AkG6DCATAxttQxqOWaq6eDFX25Db3dK0120GZrSZmv4QCe9KsZmJKDbWs4OA==}
    dev: false

  /@next/eslint-plugin-next/12.1.5:
    resolution: {integrity: sha512-Cnb8ERC5bNKBFrnMH6203sp/b0Y78QRx1XsFu+86oBtDBmQmOFoHu7teQjHm69ER73XKK3aGaeoLiXacHoUFsg==}
    dependencies:
      glob: 7.1.7
    dev: true

  /@next/swc-android-arm-eabi/12.1.6:
    resolution: {integrity: sha512-BxBr3QAAAXWgk/K7EedvzxJr2dE014mghBSA9iOEAv0bMgF+MRq4PoASjuHi15M2zfowpcRG8XQhMFtxftCleQ==}
    engines: {node: '>= 10'}
    cpu: [arm]
    os: [android]
    requiresBuild: true
    dev: false
    optional: true

  /@next/swc-android-arm64/12.1.6:
    resolution: {integrity: sha512-EboEk3ROYY7U6WA2RrMt/cXXMokUTXXfnxe2+CU+DOahvbrO8QSWhlBl9I9ZbFzJx28AGB9Yo3oQHCvph/4Lew==}
    engines: {node: '>= 10'}
    cpu: [arm64]
    os: [android]
    requiresBuild: true
    dev: false
    optional: true

  /@next/swc-darwin-arm64/12.1.6:
    resolution: {integrity: sha512-P0EXU12BMSdNj1F7vdkP/VrYDuCNwBExtRPDYawgSUakzi6qP0iKJpya2BuLvNzXx+XPU49GFuDC5X+SvY0mOw==}
    engines: {node: '>= 10'}
    cpu: [arm64]
    os: [darwin]
    requiresBuild: true
    dev: false
    optional: true

  /@next/swc-darwin-x64/12.1.6:
    resolution: {integrity: sha512-9FptMnbgHJK3dRDzfTpexs9S2hGpzOQxSQbe8omz6Pcl7rnEp9x4uSEKY51ho85JCjL4d0tDLBcXEJZKKLzxNg==}
    engines: {node: '>= 10'}
    cpu: [x64]
    os: [darwin]
    requiresBuild: true
    dev: false
    optional: true

  /@next/swc-linux-arm-gnueabihf/12.1.6:
    resolution: {integrity: sha512-PvfEa1RR55dsik/IDkCKSFkk6ODNGJqPY3ysVUZqmnWMDSuqFtf7BPWHFa/53znpvVB5XaJ5Z1/6aR5CTIqxPw==}
    engines: {node: '>= 10'}
    cpu: [arm]
    os: [linux]
    requiresBuild: true
    dev: false
    optional: true

  /@next/swc-linux-arm64-gnu/12.1.6:
    resolution: {integrity: sha512-53QOvX1jBbC2ctnmWHyRhMajGq7QZfl974WYlwclXarVV418X7ed7o/EzGY+YVAEKzIVaAB9JFFWGXn8WWo0gQ==}
    engines: {node: '>= 10'}
    cpu: [arm64]
    os: [linux]
    requiresBuild: true
    dev: false
    optional: true

  /@next/swc-linux-arm64-musl/12.1.6:
    resolution: {integrity: sha512-CMWAkYqfGdQCS+uuMA1A2UhOfcUYeoqnTW7msLr2RyYAys15pD960hlDfq7QAi8BCAKk0sQ2rjsl0iqMyziohQ==}
    engines: {node: '>= 10'}
    cpu: [arm64]
    os: [linux]
    requiresBuild: true
    dev: false
    optional: true

  /@next/swc-linux-x64-gnu/12.1.6:
    resolution: {integrity: sha512-AC7jE4Fxpn0s3ujngClIDTiEM/CQiB2N2vkcyWWn6734AmGT03Duq6RYtPMymFobDdAtZGFZd5nR95WjPzbZAQ==}
    engines: {node: '>= 10'}
    cpu: [x64]
    os: [linux]
    requiresBuild: true
    dev: false
    optional: true

  /@next/swc-linux-x64-musl/12.1.6:
    resolution: {integrity: sha512-c9Vjmi0EVk0Kou2qbrynskVarnFwfYIi+wKufR9Ad7/IKKuP6aEhOdZiIIdKsYWRtK2IWRF3h3YmdnEa2WLUag==}
    engines: {node: '>= 10'}
    cpu: [x64]
    os: [linux]
    requiresBuild: true
    dev: false
    optional: true

  /@next/swc-win32-arm64-msvc/12.1.6:
    resolution: {integrity: sha512-3UTOL/5XZSKFelM7qN0it35o3Cegm6LsyuERR3/OoqEExyj3aCk7F025b54/707HTMAnjlvQK3DzLhPu/xxO4g==}
    engines: {node: '>= 10'}
    cpu: [arm64]
    os: [win32]
    requiresBuild: true
    dev: false
    optional: true

  /@next/swc-win32-ia32-msvc/12.1.6:
    resolution: {integrity: sha512-8ZWoj6nCq6fI1yCzKq6oK0jE6Mxlz4MrEsRyu0TwDztWQWe7rh4XXGLAa2YVPatYcHhMcUL+fQQbqd1MsgaSDA==}
    engines: {node: '>= 10'}
    cpu: [ia32]
    os: [win32]
    requiresBuild: true
    dev: false
    optional: true

  /@next/swc-win32-x64-msvc/12.1.6:
    resolution: {integrity: sha512-4ZEwiRuZEicXhXqmhw3+de8Z4EpOLQj/gp+D9fFWo6ii6W1kBkNNvvEx4A90ugppu+74pT1lIJnOuz3A9oQeJA==}
    engines: {node: '>= 10'}
    cpu: [x64]
    os: [win32]
    requiresBuild: true
    dev: false
    optional: true

  /@nodelib/fs.scandir/2.1.5:
    resolution: {integrity: sha512-vq24Bq3ym5HEQm2NKCr3yXDwjc7vTsEThRDnkp2DK9p1uqLR+DHurm/NOTo0KG7HYHU7eppKZj3MyqYuMBf62g==}
    engines: {node: '>= 8'}
    dependencies:
      '@nodelib/fs.stat': 2.0.5
      run-parallel: 1.2.0

  /@nodelib/fs.stat/2.0.5:
    resolution: {integrity: sha512-RkhPPp2zrqDAQA/2jNhnztcPAlv64XdhIp7a7454A5ovI7Bukxgt7MX7udwAu3zg1DcpPU0rz3VV1SeaqvY4+A==}
    engines: {node: '>= 8'}

  /@nodelib/fs.walk/1.2.8:
    resolution: {integrity: sha512-oGB+UxlgWcgQkgwo8GcEGwemoTFt3FIO9ababBmaGwXIoBKZ+GTy0pP185beGg7Llih/NSHSV2XAs1lnznocSg==}
    engines: {node: '>= 8'}
    dependencies:
      '@nodelib/fs.scandir': 2.1.5
      fastq: 1.13.0

  /@opencensus/web-types/0.0.7:
    resolution: {integrity: sha512-xB+w7ZDAu3YBzqH44rCmG9/RlrOmFuDPt/bpf17eJr8eZSrLt7nc7LnWdxM9Mmoj/YKMHpxRg28txu3TcpiL+g==}
    engines: {node: '>=6.0'}
    dev: false

  /@opentelemetry/api/0.10.2:
    resolution: {integrity: sha512-GtpMGd6vkzDMYcpu2t9LlhEgMy/SzBwRnz48EejlRArYqZzqSzAsKmegUK7zHgl+EOIaK9mKHhnRaQu3qw20cA==}
    engines: {node: '>=8.0.0'}
    dependencies:
      '@opentelemetry/context-base': 0.10.2
    dev: false

  /@opentelemetry/api/1.0.0-rc.0:
    resolution: {integrity: sha512-iXKByCMfrlO5S6Oh97BuM56tM2cIBB0XsL/vWF/AtJrJEKx4MC/Xdu0xDsGXMGcNWpqF7ujMsjjnp0+UHBwnDQ==}
    engines: {node: '>=8.0.0'}
    dev: false

  /@opentelemetry/context-base/0.10.2:
    resolution: {integrity: sha512-hZNKjKOYsckoOEgBziGMnBcX0M7EtstnCmwz5jZUOUYwlZ+/xxX6z3jPu1XVO2Jivk0eLfuP9GP+vFD49CMetw==}
    engines: {node: '>=8.0.0'}
    dev: false

  /@opentelemetry/types/0.2.0:
    resolution: {integrity: sha512-GtwNB6BNDdsIPAYEdpp3JnOGO/3AJxjPvny53s3HERBdXSJTGQw8IRhiaTEX0b3w9P8+FwFZde4k+qkjn67aVw==}
    engines: {node: '>=8.0.0'}
    deprecated: Package renamed to @opentelemetry/api, see https://github.com/open-telemetry/opentelemetry-js
    dev: false

  /@pnpm/error/1.4.0:
    resolution: {integrity: sha512-vxkRrkneBPVmP23kyjnYwVOtipwlSl6UfL+h+Xa3TrABJTz5rYBXemlTsU5BzST8U4pD7YDkTb3SQu+MMuIDKA==}
    engines: {node: '>=10.16'}
    dev: false

  /@pnpm/link-bins/5.3.25:
    resolution: {integrity: sha512-9Xq8lLNRHFDqvYPXPgaiKkZ4rtdsm7izwM/cUsFDc5IMnG0QYIVBXQbgwhz2UvjUotbJrvfKLJaCfA3NGBnLDg==}
    engines: {node: '>=10.16'}
    dependencies:
      '@pnpm/error': 1.4.0
      '@pnpm/package-bins': 4.1.0
      '@pnpm/read-modules-dir': 2.0.3
      '@pnpm/read-package-json': 4.0.0
      '@pnpm/read-project-manifest': 1.1.7
      '@pnpm/types': 6.4.0
      '@zkochan/cmd-shim': 5.2.2
      is-subdir: 1.2.0
      is-windows: 1.0.2
      mz: 2.7.0
      normalize-path: 3.0.0
      p-settle: 4.1.1
      ramda: 0.27.2
    dev: false

  /@pnpm/package-bins/4.1.0:
    resolution: {integrity: sha512-57/ioGYLBbVRR80Ux9/q2i3y8Q+uQADc3c+Yse8jr/60YLOi3jcWz13e2Jy+ANYtZI258Qc5wk2X077rp0Ly/Q==}
    engines: {node: '>=10.16'}
    dependencies:
      '@pnpm/types': 6.4.0
      fast-glob: 3.2.11
      is-subdir: 1.2.0
    dev: false

  /@pnpm/read-modules-dir/2.0.3:
    resolution: {integrity: sha512-i9OgRvSlxrTS9a2oXokhDxvQzDtfqtsooJ9jaGoHkznue5aFCTSrNZFQ6M18o8hC03QWfnxaKi0BtOvNkKu2+A==}
    engines: {node: '>=10.13'}
    dependencies:
      mz: 2.7.0
    dev: false

  /@pnpm/read-package-json/4.0.0:
    resolution: {integrity: sha512-1cr2tEwe4YU6SI0Hmg+wnsr6yxBt2iJtqv6wrF84On8pS9hx4A2PLw3CIgbwxaG0b+ur5wzhNogwl4qD5FLFNg==}
    engines: {node: '>=10.16'}
    dependencies:
      '@pnpm/error': 1.4.0
      '@pnpm/types': 6.4.0
      load-json-file: 6.2.0
      normalize-package-data: 3.0.3
    dev: false

  /@pnpm/read-project-manifest/1.1.7:
    resolution: {integrity: sha512-tj8ExXZeDcMmMUj7D292ETe/RiEirr1X1wpT6Zy85z2MrFYoG9jfCJpps40OdZBNZBhxbuKtGPWKVSgXD0yrVw==}
    engines: {node: '>=10.16'}
    dependencies:
      '@pnpm/error': 1.4.0
      '@pnpm/types': 6.4.0
      '@pnpm/write-project-manifest': 1.1.7
      detect-indent: 6.1.0
      fast-deep-equal: 3.1.3
      graceful-fs: 4.2.4
      is-windows: 1.0.2
      json5: 2.2.1
      parse-json: 5.2.0
      read-yaml-file: 2.1.0
      sort-keys: 4.2.0
      strip-bom: 4.0.0
    dev: false

  /@pnpm/types/6.4.0:
    resolution: {integrity: sha512-nco4+4sZqNHn60Y4VE/fbtlShCBqipyUO+nKRPvDHqLrecMW9pzHWMVRxk4nrMRoeowj3q0rX3GYRBa8lsHTAg==}
    engines: {node: '>=10.16'}
    dev: false

  /@pnpm/write-project-manifest/1.1.7:
    resolution: {integrity: sha512-OLkDZSqkA1mkoPNPvLFXyI6fb0enCuFji6Zfditi/CLAo9kmIhQFmEUDu4krSB8i908EljG8YwL5Xjxzm5wsWA==}
    engines: {node: '>=10.16'}
    dependencies:
      '@pnpm/types': 6.4.0
      json5: 2.2.1
      mz: 2.7.0
      write-file-atomic: 3.0.3
      write-yaml-file: 4.2.0
    dev: false

  /@reach/observe-rect/1.2.0:
    resolution: {integrity: sha512-Ba7HmkFgfQxZqqaeIWWkNK0rEhpxVQHIoVyW1YDSkGsGIXzcaW4deC8B0pZrNSSyLTdIk7y+5olKt5+g0GmFIQ==}
    dev: true

  /@rushstack/eslint-config/2.6.0_eslint@8.16.0+typescript@4.7.2:
    resolution: {integrity: sha512-HXK6HGeHgnDMlWyeeH6IAwUZyOAMargVw3JMXpyhGJEPq4L7zO02/WvUGsFnwoOTzMNktNlo3YNrOmZnasuEGg==}
    peerDependencies:
      eslint: ^6.0.0 || ^7.0.0 || ^8.0.0
      typescript: '>=3.0.0'
    dependencies:
      '@rushstack/eslint-patch': 1.1.3
      '@rushstack/eslint-plugin': 0.9.0_eslint@8.16.0+typescript@4.7.2
      '@rushstack/eslint-plugin-packlets': 0.4.0_eslint@8.16.0+typescript@4.7.2
      '@rushstack/eslint-plugin-security': 0.3.0_eslint@8.16.0+typescript@4.7.2
      '@typescript-eslint/eslint-plugin': 5.20.0_dce2f58b47902bf309a7c2e5b23210cc
      '@typescript-eslint/experimental-utils': 5.20.0_eslint@8.16.0+typescript@4.7.2
      '@typescript-eslint/parser': 5.20.0_eslint@8.16.0+typescript@4.7.2
      '@typescript-eslint/typescript-estree': 5.20.0_typescript@4.7.2
      eslint: 8.16.0
      eslint-plugin-promise: 6.0.0_eslint@8.16.0
      eslint-plugin-react: 7.27.1_eslint@8.16.0
      eslint-plugin-tsdoc: 0.2.16
      typescript: 4.7.2
    transitivePeerDependencies:
      - supports-color

  /@rushstack/eslint-patch/1.0.8:
    resolution: {integrity: sha512-ZK5v4bJwgXldAUA8r3q9YKfCwOqoHTK/ZqRjSeRXQrBXWouoPnS4MQtgC4AXGiiBuUu5wxrRgTlv0ktmM4P1Aw==}
    dev: true

  /@rushstack/eslint-patch/1.1.3:
    resolution: {integrity: sha512-WiBSI6JBIhC6LRIsB2Kwh8DsGTlbBU+mLRxJmAe3LjHTdkDpwIbEOZgoXBbZilk/vlfjK8i6nKRAvIRn1XaIMw==}

  /@rushstack/eslint-plugin-packlets/0.4.0_eslint@8.16.0+typescript@4.7.2:
    resolution: {integrity: sha512-oEUb5XPYNljpQXd+4ikaJ78agURaVAt1JrrGYdn4atMOdLUoyx5t9Om26IQ88gMkHSwHAyRyzzGcL282BwS2Nw==}
    peerDependencies:
      eslint: ^6.0.0 || ^7.0.0 || ^8.0.0
    dependencies:
      '@rushstack/tree-pattern': 0.2.3
      '@typescript-eslint/experimental-utils': 5.20.0_eslint@8.16.0+typescript@4.7.2
      eslint: 8.16.0
    transitivePeerDependencies:
      - supports-color
      - typescript

  /@rushstack/eslint-plugin-security/0.3.0_eslint@8.16.0+typescript@4.7.2:
    resolution: {integrity: sha512-l5BgfHsrZtU6IjC5wAQhNP/7NkCaTohiO3cwDztqgXnLDJUa/hBRD180tInRdOwRfZrd4pvRZ29MCohOh5wf3g==}
    peerDependencies:
      eslint: ^6.0.0 || ^7.0.0 || ^8.0.0
    dependencies:
      '@rushstack/tree-pattern': 0.2.3
      '@typescript-eslint/experimental-utils': 5.20.0_eslint@8.16.0+typescript@4.7.2
      eslint: 8.16.0
    transitivePeerDependencies:
      - supports-color
      - typescript

  /@rushstack/eslint-plugin/0.9.0_eslint@8.16.0+typescript@4.7.2:
    resolution: {integrity: sha512-epWOeNYjBRIYEOMcZ61BZx6ma1eHbp1HiwZD62204pwv5IYzh5OxfzgfGbp2RMlWaZBOh0+pRVJNaU4tGE1p+A==}
    peerDependencies:
      eslint: ^6.0.0 || ^7.0.0 || ^8.0.0
    dependencies:
      '@rushstack/tree-pattern': 0.2.3
      '@typescript-eslint/experimental-utils': 5.20.0_eslint@8.16.0+typescript@4.7.2
      eslint: 8.16.0
    transitivePeerDependencies:
      - supports-color
      - typescript

  /@rushstack/heft-config-file/0.8.3:
    resolution: {integrity: sha512-RXAcsA+oboUE/IZk5ONHKhn7XibRXljWql5B7l1ddFzbwDUnbddPz8IEMDCKG1v/Uma/7WSqpBR210RoC5uszg==}
    engines: {node: '>=10.13.0'}
    dependencies:
      '@rushstack/node-core-library': 3.45.4
      '@rushstack/rig-package': 0.3.11
      jsonpath-plus: 4.0.0
    dev: true

  /@rushstack/heft-config-file/0.8.4:
    resolution: {integrity: sha512-OFvezlWYFQlKSXXIIjuGlBwSIKIl7WXYQ48diK/J5WJWpdVaq/SLVzB3coAxNZPA/a7u+dbs1DcLORBa2e133Q==}
    engines: {node: '>=10.13.0'}
    dependencies:
      '@rushstack/node-core-library': 3.45.5
      '@rushstack/rig-package': 0.3.11
      jsonpath-plus: 4.0.0

  /@rushstack/heft-jest-plugin/0.2.15_04f3c65f6de4a5e5529a6fededa44e1d:
    resolution: {integrity: sha512-AHWGGIzByXb0wonywmUTJ8IZrMQOxM45rZ0v9hbXogD8PbtA7WhMZ7RyoiAHL1vrRbElAcnLC6xT1Erzh/09Pg==}
    peerDependencies:
      '@rushstack/heft': ^0.45.0
    dependencies:
      '@jest/core': 27.4.7_ts-node@10.8.0
      '@jest/reporters': 27.4.6
      '@jest/transform': 27.4.6
      '@rushstack/heft': 0.45.5
      '@rushstack/heft-config-file': 0.8.3
      '@rushstack/node-core-library': 3.45.4
      jest-config: 27.4.7_ts-node@10.8.0
      jest-resolve: 27.4.6
      jest-snapshot: 27.4.6
      lodash: 4.17.21
    transitivePeerDependencies:
      - bufferutil
      - canvas
      - node-notifier
      - supports-color
      - ts-node
      - utf-8-validate
    dev: true

  /@rushstack/heft-jest-plugin/0.2.15_@rushstack+heft@0.45.5:
    resolution: {integrity: sha512-AHWGGIzByXb0wonywmUTJ8IZrMQOxM45rZ0v9hbXogD8PbtA7WhMZ7RyoiAHL1vrRbElAcnLC6xT1Erzh/09Pg==}
    peerDependencies:
      '@rushstack/heft': ^0.45.0
    dependencies:
      '@jest/core': 27.4.7
      '@jest/reporters': 27.4.6
      '@jest/transform': 27.4.6
      '@rushstack/heft': 0.45.5
      '@rushstack/heft-config-file': 0.8.3
      '@rushstack/node-core-library': 3.45.4
      jest-config: 27.4.7
      jest-resolve: 27.4.6
      jest-snapshot: 27.4.6
      lodash: 4.17.21
    transitivePeerDependencies:
      - bufferutil
      - canvas
      - node-notifier
      - supports-color
      - ts-node
      - utf-8-validate
    dev: true

  /@rushstack/heft-jest-plugin/0.3.5_04f3c65f6de4a5e5529a6fededa44e1d:
    resolution: {integrity: sha512-n64rwKqZ3TeZEV/VV7GNI6vZ37DXCaE0uICJIo2jRAJ4kAi1RixbCftVou/lm7Ndr6pX08Zvtvcp2nseRM7BQg==}
    peerDependencies:
      '@rushstack/heft': ^0.45.5
    dependencies:
      '@jest/core': 27.4.7_ts-node@10.8.0
      '@jest/reporters': 27.4.6
      '@jest/transform': 27.4.6
      '@rushstack/heft': 0.45.5
      '@rushstack/heft-config-file': 0.8.4
      '@rushstack/node-core-library': 3.45.5
      jest-config: 27.4.7_ts-node@10.8.0
      jest-resolve: 27.4.6
      jest-snapshot: 27.4.6
      lodash: 4.17.21
    transitivePeerDependencies:
      - bufferutil
      - canvas
      - node-notifier
      - supports-color
      - ts-node
      - utf-8-validate
    dev: true

  /@rushstack/heft-jest-plugin/0.3.5_@rushstack+heft@0.45.5:
    resolution: {integrity: sha512-n64rwKqZ3TeZEV/VV7GNI6vZ37DXCaE0uICJIo2jRAJ4kAi1RixbCftVou/lm7Ndr6pX08Zvtvcp2nseRM7BQg==}
    peerDependencies:
      '@rushstack/heft': ^0.45.5
    dependencies:
      '@jest/core': 27.4.7
      '@jest/reporters': 27.4.6
      '@jest/transform': 27.4.6
      '@rushstack/heft': 0.45.5
      '@rushstack/heft-config-file': 0.8.4
      '@rushstack/node-core-library': 3.45.5
      jest-config: 27.4.7
      jest-resolve: 27.4.6
      jest-snapshot: 27.4.6
      lodash: 4.17.21
    transitivePeerDependencies:
      - bufferutil
      - canvas
      - node-notifier
      - supports-color
      - ts-node
      - utf-8-validate
    dev: true

  /@rushstack/heft-node-rig/1.9.6_04f3c65f6de4a5e5529a6fededa44e1d:
    resolution: {integrity: sha512-lR66pnjaXbuhXUxJQ5uo18XLJjYyzKodD0jSIuGWW2AYLc1ZRgd0uypiFu746N1VH6xMS3friK6I2FjZqp2ymg==}
    peerDependencies:
      '@rushstack/heft': ^0.45.5
    dependencies:
      '@microsoft/api-extractor': 7.24.2
      '@rushstack/heft': 0.45.5
      '@rushstack/heft-jest-plugin': 0.3.5_04f3c65f6de4a5e5529a6fededa44e1d
      eslint: 8.7.0
      jest-environment-node: 27.4.6
      typescript: 4.6.4
    transitivePeerDependencies:
      - bufferutil
      - canvas
      - node-notifier
      - supports-color
      - ts-node
      - utf-8-validate
    dev: true

  /@rushstack/heft-node-rig/1.9.6_@rushstack+heft@0.45.5:
    resolution: {integrity: sha512-lR66pnjaXbuhXUxJQ5uo18XLJjYyzKodD0jSIuGWW2AYLc1ZRgd0uypiFu746N1VH6xMS3friK6I2FjZqp2ymg==}
    peerDependencies:
      '@rushstack/heft': ^0.45.5
    dependencies:
      '@microsoft/api-extractor': 7.24.2
      '@rushstack/heft': 0.45.5
      '@rushstack/heft-jest-plugin': 0.3.5_@rushstack+heft@0.45.5
      eslint: 8.7.0
      jest-environment-node: 27.4.6
      typescript: 4.6.4
    transitivePeerDependencies:
      - bufferutil
      - canvas
      - node-notifier
      - supports-color
      - ts-node
      - utf-8-validate
    dev: true

  /@rushstack/heft/0.45.5:
    resolution: {integrity: sha512-tFj2q6coj3V3NOBa1VhoER/7n0pSercJ2SLeSysrA4dTUCgZJCRoL0uex7kvAdA4jo9RBaEEDF/WvtTHzx1Q3w==}
    engines: {node: '>=10.13.0'}
    hasBin: true
    dependencies:
      '@rushstack/heft-config-file': 0.8.4
      '@rushstack/node-core-library': 3.45.5
      '@rushstack/rig-package': 0.3.11
      '@rushstack/ts-command-line': 4.11.0
      '@types/tapable': 1.0.6
      argparse: 1.0.10
      chokidar: 3.4.3
      fast-glob: 3.2.11
      glob: 7.0.6
      glob-escape: 0.0.2
      prettier: 2.3.2
      semver: 7.3.7
      tapable: 1.1.3
      true-case-path: 2.2.1
    dev: true

  /@rushstack/node-core-library/3.45.4:
    resolution: {integrity: sha512-FMoEQWjK7nWAO2uFgV1eVpVhY9ZDGOdIIomi9zTej64cKJ+8/Nvu+ny0xKaUDEjw/ALftN2D2ml7L0RDpW/Z9g==}
    dependencies:
      '@types/node': 12.20.24
      colors: 1.2.5
      fs-extra: 7.0.1
      import-lazy: 4.0.0
      jju: 1.4.0
      resolve: 1.17.0
      semver: 7.3.7
      timsort: 0.3.0
      z-schema: 5.0.3
    dev: true

  /@rushstack/node-core-library/3.45.5:
    resolution: {integrity: sha512-KbN7Hp9vH3bD3YJfv6RnVtzzTAwGYIBl7y2HQLY4WEQqRbvE3LgI78W9l9X+cTAXCX//p0EeoiUYNTFdqJrMZg==}
    dependencies:
      '@types/node': 12.20.24
      colors: 1.2.5
      fs-extra: 7.0.1
      import-lazy: 4.0.0
      jju: 1.4.0
      resolve: 1.17.0
      semver: 7.3.7
      timsort: 0.3.0
      z-schema: 5.0.3

  /@rushstack/package-deps-hash/3.2.20:
    resolution: {integrity: sha512-pZzMeIDXm7L8L1P3pvKSJO8XELgAZxjPyiZpRS0LF1zAA7WhAz5CKnXzlr/kShudMtsavtpliib7gtMzWRqsTg==}
    dependencies:
      '@rushstack/node-core-library': 3.45.5
    dev: false

  /@rushstack/rig-package/0.3.11:
    resolution: {integrity: sha512-uI1/g5oQPtyrT9nStoyX/xgZSLa2b+srRFaDk3r1eqC7zA5th4/bvTGl2QfV3C9NcP+coSqmk5mFJkUfH6i3Lw==}
    dependencies:
      resolve: 1.17.0
      strip-json-comments: 3.1.1

  /@rushstack/rush-amazon-s3-build-cache-plugin/5.71.0:
    resolution: {integrity: sha512-O87pP33WqPPykzLt+Bjj3H0v+LJawojkUJRU5zBVXrA8cUpQZ7Iv4Ntzwq5Xq51sPASxG+6kOYLmcH1ffCNmJw==}
    dependencies:
      '@rushstack/node-core-library': 3.45.5
      '@rushstack/rush-sdk': 5.71.0
      https-proxy-agent: 5.0.1
      node-fetch: 2.6.7
    transitivePeerDependencies:
      - encoding
      - supports-color
    dev: false

  /@rushstack/rush-azure-storage-build-cache-plugin/5.71.0:
    resolution: {integrity: sha512-fBdcKBxqRRRi6av6rkrvlqlhL2g6pVb2oaE7ap6fiUjuImxTV2UHvPgy5rKnYxQDwCnmxbJnMrfHjrjqlhmleQ==}
    dependencies:
      '@azure/identity': 1.0.3
      '@azure/storage-blob': 12.3.0
      '@rushstack/node-core-library': 3.45.5
      '@rushstack/rush-sdk': 5.71.0
      '@rushstack/terminal': 0.3.44
    transitivePeerDependencies:
      - encoding
    dev: false

  /@rushstack/rush-sdk/5.71.0:
    resolution: {integrity: sha512-pkcCyV3h1MWf8FOBBMsibsoHXd/bGNCYapqEBh4niBNvJ3JKeTH4abHbHLfzlCduKBPIUzh9t5SkDwu7FbYniA==}
    dependencies:
      '@rushstack/node-core-library': 3.45.5
      '@types/node-fetch': 1.6.9
      tapable: 2.2.1
    dev: false

  /@rushstack/stream-collator/4.0.175:
    resolution: {integrity: sha512-9iJMLApSvSGnfGwTPOlzIVr2NWSQ7y3+TkNRJelK11hjS2VZ3Ei5E/YsGfhwakUdgOT+iy6FhMm6f/68Br1Dyw==}
    dependencies:
      '@rushstack/node-core-library': 3.45.5
      '@rushstack/terminal': 0.3.44
    dev: false

  /@rushstack/terminal/0.3.44:
    resolution: {integrity: sha512-NIBFmco3dYg66ogLV6uVDdDqS9IbxSr7iNcBgjA8SYrkbjA5288ECTX8wux3mxl5s2Gmv07WtGgFxOiRQADjgQ==}
    dependencies:
      '@rushstack/node-core-library': 3.45.5
      '@types/node': 12.20.24
      wordwrap: 1.0.0
    dev: false

  /@rushstack/tree-pattern/0.2.3:
    resolution: {integrity: sha512-8KWZxzn6XKuy3iKRSAd2CHXSXneRlGCmH9h/qM7jYQDekp+U18oUzub5xqOqHS2PLUC+torOMYZxgAIO/fF86A==}

  /@rushstack/ts-command-line/4.11.0:
    resolution: {integrity: sha512-ptG9L0mjvJ5QtK11GsAFY+jGfsnqHDS6CY6Yw1xT7a9bhjfNYnf6UPwjV+pF6UgiucfNcMDNW9lkDLxvZKKxMg==}
    dependencies:
      '@types/argparse': 1.0.38
      argparse: 1.0.10
      colors: 1.2.5
      string-argv: 0.3.1

  /@sindresorhus/is/0.14.0:
    resolution: {integrity: sha512-9NET910DNaIPngYnLLPeg+Ogzqsi9uM4mSboU5y6p8S5DzMTVEsJZrawi+BoDNUVBa2DhJqQYUFvMDfgU062LQ==}
    engines: {node: '>=6'}
    dev: true

  /@sinonjs/commons/1.8.3:
    resolution: {integrity: sha512-xkNcLAn/wZaX14RPlwizcKicDk9G3F8m2nU3L7Ukm5zBgTwiT0wsoFAHx9Jq56fJA1z/7uKGtCRu16sOUCLIHQ==}
    dependencies:
      type-detect: 4.0.8

  /@sinonjs/fake-timers/7.1.2:
    resolution: {integrity: sha512-iQADsW4LBMISqZ6Ci1dupJL9pprqwcVFTcOsEmQOEhW+KLCVn/Y4Jrvg2k19fIHCp+iFprriYPTdRcQR8NbUPg==}
    dependencies:
      '@sinonjs/commons': 1.8.3

  /@sinonjs/fake-timers/8.1.0:
    resolution: {integrity: sha512-OAPJUAtgeINhh/TAlUID4QTs53Njm7xzddaVlEs/SXwgtiD1tW22zAB/W1wdqfrpmikgaWQ9Fw6Ws+hsiRm5Vg==}
    dependencies:
      '@sinonjs/commons': 1.8.3

  /@sinonjs/samsam/6.1.1:
    resolution: {integrity: sha512-cZ7rKJTLiE7u7Wi/v9Hc2fs3Ucc3jrWeMgPHbbTCeVAB2S0wOBbYlkJVeNSL04i7fdhT8wIbDq1zhC/PXTD2SA==}
    dependencies:
      '@sinonjs/commons': 1.8.3
      lodash.get: 4.4.2
      type-detect: 4.0.8

  /@sinonjs/text-encoding/0.7.1:
    resolution: {integrity: sha512-+iTbntw2IZPb/anVDbypzfQa+ay64MW0Zo8aJ8gZPWMMK6/OubMVb6lUPMagqjOPnmtauXnFCACVl3O7ogjeqQ==}

  /@szmarczak/http-timer/1.1.2:
    resolution: {integrity: sha512-XIB2XbzHTN6ieIjfIMV9hlVcfPU26s2vafYWQcZHWXHOxiaRZYEDKEwdl129Zyg50+foYV2jCgtrqSA6qNuNSA==}
    engines: {node: '>=6'}
    dependencies:
      defer-to-connect: 1.1.3
    dev: true

  /@testing-library/dom/8.13.0:
    resolution: {integrity: sha512-9VHgfIatKNXQNaZTtLnalIy0jNZzY35a4S3oi08YAt9Hv1VsfZ/DfA45lM8D/UhtHBGJ4/lGwp0PZkVndRkoOQ==}
    engines: {node: '>=12'}
    dependencies:
      '@babel/code-frame': 7.16.7
      '@babel/runtime': 7.18.3
      '@types/aria-query': 4.2.2
      aria-query: 5.0.0
      chalk: 4.1.2
      dom-accessibility-api: 0.5.14
      lz-string: 1.4.4
      pretty-format: 27.5.1
    dev: true

  /@testing-library/jest-dom/5.16.1:
    resolution: {integrity: sha512-ajUJdfDIuTCadB79ukO+0l8O+QwN0LiSxDaYUTI4LndbbUsGi6rWU1SCexXzBA2NSjlVB9/vbkasQIL3tmPBjw==}
    engines: {node: '>=8', npm: '>=6', yarn: '>=1'}
    dependencies:
      '@babel/runtime': 7.18.3
      '@types/testing-library__jest-dom': 5.14.3
      aria-query: 5.0.0
      chalk: 3.0.0
      css: 3.0.0
      css.escape: 1.5.1
      dom-accessibility-api: 0.5.14
      lodash: 4.17.21
      redent: 3.0.0
    dev: true

  /@testing-library/react/12.1.2_react-dom@17.0.2+react@17.0.2:
    resolution: {integrity: sha512-ihQiEOklNyHIpo2Y8FREkyD1QAea054U0MVbwH1m8N9TxeFz+KoJ9LkqoKqJlzx2JDm56DVwaJ1r36JYxZM05g==}
    engines: {node: '>=12'}
    peerDependencies:
      react: '*'
      react-dom: '*'
    dependencies:
      '@babel/runtime': 7.18.3
      '@testing-library/dom': 8.13.0
      react: 17.0.2
      react-dom: 17.0.2_react@17.0.2
    dev: true

  /@testing-library/user-event/13.5.0_@testing-library+dom@8.13.0:
    resolution: {integrity: sha512-5Kwtbo3Y/NowpkbRuSepbyMFkZmHgD+vPzYB/RJ4oxt5Gj/avFFBYjhw27cqSVPVw/3a67NK1PbiIr9k4Gwmdg==}
    engines: {node: '>=10', npm: '>=6'}
    peerDependencies:
      '@testing-library/dom': '>=7.21.4'
    dependencies:
      '@babel/runtime': 7.18.3
      '@testing-library/dom': 8.13.0
    dev: true

  /@tootallnate/once/1.1.2:
    resolution: {integrity: sha512-RbzJvlNzmRq5c3O09UipeuXno4tA1FE6ikOjxZK0tuxVv3412l64l5t1W5pj4+rJq9vpkm/kwiR07aZXnsKPxw==}
    engines: {node: '>= 6'}
    dev: true

  /@tsconfig/node10/1.0.8:
    resolution: {integrity: sha512-6XFfSQmMgq0CFLY1MslA/CPUfhIL919M1rMsa5lP2P097N2Wd1sSX0tx1u4olM16fLNhtHZpRhedZJphNJqmZg==}
    dev: true

  /@tsconfig/node12/1.0.9:
    resolution: {integrity: sha512-/yBMcem+fbvhSREH+s14YJi18sp7J9jpuhYByADT2rypfajMZZN4WQ6zBGgBKp53NKmqI36wFYDb3yaMPurITw==}
    dev: true

  /@tsconfig/node14/1.0.1:
    resolution: {integrity: sha512-509r2+yARFfHHE7T6Puu2jjkoycftovhXRqW328PDXTVGKihlb1P8Z9mMZH04ebyajfRY7dedfGynlrFHJUQCg==}
    dev: true

  /@tsconfig/node16/1.0.2:
    resolution: {integrity: sha512-eZxlbI8GZscaGS7kkc/trHTT5xgrjH3/1n2JDwusC9iahPKWMRvRjJSAN5mCXviuTGQ/lHnhvv8Q1YTpnfz9gA==}
    dev: true

  /@types/argparse/1.0.38:
    resolution: {integrity: sha512-ebDJ9b0e702Yr7pWgB0jzm+CX4Srzz8RcXtLJDJB+BSccqMa36uyH/zUsSYao5+BD1ytv3k3rPYCq4mAE1hsXA==}

  /@types/aria-query/4.2.2:
    resolution: {integrity: sha512-HnYpAE1Y6kRyKM/XkEuiRQhTHvkzMBurTHnpFLYLBGPIylZNPs9jJcuOOYWxPLJCSEtmZT0Y8rHDokKN7rRTig==}
    dev: true

  /@types/aws-lambda/8.10.97:
    resolution: {integrity: sha512-BZk3qO4R2KN8Ts3eR6CW1n8LI46UOgv1KoDZjo8J9vOQvDeX/rsrv1H0BpEAMcSqZ1mLwTEyAMtlua5tlSn0kw==}
    dev: true

  /@types/babel__core/7.1.19:
    resolution: {integrity: sha512-WEOTgRsbYkvA/KCsDwVEGkd7WAr1e3g31VHQ8zy5gul/V1qKullU/BU5I68X5v7V3GnB9eotmom4v5a5gjxorw==}
    dependencies:
      '@babel/parser': 7.18.4
      '@babel/types': 7.18.4
      '@types/babel__generator': 7.6.4
      '@types/babel__template': 7.4.1
      '@types/babel__traverse': 7.17.1
    dev: true

  /@types/babel__generator/7.6.4:
    resolution: {integrity: sha512-tFkciB9j2K755yrTALxD44McOrk+gfpIpvC3sxHjRawj6PfnQxrse4Clq5y/Rq+G3mrBurMax/lG8Qn2t9mSsg==}
    dependencies:
      '@babel/types': 7.18.4
    dev: true

  /@types/babel__template/7.4.1:
    resolution: {integrity: sha512-azBFKemX6kMg5Io+/rdGT0dkGreboUVR0Cdm3fz9QJWpaQGJRQXl7C+6hOTCZcMll7KFyEQpgbYI2lHdsS4U7g==}
    dependencies:
      '@babel/parser': 7.18.4
      '@babel/types': 7.18.4
    dev: true

  /@types/babel__traverse/7.17.1:
    resolution: {integrity: sha512-kVzjari1s2YVi77D3w1yuvohV2idweYXMCDzqBiVNN63TcDWrIlTVOYpqVrvbbyOE/IyzBoTKF0fdnLPEORFxA==}
    dependencies:
      '@babel/types': 7.18.4
    dev: true

  /@types/body-parser/1.19.2:
    resolution: {integrity: sha512-ALYone6pm6QmwZoAgeyNksccT9Q4AWZQ6PvfwR37GT6r6FWUPguq6sUmNGSMV2Wr761oQoBxwGGa6DR5o1DC9g==}
    dependencies:
      '@types/connect': 3.4.35
      '@types/node': 14.18.20
    dev: true

  /@types/connect/3.4.35:
    resolution: {integrity: sha512-cdeYyv4KWoEgpBISTxWvqYsVy444DOqehiF3fM3ne10AmJ62RSyNkUnxMJXHQWRQQX2eR94m5y1IZyDwBjV9FQ==}
    dependencies:
      '@types/node': 14.18.20
    dev: true

<<<<<<< HEAD
  /@types/cookie-parser/1.4.3:
    resolution: {integrity: sha512-CqSKwFwefj4PzZ5n/iwad/bow2hTCh0FlNAeWLtQM3JA/NX/iYagIpWG2cf1bQKQ2c9gU2log5VUCrn7LDOs0w==}
    dependencies:
      '@types/express': 4.17.13
    dev: true

=======
>>>>>>> 5f2a8985
  /@types/cors/2.8.12:
    resolution: {integrity: sha512-vt+kDhq/M2ayberEtJcIN/hxXy1Pk+59g2FV/ZQceeaTyCtCucjL2Q7FXlFjtWn4n15KCr1NE2lNNFhp0lEThw==}
    dev: true

  /@types/diff/5.0.1:
    resolution: {integrity: sha512-XIpxU6Qdvp1ZE6Kr3yrkv1qgUab0fyf4mHYvW8N3Bx3PCsbN6or1q9/q72cv5jIFWolaGH08U9XyYoLLIykyKQ==}
    dev: true

  /@types/express-serve-static-core/4.17.28:
    resolution: {integrity: sha512-P1BJAEAW3E2DJUlkgq4tOL3RyMunoWXqbSCygWo5ZIWTjUgN1YnaXWW4VWl/oc8vs/XoYibEGBKP0uZyF4AHig==}
    dependencies:
      '@types/node': 14.18.20
      '@types/qs': 6.9.7
      '@types/range-parser': 1.2.4
    dev: true

  /@types/express/4.17.13:
    resolution: {integrity: sha512-6bSZTPaTIACxn48l50SR+axgrqm6qXFIxrdAKaG6PaJk3+zuUr35hBlgT7vOmJcum+OEaIBLtHV/qloEAFITeA==}
    dependencies:
      '@types/body-parser': 1.19.2
      '@types/express-serve-static-core': 4.17.28
      '@types/qs': 6.9.7
      '@types/serve-static': 1.13.10
    dev: true

  /@types/glob/7.2.0:
    resolution: {integrity: sha512-ZUxbzKl0IfJILTS6t7ip5fQQM/J3TJYubDm3nMbgubNNYS62eXeUpoLUC8/7fJNiFYHTrGPQn7hspDUzIHX3UA==}
    dependencies:
      '@types/minimatch': 3.0.5
      '@types/node': 14.18.20
    dev: true

  /@types/graceful-fs/4.1.5:
    resolution: {integrity: sha512-anKkLmZZ+xm4p8JWBf4hElkM4XR+EZeA2M9BAkkTldmcyDY4mbdIJnRghDJH3Ov5ooY7/UAoENtmdMSkaAd7Cw==}
    dependencies:
      '@types/node': 14.18.20
    dev: true

  /@types/heft-jest/1.0.2:
    resolution: {integrity: sha512-HabX0JO8Pk+a3gTm2DQwTMrfZjqP6VxDnn8kIXAP6uZbmy4bkKuFRi9T9BV9K6LhwHrmcgq5kk2YikYHy4LJeg==}
    dependencies:
      '@types/jest': 27.5.2
    dev: true

  /@types/hoist-non-react-statics/3.3.1:
    resolution: {integrity: sha512-iMIqiko6ooLrTh1joXodJK5X9xeEALT1kM5G3ZLhD3hszxBdIEd5C75U834D9mLcINgD4OyZf5uQXjkuYydWvA==}
    dependencies:
      '@types/react': 17.0.38
      hoist-non-react-statics: 3.3.2
    dev: false

  /@types/istanbul-lib-coverage/2.0.4:
    resolution: {integrity: sha512-z/QT1XN4K4KYuslS23k62yDIDLwLFkzxOuMplDtObz0+y7VqJCaO2o+SPwHCvLFZh7xazvvoor2tA/hPz9ee7g==}
    dev: true

  /@types/istanbul-lib-report/3.0.0:
    resolution: {integrity: sha512-plGgXAPfVKFoYfa9NpYDAkseG+g6Jr294RqeqcqDixSbU34MZVJRi/P+7Y8GDpzkEwLaGZZOpKIEmeVZNtKsrg==}
    dependencies:
      '@types/istanbul-lib-coverage': 2.0.4
    dev: true

  /@types/istanbul-reports/3.0.1:
    resolution: {integrity: sha512-c3mAZEuK0lvBp8tmuL74XRKn1+y2dcwOUpH7x4WrF6gk1GIgiluDRgMYQtw2OFcBvAJWlt6ASU3tSqxp0Uu0Aw==}
    dependencies:
      '@types/istanbul-lib-report': 3.0.0
    dev: true

  /@types/jest/27.5.2:
    resolution: {integrity: sha512-mpT8LJJ4CMeeahobofYWIjFo0xonRS/HfxnVEPMPFSQdGUt1uHCnoPT7Zhb+sjDU2wz0oKV0OLUR0WzrHNgfeA==}
    dependencies:
      jest-matcher-utils: 27.5.1
      pretty-format: 27.5.1
    dev: true

  /@types/js-yaml/4.0.5:
    resolution: {integrity: sha512-FhpRzf927MNQdRZP0J5DLIdTXhjLYzeUTmLAu69mnVksLH9CJY3IuSeEgbKUki7GQZm0WqDkGzyxju2EZGD2wA==}
    dev: true

  /@types/json-schema/7.0.11:
    resolution: {integrity: sha512-wOuvG1SN4Us4rez+tylwwwCV1psiNVOkJeM3AUWUNWg/jDQY2+HE/444y5gc+jBmRqASOm2Oeh5c1axHobwRKQ==}

  /@types/json5/0.0.29:
    resolution: {integrity: sha512-dRLjCWHYg4oaA77cxO64oO+7JwCwnIzkZPdrrC71jQmQtlhM556pwKo5bUzqvZndkVbeFLIIi+9TC40JNF5hNQ==}

  /@types/lodash/4.14.182:
    resolution: {integrity: sha512-/THyiqyQAP9AfARo4pF+aCGcyiQ94tX/Is2I7HofNRqoYLgN1PBoOWu2/zTA5zMxzP5EFutMtWtGAFRKUe961Q==}
    dev: true

  /@types/mime/1.3.2:
    resolution: {integrity: sha512-YATxVxgRqNH6nHEIsvg6k2Boc1JHI9ZbH5iWFFv/MTkchz3b1ieGDa5T0a9RznNdI0KhVbdbWSN+KWWrQZRxTw==}
    dev: true

  /@types/minimatch/3.0.5:
    resolution: {integrity: sha512-Klz949h02Gz2uZCMGwDUSDS1YBlTdDDgbWHi+81l29tQALUtvz4rAYi5uoVhE5Lagoq6DeqAUlbrHvW/mXDgdQ==}
    dev: true

  /@types/minimist/1.2.2:
    resolution: {integrity: sha512-jhuKLIRrhvCPLqwPcx6INqmKeiA5EWrsCOPhrlFSrbrmU4ZMPjj5Ul/oLCMDO98XRUIwVm78xICz4EPCektzeQ==}
    dev: true

  /@types/node-fetch/1.6.9:
    resolution: {integrity: sha512-n2r6WLoY7+uuPT7pnEtKJCmPUGyJ+cbyBR8Avnu4+m1nzz7DwBVuyIvvlBzCZ/nrpC7rIgb3D6pNavL7rFEa9g==}
    dependencies:
      '@types/node': 14.18.20
    dev: false

  /@types/node-fetch/2.6.1:
    resolution: {integrity: sha512-oMqjURCaxoSIsHSr1E47QHzbmzNR5rK8McHuNb11BOM9cHcIK3Avy0s/b2JlXHoQGTYS3NsvWzV1M0iK7l0wbA==}
    dependencies:
      '@types/node': 14.18.20
      form-data: 3.0.1
    dev: false

  /@types/node/10.17.60:
    resolution: {integrity: sha512-F0KIgDJfy2nA3zMLmWGKxcH2ZVEtCZXHHdOQs2gSaQ27+lNeEfGxzkIw90aXswATX7AZ33tahPbzy6KAfUreVw==}
    dev: true

  /@types/node/12.20.24:
    resolution: {integrity: sha512-yxDeaQIAJlMav7fH5AQqPH1u8YIuhYJXYBzxaQ4PifsU0GDO38MSdmEDeRlIxrKbC6NbEaaEHDanWb+y30U8SQ==}

  /@types/node/14.18.20:
    resolution: {integrity: sha512-Q8KKwm9YqEmUBRsqJ2GWJDtXltBDxTdC4m5vTdXBolu2PeQh8LX+f6BTwU+OuXPu37fLxoN6gidqBmnky36FXA==}

  /@types/normalize-package-data/2.4.1:
    resolution: {integrity: sha512-Gj7cI7z+98M282Tqmp2K5EIsoouUEzbBJhQQzDE3jSIRk6r9gsz0oUokqIUR4u1R3dMHo0pDHM7sNOHyhulypw==}
    dev: true

  /@types/parse-json/4.0.0:
    resolution: {integrity: sha512-//oorEZjL6sbPcKUaCdIGlIUeH26mgzimjBB77G6XRgnDl/L5wOnpyBGRe/Mmf5CVW3PwEBE1NjiMZ/ssFh4wA==}
    dev: true

  /@types/prettier/2.6.3:
    resolution: {integrity: sha512-ymZk3LEC/fsut+/Q5qejp6R9O1rMxz3XaRHDV6kX8MrGAhOSPqVARbDi+EZvInBpw+BnCX3TD240byVkOfQsHg==}
    dev: true

  /@types/prop-types/15.7.5:
    resolution: {integrity: sha512-JCB8C6SnDoQf0cNycqd/35A7MjcnK+ZTqE7judS6o7utxUCg6imJg3QK2qzHKszlTjcj2cn+NwMB2i96ubpj7w==}

  /@types/qs/6.9.7:
    resolution: {integrity: sha512-FGa1F62FT09qcrueBA6qYTrJPVDzah9a+493+o2PCXsesWHIn27G98TsSMs3WPNbZIEj4+VJf6saSFpvD+3Zsw==}
    dev: true

  /@types/range-parser/1.2.4:
    resolution: {integrity: sha512-EEhsLsD6UsDM1yFhAvy0Cjr6VwmpMWqFBCb9w07wVugF7w9nfajxLuVmngTIpgS6svCnm6Vaw+MZhoDCKnOfsw==}
    dev: true

  /@types/react/17.0.38:
    resolution: {integrity: sha512-SI92X1IA+FMnP3qM5m4QReluXzhcmovhZnLNm3pyeQlooi02qI7sLiepEYqT678uNiyc25XfCqxREFpy3W7YhQ==}
    dependencies:
      '@types/prop-types': 15.7.5
      '@types/scheduler': 0.16.2
      csstype: 3.1.0

  /@types/scheduler/0.16.2:
    resolution: {integrity: sha512-hppQEBDmlwhFAXKJX2KnWLYu5yMfi91yazPb2l+lbJiwW+wdo1gNeRA+3RgNSO39WYX2euey41KEwnqesU2Jew==}

  /@types/serve-static/1.13.10:
    resolution: {integrity: sha512-nCkHGI4w7ZgAdNkrEu0bv+4xNV/XDqW+DydknebMOQwkpDGx8G+HTlj7R7ABI8i8nKxVw0wtKPi1D+lPOkh4YQ==}
    dependencies:
      '@types/mime': 1.3.2
      '@types/node': 14.18.20
    dev: true

  /@types/sinon/10.0.10:
    resolution: {integrity: sha512-US5E539UfeL2DiWALzCyk0c4zKh6sCv86V/0lpda/afMJJ0oEm2SrKgedH5optvFWstnJ8e1MNYhLmPhAy4rvQ==}
    dependencies:
      '@sinonjs/fake-timers': 7.1.2

  /@types/stack-utils/2.0.1:
    resolution: {integrity: sha512-Hl219/BT5fLAaz6NDkSuhzasy49dwQS/DSdu4MdggFB8zcXv7vflBI3xp7FEmkmdDkBUI2bPUNeMttp2knYdxw==}
    dev: true

  /@types/tapable/1.0.6:
    resolution: {integrity: sha512-W+bw9ds02rAQaMvaLYxAbJ6cvguW/iJXNT6lTssS1ps6QdrMKttqEAMEG/b5CR8TZl3/L7/lH0ZV5nNR1LXikA==}
    dev: true

  /@types/testing-library__jest-dom/5.14.3:
    resolution: {integrity: sha512-oKZe+Mf4ioWlMuzVBaXQ9WDnEm1+umLx0InILg+yvZVBBDmzV5KfZyLrCvadtWcx8+916jLmHafcmqqffl+iIw==}
    dependencies:
      '@types/jest': 27.5.2
    dev: true

  /@types/triple-beam/1.3.2:
    resolution: {integrity: sha512-txGIh+0eDFzKGC25zORnswy+br1Ha7hj5cMVwKIU7+s0U2AxxJru/jZSMU6OC9MJWP6+pc/hc6ZjyZShpsyY2g==}
    dev: true

  /@types/tunnel/0.0.1:
    resolution: {integrity: sha512-AOqu6bQu5MSWwYvehMXLukFHnupHrpZ8nvgae5Ggie9UwzDR1CCwoXgSSWNZJuyOlCdfdsWMA5F2LlmvyoTv8A==}
    dependencies:
      '@types/node': 14.18.20
    dev: false

  /@types/uuid/8.3.4:
    resolution: {integrity: sha512-c/I8ZRb51j+pYGAu5CrFMRxqZ2ke4y2grEBO5AUjgSkSk+qT2Ea+OdWElz/OiMf5MNpn2b17kuVBwZLQJXzihw==}
    dev: true

  /@types/yargs-parser/21.0.0:
    resolution: {integrity: sha512-iO9ZQHkZxHn4mSakYV0vFHAVDyEOIJQrV2uZ06HxEPcx+mt8swXoZHIbaaJ2crJYFfErySgktuTZ3BeLz+XmFA==}
    dev: true

  /@types/yargs/16.0.4:
    resolution: {integrity: sha512-T8Yc9wt/5LbJyCaLiHPReJa0kApcIgJ7Bn735GjItUfh08Z1pJvu8QZqb9s+mMvKV6WUQRV7K2R46YbjMXTTJw==}
    dependencies:
      '@types/yargs-parser': 21.0.0
    dev: true

  /@typescript-eslint/eslint-plugin/5.20.0_dce2f58b47902bf309a7c2e5b23210cc:
    resolution: {integrity: sha512-fapGzoxilCn3sBtC6NtXZX6+P/Hef7VDbyfGqTTpzYydwhlkevB+0vE0EnmHPVTVSy68GUncyJ/2PcrFBeCo5Q==}
    engines: {node: ^12.22.0 || ^14.17.0 || >=16.0.0}
    peerDependencies:
      '@typescript-eslint/parser': ^5.0.0
      eslint: ^6.0.0 || ^7.0.0 || ^8.0.0
      typescript: '*'
    peerDependenciesMeta:
      typescript:
        optional: true
    dependencies:
      '@typescript-eslint/parser': 5.20.0_eslint@8.16.0+typescript@4.7.2
      '@typescript-eslint/scope-manager': 5.20.0
      '@typescript-eslint/type-utils': 5.20.0_eslint@8.16.0+typescript@4.7.2
      '@typescript-eslint/utils': 5.20.0_eslint@8.16.0+typescript@4.7.2
      debug: 4.3.4
      eslint: 8.16.0
      functional-red-black-tree: 1.0.1
      ignore: 5.2.0
      regexpp: 3.2.0
      semver: 7.3.7
      tsutils: 3.21.0_typescript@4.7.2
      typescript: 4.7.2
    transitivePeerDependencies:
      - supports-color

  /@typescript-eslint/experimental-utils/5.20.0_eslint@8.16.0+typescript@4.7.2:
    resolution: {integrity: sha512-w5qtx2Wr9x13Dp/3ic9iGOGmVXK5gMwyc8rwVgZU46K9WTjPZSyPvdER9Ycy+B5lNHvoz+z2muWhUvlTpQeu+g==}
    engines: {node: ^12.22.0 || ^14.17.0 || >=16.0.0}
    peerDependencies:
      eslint: ^6.0.0 || ^7.0.0 || ^8.0.0
    dependencies:
      '@typescript-eslint/utils': 5.20.0_eslint@8.16.0+typescript@4.7.2
      eslint: 8.16.0
    transitivePeerDependencies:
      - supports-color
      - typescript

  /@typescript-eslint/experimental-utils/5.27.0_eslint@8.16.0+typescript@4.7.2:
    resolution: {integrity: sha512-ZOn342bYh19IYvkiorrqnzNoRAr91h3GiFSSfa4tlHV+R9GgR8SxCwAi8PKMyT8+pfwMxfQdNbwKsMurbF9hzg==}
    engines: {node: ^12.22.0 || ^14.17.0 || >=16.0.0}
    peerDependencies:
      eslint: ^6.0.0 || ^7.0.0 || ^8.0.0
    dependencies:
      '@typescript-eslint/utils': 5.27.0_eslint@8.16.0+typescript@4.7.2
      eslint: 8.16.0
    transitivePeerDependencies:
      - supports-color
      - typescript
    dev: true

  /@typescript-eslint/parser/5.10.1_eslint@8.16.0+typescript@4.7.2:
    resolution: {integrity: sha512-GReo3tjNBwR5RnRO0K2wDIDN31cM3MmDtgyQ85oAxAmC5K3j/g85IjP+cDfcqDsDDBf1HNKQAD0WqOYL8jXqUA==}
    engines: {node: ^12.22.0 || ^14.17.0 || >=16.0.0}
    peerDependencies:
      eslint: ^6.0.0 || ^7.0.0 || ^8.0.0
      typescript: '*'
    peerDependenciesMeta:
      typescript:
        optional: true
    dependencies:
      '@typescript-eslint/scope-manager': 5.10.1
      '@typescript-eslint/types': 5.10.1
      '@typescript-eslint/typescript-estree': 5.10.1_typescript@4.7.2
      debug: 4.3.4
      eslint: 8.16.0
      typescript: 4.7.2
    transitivePeerDependencies:
      - supports-color
    dev: true

  /@typescript-eslint/parser/5.20.0_eslint@8.16.0+typescript@4.7.2:
    resolution: {integrity: sha512-UWKibrCZQCYvobmu3/N8TWbEeo/EPQbS41Ux1F9XqPzGuV7pfg6n50ZrFo6hryynD8qOTTfLHtHjjdQtxJ0h/w==}
    engines: {node: ^12.22.0 || ^14.17.0 || >=16.0.0}
    peerDependencies:
      eslint: ^6.0.0 || ^7.0.0 || ^8.0.0
      typescript: '*'
    peerDependenciesMeta:
      typescript:
        optional: true
    dependencies:
      '@typescript-eslint/scope-manager': 5.20.0
      '@typescript-eslint/types': 5.20.0
      '@typescript-eslint/typescript-estree': 5.20.0_typescript@4.7.2
      debug: 4.3.4
      eslint: 8.16.0
      typescript: 4.7.2
    transitivePeerDependencies:
      - supports-color

  /@typescript-eslint/scope-manager/5.10.1:
    resolution: {integrity: sha512-Lyvi559Gvpn94k7+ElXNMEnXu/iundV5uFmCUNnftbFrUbAJ1WBoaGgkbOBm07jVZa682oaBU37ao/NGGX4ZDg==}
    engines: {node: ^12.22.0 || ^14.17.0 || >=16.0.0}
    dependencies:
      '@typescript-eslint/types': 5.10.1
      '@typescript-eslint/visitor-keys': 5.10.1
    dev: true

  /@typescript-eslint/scope-manager/5.20.0:
    resolution: {integrity: sha512-h9KtuPZ4D/JuX7rpp1iKg3zOH0WNEa+ZIXwpW/KWmEFDxlA/HSfCMhiyF1HS/drTICjIbpA6OqkAhrP/zkCStg==}
    engines: {node: ^12.22.0 || ^14.17.0 || >=16.0.0}
    dependencies:
      '@typescript-eslint/types': 5.20.0
      '@typescript-eslint/visitor-keys': 5.20.0

  /@typescript-eslint/scope-manager/5.27.0:
    resolution: {integrity: sha512-VnykheBQ/sHd1Vt0LJ1JLrMH1GzHO+SzX6VTXuStISIsvRiurue/eRkTqSrG0CexHQgKG8shyJfR4o5VYioB9g==}
    engines: {node: ^12.22.0 || ^14.17.0 || >=16.0.0}
    dependencies:
      '@typescript-eslint/types': 5.27.0
      '@typescript-eslint/visitor-keys': 5.27.0
    dev: true

  /@typescript-eslint/type-utils/5.20.0_eslint@8.16.0+typescript@4.7.2:
    resolution: {integrity: sha512-WxNrCwYB3N/m8ceyoGCgbLmuZwupvzN0rE8NBuwnl7APgjv24ZJIjkNzoFBXPRCGzLNkoU/WfanW0exvp/+3Iw==}
    engines: {node: ^12.22.0 || ^14.17.0 || >=16.0.0}
    peerDependencies:
      eslint: '*'
      typescript: '*'
    peerDependenciesMeta:
      typescript:
        optional: true
    dependencies:
      '@typescript-eslint/utils': 5.20.0_eslint@8.16.0+typescript@4.7.2
      debug: 4.3.4
      eslint: 8.16.0
      tsutils: 3.21.0_typescript@4.7.2
      typescript: 4.7.2
    transitivePeerDependencies:
      - supports-color

  /@typescript-eslint/types/5.10.1:
    resolution: {integrity: sha512-ZvxQ2QMy49bIIBpTqFiOenucqUyjTQ0WNLhBM6X1fh1NNlYAC6Kxsx8bRTY3jdYsYg44a0Z/uEgQkohbR0H87Q==}
    engines: {node: ^12.22.0 || ^14.17.0 || >=16.0.0}
    dev: true

  /@typescript-eslint/types/5.20.0:
    resolution: {integrity: sha512-+d8wprF9GyvPwtoB4CxBAR/s0rpP25XKgnOvMf/gMXYDvlUC3rPFHupdTQ/ow9vn7UDe5rX02ovGYQbv/IUCbg==}
    engines: {node: ^12.22.0 || ^14.17.0 || >=16.0.0}

  /@typescript-eslint/types/5.27.0:
    resolution: {integrity: sha512-lY6C7oGm9a/GWhmUDOs3xAVRz4ty/XKlQ2fOLr8GAIryGn0+UBOoJDWyHer3UgrHkenorwvBnphhP+zPmzmw0A==}
    engines: {node: ^12.22.0 || ^14.17.0 || >=16.0.0}
    dev: true

  /@typescript-eslint/typescript-estree/5.10.1_typescript@4.7.2:
    resolution: {integrity: sha512-PwIGnH7jIueXv4opcwEbVGDATjGPO1dx9RkUl5LlHDSe+FXxPwFL5W/qYd5/NHr7f6lo/vvTrAzd0KlQtRusJQ==}
    engines: {node: ^12.22.0 || ^14.17.0 || >=16.0.0}
    peerDependencies:
      typescript: '*'
    peerDependenciesMeta:
      typescript:
        optional: true
    dependencies:
      '@typescript-eslint/types': 5.10.1
      '@typescript-eslint/visitor-keys': 5.10.1
      debug: 4.3.4
      globby: 11.1.0
      is-glob: 4.0.3
      semver: 7.3.7
      tsutils: 3.21.0_typescript@4.7.2
      typescript: 4.7.2
    transitivePeerDependencies:
      - supports-color
    dev: true

  /@typescript-eslint/typescript-estree/5.20.0_typescript@4.7.2:
    resolution: {integrity: sha512-36xLjP/+bXusLMrT9fMMYy1KJAGgHhlER2TqpUVDYUQg4w0q/NW/sg4UGAgVwAqb8V4zYg43KMUpM8vV2lve6w==}
    engines: {node: ^12.22.0 || ^14.17.0 || >=16.0.0}
    peerDependencies:
      typescript: '*'
    peerDependenciesMeta:
      typescript:
        optional: true
    dependencies:
      '@typescript-eslint/types': 5.20.0
      '@typescript-eslint/visitor-keys': 5.20.0
      debug: 4.3.4
      globby: 11.1.0
      is-glob: 4.0.3
      semver: 7.3.7
      tsutils: 3.21.0_typescript@4.7.2
      typescript: 4.7.2
    transitivePeerDependencies:
      - supports-color

  /@typescript-eslint/typescript-estree/5.27.0_typescript@4.7.2:
    resolution: {integrity: sha512-QywPMFvgZ+MHSLRofLI7BDL+UczFFHyj0vF5ibeChDAJgdTV8k4xgEwF0geFhVlPc1p8r70eYewzpo6ps+9LJQ==}
    engines: {node: ^12.22.0 || ^14.17.0 || >=16.0.0}
    peerDependencies:
      typescript: '*'
    peerDependenciesMeta:
      typescript:
        optional: true
    dependencies:
      '@typescript-eslint/types': 5.27.0
      '@typescript-eslint/visitor-keys': 5.27.0
      debug: 4.3.4
      globby: 11.1.0
      is-glob: 4.0.3
      semver: 7.3.7
      tsutils: 3.21.0_typescript@4.7.2
      typescript: 4.7.2
    transitivePeerDependencies:
      - supports-color
    dev: true

  /@typescript-eslint/utils/5.20.0_eslint@8.16.0+typescript@4.7.2:
    resolution: {integrity: sha512-lHONGJL1LIO12Ujyx8L8xKbwWSkoUKFSO+0wDAqGXiudWB2EO7WEUT+YZLtVbmOmSllAjLb9tpoIPwpRe5Tn6w==}
    engines: {node: ^12.22.0 || ^14.17.0 || >=16.0.0}
    peerDependencies:
      eslint: ^6.0.0 || ^7.0.0 || ^8.0.0
    dependencies:
      '@types/json-schema': 7.0.11
      '@typescript-eslint/scope-manager': 5.20.0
      '@typescript-eslint/types': 5.20.0
      '@typescript-eslint/typescript-estree': 5.20.0_typescript@4.7.2
      eslint: 8.16.0
      eslint-scope: 5.1.1
      eslint-utils: 3.0.0_eslint@8.16.0
    transitivePeerDependencies:
      - supports-color
      - typescript

  /@typescript-eslint/utils/5.27.0_eslint@8.16.0+typescript@4.7.2:
    resolution: {integrity: sha512-nZvCrkIJppym7cIbP3pOwIkAefXOmfGPnCM0LQfzNaKxJHI6VjI8NC662uoiPlaf5f6ymkTy9C3NQXev2mdXmA==}
    engines: {node: ^12.22.0 || ^14.17.0 || >=16.0.0}
    peerDependencies:
      eslint: ^6.0.0 || ^7.0.0 || ^8.0.0
    dependencies:
      '@types/json-schema': 7.0.11
      '@typescript-eslint/scope-manager': 5.27.0
      '@typescript-eslint/types': 5.27.0
      '@typescript-eslint/typescript-estree': 5.27.0_typescript@4.7.2
      eslint: 8.16.0
      eslint-scope: 5.1.1
      eslint-utils: 3.0.0_eslint@8.16.0
    transitivePeerDependencies:
      - supports-color
      - typescript
    dev: true

  /@typescript-eslint/visitor-keys/5.10.1:
    resolution: {integrity: sha512-NjQ0Xinhy9IL979tpoTRuLKxMc0zJC7QVSdeerXs2/QvOy2yRkzX5dRb10X5woNUdJgU8G3nYRDlI33sq1K4YQ==}
    engines: {node: ^12.22.0 || ^14.17.0 || >=16.0.0}
    dependencies:
      '@typescript-eslint/types': 5.10.1
      eslint-visitor-keys: 3.3.0
    dev: true

  /@typescript-eslint/visitor-keys/5.20.0:
    resolution: {integrity: sha512-1flRpNF+0CAQkMNlTJ6L/Z5jiODG/e5+7mk6XwtPOUS3UrTz3UOiAg9jG2VtKsWI6rZQfy4C6a232QNRZTRGlg==}
    engines: {node: ^12.22.0 || ^14.17.0 || >=16.0.0}
    dependencies:
      '@typescript-eslint/types': 5.20.0
      eslint-visitor-keys: 3.3.0

  /@typescript-eslint/visitor-keys/5.27.0:
    resolution: {integrity: sha512-46cYrteA2MrIAjv9ai44OQDUoCZyHeGIc4lsjCUX2WT6r4C+kidz1bNiR4017wHOPUythYeH+Sc7/cFP97KEAA==}
    engines: {node: ^12.22.0 || ^14.17.0 || >=16.0.0}
    dependencies:
      '@typescript-eslint/types': 5.27.0
      eslint-visitor-keys: 3.3.0
    dev: true

  /@ucast/core/1.10.1:
    resolution: {integrity: sha512-sXKbvQiagjFh2JCpaHUa64P4UdJbOxYeC5xiZFn8y6iYdb0WkismduE+RmiJrIjw/eLDYmIEXiQeIYYowmkcAw==}
    dev: false

  /@ucast/js/3.0.2:
    resolution: {integrity: sha512-zxNkdIPVvqJjHI7D/iK8Aai1+59yqU+N7bpHFodVmiTN7ukeNiGGpNmmSjQgsUw7eNcEBnPrZHNzp5UBxwmaPw==}
    dependencies:
      '@ucast/core': 1.10.1
    dev: false

  /@ucast/mongo/2.4.2:
    resolution: {integrity: sha512-/zH1TdBJlYGKKD+Wh0oyD+aBvDSWrwHcD8b4tUL9UgHLhzHtkEnMVFuxbw3SRIRsAa01wmy06+LWt+WoZdj1Bw==}
    dependencies:
      '@ucast/core': 1.10.1
    dev: false

  /@ucast/mongo2js/1.3.3:
    resolution: {integrity: sha512-sBPtMUYg+hRnYeVYKL+ATm8FaRPdlU9PijMhGYKgsPGjV9J4Ks41ytIjGayvKUnBOEhiCaKUUnY4qPeifdqATw==}
    dependencies:
      '@ucast/core': 1.10.1
      '@ucast/js': 3.0.2
      '@ucast/mongo': 2.4.2
    dev: false

  /@vendia/serverless-express/4.8.0:
    resolution: {integrity: sha512-ELqWnPq+Y0GPnVa7S63pe/SpxYPwksZhuy+lE50S3WabYOzFTusJda0s9TaDZCkJ/hp8fhbDpGr9eA1UhIlVOQ==}
    engines: {node: '>=12'}

  /@vue/compiler-core/3.2.36:
    resolution: {integrity: sha512-bbyZM5hvBicv0PW3KUfVi+x3ylHnfKG7DOn5wM+f2OztTzTjLEyBb/5yrarIYpmnGitVGbjZqDbODyW4iK8hqw==}
    dependencies:
      '@babel/parser': 7.18.4
      '@vue/shared': 3.2.36
      estree-walker: 2.0.2
      source-map: 0.6.1
    dev: true

  /@vue/compiler-dom/3.2.36:
    resolution: {integrity: sha512-tcOTAOiW4s24QLnq+ON6J+GRONXJ+A/mqKCORi0LSlIh8XQlNnlm24y8xIL8la+ZDgkdbjarQ9ZqYSvEja6gVA==}
    dependencies:
      '@vue/compiler-core': 3.2.36
      '@vue/shared': 3.2.36
    dev: true

  /@vue/compiler-sfc/3.2.36:
    resolution: {integrity: sha512-AvGb4bTj4W8uQ4BqaSxo7UwTEqX5utdRSMyHy58OragWlt8nEACQ9mIeQh3K4di4/SX+41+pJrLIY01lHAOFOA==}
    dependencies:
      '@babel/parser': 7.18.4
      '@vue/compiler-core': 3.2.36
      '@vue/compiler-dom': 3.2.36
      '@vue/compiler-ssr': 3.2.36
      '@vue/reactivity-transform': 3.2.36
      '@vue/shared': 3.2.36
      estree-walker: 2.0.2
      magic-string: 0.25.9
      postcss: 8.4.14
      source-map: 0.6.1
    dev: true

  /@vue/compiler-ssr/3.2.36:
    resolution: {integrity: sha512-+KugInUFRvOxEdLkZwE+W43BqHyhBh0jpYXhmqw1xGq2dmE6J9eZ8UUSOKNhdHtQ/iNLWWeK/wPZkVLUf3YGaw==}
    dependencies:
      '@vue/compiler-dom': 3.2.36
      '@vue/shared': 3.2.36
    dev: true

  /@vue/reactivity-transform/3.2.36:
    resolution: {integrity: sha512-Jk5o2BhpODC9XTA7o4EL8hSJ4JyrFWErLtClG3NH8wDS7ri9jBDWxI7/549T7JY9uilKsaNM+4pJASLj5dtRwA==}
    dependencies:
      '@babel/parser': 7.18.4
      '@vue/compiler-core': 3.2.36
      '@vue/shared': 3.2.36
      estree-walker: 2.0.2
      magic-string: 0.25.9
    dev: true

  /@vue/shared/3.2.36:
    resolution: {integrity: sha512-JtB41wXl7Au3+Nl3gD16Cfpj7k/6aCroZ6BbOiCMFCMvrOpkg/qQUXTso2XowaNqBbnkuGHurLAqkLBxNGc1hQ==}
    dev: true

  /@yarnpkg/lockfile/1.0.2:
    resolution: {integrity: sha512-MqJ00WXw89ga0rK6GZkdmmgv3bAsxpJixyTthjcix73O44pBqotyU2BejBkLuIsaOBI6SEu77vAnSyLe5iIHkw==}
    dev: false

  /@zkochan/cmd-shim/5.2.2:
    resolution: {integrity: sha512-uNWpBESHNlerKPs34liL43S14y1j3G39dpSf/wzkyP+axOzqvQTr4i+Nz/4shyS5FIL4fTi/ejHCDMT0ZneNWQ==}
    engines: {node: '>=10.13'}
    dependencies:
      cmd-extension: 1.0.2
      is-windows: 1.0.2
    dev: false

  /abab/2.0.6:
    resolution: {integrity: sha512-j2afSsaIENvHZN2B8GOpF566vZ5WVk5opAiMTvWgaQT8DkbOqsTfvNAvHoRGU2zzP8cPoqys+xHTRDWW8L+/BA==}
    dev: true

  /abbrev/1.1.1:
    resolution: {integrity: sha512-nne9/IiQ/hzIhY6pdDnbBtz7DjPTKrY00P/zvPSm5pOFkl6xuGrGnXn/VtTNNfNtAfZ9/1RtehkszU9qcTii0Q==}
    dev: true

  /accepts/1.3.8:
    resolution: {integrity: sha512-PYAthTa2m2VKxuvSD3DPC/Gy+U+sOA1LAuT8mkmRuvw+NACSaeXEQ+NHcVF7rONl6qcaxV3Uuemwawk+7+SJLw==}
    engines: {node: '>= 0.6'}
    dependencies:
      mime-types: 2.1.35
      negotiator: 0.6.3

  /ace-builds/1.5.3:
    resolution: {integrity: sha512-WN5BKR2aTSuBmisO8jo3Fytk6sOmJGki82v/Boeic81IgYN8pFHNkXq2anDF0XkmfDWMqLbRoW9sjc/GtKzQbQ==}
    dev: true

  /acorn-globals/6.0.0:
    resolution: {integrity: sha512-ZQl7LOWaF5ePqqcX4hLuv/bLXYQNfNWw2c0/yX/TsPRKamzHcTGQnlCjHT3TsmkOUVEPS3crCxiPfdzE/Trlhg==}
    dependencies:
      acorn: 7.4.1
      acorn-walk: 7.2.0
    dev: true

  /acorn-jsx/5.3.2_acorn@8.7.1:
    resolution: {integrity: sha512-rq9s+JNhf0IChjtDXxllJ7g41oZk5SlXtp0LHwyA5cejwn7vKmKp4pPri6YEePv2PU65sAsegbXtIinmDFDXgQ==}
    peerDependencies:
      acorn: ^6.0.0 || ^7.0.0 || ^8.0.0
    dependencies:
      acorn: 8.7.1

  /acorn-walk/7.2.0:
    resolution: {integrity: sha512-OPdCF6GsMIP+Az+aWfAAOEt2/+iVDKE7oy6lJ098aoe59oAmK76qV6Gw60SbZ8jHuG2wH058GF4pLFbYamYrVA==}
    engines: {node: '>=0.4.0'}
    dev: true

  /acorn-walk/8.2.0:
    resolution: {integrity: sha512-k+iyHEuPgSw6SbuDpGQM+06HQUa04DZ3o+F6CSzXMvvI5KMvnaEqXe+YVe555R9nn6GPt404fos4wcgpw12SDA==}
    engines: {node: '>=0.4.0'}
    dev: true

  /acorn/7.4.1:
    resolution: {integrity: sha512-nQyp0o1/mNdbTO1PO6kHkwSrmgZ0MT/jCCpNiwbUjGoRN4dlBhqJtoQuCnEOKzgTVwg0ZWiCoQy6SxMebQVh8A==}
    engines: {node: '>=0.4.0'}
    hasBin: true
    dev: true

  /acorn/8.7.1:
    resolution: {integrity: sha512-Xx54uLJQZ19lKygFXOWsscKUbsBZW0CPykPhVQdhIeIwrbPmJzqeASDInc8nKBnp/JT6igTs82qPXz069H8I/A==}
    engines: {node: '>=0.4.0'}
    hasBin: true

  /agent-base/6.0.2:
    resolution: {integrity: sha512-RZNwNclF7+MS/8bDg70amg32dyeZGZxiDuQmZxKLAlQjr3jGyLx+4Kkk58UO7D2QdgFIQCovuSuZESne6RG6XQ==}
    engines: {node: '>= 6.0.0'}
    dependencies:
      debug: 4.3.4
    transitivePeerDependencies:
      - supports-color

  /ajv-errors/1.0.1_ajv@6.12.6:
    resolution: {integrity: sha512-DCRfO/4nQ+89p/RK43i8Ezd41EqdGIU4ld7nGF8OQ14oc/we5rEntLCUa7+jrn3nn83BosfwZA0wb4pon2o8iQ==}
    peerDependencies:
      ajv: '>=5.0.0'
    dependencies:
      ajv: 6.12.6
    dev: true

  /ajv/6.12.6:
    resolution: {integrity: sha512-j3fVLgvTo527anyYyJOGTYJbG+vnnQYvE0m5mmkc1TK+nxAppkCLMIL0aZ4dblVCNoGShhm+kzE4ZUykBoMg4g==}
    dependencies:
      fast-deep-equal: 3.1.3
      fast-json-stable-stringify: 2.1.0
      json-schema-traverse: 0.4.1
      uri-js: 4.4.1

  /ajv/8.11.0:
    resolution: {integrity: sha512-wGgprdCvMalC0BztXvitD2hC04YffAvtsUn93JbGXYLAtCUO4xd17mCCZQxUOItiBwZvJScWo8NIvQMQ71rdpg==}
    dependencies:
      fast-deep-equal: 3.1.3
      json-schema-traverse: 1.0.0
      require-from-string: 2.0.2
      uri-js: 4.4.1
    dev: true

  /ansi-align/3.0.1:
    resolution: {integrity: sha512-IOfwwBF5iczOjp/WeY4YxyjqAFMQoZufdQWDd19SEExbVLNXqvpzSJ/M7Za4/sCPmQ0+GRquoA7bGcINcxew6w==}
    dependencies:
      string-width: 4.2.3
    dev: true

  /ansi-escapes/4.3.2:
    resolution: {integrity: sha512-gKXj5ALrKWQLsYG9jlTRmR/xKluxHV+Z9QEwNIgCfM1/uwPMCuzVVnh5mwTd+OuBZcwSIMbqssNWRm1lE51QaQ==}
    engines: {node: '>=8'}
    dependencies:
      type-fest: 0.21.3

  /ansi-regex/2.1.1:
    resolution: {integrity: sha512-TIGnTpdo+E3+pCyAluZvtED5p5wCqLdezCyhPZzKPcxvFplEt4i+W7OONCKgeZFT3+y5NZZfOOS/Bdcanm1MYA==}
    engines: {node: '>=0.10.0'}
    dev: true

  /ansi-regex/5.0.1:
    resolution: {integrity: sha512-quJQXlTSUGL2LH9SUXo8VwsY4soanhgo6LNSm84E1LBcE8s3O0wpdiRzyR9z/ZZJMlMWv37qOOb9pdJlMUEKFQ==}
    engines: {node: '>=8'}

  /ansi-styles/3.2.1:
    resolution: {integrity: sha512-VT0ZI6kZRdTh8YyJw3SMbYm/u+NqfsAxEpWO0Pf9sq8/e94WxxOpPKx9FR1FlyCtOVDNOQ+8ntlqFxiRc+r5qA==}
    engines: {node: '>=4'}
    dependencies:
      color-convert: 1.9.3

  /ansi-styles/4.3.0:
    resolution: {integrity: sha512-zbB9rCJAT1rbjiVDb2hqKFHNYLxgtk8NURxZ3IZwD3F6NtxbXZQCnnSi1Lkx+IDohdPlFp222wVALIheZJQSEg==}
    engines: {node: '>=8'}
    dependencies:
      color-convert: 2.0.1

  /ansi-styles/5.2.0:
    resolution: {integrity: sha512-Cxwpt2SfTzTtXcfOlzGEee8O+c+MmUgGrNiBcXnuWxuFJHe6a5Hz7qwhwe5OgaSYI0IJvkLqWX1ASG+cJOkEiA==}
    engines: {node: '>=10'}
    dev: true

  /any-promise/1.3.0:
    resolution: {integrity: sha512-7UvmKalWRt1wgjL1RrGxoSJW/0QZFIegpeGvZG9kjp8vrRu55XTHbwnqq2GpXm9uLbcuhxm3IqX9OB4MZR1b2A==}
    dev: false

  /anymatch/3.1.2:
    resolution: {integrity: sha512-P43ePfOAIupkguHUycrc4qJ9kz8ZiuOUijaETwX7THt0Y/GNK7v0aa8rY816xWjZ7rJdA5XdMcpVFTKMq+RvWg==}
    engines: {node: '>= 8'}
    dependencies:
      normalize-path: 3.0.0
      picomatch: 2.3.1
    dev: true

  /aproba/1.2.0:
    resolution: {integrity: sha512-Y9J6ZjXtoYh8RnXVCMOU/ttDmk1aBjunq9vO0ta5x85WDQiQfUF9sIPBITdbiiIVcBo03Hi3jMxigBtsddlXRw==}
    dev: true

  /are-we-there-yet/1.1.7:
    resolution: {integrity: sha512-nxwy40TuMiUGqMyRHgCSWZ9FM4VAoRP4xUYSTv5ImRog+h9yISPbVH7H8fASCIzYn9wlEv4zvFL7uKDMCFQm3g==}
    dependencies:
      delegates: 1.0.0
      readable-stream: 2.3.7
    dev: true

  /arg/4.1.3:
    resolution: {integrity: sha512-58S9QDqG0Xx27YwPSt9fJxivjYl432YCwfDMfZ+71RAqUrZef7LrKQZ3LHLOwCS4FLNBplP533Zx895SeOCHvA==}
    dev: true

  /argparse/1.0.10:
    resolution: {integrity: sha512-o5Roy6tNG4SL/FOkCAN6RzjiakZS25RLYFrcMttJqbdd8BWrnA+fGz57iN5Pb06pvBGvl5gQ0B48dJlslXvoTg==}
    dependencies:
      sprintf-js: 1.0.3

  /argparse/2.0.1:
    resolution: {integrity: sha512-8+9WqebbFzpX9OR+Wa6O29asIogeRMzcGtAINdpMHHyAg10f05aSFVBbcEqGf/PXw1EjAZ+q2/bEBg3DvurK3Q==}

  /aria-query/4.2.2:
    resolution: {integrity: sha512-o/HelwhuKpTj/frsOsbNLNgnNGVIFsVP/SW2BSF14gVl7kAfMOJ6/8wUAUvG1R1NHKrfG+2sHZTu0yauT1qBrA==}
    engines: {node: '>=6.0'}
    dependencies:
      '@babel/runtime': 7.18.3
      '@babel/runtime-corejs3': 7.18.3
    dev: true

  /aria-query/5.0.0:
    resolution: {integrity: sha512-V+SM7AbUwJ+EBnB8+DXs0hPZHO0W6pqBcc0dW90OwtVG02PswOu/teuARoLQjdDOH+t9pJgGnW5/Qmouf3gPJg==}
    engines: {node: '>=6.0'}
    dev: true

  /array-differ/3.0.0:
    resolution: {integrity: sha512-THtfYS6KtME/yIAhKjZ2ul7XI96lQGHRputJQHO80LAWQnuGP4iCIN8vdMRboGbIEYBwU33q8Tch1os2+X0kMg==}
    engines: {node: '>=8'}
    dev: true

  /array-flatten/1.1.1:
    resolution: {integrity: sha512-PCVAQswWemu6UdxsDFFX/+gVeYqKAod3D3UVm91jHwynguOwAvYPhx8nNlM++NqRcK6CxxpUafjmhIdKiHibqg==}

  /array-includes/3.1.5:
    resolution: {integrity: sha512-iSDYZMMyTPkiFasVqfuAQnWAYcvO/SeBSCGKePoEthjp4LEMTe4uLc7b025o4jAZpHhihh8xPo99TNWUWWkGDQ==}
    engines: {node: '>= 0.4'}
    dependencies:
      call-bind: 1.0.2
      define-properties: 1.1.4
      es-abstract: 1.20.1
      get-intrinsic: 1.1.1
      is-string: 1.0.7

  /array-union/2.1.0:
    resolution: {integrity: sha512-HGyxoOTYUyCM6stUe6EJgnd4EoewAI7zMdfqO+kGjnlZmBDz/cR5pf8r/cR4Wq60sL/p0IkcjUEEPwS3GFrIyw==}
    engines: {node: '>=8'}

  /array.prototype.flat/1.3.0:
    resolution: {integrity: sha512-12IUEkHsAhA4DY5s0FPgNXIdc8VRSqD9Zp78a5au9abH/SOBrsp082JOWFNTjkMozh8mqcdiKuaLGhPeYztxSw==}
    engines: {node: '>= 0.4'}
    dependencies:
      call-bind: 1.0.2
      define-properties: 1.1.4
      es-abstract: 1.20.1
      es-shim-unscopables: 1.0.0

  /array.prototype.flatmap/1.3.0:
    resolution: {integrity: sha512-PZC9/8TKAIxcWKdyeb77EzULHPrIX/tIZebLJUQOMR1OwYosT8yggdfWScfTBCDj5utONvOuPQQumYsU2ULbkg==}
    engines: {node: '>= 0.4'}
    dependencies:
      call-bind: 1.0.2
      define-properties: 1.1.4
      es-abstract: 1.20.1
      es-shim-unscopables: 1.0.0

  /arrify/1.0.1:
    resolution: {integrity: sha512-3CYzex9M9FGQjCGMGyi6/31c8GJbgb0qGyrx5HWxPd0aCwh4cB2YjMb2Xf9UuoogrMrlO9cTqnB5rI5GHZTcUA==}
    engines: {node: '>=0.10.0'}
    dev: true

  /arrify/2.0.1:
    resolution: {integrity: sha512-3duEwti880xqi4eAMN8AyR4a0ByT90zoYdLlevfrvU43vb0YZwZVfxOgxWrLXXXpyugL0hNZc9G6BiB5B3nUug==}
    engines: {node: '>=8'}
    dev: true

  /asap/2.0.6:
    resolution: {integrity: sha512-BSHWgDSAiKs50o2Re8ppvp3seVHXSRM44cdSsT9FfNEUUZLOGWVCsiWaRPWM1Znn+mqZ1OfVZ3z3DWEzSp7hRA==}
    dev: false

  /ast-types-flow/0.0.7:
    resolution: {integrity: sha512-eBvWn1lvIApYMhzQMsu9ciLfkBY499mFZlNqG+/9WR7PVlroQw0vG30cOQQbaKz3sCEc44TAOu2ykzqXSNnwag==}
    dev: true

  /astral-regex/2.0.0:
    resolution: {integrity: sha512-Z7tMw1ytTXt5jqMcOP+OQteU1VuNK9Y02uuJtKQ1Sv69jXQKKg5cibLwGJow8yzZP+eAc18EmLGPal0bp36rvQ==}
    engines: {node: '>=8'}
    dev: true

  /async/3.2.3:
    resolution: {integrity: sha512-spZRyzKL5l5BZQrr/6m/SqFdBN0q3OCI0f9rjfBzCMBIP4p75P620rR3gTmaksNOhmzgdxcaxdNfMy6anrbM0g==}
    dev: false

  /asynckit/0.4.0:
    resolution: {integrity: sha512-Oei9OH4tRh0YqU3GxhX79dM/mwVgvbZJaSNaRk+bshkj0S5cfHcgYakreBjrHwatXKbz+IoIdYLxrKim2MjW0Q==}

  /at-least-node/1.0.0:
    resolution: {integrity: sha512-+q/t7Ekv1EDY2l6Gda6LLiX14rU9TV20Wa3ofeQmwPFZbOMo9DXrLbOjFaaclkXKWidIaopwAObQDqwWtGUjqg==}
    engines: {node: '>= 4.0.0'}

  /atob/2.1.2:
    resolution: {integrity: sha512-Wm6ukoaOGJi/73p/cl2GvLjTI5JM1k/O14isD73YML8StrH/7/lRFgmg8nICZgD3bZZvjwCGxtMOD3wWNAu8cg==}
    engines: {node: '>= 4.5.0'}
    hasBin: true
    dev: true

  /aws-cdk-lib/2.26.0_constructs@10.1.25:
    resolution: {integrity: sha512-FkTD79U7WRroI3J0fOuIv5DE2uhgIw2F1Z4Fz5XgrMDYB+F4F02/ud6YT+E4vIkUJkb+Jwlh814dDhZ53uYgUw==}
    engines: {node: '>= 14.15.0'}
    peerDependencies:
      constructs: ^10.0.0
    dependencies:
      '@balena/dockerignore': 1.0.2
      case: 1.6.3
      constructs: 10.1.25
      fs-extra: 9.1.0
      ignore: 5.2.0
      jsonschema: 1.4.1
      minimatch: 3.1.2
      punycode: 2.1.1
      semver: 7.3.7
      yaml: 1.10.2
    bundledDependencies:
      - '@balena/dockerignore'
      - case
      - fs-extra
      - ignore
      - jsonschema
      - minimatch
      - punycode
      - semver
      - yaml

  /aws-cdk/2.26.0:
    resolution: {integrity: sha512-C83HL418o6DTfe0cD4ywWN0xpwDNO4VwGBrjONdA09vWgc4Map7L2j1d3Nt0WksLUKF1h4G/eT+S7Pa5dmrdOw==}
    engines: {node: '>= 14.15.0'}
    hasBin: true
    optionalDependencies:
      fsevents: 2.3.2
    dev: true

  /aws-jwt-verify/3.1.0:
    resolution: {integrity: sha512-8BTDS3xEP5xhK6/mLEQXc7MfRRer5diV4Q2AD6ofoHQnaDbuDXG056egq4UCgo06+rmWQAC7/A6vVRZ/2FCs9g==}
    engines: {node: '>=14.0.0'}
    dev: false

  /aws-lambda/1.0.7:
    resolution: {integrity: sha512-9GNFMRrEMG5y3Jvv+V4azWvc+qNWdWLTjDdhf/zgMlz8haaaLWv0xeAIWxz9PuWUBawsVxy0zZotjCdR3Xq+2w==}
    hasBin: true
    dependencies:
      aws-sdk: 2.1148.0
      commander: 3.0.2
      js-yaml: 3.14.1
      watchpack: 2.4.0
    dev: true

  /aws-sdk-client-mock/0.6.2_b3baf346a3b9422a0ecddb3e973bec80:
    resolution: {integrity: sha512-0kH1cyfqGogp69vJitzVducx9q691vGOwg7wEG+DUegGlepjaeskp6YG4SJI0y5Vwh3vi+fP27YQTcWllv4GlQ==}
    peerDependencies:
      '@aws-sdk/client-s3': ^3.0.0
      '@aws-sdk/types': ^3.0.0
    dependencies:
      '@aws-sdk/client-s3': 3.100.0
      '@aws-sdk/types': 3.78.0
      '@types/sinon': 10.0.10
      sinon: 11.1.2
      tslib: 2.4.0

  /aws-sdk/2.1148.0:
    resolution: {integrity: sha512-FUYAyveKmS5eqIiGQgrGVsLZwwtI+K6S6Gz8oJf56pgypZCo9dV+cXO4aaS+vN0+LSmGh6dSKc6G8h8FYASIJg==}
    engines: {node: '>= 10.0.0'}
    dependencies:
      buffer: 4.9.2
      events: 1.1.1
      ieee754: 1.1.13
      jmespath: 0.16.0
      querystring: 0.2.0
      sax: 1.2.1
      url: 0.10.3
      uuid: 8.0.0
      xml2js: 0.4.19
    dev: true

  /axe-core/4.4.2:
    resolution: {integrity: sha512-LVAaGp/wkkgYJcjmHsoKx4juT1aQvJyPcW09MLCjVTh3V2cc6PnyempiLMNH5iMdfIX/zdbjUx2KDjMLCTdPeA==}
    engines: {node: '>=12'}
    dev: true

  /axios/0.27.2:
    resolution: {integrity: sha512-t+yRIyySRTp/wua5xEr+z1q60QmLq8ABsS5O9Me1AsE5dfKqgnCFzwiCZZ/cGNd1lq4/7akDWMxdhVlucjmnOQ==}
    dependencies:
      follow-redirects: 1.15.1
      form-data: 4.0.0
    transitivePeerDependencies:
      - debug

  /axobject-query/2.2.0:
    resolution: {integrity: sha512-Td525n+iPOOyUQIeBfcASuG6uJsDOITl7Mds5gFyerkWiX7qhUTdYUBlSgNMyVqtSJqwpt1kXGLdUt6SykLMRA==}
    dev: true

  /babel-jest/27.5.1_@babel+core@7.18.2:
    resolution: {integrity: sha512-cdQ5dXjGRd0IBRATiQ4mZGlGlRE8kJpjPOixdNRdT+m3UcNqmYWN6rK6nvtXYfY3D76cb8s/O1Ss8ea24PIwcg==}
    engines: {node: ^10.13.0 || ^12.13.0 || ^14.15.0 || >=15.0.0}
    peerDependencies:
      '@babel/core': ^7.8.0
    dependencies:
      '@babel/core': 7.18.2
      '@jest/transform': 27.5.1
      '@jest/types': 27.5.1
      '@types/babel__core': 7.1.19
      babel-plugin-istanbul: 6.1.1
      babel-preset-jest: 27.5.1_@babel+core@7.18.2
      chalk: 4.1.2
      graceful-fs: 4.2.10
      slash: 3.0.0
    transitivePeerDependencies:
      - supports-color
    dev: true

  /babel-plugin-dynamic-import-node/2.3.3:
    resolution: {integrity: sha512-jZVI+s9Zg3IqA/kdi0i6UDCybUI3aSBLnglhYbSSjKlV7yF1F/5LWv8MakQmvYpnbJDS6fcBL2KzHSxNCMtWSQ==}
    dependencies:
      object.assign: 4.1.2
    dev: true

  /babel-plugin-istanbul/6.1.1:
    resolution: {integrity: sha512-Y1IQok9821cC9onCx5otgFfRm7Lm+I+wwxOx738M/WLPZ9Q42m4IG5W0FNX8WLL2gYMZo3JkuXIH2DOpWM+qwA==}
    engines: {node: '>=8'}
    dependencies:
      '@babel/helper-plugin-utils': 7.17.12
      '@istanbuljs/load-nyc-config': 1.1.0
      '@istanbuljs/schema': 0.1.3
      istanbul-lib-instrument: 5.2.0
      test-exclude: 6.0.0
    transitivePeerDependencies:
      - supports-color
    dev: true

  /babel-plugin-jest-hoist/27.5.1:
    resolution: {integrity: sha512-50wCwD5EMNW4aRpOwtqzyZHIewTYNxLA4nhB+09d8BIssfNfzBRhkBIHiaPv1Si226TQSvp8gxAJm2iY2qs2hQ==}
    engines: {node: ^10.13.0 || ^12.13.0 || ^14.15.0 || >=15.0.0}
    dependencies:
      '@babel/template': 7.16.7
      '@babel/types': 7.18.4
      '@types/babel__core': 7.1.19
      '@types/babel__traverse': 7.17.1
    dev: true

  /babel-plugin-polyfill-corejs2/0.3.1_@babel+core@7.18.2:
    resolution: {integrity: sha512-v7/T6EQcNfVLfcN2X8Lulb7DjprieyLWJK/zOWH5DUYcAgex9sP3h25Q+DLsX9TloXe3y1O8l2q2Jv9q8UVB9w==}
    peerDependencies:
      '@babel/core': ^7.0.0-0
    dependencies:
      '@babel/compat-data': 7.17.10
      '@babel/core': 7.18.2
      '@babel/helper-define-polyfill-provider': 0.3.1_@babel+core@7.18.2
      semver: 6.3.0
    transitivePeerDependencies:
      - supports-color
    dev: true

  /babel-plugin-polyfill-corejs3/0.5.2_@babel+core@7.18.2:
    resolution: {integrity: sha512-G3uJih0XWiID451fpeFaYGVuxHEjzKTHtc9uGFEjR6hHrvNzeS/PX+LLLcetJcytsB5m4j+K3o/EpXJNb/5IEQ==}
    peerDependencies:
      '@babel/core': ^7.0.0-0
    dependencies:
      '@babel/core': 7.18.2
      '@babel/helper-define-polyfill-provider': 0.3.1_@babel+core@7.18.2
      core-js-compat: 3.22.8
    transitivePeerDependencies:
      - supports-color
    dev: true

  /babel-plugin-polyfill-regenerator/0.3.1_@babel+core@7.18.2:
    resolution: {integrity: sha512-Y2B06tvgHYt1x0yz17jGkGeeMr5FeKUu+ASJ+N6nB5lQ8Dapfg42i0OVrf8PNGJ3zKL4A23snMi1IRwrqqND7A==}
    peerDependencies:
      '@babel/core': ^7.0.0-0
    dependencies:
      '@babel/core': 7.18.2
      '@babel/helper-define-polyfill-provider': 0.3.1_@babel+core@7.18.2
    transitivePeerDependencies:
      - supports-color
    dev: true

  /babel-preset-current-node-syntax/1.0.1_@babel+core@7.18.2:
    resolution: {integrity: sha512-M7LQ0bxarkxQoN+vz5aJPsLBn77n8QgTFmo8WK0/44auK2xlCXrYcUxHFxgU7qW5Yzw/CjmLRK2uJzaCd7LvqQ==}
    peerDependencies:
      '@babel/core': ^7.0.0
    dependencies:
      '@babel/core': 7.18.2
      '@babel/plugin-syntax-async-generators': 7.8.4_@babel+core@7.18.2
      '@babel/plugin-syntax-bigint': 7.8.3_@babel+core@7.18.2
      '@babel/plugin-syntax-class-properties': 7.12.13_@babel+core@7.18.2
      '@babel/plugin-syntax-import-meta': 7.10.4_@babel+core@7.18.2
      '@babel/plugin-syntax-json-strings': 7.8.3_@babel+core@7.18.2
      '@babel/plugin-syntax-logical-assignment-operators': 7.10.4_@babel+core@7.18.2
      '@babel/plugin-syntax-nullish-coalescing-operator': 7.8.3_@babel+core@7.18.2
      '@babel/plugin-syntax-numeric-separator': 7.10.4_@babel+core@7.18.2
      '@babel/plugin-syntax-object-rest-spread': 7.8.3_@babel+core@7.18.2
      '@babel/plugin-syntax-optional-catch-binding': 7.8.3_@babel+core@7.18.2
      '@babel/plugin-syntax-optional-chaining': 7.8.3_@babel+core@7.18.2
      '@babel/plugin-syntax-top-level-await': 7.14.5_@babel+core@7.18.2
    dev: true

  /babel-preset-jest/27.5.1_@babel+core@7.18.2:
    resolution: {integrity: sha512-Nptf2FzlPCWYuJg41HBqXVT8ym6bXOevuCTbhxlUpjwtysGaIWFvDEjp4y+G7fl13FgOdjs7P/DmErqH7da0Ag==}
    engines: {node: ^10.13.0 || ^12.13.0 || ^14.15.0 || >=15.0.0}
    peerDependencies:
      '@babel/core': ^7.0.0
    dependencies:
      '@babel/core': 7.18.2
      babel-plugin-jest-hoist: 27.5.1
      babel-preset-current-node-syntax: 1.0.1_@babel+core@7.18.2
    dev: true

  /balanced-match/1.0.2:
    resolution: {integrity: sha512-3oSeUO0TMV67hN1AmbXsK4yaqU7tjiHlbxRDZOpH0KW9+CeX4bRAaX0Anxt0tx2MrpRpWwQaPwIlISEJhYU5Pw==}

  /base64-js/1.5.1:
    resolution: {integrity: sha512-AKpaYlHn8t4SVbOHCy+b5+KKgvR4vrsD8vbvrbiQJps7fKDTkjkDry6ji0rUJjC0kzbNePLwzxq8iypo41qeWA==}
    dev: true

  /better-path-resolve/1.0.0:
    resolution: {integrity: sha512-pbnl5XzGBdrFU/wT4jqmJVPn2B6UHPBOhzMQkY/SPUPB6QtUXtmBHBIwCbXJol93mOpGMnQyP/+BB19q04xj7g==}
    engines: {node: '>=4'}
    dependencies:
      is-windows: 1.0.2
    dev: false

  /binary-extensions/2.2.0:
    resolution: {integrity: sha512-jDctJ/IVQbZoJykoeHbhXpOlNBqGNcwXJKJog42E5HDPUwQTSdjCHdihjj0DlnheQ7blbT6dHOafNAiS8ooQKA==}
    engines: {node: '>=8'}
    dev: true

  /bl/4.1.0:
    resolution: {integrity: sha512-1W07cM9gS6DcLperZfFSj+bWLtaPGSOHWhPiGzXmvVJbRLdG82sH/Kn8EtW1VqWVA54AKf2h5k5BbnIbwF3h6w==}
    dependencies:
      buffer: 5.7.1
      inherits: 2.0.4
      readable-stream: 3.6.0
    dev: true

  /body-parser/1.20.0:
    resolution: {integrity: sha512-DfJ+q6EPcGKZD1QWUjSpqp+Q7bDQTsQIF4zfUAtZ6qk+H/3/QRhg9CEp39ss+/T2vw0+HaidC0ecJj/DRLIaKg==}
    engines: {node: '>= 0.8', npm: 1.2.8000 || >= 1.4.16}
    dependencies:
      bytes: 3.1.2
      content-type: 1.0.4
      debug: 2.6.9
      depd: 2.0.0
      destroy: 1.2.0
      http-errors: 2.0.0
      iconv-lite: 0.4.24
      on-finished: 2.4.1
      qs: 6.10.3
      raw-body: 2.5.1
      type-is: 1.6.18
      unpipe: 1.0.0

  /bowser/2.11.0:
    resolution: {integrity: sha512-AlcaJBi/pqqJBIQ8U9Mcpc9i8Aqxn88Skv5d+xBX006BY5u8N3mGLHa5Lgppa7L/HfwgwLgZ6NYs+Ag6uUmJRA==}

  /boxen/5.1.2:
    resolution: {integrity: sha512-9gYgQKXx+1nP8mP7CzFyaUARhg7D3n1dF/FnErWmu9l6JvGpNUN278h0aSb+QjoiKSWG+iZ3uHrcqk0qrY9RQQ==}
    engines: {node: '>=10'}
    dependencies:
      ansi-align: 3.0.1
      camelcase: 6.3.0
      chalk: 4.1.2
      cli-boxes: 2.2.1
      string-width: 4.2.3
      type-fest: 0.20.2
      widest-line: 3.1.0
      wrap-ansi: 7.0.0
    dev: true

  /brace-expansion/1.1.11:
    resolution: {integrity: sha512-iCuPHDFgrHX7H2vEI/5xpz07zSHB00TpugqhmYtVmMO6518mCuRMoOYFldEBl0g187ufozdaHgWKcYFb61qGiA==}
    dependencies:
      balanced-match: 1.0.2
      concat-map: 0.0.1

  /braces/3.0.2:
    resolution: {integrity: sha512-b8um+L1RzM3WDSzvhm6gIz1yfTbBt6YTlcEKAvsmqCZZFw46z626lVj9j1yEPW33H5H+lBQpZMP1k8l+78Ha0A==}
    engines: {node: '>=8'}
    dependencies:
      fill-range: 7.0.1

  /browser-process-hrtime/1.0.0:
    resolution: {integrity: sha512-9o5UecI3GhkpM6DrXr69PblIuWxPKk9Y0jHBRhdocZ2y7YECBFCsHm79Pr3OyR2AvjhDkabFJaDJMYRazHgsow==}
    dev: true

  /browserslist/4.20.3:
    resolution: {integrity: sha512-NBhymBQl1zM0Y5dQT/O+xiLP9/rzOIQdKM/eMJBAq7yBgaB6krIYLGejrwVYnSHZdqjscB1SPuAjHwxjvN6Wdg==}
    engines: {node: ^6 || ^7 || ^8 || ^9 || ^10 || ^11 || ^12 || >=13.7}
    hasBin: true
    dependencies:
      caniuse-lite: 1.0.30001346
      electron-to-chromium: 1.4.144
      escalade: 3.1.1
      node-releases: 2.0.5
      picocolors: 1.0.0
    dev: true

  /bs-logger/0.2.6:
    resolution: {integrity: sha512-pd8DCoxmbgc7hyPKOvxtqNcjYoOsABPQdcCUjGp3d42VR2CX1ORhk2A87oqqu5R1kk+76nsxZupkmyd+MVtCog==}
    engines: {node: '>= 6'}
    dependencies:
      fast-json-stable-stringify: 2.1.0
    dev: true

  /bser/2.1.1:
    resolution: {integrity: sha512-gQxTNE/GAfIIrmHLUE3oJyp5FO6HRBfhjnw4/wMmA63ZGDJnWBmgY/lyQBpnDUkGmAhbSe39tx2d/iTOAfglwQ==}
    dependencies:
      node-int64: 0.4.0
    dev: true

  /buffer-equal-constant-time/1.0.1:
    resolution: {integrity: sha512-zRpUiDwd/xk6ADqPMATG8vc9VPrkck7T07OIx0gnjmJAnHnTVXNQG3vfvWNuiZIkwu9KrKdA1iJKfsfTVxE6NA==}
    dev: false

  /buffer-from/1.1.2:
    resolution: {integrity: sha512-E+XQCRwSbaaiChtv6k6Dwgc+bx+Bs6vuKJHHl5kox/BaKbhiXzqQOwK4cO22yElGp2OCmjwVhT3HmxgyPGnJfQ==}

  /buffer/4.9.2:
    resolution: {integrity: sha512-xq+q3SRMOxGivLhBNaUdC64hDTQwejJ+H0T/NB1XMtTVEwNTrfFF3gAxiyW0Bu/xWEGhjVKgUcMhCrUy2+uCWg==}
    dependencies:
      base64-js: 1.5.1
      ieee754: 1.1.13
      isarray: 1.0.0
    dev: true

  /buffer/5.7.1:
    resolution: {integrity: sha512-EHcyIPBQ4BSGlvjB16k5KgAJ27CIsHY/2JBmCRReo48y9rQ3MaUzWX3KVlBa4U7MyX02HdVj0K7C3WaB3ju7FQ==}
    dependencies:
      base64-js: 1.5.1
      ieee754: 1.2.1
    dev: true

  /builtin-modules/3.1.0:
    resolution: {integrity: sha512-k0KL0aWZuBt2lrxrcASWDfwOLMnodeQjodT/1SxEQAXsHANgo6ZC/VEaSEHCXt7aSTZ4/4H5LKa+tBXmW7Vtvw==}
    engines: {node: '>=6'}
    dev: false

  /builtins/1.0.3:
    resolution: {integrity: sha512-uYBjakWipfaO/bXI7E8rq6kpwHRZK5cNYrUv2OzZSI/FvmdMyXJ2tG9dKcjEC5YHmHpUAwsargWIZNWdxb/bnQ==}

  /bytes/3.1.2:
    resolution: {integrity: sha512-/Nf7TyzTx6S3yRJObOAV7956r8cr2+Oj8AC5dt8wSP3BQAoeX58NoHyCU8P8zGkNXStjTSi6fzO6F0pBdcYbEg==}
    engines: {node: '>= 0.8'}

  /cacheable-request/6.1.0:
    resolution: {integrity: sha512-Oj3cAGPCqOZX7Rz64Uny2GYAZNliQSqfbePrgAQ1wKAihYmCUnraBtJtKcGR4xz7wF+LoJC+ssFZvv5BgF9Igg==}
    engines: {node: '>=8'}
    dependencies:
      clone-response: 1.0.2
      get-stream: 5.2.0
      http-cache-semantics: 4.1.0
      keyv: 3.1.0
      lowercase-keys: 2.0.0
      normalize-url: 4.5.1
      responselike: 1.0.2
    dev: true

  /call-bind/1.0.2:
    resolution: {integrity: sha512-7O+FbCihrB5WGbFYesctwmTKae6rOiIzmz1icreWJ+0aA7LJfuqhEso2T9ncpcFtzMQtzXf2QGGueWJGTYsqrA==}
    dependencies:
      function-bind: 1.1.1
      get-intrinsic: 1.1.1

  /callsites/3.1.0:
    resolution: {integrity: sha512-P8BjAsXvZS+VIDUI11hHCQEv74YT67YUi5JJFNWIqL235sBmjX4+qx9Muvls5ivyNENctx46xQLQ3aTuE7ssaQ==}
    engines: {node: '>=6'}

  /camelcase-keys/6.2.2:
    resolution: {integrity: sha512-YrwaA0vEKazPBkn0ipTiMpSajYDSe+KjQfrjhcBMxJt/znbvlHd8Pw/Vamaz5EB4Wfhs3SUR3Z9mwRu/P3s3Yg==}
    engines: {node: '>=8'}
    dependencies:
      camelcase: 5.3.1
      map-obj: 4.3.0
      quick-lru: 4.0.1
    dev: true

  /camelcase/5.3.1:
    resolution: {integrity: sha512-L28STB170nwWS63UjtlEOE3dldQApaJXZkOI1uMFfzf3rRuPegHaHesyee+YxQ+W6SvRDQV6UrdOdRiR153wJg==}
    engines: {node: '>=6'}
    dev: true

  /camelcase/6.3.0:
    resolution: {integrity: sha512-Gmy6FhYlCY7uOElZUSbxo2UCDH8owEk996gkbrpsgGtrJLM3J7jGxl9Ic7Qwwj4ivOE5AWZWRMecDdF7hqGjFA==}
    engines: {node: '>=10'}
    dev: true

  /caniuse-lite/1.0.30001346:
    resolution: {integrity: sha512-q6ibZUO2t88QCIPayP/euuDREq+aMAxFE5S70PkrLh0iTDj/zEhgvJRKC2+CvXY6EWc6oQwUR48lL5vCW6jiXQ==}

  /case/1.6.3:
    resolution: {integrity: sha512-mzDSXIPaFwVDvZAHqZ9VlbyF4yyXRuX6IvB06WvPYkqJVO24kX1PPhv9bfpKNFZyxYFmmgo03HUiD8iklmJYRQ==}
    engines: {node: '>= 0.8.0'}

  /cdk-nag/2.14.26_47b13785010171dab9c30d40a45387b9:
    resolution: {integrity: sha512-emOwacq+6kHgVcCqQWRGdznBYt+GlfYU0Bqh4q9XvvxCSXxRL0K5UKrTFDqXpcquvncryegh4Pa2UoFBVdOWgA==}
    peerDependencies:
      aws-cdk-lib: ^2.11.0
      constructs: ^10.0.5
    dependencies:
      aws-cdk-lib: 2.26.0_constructs@10.1.25
      constructs: 10.1.25
    dev: true

  /cdk-ssm-document/3.1.1_47b13785010171dab9c30d40a45387b9:
    resolution: {integrity: sha512-mvw3M4hqI2UgGwWihUeCxp93UedOd29aU7Qx1QQfdKmO4DOHx5DsTtK51uoT5wlw920C9eRvzIAIPLK3lQr1VA==}
    peerDependencies:
      aws-cdk-lib: ^2.0.0
      constructs: ^10.0.0
    dependencies:
      aws-cdk-lib: 2.26.0_constructs@10.1.25
      constructs: 10.1.25
    dev: true
    bundledDependencies:
      - js-yaml

  /chalk/2.4.2:
    resolution: {integrity: sha512-Mti+f9lpJNcwF4tWV8/OrTTtF1gZi+f8FqlyAdouralcFWFQWF2+NgCHShjkCb+IFBLq9buZwE1xckQU4peSuQ==}
    engines: {node: '>=4'}
    dependencies:
      ansi-styles: 3.2.1
      escape-string-regexp: 1.0.5
      supports-color: 5.5.0

  /chalk/3.0.0:
    resolution: {integrity: sha512-4D3B6Wf41KOYRFdszmDqMCGq5VV/uMAB273JILmO+3jAlh8X4qDtdtgCR3fxtbLEMzSx22QdhnDcJvu2u1fVwg==}
    engines: {node: '>=8'}
    dependencies:
      ansi-styles: 4.3.0
      supports-color: 7.2.0
    dev: true

  /chalk/4.1.2:
    resolution: {integrity: sha512-oKnbhFyRIXpUuez8iBMmyEa4nbj4IOQyuhc/wy9kY7/WVPcwIO9VA668Pu8RkO7+0G76SLROeyw9CpQ061i4mA==}
    engines: {node: '>=10'}
    dependencies:
      ansi-styles: 4.3.0
      supports-color: 7.2.0

  /char-regex/1.0.2:
    resolution: {integrity: sha512-kWWXztvZ5SBQV+eRgKFeh8q5sLuZY2+8WUIzlxWVTg+oGwY14qylx1KbKzHd8P6ZYkAg0xyIDU9JMHhyJMZ1jw==}
    engines: {node: '>=10'}
    dev: true

  /chardet/0.7.0:
    resolution: {integrity: sha512-mT8iDcrh03qDGRRmoA2hmBJnxpllMR+0/0qlzjqZES6NdiWDcZkCNAk4rPFZ9Q85r27unkiNNg8ZOiwZXBHwcA==}
    dev: false

  /charenc/0.0.2:
    resolution: {integrity: sha512-yrLQ/yVUFXkzg7EDQsPieE/53+0RlaWTs+wBrvW36cyilJ2SaDWfl4Yj7MtLTXleV9uEKefbAGUPv2/iWSooRA==}
    dev: true

  /chokidar/3.4.3:
    resolution: {integrity: sha512-DtM3g7juCXQxFVSNPNByEC2+NImtBuxQQvWlHunpJIS5Ocr0lG306cC7FCi7cEA0fzmybPUIl4txBIobk1gGOQ==}
    engines: {node: '>= 8.10.0'}
    dependencies:
      anymatch: 3.1.2
      braces: 3.0.2
      glob-parent: 5.1.2
      is-binary-path: 2.1.0
      is-glob: 4.0.3
      normalize-path: 3.0.0
      readdirp: 3.5.0
    optionalDependencies:
      fsevents: 2.1.3
    dev: true

  /chokidar/3.5.3:
    resolution: {integrity: sha512-Dr3sfKRP6oTcjf2JmUmFJfeVMvXBdegxB0iVQ5eb2V10uFJUCAS8OByZdVAyVb8xXNz3GjjTgj9kLWsZTqE6kw==}
    engines: {node: '>= 8.10.0'}
    dependencies:
      anymatch: 3.1.2
      braces: 3.0.2
      glob-parent: 5.1.2
      is-binary-path: 2.1.0
      is-glob: 4.0.3
      normalize-path: 3.0.0
      readdirp: 3.6.0
    optionalDependencies:
      fsevents: 2.3.2
    dev: true

  /chownr/1.1.4:
    resolution: {integrity: sha512-jJ0bqzaylmJtVnNgzTeSOs8DPavpbYgEr/b0YL8/2GO3xJEhInFmhKMUnEJQjZumK7KXGFhUy89PrsJWlakBVg==}
    dev: true

  /chownr/2.0.0:
    resolution: {integrity: sha512-bIomtDF5KGpdogkLd9VspvFzk9KfpyyGlS8YFVZl7TGPBHL5snIOnxeshwVgPteQ9b4Eydl+pVbIyE1DcvCWgQ==}
    engines: {node: '>=10'}
    dev: false

  /ci-info/2.0.0:
    resolution: {integrity: sha512-5tK7EtrZ0N+OLFMthtqOj4fI2Jeb88C4CAZPu25LDVUgXJ0A3Js4PMGqrn0JU1W0Mh1/Z8wZzYPxqUrXeBboCQ==}
    dev: true

  /ci-info/3.3.1:
    resolution: {integrity: sha512-SXgeMX9VwDe7iFFaEWkA5AstuER9YKqy4EhHqr4DVqkwmD9rpVimkMKWHdjn30Ja45txyjhSn63lVX69eVCckg==}
    dev: true

  /cjs-module-lexer/1.2.2:
    resolution: {integrity: sha512-cOU9usZw8/dXIXKtwa8pM0OTJQuJkxMN6w30csNRUerHfeQ5R6U3kkU/FtJeIf3M202OHfY2U8ccInBG7/xogA==}
    dev: true

  /cli-boxes/2.2.1:
    resolution: {integrity: sha512-y4coMcylgSCdVinjiDBuR8PCC2bLjyGTwEmPb9NHR/QaNU6EUOXcTY/s6VjGMD6ENSEaeQYHCY0GNGS5jfMwPw==}
    engines: {node: '>=6'}
    dev: true

  /cli-cursor/3.1.0:
    resolution: {integrity: sha512-I/zHAwsKf9FqGoXM4WWRACob9+SNukZTd94DWF57E4toouRulbCxcUh6RKUEOQlYTHJnzkPMySvPNaaSLNfLZw==}
    engines: {node: '>=8'}
    dependencies:
      restore-cursor: 3.1.0
    dev: false

  /cli-table/0.3.11:
    resolution: {integrity: sha512-IqLQi4lO0nIB4tcdTpN4LCB9FI3uqrJZK7RC515EnhZ6qBaglkIgICb1wjeAqpdoOabm1+SuQtkXIPdYC93jhQ==}
    engines: {node: '>= 0.2.0'}
    dependencies:
      colors: 1.0.3
    dev: false

  /cli-width/3.0.0:
    resolution: {integrity: sha512-FxqpkPPwu1HjuN93Omfm4h8uIanXofW0RxVEW3k5RKx+mJJYSthzNhp32Kzxxy3YAEZ/Dc/EWN1vZRY0+kOhbw==}
    engines: {node: '>= 10'}
    dev: false

  /cliui/7.0.4:
    resolution: {integrity: sha512-OcRE68cOsVMXp1Yvonl/fzkQOyjLSu/8bhPDfQt0e0/Eb283TKP20Fs2MqoPsr9SwA595rRCA+QMzYc9nBP+JQ==}
    dependencies:
      string-width: 4.2.3
      strip-ansi: 6.0.1
      wrap-ansi: 7.0.0
    dev: true

  /clone-response/1.0.2:
    resolution: {integrity: sha512-yjLXh88P599UOyPTFX0POsd7WxnbsVsGohcwzHOLspIhhpalPw1BcqED8NblyZLKcGrL8dTgMlcaZxV2jAD41Q==}
    dependencies:
      mimic-response: 1.0.1
    dev: true

  /clsx/1.1.1:
    resolution: {integrity: sha512-6/bPho624p3S2pMyvP5kKBPXnI3ufHLObBFCfgx+LkeR5lg2XYy2hqZqUf45ypD8COn2bhgGJSUE+l5dhNBieA==}
    engines: {node: '>=6'}
    dev: true

  /cmd-extension/1.0.2:
    resolution: {integrity: sha512-iWDjmP8kvsMdBmLTHxFaqXikO8EdFRDfim7k6vUHglY/2xJ5jLrPsnQGijdfp4U+sr/BeecG0wKm02dSIAeQ1g==}
    engines: {node: '>=10'}
    dev: false

  /co/4.6.0:
    resolution: {integrity: sha512-QVb0dM5HvG+uaxitm8wONl7jltx8dqhfU33DcqtOZcLSVIKSDDLDi7+0LbAKiyI8hD9u42m2YxXSkMGWThaecQ==}
    engines: {iojs: '>= 1.0.0', node: '>= 0.12.0'}
    dev: true

  /code-point-at/1.1.0:
    resolution: {integrity: sha512-RpAVKQA5T63xEj6/giIbUEtZwJ4UFIc3ZtvEkiaUERylqe8xb5IvqcgOurZLahv93CLKfxcw5YI+DZcUBRyLXA==}
    engines: {node: '>=0.10.0'}
    dev: true

  /collect-v8-coverage/1.0.1:
    resolution: {integrity: sha512-iBPtljfCNcTKNAto0KEtDfZ3qzjJvqE3aTGZsbhjSBlorqpXJlaWWtPO35D+ZImoC3KWejX64o+yPGxhWSTzfg==}
    dev: true

  /color-convert/1.9.3:
    resolution: {integrity: sha512-QfAUtd+vFdAtFQcC8CCyYt1fYWxSqAiK2cSD6zDB8N3cpsEBAvRxp9zOGg6G/SHHJYAT88/az/IuDGALsNVbGg==}
    dependencies:
      color-name: 1.1.3

  /color-convert/2.0.1:
    resolution: {integrity: sha512-RRECPsj7iu/xb5oKYcsFHSppFNnsj/52OVTRKb4zP5onXwVF3zVmmToNcOfGC+CRDpfK/U584fMg38ZHCaElKQ==}
    engines: {node: '>=7.0.0'}
    dependencies:
      color-name: 1.1.4

  /color-name/1.1.3:
    resolution: {integrity: sha512-72fSenhMw2HZMTVHeCA9KCmpEIbzWiQsjN+BHcBbS9vr1mtt+vJjPdksIBNUmKAW8TFUDPJK5SUU3QhE9NEXDw==}

  /color-name/1.1.4:
    resolution: {integrity: sha512-dOy+3AuW3a2wNbZHIuMZpTcgjGuLU/uBL/ubcZF9OXbDo8ff4O8yVp5Bf0efS8uEoYo5q4Fx7dY9OgQGXgAsQA==}

  /color-string/1.9.1:
    resolution: {integrity: sha512-shrVawQFojnZv6xM40anx4CkoDP+fZsw/ZerEMsW/pyzsRbElpsL/DBVW7q3ExxwusdNXI3lXpuhEZkzs8p5Eg==}
    dependencies:
      color-name: 1.1.4
      simple-swizzle: 0.2.2

  /color/3.2.1:
    resolution: {integrity: sha512-aBl7dZI9ENN6fUGC7mWpMTPNHmWUSNan9tuWN6ahh5ZLNk9baLJOnSMlrQkHcrfFgz2/RigjUVAjdx36VcemKA==}
    dependencies:
      color-convert: 1.9.3
      color-string: 1.9.1
    dev: false

  /color/4.2.3:
    resolution: {integrity: sha512-1rXeuUUiGGrykh+CeBdu5Ie7OJwinCgQY0bc7GCRxy5xVHy+moaqkpL/jqQq0MtQOeYcrqEz4abc5f0KtU7W4A==}
    engines: {node: '>=12.5.0'}
    dependencies:
      color-convert: 2.0.1
      color-string: 1.9.1
    dev: true

  /colors/1.0.3:
    resolution: {integrity: sha512-pFGrxThWcWQ2MsAz6RtgeWe4NK2kUE1WfsrvvlctdII745EW9I0yflqhe7++M5LEc7bV2c/9/5zc8sFcpL0Drw==}
    engines: {node: '>=0.1.90'}
    dev: false

  /colors/1.2.5:
    resolution: {integrity: sha512-erNRLao/Y3Fv54qUa0LBB+//Uf3YwMUmdJinN20yMXm9zdKKqH9wt7R9IIVZ+K7ShzfpLV/Zg8+VyrBJYB4lpg==}
    engines: {node: '>=0.1.90'}

  /colorspace/1.1.4:
    resolution: {integrity: sha512-BgvKJiuVu1igBUF2kEjRCZXol6wiiGbY5ipL/oVPwm0BL9sIpMIzM8IK7vwuxIIzOXMV3Ey5w+vxhm0rR/TN8w==}
    dependencies:
      color: 3.2.1
      text-hex: 1.0.0
    dev: false

  /combined-stream/1.0.8:
    resolution: {integrity: sha512-FQN4MRfuJeHf7cBbBMJFXhKSDq+2kAArBlmRBvcvFE5BB1HZKXtSFASDhdlz9zOYwxh8lDdnvmMOe/+5cdoEdg==}
    engines: {node: '>= 0.8'}
    dependencies:
      delayed-stream: 1.0.0

  /commander/2.20.3:
    resolution: {integrity: sha512-GpVkmM8vF2vQUkj2LvZmD35JxeJOLCwJ9cUkugyk2nuhbv3+mJvpLYYt+0+USMxE+oj+ey/lJEnhZw75x/OMcQ==}
    requiresBuild: true
    optional: true

  /commander/3.0.2:
    resolution: {integrity: sha512-Gar0ASD4BDyKC4hl4DwHqDrmvjoxWKZigVnAbn5H1owvm4CxCPdb0HQDehwNYMJpla5+M2tPmPARzhtYuwpHow==}
    dev: true

  /concat-map/0.0.1:
    resolution: {integrity: sha512-/Srv4dswyQNBfohGpz9o6Yb3Gz3SrUDqBH5rTuhGR7ahtlbYKnVxw2bCFMRljaA7EXHaXZ8wsHdodFvbkhKmqg==}

  /concurrently/7.2.1:
    resolution: {integrity: sha512-7cab/QyqipqghrVr9qZmoWbidu0nHsmxrpNqQ7r/67vfl1DWJElexehQnTH1p+87tDkihaAjM79xTZyBQh7HLw==}
    engines: {node: ^12.20.0 || ^14.13.0 || >=16.0.0}
    hasBin: true
    dependencies:
      chalk: 4.1.2
      date-fns: 2.28.0
      lodash: 4.17.21
      rxjs: 6.6.7
      shell-quote: 1.7.3
      spawn-command: 0.0.2-1
      supports-color: 8.1.1
      tree-kill: 1.2.2
      yargs: 17.5.1
    dev: true

  /configstore/5.0.1:
    resolution: {integrity: sha512-aMKprgk5YhBNyH25hj8wGt2+D52Sw1DRRIzqBwLp2Ya9mFmY8KPvvtvmna8SxVR9JMZ4kzMD68N22vlaRpkeFA==}
    engines: {node: '>=8'}
    dependencies:
      dot-prop: 5.3.0
      graceful-fs: 4.2.10
      make-dir: 3.1.0
      unique-string: 2.0.0
      write-file-atomic: 3.0.3
      xdg-basedir: 4.0.0
    dev: true

  /console-control-strings/1.1.0:
    resolution: {integrity: sha512-ty/fTekppD2fIwRvnZAVdeOiGd1c7YXEixbgJTNzqcxJWKQnjJ/V1bNEEE6hygpM3WjwHFUVK6HTjWSzV4a8sQ==}
    dev: true

  /constructs/10.1.25:
    resolution: {integrity: sha512-etUavUwFJ3oTxoP9ax8Dvzv47Nzk9QHRnubL3cEOxLATd8b0SOLFN4xB7FP6eEg/D+cI7rgXTOQH9Oj4rIhwqw==}
    engines: {node: '>= 14.17.0'}

  /constructs/3.4.25:
    resolution: {integrity: sha512-Ilp8VFOVHCS9+TQxp0o+kD43s4Q53rqfu26vrI5ubVAFtxTEKsUyCnugeqwjm+rtMHM1iNFGujk0tGVFNhSnxQ==}
    engines: {node: '>= 14.17.0'}
    dev: false

  /content-disposition/0.5.4:
    resolution: {integrity: sha512-FveZTNuGw04cxlAiWbzi6zTAL/lhehaWbTtgluJh4/E95DqMwTmha3KZN1aAWA8cFIhHzMZUvLevkw5Rqk+tSQ==}
    engines: {node: '>= 0.6'}
    dependencies:
      safe-buffer: 5.2.1

  /content-type/1.0.4:
    resolution: {integrity: sha512-hIP3EEPs8tB9AT1L+NUqtwOAps4mk2Zob89MWXMHjHWg9milF/j4osnnQLXBCBFBk/tvIG/tUc9mOUJiPBhPXA==}
    engines: {node: '>= 0.6'}

  /convert-source-map/1.8.0:
    resolution: {integrity: sha512-+OQdjP49zViI/6i7nIJpA8rAl4sV/JdPfU9nZs3VqOwGIgizICvuN2ru6fMd+4llL0tar18UYJXfZ/TWtmhUjA==}
    dependencies:
      safe-buffer: 5.1.2
    dev: true

  /cookie-signature/1.0.6:
    resolution: {integrity: sha512-QADzlaHc8icV8I7vbaJXJwod9HWYp8uCqf1xa4OfNu1T7JVxQIrUgOWtHdNDtPiywmFbiS12VjotIXLrKM3orQ==}

  /cookie/0.5.0:
    resolution: {integrity: sha512-YZ3GUyn/o8gfKJlnlX7g7xq4gyO6OSuhGPKaaGssGB2qgDUS0gPgtTvoyZLTt9Ab6dC4hfc9dV5arkvc/OCmrw==}
    engines: {node: '>= 0.6'}

  /core-js-compat/3.22.8:
    resolution: {integrity: sha512-pQnwg4xtuvc2Bs/5zYQPaEYYSuTxsF7LBWF0SvnVhthZo/Qe+rJpcEekrdNK5DWwDJ0gv0oI9NNX5Mppdy0ctg==}
    dependencies:
      browserslist: 4.20.3
      semver: 7.0.0
    dev: true

  /core-js-pure/3.22.8:
    resolution: {integrity: sha512-bOxbZIy9S5n4OVH63XaLVXZ49QKicjowDx/UELyJ68vxfCRpYsbyh/WNZNfEfAk+ekA8vSjt+gCDpvh672bc3w==}
    requiresBuild: true
    dev: true

  /core-js/3.22.8:
    resolution: {integrity: sha512-UoGQ/cfzGYIuiq6Z7vWL1HfkE9U9IZ4Ub+0XSiJTCzvbZzgPA69oDF2f+lgJ6dFFLEdjW5O6svvoKzXX23xFkA==}
    requiresBuild: true
    dev: false

  /core-util-is/1.0.3:
    resolution: {integrity: sha512-ZQBvi1DcpJ4GDqanjucZ2Hj3wEO5pZDS89BWbkcrvdxksJorwUDDZamX9ldFkp9aw2lmBDLgkObEA4DWNJ9FYQ==}

  /cors/2.8.5:
    resolution: {integrity: sha512-KIHbLJqu73RGr/hnbrO9uBeixNGuvSQjul/jdFvS/KFSIH1hWVd1ng7zOHx+YrEfInLG7q4n6GHQ9cDtxv/P6g==}
    engines: {node: '>= 0.10'}
    dependencies:
      object-assign: 4.1.1
      vary: 1.1.2
    dev: false

  /cosmiconfig/7.0.1:
    resolution: {integrity: sha512-a1YWNUV2HwGimB7dU2s1wUMurNKjpx60HxBB6xUM8Re+2s1g1IIfJvFR0/iCF+XHdE0GMTKTuLR32UQff4TEyQ==}
    engines: {node: '>=10'}
    dependencies:
      '@types/parse-json': 4.0.0
      import-fresh: 3.3.0
      parse-json: 5.2.0
      path-type: 4.0.0
      yaml: 1.10.2
    dev: true

  /create-require/1.1.1:
    resolution: {integrity: sha512-dcKFX3jn0MpIaXjisoRvexIJVEKzaq7z2rZKxf+MSr9TkdmHmsU4m2lcLojrj/FHl8mk5VxMmYA+ftRkP/3oKQ==}
    dev: true

  /cross-spawn/7.0.3:
    resolution: {integrity: sha512-iRDPJKUPVEND7dHPO8rkbOnPpyDygcDFtWjpeWNCgy8WP2rXcxXL8TskReQl6OrB2G7+UJrags1q15Fudc7G6w==}
    engines: {node: '>= 8'}
    dependencies:
      path-key: 3.1.1
      shebang-command: 2.0.0
      which: 2.0.2

  /crypt/0.0.2:
    resolution: {integrity: sha512-mCxBlsHFYh9C+HVpiEacem8FEBnMXgU9gy4zmNC+SXAZNB/1idgp/aulFJ4FgCi7GPEVbfyng092GqL2k2rmow==}
    dev: true

  /crypto-random-string/2.0.0:
    resolution: {integrity: sha512-v1plID3y9r/lPhviJ1wrXpLeyUIGAZ2SHNYTEapm7/8A9nLPoyvVp3RK/EPFqn5kEznyWgYZNsRtYYIWbuG8KA==}
    engines: {node: '>=8'}
    dev: true

  /css-selector-tokenizer/0.8.0:
    resolution: {integrity: sha512-Jd6Ig3/pe62/qe5SBPTN8h8LeUg/pT4lLgtavPf7updwwHpvFzxvOQBHYj2LZDMjUnBzgvIUSjRcf6oT5HzHFg==}
    dependencies:
      cssesc: 3.0.0
      fastparse: 1.1.2
    dev: true

  /css.escape/1.5.1:
    resolution: {integrity: sha512-YUifsXXuknHlUsmlgyY0PKzgPOr7/FjCePfHNt0jxm83wHZi44VDMQ7/fGNkjY3/jV1MC+1CmZbaHzugyeRtpg==}
    dev: true

  /css/3.0.0:
    resolution: {integrity: sha512-DG9pFfwOrzc+hawpmqX/dHYHJG+Bsdb0klhyi1sDneOgGOXy9wQIC8hzyVp1e4NRYDBdxcylvywPkkXCHAzTyQ==}
    dependencies:
      inherits: 2.0.4
      source-map: 0.6.1
      source-map-resolve: 0.6.0
    dev: true

  /cssesc/3.0.0:
    resolution: {integrity: sha512-/Tb/JcjK111nNScGob5MNtsntNM1aCNUDipB/TkwZFhyDrrE47SOx/18wF2bbjgc3ZzCSKW1T5nt5EbFoAz/Vg==}
    engines: {node: '>=4'}
    hasBin: true
    dev: true

  /cssom/0.3.8:
    resolution: {integrity: sha512-b0tGHbfegbhPJpxpiBPU2sCkigAqtM9O121le6bbOlgyV+NyGyCmVfJ6QW9eRjz8CpNfWEOYBIMIGRYkLwsIYg==}
    dev: true

  /cssom/0.4.4:
    resolution: {integrity: sha512-p3pvU7r1MyyqbTk+WbNJIgJjG2VmTIaB10rI93LzVPrmDJKkzKYMtxxyAvQXR/NS6otuzveI7+7BBq3SjBS2mw==}
    dev: true

  /cssstyle/2.3.0:
    resolution: {integrity: sha512-AZL67abkUzIuvcHqk7c09cezpGNcxUxU4Ioi/05xHk4DQeTkWmGYftIE6ctU6AEt+Gn4n1lDStOtj7FKycP71A==}
    engines: {node: '>=8'}
    dependencies:
      cssom: 0.3.8
    dev: true

  /csstype/3.1.0:
    resolution: {integrity: sha512-uX1KG+x9h5hIJsaKR9xHUeUraxf8IODOwq9JLNPq6BwB04a/xgpq3rcx47l5BZu5zBPlgD342tdke3Hom/nJRA==}

  /d3-array/1.2.4:
    resolution: {integrity: sha512-KHW6M86R+FUPYGb3R5XiYjXPq7VzwxZ22buHhAEVG5ztoEcZZMLov530mmccaqA1GghZArjQV46fuc8kUqhhHw==}
    dev: true

  /d3-collection/1.0.7:
    resolution: {integrity: sha512-ii0/r5f4sjKNTfh84Di+DpztYwqKhEyUlKoPrzUFfeSkWxjW49xU2QzO9qrPrNkpdI0XJkfzvmTu8V2Zylln6A==}
    dev: true

  /d3-color/1.4.1:
    resolution: {integrity: sha512-p2sTHSLCJI2QKunbGb7ocOh7DgTAn8IrLx21QRc/BSnodXM4sv6aLQlnfpvehFMLZEfBc6g9pH9SWQccFYfJ9Q==}
    dev: true

  /d3-format/1.4.5:
    resolution: {integrity: sha512-J0piedu6Z8iB6TbIGfZgDzfXxUFN3qQRMofy2oPdXzQibYGqPB/9iMcxr/TGalU+2RsyDO+U4f33id8tbnSRMQ==}
    dev: true

  /d3-interpolate/1.4.0:
    resolution: {integrity: sha512-V9znK0zc3jOPV4VD2zZn0sDhZU3WAE2bmlxdIwwQPPzPjvyLkd8B3JUVdS1IDUFDkWZ72c9qnv1GK2ZagTZ8EA==}
    dependencies:
      d3-color: 1.4.1
    dev: true

  /d3-path/1.0.9:
    resolution: {integrity: sha512-VLaYcn81dtHVTjEHd8B+pbe9yHWpXKZUC87PzoFmsFrJqgFwDe/qxfp5MlfsfM1V5E/iVt0MmEbWQ7FVIXh/bg==}
    dev: true

  /d3-scale/2.2.2:
    resolution: {integrity: sha512-LbeEvGgIb8UMcAa0EATLNX0lelKWGYDQiPdHj+gLblGVhGLyNbaCn3EvrJf0A3Y/uOOU5aD6MTh5ZFCdEwGiCw==}
    dependencies:
      d3-array: 1.2.4
      d3-collection: 1.0.7
      d3-format: 1.4.5
      d3-interpolate: 1.4.0
      d3-time: 1.1.0
      d3-time-format: 2.3.0
    dev: true

  /d3-shape/1.3.7:
    resolution: {integrity: sha512-EUkvKjqPFUAZyOlhY5gzCxCeI0Aep04LwIRpsZ/mLFelJiUfnK56jo5JMDSE7yyP2kLSb6LtF+S5chMk7uqPqw==}
    dependencies:
      d3-path: 1.0.9
    dev: true

  /d3-time-format/2.3.0:
    resolution: {integrity: sha512-guv6b2H37s2Uq/GefleCDtbe0XZAuy7Wa49VGkPVPMfLL9qObgBST3lEHJBMUp8S7NdLQAGIvr2KXk8Hc98iKQ==}
    dependencies:
      d3-time: 1.1.0
    dev: true

  /d3-time/1.1.0:
    resolution: {integrity: sha512-Xh0isrZ5rPYYdqhAVk8VLnMEidhz5aP7htAADH6MfzgmmicPkTo8LhkLxci61/lCB7n7UmE3bN0leRt+qvkLxA==}
    dev: true

  /damerau-levenshtein/1.0.8:
    resolution: {integrity: sha512-sdQSFB7+llfUcQHUQO3+B8ERRj0Oa4w9POWMI/puGtuf7gFywGmkaLCElnudfTiKZV+NvHqL0ifzdrI8Ro7ESA==}
    dev: true

  /data-urls/2.0.0:
    resolution: {integrity: sha512-X5eWTSXO/BJmpdIKCRuKUgSCgAN0OwliVK3yPKbwIWU1Tdw5BRajxlzMidvh+gwko9AfQ9zIj52pzF91Q3YAvQ==}
    engines: {node: '>=10'}
    dependencies:
      abab: 2.0.6
      whatwg-mimetype: 2.3.0
      whatwg-url: 8.7.0
    dev: true

  /date-fns/2.28.0:
    resolution: {integrity: sha512-8d35hViGYx/QH0icHYCeLmsLmMUheMmTyV9Fcm6gvNwdw31yXXH+O85sOBJ+OLnLQMKZowvpKb6FgMIQjcpvQw==}
    engines: {node: '>=0.11'}

  /debug/2.6.9:
    resolution: {integrity: sha512-bC7ElrdJaJnPbAP+1EotYvqZsb3ecl5wi6Bfi6BJTUcNowp6cvspg0jXznRTKDjm/E7AdgFBVeAPVMNcKGsHMA==}
    dependencies:
      ms: 2.0.0

  /debug/3.2.7:
    resolution: {integrity: sha512-CFjzYYAi4ThfiQvizrFQevTTXHtnCqWfe7x1AhgEscTz6ZbLbfoLRLPugTQyBth6f8ZERVUSyWHFD/7Wu4t1XQ==}
    dependencies:
      ms: 2.1.3

  /debug/4.3.4:
    resolution: {integrity: sha512-PRWFHuSU3eDtQJPvnNY7Jcket1j0t5OuOsFzPPzsekD52Zl8qUfFIPEiswXqIvHWGVHOgX+7G/vCNNhehwxfkQ==}
    engines: {node: '>=6.0'}
    peerDependencies:
      supports-color: '*'
    peerDependenciesMeta:
      supports-color:
        optional: true
    dependencies:
      ms: 2.1.2

  /debuglog/1.0.1:
    resolution: {integrity: sha512-syBZ+rnAK3EgMsH2aYEOLUW7mZSY9Gb+0wUMCFsZvcmiz+HigA0LOcq/HoQqVuGG+EKykunc7QG2bzrponfaSw==}
    dev: false

  /decamelize-keys/1.1.0:
    resolution: {integrity: sha512-ocLWuYzRPoS9bfiSdDd3cxvrzovVMZnRDVEzAs+hWIVXGDbHxWMECij2OBuyB/An0FFW/nLuq6Kv1i/YC5Qfzg==}
    engines: {node: '>=0.10.0'}
    dependencies:
      decamelize: 1.2.0
      map-obj: 1.0.1
    dev: true

  /decamelize/1.2.0:
    resolution: {integrity: sha512-z2S+W9X73hAUUki+N+9Za2lBlun89zigOyGrsax+KUQ6wKW4ZoWpEYBkGhQjwAjjDCkWxhY0VKEhk8wzY7F5cA==}
    engines: {node: '>=0.10.0'}
    dev: true

  /decimal.js/10.3.1:
    resolution: {integrity: sha512-V0pfhfr8suzyPGOx3nmq4aHqabehUZn6Ch9kyFpV79TGDTWFmHqUqXdabR7QHqxzrYolF4+tVmJhUG4OURg5dQ==}
    dev: true

  /decode-uri-component/0.2.0:
    resolution: {integrity: sha512-hjf+xovcEn31w/EUYdTXQh/8smFL/dzYjohQGEIgjyNavaJfBY2p5F527Bo1VPATxv0VYTUC2bOcXvqFwk78Og==}
    engines: {node: '>=0.10'}
    dev: true

  /decompress-response/3.3.0:
    resolution: {integrity: sha512-BzRPQuY1ip+qDonAOz42gRm/pg9F768C+npV/4JOsxRC2sq+Rlk+Q4ZCAsOhnIaMrgarILY+RMUIvMmmX1qAEA==}
    engines: {node: '>=4'}
    dependencies:
      mimic-response: 1.0.1
    dev: true

  /decompress-response/6.0.0:
    resolution: {integrity: sha512-aW35yZM6Bb/4oJlZncMH2LCoZtJXTRxES17vE3hoRiowU2kWHaJKFkSBDnDR+cm9J+9QhXmREyIfv0pji9ejCQ==}
    engines: {node: '>=10'}
    dependencies:
      mimic-response: 3.1.0
    dev: true

  /dedent/0.7.0:
    resolution: {integrity: sha512-Q6fKUPqnAHAyhiUgFU7BUzLiv0kd8saH9al7tnu5Q/okj6dnupxyTgFIBjVzJATdfIAm9NAsvXNzjaKa+bxVyA==}
    dev: true

  /deep-extend/0.6.0:
    resolution: {integrity: sha512-LOHxIOaPYdHlJRtCQfDIVZtfw/ufM8+rVj649RIHzcm/vGwQRXFt6OPqIFWsm2XEMrNIEtWR64sY1LEKD2vAOA==}
    engines: {node: '>=4.0.0'}
    dev: true

  /deep-is/0.1.4:
    resolution: {integrity: sha512-oIPzksmTg4/MriiaYGO+okXDT7ztn/w3Eptv/+gSIdMdKsJo0u4CfYNFJPy+4SKMuCqGw2wxnA+URMg3t8a/bQ==}

  /deepmerge/4.2.2:
    resolution: {integrity: sha512-FJ3UgI4gIl+PHZm53knsuSFpE+nESMr7M4v9QcgB7S63Kj/6WqMiFQJpBBYz1Pt+66bZpP3Q7Lye0Oo9MPKEdg==}
    engines: {node: '>=0.10.0'}
    dev: true

  /defer-to-connect/1.1.3:
    resolution: {integrity: sha512-0ISdNousHvZT2EiFlZeZAHBUvSxmKswVCEf8hW7KWgG4a8MVEu/3Vb6uWYozkjylyCxe0JBIiRB1jV45S70WVQ==}
    dev: true

  /define-properties/1.1.4:
    resolution: {integrity: sha512-uckOqKcfaVvtBdsVkdPv3XjveQJsNQqmhXgRi8uhvWWuPYZCNlzT8qAyblUgNoXdHdjMTzAqeGjAoli8f+bzPA==}
    engines: {node: '>= 0.4'}
    dependencies:
      has-property-descriptors: 1.0.0
      object-keys: 1.1.1

  /delayed-stream/1.0.0:
    resolution: {integrity: sha512-ZySD7Nf91aLB0RxL4KGrKHBXl7Eds1DAmEdcoVawXnLD7SDhpNgtuII2aAkg7a7QS41jxPSZ17p4VdGnMHk3MQ==}
    engines: {node: '>=0.4.0'}

  /delegates/1.0.0:
    resolution: {integrity: sha512-bd2L678uiWATM6m5Z1VzNCErI3jiGzt6HGY8OVICs40JQq/HALfbyNJmp0UDakEY4pMMaN0Ly5om/B1VI/+xfQ==}
    dev: true

  /depcheck/1.4.3:
    resolution: {integrity: sha512-vy8xe1tlLFu7t4jFyoirMmOR7x7N601ubU9Gkifyr9z8rjBFtEdWHDBMqXyk6OkK+94NXutzddVXJuo0JlUQKQ==}
    engines: {node: '>=10'}
    hasBin: true
    dependencies:
      '@babel/parser': 7.16.4
      '@babel/traverse': 7.18.2
      '@vue/compiler-sfc': 3.2.36
      camelcase: 6.3.0
      cosmiconfig: 7.0.1
      debug: 4.3.4
      deps-regex: 0.1.4
      ignore: 5.2.0
      is-core-module: 2.9.0
      js-yaml: 3.14.1
      json5: 2.2.1
      lodash: 4.17.21
      minimatch: 3.1.2
      multimatch: 5.0.0
      please-upgrade-node: 3.2.0
      query-ast: 1.0.4
      readdirp: 3.6.0
      require-package-name: 2.0.1
      resolve: 1.22.0
      sass: 1.52.2
      scss-parser: 1.0.5
      semver: 7.3.7
      yargs: 16.2.0
    transitivePeerDependencies:
      - supports-color
    dev: true

  /depd/2.0.0:
    resolution: {integrity: sha512-g7nH6P6dyDioJogAAGprGpCtVImJhpPk/roCzdb3fIh61/s/nPsfR6onyMwkCAR/OlC3yBC0lESvUoQEAssIrw==}
    engines: {node: '>= 0.8'}

  /deps-regex/0.1.4:
    resolution: {integrity: sha512-3tzwGYogSJi8HoG93R5x9NrdefZQOXgHgGih/7eivloOq6yC6O+yoFxZnkgP661twvfILONfoKRdF9GQOGx2RA==}
    dev: true

  /destroy/1.2.0:
    resolution: {integrity: sha512-2sJGJTaXIIaR1w4iJSNoN0hnMY7Gpc/n8D4qSCJw8QqFWXf7cuAgnEHxBpweaVcPevC2l3KpjYCx3NypQQgaJg==}
    engines: {node: '>= 0.8', npm: 1.2.8000 || >= 1.4.16}

  /detect-indent/6.1.0:
    resolution: {integrity: sha512-reYkTUJAZb9gUuZ2RvVCNhVHdg62RHnJ7WJl8ftMi4diZ6NWlciOzQN88pUhSELEwflJht4oQDv0F0BMlwaYtA==}
    engines: {node: '>=8'}

  /detect-libc/2.0.1:
    resolution: {integrity: sha512-463v3ZeIrcWtdgIg6vI6XUncguvr2TnGl4SzDXinkt9mSLpBJKXT3mW6xT3VQdDN11+WVs29pgvivTc4Lp8v+w==}
    engines: {node: '>=8'}
    dev: true

  /detect-newline/3.1.0:
    resolution: {integrity: sha512-TLz+x/vEXm/Y7P7wn1EJFNLxYpUD4TgMosxY6fAVJUnJMbupHBOncxyWUG9OpTaH9EBD7uFI5LfEgmMOc54DsA==}
    engines: {node: '>=8'}
    dev: true

  /detect-node-es/1.1.0:
    resolution: {integrity: sha512-ypdmJU/TbBby2Dxibuv7ZLW3Bs1QEmM7nHjEANfohJLvE0XVujisn1qPJcZxg+qDucsr+bP6fLD1rPS3AhJ7EQ==}
    dev: true

  /dezalgo/1.0.4:
    resolution: {integrity: sha512-rXSP0bf+5n0Qonsb+SVVfNfIsimO4HEtmnIpPHY8Q1UCzKlQrDMfdobr8nJOOsRgWCyMRqeSBQzmWUMq7zvVig==}
    dependencies:
      asap: 2.0.6
      wrappy: 1.0.2
    dev: false

  /diff-sequences/27.5.1:
    resolution: {integrity: sha512-k1gCAXAsNgLwEL+Y8Wvl+M6oEFj5bgazfZULpS5CneoPPXRaCCW7dm+q21Ky2VEE5X+VeRDBVg1Pcvvsr4TtNQ==}
    engines: {node: ^10.13.0 || ^12.13.0 || ^14.15.0 || >=15.0.0}
    dev: true

  /diff/4.0.2:
    resolution: {integrity: sha512-58lmxKSA4BNyLz+HHMUzlOEpg09FV+ev6ZMe3vJihgdxzgcwZ8VoEEPmALCZG9LmqfVoNMMKpttIYTVG6uDY7A==}
    engines: {node: '>=0.3.1'}
    dev: true

  /diff/5.1.0:
    resolution: {integrity: sha512-D+mk+qE8VC/PAUrlAU34N+VfXev0ghe5ywmpqrawphmVZc1bEfn56uo9qpyGp1p4xpzOHkSW4ztBd6L7Xx4ACw==}
    engines: {node: '>=0.3.1'}

  /dir-glob/3.0.1:
    resolution: {integrity: sha512-WkrWp9GR4KXfKGYzOLmTuGVi1UWFfws377n9cc55/tb6DuqyF6pcQ5AbiHEshaDpY9v6oaSr2XCDidGmMwdzIA==}
    engines: {node: '>=8'}
    dependencies:
      path-type: 4.0.0

  /doctrine/2.1.0:
    resolution: {integrity: sha512-35mSku4ZXK0vfCuHEDAwt55dg2jNajHZ1odvF+8SSr82EsZY4QmXfuWso8oEd8zRhVObSN18aM0CjSdoBX7zIw==}
    engines: {node: '>=0.10.0'}
    dependencies:
      esutils: 2.0.3

  /doctrine/3.0.0:
    resolution: {integrity: sha512-yS+Q5i3hBf7GBkd4KG8a7eBNNWNGLTaEwwYWUijIYM7zrlYDM0BFXHjjPWlWZ1Rg7UaddZeIDmi9jF3HmqiQ2w==}
    engines: {node: '>=6.0.0'}
    dependencies:
      esutils: 2.0.3

  /dom-accessibility-api/0.5.14:
    resolution: {integrity: sha512-NMt+m9zFMPZe0JcY9gN224Qvk6qLIdqex29clBvc/y75ZBX9YA9wNK3frsYvu2DI1xcCIwxwnX+TlsJ2DSOADg==}
    dev: true

  /dom-helpers/5.2.1:
    resolution: {integrity: sha512-nRCa7CK3VTrM2NmGkIy4cbK7IZlgBE/PYMn55rrXefr5xXDP0LdtfPnblFDoVdcAfslJ7or6iqAUnx0CCGIWQA==}
    dependencies:
      '@babel/runtime': 7.18.3
      csstype: 3.1.0
    dev: true

  /domexception/2.0.1:
    resolution: {integrity: sha512-yxJ2mFy/sibVQlu5qHjOkf9J3K6zgmCxgJ94u2EdvDOV09H+32LtRswEcUsmUWN72pVLOEnTSRaIVVzVQgS0dg==}
    engines: {node: '>=8'}
    dependencies:
      webidl-conversions: 5.0.0
    dev: true

  /dot-prop/5.3.0:
    resolution: {integrity: sha512-QM8q3zDe58hqUqjraQOmzZ1LIH9SWQJTlEKCH4kJ2oQvLZk7RbQXvtDM2XEq3fwkV9CCvvH4LA0AV+ogFsBM2Q==}
    engines: {node: '>=8'}
    dependencies:
      is-obj: 2.0.0
    dev: true

  /duplexer3/0.1.4:
    resolution: {integrity: sha512-CEj8FwwNA4cVH2uFCoHUrmojhYh1vmCdOaneKJXwkeY1i9jnlslVo9dx+hQ5Hl9GnH/Bwy/IjxAyOePyPKYnzA==}
    dev: true

  /ecdsa-sig-formatter/1.0.11:
    resolution: {integrity: sha512-nagl3RYrbNv6kQkeJIpt6NJZy8twLB/2vtz6yN9Z4vRKHN4/QZJIEbqohALSgwKdnksuY3k5Addp5lg8sVoVcQ==}
    dependencies:
      safe-buffer: 5.2.1
    dev: false

  /ee-first/1.1.1:
    resolution: {integrity: sha512-WMwm9LhRUo+WUaRN+vRuETqG89IgZphVSNkdFgeb6sS/E4OrDIN7t48CAewSHXc6C8lefD8KKfr5vY61brQlow==}

  /electron-to-chromium/1.4.144:
    resolution: {integrity: sha512-R3RV3rU1xWwFJlSClVWDvARaOk6VUO/FubHLodIASDB3Mc2dzuWvNdfOgH9bwHUTqT79u92qw60NWfwUdzAqdg==}
    dev: true

  /emittery/0.8.1:
    resolution: {integrity: sha512-uDfvUjVrfGJJhymx/kz6prltenw1u7WrCg1oa94zYY8xxVpLLUu045LAT0dhDZdXG58/EpPL/5kA180fQ/qudg==}
    engines: {node: '>=10'}
    dev: true

  /emoji-regex/8.0.0:
    resolution: {integrity: sha512-MSjYzcWNOA0ewAHpz0MxpYFvwg6yjy1NG3xteoqz644VCo/RPgnr1/GGt+ic3iJTzQ8Eu3TdM14SawnVUmGE6A==}

  /emoji-regex/9.2.2:
    resolution: {integrity: sha512-L18DaJsXSUk2+42pv8mLs5jJT2hqFkFE4j21wOmgbUqsZ2hL72NsUU785g9RXgo3s0ZNgVl42TiHp3ZtOv/Vyg==}
    dev: true

  /enabled/2.0.0:
    resolution: {integrity: sha512-AKrN98kuwOzMIdAizXGI86UFBoo26CL21UM763y1h/GMSJ4/OHU9k2YlsmBpyScFo/wbLzWQJBMCW4+IO3/+OQ==}
    dev: false

  /encodeurl/1.0.2:
    resolution: {integrity: sha512-TPJXq8JqFaVYm2CWmPvnP2Iyo4ZSM7/QKcSmuMLDObfpH5fi7RUGmd/rTDf+rut/saiDiQEeVTNgAmJEdAOx0w==}
    engines: {node: '>= 0.8'}

  /end-of-stream/1.4.4:
    resolution: {integrity: sha512-+uw1inIHVPQoaVuHzRyXd21icM+cnt4CzD5rW+NC1wjOUSTOs+Te7FOv7AhN7vS9x/oIyhLP5PR1H+phQAHu5Q==}
    dependencies:
      once: 1.4.0
    dev: true

  /enhanced-resolve/5.9.3:
    resolution: {integrity: sha512-Bq9VSor+kjvW3f9/MiiR4eE3XYgOl7/rS8lnSxbRbF3kS0B2r+Y9w5krBWxZgDxASVZbdYrn5wT4j/Wb0J9qow==}
    engines: {node: '>=10.13.0'}
    dependencies:
      graceful-fs: 4.2.10
      tapable: 2.2.1
    dev: false

  /entities/2.2.0:
    resolution: {integrity: sha512-p92if5Nz619I0w+akJrLZH0MX0Pb5DX39XOwQTtXSdQQOaYH03S1uIQp4mhOZtAXrxq4ViO67YTiLBo2638o9A==}

  /error-ex/1.3.2:
    resolution: {integrity: sha512-7dFHNmqeFSEt2ZBsCriorKnn3Z2pj+fd9kmI6QoWw4//DL+icEBfc0U7qJCisqrTsKTjw4fNFy2pW9OqStD84g==}
    dependencies:
      is-arrayish: 0.2.1

  /es-abstract/1.20.1:
    resolution: {integrity: sha512-WEm2oBhfoI2sImeM4OF2zE2V3BYdSF+KnSi9Sidz51fQHd7+JuF8Xgcj9/0o+OWeIeIS/MiuNnlruQrJf16GQA==}
    engines: {node: '>= 0.4'}
    dependencies:
      call-bind: 1.0.2
      es-to-primitive: 1.2.1
      function-bind: 1.1.1
      function.prototype.name: 1.1.5
      get-intrinsic: 1.1.1
      get-symbol-description: 1.0.0
      has: 1.0.3
      has-property-descriptors: 1.0.0
      has-symbols: 1.0.3
      internal-slot: 1.0.3
      is-callable: 1.2.4
      is-negative-zero: 2.0.2
      is-regex: 1.1.4
      is-shared-array-buffer: 1.0.2
      is-string: 1.0.7
      is-weakref: 1.0.2
      object-inspect: 1.12.2
      object-keys: 1.1.1
      object.assign: 4.1.2
      regexp.prototype.flags: 1.4.3
      string.prototype.trimend: 1.0.5
      string.prototype.trimstart: 1.0.5
      unbox-primitive: 1.0.2

  /es-shim-unscopables/1.0.0:
    resolution: {integrity: sha512-Jm6GPcCdC30eMLbZ2x8z2WuRwAws3zTBBKuusffYVUrNj/GVSUAZ+xKMaUpfNDR5IbyNA5LJbaecoUVbmUcB1w==}
    dependencies:
      has: 1.0.3

  /es-to-primitive/1.2.1:
    resolution: {integrity: sha512-QCOllgZJtaUo9miYBcLChTUaHNjJF3PYs1VidD7AwiEj1kYxKeQTctLAezAOH5ZKRH0g2IgPn6KwB4IT8iRpvA==}
    engines: {node: '>= 0.4'}
    dependencies:
      is-callable: 1.2.4
      is-date-object: 1.0.5
      is-symbol: 1.0.4

  /esbuild-android-64/0.14.42:
    resolution: {integrity: sha512-P4Y36VUtRhK/zivqGVMqhptSrFILAGlYp0Z8r9UQqHJ3iWztRCNWnlBzD9HRx0DbueXikzOiwyOri+ojAFfW6A==}
    engines: {node: '>=12'}
    cpu: [x64]
    os: [android]
    requiresBuild: true
    dev: true
    optional: true

  /esbuild-android-arm64/0.14.42:
    resolution: {integrity: sha512-0cOqCubq+RWScPqvtQdjXG3Czb3AWI2CaKw3HeXry2eoA2rrPr85HF7IpdU26UWdBXgPYtlTN1LUiuXbboROhg==}
    engines: {node: '>=12'}
    cpu: [arm64]
    os: [android]
    requiresBuild: true
    dev: true
    optional: true

  /esbuild-darwin-64/0.14.42:
    resolution: {integrity: sha512-ipiBdCA3ZjYgRfRLdQwP82rTiv/YVMtW36hTvAN5ZKAIfxBOyPXY7Cejp3bMXWgzKD8B6O+zoMzh01GZsCuEIA==}
    engines: {node: '>=12'}
    cpu: [x64]
    os: [darwin]
    requiresBuild: true
    dev: true
    optional: true

  /esbuild-darwin-arm64/0.14.42:
    resolution: {integrity: sha512-bU2tHRqTPOaoH/4m0zYHbFWpiYDmaA0gt90/3BMEFaM0PqVK/a6MA2V/ypV5PO0v8QxN6gH5hBPY4YJ2lopXgA==}
    engines: {node: '>=12'}
    cpu: [arm64]
    os: [darwin]
    requiresBuild: true
    dev: true
    optional: true

  /esbuild-freebsd-64/0.14.42:
    resolution: {integrity: sha512-75h1+22Ivy07+QvxHyhVqOdekupiTZVLN1PMwCDonAqyXd8TVNJfIRFrdL8QmSJrOJJ5h8H1I9ETyl2L8LQDaw==}
    engines: {node: '>=12'}
    cpu: [x64]
    os: [freebsd]
    requiresBuild: true
    dev: true
    optional: true

  /esbuild-freebsd-arm64/0.14.42:
    resolution: {integrity: sha512-W6Jebeu5TTDQMJUJVarEzRU9LlKpNkPBbjqSu+GUPTHDCly5zZEQq9uHkmHHl7OKm+mQ2zFySN83nmfCeZCyNA==}
    engines: {node: '>=12'}
    cpu: [arm64]
    os: [freebsd]
    requiresBuild: true
    dev: true
    optional: true

  /esbuild-linux-32/0.14.42:
    resolution: {integrity: sha512-Ooy/Bj+mJ1z4jlWcK5Dl6SlPlCgQB9zg1UrTCeY8XagvuWZ4qGPyYEWGkT94HUsRi2hKsXvcs6ThTOjBaJSMfg==}
    engines: {node: '>=12'}
    cpu: [ia32]
    os: [linux]
    requiresBuild: true
    dev: true
    optional: true

  /esbuild-linux-64/0.14.42:
    resolution: {integrity: sha512-2L0HbzQfbTuemUWfVqNIjOfaTRt9zsvjnme6lnr7/MO9toz/MJ5tZhjqrG6uDWDxhsaHI2/nsDgrv8uEEN2eoA==}
    engines: {node: '>=12'}
    cpu: [x64]
    os: [linux]
    requiresBuild: true
    dev: true
    optional: true

  /esbuild-linux-arm/0.14.42:
    resolution: {integrity: sha512-STq69yzCMhdRaWnh29UYrLSr/qaWMm/KqwaRF1pMEK7kDiagaXhSL1zQGXbYv94GuGY/zAwzK98+6idCMUOOCg==}
    engines: {node: '>=12'}
    cpu: [arm]
    os: [linux]
    requiresBuild: true
    dev: true
    optional: true

  /esbuild-linux-arm64/0.14.42:
    resolution: {integrity: sha512-c3Ug3e9JpVr8jAcfbhirtpBauLxzYPpycjWulD71CF6ZSY26tvzmXMJYooQ2YKqDY4e/fPu5K8bm7MiXMnyxuA==}
    engines: {node: '>=12'}
    cpu: [arm64]
    os: [linux]
    requiresBuild: true
    dev: true
    optional: true

  /esbuild-linux-mips64le/0.14.42:
    resolution: {integrity: sha512-QuvpHGbYlkyXWf2cGm51LBCHx6eUakjaSrRpUqhPwjh/uvNUYvLmz2LgPTTPwCqaKt0iwL+OGVL0tXA5aDbAbg==}
    engines: {node: '>=12'}
    cpu: [mips64el]
    os: [linux]
    requiresBuild: true
    dev: true
    optional: true

  /esbuild-linux-ppc64le/0.14.42:
    resolution: {integrity: sha512-8ohIVIWDbDT+i7lCx44YCyIRrOW1MYlks9fxTo0ME2LS/fxxdoJBwHWzaDYhjvf8kNpA+MInZvyOEAGoVDrMHg==}
    engines: {node: '>=12'}
    cpu: [ppc64]
    os: [linux]
    requiresBuild: true
    dev: true
    optional: true

  /esbuild-linux-riscv64/0.14.42:
    resolution: {integrity: sha512-DzDqK3TuoXktPyG1Lwx7vhaF49Onv3eR61KwQyxYo4y5UKTpL3NmuarHSIaSVlTFDDpcIajCDwz5/uwKLLgKiQ==}
    engines: {node: '>=12'}
    cpu: [riscv64]
    os: [linux]
    requiresBuild: true
    dev: true
    optional: true

  /esbuild-linux-s390x/0.14.42:
    resolution: {integrity: sha512-YFRhPCxl8nb//Wn6SiS5pmtplBi4z9yC2gLrYoYI/tvwuB1jldir9r7JwAGy1Ck4D7sE7wBN9GFtUUX/DLdcEQ==}
    engines: {node: '>=12'}
    cpu: [s390x]
    os: [linux]
    requiresBuild: true
    dev: true
    optional: true

  /esbuild-netbsd-64/0.14.42:
    resolution: {integrity: sha512-QYSD2k+oT9dqB/4eEM9c+7KyNYsIPgzYOSrmfNGDIyJrbT1d+CFVKvnKahDKNJLfOYj8N4MgyFaU9/Ytc6w5Vw==}
    engines: {node: '>=12'}
    cpu: [x64]
    os: [netbsd]
    requiresBuild: true
    dev: true
    optional: true

  /esbuild-openbsd-64/0.14.42:
    resolution: {integrity: sha512-M2meNVIKWsm2HMY7+TU9AxM7ZVwI9havdsw6m/6EzdXysyCFFSoaTQ/Jg03izjCsK17FsVRHqRe26Llj6x0MNA==}
    engines: {node: '>=12'}
    cpu: [x64]
    os: [openbsd]
    requiresBuild: true
    dev: true
    optional: true

  /esbuild-sunos-64/0.14.42:
    resolution: {integrity: sha512-uXV8TAZEw36DkgW8Ak3MpSJs1ofBb3Smkc/6pZ29sCAN1KzCAQzsje4sUwugf+FVicrHvlamCOlFZIXgct+iqQ==}
    engines: {node: '>=12'}
    cpu: [x64]
    os: [sunos]
    requiresBuild: true
    dev: true
    optional: true

  /esbuild-windows-32/0.14.42:
    resolution: {integrity: sha512-4iw/8qWmRICWi9ZOnJJf9sYt6wmtp3hsN4TdI5NqgjfOkBVMxNdM9Vt3626G1Rda9ya2Q0hjQRD9W1o+m6Lz6g==}
    engines: {node: '>=12'}
    cpu: [ia32]
    os: [win32]
    requiresBuild: true
    dev: true
    optional: true

  /esbuild-windows-64/0.14.42:
    resolution: {integrity: sha512-j3cdK+Y3+a5H0wHKmLGTJcq0+/2mMBHPWkItR3vytp/aUGD/ua/t2BLdfBIzbNN9nLCRL9sywCRpOpFMx3CxzA==}
    engines: {node: '>=12'}
    cpu: [x64]
    os: [win32]
    requiresBuild: true
    dev: true
    optional: true

  /esbuild-windows-arm64/0.14.42:
    resolution: {integrity: sha512-+lRAARnF+hf8J0mN27ujO+VbhPbDqJ8rCcJKye4y7YZLV6C4n3pTRThAb388k/zqF5uM0lS5O201u0OqoWSicw==}
    engines: {node: '>=12'}
    cpu: [arm64]
    os: [win32]
    requiresBuild: true
    dev: true
    optional: true

  /esbuild/0.14.42:
    resolution: {integrity: sha512-V0uPZotCEHokJdNqyozH6qsaQXqmZEOiZWrXnds/zaH/0SyrIayRXWRB98CENO73MIZ9T3HBIOsmds5twWtmgw==}
    engines: {node: '>=12'}
    hasBin: true
    requiresBuild: true
    optionalDependencies:
      esbuild-android-64: 0.14.42
      esbuild-android-arm64: 0.14.42
      esbuild-darwin-64: 0.14.42
      esbuild-darwin-arm64: 0.14.42
      esbuild-freebsd-64: 0.14.42
      esbuild-freebsd-arm64: 0.14.42
      esbuild-linux-32: 0.14.42
      esbuild-linux-64: 0.14.42
      esbuild-linux-arm: 0.14.42
      esbuild-linux-arm64: 0.14.42
      esbuild-linux-mips64le: 0.14.42
      esbuild-linux-ppc64le: 0.14.42
      esbuild-linux-riscv64: 0.14.42
      esbuild-linux-s390x: 0.14.42
      esbuild-netbsd-64: 0.14.42
      esbuild-openbsd-64: 0.14.42
      esbuild-sunos-64: 0.14.42
      esbuild-windows-32: 0.14.42
      esbuild-windows-64: 0.14.42
      esbuild-windows-arm64: 0.14.42
    dev: true

  /escalade/3.1.1:
    resolution: {integrity: sha512-k0er2gUkLf8O0zKJiAhmkTnJlTvINGv7ygDNPbeIsX/TJjGJZHuh9B2UxbsaEkmlEo9MfhrSzmhIlhRlI2GXnw==}
    engines: {node: '>=6'}

  /escape-goat/2.1.1:
    resolution: {integrity: sha512-8/uIhbG12Csjy2JEW7D9pHbreaVaS/OpN3ycnyvElTdwM5n6GY6W6e2IPemfvGZeUMqZ9A/3GqIZMgKnBhAw/Q==}
    engines: {node: '>=8'}
    dev: true

  /escape-html/1.0.3:
    resolution: {integrity: sha512-NiSupZ4OeuGwr68lGIeym/ksIZMJodUGOSCZ/FSnTxcrekbvqrgdUxlJOMpijaKZVjAJrWrGs/6Jy8OMuyj9ow==}

  /escape-string-regexp/1.0.5:
    resolution: {integrity: sha512-vbRorB5FUQWvla16U8R/qgaFIya2qGzwDrNmCZuYKrbdSUMG6I1ZCGQRefkRVhuOkIGVne7BQ35DSfo1qvJqFg==}
    engines: {node: '>=0.8.0'}

  /escape-string-regexp/2.0.0:
    resolution: {integrity: sha512-UpzcLCXolUWcNu5HtVMHYdXJjArjsF9C0aNnquZYY4uW/Vu0miy5YoWvbV345HauVvcAUnpRuhMMcqTcGOY2+w==}
    engines: {node: '>=8'}
    dev: true

  /escape-string-regexp/4.0.0:
    resolution: {integrity: sha512-TtpcNJ3XAzx3Gq8sWRzJaVajRs0uVxA2YAkdb1jm2YkPz4G6egUFAyA3n5vtEIZefPk5Wa4UXbKuS5fKkJWdgA==}
    engines: {node: '>=10'}

  /escodegen/2.0.0:
    resolution: {integrity: sha512-mmHKys/C8BFUGI+MAWNcSYoORYLMdPzjrknd2Vc+bUsjN5bXcr8EhrNB+UTqfL1y3I9c4fw2ihgtMPQLBRiQxw==}
    engines: {node: '>=6.0'}
    hasBin: true
    dependencies:
      esprima: 4.0.1
      estraverse: 5.3.0
      esutils: 2.0.3
      optionator: 0.8.3
    optionalDependencies:
      source-map: 0.6.1
    dev: true

  /eslint-config-next/12.1.5_5794735a2262de3d29e0baaa885b5942:
    resolution: {integrity: sha512-P+DCt5ti63KhC0qNLzrAmPcwRGq8pYqgcf/NNr1E+WjCrMkWdCAXkIANTquo+kcO1adR2k1lTo5GCrNUtKy4hQ==}
    peerDependencies:
      eslint: ^7.23.0 || ^8.0.0
      next: '>=10.2.0'
      typescript: '>=3.3.1'
    peerDependenciesMeta:
      typescript:
        optional: true
    dependencies:
      '@next/eslint-plugin-next': 12.1.5
      '@rushstack/eslint-patch': 1.0.8
      '@typescript-eslint/parser': 5.10.1_eslint@8.16.0+typescript@4.7.2
      eslint: 8.16.0
      eslint-import-resolver-node: 0.3.4
      eslint-import-resolver-typescript: 2.4.0_ec640624cf8bc291366aa0299377ad0c
      eslint-plugin-import: 2.25.2_eslint@8.16.0
      eslint-plugin-jsx-a11y: 6.5.1_eslint@8.16.0
      eslint-plugin-react: 7.29.1_eslint@8.16.0
      eslint-plugin-react-hooks: 4.3.0_eslint@8.16.0
      next: 12.1.6_fe3859d3c8c94a7c7e52ff5ea4f038fc
      typescript: 4.7.2
    transitivePeerDependencies:
      - supports-color
    dev: true

  /eslint-import-resolver-node/0.3.4:
    resolution: {integrity: sha512-ogtf+5AB/O+nM6DIeBUNr2fuT7ot9Qg/1harBfBtaP13ekEWFQEEMP94BCB7zaNW3gyY+8SHYF00rnqYwXKWOA==}
    dependencies:
      debug: 2.6.9
      resolve: 1.22.0
    dev: true

  /eslint-import-resolver-node/0.3.6:
    resolution: {integrity: sha512-0En0w03NRVMn9Uiyn8YRPDKvWjxCWkslUEhGNTdGx15RvPJYQ+lbOlqrlNI2vEAs4pDYK4f/HN2TbDmk5TP0iw==}
    dependencies:
      debug: 3.2.7
      resolve: 1.22.0

  /eslint-import-resolver-typescript/2.4.0_ec640624cf8bc291366aa0299377ad0c:
    resolution: {integrity: sha512-useJKURidCcldRLCNKWemr1fFQL1SzB3G4a0li6lFGvlc5xGe1hY343bvG07cbpCzPuM/lK19FIJB3XGFSkplA==}
    engines: {node: '>=4'}
    peerDependencies:
      eslint: '*'
      eslint-plugin-import: '*'
    dependencies:
      debug: 4.3.4
      eslint: 8.16.0
      eslint-plugin-import: 2.25.2_eslint@8.16.0
      glob: 7.2.3
      is-glob: 4.0.3
      resolve: 1.22.0
      tsconfig-paths: 3.14.1
    transitivePeerDependencies:
      - supports-color
    dev: true

  /eslint-module-utils/2.7.3:
    resolution: {integrity: sha512-088JEC7O3lDZM9xGe0RerkOMd0EjFl+Yvd1jPWIkMT5u3H9+HC34mWWPnqPrN13gieT9pBOO+Qt07Nb/6TresQ==}
    engines: {node: '>=4'}
    dependencies:
      debug: 3.2.7
      find-up: 2.1.0

  /eslint-plugin-import/2.25.2_eslint@8.16.0:
    resolution: {integrity: sha512-qCwQr9TYfoBHOFcVGKY9C9unq05uOxxdklmBXLVvcwo68y5Hta6/GzCZEMx2zQiu0woKNEER0LE7ZgaOfBU14g==}
    engines: {node: '>=4'}
    peerDependencies:
      eslint: ^2 || ^3 || ^4 || ^5 || ^6 || ^7.2.0 || ^8
    dependencies:
      array-includes: 3.1.5
      array.prototype.flat: 1.3.0
      debug: 2.6.9
      doctrine: 2.1.0
      eslint: 8.16.0
      eslint-import-resolver-node: 0.3.6
      eslint-module-utils: 2.7.3
      has: 1.0.3
      is-core-module: 2.9.0
      is-glob: 4.0.3
      minimatch: 3.1.2
      object.values: 1.1.5
      resolve: 1.22.0
      tsconfig-paths: 3.14.1
    dev: true

  /eslint-plugin-import/2.26.0_eslint@8.16.0:
    resolution: {integrity: sha512-hYfi3FXaM8WPLf4S1cikh/r4IxnO6zrhZbEGz2b660EJRbuxgpDS5gkCuYgGWg2xxh2rBuIr4Pvhve/7c31koA==}
    engines: {node: '>=4'}
    peerDependencies:
      eslint: ^2 || ^3 || ^4 || ^5 || ^6 || ^7.2.0 || ^8
    dependencies:
      array-includes: 3.1.5
      array.prototype.flat: 1.3.0
      debug: 2.6.9
      doctrine: 2.1.0
      eslint: 8.16.0
      eslint-import-resolver-node: 0.3.6
      eslint-module-utils: 2.7.3
      has: 1.0.3
      is-core-module: 2.9.0
      is-glob: 4.0.3
      minimatch: 3.1.2
      object.values: 1.1.5
      resolve: 1.22.0
      tsconfig-paths: 3.14.1

  /eslint-plugin-jsx-a11y/6.5.1_eslint@8.16.0:
    resolution: {integrity: sha512-sVCFKX9fllURnXT2JwLN5Qgo24Ug5NF6dxhkmxsMEUZhXRcGg+X3e1JbJ84YePQKBl5E0ZjAH5Q4rkdcGY99+g==}
    engines: {node: '>=4.0'}
    peerDependencies:
      eslint: ^3 || ^4 || ^5 || ^6 || ^7 || ^8
    dependencies:
      '@babel/runtime': 7.18.3
      aria-query: 4.2.2
      array-includes: 3.1.5
      ast-types-flow: 0.0.7
      axe-core: 4.4.2
      axobject-query: 2.2.0
      damerau-levenshtein: 1.0.8
      emoji-regex: 9.2.2
      eslint: 8.16.0
      has: 1.0.3
      jsx-ast-utils: 3.3.0
      language-tags: 1.0.5
      minimatch: 3.1.2
    dev: true

  /eslint-plugin-promise/6.0.0_eslint@8.16.0:
    resolution: {integrity: sha512-7GPezalm5Bfi/E22PnQxDWH2iW9GTvAlUNTztemeHb6c1BniSyoeTrM87JkC0wYdi6aQrZX9p2qEiAno8aTcbw==}
    engines: {node: ^12.22.0 || ^14.17.0 || >=16.0.0}
    peerDependencies:
      eslint: ^7.0.0 || ^8.0.0
    dependencies:
      eslint: 8.16.0

  /eslint-plugin-react-hooks/4.3.0_eslint@8.16.0:
    resolution: {integrity: sha512-XslZy0LnMn+84NEG9jSGR6eGqaZB3133L8xewQo3fQagbQuGt7a63gf+P1NGKZavEYEC3UXaWEAA/AqDkuN6xA==}
    engines: {node: '>=10'}
    peerDependencies:
      eslint: ^3.0.0 || ^4.0.0 || ^5.0.0 || ^6.0.0 || ^7.0.0 || ^8.0.0-0
    dependencies:
      eslint: 8.16.0
    dev: true

  /eslint-plugin-react/7.27.1_eslint@8.16.0:
    resolution: {integrity: sha512-meyunDjMMYeWr/4EBLTV1op3iSG3mjT/pz5gti38UzfM4OPpNc2m0t2xvKCOMU5D6FSdd34BIMFOvQbW+i8GAA==}
    engines: {node: '>=4'}
    peerDependencies:
      eslint: ^3 || ^4 || ^5 || ^6 || ^7 || ^8
    dependencies:
      array-includes: 3.1.5
      array.prototype.flatmap: 1.3.0
      doctrine: 2.1.0
      eslint: 8.16.0
      estraverse: 5.3.0
      jsx-ast-utils: 3.3.0
      minimatch: 3.1.2
      object.entries: 1.1.5
      object.fromentries: 2.0.5
      object.hasown: 1.1.1
      object.values: 1.1.5
      prop-types: 15.8.1
      resolve: 2.0.0-next.3
      semver: 6.3.0
      string.prototype.matchall: 4.0.7

  /eslint-plugin-react/7.29.1_eslint@8.16.0:
    resolution: {integrity: sha512-WtzRpHMhsOX05ZrkyaaqmLl2uXGqmYooCfBxftJKlkYdsltiufGgfU7uuoHwR2lBam2Kh/EIVID4aU9e3kbCMA==}
    engines: {node: '>=4'}
    peerDependencies:
      eslint: ^3 || ^4 || ^5 || ^6 || ^7 || ^8
    dependencies:
      array-includes: 3.1.5
      array.prototype.flatmap: 1.3.0
      doctrine: 2.1.0
      eslint: 8.16.0
      estraverse: 5.3.0
      jsx-ast-utils: 3.3.0
      minimatch: 3.1.2
      object.entries: 1.1.5
      object.fromentries: 2.0.5
      object.hasown: 1.1.1
      object.values: 1.1.5
      prop-types: 15.8.1
      resolve: 2.0.0-next.3
      semver: 6.3.0
      string.prototype.matchall: 4.0.7
    dev: true

  /eslint-plugin-security/1.5.0:
    resolution: {integrity: sha512-hAFVwLZ/UeXrlyVD2TDarv/x00CoFVpaY0IUZhKjPjiFxqkuQVixsK4f2rxngeQOqSxi6OUjzJM/jMwKEVjJ8g==}
    dependencies:
      safe-regex: 2.1.1

  /eslint-plugin-testing-library/5.0.1_eslint@8.16.0+typescript@4.7.2:
    resolution: {integrity: sha512-8ZV4HbbacvOwu+adNnGpYd8E64NRcil2a11aFAbc/TZDUB/xxK2c8Z+LoeoHUbxNBGbTUdpAE4YUugxK85pcwQ==}
    engines: {node: ^12.22.0 || ^14.17.0 || >=16.0.0, npm: '>=6'}
    peerDependencies:
      eslint: ^7.5.0 || ^8.0.0
    dependencies:
      '@typescript-eslint/experimental-utils': 5.27.0_eslint@8.16.0+typescript@4.7.2
      eslint: 8.16.0
    transitivePeerDependencies:
      - supports-color
      - typescript
    dev: true

  /eslint-plugin-tsdoc/0.2.16:
    resolution: {integrity: sha512-F/RWMnyDQuGlg82vQEFHQtGyWi7++XJKdYNn0ulIbyMOFqYIjoJOUdE6olORxgwgLkpJxsCJpJbTHgxJ/ggfXw==}
    dependencies:
      '@microsoft/tsdoc': 0.14.1
      '@microsoft/tsdoc-config': 0.16.1

  /eslint-scope/5.1.1:
    resolution: {integrity: sha512-2NxwbF/hZ0KpepYN0cNbo+FN6XoK7GaHlQhgx/hIZl6Va0bF45RQOOwhLIy8lQDbuCiadSLCBnH2CFYquit5bw==}
    engines: {node: '>=8.0.0'}
    dependencies:
      esrecurse: 4.3.0
      estraverse: 4.3.0

  /eslint-scope/7.1.1:
    resolution: {integrity: sha512-QKQM/UXpIiHcLqJ5AOyIW7XZmzjkzQXYE54n1++wb0u9V/abW3l9uQnxX8Z5Xd18xyKIMTUAyQ0k1e8pz6LUrw==}
    engines: {node: ^12.22.0 || ^14.17.0 || >=16.0.0}
    dependencies:
      esrecurse: 4.3.0
      estraverse: 5.3.0

  /eslint-utils/3.0.0_eslint@8.16.0:
    resolution: {integrity: sha512-uuQC43IGctw68pJA1RgbQS8/NP7rch6Cwd4j3ZBtgo4/8Flj4eGE7ZYSZRN3iq5pVUv6GPdW5Z1RFleo84uLDA==}
    engines: {node: ^10.0.0 || ^12.0.0 || >= 14.0.0}
    peerDependencies:
      eslint: '>=5'
    dependencies:
      eslint: 8.16.0
      eslint-visitor-keys: 2.1.0

  /eslint-utils/3.0.0_eslint@8.7.0:
    resolution: {integrity: sha512-uuQC43IGctw68pJA1RgbQS8/NP7rch6Cwd4j3ZBtgo4/8Flj4eGE7ZYSZRN3iq5pVUv6GPdW5Z1RFleo84uLDA==}
    engines: {node: ^10.0.0 || ^12.0.0 || >= 14.0.0}
    peerDependencies:
      eslint: '>=5'
    dependencies:
      eslint: 8.7.0
      eslint-visitor-keys: 2.1.0
    dev: true

  /eslint-visitor-keys/2.1.0:
    resolution: {integrity: sha512-0rSmRBzXgDzIsD6mGdJgevzgezI534Cer5L/vyMX0kHzT/jiB43jRhd9YUlMGYLQy2zprNmoT8qasCGtY+QaKw==}
    engines: {node: '>=10'}

  /eslint-visitor-keys/3.3.0:
    resolution: {integrity: sha512-mQ+suqKJVyeuwGYHAdjMFqjCyfl8+Ldnxuyp3ldiMBFKkvytrXUZWaiPCEav8qDHKty44bD+qV1IP4T+w+xXRA==}
    engines: {node: ^12.22.0 || ^14.17.0 || >=16.0.0}

  /eslint/8.16.0:
    resolution: {integrity: sha512-MBndsoXY/PeVTDJeWsYj7kLZ5hQpJOfMYLsF6LicLHQWbRDG19lK5jOix4DPl8yY4SUFcE3txy86OzFLWT+yoA==}
    engines: {node: ^12.22.0 || ^14.17.0 || >=16.0.0}
    hasBin: true
    dependencies:
      '@eslint/eslintrc': 1.3.0
      '@humanwhocodes/config-array': 0.9.5
      ajv: 6.12.6
      chalk: 4.1.2
      cross-spawn: 7.0.3
      debug: 4.3.4
      doctrine: 3.0.0
      escape-string-regexp: 4.0.0
      eslint-scope: 7.1.1
      eslint-utils: 3.0.0_eslint@8.16.0
      eslint-visitor-keys: 3.3.0
      espree: 9.3.2
      esquery: 1.4.0
      esutils: 2.0.3
      fast-deep-equal: 3.1.3
      file-entry-cache: 6.0.1
      functional-red-black-tree: 1.0.1
      glob-parent: 6.0.2
      globals: 13.15.0
      ignore: 5.2.0
      import-fresh: 3.3.0
      imurmurhash: 0.1.4
      is-glob: 4.0.3
      js-yaml: 4.1.0
      json-stable-stringify-without-jsonify: 1.0.1
      levn: 0.4.1
      lodash.merge: 4.6.2
      minimatch: 3.1.2
      natural-compare: 1.4.0
      optionator: 0.9.1
      regexpp: 3.2.0
      strip-ansi: 6.0.1
      strip-json-comments: 3.1.1
      text-table: 0.2.0
      v8-compile-cache: 2.3.0
    transitivePeerDependencies:
      - supports-color

  /eslint/8.7.0:
    resolution: {integrity: sha512-ifHYzkBGrzS2iDU7KjhCAVMGCvF6M3Xfs8X8b37cgrUlDt6bWRTpRh6T/gtSXv1HJ/BUGgmjvNvOEGu85Iif7w==}
    engines: {node: ^12.22.0 || ^14.17.0 || >=16.0.0}
    hasBin: true
    dependencies:
      '@eslint/eslintrc': 1.3.0
      '@humanwhocodes/config-array': 0.9.5
      ajv: 6.12.6
      chalk: 4.1.2
      cross-spawn: 7.0.3
      debug: 4.3.4
      doctrine: 3.0.0
      escape-string-regexp: 4.0.0
      eslint-scope: 7.1.1
      eslint-utils: 3.0.0_eslint@8.7.0
      eslint-visitor-keys: 3.3.0
      espree: 9.3.2
      esquery: 1.4.0
      esutils: 2.0.3
      fast-deep-equal: 3.1.3
      file-entry-cache: 6.0.1
      functional-red-black-tree: 1.0.1
      glob-parent: 6.0.2
      globals: 13.15.0
      ignore: 5.2.0
      import-fresh: 3.3.0
      imurmurhash: 0.1.4
      is-glob: 4.0.3
      js-yaml: 4.1.0
      json-stable-stringify-without-jsonify: 1.0.1
      levn: 0.4.1
      lodash.merge: 4.6.2
      minimatch: 3.1.2
      natural-compare: 1.4.0
      optionator: 0.9.1
      regexpp: 3.2.0
      strip-ansi: 6.0.1
      strip-json-comments: 3.1.1
      text-table: 0.2.0
      v8-compile-cache: 2.3.0
    transitivePeerDependencies:
      - supports-color
    dev: true

  /espree/9.3.2:
    resolution: {integrity: sha512-D211tC7ZwouTIuY5x9XnS0E9sWNChB7IYKX/Xp5eQj3nFXhqmiUDB9q27y76oFl8jTg3pXcQx/bpxMfs3CIZbA==}
    engines: {node: ^12.22.0 || ^14.17.0 || >=16.0.0}
    dependencies:
      acorn: 8.7.1
      acorn-jsx: 5.3.2_acorn@8.7.1
      eslint-visitor-keys: 3.3.0

  /esprima/4.0.1:
    resolution: {integrity: sha512-eGuFFw7Upda+g4p+QHvnW0RyTX/SVeJBDM/gCtMARO0cLuT2HcEKnTPvhjV6aGeqrCB/sbNop0Kszm0jsaWU4A==}
    engines: {node: '>=4'}
    hasBin: true

  /esquery/1.4.0:
    resolution: {integrity: sha512-cCDispWt5vHHtwMY2YrAQ4ibFkAL8RbH5YGBnZBc90MolvvfkkQcJro/aZiAQUlQ3qgrYS6D6v8Gc5G5CQsc9w==}
    engines: {node: '>=0.10'}
    dependencies:
      estraverse: 5.3.0

  /esrecurse/4.3.0:
    resolution: {integrity: sha512-KmfKL3b6G+RXvP8N1vr3Tq1kL/oCFgn2NYXEtqP8/L3pKapUA4G8cFVaoF3SU323CD4XypR/ffioHmkti6/Tag==}
    engines: {node: '>=4.0'}
    dependencies:
      estraverse: 5.3.0

  /estraverse/4.3.0:
    resolution: {integrity: sha512-39nnKffWz8xN1BU/2c79n9nB9HDzo0niYUqx6xyqUnyoAnQyyWpOTdZEeiCch8BBu515t4wp9ZmgVfVhn9EBpw==}
    engines: {node: '>=4.0'}

  /estraverse/5.3.0:
    resolution: {integrity: sha512-MMdARuVEQziNTeJD8DgMqmhwR11BRQ/cBP+pLtYdSTnf3MIO8fFeiINEbX36ZdNlfU/7A9f3gUw49B3oQsvwBA==}
    engines: {node: '>=4.0'}

  /estree-walker/2.0.2:
    resolution: {integrity: sha512-Rfkk/Mp/DL7JVje3u18FxFujQlTNR2q6QfMSMB7AvCBx91NGj/ba3kCfza0f6dVDbw7YlRf/nDrn7pQrCCyQ/w==}
    dev: true

  /esutils/2.0.3:
    resolution: {integrity: sha512-kVscqXk4OCp68SZ0dkgEKVi6/8ij300KBWTJq32P/dYeWTSwK41WyTxalN1eRmA5Z9UU/LX9D7FWSmV9SAYx6g==}
    engines: {node: '>=0.10.0'}

  /etag/1.8.1:
    resolution: {integrity: sha512-aIL5Fx7mawVa300al2BnEE4iNvo1qETxLrPI/o05L7z6go7fCw1J6EQmbK4FmJ2AS7kgVF/KEZWufBfdClMcPg==}
    engines: {node: '>= 0.6'}

  /events/1.1.1:
    resolution: {integrity: sha512-kEcvvCBByWXGnZy6JUlgAp2gBIUjfCAV6P6TgT1/aaQKcmuAEC4OZTV1I4EWQLz2gxZw76atuVyvHhTxvi0Flw==}
    engines: {node: '>=0.4.x'}
    dev: true

  /events/3.3.0:
    resolution: {integrity: sha512-mQw+2fkQbALzQ7V0MY0IqdnXNOeTtP4r0lN9z7AAawCXgqea7bDii20AYrIBrFd/Hx0M2Ocz6S111CaFkUcb0Q==}
    engines: {node: '>=0.8.x'}
    dev: false

  /execa/5.1.1:
    resolution: {integrity: sha512-8uSpZZocAZRBAPIEINJj3Lo9HyGitllczc27Eh5YYojjMFMn8yHMDMaUHE2Jqfq05D/wucwI4JGURyXt1vchyg==}
    engines: {node: '>=10'}
    dependencies:
      cross-spawn: 7.0.3
      get-stream: 6.0.1
      human-signals: 2.1.0
      is-stream: 2.0.1
      merge-stream: 2.0.0
      npm-run-path: 4.0.1
      onetime: 5.1.2
      signal-exit: 3.0.7
      strip-final-newline: 2.0.0
    dev: true

  /exit/0.1.2:
    resolution: {integrity: sha512-Zk/eNKV2zbjpKzrsQ+n1G6poVbErQxJ0LBOJXaKZ1EViLzH+hrLu9cdXI4zw9dBQJslwBEpbQ2P1oS7nDxs6jQ==}
    engines: {node: '>= 0.8.0'}
    dev: true

  /expand-template/2.0.3:
    resolution: {integrity: sha512-XYfuKMvj4O35f/pOXLObndIRvyQ+/+6AhODh+OKWj9S9498pHHn/IMszH+gt0fBCRWMNfk1ZSp5x3AifmnI2vg==}
    engines: {node: '>=6'}
    dev: true

  /expect/27.5.1:
    resolution: {integrity: sha512-E1q5hSUG2AmYQwQJ041nvgpkODHQvB+RKlB4IYdru6uJsyFTRyZAP463M+1lINorwbqAmUggi6+WwkD8lCS/Dw==}
    engines: {node: ^10.13.0 || ^12.13.0 || ^14.15.0 || >=15.0.0}
    dependencies:
      '@jest/types': 27.5.1
      jest-get-type: 27.5.1
      jest-matcher-utils: 27.5.1
      jest-message-util: 27.5.1
    dev: true

  /express/4.18.1:
    resolution: {integrity: sha512-zZBcOX9TfehHQhtupq57OF8lFZ3UZi08Y97dwFCkD8p9d/d2Y3M+ykKcwaMDEL+4qyUolgBDX6AblpR3fL212Q==}
    engines: {node: '>= 0.10.0'}
    dependencies:
      accepts: 1.3.8
      array-flatten: 1.1.1
      body-parser: 1.20.0
      content-disposition: 0.5.4
      content-type: 1.0.4
      cookie: 0.5.0
      cookie-signature: 1.0.6
      debug: 2.6.9
      depd: 2.0.0
      encodeurl: 1.0.2
      escape-html: 1.0.3
      etag: 1.8.1
      finalhandler: 1.2.0
      fresh: 0.5.2
      http-errors: 2.0.0
      merge-descriptors: 1.0.1
      methods: 1.1.2
      on-finished: 2.4.1
      parseurl: 1.3.3
      path-to-regexp: 0.1.7
      proxy-addr: 2.0.7
      qs: 6.10.3
      range-parser: 1.2.1
      safe-buffer: 5.2.1
      send: 0.18.0
      serve-static: 1.15.0
      setprototypeof: 1.2.0
      statuses: 2.0.1
      type-is: 1.6.18
      utils-merge: 1.0.1
      vary: 1.1.2

  /external-editor/3.1.0:
    resolution: {integrity: sha512-hMQ4CX1p1izmuLYyZqLMO/qGNw10wSv9QDCPfzXfyFrOaCSSoRfqE1Kf1s5an66J5JZC62NewG+mK49jOCtQew==}
    engines: {node: '>=4'}
    dependencies:
      chardet: 0.7.0
      iconv-lite: 0.4.24
      tmp: 0.0.33
    dev: false

  /fast-check/2.25.0:
    resolution: {integrity: sha512-wRUT2KD2lAmT75WNIJIHECawoUUMHM0I5jrlLXGtGeqmPL8jl/EldUDjY1VCp6fDY8yflyfUeIOsOBrIbIiArg==}
    engines: {node: '>=8.0.0'}
    dependencies:
      pure-rand: 5.0.1
    dev: true

  /fast-deep-equal/3.1.3:
    resolution: {integrity: sha512-f3qQ9oQy9j2AhBe/H9VC91wLmKBCCU/gDOnKNAYG5hswO7BLKj09Hc5HYNz9cGI++xlpDCIgDaitVs03ATR84Q==}

  /fast-glob/3.2.11:
    resolution: {integrity: sha512-xrO3+1bxSo3ZVHAnqzyuewYT6aMFHRAd4Kcs92MAonjwQZLsK9d0SF1IyQ3k5PoirxTW0Oe/RqFgMQ6TcNE5Ew==}
    engines: {node: '>=8.6.0'}
    dependencies:
      '@nodelib/fs.stat': 2.0.5
      '@nodelib/fs.walk': 1.2.8
      glob-parent: 5.1.2
      merge2: 1.4.1
      micromatch: 4.0.5

  /fast-json-stable-stringify/2.1.0:
    resolution: {integrity: sha512-lhd/wF+Lk98HZoTCtlVraHtfh5XYijIjalXck7saUtuanSDyLMxnHhSXEDJqHxD7msR8D0uCmqlkwjCV8xvwHw==}

  /fast-levenshtein/2.0.6:
    resolution: {integrity: sha512-DCXu6Ifhqcks7TZKY3Hxp3y6qphY5SJZmrWMDrKcERSOXWQdMhU9Ig/PYrzyw/ul9jOIyh0N4M0tbC5hodg8dw==}

  /fast-xml-parser/3.19.0:
    resolution: {integrity: sha512-4pXwmBplsCPv8FOY1WRakF970TjNGnGnfbOnLqjlYvMiF1SR3yOHyxMR/YCXpPTOspNF5gwudqktIP4VsWkvBg==}
    hasBin: true

  /fastparse/1.1.2:
    resolution: {integrity: sha512-483XLLxTVIwWK3QTrMGRqUfUpoOs/0hbQrl2oz4J0pAcm3A3bu84wxTFqGqkJzewCLdME38xJLJAxBABfQT8sQ==}
    dev: true

  /fastq/1.13.0:
    resolution: {integrity: sha512-YpkpUnK8od0o1hmeSc7UUs/eB/vIPWJYjKck2QKIzAf71Vm1AAQ3EbuZB3g2JIy+pg+ERD0vqI79KyZiB2e2Nw==}
    dependencies:
      reusify: 1.0.4

  /fb-watchman/2.0.1:
    resolution: {integrity: sha512-DkPJKQeY6kKwmuMretBhr7G6Vodr7bFwDYTXIkfG1gjvNpaxBTQV3PbXg6bR1c1UP4jPOX0jHUbbHANL9vRjVg==}
    dependencies:
      bser: 2.1.1
    dev: true

  /fecha/4.2.3:
    resolution: {integrity: sha512-OP2IUU6HeYKJi3i0z4A19kHMQoLVs4Hc+DPqqxI2h/DPZHTm/vjsfC6P0b4jCMy14XizLBqvndQ+UilD7707Jw==}
    dev: false

  /figures/3.2.0:
    resolution: {integrity: sha512-yaduQFRKLXYOGgEn6AZau90j3ggSOyiqXU0F9JZfeXYhNa+Jk4X+s45A2zg5jns87GAFa34BBm2kXw4XpNcbdg==}
    engines: {node: '>=8'}
    dependencies:
      escape-string-regexp: 1.0.5
    dev: false

  /file-entry-cache/6.0.1:
    resolution: {integrity: sha512-7Gps/XWymbLk2QLYK4NzpMOrYjMhdIxXuIvy2QBsLE6ljuodKvdkWs/cpyJJ3CVIVpH0Oi1Hvg1ovbMzLdFBBg==}
    engines: {node: ^10.12.0 || >=12.0.0}
    dependencies:
      flat-cache: 3.0.4

  /fill-range/7.0.1:
    resolution: {integrity: sha512-qOo9F+dMUmC2Lcb4BbVvnKJxTPjCm+RRpe4gDuGrzkL7mEVl/djYSu2OdQ2Pa302N4oqkSg9ir6jaLWJ2USVpQ==}
    engines: {node: '>=8'}
    dependencies:
      to-regex-range: 5.0.1

  /finalhandler/1.2.0:
    resolution: {integrity: sha512-5uXcUVftlQMFnWC9qu/svkWv3GTd2PfUhK/3PLkYNAe7FbqJMt3515HaxE6eRL74GdsriiwujiawdaB1BpEISg==}
    engines: {node: '>= 0.8'}
    dependencies:
      debug: 2.6.9
      encodeurl: 1.0.2
      escape-html: 1.0.3
      on-finished: 2.4.1
      parseurl: 1.3.3
      statuses: 2.0.1
      unpipe: 1.0.0

  /find-up/2.1.0:
    resolution: {integrity: sha512-NWzkk0jSJtTt08+FBFMvXoeZnOJD+jTtsRmBYbAIzJdX6l7dLgR7CTubCM5/eDdPUBvLCeVasP1brfVR/9/EZQ==}
    engines: {node: '>=4'}
    dependencies:
      locate-path: 2.0.0

  /find-up/4.1.0:
    resolution: {integrity: sha512-PpOwAdQ/YlXQ2vj8a3h8IipDuYRi3wceVQQGYWxNINccq40Anw7BlsEXCMbt1Zt+OLA6Fq9suIpIWD0OsnISlw==}
    engines: {node: '>=8'}
    dependencies:
      locate-path: 5.0.0
      path-exists: 4.0.0
    dev: true

  /flat-cache/3.0.4:
    resolution: {integrity: sha512-dm9s5Pw7Jc0GvMYbshN6zchCA9RgQlzzEZX3vylR9IqFfS8XciblUXOKfW6SiuJ0e13eDYZoZV5wdrev7P3Nwg==}
    engines: {node: ^10.12.0 || >=12.0.0}
    dependencies:
      flatted: 3.2.5
      rimraf: 3.0.2

  /flatted/3.2.5:
    resolution: {integrity: sha512-WIWGi2L3DyTUvUrwRKgGi9TwxQMUEqPOPQBVi71R96jZXJdFskXEmf54BoZaS1kknGODoIGASGEzBUYdyMCBJg==}

  /fn.name/1.1.0:
    resolution: {integrity: sha512-GRnmB5gPyJpAhTQdSZTSp9uaPSvl09KoYcMQtsB9rQoOmzs9dH6ffeccH+Z+cv6P68Hu5bC6JjRh4Ah/mHSNRw==}
    dev: false

  /focus-lock/0.10.2:
    resolution: {integrity: sha512-DSaI/UHZ/02sg1P616aIWgToQcrKKBmcCvomDZ1PZvcJFj350PnWhSJxJ76T3e5/GbtQEARIACtbrdlrF9C5kA==}
    engines: {node: '>=10'}
    dependencies:
      tslib: 2.4.0
    dev: true

  /follow-redirects/1.15.1:
    resolution: {integrity: sha512-yLAMQs+k0b2m7cVxpS1VKJVvoz7SS9Td1zss3XRwXj+ZDH00RJgnuLx7E44wx02kQLrdM3aOOy+FpzS7+8OizA==}
    engines: {node: '>=4.0'}
    peerDependencies:
      debug: '*'
    peerDependenciesMeta:
      debug:
        optional: true

  /form-data/3.0.1:
    resolution: {integrity: sha512-RHkBKtLWUVwd7SqRIvCZMEvAMoGUp0XU+seQiZejj0COz3RI3hWP4sCv3gZWWLjJTd7rGwcsF5eKZGii0r/hbg==}
    engines: {node: '>= 6'}
    dependencies:
      asynckit: 0.4.0
      combined-stream: 1.0.8
      mime-types: 2.1.35

  /form-data/4.0.0:
    resolution: {integrity: sha512-ETEklSGi5t0QMZuiXoA/Q6vcnxcLQP5vdugSpuAyi6SVGi2clPPp+xgEhuMaHC+zGgn31Kd235W35f7Hykkaww==}
    engines: {node: '>= 6'}
    dependencies:
      asynckit: 0.4.0
      combined-stream: 1.0.8
      mime-types: 2.1.35

  /forwarded/0.2.0:
    resolution: {integrity: sha512-buRG0fpBtRHSTCOASe6hD258tEubFoRLb4ZNA6NxMVHNw2gOcwHo9wyablzMzOA5z9xA9L1KNjk/Nt6MT9aYow==}
    engines: {node: '>= 0.6'}

  /fresh/0.5.2:
    resolution: {integrity: sha512-zJ2mQYM18rEFOudeV4GShTGIQ7RbzA7ozbU9I/XBpm7kqgMywgmylMwXHxZJmkVoYkna9d2pVXVXPdYTP9ej8Q==}
    engines: {node: '>= 0.6'}

  /fs-constants/1.0.0:
    resolution: {integrity: sha512-y6OAwoSIf7FyjMIv94u+b5rdheZEjzR63GTyZJm5qh4Bi+2YgwLCcI/fPFZkL5PSixOt6ZNKm+w+Hfp/Bciwow==}
    dev: true

  /fs-extra/7.0.1:
    resolution: {integrity: sha512-YJDaCJZEnBmcbw13fvdAM9AwNOJwOzrE4pqMqBq5nFiEqXUqHwlK4B+3pUw6JNvfSPtX05xFHtYy/1ni01eGCw==}
    engines: {node: '>=6 <7 || >=8'}
    dependencies:
      graceful-fs: 4.2.10
      jsonfile: 4.0.0
      universalify: 0.1.2

  /fs-extra/9.1.0:
    resolution: {integrity: sha512-hcg3ZmepS30/7BSFqRvoo3DOMQu7IjqxO5nCDt+zM9XWjb33Wg7ziNT+Qvqbuc3+gWpzO02JubVyk2G4Zvo1OQ==}
    engines: {node: '>=10'}
    dependencies:
      at-least-node: 1.0.0
      graceful-fs: 4.2.10
      jsonfile: 6.1.0
      universalify: 2.0.0

  /fs-minipass/2.1.0:
    resolution: {integrity: sha512-V/JgOLFCS+R6Vcq0slCuaeWEdNC3ouDlJMNIsacH2VtALiu9mV4LPrHc5cDl8k5aw6J8jwgWWpiTo5RYhmIzvg==}
    engines: {node: '>= 8'}
    dependencies:
      minipass: 3.1.6
    dev: false

  /fs.realpath/1.0.0:
    resolution: {integrity: sha512-OO0pH2lK6a0hZnAdau5ItzHPI6pUlvI7jMVnxUQRtw4owF2wk8lOSabtGDCTP4Ggrg2MbGnWO9X8K1t4+fGMDw==}

  /fsevents/2.1.3:
    resolution: {integrity: sha512-Auw9a4AxqWpa9GUfj370BMPzzyncfBABW8Mab7BGWBYDj4Isgq+cDKtx0i6u9jcX9pQDnswsaaOTgTmA5pEjuQ==}
    engines: {node: ^8.16.0 || ^10.6.0 || >=11.0.0}
    os: [darwin]
    deprecated: '"Please update to latest v2.3 or v2.2"'
    requiresBuild: true
    dev: true
    optional: true

  /fsevents/2.3.2:
    resolution: {integrity: sha512-xiqMQR4xAeHTuB9uWm+fFRcIOgKBMiOBP+eXiyT7jsgVCq1bkVygt00oASowB7EdtpOHaaPgKt812P9ab+DDKA==}
    engines: {node: ^8.16.0 || ^10.6.0 || >=11.0.0}
    os: [darwin]
    requiresBuild: true
    dev: true
    optional: true

  /function-bind/1.1.1:
    resolution: {integrity: sha512-yIovAzMX49sF8Yl58fSCWJ5svSLuaibPxXQJFLmBObTuCr0Mf1KiPopGM9NiFjiYBCbfaa2Fh6breQ6ANVTI0A==}

  /function.prototype.name/1.1.5:
    resolution: {integrity: sha512-uN7m/BzVKQnCUF/iW8jYea67v++2u7m5UgENbHRtdDVclOUP+FMPlCNdmk0h/ysGyo2tavMJEDqJAkJdRa1vMA==}
    engines: {node: '>= 0.4'}
    dependencies:
      call-bind: 1.0.2
      define-properties: 1.1.4
      es-abstract: 1.20.1
      functions-have-names: 1.2.3

  /functional-red-black-tree/1.0.1:
    resolution: {integrity: sha512-dsKNQNdj6xA3T+QlADDA7mOSlX0qiMINjn0cgr+eGHGsbSHzTabcIogz2+p/iqP1Xs6EP/sS2SbqH+brGTbq0g==}

  /functions-have-names/1.2.3:
    resolution: {integrity: sha512-xckBUXyTIqT97tq2x2AMb+g163b5JFysYk0x4qxNFwbfQkmNZoiRHb6sPzI9/QV33WeuvVYBUIiD4NzNIyqaRQ==}

  /gauge/2.7.4:
    resolution: {integrity: sha512-14x4kjc6lkD3ltw589k0NrPD6cCNTD6CWoVUNpB85+DrtONoZn+Rug6xZU5RvSC4+TZPxA5AnBibQYAvZn41Hg==}
    dependencies:
      aproba: 1.2.0
      console-control-strings: 1.1.0
      has-unicode: 2.0.1
      object-assign: 4.1.1
      signal-exit: 3.0.7
      string-width: 1.0.2
      strip-ansi: 3.0.1
      wide-align: 1.1.5
    dev: true

  /generate-password/1.7.0:
    resolution: {integrity: sha512-WPCtlfy0jexf7W5IbwxGUgpIDvsZIohbI2DAq2Q6TSlKKis+G4GT9sxvPxrZUGL8kP6WUXMWNqYnxY6DDKAdFA==}
    dev: false

  /gensync/1.0.0-beta.2:
    resolution: {integrity: sha512-3hN7NaskYvMDLQY55gnW3NQ+mesEAepTqlg+VEbj7zzqEMBVNhzcGYYeqFo/TlYz6eQiFcp1HcsCZO+nGgS8zg==}
    engines: {node: '>=6.9.0'}
    dev: true

  /get-caller-file/2.0.5:
    resolution: {integrity: sha512-DyFP3BM/3YHTQOCUL/w0OZHR0lpKeGrxotcHWcqNEdnltqFwXVfhEBQ94eIo34AfQpo0rGki4cyIiftY06h2Fg==}
    engines: {node: 6.* || 8.* || >= 10.*}
    dev: true

  /get-intrinsic/1.1.1:
    resolution: {integrity: sha512-kWZrnVM42QCiEA2Ig1bG8zjoIMOgxWwYCEeNdwY6Tv/cOSeGpcoX4pXHfKUxNKVoArnrEr2e9srnAxxGIraS9Q==}
    dependencies:
      function-bind: 1.1.1
      has: 1.0.3
      has-symbols: 1.0.3

  /get-package-type/0.1.0:
    resolution: {integrity: sha512-pjzuKtY64GYfWizNAJ0fr9VqttZkNiK2iS430LtIHzjBEr6bX8Am2zm4sW4Ro5wjWW5cAlRL1qAMTcXbjNAO2Q==}
    engines: {node: '>=8.0.0'}
    dev: true

  /get-stream/4.1.0:
    resolution: {integrity: sha512-GMat4EJ5161kIy2HevLlr4luNjBgvmj413KaQA7jt4V8B4RDsfpHk7WQ9GVqfYyyx8OS/L66Kox+rJRNklLK7w==}
    engines: {node: '>=6'}
    dependencies:
      pump: 3.0.0
    dev: true

  /get-stream/5.2.0:
    resolution: {integrity: sha512-nBF+F1rAZVCu/p7rjzgA+Yb4lfYXrpl7a6VmJrU8wF9I1CKvP/QwPNZHnOlwbTkY6dvtFIzFMSyQXbLoTQPRpA==}
    engines: {node: '>=8'}
    dependencies:
      pump: 3.0.0
    dev: true

  /get-stream/6.0.1:
    resolution: {integrity: sha512-ts6Wi+2j3jQjqi70w5AlN8DFnkSwC+MqmxEzdEALB2qXZYV3X/b1CTfgPLGJNMeAWxdPfU8FO1ms3NUfaHCPYg==}
    engines: {node: '>=10'}
    dev: true

  /get-symbol-description/1.0.0:
    resolution: {integrity: sha512-2EmdH1YvIQiZpltCNgkuiUnyukzxM/R6NDJX31Ke3BG1Nq5b0S2PhX59UKi9vZpPDQVdqn+1IcaAwnzTT5vCjw==}
    engines: {node: '>= 0.4'}
    dependencies:
      call-bind: 1.0.2
      get-intrinsic: 1.1.1

  /git-hooks-list/1.0.3:
    resolution: {integrity: sha512-Y7wLWcrLUXwk2noSka166byGCvhMtDRpgHdzCno1UQv/n/Hegp++a2xBWJL1lJarnKD3SWaljD+0z1ztqxuKyQ==}
    dev: true

  /git-repo-info/2.1.1:
    resolution: {integrity: sha512-8aCohiDo4jwjOwma4FmYFd3i97urZulL8XL24nIPxuE+GZnfsAyy/g2Shqx6OjUiFKUXZM+Yy+KHnOmmA3FVcg==}
    engines: {node: '>= 4.0'}
    dev: false

  /github-from-package/0.0.0:
    resolution: {integrity: sha512-SyHy3T1v2NUXn29OsWdxmK6RwHD+vkj3v8en8AOBZ1wBQ/hCAQ5bAQTD02kW4W9tUp/3Qh6J8r9EvntiyCmOOw==}
    dev: true

  /glob-escape/0.0.2:
    resolution: {integrity: sha512-L/cXYz8x7qer1HAyUQ+mbjcUsJVdpRxpAf7CwqHoNBs9vTpABlGfNN4tzkDxt+u3Z7ZncVyKlCNPtzb0R/7WbA==}
    engines: {node: '>= 0.10'}

  /glob-parent/5.1.2:
    resolution: {integrity: sha512-AOIgSQCepiJYwP3ARnGx+5VnTu2HBYdzbGP45eLw1vr3zB3vZLeyed1sC9hnbcOc9/SrMyM5RPQrkGz4aS9Zow==}
    engines: {node: '>= 6'}
    dependencies:
      is-glob: 4.0.3

  /glob-parent/6.0.2:
    resolution: {integrity: sha512-XxwI8EOhVQgWp6iDL+3b0r86f4d6AX6zSU55HfB4ydCEuXLXc5FcYeOu+nnGftS4TEju/11rt4KJPTMgbfmv4A==}
    engines: {node: '>=10.13.0'}
    dependencies:
      is-glob: 4.0.3

  /glob-to-regexp/0.4.1:
    resolution: {integrity: sha512-lkX1HJXwyMcprw/5YUZc2s7DrpAiHB21/V+E1rHUrVNokkvB6bqMzT0VfV6/86ZNabt1k14YOIaT7nDvOX3Iiw==}
    dev: true

  /glob/7.0.6:
    resolution: {integrity: sha512-f8c0rE8JiCxpa52kWPAOa3ZaYEnzofDzCQLCn3Vdk0Z5OVLq3BsRFJI4S4ykpeVW6QMGBUkMeUpoEgWnMTnw5Q==}
    dependencies:
      fs.realpath: 1.0.0
      inflight: 1.0.6
      inherits: 2.0.4
      minimatch: 3.1.2
      once: 1.4.0
      path-is-absolute: 1.0.1

  /glob/7.1.7:
    resolution: {integrity: sha512-OvD9ENzPLbegENnYP5UUfJIirTg4+XwMWGaQfQTY0JenxNvvIKP3U3/tAQSPIu/lHxXYSZmpXlUHeqAIdKzBLQ==}
    dependencies:
      fs.realpath: 1.0.0
      inflight: 1.0.6
      inherits: 2.0.4
      minimatch: 3.1.2
      once: 1.4.0
      path-is-absolute: 1.0.1
    dev: true

  /glob/7.2.3:
    resolution: {integrity: sha512-nFR0zLpU2YCaRxwoCJvL6UvCH2JFyFVIvwTLsIf21AuHlMskA1hhTdk+LlYJtOlYt9v6dvszD2BGRqBL+iQK9Q==}
    dependencies:
      fs.realpath: 1.0.0
      inflight: 1.0.6
      inherits: 2.0.4
      minimatch: 3.1.2
      once: 1.4.0
      path-is-absolute: 1.0.1

  /global-dirs/3.0.0:
    resolution: {integrity: sha512-v8ho2DS5RiCjftj1nD9NmnfaOzTdud7RRnVd9kFNOjqZbISlx5DQ+OrTkywgd0dIt7oFCvKetZSHoHcP3sDdiA==}
    engines: {node: '>=10'}
    dependencies:
      ini: 2.0.0
    dev: true

  /globals/11.12.0:
    resolution: {integrity: sha512-WOBp/EEGUiIsJSp7wcv/y6MO+lV9UoncWqxuFfm8eBwzWNgyfBd6Gz+IeKQ9jCmyhoH99g15M3T+QaVHFjizVA==}
    engines: {node: '>=4'}
    dev: true

  /globals/13.15.0:
    resolution: {integrity: sha512-bpzcOlgDhMG070Av0Vy5Owklpv1I6+j96GhUI7Rh7IzDCKLzboflLrrfqMu8NquDbiR4EOQk7XzJwqVJxicxog==}
    engines: {node: '>=8'}
    dependencies:
      type-fest: 0.20.2

  /globby/10.0.0:
    resolution: {integrity: sha512-3LifW9M4joGZasyYPz2A1U74zbC/45fvpXUvO/9KbSa+VV0aGZarWkfdgKyR9sExNP0t0x0ss/UMJpNpcaTspw==}
    engines: {node: '>=8'}
    dependencies:
      '@types/glob': 7.2.0
      array-union: 2.1.0
      dir-glob: 3.0.1
      fast-glob: 3.2.11
      glob: 7.2.3
      ignore: 5.2.0
      merge2: 1.4.1
      slash: 3.0.0
    dev: true

  /globby/11.1.0:
    resolution: {integrity: sha512-jhIXaOzy1sb8IyocaruWSn1TjmnBVs8Ayhcy83rmxNJ8q2uWKCAj3CnJY+KpGSXCueAPc0i05kVvVKtP1t9S3g==}
    engines: {node: '>=10'}
    dependencies:
      array-union: 2.1.0
      dir-glob: 3.0.1
      fast-glob: 3.2.11
      ignore: 5.2.0
      merge2: 1.4.1
      slash: 3.0.0

  /got/9.6.0:
    resolution: {integrity: sha512-R7eWptXuGYxwijs0eV+v3o6+XH1IqVK8dJOEecQfTmkncw9AV4dcw/Dhxi8MdlqPthxxpZyizMzyg8RTmEsG+Q==}
    engines: {node: '>=8.6'}
    dependencies:
      '@sindresorhus/is': 0.14.0
      '@szmarczak/http-timer': 1.1.2
      cacheable-request: 6.1.0
      decompress-response: 3.3.0
      duplexer3: 0.1.4
      get-stream: 4.1.0
      lowercase-keys: 1.0.1
      mimic-response: 1.0.1
      p-cancelable: 1.1.0
      to-readable-stream: 1.0.0
      url-parse-lax: 3.0.0
    dev: true

  /graceful-fs/4.2.10:
    resolution: {integrity: sha512-9ByhssR2fPVsNZj478qUUbKfmL0+t5BDVyjShtyZZLiK7ZDAArFFfopyOTj0M05wE2tJPisA4iTnnXl2YoPvOA==}

  /graceful-fs/4.2.4:
    resolution: {integrity: sha512-WjKPNJF79dtJAVniUlGGWHYGz2jWxT6VhN/4m1NdkbZ2nOsEF+cI1Edgql5zCRhs/VsQYRvrXctxktVXZUkixw==}
    dev: false

  /hard-rejection/2.1.0:
    resolution: {integrity: sha512-VIZB+ibDhx7ObhAe7OVtoEbuP4h/MuOTHJ+J8h/eBXotJYl0fBgR72xDFCKgIh22OJZIOVNxBMWuhAr10r8HdA==}
    engines: {node: '>=6'}
    dev: true

  /has-bigints/1.0.2:
    resolution: {integrity: sha512-tSvCKtBr9lkF0Ex0aQiP9N+OpV4zi2r/Nee5VkRDbaqv35RLYMzbwQfFSZZH0kR+Rd6302UJZ2p/bJCEoR3VoQ==}

  /has-flag/3.0.0:
    resolution: {integrity: sha512-sKJf1+ceQBr4SMkvQnBDNDtf4TXpVhVGateu0t918bl30FnbE2m4vNLX+VWe/dpjlb+HugGYzW7uQXH98HPEYw==}
    engines: {node: '>=4'}

  /has-flag/4.0.0:
    resolution: {integrity: sha512-EykJT/Q1KjTWctppgIAgfSO0tKVuZUjhgMr17kqTumMl6Afv3EISleU7qZUzoXDFTAHTDC4NOoG/ZxU3EvlMPQ==}
    engines: {node: '>=8'}

  /has-property-descriptors/1.0.0:
    resolution: {integrity: sha512-62DVLZGoiEBDHQyqG4w9xCuZ7eJEwNmJRWw2VY84Oedb7WFcA27fiEVe8oUQx9hAUJ4ekurquucTGwsyO1XGdQ==}
    dependencies:
      get-intrinsic: 1.1.1

  /has-symbols/1.0.3:
    resolution: {integrity: sha512-l3LCuF6MgDNwTDKkdYGEihYjt5pRPbEg46rtlmnSPlUbgmB8LOIrKJbYYFBSbnPaJexMKtiPO8hmeRjRz2Td+A==}
    engines: {node: '>= 0.4'}

  /has-tostringtag/1.0.0:
    resolution: {integrity: sha512-kFjcSNhnlGV1kyoGk7OXKSawH5JOb/LzUc5w9B02hOTO0dfFRjbHQKvg1d6cf3HbeUmtU9VbbV3qzZ2Teh97WQ==}
    engines: {node: '>= 0.4'}
    dependencies:
      has-symbols: 1.0.3

  /has-unicode/2.0.1:
    resolution: {integrity: sha512-8Rf9Y83NBReMnx0gFzA8JImQACstCYWUplepDa9xprwwtmgEZUF0h/i5xSA625zB/I37EtrswSST6OXxwaaIJQ==}
    dev: true

  /has-yarn/2.1.0:
    resolution: {integrity: sha512-UqBRqi4ju7T+TqGNdqAO0PaSVGsDGJUBQvk9eUWNGRY1CFGDzYhLWoM7JQEemnlvVcv/YEmc2wNW8BC24EnUsw==}
    engines: {node: '>=8'}
    dev: true

  /has/1.0.3:
    resolution: {integrity: sha512-f2dvO0VU6Oej7RkWJGrehjbzMAjFp5/VKPp5tTpWIV4JHHZK1/BxbFRtf/siA2SWTe09caDmVtYYzWEIbBS4zw==}
    engines: {node: '>= 0.4.0'}
    dependencies:
      function-bind: 1.1.1

  /hoist-non-react-statics/3.3.2:
    resolution: {integrity: sha512-/gGivxi8JPKWNm/W0jSmzcMPpfpPLc3dY/6GxhX2hQ9iGj3aDfklV4ET7NjKpSinLpJ5vafa9iiGIEZg10SfBw==}
    dependencies:
      react-is: 16.13.1
    dev: false

  /hosted-git-info/2.8.9:
    resolution: {integrity: sha512-mxIDAb9Lsm6DoOJ7xH+5+X4y1LU/4Hi50L9C5sIswK3JzULS4bwk1FvjdBgvYR4bzT4tuUQiC15FE2f5HbLvYw==}

  /hosted-git-info/4.1.0:
    resolution: {integrity: sha512-kyCuEOWjJqZuDbRHzL8V93NzQhwIB71oFWSyzVo+KPZI+pnQPPxucdkrOZvkLRnrf5URsQM+IJ09Dw29cRALIA==}
    engines: {node: '>=10'}
    dependencies:
      lru-cache: 6.0.0

  /html-encoding-sniffer/2.0.1:
    resolution: {integrity: sha512-D5JbOMBIR/TVZkubHT+OyT2705QvogUW4IBn6nHd756OwieSF9aDYFj4dv6HHEVGYbHaLETa3WggZYWWMyy3ZQ==}
    engines: {node: '>=10'}
    dependencies:
      whatwg-encoding: 1.0.5
    dev: true

  /html-escaper/2.0.2:
    resolution: {integrity: sha512-H2iMtd0I4Mt5eYiapRdIDjp+XzelXQ0tFE4JS7YFwFevXXMmOp9myNrUvCg0D6ws8iqkRPBfKHgbwig1SmlLfg==}

  /html-parse-stringify/3.0.1:
    resolution: {integrity: sha512-KknJ50kTInJ7qIScF3jeaFRpMpE8/lfiTdzf/twXyPBLAGrLRTmkz3AdTnKeh40X8k9L2fdYwEp/42WGXIRGcg==}
    dependencies:
      void-elements: 3.1.0
    dev: false

  /http-cache-semantics/4.1.0:
    resolution: {integrity: sha512-carPklcUh7ROWRK7Cv27RPtdhYhUsela/ue5/jKzjegVvXDqM2ILE9Q2BGn9JZJh1g87cp56su/FgQSzcWS8cQ==}
    dev: true

  /http-errors/2.0.0:
    resolution: {integrity: sha512-FtwrG/euBzaEjYeRqOgly7G0qviiXoJWnvEH2Z1plBdXgbyjv34pHTSb9zoeHMyDy33+DWy5Wt9Wo+TURtOYSQ==}
    engines: {node: '>= 0.8'}
    dependencies:
      depd: 2.0.0
      inherits: 2.0.4
      setprototypeof: 1.2.0
      statuses: 2.0.1
      toidentifier: 1.0.1

  /http-proxy-agent/4.0.1:
    resolution: {integrity: sha512-k0zdNgqWTGA6aeIRVpvfVob4fL52dTfaehylg0Y4UvSySvOq/Y+BOyPrgpUrA7HylqvU8vIZGsRuXmspskV0Tg==}
    engines: {node: '>= 6'}
    dependencies:
      '@tootallnate/once': 1.1.2
      agent-base: 6.0.2
      debug: 4.3.4
    transitivePeerDependencies:
      - supports-color
    dev: true

  /https-proxy-agent/5.0.1:
    resolution: {integrity: sha512-dFcAjpTQFgoLMzC2VwU+C/CbS7uRL0lWmxDITmqm7C+7F0Odmj6s9l6alZc6AELXhrnggM2CeWSXHGOdX2YtwA==}
    engines: {node: '>= 6'}
    dependencies:
      agent-base: 6.0.2
      debug: 4.3.4
    transitivePeerDependencies:
      - supports-color

  /human-signals/2.1.0:
    resolution: {integrity: sha512-B4FFZ6q/T2jhhksgkbEW3HBvWIfDW85snkQgawt07S7J5QXTk6BkNV+0yAeZrM5QpMAdYlocGoljn0sJ/WQkFw==}
    engines: {node: '>=10.17.0'}
    dev: true

  /i18next-fs-backend/1.1.4:
    resolution: {integrity: sha512-/MfAGMP0jHonV966uFf9PkWWuDjPYLIcsipnSO3NxpNtAgRUKLTwvm85fEmsF6hGeu0zbZiCQ3W74jwO6K9uXA==}
    dev: false

  /i18next/21.8.7:
    resolution: {integrity: sha512-fYbEmaCIMSDrAzXGnisZyBd0h3bcO43jVJa5fulk4ambTIOgs9tqgNsiyr1sy6Xi4iZpYMHp2ZBjU3IcCLGxPA==}
    dependencies:
      '@babel/runtime': 7.18.3
    dev: false

  /iconv-lite/0.4.24:
    resolution: {integrity: sha512-v3MXnZAcvnywkTUEZomIActle7RXXeedOR31wwl7VlyoXO4Qi9arvSenNQWne1TcRwhCL1HwLI21bEqdpj8/rA==}
    engines: {node: '>=0.10.0'}
    dependencies:
      safer-buffer: 2.1.2

  /ieee754/1.1.13:
    resolution: {integrity: sha512-4vf7I2LYV/HaWerSo3XmlMkp5eZ83i+/CDluXi/IGTs/O1sejBNhTtnxzmRZfvOUqj7lZjqHkeTvpgSFDlWZTg==}
    dev: true

  /ieee754/1.2.1:
    resolution: {integrity: sha512-dcyqhDvX1C46lXZcVqCpK+FtMRQVdIMN6/Df5js2zouUsqG7I6sFxitIC+7KYK29KdXOLHdu9zL4sFnoVQnqaA==}
    dev: true

  /ignore-by-default/1.0.1:
    resolution: {integrity: sha512-Ius2VYcGNk7T90CppJqcIkS5ooHUZyIQK+ClZfMfMNFEF9VSE73Fq+906u/CWu92x4gzZMWOwfFYckPObzdEbA==}
    dev: true

  /ignore-walk/3.0.4:
    resolution: {integrity: sha512-PY6Ii8o1jMRA1z4F2hRkH/xN59ox43DavKvD3oDpfurRlOJyAHpifIwpbdv1n4jt4ov0jSpw3kQ4GhJnpBL6WQ==}
    dependencies:
      minimatch: 3.1.2
    dev: false

  /ignore/5.1.9:
    resolution: {integrity: sha512-2zeMQpbKz5dhZ9IwL0gbxSW5w0NK/MSAMtNuhgIHEPmaU3vPdKPL0UdvUCXs5SS4JAwsBxysK5sFMW8ocFiVjQ==}
    engines: {node: '>= 4'}
    dev: false

  /ignore/5.2.0:
    resolution: {integrity: sha512-CmxgYGiEPCLhfLnpPp1MoRmifwEIOgjcHXxOBjv7mY96c+eWScsOP9c112ZyLdWHi0FxHjI+4uVhKYp/gcdRmQ==}
    engines: {node: '>= 4'}

  /immediate/3.0.6:
    resolution: {integrity: sha512-XXOFtyqDjNDAQxVfYxuF7g9Il/IbWmmlQg2MYKOH8ExIT1qg6xc4zyS3HaEEATgs1btfzxq15ciUiY7gjSXRGQ==}
    dev: false

  /immutable/4.1.0:
    resolution: {integrity: sha512-oNkuqVTA8jqG1Q6c+UglTOD1xhC1BtjKI7XkCXRkZHrN5m18/XsnUp8Q89GkQO/z+0WjonSvl0FLhDYftp46nQ==}
    dev: true

  /import-fresh/3.3.0:
    resolution: {integrity: sha512-veYYhQa+D1QBKznvhUHxb8faxlrwUnxseDAbAp457E0wLNio2bOSKnjYDhMj+YiAq61xrMGhQk9iXVk5FzgQMw==}
    engines: {node: '>=6'}
    dependencies:
      parent-module: 1.0.1
      resolve-from: 4.0.0

  /import-lazy/2.1.0:
    resolution: {integrity: sha512-m7ZEHgtw69qOGw+jwxXkHlrlIPdTGkyh66zXZ1ajZbxkDBNjSY/LGbmjc7h0s2ELsUDTAhFr55TrPSSqJGPG0A==}
    engines: {node: '>=4'}
    dev: true

  /import-lazy/4.0.0:
    resolution: {integrity: sha512-rKtvo6a868b5Hu3heneU+L4yEQ4jYKLtjpnPeUdK7h0yzXGmyBTypknlkCvHFBqfX9YlorEiMM6Dnq/5atfHkw==}
    engines: {node: '>=8'}

  /import-local/3.1.0:
    resolution: {integrity: sha512-ASB07uLtnDs1o6EHjKpX34BKYDSqnFerfTOJL2HvMqF70LnxpjkzDB8J44oT9pu4AMPkQwf8jl6szgvNd2tRIg==}
    engines: {node: '>=8'}
    hasBin: true
    dependencies:
      pkg-dir: 4.2.0
      resolve-cwd: 3.0.0
    dev: true

  /imurmurhash/0.1.4:
    resolution: {integrity: sha512-JmXMZ6wuvDmLiHEml9ykzqO6lwFbof0GG4IkcGaENdCRDDmMVnny7s5HsIgHCbaq0w2MyPhDqkhTUgS2LU2PHA==}
    engines: {node: '>=0.8.19'}

  /indent-string/4.0.0:
    resolution: {integrity: sha512-EdDDZu4A2OyIK7Lr/2zG+w5jmbuk1DVBnEwREQvBzspBJkCEbRa8GxU1lghYcaGJCnRWibjDXlq779X1/y5xwg==}
    engines: {node: '>=8'}
    dev: true

  /inflight/1.0.6:
    resolution: {integrity: sha512-k92I/b08q4wvFscXCLvqfsHCrjrF7yiXsQuIVvVE7N82W3+aqpzuUdBbfhWcy/FZR3/4IgflMgKLOsvPDrGCJA==}
    dependencies:
      once: 1.4.0
      wrappy: 1.0.2

  /inherits/2.0.4:
    resolution: {integrity: sha512-k/vGaX4/Yla3WzyMCvTQOXYeIHvqOKtnqBduzTHpzpQZzAskKMhZ2K+EnBiSM9zGSoIFeMpXKxa4dYeZIQqewQ==}

  /ini/1.3.8:
    resolution: {integrity: sha512-JV/yugV2uzW5iMRSiZAyDtQd+nxtUnjeLt0acNdw98kKLrvuRVyB80tsREOE7yvGVgalhZ6RNXCmEHkUKBKxew==}
    dev: true

  /ini/2.0.0:
    resolution: {integrity: sha512-7PnF4oN3CvZF23ADhA5wRaYEQpJ8qygSkbtTXWBeXWXmEVRXK+1ITciHWwHhsjv1TmW0MgacIv6hEi5pX5NQdA==}
    engines: {node: '>=10'}
    dev: true

  /inquirer/7.3.3:
    resolution: {integrity: sha512-JG3eIAj5V9CwcGvuOmoo6LB9kbAYT8HXffUl6memuszlwDC/qvFAJw49XJ5NROSFNPxp3iQg1GqkFhaY/CR0IA==}
    engines: {node: '>=8.0.0'}
    dependencies:
      ansi-escapes: 4.3.2
      chalk: 4.1.2
      cli-cursor: 3.1.0
      cli-width: 3.0.0
      external-editor: 3.1.0
      figures: 3.2.0
      lodash: 4.17.21
      mute-stream: 0.0.8
      run-async: 2.4.1
      rxjs: 6.6.7
      string-width: 4.2.3
      strip-ansi: 6.0.1
      through: 2.3.8
    dev: false

  /internal-slot/1.0.3:
    resolution: {integrity: sha512-O0DB1JC/sPyZl7cIo78n5dR7eUSwwpYPiXRhTzNxZVAMUuB8vlnRFyLxdrVToks6XPLVnFfbzaVd5WLjhgg+vA==}
    engines: {node: '>= 0.4'}
    dependencies:
      get-intrinsic: 1.1.1
      has: 1.0.3
      side-channel: 1.0.4

  /invariant/2.2.4:
    resolution: {integrity: sha512-phJfQVBuaJM5raOpJjSfkiD6BpbCE4Ns//LaXl6wGYtUBY83nWS6Rf9tXm2e8VaK60JEjYldbPif/A2B1C2gNA==}
    dependencies:
      loose-envify: 1.4.0
    dev: true

  /ipaddr.js/1.9.1:
    resolution: {integrity: sha512-0KI/607xoxSToH7GjN1FfSbLoU0+btTicjsQSWQlh/hZykN8KpmMf7uYwPW3R+akZ6R/w18ZlXSHBYXiYUPO3g==}
    engines: {node: '>= 0.10'}

  /irregular-plurals/3.3.0:
    resolution: {integrity: sha512-MVBLKUTangM3EfRPFROhmWQQKRDsrgI83J8GS3jXy+OwYqiR2/aoWndYQ5416jLE3uaGgLH7ncme3X9y09gZ3g==}
    engines: {node: '>=8'}
    dev: true

  /is-arrayish/0.2.1:
    resolution: {integrity: sha512-zz06S8t0ozoDXMG+ube26zeCTNXcKIPJZJi8hBrF4idCLms4CG9QtK7qBl1boi5ODzFpjswb5JPmHCbMpjaYzg==}

  /is-arrayish/0.3.2:
    resolution: {integrity: sha512-eVRqCvVlZbuw3GrM63ovNSNAeA1K16kaR/LRY/92w0zxQ5/1YzwblUX652i4Xs9RwAGjW9d9y6X88t8OaAJfWQ==}

  /is-bigint/1.0.4:
    resolution: {integrity: sha512-zB9CruMamjym81i2JZ3UMn54PKGsQzsJeo6xvN3HJJ4CAsQNB6iRutp2To77OfCNuoxspsIhzaPoO1zyCEhFOg==}
    dependencies:
      has-bigints: 1.0.2

  /is-binary-path/2.1.0:
    resolution: {integrity: sha512-ZMERYes6pDydyuGidse7OsHxtbI7WVeUEozgR/g7rd0xUimYNlvZRE/K2MgZTjWy725IfelLeVcEM97mmtRGXw==}
    engines: {node: '>=8'}
    dependencies:
      binary-extensions: 2.2.0
    dev: true

  /is-boolean-object/1.1.2:
    resolution: {integrity: sha512-gDYaKHJmnj4aWxyj6YHyXVpdQawtVLHU5cb+eztPGczf6cjuTdwve5ZIEfgXqH4e57An1D1AKf8CZ3kYrQRqYA==}
    engines: {node: '>= 0.4'}
    dependencies:
      call-bind: 1.0.2
      has-tostringtag: 1.0.0

  /is-buffer/1.1.6:
    resolution: {integrity: sha512-NcdALwpXkTm5Zvvbk7owOUSvVvBKDgKP5/ewfXEznmQFfs4ZRmanOeKBTjRVjka3QFoN6XJ+9F3USqfHqTaU5w==}
    dev: true

  /is-callable/1.2.4:
    resolution: {integrity: sha512-nsuwtxZfMX67Oryl9LCQ+upnC0Z0BgpwntpS89m1H/TLF0zNfzfLMV/9Wa/6MZsj0acpEjAO0KF1xT6ZdLl95w==}
    engines: {node: '>= 0.4'}

  /is-ci/2.0.0:
    resolution: {integrity: sha512-YfJT7rkpQB0updsdHLGWrvhBJfcfzNNawYDNIyQXJz0IViGf75O8EBPKSdvw2rF+LGCsX4FZ8tcr3b19LcZq4w==}
    hasBin: true
    dependencies:
      ci-info: 2.0.0
    dev: true

  /is-core-module/2.9.0:
    resolution: {integrity: sha512-+5FPy5PnwmO3lvfMb0AsoPaBG+5KHUI0wYFXOtYPnVVVspTFUuMZNfNaNVRt3FZadstu2c8x23vykRW/NBoU6A==}
    dependencies:
      has: 1.0.3

  /is-date-object/1.0.5:
    resolution: {integrity: sha512-9YQaSxsAiSwcvS33MBk3wTCVnWK+HhF8VZR2jRxehM16QcVOdHqPn4VPHmRK4lSr38n9JriurInLcP90xsYNfQ==}
    engines: {node: '>= 0.4'}
    dependencies:
      has-tostringtag: 1.0.0

  /is-extglob/2.1.1:
    resolution: {integrity: sha512-SbKbANkN603Vi4jEZv49LeVJMn4yGwsbzZworEoyEiutsN3nJYdbO36zfhGJ6QEDpOZIFkDtnq5JRxmvl3jsoQ==}
    engines: {node: '>=0.10.0'}

  /is-fullwidth-code-point/1.0.0:
    resolution: {integrity: sha512-1pqUqRjkhPJ9miNq9SwMfdvi6lBJcd6eFxvfaivQhaH3SgisfiuudvFntdKOmxuee/77l+FPjKrQjWvmPjWrRw==}
    engines: {node: '>=0.10.0'}
    dependencies:
      number-is-nan: 1.0.1
    dev: true

  /is-fullwidth-code-point/3.0.0:
    resolution: {integrity: sha512-zymm5+u+sCsSWyD9qNaejV3DFvhCKclKdizYaJUuHA83RLjb7nSuGnddCHGv0hk+KY7BMAlsWeK4Ueg6EV6XQg==}
    engines: {node: '>=8'}

  /is-generator-fn/2.1.0:
    resolution: {integrity: sha512-cTIB4yPYL/Grw0EaSzASzg6bBy9gqCofvWN8okThAYIxKJZC+udlRAmGbM0XLeniEJSs8uEgHPGuHSe1XsOLSQ==}
    engines: {node: '>=6'}
    dev: true

  /is-glob/4.0.3:
    resolution: {integrity: sha512-xelSayHH36ZgE7ZWhli7pW34hNbNl8Ojv5KVmkJD4hBdD3th8Tfk9vYasLM+mXWOZhFkgZfxhLSnrwRr4elSSg==}
    engines: {node: '>=0.10.0'}
    dependencies:
      is-extglob: 2.1.1

  /is-installed-globally/0.4.0:
    resolution: {integrity: sha512-iwGqO3J21aaSkC7jWnHP/difazwS7SFeIqxv6wEtLU8Y5KlzFTjyqcSIT0d8s4+dDhKytsk9PJZ2BkS5eZwQRQ==}
    engines: {node: '>=10'}
    dependencies:
      global-dirs: 3.0.0
      is-path-inside: 3.0.3
    dev: true

  /is-negative-zero/2.0.2:
    resolution: {integrity: sha512-dqJvarLawXsFbNDeJW7zAz8ItJ9cd28YufuuFzh0G8pNHjJMnY08Dv7sYX2uF5UpQOwieAeOExEYAWWfu7ZZUA==}
    engines: {node: '>= 0.4'}

  /is-npm/5.0.0:
    resolution: {integrity: sha512-WW/rQLOazUq+ST/bCAVBp/2oMERWLsR7OrKyt052dNDk4DHcDE0/7QSXITlmi+VBcV13DfIbysG3tZJm5RfdBA==}
    engines: {node: '>=10'}
    dev: true

  /is-number-object/1.0.7:
    resolution: {integrity: sha512-k1U0IRzLMo7ZlYIfzRu23Oh6MiIFasgpb9X76eqfFZAqwH44UI4KTBvBYIZ1dSL9ZzChTB9ShHfLkR4pdW5krQ==}
    engines: {node: '>= 0.4'}
    dependencies:
      has-tostringtag: 1.0.0

  /is-number/7.0.0:
    resolution: {integrity: sha512-41Cifkg6e8TylSpdtTpeLVMqvSBEVzTttHvERD741+pnZ8ANv0004MRL43QKPDlK9cGvNp6NZWZUBlbGXYxxng==}
    engines: {node: '>=0.12.0'}

  /is-obj/2.0.0:
    resolution: {integrity: sha512-drqDG3cbczxxEJRoOXcOjtdp1J/lyp1mNn0xaznRs8+muBhgQcrnbspox5X5fOw0HnMnbfDzvnEMEtqDEJEo8w==}
    engines: {node: '>=8'}
    dev: true

  /is-path-inside/3.0.3:
    resolution: {integrity: sha512-Fd4gABb+ycGAmKou8eMftCupSir5lRxqf4aD/vd0cD2qc4HL07OjCeuHMr8Ro4CoMaeCKDB0/ECBOVWjTwUvPQ==}
    engines: {node: '>=8'}
    dev: true

  /is-plain-obj/1.1.0:
    resolution: {integrity: sha512-yvkRyxmFKEOQ4pNXCmJG5AEQNlXJS5LaONXo5/cLdTZdWvsZ1ioJEonLGAosKlMWE8lwUy/bJzMjcw8az73+Fg==}
    engines: {node: '>=0.10.0'}
    dev: true

  /is-plain-obj/2.1.0:
    resolution: {integrity: sha512-YWnfyRwxL/+SsrWYfOpUtz5b3YD+nyfkHvjbcanzk8zgyO4ASD67uVMRt8k5bM4lLMDnXfriRhOpemw+NfT1eA==}
    engines: {node: '>=8'}

  /is-plain-obj/3.0.0:
    resolution: {integrity: sha512-gwsOE28k+23GP1B6vFl1oVh/WOzmawBrKwo5Ev6wMKzPkaXaCDIQKzLnvsA42DRlbVTWorkgTKIviAKCWkfUwA==}
    engines: {node: '>=10'}
    dev: true

  /is-potential-custom-element-name/1.0.1:
    resolution: {integrity: sha512-bCYeRA2rVibKZd+s2625gGnGF/t7DSqDs4dP7CrLA1m7jKWz6pps0LpYLJN8Q64HtmPKJ1hrN3nzPNKFEKOUiQ==}
    dev: true

  /is-regex/1.1.4:
    resolution: {integrity: sha512-kvRdxDsxZjhzUX07ZnLydzS1TU/TJlTUHHY4YLL87e37oUA49DfkLqgy+VjFocowy29cKvcSiu+kIv728jTTVg==}
    engines: {node: '>= 0.4'}
    dependencies:
      call-bind: 1.0.2
      has-tostringtag: 1.0.0

  /is-shared-array-buffer/1.0.2:
    resolution: {integrity: sha512-sqN2UDu1/0y6uvXyStCOzyhAjCSlHceFoMKJW8W9EU9cvic/QdsZ0kEU93HEy3IUEFZIiH/3w+AH/UQbPHNdhA==}
    dependencies:
      call-bind: 1.0.2

  /is-stream/2.0.1:
    resolution: {integrity: sha512-hFoiJiTl63nn+kstHGBtewWSKnQLpyb155KHheA1l39uvtO9nWIop1p3udqPcUd/xbF1VLMO4n7OI6p7RbngDg==}
    engines: {node: '>=8'}

  /is-string/1.0.7:
    resolution: {integrity: sha512-tE2UXzivje6ofPW7l23cjDOMa09gb7xlAqG6jG5ej6uPV32TlWP3NKPigtaGeHNu9fohccRYvIiZMfOOnOYUtg==}
    engines: {node: '>= 0.4'}
    dependencies:
      has-tostringtag: 1.0.0

  /is-subdir/1.2.0:
    resolution: {integrity: sha512-2AT6j+gXe/1ueqbW6fLZJiIw3F8iXGJtt0yDrZaBhAZEG1raiTxKWU+IPqMCzQAXOUCKdA4UDMgacKH25XG2Cw==}
    engines: {node: '>=4'}
    dependencies:
      better-path-resolve: 1.0.0
    dev: false

  /is-symbol/1.0.4:
    resolution: {integrity: sha512-C/CPBqKWnvdcxqIARxyOh4v1UUEOCHpgDa0WYgpKDFMszcrPcffg5uhwSgPCLD2WWxmq6isisz87tzT01tuGhg==}
    engines: {node: '>= 0.4'}
    dependencies:
      has-symbols: 1.0.3

  /is-typedarray/1.0.0:
    resolution: {integrity: sha512-cyA56iCMHAh5CdzjJIa4aohJyeO1YbwLi3Jc35MmRU6poroFjIGZzUzupGiRPOjgHg9TLu43xbpwXk523fMxKA==}

  /is-unicode-supported/0.1.0:
    resolution: {integrity: sha512-knxG2q4UC3u8stRGyAVJCOdxFmv5DZiRcdlIaAQXAbSfJya+OhopNotLQrstBhququ4ZpuKbDc/8S6mgXgPFPw==}
    engines: {node: '>=10'}
    dev: true

  /is-weakref/1.0.2:
    resolution: {integrity: sha512-qctsuLZmIQ0+vSSMfoVvyFe2+GSEvnmZ2ezTup1SBse9+twCCeial6EEi3Nc2KFcf6+qz2FBPnjXsk8xhKSaPQ==}
    dependencies:
      call-bind: 1.0.2

  /is-windows/1.0.2:
    resolution: {integrity: sha512-eXK1UInq2bPmjyX6e3VHIzMLobc4J94i4AWn+Hpq3OU5KkrRC96OAcR3PRJ/pGu6m8TRnBHP9dkXQVsT/COVIA==}
    engines: {node: '>=0.10.0'}
    dev: false

  /is-yarn-global/0.3.0:
    resolution: {integrity: sha512-VjSeb/lHmkoyd8ryPVIKvOCn4D1koMqY+vqyjjUfc3xyKtP4dYOxM44sZrnqQSzSds3xyOrUTLTC9LVCVgLngw==}
    dev: true

  /isarray/0.0.1:
    resolution: {integrity: sha512-D2S+3GLxWH+uhrNEcoh/fnmYeP8E8/zHl644d/jdA0g2uyXvy3sb0qxotE+ne0LtccHknQzWwZEzhak7oJ0COQ==}

  /isarray/1.0.0:
    resolution: {integrity: sha512-VLghIWNM6ELQzo7zwmcg0NmTVyWKYjvIeM83yjp0wRDTmUnrM678fQbcKBo6n2CJEF0szoG//ytg+TKla89ALQ==}

  /isexe/2.0.0:
    resolution: {integrity: sha512-RHxMLp9lnKHGHRng9QFhRCMbYAcVpn69smSGcq3f36xjgVVWThj4qqLbTLlq7Ssj8B+fIQ1EuCEGI2lKsyQeIw==}

  /istanbul-badges-readme/1.8.1:
    resolution: {integrity: sha512-I7cEFAFlWc5VB17a71U0TgQbez5+U78F0f4kky1w33L4t3BC4/8gbN1tbmX4LVaki52Op4LrkttpvcdZ6kd/jg==}
    hasBin: true
    dev: true

  /istanbul-lib-coverage/3.2.0:
    resolution: {integrity: sha512-eOeJ5BHCmHYvQK7xt9GkdHuzuCGS1Y6g9Gvnx3Ym33fz/HpLRYxiS0wHNr+m/MBC8B647Xt608vCDEvhl9c6Mw==}
    engines: {node: '>=8'}
    dev: true

  /istanbul-lib-instrument/5.2.0:
    resolution: {integrity: sha512-6Lthe1hqXHBNsqvgDzGO6l03XNeu3CrG4RqQ1KM9+l5+jNGpEJfIELx1NS3SEHmJQA8np/u+E4EPRKRiu6m19A==}
    engines: {node: '>=8'}
    dependencies:
      '@babel/core': 7.18.2
      '@babel/parser': 7.18.4
      '@istanbuljs/schema': 0.1.3
      istanbul-lib-coverage: 3.2.0
      semver: 6.3.0
    transitivePeerDependencies:
      - supports-color
    dev: true

  /istanbul-lib-report/3.0.0:
    resolution: {integrity: sha512-wcdi+uAKzfiGT2abPpKZ0hSU1rGQjUQnLvtY5MpQ7QCTahD3VODhcu4wcfY1YtkGaDD5yuydOLINXsfbus9ROw==}
    engines: {node: '>=8'}
    dependencies:
      istanbul-lib-coverage: 3.2.0
      make-dir: 3.1.0
      supports-color: 7.2.0
    dev: true

  /istanbul-lib-source-maps/4.0.1:
    resolution: {integrity: sha512-n3s8EwkdFIJCG3BPKBYvskgXGoy88ARzvegkitk60NxRdwltLOTaH7CUiMRXvwYorl0Q712iEjcWB+fK/MrWVw==}
    engines: {node: '>=10'}
    dependencies:
      debug: 4.3.4
      istanbul-lib-coverage: 3.2.0
      source-map: 0.6.1
    transitivePeerDependencies:
      - supports-color
    dev: true

  /istanbul-reports/3.1.4:
    resolution: {integrity: sha512-r1/DshN4KSE7xWEknZLLLLDn5CJybV3nw01VTkp6D5jzLuELlcbudfj/eSQFvrKsJuTVCGnePO7ho82Nw9zzfw==}
    engines: {node: '>=8'}
    dependencies:
      html-escaper: 2.0.2
      istanbul-lib-report: 3.0.0
    dev: true

  /jest-changed-files/27.5.1:
    resolution: {integrity: sha512-buBLMiByfWGCoMsLLzGUUSpAmIAGnbR2KJoMN10ziLhOLvP4e0SlypHnAel8iqQXTrcbmfEY9sSqae5sgUsTvw==}
    engines: {node: ^10.13.0 || ^12.13.0 || ^14.15.0 || >=15.0.0}
    dependencies:
      '@jest/types': 27.5.1
      execa: 5.1.1
      throat: 6.0.1
    dev: true

  /jest-circus/27.5.1:
    resolution: {integrity: sha512-D95R7x5UtlMA5iBYsOHFFbMD/GVA4R/Kdq15f7xYWUfWHBto9NYRsOvnSauTgdF+ogCpJ4tyKOXhUifxS65gdw==}
    engines: {node: ^10.13.0 || ^12.13.0 || ^14.15.0 || >=15.0.0}
    dependencies:
      '@jest/environment': 27.5.1
      '@jest/test-result': 27.5.1
      '@jest/types': 27.5.1
      '@types/node': 14.18.20
      chalk: 4.1.2
      co: 4.6.0
      dedent: 0.7.0
      expect: 27.5.1
      is-generator-fn: 2.1.0
      jest-each: 27.5.1
      jest-matcher-utils: 27.5.1
      jest-message-util: 27.5.1
      jest-runtime: 27.5.1
      jest-snapshot: 27.5.1
      jest-util: 27.5.1
      pretty-format: 27.5.1
      slash: 3.0.0
      stack-utils: 2.0.5
      throat: 6.0.1
    transitivePeerDependencies:
      - supports-color
    dev: true

  /jest-cli/27.5.1:
    resolution: {integrity: sha512-Hc6HOOwYq4/74/c62dEE3r5elx8wjYqxY0r0G/nFrLDPMFRu6RA/u8qINOIkvhxG7mMQ5EJsOGfRpI8L6eFUVw==}
    engines: {node: ^10.13.0 || ^12.13.0 || ^14.15.0 || >=15.0.0}
    hasBin: true
    peerDependencies:
      node-notifier: ^8.0.1 || ^9.0.0 || ^10.0.0
    peerDependenciesMeta:
      node-notifier:
        optional: true
    dependencies:
      '@jest/core': 27.5.1
      '@jest/test-result': 27.5.1
      '@jest/types': 27.5.1
      chalk: 4.1.2
      exit: 0.1.2
      graceful-fs: 4.2.10
      import-local: 3.1.0
      jest-config: 27.5.1
      jest-util: 27.5.1
      jest-validate: 27.5.1
      prompts: 2.4.2
      yargs: 16.2.0
    transitivePeerDependencies:
      - bufferutil
      - canvas
      - supports-color
      - ts-node
      - utf-8-validate
    dev: true

  /jest-cli/27.5.1_ts-node@10.8.0:
    resolution: {integrity: sha512-Hc6HOOwYq4/74/c62dEE3r5elx8wjYqxY0r0G/nFrLDPMFRu6RA/u8qINOIkvhxG7mMQ5EJsOGfRpI8L6eFUVw==}
    engines: {node: ^10.13.0 || ^12.13.0 || ^14.15.0 || >=15.0.0}
    hasBin: true
    peerDependencies:
      node-notifier: ^8.0.1 || ^9.0.0 || ^10.0.0
    peerDependenciesMeta:
      node-notifier:
        optional: true
    dependencies:
      '@jest/core': 27.5.1_ts-node@10.8.0
      '@jest/test-result': 27.5.1
      '@jest/types': 27.5.1
      chalk: 4.1.2
      exit: 0.1.2
      graceful-fs: 4.2.10
      import-local: 3.1.0
      jest-config: 27.5.1_ts-node@10.8.0
      jest-util: 27.5.1
      jest-validate: 27.5.1
      prompts: 2.4.2
      yargs: 16.2.0
    transitivePeerDependencies:
      - bufferutil
      - canvas
      - supports-color
      - ts-node
      - utf-8-validate
    dev: true

  /jest-config/27.4.7:
    resolution: {integrity: sha512-xz/o/KJJEedHMrIY9v2ParIoYSrSVY6IVeE4z5Z3i101GoA5XgfbJz+1C8EYPsv7u7f39dS8F9v46BHDhn0vlw==}
    engines: {node: ^10.13.0 || ^12.13.0 || ^14.15.0 || >=15.0.0}
    peerDependencies:
      ts-node: '>=9.0.0'
    peerDependenciesMeta:
      ts-node:
        optional: true
    dependencies:
      '@babel/core': 7.18.2
      '@jest/test-sequencer': 27.5.1
      '@jest/types': 27.5.1
      babel-jest: 27.5.1_@babel+core@7.18.2
      chalk: 4.1.2
      ci-info: 3.3.1
      deepmerge: 4.2.2
      glob: 7.2.3
      graceful-fs: 4.2.10
      jest-circus: 27.5.1
      jest-environment-jsdom: 27.5.1
      jest-environment-node: 27.5.1
      jest-get-type: 27.5.1
      jest-jasmine2: 27.5.1
      jest-regex-util: 27.5.1
      jest-resolve: 27.4.6
      jest-runner: 27.5.1
      jest-util: 27.5.1
      jest-validate: 27.5.1
      micromatch: 4.0.5
      pretty-format: 27.5.1
      slash: 3.0.0
    transitivePeerDependencies:
      - bufferutil
      - canvas
      - supports-color
      - utf-8-validate
    dev: true

  /jest-config/27.4.7_ts-node@10.8.0:
    resolution: {integrity: sha512-xz/o/KJJEedHMrIY9v2ParIoYSrSVY6IVeE4z5Z3i101GoA5XgfbJz+1C8EYPsv7u7f39dS8F9v46BHDhn0vlw==}
    engines: {node: ^10.13.0 || ^12.13.0 || ^14.15.0 || >=15.0.0}
    peerDependencies:
      ts-node: '>=9.0.0'
    peerDependenciesMeta:
      ts-node:
        optional: true
    dependencies:
      '@babel/core': 7.18.2
      '@jest/test-sequencer': 27.5.1
      '@jest/types': 27.5.1
      babel-jest: 27.5.1_@babel+core@7.18.2
      chalk: 4.1.2
      ci-info: 3.3.1
      deepmerge: 4.2.2
      glob: 7.2.3
      graceful-fs: 4.2.10
      jest-circus: 27.5.1
      jest-environment-jsdom: 27.5.1
      jest-environment-node: 27.5.1
      jest-get-type: 27.5.1
      jest-jasmine2: 27.5.1
      jest-regex-util: 27.5.1
      jest-resolve: 27.4.6
      jest-runner: 27.5.1
      jest-util: 27.5.1
      jest-validate: 27.5.1
      micromatch: 4.0.5
      pretty-format: 27.5.1
      slash: 3.0.0
      ts-node: 10.8.0_0c1b05e96b429c05fff7f0589ebca14f
    transitivePeerDependencies:
      - bufferutil
      - canvas
      - supports-color
      - utf-8-validate
    dev: true

  /jest-config/27.5.1:
    resolution: {integrity: sha512-5sAsjm6tGdsVbW9ahcChPAFCk4IlkQUknH5AvKjuLTSlcO/wCZKyFdn7Rg0EkC+OGgWODEy2hDpWB1PgzH0JNA==}
    engines: {node: ^10.13.0 || ^12.13.0 || ^14.15.0 || >=15.0.0}
    peerDependencies:
      ts-node: '>=9.0.0'
    peerDependenciesMeta:
      ts-node:
        optional: true
    dependencies:
      '@babel/core': 7.18.2
      '@jest/test-sequencer': 27.5.1
      '@jest/types': 27.5.1
      babel-jest: 27.5.1_@babel+core@7.18.2
      chalk: 4.1.2
      ci-info: 3.3.1
      deepmerge: 4.2.2
      glob: 7.2.3
      graceful-fs: 4.2.10
      jest-circus: 27.5.1
      jest-environment-jsdom: 27.5.1
      jest-environment-node: 27.5.1
      jest-get-type: 27.5.1
      jest-jasmine2: 27.5.1
      jest-regex-util: 27.5.1
      jest-resolve: 27.5.1
      jest-runner: 27.5.1
      jest-util: 27.5.1
      jest-validate: 27.5.1
      micromatch: 4.0.5
      parse-json: 5.2.0
      pretty-format: 27.5.1
      slash: 3.0.0
      strip-json-comments: 3.1.1
    transitivePeerDependencies:
      - bufferutil
      - canvas
      - supports-color
      - utf-8-validate
    dev: true

  /jest-config/27.5.1_ts-node@10.8.0:
    resolution: {integrity: sha512-5sAsjm6tGdsVbW9ahcChPAFCk4IlkQUknH5AvKjuLTSlcO/wCZKyFdn7Rg0EkC+OGgWODEy2hDpWB1PgzH0JNA==}
    engines: {node: ^10.13.0 || ^12.13.0 || ^14.15.0 || >=15.0.0}
    peerDependencies:
      ts-node: '>=9.0.0'
    peerDependenciesMeta:
      ts-node:
        optional: true
    dependencies:
      '@babel/core': 7.18.2
      '@jest/test-sequencer': 27.5.1
      '@jest/types': 27.5.1
      babel-jest: 27.5.1_@babel+core@7.18.2
      chalk: 4.1.2
      ci-info: 3.3.1
      deepmerge: 4.2.2
      glob: 7.2.3
      graceful-fs: 4.2.10
      jest-circus: 27.5.1
      jest-environment-jsdom: 27.5.1
      jest-environment-node: 27.5.1
      jest-get-type: 27.5.1
      jest-jasmine2: 27.5.1
      jest-regex-util: 27.5.1
      jest-resolve: 27.5.1
      jest-runner: 27.5.1
      jest-util: 27.5.1
      jest-validate: 27.5.1
      micromatch: 4.0.5
      parse-json: 5.2.0
      pretty-format: 27.5.1
      slash: 3.0.0
      strip-json-comments: 3.1.1
      ts-node: 10.8.0_0c1b05e96b429c05fff7f0589ebca14f
    transitivePeerDependencies:
      - bufferutil
      - canvas
      - supports-color
      - utf-8-validate
    dev: true

  /jest-diff/27.5.1:
    resolution: {integrity: sha512-m0NvkX55LDt9T4mctTEgnZk3fmEg3NRYutvMPWM/0iPnkFj2wIeF45O1718cMSOFO1vINkqmxqD8vE37uTEbqw==}
    engines: {node: ^10.13.0 || ^12.13.0 || ^14.15.0 || >=15.0.0}
    dependencies:
      chalk: 4.1.2
      diff-sequences: 27.5.1
      jest-get-type: 27.5.1
      pretty-format: 27.5.1
    dev: true

  /jest-docblock/27.5.1:
    resolution: {integrity: sha512-rl7hlABeTsRYxKiUfpHrQrG4e2obOiTQWfMEH3PxPjOtdsfLQO4ReWSZaQ7DETm4xu07rl4q/h4zcKXyU0/OzQ==}
    engines: {node: ^10.13.0 || ^12.13.0 || ^14.15.0 || >=15.0.0}
    dependencies:
      detect-newline: 3.1.0
    dev: true

  /jest-each/27.5.1:
    resolution: {integrity: sha512-1Ff6p+FbhT/bXQnEouYy00bkNSY7OUpfIcmdl8vZ31A1UUaurOLPA8a8BbJOF2RDUElwJhmeaV7LnagI+5UwNQ==}
    engines: {node: ^10.13.0 || ^12.13.0 || ^14.15.0 || >=15.0.0}
    dependencies:
      '@jest/types': 27.5.1
      chalk: 4.1.2
      jest-get-type: 27.5.1
      jest-util: 27.5.1
      pretty-format: 27.5.1
    dev: true

  /jest-environment-jsdom/27.5.1:
    resolution: {integrity: sha512-TFBvkTC1Hnnnrka/fUb56atfDtJ9VMZ94JkjTbggl1PEpwrYtUBKMezB3inLmWqQsXYLcMwNoDQwoBTAvFfsfw==}
    engines: {node: ^10.13.0 || ^12.13.0 || ^14.15.0 || >=15.0.0}
    dependencies:
      '@jest/environment': 27.5.1
      '@jest/fake-timers': 27.5.1
      '@jest/types': 27.5.1
      '@types/node': 14.18.20
      jest-mock: 27.5.1
      jest-util: 27.5.1
      jsdom: 16.7.0
    transitivePeerDependencies:
      - bufferutil
      - canvas
      - supports-color
      - utf-8-validate
    dev: true

  /jest-environment-node/27.4.6:
    resolution: {integrity: sha512-yfHlZ9m+kzTKZV0hVfhVu6GuDxKAYeFHrfulmy7Jxwsq4V7+ZK7f+c0XP/tbVDMQW7E4neG2u147hFkuVz0MlQ==}
    engines: {node: ^10.13.0 || ^12.13.0 || ^14.15.0 || >=15.0.0}
    dependencies:
      '@jest/environment': 27.5.1
      '@jest/fake-timers': 27.5.1
      '@jest/types': 27.5.1
      '@types/node': 14.18.20
      jest-mock: 27.5.1
      jest-util: 27.5.1
    dev: true

  /jest-environment-node/27.5.1:
    resolution: {integrity: sha512-Jt4ZUnxdOsTGwSRAfKEnE6BcwsSPNOijjwifq5sDFSA2kesnXTvNqKHYgM0hDq3549Uf/KzdXNYn4wMZJPlFLw==}
    engines: {node: ^10.13.0 || ^12.13.0 || ^14.15.0 || >=15.0.0}
    dependencies:
      '@jest/environment': 27.5.1
      '@jest/fake-timers': 27.5.1
      '@jest/types': 27.5.1
      '@types/node': 14.18.20
      jest-mock: 27.5.1
      jest-util: 27.5.1
    dev: true

  /jest-fast-check/1.0.2_fast-check@2.25.0+jest@27.5.1:
    resolution: {integrity: sha512-XuPENBGUN2gaTdPxgPJwFsYp0oj+MieRLpBha0flMxfI01zPHgGkZjGSLThimmsU5XFTGhJYZGVnift7UmsSuw==}
    peerDependencies:
      fast-check: ^2.0.0
      jest: '>=25.1.0'
    dependencies:
      fast-check: 2.25.0
      jest: 27.5.1
    dev: true

  /jest-get-type/27.5.1:
    resolution: {integrity: sha512-2KY95ksYSaK7DMBWQn6dQz3kqAf3BB64y2udeG+hv4KfSOb9qwcYQstTJc1KCbsix+wLZWZYN8t7nwX3GOBLRw==}
    engines: {node: ^10.13.0 || ^12.13.0 || ^14.15.0 || >=15.0.0}
    dev: true

  /jest-haste-map/27.5.1:
    resolution: {integrity: sha512-7GgkZ4Fw4NFbMSDSpZwXeBiIbx+t/46nJ2QitkOjvwPYyZmqttu2TDSimMHP1EkPOi4xUZAN1doE5Vd25H4Jng==}
    engines: {node: ^10.13.0 || ^12.13.0 || ^14.15.0 || >=15.0.0}
    dependencies:
      '@jest/types': 27.5.1
      '@types/graceful-fs': 4.1.5
      '@types/node': 14.18.20
      anymatch: 3.1.2
      fb-watchman: 2.0.1
      graceful-fs: 4.2.10
      jest-regex-util: 27.5.1
      jest-serializer: 27.5.1
      jest-util: 27.5.1
      jest-worker: 27.5.1
      micromatch: 4.0.5
      walker: 1.0.8
    optionalDependencies:
      fsevents: 2.3.2
    dev: true

  /jest-jasmine2/27.5.1:
    resolution: {integrity: sha512-jtq7VVyG8SqAorDpApwiJJImd0V2wv1xzdheGHRGyuT7gZm6gG47QEskOlzsN1PG/6WNaCo5pmwMHDf3AkG2pQ==}
    engines: {node: ^10.13.0 || ^12.13.0 || ^14.15.0 || >=15.0.0}
    dependencies:
      '@jest/environment': 27.5.1
      '@jest/source-map': 27.5.1
      '@jest/test-result': 27.5.1
      '@jest/types': 27.5.1
      '@types/node': 14.18.20
      chalk: 4.1.2
      co: 4.6.0
      expect: 27.5.1
      is-generator-fn: 2.1.0
      jest-each: 27.5.1
      jest-matcher-utils: 27.5.1
      jest-message-util: 27.5.1
      jest-runtime: 27.5.1
      jest-snapshot: 27.5.1
      jest-util: 27.5.1
      pretty-format: 27.5.1
      throat: 6.0.1
    transitivePeerDependencies:
      - supports-color
    dev: true

  /jest-leak-detector/27.5.1:
    resolution: {integrity: sha512-POXfWAMvfU6WMUXftV4HolnJfnPOGEu10fscNCA76KBpRRhcMN2c8d3iT2pxQS3HLbA+5X4sOUPzYO2NUyIlHQ==}
    engines: {node: ^10.13.0 || ^12.13.0 || ^14.15.0 || >=15.0.0}
    dependencies:
      jest-get-type: 27.5.1
      pretty-format: 27.5.1
    dev: true

  /jest-matcher-utils/27.5.1:
    resolution: {integrity: sha512-z2uTx/T6LBaCoNWNFWwChLBKYxTMcGBRjAt+2SbP929/Fflb9aa5LGma654Rz8z9HLxsrUaYzxE9T/EFIL/PAw==}
    engines: {node: ^10.13.0 || ^12.13.0 || ^14.15.0 || >=15.0.0}
    dependencies:
      chalk: 4.1.2
      jest-diff: 27.5.1
      jest-get-type: 27.5.1
      pretty-format: 27.5.1
    dev: true

  /jest-message-util/27.5.1:
    resolution: {integrity: sha512-rMyFe1+jnyAAf+NHwTclDz0eAaLkVDdKVHHBFWsBWHnnh5YeJMNWWsv7AbFYXfK3oTqvL7VTWkhNLu1jX24D+g==}
    engines: {node: ^10.13.0 || ^12.13.0 || ^14.15.0 || >=15.0.0}
    dependencies:
      '@babel/code-frame': 7.16.7
      '@jest/types': 27.5.1
      '@types/stack-utils': 2.0.1
      chalk: 4.1.2
      graceful-fs: 4.2.10
      micromatch: 4.0.5
      pretty-format: 27.5.1
      slash: 3.0.0
      stack-utils: 2.0.5
    dev: true

  /jest-mock/27.5.1:
    resolution: {integrity: sha512-K4jKbY1d4ENhbrG2zuPWaQBvDly+iZ2yAW+T1fATN78hc0sInwn7wZB8XtlNnvHug5RMwV897Xm4LqmPM4e2Og==}
    engines: {node: ^10.13.0 || ^12.13.0 || ^14.15.0 || >=15.0.0}
    dependencies:
      '@jest/types': 27.5.1
      '@types/node': 14.18.20
    dev: true

  /jest-pnp-resolver/1.2.2_jest-resolve@27.4.6:
    resolution: {integrity: sha512-olV41bKSMm8BdnuMsewT4jqlZ8+3TCARAXjZGT9jcoSnrfUnRCqnMoF9XEeoWjbzObpqF9dRhHQj0Xb9QdF6/w==}
    engines: {node: '>=6'}
    peerDependencies:
      jest-resolve: '*'
    peerDependenciesMeta:
      jest-resolve:
        optional: true
    dependencies:
      jest-resolve: 27.4.6
    dev: true

  /jest-pnp-resolver/1.2.2_jest-resolve@27.5.1:
    resolution: {integrity: sha512-olV41bKSMm8BdnuMsewT4jqlZ8+3TCARAXjZGT9jcoSnrfUnRCqnMoF9XEeoWjbzObpqF9dRhHQj0Xb9QdF6/w==}
    engines: {node: '>=6'}
    peerDependencies:
      jest-resolve: '*'
    peerDependenciesMeta:
      jest-resolve:
        optional: true
    dependencies:
      jest-resolve: 27.5.1
    dev: true

  /jest-regex-util/27.5.1:
    resolution: {integrity: sha512-4bfKq2zie+x16okqDXjXn9ql2B0dScQu+vcwe4TvFVhkVyuWLqpZrZtXxLLWoXYgn0E87I6r6GRYHF7wFZBUvg==}
    engines: {node: ^10.13.0 || ^12.13.0 || ^14.15.0 || >=15.0.0}
    dev: true

  /jest-resolve-dependencies/27.5.1:
    resolution: {integrity: sha512-QQOOdY4PE39iawDn5rzbIePNigfe5B9Z91GDD1ae/xNDlu9kaat8QQ5EKnNmVWPV54hUdxCVwwj6YMgR2O7IOg==}
    engines: {node: ^10.13.0 || ^12.13.0 || ^14.15.0 || >=15.0.0}
    dependencies:
      '@jest/types': 27.5.1
      jest-regex-util: 27.5.1
      jest-snapshot: 27.5.1
    transitivePeerDependencies:
      - supports-color
    dev: true

  /jest-resolve/27.4.6:
    resolution: {integrity: sha512-SFfITVApqtirbITKFAO7jOVN45UgFzcRdQanOFzjnbd+CACDoyeX7206JyU92l4cRr73+Qy/TlW51+4vHGt+zw==}
    engines: {node: ^10.13.0 || ^12.13.0 || ^14.15.0 || >=15.0.0}
    dependencies:
      '@jest/types': 27.5.1
      chalk: 4.1.2
      graceful-fs: 4.2.10
      jest-haste-map: 27.5.1
      jest-pnp-resolver: 1.2.2_jest-resolve@27.4.6
      jest-util: 27.5.1
      jest-validate: 27.5.1
      resolve: 1.22.0
      resolve.exports: 1.1.0
      slash: 3.0.0
    dev: true

  /jest-resolve/27.5.1:
    resolution: {integrity: sha512-FFDy8/9E6CV83IMbDpcjOhumAQPDyETnU2KZ1O98DwTnz8AOBsW/Xv3GySr1mOZdItLR+zDZ7I/UdTFbgSOVCw==}
    engines: {node: ^10.13.0 || ^12.13.0 || ^14.15.0 || >=15.0.0}
    dependencies:
      '@jest/types': 27.5.1
      chalk: 4.1.2
      graceful-fs: 4.2.10
      jest-haste-map: 27.5.1
      jest-pnp-resolver: 1.2.2_jest-resolve@27.5.1
      jest-util: 27.5.1
      jest-validate: 27.5.1
      resolve: 1.22.0
      resolve.exports: 1.1.0
      slash: 3.0.0
    dev: true

  /jest-runner/27.5.1:
    resolution: {integrity: sha512-g4NPsM4mFCOwFKXO4p/H/kWGdJp9V8kURY2lX8Me2drgXqG7rrZAx5kv+5H7wtt/cdFIjhqYx1HrlqWHaOvDaQ==}
    engines: {node: ^10.13.0 || ^12.13.0 || ^14.15.0 || >=15.0.0}
    dependencies:
      '@jest/console': 27.5.1
      '@jest/environment': 27.5.1
      '@jest/test-result': 27.5.1
      '@jest/transform': 27.5.1
      '@jest/types': 27.5.1
      '@types/node': 14.18.20
      chalk: 4.1.2
      emittery: 0.8.1
      graceful-fs: 4.2.10
      jest-docblock: 27.5.1
      jest-environment-jsdom: 27.5.1
      jest-environment-node: 27.5.1
      jest-haste-map: 27.5.1
      jest-leak-detector: 27.5.1
      jest-message-util: 27.5.1
      jest-resolve: 27.5.1
      jest-runtime: 27.5.1
      jest-util: 27.5.1
      jest-worker: 27.5.1
      source-map-support: 0.5.21
      throat: 6.0.1
    transitivePeerDependencies:
      - bufferutil
      - canvas
      - supports-color
      - utf-8-validate
    dev: true

  /jest-runtime/27.5.1:
    resolution: {integrity: sha512-o7gxw3Gf+H2IGt8fv0RiyE1+r83FJBRruoA+FXrlHw6xEyBsU8ugA6IPfTdVyA0w8HClpbK+DGJxH59UrNMx8A==}
    engines: {node: ^10.13.0 || ^12.13.0 || ^14.15.0 || >=15.0.0}
    dependencies:
      '@jest/environment': 27.5.1
      '@jest/fake-timers': 27.5.1
      '@jest/globals': 27.5.1
      '@jest/source-map': 27.5.1
      '@jest/test-result': 27.5.1
      '@jest/transform': 27.5.1
      '@jest/types': 27.5.1
      chalk: 4.1.2
      cjs-module-lexer: 1.2.2
      collect-v8-coverage: 1.0.1
      execa: 5.1.1
      glob: 7.2.3
      graceful-fs: 4.2.10
      jest-haste-map: 27.5.1
      jest-message-util: 27.5.1
      jest-mock: 27.5.1
      jest-regex-util: 27.5.1
      jest-resolve: 27.5.1
      jest-snapshot: 27.5.1
      jest-util: 27.5.1
      slash: 3.0.0
      strip-bom: 4.0.0
    transitivePeerDependencies:
      - supports-color
    dev: true

  /jest-serializer/27.5.1:
    resolution: {integrity: sha512-jZCyo6iIxO1aqUxpuBlwTDMkzOAJS4a3eYz3YzgxxVQFwLeSA7Jfq5cbqCY+JLvTDrWirgusI/0KwxKMgrdf7w==}
    engines: {node: ^10.13.0 || ^12.13.0 || ^14.15.0 || >=15.0.0}
    dependencies:
      '@types/node': 14.18.20
      graceful-fs: 4.2.10
    dev: true

  /jest-snapshot/27.4.6:
    resolution: {integrity: sha512-fafUCDLQfzuNP9IRcEqaFAMzEe7u5BF7mude51wyWv7VRex60WznZIC7DfKTgSIlJa8aFzYmXclmN328aqSDmQ==}
    engines: {node: ^10.13.0 || ^12.13.0 || ^14.15.0 || >=15.0.0}
    dependencies:
      '@babel/core': 7.18.2
      '@babel/generator': 7.18.2
      '@babel/plugin-syntax-typescript': 7.17.12_@babel+core@7.18.2
      '@babel/traverse': 7.18.2
      '@babel/types': 7.18.4
      '@jest/transform': 27.4.6
      '@jest/types': 27.5.1
      '@types/babel__traverse': 7.17.1
      '@types/prettier': 2.6.3
      babel-preset-current-node-syntax: 1.0.1_@babel+core@7.18.2
      chalk: 4.1.2
      expect: 27.5.1
      graceful-fs: 4.2.10
      jest-diff: 27.5.1
      jest-get-type: 27.5.1
      jest-haste-map: 27.5.1
      jest-matcher-utils: 27.5.1
      jest-message-util: 27.5.1
      jest-util: 27.5.1
      natural-compare: 1.4.0
      pretty-format: 27.5.1
      semver: 7.3.7
    transitivePeerDependencies:
      - supports-color
    dev: true

  /jest-snapshot/27.5.1:
    resolution: {integrity: sha512-yYykXI5a0I31xX67mgeLw1DZ0bJB+gpq5IpSuCAoyDi0+BhgU/RIrL+RTzDmkNTchvDFWKP8lp+w/42Z3us5sA==}
    engines: {node: ^10.13.0 || ^12.13.0 || ^14.15.0 || >=15.0.0}
    dependencies:
      '@babel/core': 7.18.2
      '@babel/generator': 7.18.2
      '@babel/plugin-syntax-typescript': 7.17.12_@babel+core@7.18.2
      '@babel/traverse': 7.18.2
      '@babel/types': 7.18.4
      '@jest/transform': 27.5.1
      '@jest/types': 27.5.1
      '@types/babel__traverse': 7.17.1
      '@types/prettier': 2.6.3
      babel-preset-current-node-syntax: 1.0.1_@babel+core@7.18.2
      chalk: 4.1.2
      expect: 27.5.1
      graceful-fs: 4.2.10
      jest-diff: 27.5.1
      jest-get-type: 27.5.1
      jest-haste-map: 27.5.1
      jest-matcher-utils: 27.5.1
      jest-message-util: 27.5.1
      jest-util: 27.5.1
      natural-compare: 1.4.0
      pretty-format: 27.5.1
      semver: 7.3.7
    transitivePeerDependencies:
      - supports-color
    dev: true

  /jest-util/27.5.1:
    resolution: {integrity: sha512-Kv2o/8jNvX1MQ0KGtw480E/w4fBCDOnH6+6DmeKi6LZUIlKA5kwY0YNdlzaWTiVgxqAqik11QyxDOKk543aKXw==}
    engines: {node: ^10.13.0 || ^12.13.0 || ^14.15.0 || >=15.0.0}
    dependencies:
      '@jest/types': 27.5.1
      '@types/node': 14.18.20
      chalk: 4.1.2
      ci-info: 3.3.1
      graceful-fs: 4.2.10
      picomatch: 2.3.1
    dev: true

  /jest-validate/27.5.1:
    resolution: {integrity: sha512-thkNli0LYTmOI1tDB3FI1S1RTp/Bqyd9pTarJwL87OIBFuqEb5Apv5EaApEudYg4g86e3CT6kM0RowkhtEnCBQ==}
    engines: {node: ^10.13.0 || ^12.13.0 || ^14.15.0 || >=15.0.0}
    dependencies:
      '@jest/types': 27.5.1
      camelcase: 6.3.0
      chalk: 4.1.2
      jest-get-type: 27.5.1
      leven: 3.1.0
      pretty-format: 27.5.1
    dev: true

  /jest-watcher/27.5.1:
    resolution: {integrity: sha512-z676SuD6Z8o8qbmEGhoEUFOM1+jfEiL3DXHK/xgEiG2EyNYfFG60jluWcupY6dATjfEsKQuibReS1djInQnoVw==}
    engines: {node: ^10.13.0 || ^12.13.0 || ^14.15.0 || >=15.0.0}
    dependencies:
      '@jest/test-result': 27.5.1
      '@jest/types': 27.5.1
      '@types/node': 14.18.20
      ansi-escapes: 4.3.2
      chalk: 4.1.2
      jest-util: 27.5.1
      string-length: 4.0.2
    dev: true

  /jest-worker/27.5.1:
    resolution: {integrity: sha512-7vuh85V5cdDofPyxn58nrPjBktZo0u9x1g8WtjQol+jZDaE+fhN+cIvTj11GndBnMnyfrUOG1sZQxCdjKh+DKg==}
    engines: {node: '>= 10.13.0'}
    dependencies:
      '@types/node': 14.18.20
      merge-stream: 2.0.0
      supports-color: 8.1.1
    dev: true

  /jest/27.5.1:
    resolution: {integrity: sha512-Yn0mADZB89zTtjkPJEXwrac3LHudkQMR+Paqa8uxJHCBr9agxztUifWCyiYrjhMPBoUVBjyny0I7XH6ozDr7QQ==}
    engines: {node: ^10.13.0 || ^12.13.0 || ^14.15.0 || >=15.0.0}
    hasBin: true
    peerDependencies:
      node-notifier: ^8.0.1 || ^9.0.0 || ^10.0.0
    peerDependenciesMeta:
      node-notifier:
        optional: true
    dependencies:
      '@jest/core': 27.5.1
      import-local: 3.1.0
      jest-cli: 27.5.1
    transitivePeerDependencies:
      - bufferutil
      - canvas
      - supports-color
      - ts-node
      - utf-8-validate
    dev: true

  /jest/27.5.1_ts-node@10.8.0:
    resolution: {integrity: sha512-Yn0mADZB89zTtjkPJEXwrac3LHudkQMR+Paqa8uxJHCBr9agxztUifWCyiYrjhMPBoUVBjyny0I7XH6ozDr7QQ==}
    engines: {node: ^10.13.0 || ^12.13.0 || ^14.15.0 || >=15.0.0}
    hasBin: true
    peerDependencies:
      node-notifier: ^8.0.1 || ^9.0.0 || ^10.0.0
    peerDependenciesMeta:
      node-notifier:
        optional: true
    dependencies:
      '@jest/core': 27.5.1_ts-node@10.8.0
      import-local: 3.1.0
      jest-cli: 27.5.1_ts-node@10.8.0
    transitivePeerDependencies:
      - bufferutil
      - canvas
      - supports-color
      - ts-node
      - utf-8-validate
    dev: true

  /jju/1.4.0:
    resolution: {integrity: sha512-8wb9Yw966OSxApiCt0K3yNJL8pnNeIv+OEq2YMidz4FKP6nonSRoOXc80iXY4JaN2FC11B9qsNmDsm+ZOfMROA==}

  /jmespath/0.16.0:
    resolution: {integrity: sha512-9FzQjJ7MATs1tSpnco1K6ayiYE3figslrXA72G2HQ/n76RzvYlofyi5QM+iX4YRs/pu3yzxlVQSST23+dMDknw==}
    engines: {node: '>= 0.6.0'}
    dev: true

  /js-tokens/4.0.0:
    resolution: {integrity: sha512-RdJUflcE3cUzKiMqQgsCu06FPu9UdIJO0beYbPhHN4k6apgJtifcoCtT9bcxOpYBtpD2kCM6Sbzg4CausW/PKQ==}

  /js-yaml/3.13.1:
    resolution: {integrity: sha512-YfbcO7jXDdyj0DGxYVSlSeQNHbD7XPWvrVWeVUujrQEoZzWJIRrCPoyk6kL6IAjAG2IolMK4T0hNUe0HOUs5Jw==}
    hasBin: true
    dependencies:
      argparse: 1.0.10
      esprima: 4.0.1
    dev: false

  /js-yaml/3.14.1:
    resolution: {integrity: sha512-okMH7OXXJ7YrN9Ok3/SXrnu4iX9yOk+25nqX4imS2npuvTYDmo/QEZoqwZkYaIDk3jVvBOTOIEgEhaLOynBS9g==}
    hasBin: true
    dependencies:
      argparse: 1.0.10
      esprima: 4.0.1
    dev: true

  /js-yaml/4.1.0:
    resolution: {integrity: sha512-wpxZs9NoxZaJESJGIZTyDEaYpl0FKSA+FB9aJiyemKhMwkxQg63h4T1KJgUGHpTqPDNRcmmYLugrRjJlBtWvRA==}
    hasBin: true
    dependencies:
      argparse: 2.0.1

  /jsdom/16.7.0:
    resolution: {integrity: sha512-u9Smc2G1USStM+s/x1ru5Sxrl6mPYCbByG1U/hUmqaVsm4tbNyS7CicOSRyuGQYZhTu0h84qkZZQ/I+dzizSVw==}
    engines: {node: '>=10'}
    peerDependencies:
      canvas: ^2.5.0
    peerDependenciesMeta:
      canvas:
        optional: true
    dependencies:
      abab: 2.0.6
      acorn: 8.7.1
      acorn-globals: 6.0.0
      cssom: 0.4.4
      cssstyle: 2.3.0
      data-urls: 2.0.0
      decimal.js: 10.3.1
      domexception: 2.0.1
      escodegen: 2.0.0
      form-data: 3.0.1
      html-encoding-sniffer: 2.0.1
      http-proxy-agent: 4.0.1
      https-proxy-agent: 5.0.1
      is-potential-custom-element-name: 1.0.1
      nwsapi: 2.2.0
      parse5: 6.0.1
      saxes: 5.0.1
      symbol-tree: 3.2.4
      tough-cookie: 4.0.0
      w3c-hr-time: 1.0.2
      w3c-xmlserializer: 2.0.0
      webidl-conversions: 6.1.0
      whatwg-encoding: 1.0.5
      whatwg-mimetype: 2.3.0
      whatwg-url: 8.7.0
      ws: 7.5.8
      xml-name-validator: 3.0.0
    transitivePeerDependencies:
      - bufferutil
      - supports-color
      - utf-8-validate
    dev: true

  /jsesc/0.5.0:
    resolution: {integrity: sha512-uZz5UnB7u4T9LvwmFqXii7pZSouaRPorGs5who1Ip7VO0wxanFvBL7GkM6dTHlgX+jhBApRetaWpnDabOeTcnA==}
    hasBin: true
    dev: true

  /jsesc/2.5.2:
    resolution: {integrity: sha512-OYu7XEzjkCQ3C5Ps3QIZsQfNpqoJyZZA99wd9aWd05NCtC5pWOkShK2mkL6HXQR6/Cy2lbNdPlZBpuQHXE63gA==}
    engines: {node: '>=4'}
    hasBin: true
    dev: true

  /json-buffer/3.0.0:
    resolution: {integrity: sha1-Wx85evx11ne96Lz8Dkfh+aPZqJg=}
    dev: true

  /json-parse-even-better-errors/2.3.1:
    resolution: {integrity: sha512-xyFwyhro/JEof6Ghe2iz2NcXoj2sloNsWr/XsERDK/oiPCfaNhl5ONfp+jQdAZRQQ0IJWNzH9zIZF7li91kh2w==}

  /json-schema-traverse/0.4.1:
    resolution: {integrity: sha512-xbbCH5dCYU5T8LcEhhuh7HJ88HXuW3qsI3Y0zOZFKfZEHcpWiHU/Jxzk629Brsab/mMiHQti9wMP+845RPe3Vg==}

  /json-schema-traverse/1.0.0:
    resolution: {integrity: sha512-NM8/P9n3XjXhIZn1lLhkFaACTOURQXjWhV4BA/RnOv8xvgqtqpAX9IO4mRQxSx1Rlo4tqzeqb0sOlruaOy3dug==}
    dev: true

  /json-stable-stringify-without-jsonify/1.0.1:
    resolution: {integrity: sha512-Bdboy+l7tA3OGW6FjyFHWkP5LuByj1Tk33Ljyq0axyzdk9//JSi2u3fP1QSmd1KNwq6VOKYGlAu87CisVir6Pw==}

  /json5/1.0.1:
    resolution: {integrity: sha512-aKS4WQjPenRxiQsC93MNfjx+nbF4PAdYzmd/1JIj8HYzqfbu86beTuNgXDzPknWk0n0uARlyewZo4s++ES36Ow==}
    hasBin: true
    dependencies:
      minimist: 1.2.6

  /json5/2.2.1:
    resolution: {integrity: sha512-1hqLFMSrGHRHxav9q9gNjJ5EXznIxGVO09xQRrwplcS8qs28pZ8s8hupZAmqDwZUmVZ2Qb2jnyPOWcDH8m8dlA==}
    engines: {node: '>=6'}
    hasBin: true

  /jsonc-parser/3.0.0:
    resolution: {integrity: sha512-fQzRfAbIBnR0IQvftw9FJveWiHp72Fg20giDrHz6TdfB12UH/uue0D3hm57UB5KgAVuniLMCaS8P1IMj9NR7cA==}
    dev: true

  /jsonfile/4.0.0:
    resolution: {integrity: sha512-m6F1R3z8jjlf2imQHS2Qez5sjKWQzbuuhuJ/FKYFRZvPE3PuHcSMVZzfsLhGVOkfd20obL5SWEBew5ShlquNxg==}
    optionalDependencies:
      graceful-fs: 4.2.10

  /jsonfile/6.1.0:
    resolution: {integrity: sha512-5dgndWOriYSm5cnYaJNhalLNDKOqFwyDB/rr1E9ZsGciGvKPs8R2xYGCacuf3z6K1YKDz182fd+fY3cn3pMqXQ==}
    dependencies:
      universalify: 2.0.0
    optionalDependencies:
      graceful-fs: 4.2.10

  /jsonpath-plus/4.0.0:
    resolution: {integrity: sha512-e0Jtg4KAzDJKKwzbLaUtinCn0RZseWBVRTRGihSpvFlM3wTR7ExSp+PTdeTsDrLNJUe7L7JYJe8mblHX5SCT6A==}
    engines: {node: '>=10.0'}

  /jsonschema/1.4.1:
    resolution: {integrity: sha512-S6cATIPVv1z0IlxdN+zUk5EPjkGCdnhN4wVSBlvoUO1tOLJootbo9CquNJmbIh4yikWHiUedhRYrNPn1arpEmQ==}

  /jsx-ast-utils/3.3.0:
    resolution: {integrity: sha512-XzO9luP6L0xkxwhIJMTJQpZo/eeN60K08jHdexfD569AGxeNug6UketeHXEhROoM8aR7EcUoOQmIhcJQjcuq8Q==}
    engines: {node: '>=4.0'}
    dependencies:
      array-includes: 3.1.5
      object.assign: 4.1.2

  /jszip/3.7.1:
    resolution: {integrity: sha512-ghL0tz1XG9ZEmRMcEN2vt7xabrDdqHHeykgARpmZ0BiIctWxM47Vt63ZO2dnp4QYt/xJVLLy5Zv1l/xRdh2byg==}
    dependencies:
      lie: 3.3.0
      pako: 1.0.11
      readable-stream: 2.3.7
      set-immediate-shim: 1.0.1
    dev: false

  /just-extend/4.2.1:
    resolution: {integrity: sha512-g3UB796vUFIY90VIv/WX3L2c8CS2MdWUww3CNrYmqza1Fg0DURc2K/O4YrnklBdQarSJ/y8JnJYDGc+1iumQjg==}

  /jwa/1.4.1:
    resolution: {integrity: sha512-qiLX/xhEEFKUAJ6FiBMbes3w9ATzyk5W7Hvzpa/SLYdxNtng+gcurvrI7TbACjIXlsJyr05/S1oUhZrc63evQA==}
    dependencies:
      buffer-equal-constant-time: 1.0.1
      ecdsa-sig-formatter: 1.0.11
      safe-buffer: 5.2.1
    dev: false

  /jws/3.2.2:
    resolution: {integrity: sha512-YHlZCB6lMTllWDtSPHz/ZXTsi8S00usEV6v1tjq8tOUZzw7DpSDWVXjXDre6ed1w/pd495ODpHZYSdkRTsa0HA==}
    dependencies:
      jwa: 1.4.1
      safe-buffer: 5.2.1
    dev: false

  /keyv/3.1.0:
    resolution: {integrity: sha512-9ykJ/46SN/9KPM/sichzQ7OvXyGDYKGTaDlKMGCAlg2UK8KRy4jb0d8sFc+0Tt0YYnThq8X2RZgCg74RPxgcVA==}
    dependencies:
      json-buffer: 3.0.0
    dev: true

  /kind-of/6.0.3:
    resolution: {integrity: sha512-dcS1ul+9tmeD95T+x28/ehLgd9mENa3LsvDTtzm3vyBEO7RPptvAD+t44WVXaUjTBRcrpFeFlC8WCruUR456hw==}
    engines: {node: '>=0.10.0'}
    dev: true

  /kleur/3.0.3:
    resolution: {integrity: sha512-eTIzlVOSUR+JxdDFepEYcBMtZ9Qqdef+rnzWdRZuMbOywu5tO2w2N7rqjoANZ5k9vywhL6Br1VRjUIgTQx4E8w==}
    engines: {node: '>=6'}
    dev: true

  /kuler/2.0.0:
    resolution: {integrity: sha512-Xq9nH7KlWZmXAtodXDDRE7vs6DU1gTU8zYDHDiWLSip45Egwq3plLHzPn27NgvzL2r1LMPC1vdqh98sQxtqj4A==}
    dev: false

  /language-subtag-registry/0.3.21:
    resolution: {integrity: sha512-L0IqwlIXjilBVVYKFT37X9Ih11Um5NEl9cbJIuU/SwP/zEEAbBPOnEeeuxVMf45ydWQRDQN3Nqc96OgbH1K+Pg==}
    dev: true

  /language-tags/1.0.5:
    resolution: {integrity: sha512-qJhlO9cGXi6hBGKoxEG/sKZDAHD5Hnu9Hs4WbOY3pCWXDhw0N8x1NenNzm2EnNLkLkk7J2SdxAkDSbb6ftT+UQ==}
    dependencies:
      language-subtag-registry: 0.3.21
    dev: true

  /latest-version/5.1.0:
    resolution: {integrity: sha512-weT+r0kTkRQdCdYCNtkMwWXQTMEswKrFBkm4ckQOMVhhqhIMI1UT2hMj+1iigIhgSZm5gTmrRXBNoGUgaTY1xA==}
    engines: {node: '>=8'}
    dependencies:
      package-json: 6.5.0
    dev: true

  /leven/3.1.0:
    resolution: {integrity: sha512-qsda+H8jTaUaN/x5vzW2rzc+8Rw4TAQ/4KjB46IwK5VH+IlVeeeje/EoZRpiXvIqjFgK84QffqPztGI3VBLG1A==}
    engines: {node: '>=6'}
    dev: true

  /levn/0.3.0:
    resolution: {integrity: sha512-0OO4y2iOHix2W6ujICbKIaEQXvFQHue65vUG3pb5EUomzPI90z9hsA1VsO/dbIIpC53J8gxM9Q4Oho0jrCM/yA==}
    engines: {node: '>= 0.8.0'}
    dependencies:
      prelude-ls: 1.1.2
      type-check: 0.3.2
    dev: true

  /levn/0.4.1:
    resolution: {integrity: sha512-+bT2uH4E5LGE7h/n3evcS/sQlJXCpIp6ym8OWJ5eV6+67Dsql/LaaT7qJBAt2rzfoa/5QBGBhxDix1dMt2kQKQ==}
    engines: {node: '>= 0.8.0'}
    dependencies:
      prelude-ls: 1.2.1
      type-check: 0.4.0

  /lie/3.3.0:
    resolution: {integrity: sha512-UaiMJzeWRlEujzAuw5LokY1L5ecNQYZKfmyZ9L7wDHb/p5etKaxXhohBcrw0EYby+G/NA52vRSN4N39dxHAIwQ==}
    dependencies:
      immediate: 3.0.6
    dev: false

  /lines-and-columns/1.2.4:
    resolution: {integrity: sha512-7ylylesZQ/PV29jhEDl3Ufjo6ZX7gCqJr5F7PKrqc93v7fzSymt1BpwEU8nAUXs8qzzvqhbjhK5QZg6Mt/HkBg==}

  /load-json-file/6.2.0:
    resolution: {integrity: sha512-gUD/epcRms75Cw8RT1pUdHugZYM5ce64ucs2GEISABwkRsOQr0q2wm/MV2TKThycIe5e0ytRweW2RZxclogCdQ==}
    engines: {node: '>=8'}
    dependencies:
      graceful-fs: 4.2.10
      parse-json: 5.2.0
      strip-bom: 4.0.0
      type-fest: 0.6.0
    dev: false

  /locate-path/2.0.0:
    resolution: {integrity: sha512-NCI2kiDkyR7VeEKm27Kda/iQHyKJe1Bu0FlTbYp3CqJu+9IFe9bLyAjMxf5ZDDbEg+iMPzB5zYyUTSm8wVTKmA==}
    engines: {node: '>=4'}
    dependencies:
      p-locate: 2.0.0
      path-exists: 3.0.0

  /locate-path/5.0.0:
    resolution: {integrity: sha512-t7hw9pI+WvuwNJXwk5zVHpyhIqzg2qTlklJOf0mVxGSbe3Fp2VieZcduNYjaLDoy6p9uGpQEGWG87WpMKlNq8g==}
    engines: {node: '>=8'}
    dependencies:
      p-locate: 4.1.0
    dev: true

  /lodash.debounce/4.0.8:
    resolution: {integrity: sha512-FT1yDzDYEoYWhnSGnpE/4Kj1fLZkDFyqRb7fNt6FdYOSxlUWAtp42Eh6Wb0rGIv/m9Bgo7x4GhQbm5Ys4SG5ow==}
    dev: true

  /lodash.get/4.4.2:
    resolution: {integrity: sha512-z+Uw/vLuy6gQe8cfaFWD7p0wVv8fJl3mbzXh33RS+0oW2wvUqiRXiQ69gLWSLpgB5/6sU+r6BlQR0MBILadqTQ==}

  /lodash.isequal/4.5.0:
    resolution: {integrity: sha512-pDo3lu8Jhfjqls6GkMgpahsF9kCyayhgykjyLMNFTKWrpVdAQtYyB4muAMWozBB4ig/dtWAmsMxLEI8wuz+DYQ==}

  /lodash.memoize/4.1.2:
    resolution: {integrity: sha512-t7j+NzmgnQzTAYXcsHYLgimltOV1MXHtlOWf6GjL9Kj8GK5FInw5JotxvbOs+IvV1/Dzo04/fCGfLVs7aXb4Ag==}
    dev: true

  /lodash.merge/4.6.2:
    resolution: {integrity: sha512-0KpjqXRVvrYyCsX1swR/XTK0va6VQkQM6MNo7PqW77ByjAhoARA8EfrP1N4+KlKj8YS0ZUCtRT/YUuhyYDujIQ==}

  /lodash.truncate/4.4.2:
    resolution: {integrity: sha512-jttmRe7bRse52OsWIMDLaXxWqRAmtIUccAQ3garviCqJjafXOfNMO0yMfNpdD6zbGaTU0P5Nz7e7gAT6cKmJRw==}
    dev: true

  /lodash/4.17.21:
    resolution: {integrity: sha512-v2kDEe57lecTulaDIuNTPy3Ry4gLGJ6Z1O3vE1krgXZNrsQ+LFTGHVxVjcXPs17LhbZVGedAJv8XZ1tvj5FvSg==}

  /log-symbols/4.1.0:
    resolution: {integrity: sha512-8XPvpAA8uyhfteu8pIvQxpJZ7SYYdpUivZpGy6sFsBuKRY/7rQGavedeB8aK+Zkyq6upMFVL/9AW6vOYzfRyLg==}
    engines: {node: '>=10'}
    dependencies:
      chalk: 4.1.2
      is-unicode-supported: 0.1.0
    dev: true

  /logform/2.4.0:
    resolution: {integrity: sha512-CPSJw4ftjf517EhXZGGvTHHkYobo7ZCc0kvwUoOYcjfR2UVrI66RHj8MCrfAdEitdmFqbu2BYdYs8FHHZSb6iw==}
    dependencies:
      '@colors/colors': 1.5.0
      fecha: 4.2.3
      ms: 2.1.3
      safe-stable-stringify: 2.3.1
      triple-beam: 1.3.0
    dev: false

  /loose-envify/1.4.0:
    resolution: {integrity: sha512-lyuxPGr/Wfhrlem2CL/UcnUc1zcqKAImBDzukY7Y5F/yQiNdko6+fRLevlw1HgMySw7f611UIY408EtxRSoK3Q==}
    hasBin: true
    dependencies:
      js-tokens: 4.0.0

  /lowercase-keys/1.0.1:
    resolution: {integrity: sha512-G2Lj61tXDnVFFOi8VZds+SoQjtQC3dgokKdDG2mTm1tx4m50NUHBOZSBwQQHyy0V12A0JTG4icfZQH+xPyh8VA==}
    engines: {node: '>=0.10.0'}
    dev: true

  /lowercase-keys/2.0.0:
    resolution: {integrity: sha512-tqNXrS78oMOE73NMxK4EMLQsQowWf8jKooH9g7xPavRT706R6bkQJ6DY2Te7QukaZsulxa30wQ7bk0pm4XiHmA==}
    engines: {node: '>=8'}
    dev: true

  /lru-cache/6.0.0:
    resolution: {integrity: sha512-Jo6dJ04CmSjuznwJSS3pUeWmd/H0ffTlkXXgwZi+eq1UCmqQwCh+eLsYOYCwY991i2Fah4h1BEMCx4qThGbsiA==}
    engines: {node: '>=10'}
    dependencies:
      yallist: 4.0.0

  /lz-string/1.4.4:
    resolution: {integrity: sha512-0ckx7ZHRPqb0oUm8zNr+90mtf9DQB60H1wMCjBtfi62Kl3a7JbHob6gA2bC+xRvZoOL+1hzUK8jeuEIQE8svEQ==}
    hasBin: true
    dev: true

  /magic-string/0.25.9:
    resolution: {integrity: sha512-RmF0AsMzgt25qzqqLc1+MbHmhdx0ojF2Fvs4XnOqz2ZOBXzzkEwc/dJQZCYHAn7v1jbVOjAZfK8msRn4BxO4VQ==}
    dependencies:
      sourcemap-codec: 1.4.8
    dev: true

  /make-dir/3.1.0:
    resolution: {integrity: sha512-g3FeP20LNwhALb/6Cz6Dd4F2ngze0jz7tbzrD2wAV+o9FeNHe4rL+yK2md0J/fiSf1sa1ADhXqi5+oVwOM/eGw==}
    engines: {node: '>=8'}
    dependencies:
      semver: 6.3.0
    dev: true

  /make-error/1.3.6:
    resolution: {integrity: sha512-s8UhlNe7vPKomQhC1qFelMokr/Sc3AgNbso3n74mVPA5LTZwkB9NlXf4XPamLxJE8h0gh73rM94xvwRT2CVInw==}
    dev: true

  /makeerror/1.0.12:
    resolution: {integrity: sha512-JmqCvUhmt43madlpFzG4BQzG2Z3m6tvQDNKdClZnO3VbIudJYmxsT0FNJMeiB2+JTSlTQTSbU8QdesVmwJcmLg==}
    dependencies:
      tmpl: 1.0.5
    dev: true

  /map-obj/1.0.1:
    resolution: {integrity: sha512-7N/q3lyZ+LVCp7PzuxrJr4KMbBE2hW7BT7YNia330OFxIf4d3r5zVpicP2650l7CPN6RM9zOJRl3NGpqSiw3Eg==}
    engines: {node: '>=0.10.0'}
    dev: true

  /map-obj/4.3.0:
    resolution: {integrity: sha512-hdN1wVrZbb29eBGiGjJbeP8JbKjq1urkHJ/LIP/NY48MZ1QVXUsQBV1G1zvYFHn1XE06cwjBsOI2K3Ulnj1YXQ==}
    engines: {node: '>=8'}
    dev: true

  /md5-file/5.0.0:
    resolution: {integrity: sha512-xbEFXCYVWrSx/gEKS1VPlg84h/4L20znVIulKw6kMfmBUAZNAnF00eczz9ICMl+/hjQGo5KSXRxbL/47X3rmMw==}
    engines: {node: '>=10.13.0'}
    hasBin: true
    dev: false

  /md5/2.3.0:
    resolution: {integrity: sha512-T1GITYmFaKuO91vxyoQMFETst+O71VUPEU3ze5GNzDm0OWdP8v1ziTaAEPUr/3kLsY3Sftgz242A1SetQiDL7g==}
    dependencies:
      charenc: 0.0.2
      crypt: 0.0.2
      is-buffer: 1.1.6
    dev: true

  /media-typer/0.3.0:
    resolution: {integrity: sha512-dq+qelQ9akHpcOl/gUVRTxVIOkAJ1wR3QAvb4RsVjS8oVoFjDGTc679wJYmUmknUF5HwMLOgb5O+a3KxfWapPQ==}
    engines: {node: '>= 0.6'}

  /meow/9.0.0:
    resolution: {integrity: sha512-+obSblOQmRhcyBt62furQqRAQpNyWXo8BuQ5bN7dG8wmwQ+vwHKp/rCFD4CrTP8CsDQD1sjoZ94K417XEUk8IQ==}
    engines: {node: '>=10'}
    dependencies:
      '@types/minimist': 1.2.2
      camelcase-keys: 6.2.2
      decamelize: 1.2.0
      decamelize-keys: 1.1.0
      hard-rejection: 2.1.0
      minimist-options: 4.1.0
      normalize-package-data: 3.0.3
      read-pkg-up: 7.0.1
      redent: 3.0.0
      trim-newlines: 3.0.1
      type-fest: 0.18.1
      yargs-parser: 20.2.9
    dev: true

  /merge-descriptors/1.0.1:
    resolution: {integrity: sha512-cCi6g3/Zr1iqQi6ySbseM1Xvooa98N0w31jzUYrXPX2xqObmFGHJ0tQ5u74H3mVh7wLouTseZyYIq39g8cNp1w==}

  /merge-stream/2.0.0:
    resolution: {integrity: sha512-abv/qOcuPfk3URPfDzmZU1LKmuw8kT+0nIHvKrKgFrwifol/doWcdA4ZqsWQ8ENrFKkd67Mfpo/LovbIUsbt3w==}
    dev: true

  /merge2/1.4.1:
    resolution: {integrity: sha512-8q7VEgMJW4J8tcfVPy8g09NcQwZdbwFEqhe/WZkoIzjn/3TGDwtOCYtXGxA3O8tPzpczCCDgv+P2P5y00ZJOOg==}
    engines: {node: '>= 8'}

  /methods/1.1.2:
    resolution: {integrity: sha512-iclAHeNqNm68zFtnZ0e+1L2yUIdvzNoauKU4WBA3VvH/vPFieF7qfRlwUZU+DA9P9bPXIS90ulxoUoCH23sV2w==}
    engines: {node: '>= 0.6'}

  /micromatch/4.0.5:
    resolution: {integrity: sha512-DMy+ERcEW2q8Z2Po+WNXuw3c5YaUSFjAO5GsJqfEl7UjvtIuFKO6ZrKvcItdy98dwFI2N1tg3zNIdKaQT+aNdA==}
    engines: {node: '>=8.6'}
    dependencies:
      braces: 3.0.2
      picomatch: 2.3.1

  /mime-db/1.52.0:
    resolution: {integrity: sha512-sPU4uV7dYlvtWJxwwxHD0PuihVNiE7TyAbQ5SWxDCB9mUYvOgroQOwYQQOKPJ8CIbE+1ETVlOoK1UC2nU3gYvg==}
    engines: {node: '>= 0.6'}

  /mime-types/2.1.35:
    resolution: {integrity: sha512-ZDY+bPm5zTTF+YpCrAU9nK0UgICYPT0QtT1NZWFv4s++TNkcgVaT0g6+4R2uI4MjQjzysHB1zxuWL50hzaeXiw==}
    engines: {node: '>= 0.6'}
    dependencies:
      mime-db: 1.52.0

  /mime/1.6.0:
    resolution: {integrity: sha512-x0Vn8spI+wuJ1O6S7gnbaQg8Pxh4NNHb7KSINmEWKiPE4RKOplvijn+NkmYmmRgP68mc70j2EbeTFRsrswaQeg==}
    engines: {node: '>=4'}
    hasBin: true

  /mimic-fn/2.1.0:
    resolution: {integrity: sha512-OqbOk5oEQeAZ8WXWydlu9HJjz9WVdEIvamMCcXmuqUYjTknH/sqsWvhQ3vgwKFRR1HpjvNBKQ37nbJgYzGqGcg==}
    engines: {node: '>=6'}

  /mimic-response/1.0.1:
    resolution: {integrity: sha512-j5EctnkH7amfV/q5Hgmoal1g2QHFJRraOtmx0JpIqkxhBhI/lJSl1nMpQ45hVarwNETOoWEimndZ4QK0RHxuxQ==}
    engines: {node: '>=4'}
    dev: true

  /mimic-response/3.1.0:
    resolution: {integrity: sha512-z0yWI+4FDrrweS8Zmt4Ej5HdJmky15+L2e6Wgn3+iK5fWzb6T3fhNFq2+MeTRb064c6Wr4N/wv0DzQTjNzHNGQ==}
    engines: {node: '>=10'}
    dev: true

  /min-indent/1.0.1:
    resolution: {integrity: sha512-I9jwMn07Sy/IwOj3zVkVik2JTvgpaykDZEigL6Rx6N9LbMywwUSMtxET+7lVoDLLd3O3IXwJwvuuns8UB/HeAg==}
    engines: {node: '>=4'}
    dev: true

  /minimatch/3.1.2:
    resolution: {integrity: sha512-J7p63hRiAjw1NDEww1W7i37+ByIrOWO5XQQAzZ3VOcL0PNybwpfmV/N05zFAzwQ9USyEcX6t3UO+K5aqBQOIHw==}
    dependencies:
      brace-expansion: 1.1.11

  /minimist-options/4.1.0:
    resolution: {integrity: sha512-Q4r8ghd80yhO/0j1O3B2BjweX3fiHg9cdOwjJd2J76Q135c+NDxGCqdYKQ1SKBuFfgWbAUzBfvYjPUEeNgqN1A==}
    engines: {node: '>= 6'}
    dependencies:
      arrify: 1.0.1
      is-plain-obj: 1.1.0
      kind-of: 6.0.3
    dev: true

  /minimist/1.2.6:
    resolution: {integrity: sha512-Jsjnk4bw3YJqYzbdyBiNsPWHPfO++UGG749Cxs6peCu5Xg4nrena6OVxOYxrQTqww0Jmwt+Ref8rggumkTLz9Q==}

  /minipass/3.1.6:
    resolution: {integrity: sha512-rty5kpw9/z8SX9dmxblFA6edItUmwJgMeYDZRrwlIVN27i8gysGbznJwUggw2V/FVqFSDdWy040ZPS811DYAqQ==}
    engines: {node: '>=8'}
    dependencies:
      yallist: 4.0.0
    dev: false

  /minizlib/2.1.2:
    resolution: {integrity: sha512-bAxsR8BVfj60DWXHE3u30oHzfl4G7khkSuPW+qvpd7jFRHm7dLxOjUk1EHACJ/hxLY8phGJ0YhYHZo7jil7Qdg==}
    engines: {node: '>= 8'}
    dependencies:
      minipass: 3.1.6
      yallist: 4.0.0
    dev: false

  /mkdirp-classic/0.5.3:
    resolution: {integrity: sha512-gKLcREMhtuZRwRAfqP3RFW+TK4JqApVBtOIftVgjuABpAtpxhPGaDcfvbhNvD0B8iD1oUr/txX35NjcaY6Ns/A==}
    dev: true

  /mkdirp/1.0.4:
    resolution: {integrity: sha512-vVqVZQyf3WLx2Shd0qJ9xuvqgAyKPLAiqITEtqW0oIUjzo3PePDd6fW9iFz30ef7Ysp/oiWqbhszeGWW2T6Gzw==}
    engines: {node: '>=10'}
    hasBin: true
    dev: false

  /mnemonist/0.38.3:
    resolution: {integrity: sha512-2K9QYubXx/NAjv4VLq1d1Ly8pWNC5L3BrixtdkyTegXWJIqY+zLNDhhX/A+ZwWt70tB1S8H4BE8FLYEFyNoOBw==}
    dependencies:
      obliterator: 1.6.1
    dev: false

  /mnth/2.0.0:
    resolution: {integrity: sha512-3ZH4UWBGpAwCKdfjynLQpUDVZWMe6vRHwarIpMdGLUp89CVR9hjzgyWERtMyqx+fPEqQ/PsAxFwvwPxLFxW40A==}
    engines: {node: '>=12.13.0'}
    dependencies:
      '@babel/runtime': 7.18.3
    dev: true

  /ms/2.0.0:
    resolution: {integrity: sha512-Tpp60P6IUJDTuOq/5Z8cdskzJujfwqfOTkrwIwj7IRISpnkJnT6SyJ4PCPnGMoFjC9ddhal5KVIYtAt97ix05A==}

  /ms/2.1.2:
    resolution: {integrity: sha512-sGkPx+VjMtmA6MX27oA4FBFELFCZZ4S4XqeGOXCv68tT+jb3vk/RyaKWP0PTKyWtmLSM0b+adUTEvbs1PEaH2w==}

  /ms/2.1.3:
    resolution: {integrity: sha512-6FlzubTLZG3J2a/NVCAleEhjzq5oxgHyaCU9yYXvcLsvoVaHJq/s5xXI6/XXP6tz7R9xAOtHnSO/tXtF3WRTlA==}

  /msal/1.4.16:
    resolution: {integrity: sha512-Q6jIV5RG6mD9O0bzZrR/f8v5QikrVWU0sccwOyqWE1xlBkKYVKRa/L8Gxt1X58M+J/N9V0JskhvO4KIfRHlE8g==}
    engines: {node: '>=0.8.0'}
    dependencies:
      tslib: 1.14.1
    dev: false

  /multimatch/5.0.0:
    resolution: {integrity: sha512-ypMKuglUrZUD99Tk2bUQ+xNQj43lPEfAeX2o9cTteAmShXy2VHDJpuwu1o0xqoKCt9jLVAvwyFKdLTPXKAfJyA==}
    engines: {node: '>=10'}
    dependencies:
      '@types/minimatch': 3.0.5
      array-differ: 3.0.0
      array-union: 2.1.0
      arrify: 2.0.1
      minimatch: 3.1.2
    dev: true

  /mute-stream/0.0.8:
    resolution: {integrity: sha512-nnbWWOkoWyUsTjKrhgD0dcz22mdkSnpYqbEjIm2nhwhuxlSkpywJmBo8h0ZqJdkp73mb90SssHkN4rsRaBAfAA==}
    dev: false

  /mz/2.7.0:
    resolution: {integrity: sha512-z81GNO7nnYMEhrGh9LeymoE4+Yr0Wn5McHIZMK5cfQCl+NDX08sCZgUc9/6MHni9IWuFLm1Z3HTCXu2z9fN62Q==}
    dependencies:
      any-promise: 1.3.0
      object-assign: 4.1.1
      thenify-all: 1.6.0
    dev: false

  /nanoid/3.3.4:
    resolution: {integrity: sha512-MqBkQh/OHTS2egovRtLk45wEyNXwF+cokD+1YPf9u5VfJiRdAiRwB2froX5Co9Rh20xs4siNPm8naNotSD6RBw==}
    engines: {node: ^10 || ^12 || ^13.7 || ^14 || >=15.0.1}
    hasBin: true

  /napi-build-utils/1.0.2:
    resolution: {integrity: sha512-ONmRUqK7zj7DWX0D9ADe03wbwOBZxNAfF20PlGfCWQcD3+/MakShIHrMqx9YwPTfxDdF1zLeL+RGZiR9kGMLdg==}
    dev: true

  /natural-compare/1.4.0:
    resolution: {integrity: sha512-OWND8ei3VtNC9h7V60qff3SVobHr996CTwgxubgyQYEpg290h9J0buyECNNJexkFm5sOajh5G116RYA1c8ZMSw==}

  /negotiator/0.6.3:
    resolution: {integrity: sha512-+EUsqGPLsM+j/zdChZjsnX51g4XrHFOIXwfnCVPGlQk/k5giakcKsuxCObBRu6DSm9opw/O6slWbJdghQM4bBg==}
    engines: {node: '>= 0.6'}

  /next-global-css/1.3.1:
    resolution: {integrity: sha512-+OnTwQKmv1lDP7r4R3T94oq6372R9UGVivchBQu49j7ZjzvSXHCnv93yAuhgMkvUgAbGifTs8sQ5YL9wjyAxfA==}
    dev: false

  /next-i18next/11.0.0_c9e78c1ef548b95661158f8b65ef5848:
    resolution: {integrity: sha512-phxbQiZGSJTTBE2FI4+BnqFZl88AI2V+6MrEQnT9aPFAXq/fATQ/F0pOUM3J7kU4nEeCfn3hjISq+ygGHlEz0g==}
    engines: {node: '>=12'}
    peerDependencies:
      next: '>= 10.0.0'
      react: '>= 16.8.0'
    dependencies:
      '@babel/runtime': 7.18.3
      '@types/hoist-non-react-statics': 3.3.1
      core-js: 3.22.8
      hoist-non-react-statics: 3.3.2
      i18next: 21.8.7
      i18next-fs-backend: 1.1.4
      next: 12.1.6_fe3859d3c8c94a7c7e52ff5ea4f038fc
      react: 17.0.2
      react-i18next: 11.16.9_a21aa3e9109a2e54c8103a290f02d115
    transitivePeerDependencies:
      - react-dom
      - react-native
    dev: false

  /next-transpile-modules/9.0.0:
    resolution: {integrity: sha512-VCNFOazIAnXn1hvgYYSTYMnoWgKgwlYh4lm1pKbSfiB3kj5ZYLcKVhfh3jkPOg1cnd9DP+pte9yCUocdPEUBTQ==}
    dependencies:
      enhanced-resolve: 5.9.3
      escalade: 3.1.1
    dev: false

  /next/12.1.6_fe3859d3c8c94a7c7e52ff5ea4f038fc:
    resolution: {integrity: sha512-cebwKxL3/DhNKfg9tPZDQmbRKjueqykHHbgaoG4VBRH3AHQJ2HO0dbKFiS1hPhe1/qgc2d/hFeadsbPicmLD+A==}
    engines: {node: '>=12.22.0'}
    hasBin: true
    peerDependencies:
      fibers: '>= 3.1.0'
      node-sass: ^6.0.0 || ^7.0.0
      react: ^17.0.2 || ^18.0.0-0
      react-dom: ^17.0.2 || ^18.0.0-0
      sass: ^1.3.0
    peerDependenciesMeta:
      fibers:
        optional: true
      node-sass:
        optional: true
      sass:
        optional: true
    dependencies:
      '@next/env': 12.1.6
      caniuse-lite: 1.0.30001346
      postcss: 8.4.5
      react: 17.0.2
      react-dom: 17.0.2_react@17.0.2
      sass: 1.52.2
      styled-jsx: 5.0.2_@babel+core@7.18.2+react@17.0.2
    optionalDependencies:
      '@next/swc-android-arm-eabi': 12.1.6
      '@next/swc-android-arm64': 12.1.6
      '@next/swc-darwin-arm64': 12.1.6
      '@next/swc-darwin-x64': 12.1.6
      '@next/swc-linux-arm-gnueabihf': 12.1.6
      '@next/swc-linux-arm64-gnu': 12.1.6
      '@next/swc-linux-arm64-musl': 12.1.6
      '@next/swc-linux-x64-gnu': 12.1.6
      '@next/swc-linux-x64-musl': 12.1.6
      '@next/swc-win32-arm64-msvc': 12.1.6
      '@next/swc-win32-ia32-msvc': 12.1.6
      '@next/swc-win32-x64-msvc': 12.1.6
    transitivePeerDependencies:
      - '@babel/core'
      - babel-plugin-macros
    dev: false

  /nise/5.1.1:
    resolution: {integrity: sha512-yr5kW2THW1AkxVmCnKEh4nbYkJdB3I7LUkiUgOvEkOp414mc2UMaHMA7pjq1nYowhdoJZGwEKGaQVbxfpWj10A==}
    dependencies:
      '@sinonjs/commons': 1.8.3
      '@sinonjs/fake-timers': 8.1.0
      '@sinonjs/text-encoding': 0.7.1
      just-extend: 4.2.1
      path-to-regexp: 1.8.0

  /node-abi/3.22.0:
    resolution: {integrity: sha512-u4uAs/4Zzmp/jjsD9cyFYDXeISfUWaAVWshPmDZOFOv4Xl4SbzTXm53I04C2uRueYJ+0t5PEtLH/owbn2Npf/w==}
    engines: {node: '>=10'}
    dependencies:
      semver: 7.3.7
    dev: true

  /node-addon-api/5.0.0:
    resolution: {integrity: sha512-CvkDw2OEnme7ybCykJpVcKH+uAOLV2qLqiyla128dN9TkEWfrYmxG6C2boDe5KcNQqZF3orkqzGgOMvZ/JNekA==}
    dev: true

  /node-fetch/2.6.7:
    resolution: {integrity: sha512-ZjMPFEfVx5j+y2yF35Kzx5sF7kDzxuDj6ziH4FFbOp87zKDZNx8yExJIb05OGF4Nlt9IHFIMBkRl41VdvcNdbQ==}
    engines: {node: 4.x || >=6.0.0}
    peerDependencies:
      encoding: ^0.1.0
    peerDependenciesMeta:
      encoding:
        optional: true
    dependencies:
      whatwg-url: 5.0.0
    dev: false

  /node-int64/0.4.0:
    resolution: {integrity: sha512-O5lz91xSOeoXP6DulyHfllpq+Eg00MWitZIbtPfoSEvqIHdl5gfcY6hYzDWnj0qD5tz52PI08u9qUvSVeUBeHw==}
    dev: true

  /node-releases/2.0.5:
    resolution: {integrity: sha512-U9h1NLROZTq9uE1SNffn6WuPDg8icmi3ns4rEl/oTfIle4iLjTliCzgTsbaIFMq/Xn078/lfY/BL0GWZ+psK4Q==}
    dev: true

  /nodemon/2.0.16:
    resolution: {integrity: sha512-zsrcaOfTWRuUzBn3P44RDliLlp263Z/76FPoHFr3cFFkOz0lTPAcIw8dCzfdVIx/t3AtDYCZRCDkoCojJqaG3w==}
    engines: {node: '>=8.10.0'}
    hasBin: true
    requiresBuild: true
    dependencies:
      chokidar: 3.5.3
      debug: 3.2.7
      ignore-by-default: 1.0.1
      minimatch: 3.1.2
      pstree.remy: 1.1.8
      semver: 5.7.1
      supports-color: 5.5.0
      touch: 3.1.0
      undefsafe: 2.0.5
      update-notifier: 5.1.0
    dev: true

  /nopt/1.0.10:
    resolution: {integrity: sha512-NWmpvLSqUrgrAC9HCuxEvb+PSloHpqVu+FqcO4eeF2h5qYRhA7ev6KvelyQAKtegUbC6RypJnlEOhd8vloNKYg==}
    hasBin: true
    dependencies:
      abbrev: 1.1.1
    dev: true

  /normalize-package-data/2.5.0:
    resolution: {integrity: sha512-/5CMN3T0R4XTj4DcGaexo+roZSdSFW/0AOOTROrjxzCG1wrWXEsGbRKevjlIL+ZDE4sZlJr5ED4YW0yqmkK+eA==}
    dependencies:
      hosted-git-info: 2.8.9
      resolve: 1.22.0
      semver: 5.7.1
      validate-npm-package-license: 3.0.4

  /normalize-package-data/3.0.3:
    resolution: {integrity: sha512-p2W1sgqij3zMMyRC067Dg16bfzVH+w7hyegmpIvZ4JNjqtGOVAIvLmjBx3yP7YTe9vKJgkoNOPjwQGogDoMXFA==}
    engines: {node: '>=10'}
    dependencies:
      hosted-git-info: 4.1.0
      is-core-module: 2.9.0
      semver: 7.3.7
      validate-npm-package-license: 3.0.4

  /normalize-path/3.0.0:
    resolution: {integrity: sha512-6eZs5Ls3WtCisHWp9S2GUy8dqkpGi4BVSz3GaqiE6ezub0512ESztXUwUB6C6IKbQkY2Pnb/mD4WYojCRwcwLA==}
    engines: {node: '>=0.10.0'}

  /normalize-url/4.5.1:
    resolution: {integrity: sha512-9UZCFRHQdNrfTpGg8+1INIg93B6zE0aXMVFkw1WFwvO4SlZywU6aLg5Of0Ap/PgcbSw4LNxvMWXMeugwMCX0AA==}
    engines: {node: '>=8'}
    dev: true

  /npm-bundled/1.1.2:
    resolution: {integrity: sha512-x5DHup0SuyQcmL3s7Rx/YQ8sbw/Hzg0rj48eN0dV7hf5cmQq5PXIeioroH3raV1QC1yh3uTYuMThvEQF3iKgGQ==}
    dependencies:
      npm-normalize-package-bin: 1.0.1
    dev: false

  /npm-normalize-package-bin/1.0.1:
    resolution: {integrity: sha512-EPfafl6JL5/rU+ot6P3gRSCpPDW5VmIzX959Ob1+ySFUuuYHWHekXpwdUZcKP5C+DS4GEtdJluwBjnsNDl+fSA==}
    dev: false

  /npm-package-arg/6.1.1:
    resolution: {integrity: sha512-qBpssaL3IOZWi5vEKUKW0cO7kzLeT+EQO9W8RsLOZf76KF9E/K9+wH0C7t06HXPpaH8WH5xF1MExLuCwbTqRUg==}
    dependencies:
      hosted-git-info: 2.8.9
      osenv: 0.1.5
      semver: 5.7.1
      validate-npm-package-name: 3.0.0
    dev: false

  /npm-package-json-lint-config-default/5.0.0_npm-package-json-lint@6.3.0:
    resolution: {integrity: sha512-guf+bECFtVz6sekPBmkf/m/k8gbX16F5S9wZI6cvhrkSEl+AhM2GoCU6alOhbaGbkn0PgbNRcRrsuu4jWEZFHQ==}
    engines: {node: '>=14.0.0', npm: '>=6.0.0'}
    peerDependencies:
      npm-package-json-lint: ^6.0.0
    dependencies:
      npm-package-json-lint: 6.3.0
    dev: true

  /npm-package-json-lint/6.3.0:
    resolution: {integrity: sha512-wOCWHSssQUzNvo85NYZweec5SNr9LtkB9tQzjOHjucoABJivtkOLcH/A/cfp6X+cPAC8UNzRC0K08HCm7G+rTA==}
    engines: {node: '>=14.0.0', npm: '>=6.0.0'}
    hasBin: true
    dependencies:
      ajv: 6.12.6
      ajv-errors: 1.0.1_ajv@6.12.6
      chalk: 4.1.2
      cosmiconfig: 7.0.1
      debug: 4.3.4
      globby: 11.1.0
      ignore: 5.2.0
      is-plain-obj: 3.0.0
      jsonc-parser: 3.0.0
      log-symbols: 4.1.0
      meow: 9.0.0
      plur: 4.0.0
      semver: 7.3.7
      slash: 3.0.0
      strip-json-comments: 3.1.1
      type-fest: 2.13.0
      validate-npm-package-name: 3.0.0
    transitivePeerDependencies:
      - supports-color
    dev: true

  /npm-packlist/2.1.5:
    resolution: {integrity: sha512-KCfK3Vi2F+PH1klYauoQzg81GQ8/GGjQRKYY6tRnpQUPKTs/1gBZSRWtTEd7jGdSn1LZL7gpAmJT+BcS55k2XQ==}
    engines: {node: '>=10'}
    hasBin: true
    dependencies:
      glob: 7.2.3
      ignore-walk: 3.0.4
      npm-bundled: 1.1.2
      npm-normalize-package-bin: 1.0.1
    dev: false

  /npm-run-path/4.0.1:
    resolution: {integrity: sha512-S48WzZW777zhNIrn7gxOlISNAqi9ZC/uQFnRdbeIHhZhCA6UqpkOT8T1G7BvfdgP4Er8gF4sUbaS0i7QvIfCWw==}
    engines: {node: '>=8'}
    dependencies:
      path-key: 3.1.1
    dev: true

  /npmlog/4.1.2:
    resolution: {integrity: sha512-2uUqazuKlTaSI/dC8AzicUck7+IrEaOnN/e0jd3Xtt1KcGpwx30v50mL7oPyr/h9bL3E4aZccVwpwP+5W9Vjkg==}
    dependencies:
      are-we-there-yet: 1.1.7
      console-control-strings: 1.1.0
      gauge: 2.7.4
      set-blocking: 2.0.0
    dev: true

  /number-is-nan/1.0.1:
    resolution: {integrity: sha512-4jbtZXNAsfZbAHiiqjLPBiCl16dES1zI4Hpzzxw61Tk+loF+sBDBKx1ICKKKwIqQ7M0mFn1TmkN7euSncWgHiQ==}
    engines: {node: '>=0.10.0'}
    dev: true

  /nwsapi/2.2.0:
    resolution: {integrity: sha512-h2AatdwYH+JHiZpv7pt/gSX1XoRGb7L/qSIeuqA6GwYoF9w1vP1cw42TO0aI2pNyshRK5893hNSl+1//vHK7hQ==}
    dev: true

  /object-assign/4.1.1:
    resolution: {integrity: sha512-rJgTQnkUnH1sFw8yT6VSU3zD3sWmu6sZhIseY8VX+GRu3P6F7Fu+JNDoXfklElbLJSnc3FUQHVe4cU5hj+BcUg==}
    engines: {node: '>=0.10.0'}

  /object-inspect/1.12.2:
    resolution: {integrity: sha512-z+cPxW0QGUp0mcqcsgQyLVRDoXFQbXOwBaqyF7VIgI4TWNQsDHrBpUQslRmIfAoYWdYzs6UlKJtB2XJpTaNSpQ==}

  /object-keys/1.1.1:
    resolution: {integrity: sha512-NuAESUOUMrlIXOfHKzD6bpPu3tYt3xvjNdRIQ+FeT0lNb4K8WR70CaDxhuNguS2XG+GjkyMwOzsN5ZktImfhLA==}
    engines: {node: '>= 0.4'}

  /object.assign/4.1.2:
    resolution: {integrity: sha512-ixT2L5THXsApyiUPYKmW+2EHpXXe5Ii3M+f4e+aJFAHao5amFRW6J0OO6c/LU8Be47utCx2GL89hxGB6XSmKuQ==}
    engines: {node: '>= 0.4'}
    dependencies:
      call-bind: 1.0.2
      define-properties: 1.1.4
      has-symbols: 1.0.3
      object-keys: 1.1.1

  /object.entries/1.1.5:
    resolution: {integrity: sha512-TyxmjUoZggd4OrrU1W66FMDG6CuqJxsFvymeyXI51+vQLN67zYfZseptRge703kKQdo4uccgAKebXFcRCzk4+g==}
    engines: {node: '>= 0.4'}
    dependencies:
      call-bind: 1.0.2
      define-properties: 1.1.4
      es-abstract: 1.20.1

  /object.fromentries/2.0.5:
    resolution: {integrity: sha512-CAyG5mWQRRiBU57Re4FKoTBjXfDoNwdFVH2Y1tS9PqCsfUTymAohOkEMSG3aRNKmv4lV3O7p1et7c187q6bynw==}
    engines: {node: '>= 0.4'}
    dependencies:
      call-bind: 1.0.2
      define-properties: 1.1.4
      es-abstract: 1.20.1

  /object.hasown/1.1.1:
    resolution: {integrity: sha512-LYLe4tivNQzq4JdaWW6WO3HMZZJWzkkH8fnI6EebWl0VZth2wL2Lovm74ep2/gZzlaTdV62JZHEqHQ2yVn8Q/A==}
    dependencies:
      define-properties: 1.1.4
      es-abstract: 1.20.1

  /object.values/1.1.5:
    resolution: {integrity: sha512-QUZRW0ilQ3PnPpbNtgdNV1PDbEqLIiSFB3l+EnGtBQ/8SUTLj1PZwtQHABZtLgwpJZTSZhuGLOGk57Drx2IvYg==}
    engines: {node: '>= 0.4'}
    dependencies:
      call-bind: 1.0.2
      define-properties: 1.1.4
      es-abstract: 1.20.1

  /obliterator/1.6.1:
    resolution: {integrity: sha512-9WXswnqINnnhOG/5SLimUlzuU1hFJUc8zkwyD59Sd+dPOMf05PmnYG/d6Q7HZ+KmgkZJa1PxRso6QdM3sTNHig==}
    dev: false

  /on-finished/2.4.1:
    resolution: {integrity: sha512-oVlzkg3ENAhCk2zdv7IJwd/QUD4z2RxRwpkcGY8psCVcCYZNq4wYnVWALHM+brtuJjePWiYF/ClmuDr8Ch5+kg==}
    engines: {node: '>= 0.8'}
    dependencies:
      ee-first: 1.1.1

  /once/1.4.0:
    resolution: {integrity: sha512-lNaJgI+2Q5URQBkccEKHTQOPaXdUxnZZElQTZY0MFUAuaEqe1E+Nyvgdz/aIyNi6Z9MzO5dv1H8n58/GELp3+w==}
    dependencies:
      wrappy: 1.0.2

  /one-time/1.0.0:
    resolution: {integrity: sha512-5DXOiRKwuSEcQ/l0kGCF6Q3jcADFv5tSmRaJck/OqkVFcOzutB134KRSfF0xDrL39MNnqxbHBbUUcjZIhTgb2g==}
    dependencies:
      fn.name: 1.1.0
    dev: false

  /onetime/5.1.2:
    resolution: {integrity: sha512-kbpaSSGJTWdAY5KPVeMOKXSrPtr8C8C7wodJbcsd51jRnmD+GZu8Y0VoU6Dm5Z4vWr0Ig/1NKuWRKf7j5aaYSg==}
    engines: {node: '>=6'}
    dependencies:
      mimic-fn: 2.1.0

  /optionator/0.8.3:
    resolution: {integrity: sha512-+IW9pACdk3XWmmTXG8m3upGUJst5XRGzxMRjXzAuJ1XnIFNvfhjjIuYkDvysnPQ7qzqVzLt78BCruntqRhWQbA==}
    engines: {node: '>= 0.8.0'}
    dependencies:
      deep-is: 0.1.4
      fast-levenshtein: 2.0.6
      levn: 0.3.0
      prelude-ls: 1.1.2
      type-check: 0.3.2
      word-wrap: 1.2.3
    dev: true

  /optionator/0.9.1:
    resolution: {integrity: sha512-74RlY5FCnhq4jRxVUPKDaRwrVNXMqsGsiW6AJw4XK8hmtm10wC0ypZBLw5IIp85NZMr91+qd1RvvENwg7jjRFw==}
    engines: {node: '>= 0.8.0'}
    dependencies:
      deep-is: 0.1.4
      fast-levenshtein: 2.0.6
      levn: 0.4.1
      prelude-ls: 1.2.1
      type-check: 0.4.0
      word-wrap: 1.2.3

  /os-homedir/1.0.2:
    resolution: {integrity: sha512-B5JU3cabzk8c67mRRd3ECmROafjYMXbuzlwtqdM8IbS8ktlTix8aFGb2bAGKrSRIlnfKwovGUUr72JUPyOb6kQ==}
    engines: {node: '>=0.10.0'}
    dev: false

  /os-tmpdir/1.0.2:
    resolution: {integrity: sha512-D2FR03Vir7FIu45XBY20mTb+/ZSWB00sjU9jdQXt83gDrI4Ztz5Fs7/yy74g2N5SVQY4xY1qDr4rNddwYRVX0g==}
    engines: {node: '>=0.10.0'}
    dev: false

  /osenv/0.1.5:
    resolution: {integrity: sha512-0CWcCECdMVc2Rw3U5w9ZjqX6ga6ubk1xDVKxtBQPK7wis/0F2r9T6k4ydGYhecl7YUBxBVxhL5oisPsNxAPe2g==}
    dependencies:
      os-homedir: 1.0.2
      os-tmpdir: 1.0.2
    dev: false

  /p-cancelable/1.1.0:
    resolution: {integrity: sha512-s73XxOZ4zpt1edZYZzvhqFa6uvQc1vwUa0K0BdtIZgQMAJj9IbebH+JkgKZc9h+B05PKHLOTl4ajG1BmNrVZlw==}
    engines: {node: '>=6'}
    dev: true

  /p-limit/1.3.0:
    resolution: {integrity: sha512-vvcXsLAJ9Dr5rQOPk7toZQZJApBl2K4J6dANSsEuh6QI41JYcsS/qhTGa9ErIUUgK3WNQoJYvylxvjqmiqEA9Q==}
    engines: {node: '>=4'}
    dependencies:
      p-try: 1.0.0

  /p-limit/2.3.0:
    resolution: {integrity: sha512-//88mFWSJx8lxCzwdAABTJL2MyWB12+eIY7MDL2SqLmAkeKU9qxRvWuSyTjm3FUmpBEMuFfckAIqEaVGUDxb6w==}
    engines: {node: '>=6'}
    dependencies:
      p-try: 2.2.0

  /p-locate/2.0.0:
    resolution: {integrity: sha512-nQja7m7gSKuewoVRen45CtVfODR3crN3goVQ0DDZ9N3yHxgpkuBhZqsaiotSQRrADUrne346peY7kT3TSACykg==}
    engines: {node: '>=4'}
    dependencies:
      p-limit: 1.3.0

  /p-locate/4.1.0:
    resolution: {integrity: sha512-R79ZZ/0wAxKGu3oYMlz8jy/kbhsNrS7SKZ7PxEHBgJ5+F2mtFW2fK2cOtBh1cHYkQsbzFV7I+EoRKe6Yt0oK7A==}
    engines: {node: '>=8'}
    dependencies:
      p-limit: 2.3.0
    dev: true

  /p-reflect/2.1.0:
    resolution: {integrity: sha512-paHV8NUz8zDHu5lhr/ngGWQiW067DK/+IbJ+RfZ4k+s8y4EKyYCz8pGYWjxCg35eHztpJAt+NUgvN4L+GCbPlg==}
    engines: {node: '>=8'}
    dev: false

  /p-settle/4.1.1:
    resolution: {integrity: sha512-6THGh13mt3gypcNMm0ADqVNCcYa3BK6DWsuJWFCuEKP1rpY+OKGp7gaZwVmLspmic01+fsg/fN57MfvDzZ/PuQ==}
    engines: {node: '>=10'}
    dependencies:
      p-limit: 2.3.0
      p-reflect: 2.1.0
    dev: false

  /p-try/1.0.0:
    resolution: {integrity: sha512-U1etNYuMJoIz3ZXSrrySFjsXQTWOx2/jdi86L+2pRvph/qMKL6sbcCYdH23fqsbm8TH2Gn0OybpT4eSFlCVHww==}
    engines: {node: '>=4'}

  /p-try/2.2.0:
    resolution: {integrity: sha512-R4nPAVTAU0B9D35/Gk3uJf/7XYbQcyohSKdvAxIRSNghFl4e71hVoGnBNQz9cWaXxO2I10KTC+3jMdvvoKw6dQ==}
    engines: {node: '>=6'}

  /package-json/6.5.0:
    resolution: {integrity: sha512-k3bdm2n25tkyxcjSKzB5x8kfVxlMdgsbPr0GkZcwHsLpba6cBjqCt1KlcChKEvxHIcTB1FVMuwoijZ26xex5MQ==}
    engines: {node: '>=8'}
    dependencies:
      got: 9.6.0
      registry-auth-token: 4.2.1
      registry-url: 5.1.0
      semver: 6.3.0
    dev: true

  /pako/1.0.11:
    resolution: {integrity: sha512-4hLB8Py4zZce5s4yd9XzopqwVv/yGNhV1Bl8NTmCq1763HeK2+EwVTv+leGeL13Dnh2wfbqowVPXCIO0z4taYw==}
    dev: false

  /parent-module/1.0.1:
    resolution: {integrity: sha512-GQ2EWRpQV8/o+Aw8YqtfZZPfNRWZYkbidE9k5rpl/hC3vtHHBfGm2Ifi6qWV+coDGkrUKZAxE3Lot5kcsRlh+g==}
    engines: {node: '>=6'}
    dependencies:
      callsites: 3.1.0

  /parse-json/5.2.0:
    resolution: {integrity: sha512-ayCKvm/phCGxOkYRSCM82iDwct8/EonSEgCSxWxD7ve6jHggsFl4fZVQBPRNgQoKiuV/odhFrGzQXZwbifC8Rg==}
    engines: {node: '>=8'}
    dependencies:
      '@babel/code-frame': 7.16.7
      error-ex: 1.3.2
      json-parse-even-better-errors: 2.3.1
      lines-and-columns: 1.2.4

  /parse5/6.0.1:
    resolution: {integrity: sha512-Ofn/CTFzRGTTxwpNEs9PP93gXShHcTq255nzRYSKe8AkVpZY7e1fpmTfOyoIvjP5HG7Z2ZM7VS9PPhQGW2pOpw==}
    dev: true

  /parseurl/1.3.3:
    resolution: {integrity: sha512-CiyeOxFT/JZyN5m0z9PfXw4SCBJ6Sygz1Dpl0wqjlhDEGGBP1GnsUVEL0p63hoG1fcj3fHynXi9NYO4nWOL+qQ==}
    engines: {node: '>= 0.8'}

  /path-exists/3.0.0:
    resolution: {integrity: sha512-bpC7GYwiDYQ4wYLe+FA8lhRjhQCMcQGuSgGGqDkg/QerRWw9CmGRT0iSOVRSZJ29NMLZgIzqaljJ63oaL4NIJQ==}
    engines: {node: '>=4'}

  /path-exists/4.0.0:
    resolution: {integrity: sha512-ak9Qy5Q7jYb2Wwcey5Fpvg2KoAc/ZIhLSLOSBmRmygPsGwkVVt0fZa0qrtMz+m6tJTAHfZQ8FnmB4MG4LWy7/w==}
    engines: {node: '>=8'}
    dev: true

  /path-is-absolute/1.0.1:
    resolution: {integrity: sha512-AVbw3UJ2e9bq64vSaS9Am0fje1Pa8pbGqTTsmXfaIiMpnr5DlDhfJOuLj9Sf95ZPVDAUerDfEk88MPmPe7UCQg==}
    engines: {node: '>=0.10.0'}

  /path-key/3.1.1:
    resolution: {integrity: sha512-ojmeN0qd+y0jszEtoY48r0Peq5dwMEkIlCOu6Q5f41lfkswXuKtYrhgoTpLnyIcHm24Uhqx+5Tqm2InSwLhE6Q==}
    engines: {node: '>=8'}

  /path-parse/1.0.7:
    resolution: {integrity: sha512-LDJzPVEEEPR+y48z93A0Ed0yXb8pAByGWo/k5YYdYgpY2/2EsOsksJrq7lOHxryrVOn1ejG6oAp8ahvOIQD8sw==}

  /path-to-regexp/0.1.7:
    resolution: {integrity: sha512-5DFkuoqlv1uYQKxy8omFBeJPQcdoE07Kv2sferDCrAq1ohOU+MSDswDIbnx3YAM60qIOnYa53wBhXW0EbMonrQ==}

  /path-to-regexp/1.8.0:
    resolution: {integrity: sha512-n43JRhlUKUAlibEJhPeir1ncUID16QnEjNpwzNdO3Lm4ywrBpBZ5oLD0I6br9evr1Y9JTqwRtAh7JLoOzAQdVA==}
    dependencies:
      isarray: 0.0.1

  /path-type/4.0.0:
    resolution: {integrity: sha512-gDKb8aZMDeD/tZWs9P6+q0J9Mwkdl6xMV8TjnGP3qJVJ06bdMgkbBlLU8IdfOsIsFz2BW1rNVT3XuNEl8zPAvw==}
    engines: {node: '>=8'}

  /picocolors/1.0.0:
    resolution: {integrity: sha512-1fygroTLlHu66zi26VoTDv8yRgm0Fccecssto+MhsZ0D/DGW2sm8E8AjW7NU5VVTRt5GxbeZ5qBuJr+HyLYkjQ==}

  /picomatch/2.3.1:
    resolution: {integrity: sha512-JU3teHTNjmE2VCGFzuY8EXzCDVwEqB2a8fsIvwaStHhAWJEeVd1o1QD80CU6+ZdEXXSLbSsuLwJjkCBWqRQUVA==}
    engines: {node: '>=8.6'}

  /pirates/4.0.5:
    resolution: {integrity: sha512-8V9+HQPupnaXMA23c5hvl69zXvTwTzyAYasnkb0Tts4XvO4CliqONMOnvlq26rkhLC3nWDFBJf73LU1e1VZLaQ==}
    engines: {node: '>= 6'}
    dev: true

  /pkg-dir/4.2.0:
    resolution: {integrity: sha512-HRDzbaKjC+AOWVXxAU/x54COGeIv9eb+6CkDSQoNTt4XyWoIJvuPsXizxu/Fr23EiekbtZwmh1IcIG/l/a10GQ==}
    engines: {node: '>=8'}
    dependencies:
      find-up: 4.1.0
    dev: true

  /please-upgrade-node/3.2.0:
    resolution: {integrity: sha512-gQR3WpIgNIKwBMVLkpMUeR3e1/E1y42bqDQZfql+kDeXd8COYfM8PQA4X6y7a8u9Ua9FHmsrrmirW2vHs45hWg==}
    dependencies:
      semver-compare: 1.0.0
    dev: true

  /plur/4.0.0:
    resolution: {integrity: sha512-4UGewrYgqDFw9vV6zNV+ADmPAUAfJPKtGvb/VdpQAx25X5f3xXdGdyOEVFwkl8Hl/tl7+xbeHqSEM+D5/TirUg==}
    engines: {node: '>=10'}
    dependencies:
      irregular-plurals: 3.3.0
    dev: true

  /postcss/8.4.14:
    resolution: {integrity: sha512-E398TUmfAYFPBSdzgeieK2Y1+1cpdxJx8yXbK/m57nRhKSmk1GB2tO4lbLBtlkfPQTDKfe4Xqv1ASWPpayPEig==}
    engines: {node: ^10 || ^12 || >=14}
    dependencies:
      nanoid: 3.3.4
      picocolors: 1.0.0
      source-map-js: 1.0.2
    dev: true

  /postcss/8.4.5:
    resolution: {integrity: sha512-jBDboWM8qpaqwkMwItqTQTiFikhs/67OYVvblFFTM7MrZjt6yMKd6r2kgXizEbTTljacm4NldIlZnhbjr84QYg==}
    engines: {node: ^10 || ^12 || >=14}
    dependencies:
      nanoid: 3.3.4
      picocolors: 1.0.0
      source-map-js: 1.0.2
    dev: false

  /prebuild-install/7.1.0:
    resolution: {integrity: sha512-CNcMgI1xBypOyGqjp3wOc8AAo1nMhZS3Cwd3iHIxOdAUbb+YxdNuM4Z5iIrZ8RLvOsf3F3bl7b7xGq6DjQoNYA==}
    engines: {node: '>=10'}
    hasBin: true
    dependencies:
      detect-libc: 2.0.1
      expand-template: 2.0.3
      github-from-package: 0.0.0
      minimist: 1.2.6
      mkdirp-classic: 0.5.3
      napi-build-utils: 1.0.2
      node-abi: 3.22.0
      npmlog: 4.1.2
      pump: 3.0.0
      rc: 1.2.8
      simple-get: 4.0.1
      tar-fs: 2.1.1
      tunnel-agent: 0.6.0
    dev: true

  /prelude-ls/1.1.2:
    resolution: {integrity: sha512-ESF23V4SKG6lVSGZgYNpbsiaAkdab6ZgOxe52p7+Kid3W3u3bxR4Vfd/o21dmN7jSt0IwgZ4v5MUd26FEtXE9w==}
    engines: {node: '>= 0.8.0'}
    dev: true

  /prelude-ls/1.2.1:
    resolution: {integrity: sha512-vkcDPrRZo1QZLbn5RLGPpg/WmIQ65qoWWhcGKf/b5eplkkarX0m9z8ppCat4mlOqUsWpyNuYgO3VRyrYHSzX5g==}
    engines: {node: '>= 0.8.0'}

  /prepend-http/2.0.0:
    resolution: {integrity: sha512-ravE6m9Atw9Z/jjttRUZ+clIXogdghyZAuWJ3qEzjT+jI/dL1ifAqhZeC5VHzQp1MSt1+jxKkFNemj/iO7tVUA==}
    engines: {node: '>=4'}
    dev: true

  /prettier/2.3.2:
    resolution: {integrity: sha512-lnJzDfJ66zkMy58OL5/NY5zp70S7Nz6KqcKkXYzn2tMVrNxvbqaBpg7H3qHaLxCJ5lNMsGuM8+ohS7cZrthdLQ==}
    engines: {node: '>=10.13.0'}
    hasBin: true
    dev: true

  /pretty-format/27.5.1:
    resolution: {integrity: sha512-Qb1gy5OrP5+zDf2Bvnzdl3jsTf1qXVMazbvCoKhtKqVs4/YK4ozX4gKQJJVyNe+cajNPn0KoC0MC3FUmaHWEmQ==}
    engines: {node: ^10.13.0 || ^12.13.0 || ^14.15.0 || >=15.0.0}
    dependencies:
      ansi-regex: 5.0.1
      ansi-styles: 5.2.0
      react-is: 17.0.2
    dev: true

  /process-nextick-args/2.0.1:
    resolution: {integrity: sha512-3ouUOpQhtgrbOa17J7+uxOTpITYWaGP7/AhoR3+A+/1e9skrzelGi/dXzEYyvbxubEF6Wn2ypscTKiKJFFn1ag==}

  /process/0.11.10:
    resolution: {integrity: sha512-cdGef/drWFoydD1JsMzuFf8100nZl+GT+yacc2bEced5f9Rjk4z+WtFUTBu9PhOi9j/jfmBPu0mMEY4wIdAF8A==}
    engines: {node: '>= 0.6.0'}
    dev: false

  /prompts/2.4.2:
    resolution: {integrity: sha512-NxNv/kLguCA7p3jE8oL2aEBsrJWgAakBpgmgK6lpPWV+WuOmY6r2/zbAVnP+T8bQlA0nzHXSJSJW0Hq7ylaD2Q==}
    engines: {node: '>= 6'}
    dependencies:
      kleur: 3.0.3
      sisteransi: 1.0.5
    dev: true

  /prop-types/15.8.1:
    resolution: {integrity: sha512-oj87CgZICdulUohogVAR7AjlC0327U4el4L6eAvOqCeudMDVU0NThNaV+b9Df4dXgSP1gXMTnPdhfe/2qDH5cg==}
    dependencies:
      loose-envify: 1.4.0
      object-assign: 4.1.1
      react-is: 16.13.1

  /proxy-addr/2.0.7:
    resolution: {integrity: sha512-llQsMLSUDUPT44jdrU/O37qlnifitDP+ZwrmmZcoSKyLKvtZxpyV0n2/bD/N4tBAAZ/gJEdZU7KMraoK1+XYAg==}
    engines: {node: '>= 0.10'}
    dependencies:
      forwarded: 0.2.0
      ipaddr.js: 1.9.1

  /psl/1.8.0:
    resolution: {integrity: sha512-RIdOzyoavK+hA18OGGWDqUTsCLhtA7IcZ/6NCs4fFJaHBDab+pDDmDIByWFRQJq2Cd7r1OoQxBGKOaztq+hjIQ==}

  /pstree.remy/1.1.8:
    resolution: {integrity: sha512-77DZwxQmxKnu3aR542U+X8FypNzbfJ+C5XQDk3uWjWxn6151aIMGthWYRXTqT1E5oJvg+ljaa2OJi+VfvCOQ8w==}
    dev: true

  /pump/3.0.0:
    resolution: {integrity: sha512-LwZy+p3SFs1Pytd/jYct4wpv49HiYCqd9Rlc5ZVdk0V+8Yzv6jR5Blk3TRmPL1ft69TxP0IMZGJ+WPFU2BFhww==}
    dependencies:
      end-of-stream: 1.4.4
      once: 1.4.0
    dev: true

  /punycode/1.3.2:
    resolution: {integrity: sha512-RofWgt/7fL5wP1Y7fxE7/EmTLzQVnB0ycyibJ0OOHIlJqTNzglYFxVwETOcIoJqJmpDXJ9xImDv+Fq34F/d4Dw==}
    dev: true

  /punycode/2.1.1:
    resolution: {integrity: sha512-XRsRjdf+j5ml+y/6GKHPZbrF/8p2Yga0JPtdqTIY2Xe5ohJPD9saDJJLPvp9+NSBprVvevdXZybnj2cv8OEd0A==}
    engines: {node: '>=6'}

  /pupa/2.1.1:
    resolution: {integrity: sha512-l1jNAspIBSFqbT+y+5FosojNpVpF94nlI+wDUpqP9enwOTfHx9f0gh5nB96vl+6yTpsJsypeNrwfzPrKuHB41A==}
    engines: {node: '>=8'}
    dependencies:
      escape-goat: 2.1.1
    dev: true

  /pure-rand/5.0.1:
    resolution: {integrity: sha512-ksWccjmXOHU2gJBnH0cK1lSYdvSZ0zLoCMSz/nTGh6hDvCSgcRxDyIcOBD6KNxFz3xhMPm/T267Tbe2JRymKEQ==}
    dev: true

  /qs/6.10.3:
    resolution: {integrity: sha512-wr7M2E0OFRfIfJZjKGieI8lBKb7fRCH4Fv5KNPEs7gJ8jadvotdsS08PzOKR7opXhZ/Xkjtt3WF9g38drmyRqQ==}
    engines: {node: '>=0.6'}
    dependencies:
      side-channel: 1.0.4

  /query-ast/1.0.4:
    resolution: {integrity: sha512-KFJFSvODCBjIH5HbHvITj9EEZKYUU6VX0T5CuB1ayvjUoUaZkKMi6eeby5Tf8DMukyZHlJQOE1+f3vevKUe6eg==}
    dependencies:
      invariant: 2.2.4
    dev: true

  /querystring/0.2.0:
    resolution: {integrity: sha1-sgmEkgO7Jd+CDadW50cAWHhSFiA=}
    engines: {node: '>=0.4.x'}
    deprecated: The querystring API is considered Legacy. new code should use the URLSearchParams API instead.
    dev: true

  /queue-microtask/1.2.3:
    resolution: {integrity: sha512-NuaNSa6flKT5JaSYQzJok04JzTL1CA6aGhv5rfLW3PgqA+M2ChpZQnAC8h8i4ZFkBS8X5RqkDBHA7r4hej3K9A==}

  /quick-lru/4.0.1:
    resolution: {integrity: sha512-ARhCpm70fzdcvNQfPoy49IaanKkTlRWF2JMzqhcJbhSFRZv7nPTvZJdcY7301IPmvW+/p0RgIWnQDLJxifsQ7g==}
    engines: {node: '>=8'}
    dev: true

  /ramda/0.27.2:
    resolution: {integrity: sha512-SbiLPU40JuJniHexQSAgad32hfwd+DRUdwF2PlVuI5RZD0/vahUco7R8vD86J/tcEKKF9vZrUVwgtmGCqlCKyA==}
    dev: false

  /range-parser/1.2.1:
    resolution: {integrity: sha512-Hrgsx+orqoygnmhFbKaHE6c296J+HTAQXoxEF6gNupROmmGJRoyzfG3ccAveqCBrwr/2yxQ5BVd/GTl5agOwSg==}
    engines: {node: '>= 0.6'}

  /raw-body/2.5.1:
    resolution: {integrity: sha512-qqJBtEyVgS0ZmPGdCFPWJ3FreoqvG4MVQln/kCgF7Olq95IbOp0/BWyMwbdtn4VTvkM8Y7khCQ2Xgk/tcrCXig==}
    engines: {node: '>= 0.8'}
    dependencies:
      bytes: 3.1.2
      http-errors: 2.0.0
      iconv-lite: 0.4.24
      unpipe: 1.0.0

  /rc/1.2.8:
    resolution: {integrity: sha512-y3bGgqKj3QBdxLbLkomlohkvsA8gdAiUQlSBJnBhfn+BPxg4bc62d8TcBW15wavDfgexCgccckhcZvywyQYPOw==}
    hasBin: true
    dependencies:
      deep-extend: 0.6.0
      ini: 1.3.8
      minimist: 1.2.6
      strip-json-comments: 2.0.1
    dev: true

  /react-clientside-effect/1.2.6_react@17.0.2:
    resolution: {integrity: sha512-XGGGRQAKY+q25Lz9a/4EPqom7WRjz3z9R2k4jhVKA/puQFH/5Nt27vFZYql4m4NVNdUvX8PS3O7r/Zzm7cjUlg==}
    peerDependencies:
      react: ^15.3.0 || ^16.0.0 || ^17.0.0 || ^18.0.0
    dependencies:
      '@babel/runtime': 7.18.3
      react: 17.0.2
    dev: true

  /react-dom/17.0.2_react@17.0.2:
    resolution: {integrity: sha512-s4h96KtLDUQlsENhMn1ar8t2bEa+q/YAtj8pPPdIjPDGBDIVNsrD9aXNWqspUe6AzKCIG0C1HZZLqLV7qpOBGA==}
    peerDependencies:
      react: 17.0.2
    dependencies:
      loose-envify: 1.4.0
      object-assign: 4.1.1
      react: 17.0.2
      scheduler: 0.20.2
    dev: false

  /react-draggable/4.4.5_react-dom@17.0.2+react@17.0.2:
    resolution: {integrity: sha512-OMHzJdyJbYTZo4uQE393fHcqqPYsEtkjfMgvCHr6rejT+Ezn4OZbNyGH50vv+SunC1RMvwOTSWkEODQLzw1M9g==}
    peerDependencies:
      react: '>= 16.3.0'
      react-dom: '>= 16.3.0'
    dependencies:
      clsx: 1.1.1
      prop-types: 15.8.1
      react: 17.0.2
      react-dom: 17.0.2_react@17.0.2
    dev: true

  /react-focus-lock/2.8.1_b08e3c15324cbe90a6ff8fcd416c932c:
    resolution: {integrity: sha512-4kb9I7JIiBm0EJ+CsIBQ+T1t5qtmwPRbFGYFQ0t2q2qIpbFbYTHDjnjJVFB7oMBtXityEOQehblJPjqSIf3Amg==}
    peerDependencies:
      react: ^16.8.0 || ^17.0.0 || ^18.0.0
    dependencies:
      '@babel/runtime': 7.18.3
      focus-lock: 0.10.2
      prop-types: 15.8.1
      react: 17.0.2
      react-clientside-effect: 1.2.6_react@17.0.2
      use-callback-ref: 1.3.0_b08e3c15324cbe90a6ff8fcd416c932c
      use-sidecar: 1.1.2_b08e3c15324cbe90a6ff8fcd416c932c
    transitivePeerDependencies:
      - '@types/react'
    dev: true

  /react-i18next/11.16.9_a21aa3e9109a2e54c8103a290f02d115:
    resolution: {integrity: sha512-euXxWvcEAvsY7ZVkwx9ztCq4butqtsGHEkpkuo0RMj8Ru09IF9o2KxCyN+zyv51Nr0aBh/elaTIiR6fMb8YfVg==}
    peerDependencies:
      i18next: '>= 19.0.0'
      react: '>= 16.8.0'
      react-dom: '*'
      react-native: '*'
    peerDependenciesMeta:
      react-dom:
        optional: true
      react-native:
        optional: true
    dependencies:
      '@babel/runtime': 7.18.3
      html-escaper: 2.0.2
      html-parse-stringify: 3.0.1
      i18next: 21.8.7
      react: 17.0.2
      react-dom: 17.0.2_react@17.0.2
    dev: false

  /react-is/16.13.1:
    resolution: {integrity: sha512-24e6ynE2H+OKt4kqsOvNd8kBpV65zoxbA4BVsEOB3ARVWQki/DHzaUoC5KuON/BiccDaCCTZBuOcfZs70kR8bQ==}

  /react-is/17.0.2:
    resolution: {integrity: sha512-w2GsyukL62IJnlaff/nRegPQR94C/XXamvMWmSHRJ4y7Ts/4ocGRmTHvOs8PSE6pB3dWOrD/nueuU5sduBsQ4w==}
    dev: true

  /react-keyed-flatten-children/1.3.0_react@17.0.2:
    resolution: {integrity: sha512-qB7A6n+NHU0x88qTZGAJw6dsqwI941jcRPBB640c/CyWqjPQQ+YUmXOuzPziuHb7iqplM3xksWAbGYwkQT0tXA==}
    peerDependencies:
      react: '>=15.0.0'
    dependencies:
      react: 17.0.2
      react-is: 16.13.1
    dev: true

  /react-resizable/1.11.1_react-dom@17.0.2+react@17.0.2:
    resolution: {integrity: sha512-S70gbLaAYqjuAd49utRHibtHLrHXInh7GuOR+6OO6RO6uleQfuBnWmZjRABfqNEx3C3Z6VPLg0/0uOYFrkfu9Q==}
    peerDependencies:
      react: 0.14.x || 15.x || 16.x || 17.x
      react-dom: 0.14.x || 15.x || 16.x || 17.x
    dependencies:
      prop-types: 15.8.1
      react: 17.0.2
      react-dom: 17.0.2_react@17.0.2
      react-draggable: 4.4.5_react-dom@17.0.2+react@17.0.2
    dev: true

  /react-transition-group/4.4.2_react-dom@17.0.2+react@17.0.2:
    resolution: {integrity: sha512-/RNYfRAMlZwDSr6z4zNKV6xu53/e2BuaBbGhbyYIXTrmgu/bGHzmqOs7mJSJBHy9Ud+ApHx3QjrkKSp1pxvlFg==}
    peerDependencies:
      react: '>=16.6.0'
      react-dom: '>=16.6.0'
    dependencies:
      '@babel/runtime': 7.18.3
      dom-helpers: 5.2.1
      loose-envify: 1.4.0
      prop-types: 15.8.1
      react: 17.0.2
      react-dom: 17.0.2_react@17.0.2
    dev: true

  /react-virtual/2.10.4_react@17.0.2:
    resolution: {integrity: sha512-Ir6+oPQZTVHfa6+JL9M7cvMILstFZH/H3jqeYeKI4MSUX+rIruVwFC6nGVXw9wqAw8L0Kg2KvfXxI85OvYQdpQ==}
    peerDependencies:
      react: ^16.6.3 || ^17.0.0
    dependencies:
      '@reach/observe-rect': 1.2.0
      react: 17.0.2
    dev: true

  /react/17.0.2:
    resolution: {integrity: sha512-gnhPt75i/dq/z3/6q/0asP78D0u592D5L1pd7M8P+dck6Fu/jJeL6iVVK23fptSUZj8Vjf++7wXA8UNclGQcbA==}
    engines: {node: '>=0.10.0'}
    dependencies:
      loose-envify: 1.4.0
      object-assign: 4.1.1
    dev: false

  /read-package-json/2.1.2:
    resolution: {integrity: sha512-D1KmuLQr6ZSJS0tW8hf3WGpRlwszJOXZ3E8Yd/DNRaM5d+1wVRZdHlpGBLAuovjr28LbWvjpWkBHMxpRGGjzNA==}
    dependencies:
      glob: 7.2.3
      json-parse-even-better-errors: 2.3.1
      normalize-package-data: 2.5.0
      npm-normalize-package-bin: 1.0.1
    dev: false

  /read-package-tree/5.1.6:
    resolution: {integrity: sha512-FCX1aT3GWyY658wzDICef4p+n0dB+ENRct8E/Qyvppj6xVpOYerBHfUu7OP5Rt1/393Tdglguf5ju5DEX4wZNg==}
    deprecated: The functionality that this package provided is now in @npmcli/arborist
    dependencies:
      debuglog: 1.0.1
      dezalgo: 1.0.4
      once: 1.4.0
      read-package-json: 2.1.2
      readdir-scoped-modules: 1.1.0
    dev: false

  /read-pkg-up/7.0.1:
    resolution: {integrity: sha512-zK0TB7Xd6JpCLmlLmufqykGE+/TlOePD6qKClNW7hHDKFh/J7/7gCWGR7joEQEW1bKq3a3yUZSObOoWLFQ4ohg==}
    engines: {node: '>=8'}
    dependencies:
      find-up: 4.1.0
      read-pkg: 5.2.0
      type-fest: 0.8.1
    dev: true

  /read-pkg/5.2.0:
    resolution: {integrity: sha512-Ug69mNOpfvKDAc2Q8DRpMjjzdtrnv9HcSMX+4VsZxD1aZ6ZzrIE7rlzXBtWTyhULSMKg076AW6WR5iZpD0JiOg==}
    engines: {node: '>=8'}
    dependencies:
      '@types/normalize-package-data': 2.4.1
      normalize-package-data: 2.5.0
      parse-json: 5.2.0
      type-fest: 0.6.0
    dev: true

  /read-yaml-file/2.1.0:
    resolution: {integrity: sha512-UkRNRIwnhG+y7hpqnycCL/xbTk7+ia9VuVTC0S+zVbwd65DI9eUpRMfsWIGrCWxTU/mi+JW8cHQCrv+zfCbEPQ==}
    engines: {node: '>=10.13'}
    dependencies:
      js-yaml: 4.1.0
      strip-bom: 4.0.0
    dev: false

  /readable-stream/2.3.7:
    resolution: {integrity: sha512-Ebho8K4jIbHAxnuxi7o42OrZgF/ZTNcsZj6nRKyUmkhLFq8CHItp/fy6hQZuZmP/n3yZ9VBUbp4zz/mX8hmYPw==}
    dependencies:
      core-util-is: 1.0.3
      inherits: 2.0.4
      isarray: 1.0.0
      process-nextick-args: 2.0.1
      safe-buffer: 5.1.2
      string_decoder: 1.1.1
      util-deprecate: 1.0.2

  /readable-stream/3.6.0:
    resolution: {integrity: sha512-BViHy7LKeTz4oNnkcLJ+lVSL6vpiFeX6/d3oSH8zCW7UxP2onchk+vTGB143xuFjHS3deTgkKoXXymXqymiIdA==}
    engines: {node: '>= 6'}
    dependencies:
      inherits: 2.0.4
      string_decoder: 1.3.0
      util-deprecate: 1.0.2

  /readdir-scoped-modules/1.1.0:
    resolution: {integrity: sha512-asaikDeqAQg7JifRsZn1NJZXo9E+VwlyCfbkZhwyISinqk5zNS6266HS5kah6P0SaQKGF6SkNnZVHUzHFYxYDw==}
    dependencies:
      debuglog: 1.0.1
      dezalgo: 1.0.4
      graceful-fs: 4.2.10
      once: 1.4.0
    dev: false

  /readdirp/3.5.0:
    resolution: {integrity: sha512-cMhu7c/8rdhkHXWsY+osBhfSy0JikwpHK/5+imo+LpeasTF8ouErHrlYkwT0++njiyuDvc7OFY5T3ukvZ8qmFQ==}
    engines: {node: '>=8.10.0'}
    dependencies:
      picomatch: 2.3.1
    dev: true

  /readdirp/3.6.0:
    resolution: {integrity: sha512-hOS089on8RduqdbhvQ5Z37A0ESjsqz6qnRcffsMU3495FuTdqSm+7bhJ29JvIOsBDEEnan5DPu9t3To9VRlMzA==}
    engines: {node: '>=8.10.0'}
    dependencies:
      picomatch: 2.3.1
    dev: true

  /redent/3.0.0:
    resolution: {integrity: sha512-6tDA8g98We0zd0GvVeMT9arEOnTw9qM03L9cJXaCjrip1OO764RDBLBfrB4cwzNGDj5OA5ioymC9GkizgWJDUg==}
    engines: {node: '>=8'}
    dependencies:
      indent-string: 4.0.0
      strip-indent: 3.0.0
    dev: true

  /regenerate-unicode-properties/10.0.1:
    resolution: {integrity: sha512-vn5DU6yg6h8hP/2OkQo3K7uVILvY4iu0oI4t3HFa81UPkhGJwkRwM10JEc3upjdhHjs/k8GJY1sRBhk5sr69Bw==}
    engines: {node: '>=4'}
    dependencies:
      regenerate: 1.4.2
    dev: true

  /regenerate/1.4.2:
    resolution: {integrity: sha512-zrceR/XhGYU/d/opr2EKO7aRHUeiBI8qjtfHqADTwZd6Szfy16la6kqD0MIUs5z5hx6AaKa+PixpPrR289+I0A==}
    dev: true

  /regenerator-runtime/0.13.9:
    resolution: {integrity: sha512-p3VT+cOEgxFsRRA9X4lkI1E+k2/CtnKtU4gcxyaCUreilL/vqI6CdZ3wxVUx3UOUg+gnUOQQcRI7BmSI656MYA==}

  /regenerator-transform/0.15.0:
    resolution: {integrity: sha512-LsrGtPmbYg19bcPHwdtmXwbW+TqNvtY4riE3P83foeHRroMbH6/2ddFBfab3t7kbzc7v7p4wbkIecHImqt0QNg==}
    dependencies:
      '@babel/runtime': 7.18.3
    dev: true

  /regexp-tree/0.1.24:
    resolution: {integrity: sha512-s2aEVuLhvnVJW6s/iPgEGK6R+/xngd2jNQ+xy4bXNDKxZKJH6jpPHY6kVeVv1IeLCHgswRj+Kl3ELaDjG6V1iw==}
    hasBin: true

  /regexp.prototype.flags/1.4.3:
    resolution: {integrity: sha512-fjggEOO3slI6Wvgjwflkc4NFRCTZAu5CnNfBd5qOMYhWdn67nJBBu34/TkD++eeFmd8C9r9jfXJ27+nSiRkSUA==}
    engines: {node: '>= 0.4'}
    dependencies:
      call-bind: 1.0.2
      define-properties: 1.1.4
      functions-have-names: 1.2.3

  /regexpp/3.2.0:
    resolution: {integrity: sha512-pq2bWo9mVD43nbts2wGv17XLiNLya+GklZ8kaDLV2Z08gDCsGpnKn9BFMepvWuHCbyVvY7J5o5+BVvoQbmlJLg==}
    engines: {node: '>=8'}

  /regexpu-core/5.0.1:
    resolution: {integrity: sha512-CriEZlrKK9VJw/xQGJpQM5rY88BtuL8DM+AEwvcThHilbxiTAy8vq4iJnd2tqq8wLmjbGZzP7ZcKFjbGkmEFrw==}
    engines: {node: '>=4'}
    dependencies:
      regenerate: 1.4.2
      regenerate-unicode-properties: 10.0.1
      regjsgen: 0.6.0
      regjsparser: 0.8.4
      unicode-match-property-ecmascript: 2.0.0
      unicode-match-property-value-ecmascript: 2.0.0
    dev: true

  /registry-auth-token/4.2.1:
    resolution: {integrity: sha512-6gkSb4U6aWJB4SF2ZvLb76yCBjcvufXBqvvEx1HbmKPkutswjW1xNVRY0+daljIYRbogN7O0etYSlbiaEQyMyw==}
    engines: {node: '>=6.0.0'}
    dependencies:
      rc: 1.2.8
    dev: true

  /registry-url/5.1.0:
    resolution: {integrity: sha512-8acYXXTI0AkQv6RAOjE3vOaIXZkT9wo4LOFbBKYQEEnnMNBpKqdUrI6S4NT0KPIo/WVvJ5tE/X5LF/TQUf0ekw==}
    engines: {node: '>=8'}
    dependencies:
      rc: 1.2.8
    dev: true

  /regjsgen/0.6.0:
    resolution: {integrity: sha512-ozE883Uigtqj3bx7OhL1KNbCzGyW2NQZPl6Hs09WTvCuZD5sTI4JY58bkbQWa/Y9hxIsvJ3M8Nbf7j54IqeZbA==}
    dev: true

  /regjsparser/0.8.4:
    resolution: {integrity: sha512-J3LABycON/VNEu3abOviqGHuB/LOtOQj8SKmfP9anY5GfAVw/SPjwzSjxGjbZXIxbGfqTHtJw58C2Li/WkStmA==}
    hasBin: true
    dependencies:
      jsesc: 0.5.0
    dev: true

  /require-directory/2.1.1:
    resolution: {integrity: sha512-fGxEI7+wsG9xrvdjsrlmL22OMTTiHRwAMroiEeMgq8gzoLC/PQr7RsRDSTLUg/bZAZtF+TVIkHc6/4RIKrui+Q==}
    engines: {node: '>=0.10.0'}
    dev: true

  /require-from-string/2.0.2:
    resolution: {integrity: sha512-Xf0nWe6RseziFMu+Ap9biiUbmplq6S9/p+7w7YXP/JBHhrUDDUhwa+vANyubuqfZWTveU//DYVGsDG7RKL/vEw==}
    engines: {node: '>=0.10.0'}
    dev: true

  /require-package-name/2.0.1:
    resolution: {integrity: sha512-uuoJ1hU/k6M0779t3VMVIYpb2VMJk05cehCaABFhXaibcbvfgR8wKiozLjVFSzJPmQMRqIcO0HMyTFqfV09V6Q==}
    dev: true

  /resolve-cwd/3.0.0:
    resolution: {integrity: sha512-OrZaX2Mb+rJCpH/6CpSqt9xFVpN++x01XnN2ie9g6P5/3xelLAkXWVADpdz1IHD/KFfEXyE6V0U01OQ3UO2rEg==}
    engines: {node: '>=8'}
    dependencies:
      resolve-from: 5.0.0
    dev: true

  /resolve-from/4.0.0:
    resolution: {integrity: sha512-pb/MYmXstAkysRFx8piNI1tGFNQIFA3vkE3Gq4EuA1dF6gHp/+vgZqsCGJapvy8N3Q+4o7FwvquPJcnZ7RYy4g==}
    engines: {node: '>=4'}

  /resolve-from/5.0.0:
    resolution: {integrity: sha512-qYg9KP24dD5qka9J47d0aVky0N+b4fTU89LN9iDnjB5waksiC49rvMB0PrUJQGoTmH50XPiqOvAjDfaijGxYZw==}
    engines: {node: '>=8'}
    dev: true

  /resolve.exports/1.1.0:
    resolution: {integrity: sha512-J1l+Zxxp4XK3LUDZ9m60LRJF/mAe4z6a4xyabPHk7pvK5t35dACV32iIjJDFeWZFfZlO29w6SZ67knR0tHzJtQ==}
    engines: {node: '>=10'}
    dev: true

  /resolve/1.17.0:
    resolution: {integrity: sha512-ic+7JYiV8Vi2yzQGFWOkiZD5Z9z7O2Zhm9XMaTxdJExKasieFCr+yXZ/WmXsckHiKl12ar0y6XiXDx3m4RHn1w==}
    dependencies:
      path-parse: 1.0.7

  /resolve/1.19.0:
    resolution: {integrity: sha512-rArEXAgsBG4UgRGcynxWIWKFvh/XZCcS8UJdHhwy91zwAvCZIbcs+vAbflgBnNjYMs/i/i+/Ux6IZhML1yPvxg==}
    dependencies:
      is-core-module: 2.9.0
      path-parse: 1.0.7

  /resolve/1.22.0:
    resolution: {integrity: sha512-Hhtrw0nLeSrFQ7phPp4OOcVjLPIeMnRlr5mcnVuMe7M/7eBn98A3hmFRLoFo3DLZkivSYwhRUJTyPyWAk56WLw==}
    hasBin: true
    dependencies:
      is-core-module: 2.9.0
      path-parse: 1.0.7
      supports-preserve-symlinks-flag: 1.0.0

  /resolve/2.0.0-next.3:
    resolution: {integrity: sha512-W8LucSynKUIDu9ylraa7ueVZ7hc0uAgJBxVsQSKOXOyle8a93qXhcz+XAXZ8bIq2d6i4Ehddn6Evt+0/UwKk6Q==}
    dependencies:
      is-core-module: 2.9.0
      path-parse: 1.0.7

  /responselike/1.0.2:
    resolution: {integrity: sha1-kYcg7ztjHFZCvgaPFa3lpG9Loec=}
    dependencies:
      lowercase-keys: 1.0.1
    dev: true

  /restore-cursor/3.1.0:
    resolution: {integrity: sha512-l+sSefzHpj5qimhFSE5a8nufZYAM3sBSVMAPtYkmC+4EH2anSGaEMXSD0izRQbu9nfyQ9y5JrVmp7E8oZrUjvA==}
    engines: {node: '>=8'}
    dependencies:
      onetime: 5.1.2
      signal-exit: 3.0.7
    dev: false

  /reusify/1.0.4:
    resolution: {integrity: sha512-U9nH88a3fc/ekCF1l0/UP1IosiuIjyTh7hBvXVMHYgVcfGvt897Xguj2UOLDeI5BG2m7/uwyaLVT6fbtCwTyzw==}
    engines: {iojs: '>=1.0.0', node: '>=0.10.0'}

  /rimraf/3.0.2:
    resolution: {integrity: sha512-JZkJMZkAGFFPP2YqXZXPbMlMBgsxzE8ILs4lMIX/2o0L9UBw9O/Y3o6wFw/i9YLapcUJWwqbi3kdxIPdC62TIA==}
    hasBin: true
    dependencies:
      glob: 7.2.3

  /run-async/2.4.1:
    resolution: {integrity: sha512-tvVnVv01b8c1RrA6Ep7JkStj85Guv/YrMcwqYQnwjsAS2cTmmPGBBjAjpCW7RrSodNSoE2/qg9O4bceNvUuDgQ==}
    engines: {node: '>=0.12.0'}
    dev: false

  /run-parallel/1.2.0:
    resolution: {integrity: sha512-5l4VyZR86LZ/lDxZTR6jqL8AFE2S0IFLMP26AbjsLVADxHdhB/c0GUsH+y39UfCi3dzz8OlQuPmnaJOMoDHQBA==}
    dependencies:
      queue-microtask: 1.2.3

  /rxjs/6.6.7:
    resolution: {integrity: sha512-hTdwr+7yYNIT5n4AMYp85KA6yw2Va0FLa3Rguvbpa4W3I5xynaBZo41cM3XM+4Q6fRMj3sBYIR1VAmZMXYJvRQ==}
    engines: {npm: '>=2.0.0'}
    dependencies:
      tslib: 1.14.1

  /safe-buffer/5.1.2:
    resolution: {integrity: sha512-Gd2UZBJDkXlY7GbJxfsE8/nvKkUEU1G38c1siN6QP6a9PT9MmHB8GnpscSmMJSoF8LOIrt8ud/wPtojys4G6+g==}

  /safe-buffer/5.2.1:
    resolution: {integrity: sha512-rp3So07KcdmmKbGvgaNxQSJr7bGVSVk5S9Eq1F+ppbRo70+YeaDxkw5Dd8NPN+GD6bjnYm2VuPuCXmpuYvmCXQ==}

  /safe-regex/2.1.1:
    resolution: {integrity: sha512-rx+x8AMzKb5Q5lQ95Zoi6ZbJqwCLkqi3XuJXp5P3rT8OEc6sZCJG5AE5dU3lsgRr/F4Bs31jSlVN+j5KrsGu9A==}
    dependencies:
      regexp-tree: 0.1.24

  /safe-stable-stringify/2.3.1:
    resolution: {integrity: sha512-kYBSfT+troD9cDA85VDnHZ1rpHC50O0g1e6WlGHVCz/g+JS+9WKLj+XwFYyR8UbrZN8ll9HUpDAAddY58MGisg==}
    engines: {node: '>=10'}
    dev: false

  /safer-buffer/2.1.2:
    resolution: {integrity: sha512-YZo3K82SD7Riyi0E1EQPojLz7kpepnSQI9IyPbHHg1XXXevb5dJI7tpyN2ADxGcQbHG7vcyRHk0cbwqcQriUtg==}

  /sass/1.52.2:
    resolution: {integrity: sha512-mfHB2VSeFS7sZlPv9YohB9GB7yWIgQNTGniQwfQ04EoQN0wsQEv7SwpCwy/x48Af+Z3vDeFXz+iuXM3HK/phZQ==}
    engines: {node: '>=12.0.0'}
    hasBin: true
    dependencies:
      chokidar: 3.5.3
      immutable: 4.1.0
      source-map-js: 1.0.2
    dev: true

  /sax/1.2.1:
    resolution: {integrity: sha1-e45lYZCyKOgaZq6nSEgNgozS03o=}
    dev: true

  /sax/1.2.4:
    resolution: {integrity: sha512-NqVDv9TpANUjFm0N8uM5GxL36UgKi9/atZw+x7YFnQ8ckwFGKrl4xX4yWtrey3UJm5nP1kUbnYgLopqWNSRhWw==}
    dev: false

  /saxes/5.0.1:
    resolution: {integrity: sha512-5LBh1Tls8c9xgGjw3QrMwETmTMVk0oFgvrFSvWx62llR2hcEInrKNZ2GZCCuuy2lvWrdl5jhbpeqc5hRYKFOcw==}
    engines: {node: '>=10'}
    dependencies:
      xmlchars: 2.2.0
    dev: true

  /scheduler/0.20.2:
    resolution: {integrity: sha512-2eWfGgAqqWFGqtdMmcL5zCMK1U8KlXv8SQFGglL3CEtd0aDVDWgeF/YoCmvln55m5zSk3J/20hTaSBeSObsQDQ==}
    dependencies:
      loose-envify: 1.4.0
      object-assign: 4.1.1
    dev: false

  /scss-parser/1.0.5:
    resolution: {integrity: sha512-RZOtvCmCnwkDo7kdcYBi807Y5EoTIxJ34AgEgJNDmOH1jl0/xG0FyYZFbH6Ga3Iwu7q8LSdxJ4C5UkzNXjQxKQ==}
    engines: {node: '>=6.0.0'}
    dependencies:
      invariant: 2.2.4
    dev: true

  /semver-compare/1.0.0:
    resolution: {integrity: sha512-YM3/ITh2MJ5MtzaM429anh+x2jiLVjqILF4m4oyQB18W7Ggea7BfqdH/wGMK7dDiMghv/6WG7znWMwUDzJiXow==}
    dev: true

  /semver-diff/3.1.1:
    resolution: {integrity: sha512-GX0Ix/CJcHyB8c4ykpHGIAvLyOwOobtM/8d+TQkAd81/bEjgPHrfba41Vpesr7jX/t8Uh+R3EX9eAS5be+jQYg==}
    engines: {node: '>=8'}
    dependencies:
      semver: 6.3.0
    dev: true

  /semver/5.7.1:
    resolution: {integrity: sha512-sauaDf/PZdVgrLTNYHRtpXa1iRiKcaebiKQ1BJdpQlWH2lCvexQdX55snPFyK7QzpudqbCI0qXFfOasHdyNDGQ==}
    hasBin: true

  /semver/6.3.0:
    resolution: {integrity: sha512-b39TBaTSfV6yBrapU89p5fKekE2m/NwnDocOVruQFS1/veMgdzuPcnOM34M6CwxW8jH/lxEa5rBoDeUwu5HHTw==}
    hasBin: true

  /semver/7.0.0:
    resolution: {integrity: sha512-+GB6zVA9LWh6zovYQLALHwv5rb2PHGlJi3lfiqIHxR0uuwCgefcOJc59v9fv1w8GbStwxuuqqAjI9NMAOOgq1A==}
    hasBin: true
    dev: true

  /semver/7.3.7:
    resolution: {integrity: sha512-QlYTucUYOews+WeEujDoEGziz4K6c47V/Bd+LjSSYcA94p+DmINdf7ncaUinThfvZyu13lN9OY1XDxt8C0Tw0g==}
    engines: {node: '>=10'}
    hasBin: true
    dependencies:
      lru-cache: 6.0.0

  /send/0.18.0:
    resolution: {integrity: sha512-qqWzuOjSFOuqPjFe4NOsMLafToQQwBSOEpS+FwEt3A2V3vKubTquT3vmLTQpFgMXp8AlFWFuP1qKaJZOtPpVXg==}
    engines: {node: '>= 0.8.0'}
    dependencies:
      debug: 2.6.9
      depd: 2.0.0
      destroy: 1.2.0
      encodeurl: 1.0.2
      escape-html: 1.0.3
      etag: 1.8.1
      fresh: 0.5.2
      http-errors: 2.0.0
      mime: 1.6.0
      ms: 2.1.3
      on-finished: 2.4.1
      range-parser: 1.2.1
      statuses: 2.0.1

  /serve-static/1.15.0:
    resolution: {integrity: sha512-XGuRDNjXUijsUL0vl6nSD7cwURuzEgglbOaFuZM9g3kwDXOWVTck0jLzjPzGD+TazWbboZYu52/9/XPdUgne9g==}
    engines: {node: '>= 0.8.0'}
    dependencies:
      encodeurl: 1.0.2
      escape-html: 1.0.3
      parseurl: 1.3.3
      send: 0.18.0

  /set-blocking/2.0.0:
    resolution: {integrity: sha1-BF+XgtARrppoA93TgrJDkrPYkPc=}
    dev: true

  /set-immediate-shim/1.0.1:
    resolution: {integrity: sha1-SysbJ+uAip+NzEgaWOXlb1mfP2E=}
    engines: {node: '>=0.10.0'}
    dev: false

  /setprototypeof/1.2.0:
    resolution: {integrity: sha512-E5LDX7Wrp85Kil5bhZv46j8jOeboKq5JMmYM3gVGdGH8xFpPWXUMsNrlODCrkoxMEeNi/XZIwuRvY4XNwYMJpw==}

  /sharp/0.30.6:
    resolution: {integrity: sha512-lSdVxFxcndzcXggDrak6ozdGJgmIgES9YVZWtAFrwi+a/H5vModaf51TghBtMPw+71sLxUsTy2j+aB7qLIODQg==}
    engines: {node: '>=12.13.0'}
    requiresBuild: true
    dependencies:
      color: 4.2.3
      detect-libc: 2.0.1
      node-addon-api: 5.0.0
      prebuild-install: 7.1.0
      semver: 7.3.7
      simple-get: 4.0.1
      tar-fs: 2.1.1
      tunnel-agent: 0.6.0
    dev: true

  /shebang-command/2.0.0:
    resolution: {integrity: sha512-kHxr2zZpYtdmrN1qDjrrX/Z1rR1kG8Dx+gkpK1G4eXmvXswmcE1hTWBWYUzlraYw1/yZp6YuDY77YtvbN0dmDA==}
    engines: {node: '>=8'}
    dependencies:
      shebang-regex: 3.0.0

  /shebang-regex/3.0.0:
    resolution: {integrity: sha512-7++dFhtcx3353uBaq8DDR4NuxBetBzC7ZQOhmTQInHEd6bSrXdiEyzCvG07Z44UYdLShWUyXt5M/yhz8ekcb1A==}
    engines: {node: '>=8'}

  /shell-quote/1.7.3:
    resolution: {integrity: sha512-Vpfqwm4EnqGdlsBFNmHhxhElJYrdfcxPThu+ryKS5J8L/fhAwLazFZtq+S+TWZ9ANj2piSQLGj6NQg+lKPmxrw==}
    dev: true

  /side-channel/1.0.4:
    resolution: {integrity: sha512-q5XPytqFEIKHkGdiMIrY10mvLRvnQh42/+GoBlFW3b2LXLE2xxJpZFdm94we0BaoV3RwJyGqg5wS7epxTv0Zvw==}
    dependencies:
      call-bind: 1.0.2
      get-intrinsic: 1.1.1
      object-inspect: 1.12.2

  /signal-exit/3.0.7:
    resolution: {integrity: sha512-wnD2ZE+l+SPC/uoS0vXeE9L1+0wuaMqKlfz9AMUo38JsyLSBWSFcHR1Rri62LZc12vLr1gb3jl7iwQhgwpAbGQ==}

  /simple-concat/1.0.1:
    resolution: {integrity: sha512-cSFtAPtRhljv69IK0hTVZQ+OfE9nePi/rtJmw5UjHeVyVroEqJXP1sFztKUy1qU+xvz3u/sfYJLa947b7nAN2Q==}
    dev: true

  /simple-get/4.0.1:
    resolution: {integrity: sha512-brv7p5WgH0jmQJr1ZDDfKDOSeWWg+OVypG99A/5vYGPqJ6pxiaHLy8nxtFjBA7oMa01ebA9gfh1uMCFqOuXxvA==}
    dependencies:
      decompress-response: 6.0.0
      once: 1.4.0
      simple-concat: 1.0.1
    dev: true

  /simple-swizzle/0.2.2:
    resolution: {integrity: sha1-pNprY1/8zMoz9w0Xy5JZLeleVXo=}
    dependencies:
      is-arrayish: 0.3.2

  /sinon/11.1.2:
    resolution: {integrity: sha512-59237HChms4kg7/sXhiRcUzdSkKuydDeTiamT/jesUVHshBgL8XAmhgFo0GfK6RruMDM/iRSij1EybmMog9cJw==}
    dependencies:
      '@sinonjs/commons': 1.8.3
      '@sinonjs/fake-timers': 7.1.2
      '@sinonjs/samsam': 6.1.1
      diff: 5.1.0
      nise: 5.1.1
      supports-color: 7.2.0

  /sisteransi/1.0.5:
    resolution: {integrity: sha512-bLGGlR1QxBcynn2d5YmDX4MGjlZvy2MRBDRNHLJ8VI6l6+9FUiyTFNJ0IveOSP0bcXgVDPRcfGqA0pjaqUpfVg==}
    dev: true

  /slash/3.0.0:
    resolution: {integrity: sha512-g9Q1haeby36OSStwb4ntCGGGaKsaVSjQ68fBxoQcutl5fS1vuY18H3wSt3jFyFtrkx+Kz0V1G85A4MyAdDMi2Q==}
    engines: {node: '>=8'}

  /slice-ansi/4.0.0:
    resolution: {integrity: sha512-qMCMfhY040cVHT43K9BFygqYbUPFZKHOg7K73mtTWJRb8pyP3fzf4Ixd5SzdEJQ6MRUg/WBnOLxghZtKKurENQ==}
    engines: {node: '>=10'}
    dependencies:
      ansi-styles: 4.3.0
      astral-regex: 2.0.0
      is-fullwidth-code-point: 3.0.0
    dev: true

  /sort-keys/4.2.0:
    resolution: {integrity: sha512-aUYIEU/UviqPgc8mHR6IW1EGxkAXpeRETYcrzg8cLAvUPZcpAlleSXHV2mY7G12GphSH6Gzv+4MMVSSkbdteHg==}
    engines: {node: '>=8'}
    dependencies:
      is-plain-obj: 2.1.0
    dev: false

  /sort-object-keys/1.1.3:
    resolution: {integrity: sha512-855pvK+VkU7PaKYPc+Jjnmt4EzejQHyhhF33q31qG8x7maDzkeFhAAThdCYay11CISO+qAMwjOBP+fPZe0IPyg==}
    dev: true

  /sort-package-json/1.57.0:
    resolution: {integrity: sha512-FYsjYn2dHTRb41wqnv+uEqCUvBpK3jZcTp9rbz2qDTmel7Pmdtf+i2rLaaPMRZeSVM60V3Se31GyWFpmKs4Q5Q==}
    hasBin: true
    dependencies:
      detect-indent: 6.1.0
      detect-newline: 3.1.0
      git-hooks-list: 1.0.3
      globby: 10.0.0
      is-plain-obj: 2.1.0
      sort-object-keys: 1.1.3
    dev: true

  /source-map-js/1.0.2:
    resolution: {integrity: sha512-R0XvVJ9WusLiqTCEiGCmICCMplcCkIwwR11mOSD9CR5u+IXYdiseeEuXCVAjS54zqwkLcPNnmU4OeJ6tUrWhDw==}
    engines: {node: '>=0.10.0'}

  /source-map-resolve/0.6.0:
    resolution: {integrity: sha512-KXBr9d/fO/bWo97NXsPIAW1bFSBOuCnjbNTBMO7N59hsv5i9yzRDfcYwwt0l04+VqnKC+EwzvJZIP/qkuMgR/w==}
    deprecated: See https://github.com/lydell/source-map-resolve#deprecated
    dependencies:
      atob: 2.1.2
      decode-uri-component: 0.2.0
    dev: true

  /source-map-support/0.5.21:
    resolution: {integrity: sha512-uBHU3L3czsIyYXKX88fdrGovxdSCoTGDRZ6SYXtSRxLZUzHg5P/66Ht6uoUlHu9EZod+inXhKo3qQgwXUT/y1w==}
    dependencies:
      buffer-from: 1.1.2
      source-map: 0.6.1

  /source-map/0.6.1:
    resolution: {integrity: sha512-UjgapumWlbMhkBgzT7Ykc5YXUT46F0iKu8SGXq0bcwP5dz/h0Plj6enJqjz1Zbq2l5WaqYnrVbwWOWMyF3F47g==}
    engines: {node: '>=0.10.0'}

  /source-map/0.7.3:
    resolution: {integrity: sha512-CkCj6giN3S+n9qrYiBTX5gystlENnRW5jZeNLHpe6aue+SrHcG5VYwujhW9s4dY31mEGsxBDrHR6oI69fTXsaQ==}
    engines: {node: '>= 8'}
    dev: true

  /sourcemap-codec/1.4.8:
    resolution: {integrity: sha512-9NykojV5Uih4lgo5So5dtw+f0JgJX30KCNI8gwhz2J9A15wD0Ml6tjHKwf6fTSa6fAdVBdZeNOs9eJ71qCk8vA==}
    dev: true

  /spawn-command/0.0.2-1:
    resolution: {integrity: sha1-YvXpRmmBwbeW3Fkpk34RycaSG9A=}
    dev: true

  /spdx-correct/3.1.1:
    resolution: {integrity: sha512-cOYcUWwhCuHCXi49RhFRCyJEK3iPj1Ziz9DpViV3tbZOwXD49QzIN3MpOLJNxh2qwq2lJJZaKMVw9qNi4jTC0w==}
    dependencies:
      spdx-expression-parse: 3.0.1
      spdx-license-ids: 3.0.11

  /spdx-exceptions/2.3.0:
    resolution: {integrity: sha512-/tTrYOC7PPI1nUAgx34hUpqXuyJG+DTHJTnIULG4rDygi4xu/tfgmq1e1cIRwRzwZgo4NLySi+ricLkZkw4i5A==}

  /spdx-expression-parse/3.0.1:
    resolution: {integrity: sha512-cbqHunsQWnJNE6KhVSMsMeH5H/L9EpymbzqTQ3uLwNCLZ1Q481oWaofqH7nO6V07xlXwY6PhQdQ2IedWx/ZK4Q==}
    dependencies:
      spdx-exceptions: 2.3.0
      spdx-license-ids: 3.0.11

  /spdx-license-ids/3.0.11:
    resolution: {integrity: sha512-Ctl2BrFiM0X3MANYgj3CkygxhRmr9mi6xhejbdO960nF6EDJApTYpn0BQnDKlnNBULKiCN1n3w9EBkHK8ZWg+g==}

  /sprintf-js/1.0.3:
    resolution: {integrity: sha512-D9cPgkvLlV3t3IzL0D0YLvGA9Ahk4PcvVwUbN0dSGr1aP0Nrt4AEnTUbuGvquEC0mA64Gqt1fzirlRs5ibXx8g==}

  /ssri/8.0.1:
    resolution: {integrity: sha512-97qShzy1AiyxvPNIkLWoGua7xoQzzPjQ0HAH4B0rWKo7SZ6USuPcrUiAFrws0UH8RrbWmgq3LMTObhPIHbbBeQ==}
    engines: {node: '>= 8'}
    dependencies:
      minipass: 3.1.6
    dev: false

  /stack-trace/0.0.10:
    resolution: {integrity: sha1-VHxws0fo0ytOEI6hoqFZ5f3eGcA=}
    dev: false

  /stack-utils/2.0.5:
    resolution: {integrity: sha512-xrQcmYhOsn/1kX+Vraq+7j4oE2j/6BFscZ0etmYg81xuM8Gq0022Pxb8+IqgOFUIaxHs0KaSb7T1+OegiNrNFA==}
    engines: {node: '>=10'}
    dependencies:
      escape-string-regexp: 2.0.0
    dev: true

  /statuses/2.0.1:
    resolution: {integrity: sha512-RwNA9Z/7PrK06rYLIzFMlaF+l73iwpzsqRIFgbMLbTcLD6cOao82TaWefPXQvB2fOC4AjuYSEndS7N/mTCbkdQ==}
    engines: {node: '>= 0.8'}

  /strict-uri-encode/2.0.0:
    resolution: {integrity: sha1-ucczDHBChi9rFC3CdLvMWGbONUY=}
    engines: {node: '>=4'}
    dev: false

  /string-argv/0.3.1:
    resolution: {integrity: sha512-a1uQGz7IyVy9YwhqjZIZu1c8JO8dNIe20xBmSS6qu9kv++k3JGzCVmprbNN5Kn+BgzD5E7YYwg1CcjuJMRNsvg==}
    engines: {node: '>=0.6.19'}

  /string-length/4.0.2:
    resolution: {integrity: sha512-+l6rNN5fYHNhZZy41RXsYptCjA2Igmq4EG7kZAYFQI1E1VTXarr6ZPXBg6eq7Y6eK4FEhY6AJlyuFIb/v/S0VQ==}
    engines: {node: '>=10'}
    dependencies:
      char-regex: 1.0.2
      strip-ansi: 6.0.1
    dev: true

  /string-width/1.0.2:
    resolution: {integrity: sha1-EYvfW4zcUaKn5w0hHgfisLmxB9M=}
    engines: {node: '>=0.10.0'}
    dependencies:
      code-point-at: 1.1.0
      is-fullwidth-code-point: 1.0.0
      strip-ansi: 3.0.1
    dev: true

  /string-width/4.2.3:
    resolution: {integrity: sha512-wKyQRQpjJ0sIp62ErSZdGsjMJWsap5oRNihHhu6G7JVO/9jIB6UyevL+tXuOqrng8j/cxKTWyWUwvSTriiZz/g==}
    engines: {node: '>=8'}
    dependencies:
      emoji-regex: 8.0.0
      is-fullwidth-code-point: 3.0.0
      strip-ansi: 6.0.1

  /string.prototype.matchall/4.0.7:
    resolution: {integrity: sha512-f48okCX7JiwVi1NXCVWcFnZgADDC/n2vePlQ/KUCNqCikLLilQvwjMO8+BHVKvgzH0JB0J9LEPgxOGT02RoETg==}
    dependencies:
      call-bind: 1.0.2
      define-properties: 1.1.4
      es-abstract: 1.20.1
      get-intrinsic: 1.1.1
      has-symbols: 1.0.3
      internal-slot: 1.0.3
      regexp.prototype.flags: 1.4.3
      side-channel: 1.0.4

  /string.prototype.trimend/1.0.5:
    resolution: {integrity: sha512-I7RGvmjV4pJ7O3kdf+LXFpVfdNOxtCW/2C8f6jNiW4+PQchwxkCDzlk1/7p+Wl4bqFIZeF47qAHXLuHHWKAxog==}
    dependencies:
      call-bind: 1.0.2
      define-properties: 1.1.4
      es-abstract: 1.20.1

  /string.prototype.trimstart/1.0.5:
    resolution: {integrity: sha512-THx16TJCGlsN0o6dl2o6ncWUsdgnLRSA23rRE5pyGBw/mLr3Ej/R2LaqCtgP8VNMGZsvMWnf9ooZPyY2bHvUFg==}
    dependencies:
      call-bind: 1.0.2
      define-properties: 1.1.4
      es-abstract: 1.20.1

  /string_decoder/1.1.1:
    resolution: {integrity: sha512-n/ShnvDi6FHbbVfviro+WojiFzv+s8MPMHBczVePfUpDJLwoLT0ht1l4YwBCbi8pJAveEEdnkHyPyTP/mzRfwg==}
    dependencies:
      safe-buffer: 5.1.2

  /string_decoder/1.3.0:
    resolution: {integrity: sha512-hkRX8U1WjJFd8LsDJ2yQ/wWWxaopEsABU1XfkM8A+j0+85JAGppt16cr1Whg6KIbb4okU6Mql6BOj+uup/wKeA==}
    dependencies:
      safe-buffer: 5.2.1

  /strip-ansi/3.0.1:
    resolution: {integrity: sha1-ajhfuIU9lS1f8F0Oiq+UJ43GPc8=}
    engines: {node: '>=0.10.0'}
    dependencies:
      ansi-regex: 2.1.1
    dev: true

  /strip-ansi/6.0.1:
    resolution: {integrity: sha512-Y38VPSHcqkFrCpFnQ9vuSXmquuv5oXOKpGeT6aGrr3o3Gc9AlVa6JBfUSOCnbxGGZF+/0ooI7KrPuUSztUdU5A==}
    engines: {node: '>=8'}
    dependencies:
      ansi-regex: 5.0.1

  /strip-bom/3.0.0:
    resolution: {integrity: sha512-vavAMRXOgBVNF6nyEEmL3DBK19iRpDcoIwW+swQ+CbGiu7lju6t+JklA1MHweoWtadgt4ISVUsXLyDq34ddcwA==}
    engines: {node: '>=4'}

  /strip-bom/4.0.0:
    resolution: {integrity: sha512-3xurFv5tEgii33Zi8Jtp55wEIILR9eh34FAW00PZf+JnSsTmV/ioewSgQl97JHvgjoRGwPShsWm+IdrxB35d0w==}
    engines: {node: '>=8'}

  /strip-final-newline/2.0.0:
    resolution: {integrity: sha512-BrpvfNAE3dcvq7ll3xVumzjKjZQ5tI1sEUIKr3Uoks0XUl45St3FlatVqef9prk4jRDzhW6WZg+3bk93y6pLjA==}
    engines: {node: '>=6'}
    dev: true

  /strip-indent/3.0.0:
    resolution: {integrity: sha512-laJTa3Jb+VQpaC6DseHhF7dXVqHTfJPCRDaEbid/drOhgitgYku/letMUqOXFoWV0zIIUbjpdH2t+tYj4bQMRQ==}
    engines: {node: '>=8'}
    dependencies:
      min-indent: 1.0.1
    dev: true

  /strip-json-comments/2.0.1:
    resolution: {integrity: sha1-PFMZQukIwml8DsNEhYwobHygpgo=}
    engines: {node: '>=0.10.0'}
    dev: true

  /strip-json-comments/3.1.1:
    resolution: {integrity: sha512-6fPc+R4ihwqP6N/aIv2f1gMH8lOVtWQHoqC4yK6oSDVVocumAsfCqjkXnqiYMhmMwS/mEHLp7Vehlt3ql6lEig==}
    engines: {node: '>=8'}

  /styled-jsx/5.0.2_@babel+core@7.18.2+react@17.0.2:
    resolution: {integrity: sha512-LqPQrbBh3egD57NBcHET4qcgshPks+yblyhPlH2GY8oaDgKs8SK4C3dBh3oSJjgzJ3G5t1SYEZGHkP+QEpX9EQ==}
    engines: {node: '>= 12.0.0'}
    peerDependencies:
      '@babel/core': '*'
      babel-plugin-macros: '*'
      react: '>= 16.8.0 || 17.x.x || ^18.0.0-0'
    peerDependenciesMeta:
      '@babel/core':
        optional: true
      babel-plugin-macros:
        optional: true
    dependencies:
      '@babel/core': 7.18.2
      react: 17.0.2
    dev: false

  /supports-color/5.5.0:
    resolution: {integrity: sha512-QjVjwdXIt408MIiAqCX4oUKsgU2EqAGzs2Ppkm4aQYbjm+ZEWEcW4SfFNTr4uMNZma0ey4f5lgLrkB0aX0QMow==}
    engines: {node: '>=4'}
    dependencies:
      has-flag: 3.0.0

  /supports-color/7.2.0:
    resolution: {integrity: sha512-qpCAvRl9stuOHveKsn7HncJRvv501qIacKzQlO/+Lwxc9+0q2wLyv4Dfvt80/DPn2pqOBsJdDiogXGR9+OvwRw==}
    engines: {node: '>=8'}
    dependencies:
      has-flag: 4.0.0

  /supports-color/8.1.1:
    resolution: {integrity: sha512-MpUEN2OodtUzxvKQl72cUF7RQ5EiHsGvSsVG0ia9c5RbWGL2CI4C7EpPS8UTBIplnlzZiNuV56w+FuNxy3ty2Q==}
    engines: {node: '>=10'}
    dependencies:
      has-flag: 4.0.0
    dev: true

  /supports-hyperlinks/2.2.0:
    resolution: {integrity: sha512-6sXEzV5+I5j8Bmq9/vUphGRM/RJNT9SCURJLjwfOg51heRtguGWDzcaBlgAzKhQa0EVNpPEKzQuBwZ8S8WaCeQ==}
    engines: {node: '>=8'}
    dependencies:
      has-flag: 4.0.0
      supports-color: 7.2.0
    dev: true

  /supports-preserve-symlinks-flag/1.0.0:
    resolution: {integrity: sha512-ot0WnXS9fgdkgIcePe6RHNk1WA8+muPa6cSjeR3V8K27q9BB1rTE3R1p7Hv0z1ZyAc8s6Vvv8DIyWf681MAt0w==}
    engines: {node: '>= 0.4'}

  /swr/1.3.0_react@17.0.2:
    resolution: {integrity: sha512-dkghQrOl2ORX9HYrMDtPa7LTVHJjCTeZoB1dqTbnnEDlSvN8JEKpYIYurDfvbQFUUS8Cg8PceFVZNkW0KNNYPw==}
    peerDependencies:
      react: ^16.11.0 || ^17.0.0 || ^18.0.0
    dependencies:
      react: 17.0.2
    dev: false

  /symbol-tree/3.2.4:
    resolution: {integrity: sha512-9QNk5KwDF+Bvz+PyObkmSYjI5ksVUYtjW7AU22r2NKcfLJcXp96hkDWU3+XndOsUb+AQ9QhfzfCT2O+CNWT5Tw==}
    dev: true

  /table/6.8.0:
    resolution: {integrity: sha512-s/fitrbVeEyHKFa7mFdkuQMWlH1Wgw/yEXMt5xACT4ZpzWFluehAxRtUUQKPuWhaLAWhFcVx6w3oC8VKaUfPGA==}
    engines: {node: '>=10.0.0'}
    dependencies:
      ajv: 8.11.0
      lodash.truncate: 4.4.2
      slice-ansi: 4.0.0
      string-width: 4.2.3
      strip-ansi: 6.0.1
    dev: true

  /tapable/1.1.3:
    resolution: {integrity: sha512-4WK/bYZmj8xLr+HUCODHGF1ZFzsYffasLUgEiMBY4fgtltdO6B4WJtlSbPaDTLpYTcGVwM2qLnFTICEcNxs3kA==}
    engines: {node: '>=6'}
    dev: true

  /tapable/2.2.1:
    resolution: {integrity: sha512-GNzQvQTOIP6RyTfE2Qxb8ZVlNmw0n88vp1szwWRimP02mnTsx3Wtn5qRdqY9w2XduFNUgvOwhNnQsjwCp+kqaQ==}
    engines: {node: '>=6'}
    dev: false

  /tar-fs/2.1.1:
    resolution: {integrity: sha512-V0r2Y9scmbDRLCNex/+hYzvp/zyYjvFbHPNgVTKfQvVrb6guiE/fxP+XblDNR011utopbkex2nM4dHNV6GDsng==}
    dependencies:
      chownr: 1.1.4
      mkdirp-classic: 0.5.3
      pump: 3.0.0
      tar-stream: 2.2.0
    dev: true

  /tar-stream/2.2.0:
    resolution: {integrity: sha512-ujeqbceABgwMZxEJnk2HDY2DlnUZ+9oEcb1KzTVfYHio0UE6dG71n60d8D2I4qNvleWrrXpmjpt7vZeF1LnMZQ==}
    engines: {node: '>=6'}
    dependencies:
      bl: 4.1.0
      end-of-stream: 1.4.4
      fs-constants: 1.0.0
      inherits: 2.0.4
      readable-stream: 3.6.0
    dev: true

  /tar/6.1.11:
    resolution: {integrity: sha512-an/KZQzQUkZCkuoAA64hM92X0Urb6VpRhAFllDzz44U2mcD5scmT3zBc4VgVpkugF580+DQn8eAFSyoQt0tznA==}
    engines: {node: '>= 10'}
    dependencies:
      chownr: 2.0.0
      fs-minipass: 2.1.0
      minipass: 3.1.6
      minizlib: 2.1.2
      mkdirp: 1.0.4
      yallist: 4.0.0
    dev: false

  /terminal-link/2.1.1:
    resolution: {integrity: sha512-un0FmiRUQNr5PJqy9kP7c40F5BOfpGlYTrxonDChEZB7pzZxRNp/bt+ymiy9/npwXya9KH99nJ/GXFIiUkYGFQ==}
    engines: {node: '>=8'}
    dependencies:
      ansi-escapes: 4.3.2
      supports-hyperlinks: 2.2.0
    dev: true

  /test-exclude/6.0.0:
    resolution: {integrity: sha512-cAGWPIyOHU6zlmg88jwm7VRyXnMN7iV68OGAbYDk/Mh/xC/pzVPlQtY6ngoIH/5/tciuhGfvESU8GrHrcxD56w==}
    engines: {node: '>=8'}
    dependencies:
      '@istanbuljs/schema': 0.1.3
      glob: 7.2.3
      minimatch: 3.1.2
    dev: true

  /text-hex/1.0.0:
    resolution: {integrity: sha512-uuVGNWzgJ4yhRaNSiubPY7OjISw4sw4E5Uv0wbjp+OzcbmVU/rsT8ujgcXJhn9ypzsgr5vlzpPqP+MBBKcGvbg==}
    dev: false

  /text-table/0.2.0:
    resolution: {integrity: sha512-N+8UisAXDGk8PFXP4HAzVR9nbfmVJ3zYLAWiTIoqC5v5isinhr+r5uaO8+7r3BMfuNIufIsA7RdpVgacC2cSpw==}

  /thenify-all/1.6.0:
    resolution: {integrity: sha1-GhkY1ALY/D+Y+/I02wvMjMEOlyY=}
    engines: {node: '>=0.8'}
    dependencies:
      thenify: 3.3.1
    dev: false

  /thenify/3.3.1:
    resolution: {integrity: sha512-RVZSIV5IG10Hk3enotrhvz0T9em6cyHBLkH/YAZuKqd8hRkKhSfCGIcP2KUY0EPxndzANBmNllzWPwak+bheSw==}
    dependencies:
      any-promise: 1.3.0
    dev: false

  /throat/6.0.1:
    resolution: {integrity: sha512-8hmiGIJMDlwjg7dlJ4yKGLK8EsYqKgPWbG3b4wjJddKNwc7N7Dpn08Df4szr/sZdMVeOstrdYSsqzX6BYbcB+w==}
    dev: true

  /through/2.3.8:
    resolution: {integrity: sha1-DdTJ/6q8NXlgsbckEV1+Doai4fU=}
    dev: false

  /timsort/0.3.0:
    resolution: {integrity: sha1-QFQRqOfmM5/mTbmiNN4R3DHgK9Q=}

  /tmp/0.0.33:
    resolution: {integrity: sha512-jRCJlojKnZ3addtTOjdIqoRuPEKBvNXcGYqzO6zWZX8KfKEpnGY5jfggJQ3EjKuu8D4bJRr0y+cYJFmYbImXGw==}
    engines: {node: '>=0.6.0'}
    dependencies:
      os-tmpdir: 1.0.2
    dev: false

  /tmpl/1.0.5:
    resolution: {integrity: sha512-3f0uOEAQwIqGuWW2MVzYg8fV/QNnc/IpuJNG837rLuczAaLVHslWHZQj4IGiEl5Hs3kkbhwL9Ab7Hrsmuj+Smw==}
    dev: true

  /to-fast-properties/2.0.0:
    resolution: {integrity: sha512-/OaKK0xYrs3DmxRYqL/yDc+FxFUVYhDlXMhRmv3z915w2HF1tnN1omB354j8VUGO/hbRzyD6Y3sA7v7GS/ceog==}
    engines: {node: '>=4'}
    dev: true

  /to-readable-stream/1.0.0:
    resolution: {integrity: sha512-Iq25XBt6zD5npPhlLVXGFN3/gyR2/qODcKNNyTMd4vbm39HUaOiAM4PMq0eMVC/Tkxz+Zjdsc55g9yyz+Yq00Q==}
    engines: {node: '>=6'}
    dev: true

  /to-regex-range/5.0.1:
    resolution: {integrity: sha512-65P7iz6X5yEr1cwcgvQxbbIw7Uk3gOy5dIdtZ4rDveLqhrdJP+Li/Hx6tyK0NEb+2GCyneCMJiGqrADCSNk8sQ==}
    engines: {node: '>=8.0'}
    dependencies:
      is-number: 7.0.0

  /toidentifier/1.0.1:
    resolution: {integrity: sha512-o5sSPKEkg/DIQNmH43V0/uerLrpzVedkUh8tGNvaeXpfpuwjKenlSox/2O/BTlZUtEe+JG7s5YhEz608PlAHRA==}
    engines: {node: '>=0.6'}

  /touch/3.1.0:
    resolution: {integrity: sha512-WBx8Uy5TLtOSRtIq+M03/sKDrXCLHxwDcquSP2c43Le03/9serjQBIztjRz6FkJez9D/hleyAXTBGLwwZUw9lA==}
    hasBin: true
    dependencies:
      nopt: 1.0.10
    dev: true

  /tough-cookie/4.0.0:
    resolution: {integrity: sha512-tHdtEpQCMrc1YLrMaqXXcj6AxhYi/xgit6mZu1+EDWUn+qhUf8wMQoFIy9NXuq23zAwtcB0t/MjACGR18pcRbg==}
    engines: {node: '>=6'}
    dependencies:
      psl: 1.8.0
      punycode: 2.1.1
      universalify: 0.1.2

  /tr46/0.0.3:
    resolution: {integrity: sha1-gYT9NH2snNwYWZLzpmIuFLnZq2o=}
    dev: false

  /tr46/2.1.0:
    resolution: {integrity: sha512-15Ih7phfcdP5YxqiB+iDtLoaTz4Nd35+IiAv0kQ5FNKHzXgdWqPoTIqEDDJmXceQt4JZk6lVPT8lnDlPpGDppw==}
    engines: {node: '>=8'}
    dependencies:
      punycode: 2.1.1
    dev: true

  /tree-kill/1.2.2:
    resolution: {integrity: sha512-L0Orpi8qGpRG//Nd+H90vFB+3iHnue1zSSGmNOOCh1GLJ7rUKVwV2HvijphGQS2UmhUZewS9VgvxYIdgr+fG1A==}
    hasBin: true
    dev: true

  /trim-newlines/3.0.1:
    resolution: {integrity: sha512-c1PTsA3tYrIsLGkJkzHF+w9F2EyxfXGo4UyJc4pFL++FMjnq0HJS69T3M7d//gKrFKwy429bouPescbjecU+Zw==}
    engines: {node: '>=8'}
    dev: true

  /triple-beam/1.3.0:
    resolution: {integrity: sha512-XrHUvV5HpdLmIj4uVMxHggLbFSZYIn7HEWsqePZcI50pco+MPqJ50wMGY794X7AOOhxOBAjbkqfAbEe/QMp2Lw==}
    dev: false

  /true-case-path/2.2.1:
    resolution: {integrity: sha512-0z3j8R7MCjy10kc/g+qg7Ln3alJTodw9aDuVWZa3uiWqfuBMKeAeP2ocWcxoyM3D73yz3Jt/Pu4qPr4wHSdB/Q==}

  /ts-jest/27.1.5_1b4874bc0c3bb6b4d44d6be38bf36242:
    resolution: {integrity: sha512-Xv6jBQPoBEvBq/5i2TeSG9tt/nqkbpcurrEG1b+2yfBrcJelOZF9Ml6dmyMh7bcW9JyFbRYpR5rxROSlBLTZHA==}
    engines: {node: ^10.13.0 || ^12.13.0 || ^14.15.0 || >=15.0.0}
    hasBin: true
    peerDependencies:
      '@babel/core': '>=7.0.0-beta.0 <8'
      '@types/jest': ^27.0.0
      babel-jest: '>=27.0.0 <28'
      esbuild: '*'
      jest: ^27.0.0
      typescript: '>=3.8 <5.0'
    peerDependenciesMeta:
      '@babel/core':
        optional: true
      '@types/jest':
        optional: true
      babel-jest:
        optional: true
      esbuild:
        optional: true
    dependencies:
      '@types/jest': 27.5.2
      bs-logger: 0.2.6
      esbuild: 0.14.42
      fast-json-stable-stringify: 2.1.0
      jest: 27.5.1_ts-node@10.8.0
      jest-util: 27.5.1
      json5: 2.2.1
      lodash.memoize: 4.1.2
      make-error: 1.3.6
      semver: 7.3.7
      typescript: 4.7.2
      yargs-parser: 20.2.9
    dev: true

  /ts-jest/27.1.5_4e623839ecfc1b0242d7f262e6e0b1df:
    resolution: {integrity: sha512-Xv6jBQPoBEvBq/5i2TeSG9tt/nqkbpcurrEG1b+2yfBrcJelOZF9Ml6dmyMh7bcW9JyFbRYpR5rxROSlBLTZHA==}
    engines: {node: ^10.13.0 || ^12.13.0 || ^14.15.0 || >=15.0.0}
    hasBin: true
    peerDependencies:
      '@babel/core': '>=7.0.0-beta.0 <8'
      '@types/jest': ^27.0.0
      babel-jest: '>=27.0.0 <28'
      esbuild: '*'
      jest: ^27.0.0
      typescript: '>=3.8 <5.0'
    peerDependenciesMeta:
      '@babel/core':
        optional: true
      '@types/jest':
        optional: true
      babel-jest:
        optional: true
      esbuild:
        optional: true
    dependencies:
      '@types/jest': 27.5.2
      bs-logger: 0.2.6
      fast-json-stable-stringify: 2.1.0
      jest: 27.5.1
      jest-util: 27.5.1
      json5: 2.2.1
      lodash.memoize: 4.1.2
      make-error: 1.3.6
      semver: 7.3.7
      typescript: 4.7.2
      yargs-parser: 20.2.9
    dev: true

  /ts-jest/27.1.5_7f5c30a72d82a681fbc0438998364388:
    resolution: {integrity: sha512-Xv6jBQPoBEvBq/5i2TeSG9tt/nqkbpcurrEG1b+2yfBrcJelOZF9Ml6dmyMh7bcW9JyFbRYpR5rxROSlBLTZHA==}
    engines: {node: ^10.13.0 || ^12.13.0 || ^14.15.0 || >=15.0.0}
    hasBin: true
    peerDependencies:
      '@babel/core': '>=7.0.0-beta.0 <8'
      '@types/jest': ^27.0.0
      babel-jest: '>=27.0.0 <28'
      esbuild: '*'
      jest: ^27.0.0
      typescript: '>=3.8 <5.0'
    peerDependenciesMeta:
      '@babel/core':
        optional: true
      '@types/jest':
        optional: true
      babel-jest:
        optional: true
      esbuild:
        optional: true
    dependencies:
      '@babel/core': 7.18.2
      '@types/jest': 27.5.2
      babel-jest: 27.5.1_@babel+core@7.18.2
      bs-logger: 0.2.6
      fast-json-stable-stringify: 2.1.0
      jest: 27.5.1
      jest-util: 27.5.1
      json5: 2.2.1
      lodash.memoize: 4.1.2
      make-error: 1.3.6
      semver: 7.3.7
      typescript: 4.7.2
      yargs-parser: 20.2.9
    dev: true

  /ts-node/10.8.0_0c1b05e96b429c05fff7f0589ebca14f:
    resolution: {integrity: sha512-/fNd5Qh+zTt8Vt1KbYZjRHCE9sI5i7nqfD/dzBBRDeVXZXS6kToW6R7tTU6Nd4XavFs0mAVCg29Q//ML7WsZYA==}
    hasBin: true
    peerDependencies:
      '@swc/core': '>=1.2.50'
      '@swc/wasm': '>=1.2.50'
      '@types/node': '*'
      typescript: '>=2.7'
    peerDependenciesMeta:
      '@swc/core':
        optional: true
      '@swc/wasm':
        optional: true
    dependencies:
      '@cspotcode/source-map-support': 0.8.1
      '@tsconfig/node10': 1.0.8
      '@tsconfig/node12': 1.0.9
      '@tsconfig/node14': 1.0.1
      '@tsconfig/node16': 1.0.2
      '@types/node': 14.18.20
      acorn: 8.7.1
      acorn-walk: 8.2.0
      arg: 4.1.3
      create-require: 1.1.1
      diff: 4.0.2
      make-error: 1.3.6
      typescript: 4.7.2
      v8-compile-cache-lib: 3.0.1
      yn: 3.1.1
    dev: true

  /tsconfig-paths/3.14.1:
    resolution: {integrity: sha512-fxDhWnFSLt3VuTwtvJt5fpwxBHg5AdKWMsgcPOOIilyjymcYVZoCQF8fvFRezCNfblEXmi+PcM1eYHeOAgXCOQ==}
    dependencies:
      '@types/json5': 0.0.29
      json5: 1.0.1
      minimist: 1.2.6
      strip-bom: 3.0.0

  /tslib/1.14.1:
    resolution: {integrity: sha512-Xni35NKzjgMrwevysHTCArtLDpPvye8zV/0E4EyYn43P7/7qvQwPh9BGkHewbMulVntbigmcT7rdX3BNo9wRJg==}

  /tslib/2.4.0:
    resolution: {integrity: sha512-d6xOpEDfsi2CZVlPQzGeux8XMwLT9hssAsaPYExaQMuYskwb+x1x7J371tWlbBdWHroy99KnVB6qIkUbs5X3UQ==}

  /tsutils/3.21.0_typescript@4.7.2:
    resolution: {integrity: sha512-mHKK3iUXL+3UF6xL5k0PEhKRUBKPBCv/+RkEOpjRWxxx27KKRBmmA60A9pgOUvMi8GKhRMPEmjBRPzs2W7O1OA==}
    engines: {node: '>= 6'}
    peerDependencies:
      typescript: '>=2.8.0 || >= 3.2.0-dev || >= 3.3.0-dev || >= 3.4.0-dev || >= 3.5.0-dev || >= 3.6.0-dev || >= 3.6.0-beta || >= 3.7.0-dev || >= 3.7.0-beta'
    dependencies:
      tslib: 1.14.1
      typescript: 4.7.2

  /tunnel-agent/0.6.0:
    resolution: {integrity: sha1-J6XeoGs2sEoKmWZ3SykIaPD8QP0=}
    dependencies:
      safe-buffer: 5.2.1
    dev: true

  /tunnel/0.0.6:
    resolution: {integrity: sha512-1h/Lnq9yajKY2PEbBadPXj3VxsDDu844OnaAo52UVmIzIvwwtBPIuNvkjuzBlTWpfJyUbG3ez0KSBibQkj4ojg==}
    engines: {node: '>=0.6.11 <=0.7.0 || >=0.7.3'}
    dev: false

  /type-check/0.3.2:
    resolution: {integrity: sha512-ZCmOJdvOWDBYJlzAoFkC+Q0+bUyEOS1ltgp1MGU03fqHG+dbi9tBFU2Rd9QKiDZFAYrhPh2JUf7rZRIuHRKtOg==}
    engines: {node: '>= 0.8.0'}
    dependencies:
      prelude-ls: 1.1.2
    dev: true

  /type-check/0.4.0:
    resolution: {integrity: sha512-XleUoc9uwGXqjWwXaUTZAmzMcFZ5858QA2vvx1Ur5xIcixXIP+8LnFDgRplU30us6teqdlskFfu+ae4K79Ooew==}
    engines: {node: '>= 0.8.0'}
    dependencies:
      prelude-ls: 1.2.1

  /type-detect/4.0.8:
    resolution: {integrity: sha512-0fr/mIH1dlO+x7TlcMy+bIDqKPsw/70tVyeHW787goQjhmqaZe10uwLujubK9q9Lg6Fiho1KUKDYz0Z7k7g5/g==}
    engines: {node: '>=4'}

  /type-fest/0.18.1:
    resolution: {integrity: sha512-OIAYXk8+ISY+qTOwkHtKqzAuxchoMiD9Udx+FSGQDuiRR+PJKJHc2NJAXlbhkGwTt/4/nKZxELY1w3ReWOL8mw==}
    engines: {node: '>=10'}
    dev: true

  /type-fest/0.20.2:
    resolution: {integrity: sha512-Ne+eE4r0/iWnpAxD852z3A+N0Bt5RN//NjJwRd2VFHEmrywxf5vsZlh4R6lixl6B+wz/8d+maTSAkN1FIkI3LQ==}
    engines: {node: '>=10'}

  /type-fest/0.21.3:
    resolution: {integrity: sha512-t0rzBq87m3fVcduHDUFhKmyyX+9eo6WQjZvf51Ea/M0Q7+T374Jp1aUiyUl0GKxp8M/OETVHSDvmkyPgvX+X2w==}
    engines: {node: '>=10'}

  /type-fest/0.6.0:
    resolution: {integrity: sha512-q+MB8nYR1KDLrgr4G5yemftpMC7/QLqVndBmEEdqzmNj5dcFOO4Oo8qlwZE3ULT3+Zim1F8Kq4cBnikNhlCMlg==}
    engines: {node: '>=8'}

  /type-fest/0.8.1:
    resolution: {integrity: sha512-4dbzIzqvjtgiM5rw1k5rEHtBANKmdudhGyBEajN01fEyhaAIhsoKNy6y7+IN93IfpFtwY9iqi7kD+xwKhQsNJA==}
    engines: {node: '>=8'}
    dev: true

  /type-fest/2.13.0:
    resolution: {integrity: sha512-lPfAm42MxE4/456+QyIaaVBAwgpJb6xZ8PRu09utnhPdWwcyj9vgy6Sq0Z5yNbJ21EdxB5dRU/Qg8bsyAMtlcw==}
    engines: {node: '>=12.20'}
    dev: true

  /type-is/1.6.18:
    resolution: {integrity: sha512-TkRKr9sUTxEH8MdfuCSP7VizJyzRNMjj2J2do2Jr3Kym598JVdEksuzPQCnlFPW4ky9Q+iA+ma9BGm06XQBy8g==}
    engines: {node: '>= 0.6'}
    dependencies:
      media-typer: 0.3.0
      mime-types: 2.1.35

  /typedarray-to-buffer/3.1.5:
    resolution: {integrity: sha512-zdu8XMNEDepKKR+XYOXAVPtWui0ly0NtohUscw+UmaHiAWT8hrV1rr//H6V+0DvJ3OQ19S979M0laLfX8rm82Q==}
    dependencies:
      is-typedarray: 1.0.0

  /typescript/4.6.4:
    resolution: {integrity: sha512-9ia/jWHIEbo49HfjrLGfKbZSuWo9iTMwXO+Ca3pRsSpbsMbc7/IU8NKdCZVRRBafVPGnoJeFL76ZOAA84I9fEg==}
    engines: {node: '>=4.2.0'}
    hasBin: true
    dev: true

  /typescript/4.7.2:
    resolution: {integrity: sha512-Mamb1iX2FDUpcTRzltPxgWMKy3fhg0TN378ylbktPGPK/99KbDtMQ4W1hwgsbPAsG3a0xKa1vmw4VKZQbkvz5A==}
    engines: {node: '>=4.2.0'}
    hasBin: true
    dev: true

  /unbox-primitive/1.0.2:
    resolution: {integrity: sha512-61pPlCD9h51VoreyJ0BReideM3MDKMKnh6+V9L08331ipq6Q8OFXZYiqP6n/tbHx4s5I9uRhcye6BrbkizkBDw==}
    dependencies:
      call-bind: 1.0.2
      has-bigints: 1.0.2
      has-symbols: 1.0.3
      which-boxed-primitive: 1.0.2

  /undefsafe/2.0.5:
    resolution: {integrity: sha512-WxONCrssBM8TSPRqN5EmsjVrsv4A8X12J4ArBiiayv3DyyG3ZlIg6yysuuSYdZsVz3TKcTg2fd//Ujd4CHV1iA==}
    dev: true

  /unicode-canonical-property-names-ecmascript/2.0.0:
    resolution: {integrity: sha512-yY5PpDlfVIU5+y/BSCxAJRBIS1Zc2dDG3Ujq+sR0U+JjUevW2JhocOF+soROYDSaAezOzOKuyyixhD6mBknSmQ==}
    engines: {node: '>=4'}
    dev: true

  /unicode-match-property-ecmascript/2.0.0:
    resolution: {integrity: sha512-5kaZCrbp5mmbz5ulBkDkbY0SsPOjKqVS35VpL9ulMPfSl0J0Xsm+9Evphv9CoIZFwre7aJoa94AY6seMKGVN5Q==}
    engines: {node: '>=4'}
    dependencies:
      unicode-canonical-property-names-ecmascript: 2.0.0
      unicode-property-aliases-ecmascript: 2.0.0
    dev: true

  /unicode-match-property-value-ecmascript/2.0.0:
    resolution: {integrity: sha512-7Yhkc0Ye+t4PNYzOGKedDhXbYIBe1XEQYQxOPyhcXNMJ0WCABqqj6ckydd6pWRZTHV4GuCPKdBAUiMc60tsKVw==}
    engines: {node: '>=4'}
    dev: true

  /unicode-property-aliases-ecmascript/2.0.0:
    resolution: {integrity: sha512-5Zfuy9q/DFr4tfO7ZPeVXb1aPoeQSdeFMLpYuFebehDAhbuevLs5yxSZmIFN1tP5F9Wl4IpJrYojg85/zgyZHQ==}
    engines: {node: '>=4'}
    dev: true

  /unique-string/2.0.0:
    resolution: {integrity: sha512-uNaeirEPvpZWSgzwsPGtU2zVSTrn/8L5q/IexZmH0eH6SA73CmAA5U4GwORTxQAZs95TAXLNqeLoPPNO5gZfWg==}
    engines: {node: '>=8'}
    dependencies:
      crypto-random-string: 2.0.0
    dev: true

  /universalify/0.1.2:
    resolution: {integrity: sha512-rBJeI5CXAlmy1pV+617WB9J63U6XcazHHF2f2dbJix4XzpUF0RS3Zbj0FGIOCAva5P/d/GBOYaACQ1w+0azUkg==}
    engines: {node: '>= 4.0.0'}

  /universalify/2.0.0:
    resolution: {integrity: sha512-hAZsKq7Yy11Zu1DE0OzWjw7nnLZmJZYTDZZyEFHZdUhV8FkH5MCfoU1XMaxXovpyW5nq5scPqq0ZDP9Zyl04oQ==}
    engines: {node: '>= 10.0.0'}

  /unpipe/1.0.0:
    resolution: {integrity: sha512-pjy2bYhSsufwWlKwPc+l3cN7+wuJlK6uz0YdJEOlQDbl6jo/YlPi4mb8agUkVC8BF7V8NuzeyPNqRksA3hztKQ==}
    engines: {node: '>= 0.8'}

  /update-notifier/5.1.0:
    resolution: {integrity: sha512-ItnICHbeMh9GqUy31hFPrD1kcuZ3rpxDZbf4KUDavXwS0bW5m7SLbDQpGX3UYr072cbrF5hFUs3r5tUsPwjfHw==}
    engines: {node: '>=10'}
    dependencies:
      boxen: 5.1.2
      chalk: 4.1.2
      configstore: 5.0.1
      has-yarn: 2.1.0
      import-lazy: 2.1.0
      is-ci: 2.0.0
      is-installed-globally: 0.4.0
      is-npm: 5.0.0
      is-yarn-global: 0.3.0
      latest-version: 5.1.0
      pupa: 2.1.1
      semver: 7.3.7
      semver-diff: 3.1.1
      xdg-basedir: 4.0.0
    dev: true

  /uri-js/4.4.1:
    resolution: {integrity: sha512-7rKUyy33Q1yc98pQ1DAmLtwX109F7TIfWlW1Ydo8Wl1ii1SeHieeh0HHfPeL2fMXK6z0s8ecKs9frCuLJvndBg==}
    dependencies:
      punycode: 2.1.1

  /url-parse-lax/3.0.0:
    resolution: {integrity: sha1-FrXK/Afb42dsGxmZF3gj1lA6yww=}
    engines: {node: '>=4'}
    dependencies:
      prepend-http: 2.0.0
    dev: true

  /url/0.10.3:
    resolution: {integrity: sha1-Ah5NnHcF8hu/N9A861h2dAJ3TGQ=}
    dependencies:
      punycode: 1.3.2
      querystring: 0.2.0
    dev: true

  /use-callback-ref/1.3.0_b08e3c15324cbe90a6ff8fcd416c932c:
    resolution: {integrity: sha512-3FT9PRuRdbB9HfXhEq35u4oZkvpJ5kuYbpqhCfmiZyReuRgpnhDlbr2ZEnnuS0RrJAPn6l23xjFg9kpDM+Ms7w==}
    engines: {node: '>=10'}
    peerDependencies:
      '@types/react': ^16.8.0 || ^17.0.0 || ^18.0.0
      react: ^16.8.0 || ^17.0.0 || ^18.0.0
    peerDependenciesMeta:
      '@types/react':
        optional: true
    dependencies:
      '@types/react': 17.0.38
      react: 17.0.2
      tslib: 2.4.0
    dev: true

  /use-sidecar/1.1.2_b08e3c15324cbe90a6ff8fcd416c932c:
    resolution: {integrity: sha512-epTbsLuzZ7lPClpz2TyryBfztm7m+28DlEv2ZCQ3MDr5ssiwyOwGH/e5F9CkfWjJ1t4clvI58yF822/GUkjjhw==}
    engines: {node: '>=10'}
    peerDependencies:
      '@types/react': ^16.9.0 || ^17.0.0 || ^18.0.0
      react: ^16.8.0 || ^17.0.0 || ^18.0.0
    peerDependenciesMeta:
      '@types/react':
        optional: true
    dependencies:
      '@types/react': 17.0.38
      detect-node-es: 1.1.0
      react: 17.0.2
      tslib: 2.4.0
    dev: true

  /util-deprecate/1.0.2:
    resolution: {integrity: sha1-RQ1Nyfpw3nMnYvvS1KKJgUGaDM8=}

  /utils-merge/1.0.1:
    resolution: {integrity: sha1-n5VxD1CiZ5R7LMwSR0HBAoQn5xM=}
    engines: {node: '>= 0.4.0'}

  /uuid/3.4.0:
    resolution: {integrity: sha512-HjSDRw6gZE5JMggctHBcjVak08+KEVhSIiDzFnT9S9aegmp85S/bReBVTb4QTFaRNptJ9kuYaNhnbNEOkbKb/A==}
    deprecated: Please upgrade  to version 7 or higher.  Older versions may use Math.random() in certain circumstances, which is known to be problematic.  See https://v8.dev/blog/math-random for details.
    hasBin: true
    dev: false

  /uuid/8.0.0:
    resolution: {integrity: sha512-jOXGuXZAWdsTH7eZLtyXMqUb9EcWMGZNbL9YcGBJl4MH4nrxHmZJhEHvyLFrkxo+28uLb/NYRcStH48fnD0Vzw==}
    hasBin: true
    dev: true

  /uuid/8.3.2:
    resolution: {integrity: sha512-+NYs2QeMWy+GWFOEm9xnn6HCDp0l7QBD7ml8zLUmJ+93Q5NF0NocErnwkTkXVFNiX3/fpC6afS8Dhb/gz7R7eg==}
    hasBin: true

  /v8-compile-cache-lib/3.0.1:
    resolution: {integrity: sha512-wa7YjyUGfNZngI/vtK0UHAN+lgDCxBPCylVXGp0zu59Fz5aiGtNXaq3DhIov063MorB+VfufLh3JlF2KdTK3xg==}
    dev: true

  /v8-compile-cache/2.3.0:
    resolution: {integrity: sha512-l8lCEmLcLYZh4nbunNZvQCJc5pv7+RCwa8q/LdUx8u7lsWvPDKmpodJAJNwkAhJC//dFY48KuIEmjtd4RViDrA==}

  /v8-to-istanbul/8.1.1:
    resolution: {integrity: sha512-FGtKtv3xIpR6BYhvgH8MI/y78oT7d8Au3ww4QIxymrCtZEh5b8gCw2siywE+puhEmuWKDtmfrvF5UlB298ut3w==}
    engines: {node: '>=10.12.0'}
    dependencies:
      '@types/istanbul-lib-coverage': 2.0.4
      convert-source-map: 1.8.0
      source-map: 0.7.3
    dev: true

  /validate-npm-package-license/3.0.4:
    resolution: {integrity: sha512-DpKm2Ui/xN7/HQKCtpZxoRWBhZ9Z0kqtygG8XCgNQ8ZlDnxuQmWhj566j8fN4Cu3/JmbhsDo7fcAJq4s9h27Ew==}
    dependencies:
      spdx-correct: 3.1.1
      spdx-expression-parse: 3.0.1

  /validate-npm-package-name/3.0.0:
    resolution: {integrity: sha512-M6w37eVCMMouJ9V/sdPGnC5H4uDr73/+xdq0FBLO3TFFX1+7wiUY6Es328NN+y43tmY+doUdN9g9J21vqB7iLw==}
    dependencies:
      builtins: 1.0.3

  /validator/13.7.0:
    resolution: {integrity: sha512-nYXQLCBkpJ8X6ltALua9dRrZDHVYxjJ1wgskNt1lH9fzGjs3tgojGSCBjmEPwkWS1y29+DrizMTW19Pr9uB2nw==}
    engines: {node: '>= 0.10'}

  /vary/1.1.2:
    resolution: {integrity: sha512-BNGbWLfd0eUPabhkXUVm0j8uuvREyTh5ovRa/dyow/BqAbZJyC+5fU+IzQOzmAKzYqYRAISoRhdQr3eIZ/PXqg==}
    engines: {node: '>= 0.8'}

  /void-elements/3.1.0:
    resolution: {integrity: sha1-YU9/v42AHwu18GYfWy9XhXUOTwk=}
    engines: {node: '>=0.10.0'}
    dev: false

  /w3c-hr-time/1.0.2:
    resolution: {integrity: sha512-z8P5DvDNjKDoFIHK7q8r8lackT6l+jo/Ye3HOle7l9nICP9lf1Ci25fy9vHd0JOWewkIFzXIEig3TdKT7JQ5fQ==}
    dependencies:
      browser-process-hrtime: 1.0.0
    dev: true

  /w3c-xmlserializer/2.0.0:
    resolution: {integrity: sha512-4tzD0mF8iSiMiNs30BiLO3EpfGLZUT2MSX/G+o7ZywDzliWQ3OPtTZ0PTC3B3ca1UAf4cJMHB+2Bf56EriJuRA==}
    engines: {node: '>=10'}
    dependencies:
      xml-name-validator: 3.0.0
    dev: true

  /walker/1.0.8:
    resolution: {integrity: sha512-ts/8E8l5b7kY0vlWLewOkDXMmPdLcVV4GmOQLyxuSswIJsweeFZtAsMF7k1Nszz+TYBQrlYRmzOnr398y1JemQ==}
    dependencies:
      makeerror: 1.0.12
    dev: true

  /watchpack/2.4.0:
    resolution: {integrity: sha512-Lcvm7MGST/4fup+ifyKi2hjyIAwcdI4HRgtvTpIUxBRhB+RFtUh8XtDOxUfctVCnhVi+QQj49i91OyvzkJl6cg==}
    engines: {node: '>=10.13.0'}
    dependencies:
      glob-to-regexp: 0.4.1
      graceful-fs: 4.2.10
    dev: true

  /webidl-conversions/3.0.1:
    resolution: {integrity: sha1-JFNCdeKnvGvnvIZhHMFq4KVlSHE=}
    dev: false

  /webidl-conversions/5.0.0:
    resolution: {integrity: sha512-VlZwKPCkYKxQgeSbH5EyngOmRp7Ww7I9rQLERETtf5ofd9pGeswWiOtogpEO850jziPRarreGxn5QIiTqpb2wA==}
    engines: {node: '>=8'}
    dev: true

  /webidl-conversions/6.1.0:
    resolution: {integrity: sha512-qBIvFLGiBpLjfwmYAaHPXsn+ho5xZnGvyGvsarywGNc8VyQJUMHJ8OBKGGrPER0okBeMDaan4mNBlgBROxuI8w==}
    engines: {node: '>=10.4'}
    dev: true

  /weekstart/1.1.0:
    resolution: {integrity: sha512-ZO3I7c7J9nwGN1PZKZeBYAsuwWEsCOZi5T68cQoVNYrzrpp5Br0Bgi0OF4l8kH/Ez7nKfxa5mSsXjsgris3+qg==}
    dev: true

  /whatwg-encoding/1.0.5:
    resolution: {integrity: sha512-b5lim54JOPN9HtzvK9HFXvBma/rnfFeqsic0hSpjtDbVxR3dJKLc+KB4V6GgiGOvl7CY/KNh8rxSo9DKQrnUEw==}
    dependencies:
      iconv-lite: 0.4.24
    dev: true

  /whatwg-mimetype/2.3.0:
    resolution: {integrity: sha512-M4yMwr6mAnQz76TbJm914+gPpB/nCwvZbJU28cUD6dR004SAxDLOOSUaB1JDRqLtaOV/vi0IC5lEAGFgrjGv/g==}
    dev: true

  /whatwg-url/5.0.0:
    resolution: {integrity: sha1-lmRU6HZUYuN2RNNib2dCzotwll0=}
    dependencies:
      tr46: 0.0.3
      webidl-conversions: 3.0.1
    dev: false

  /whatwg-url/8.7.0:
    resolution: {integrity: sha512-gAojqb/m9Q8a5IV96E3fHJM70AzCkgt4uXYX2O7EmuyOnLrViCQlsEBmF9UQIu3/aeAIp2U17rtbpZWNntQqdg==}
    engines: {node: '>=10'}
    dependencies:
      lodash: 4.17.21
      tr46: 2.1.0
      webidl-conversions: 6.1.0
    dev: true

  /which-boxed-primitive/1.0.2:
    resolution: {integrity: sha512-bwZdv0AKLpplFY2KZRX6TvyuN7ojjr7lwkg6ml0roIy9YeuSr7JS372qlNW18UQYzgYK9ziGcerWqZOmEn9VNg==}
    dependencies:
      is-bigint: 1.0.4
      is-boolean-object: 1.1.2
      is-number-object: 1.0.7
      is-string: 1.0.7
      is-symbol: 1.0.4

  /which/2.0.2:
    resolution: {integrity: sha512-BLI3Tl1TW3Pvl70l3yq3Y64i+awpwXqsGBYWkkqMtnbXgrMD+yj7rhW0kuEDxzJaYXGjEW5ogapKNMEKNMjibA==}
    engines: {node: '>= 8'}
    hasBin: true
    dependencies:
      isexe: 2.0.0

  /wide-align/1.1.5:
    resolution: {integrity: sha512-eDMORYaPNZ4sQIuuYPDHdQvf4gyCF9rEEV/yPxGfwPkRodwEgiMUUXTx/dex+Me0wxx53S+NgUHaP7y3MGlDmg==}
    dependencies:
      string-width: 1.0.2
    dev: true

  /widest-line/3.1.0:
    resolution: {integrity: sha512-NsmoXalsWVDMGupxZ5R08ka9flZjjiLvHVAWYOKtiKM8ujtZWr9cRffak+uSE48+Ob8ObalXpwyeUiyDD6QFgg==}
    engines: {node: '>=8'}
    dependencies:
      string-width: 4.2.3
    dev: true

  /winston-transport/4.5.0:
    resolution: {integrity: sha512-YpZzcUzBedhlTAfJg6vJDlyEai/IFMIVcaEZZyl3UXIl4gmqRpU7AE89AHLkbzLUsv0NVmw7ts+iztqKxxPW1Q==}
    engines: {node: '>= 6.4.0'}
    dependencies:
      logform: 2.4.0
      readable-stream: 3.6.0
      triple-beam: 1.3.0
    dev: false

  /winston/3.7.2:
    resolution: {integrity: sha512-QziIqtojHBoyzUOdQvQiar1DH0Xp9nF1A1y7NVy2DGEsz82SBDtOalS0ulTRGVT14xPX3WRWkCsdcJKqNflKng==}
    engines: {node: '>= 12.0.0'}
    dependencies:
      '@dabh/diagnostics': 2.0.3
      async: 3.2.3
      is-stream: 2.0.1
      logform: 2.4.0
      one-time: 1.0.0
      readable-stream: 3.6.0
      safe-stable-stringify: 2.3.1
      stack-trace: 0.0.10
      triple-beam: 1.3.0
      winston-transport: 4.5.0
    dev: false

  /word-wrap/1.2.3:
    resolution: {integrity: sha512-Hz/mrNwitNRh/HUAtM/VT/5VH+ygD6DV7mYKZAtHOrbs8U7lvPS6xf7EJKMF0uW1KJCl0H701g3ZGus+muE5vQ==}
    engines: {node: '>=0.10.0'}

  /wordwrap/1.0.0:
    resolution: {integrity: sha1-J1hIEIkUVqQXHI0CJkQa3pDLyus=}
    dev: false

  /wrap-ansi/7.0.0:
    resolution: {integrity: sha512-YVGIj2kamLSTxw6NsZjoBxfSwsn0ycdesmc4p+Q21c5zPuZ1pl+NfxVdxPtdHvmNVOQ6XSYG4AUtyt/Fi7D16Q==}
    engines: {node: '>=10'}
    dependencies:
      ansi-styles: 4.3.0
      string-width: 4.2.3
      strip-ansi: 6.0.1
    dev: true

  /wrappy/1.0.2:
    resolution: {integrity: sha512-l4Sp/DRseor9wL6EvV2+TuQn63dMkPjZ/sp9XkghTEbV9KlPS1xUsZ3u7/IQO4wxtcFB4bgpQPRcR3QCvezPcQ==}

  /write-file-atomic/3.0.3:
    resolution: {integrity: sha512-AvHcyZ5JnSfq3ioSyjrBkH9yW4m7Ayk8/9My/DD9onKeu/94fwrMocemO2QAJFAlnnDN+ZDS+ZjAR5ua1/PV/Q==}
    dependencies:
      imurmurhash: 0.1.4
      is-typedarray: 1.0.0
      signal-exit: 3.0.7
      typedarray-to-buffer: 3.1.5

  /write-yaml-file/4.2.0:
    resolution: {integrity: sha512-LwyucHy0uhWqbrOkh9cBluZBeNVxzHjDaE9mwepZG3n3ZlbM4v3ndrFw51zW/NXYFFqP+QWZ72ihtLWTh05e4Q==}
    engines: {node: '>=10.13'}
    dependencies:
      js-yaml: 4.1.0
      write-file-atomic: 3.0.3
    dev: false

  /ws/7.5.8:
    resolution: {integrity: sha512-ri1Id1WinAX5Jqn9HejiGb8crfRio0Qgu8+MtL36rlTA6RLsMdWt1Az/19A2Qij6uSHUMphEFaTKa4WG+UNHNw==}
    engines: {node: '>=8.3.0'}
    peerDependencies:
      bufferutil: ^4.0.1
      utf-8-validate: ^5.0.2
    peerDependenciesMeta:
      bufferutil:
        optional: true
      utf-8-validate:
        optional: true
    dev: true

  /xdg-basedir/4.0.0:
    resolution: {integrity: sha512-PSNhEJDejZYV7h50BohL09Er9VaIefr2LMAf3OEmpCkjOi34eYyQYAXUTjEQtZJTKcF0E2UKTh+osDLsgNim9Q==}
    engines: {node: '>=8'}
    dev: true

  /xml-name-validator/3.0.0:
    resolution: {integrity: sha512-A5CUptxDsvxKJEU3yO6DuWBSJz/qizqzJKOMIfUJHETbBw/sFaDxgd6fxm1ewUaM0jZ444Fc5vC5ROYurg/4Pw==}
    dev: true

  /xml2js/0.4.19:
    resolution: {integrity: sha512-esZnJZJOiJR9wWKMyuvSE1y6Dq5LCuJanqhxslH2bxM6duahNZ+HMpCLhBQGZkbX6xRf8x1Y2eJlgt2q3qo49Q==}
    dependencies:
      sax: 1.2.1
      xmlbuilder: 9.0.7
    dev: true

  /xml2js/0.4.23:
    resolution: {integrity: sha512-ySPiMjM0+pLDftHgXY4By0uswI3SPKLDw/i3UXbnO8M/p28zqexCUoPmQFrYD+/1BzhGJSs2i1ERWKJAtiLrug==}
    engines: {node: '>=4.0.0'}
    dependencies:
      sax: 1.2.4
      xmlbuilder: 11.0.1
    dev: false

  /xmlbuilder/11.0.1:
    resolution: {integrity: sha512-fDlsI/kFEx7gLvbecc0/ohLG50fugQp8ryHzMTuW9vSa1GJ0XYWKnhsUx7oie3G98+r56aTQIUB4kht42R3JvA==}
    engines: {node: '>=4.0'}
    dev: false

  /xmlbuilder/9.0.7:
    resolution: {integrity: sha1-Ey7mPS7FVlxVfiD0wi35rKaGsQ0=}
    engines: {node: '>=4.0'}
    dev: true

  /xmlchars/2.2.0:
    resolution: {integrity: sha512-JZnDKK8B0RCDw84FNdDAIpZK+JuJw+s7Lz8nksI7SIuU3UXJJslUthsi+uWBUYOwPFwW7W7PRLRfUKpxjtjFCw==}
    dev: true

  /y18n/5.0.8:
    resolution: {integrity: sha512-0pfFzegeDWJHJIAmTLRP2DwHjdF5s7jo9tuztdQxAhINCdvS+3nGINqPd00AphqJR/0LhANUS6/+7SCb98YOfA==}
    engines: {node: '>=10'}
    dev: true

  /yallist/4.0.0:
    resolution: {integrity: sha512-3wdGidZyq5PB084XLES5TpOSRA3wjXAlIWMhum2kRcv/41Sn2emQ0dycQW4uZXLejwKvg6EsvbdlVL+FYEct7A==}

  /yaml/1.10.2:
    resolution: {integrity: sha512-r3vXyErRCYJ7wg28yvBY5VSoAF8ZvlcW9/BwUzEtUsjvX/DKs24dIkuwjtuprwJJHsbyUbLApepYTR1BN4uHrg==}
    engines: {node: '>= 6'}

  /yargs-parser/20.2.9:
    resolution: {integrity: sha512-y11nGElTIV+CT3Zv9t7VKl+Q3hTQoT9a1Qzezhhl6Rp21gJ/IVTW7Z3y9EWXhuUBC2Shnf+DX0antecpAwSP8w==}
    engines: {node: '>=10'}
    dev: true

  /yargs-parser/21.0.1:
    resolution: {integrity: sha512-9BK1jFpLzJROCI5TzwZL/TU4gqjK5xiHV/RfWLOahrjAko/e4DJkRDZQXfvqAsiZzzYhgAzbgz6lg48jcm4GLg==}
    engines: {node: '>=12'}
    dev: true

  /yargs/16.2.0:
    resolution: {integrity: sha512-D1mvvtDG0L5ft/jGWkLpG1+m0eQxOfaBvTNELraWj22wSVUMWxZUvYgJYcKh6jGGIkJFhH4IZPQhR4TKpc8mBw==}
    engines: {node: '>=10'}
    dependencies:
      cliui: 7.0.4
      escalade: 3.1.1
      get-caller-file: 2.0.5
      require-directory: 2.1.1
      string-width: 4.2.3
      y18n: 5.0.8
      yargs-parser: 20.2.9
    dev: true

  /yargs/17.5.1:
    resolution: {integrity: sha512-t6YAJcxDkNX7NFYiVtKvWUz8l+PaKTLiL63mJYWR2GnHq2gjEWISzsLp9wg3aY36dY1j+gfIEL3pIF+XlJJfbA==}
    engines: {node: '>=12'}
    dependencies:
      cliui: 7.0.4
      escalade: 3.1.1
      get-caller-file: 2.0.5
      require-directory: 2.1.1
      string-width: 4.2.3
      y18n: 5.0.8
      yargs-parser: 21.0.1
    dev: true

  /yn/3.1.1:
    resolution: {integrity: sha512-Ux4ygGWsu2c7isFWe8Yu1YluJmqVhxqK2cLXNQA5AcC3QfbGNpM7fu0Y8b/z16pXLnFxZYvWhd3fhBY9DLmC6Q==}
    engines: {node: '>=6'}
    dev: true

  /z-schema/5.0.3:
    resolution: {integrity: sha512-sGvEcBOTNum68x9jCpCVGPFJ6mWnkD0YxOcddDlJHRx3tKdB2q8pCHExMVZo/AV/6geuVJXG7hljDaWG8+5GDw==}
    engines: {node: '>=8.0.0'}
    hasBin: true
    dependencies:
      lodash.get: 4.4.2
      lodash.isequal: 4.5.0
      validator: 13.7.0
    optionalDependencies:
      commander: 2.20.3<|MERGE_RESOLUTION|>--- conflicted
+++ resolved
@@ -211,10 +211,6 @@
       '@rushstack/heft': ^0.45.0
       '@rushstack/heft-jest-plugin': ^0.2.3
       '@rushstack/heft-node-rig': ^1.7.1
-<<<<<<< HEAD
-      '@types/cookie-parser': ^1.4.3
-=======
->>>>>>> 5f2a8985
       '@types/cors': ^2.8.12
       '@types/express': ^4.17.13
       '@types/heft-jest': 1.0.2
@@ -222,10 +218,6 @@
       '@types/lodash': ^4.14.181
       '@types/node': ^14
       concurrently: ^7.0.0
-<<<<<<< HEAD
-      cookie-parser: ^1.4.6
-=======
->>>>>>> 5f2a8985
       cors: ^2.8.5
       depcheck: ^1.4.3
       eslint: ^8.7.0
@@ -243,10 +235,6 @@
     dependencies:
       '@amzn/environments': link:../../workbench-core/environments
       '@hapi/boom': 10.0.0
-<<<<<<< HEAD
-      cookie-parser: 1.4.6
-=======
->>>>>>> 5f2a8985
       cors: 2.8.5
       express: 4.18.1
       lodash: 4.17.21
@@ -256,10 +244,6 @@
       '@rushstack/heft': 0.45.5
       '@rushstack/heft-jest-plugin': 0.2.15_@rushstack+heft@0.45.5
       '@rushstack/heft-node-rig': 1.9.6_@rushstack+heft@0.45.5
-<<<<<<< HEAD
-      '@types/cookie-parser': 1.4.3
-=======
->>>>>>> 5f2a8985
       '@types/cors': 2.8.12
       '@types/express': 4.17.13
       '@types/heft-jest': 1.0.2
@@ -5869,15 +5853,6 @@
       '@types/node': 14.18.20
     dev: true
 
-<<<<<<< HEAD
-  /@types/cookie-parser/1.4.3:
-    resolution: {integrity: sha512-CqSKwFwefj4PzZ5n/iwad/bow2hTCh0FlNAeWLtQM3JA/NX/iYagIpWG2cf1bQKQ2c9gU2log5VUCrn7LDOs0w==}
-    dependencies:
-      '@types/express': 4.17.13
-    dev: true
-
-=======
->>>>>>> 5f2a8985
   /@types/cors/2.8.12:
     resolution: {integrity: sha512-vt+kDhq/M2ayberEtJcIN/hxXy1Pk+59g2FV/ZQceeaTyCtCucjL2Q7FXlFjtWn4n15KCr1NE2lNNFhp0lEThw==}
     dev: true
