lockfileVersion: 5.3

importers:

  .:
    specifiers: {}

  ../../solutions/example-ui-app:
    specifiers:
      '@amzn/eslint-config-workbench-core-eslint-custom': workspace:*
      '@awsui/collection-hooks': ^1.0.0
      '@awsui/components-react': ^3.0.0
      '@awsui/design-tokens': ^3.0.0
      '@awsui/global-styles': ^1.0.0
      '@awsui/test-utils-core': ^1.0.0
      '@babel/core': ^7.17.9
      '@babel/preset-env': ^7.16.11
      '@babel/preset-react': ^7.16.7
      '@babel/preset-typescript': ^7.16.7
      '@rushstack/eslint-config': ^2.5.1
      '@rushstack/heft': ^0.45.0
      '@rushstack/heft-jest-plugin': ^0.2.3
      '@testing-library/dom': ^8.13.0
      '@testing-library/jest-dom': 5.16.1
      '@testing-library/react': 12.1.2
      '@testing-library/user-event': 13.5.0
      '@types/jest': ^27.4.1
      '@types/node': ^14
      '@types/react': 17.0.38
      babel-jest: 27.5.1
      depcheck: ^1.4.3
      eslint: ^8.7.0
      eslint-config-next: 12.1.5
      eslint-plugin-import: ^2.26.0
      eslint-plugin-testing-library: 5.0.1
      istanbul-badges-readme: 1.8.1
      jest: ^27.5.1
      next: ^12.1.5
      next-global-css: ^1.2.0
      next-i18next: ^11.0.0
      next-transpile-modules: ^9.0.0
      npm-package-json-lint: ^6.3.0
      npm-package-json-lint-config-default: ^5.0.0
      react: 17.0.2
      react-dom: 17.0.2
      sass: ^1.49.8
      sharp: ^0.30.4
      sort-package-json: ^1.57.0
      ts-jest: ^27.1.3
      typescript: ^4.5.2
    dependencies:
      next: 12.2.0_2b1dba7510fdb6f2f9279974de9d0e1d
      next-global-css: 1.3.1
      next-i18next: 11.0.0_6ca2e190387bf6c117e83e0a9831f41d
      next-transpile-modules: 9.0.0
      react: 17.0.2
      react-dom: 17.0.2_react@17.0.2
    devDependencies:
      '@amzn/eslint-config-workbench-core-eslint-custom': link:../../workbench-core/eslint-custom
      '@awsui/collection-hooks': 1.0.28_react@17.0.2
      '@awsui/components-react': 3.0.528_b3482aaf5744fc7c2aeb7941b0e0a78f
      '@awsui/design-tokens': 3.0.21
      '@awsui/global-styles': 1.0.16
      '@awsui/test-utils-core': 1.0.20
      '@babel/core': 7.18.6
      '@babel/preset-env': 7.18.6_@babel+core@7.18.6
      '@babel/preset-react': 7.18.6_@babel+core@7.18.6
      '@babel/preset-typescript': 7.18.6_@babel+core@7.18.6
      '@rushstack/eslint-config': 2.6.2_eslint@8.18.0+typescript@4.7.4
      '@rushstack/heft': 0.45.14
      '@rushstack/heft-jest-plugin': 0.2.15_@rushstack+heft@0.45.14
      '@testing-library/dom': 8.14.0
      '@testing-library/jest-dom': 5.16.1
      '@testing-library/react': 12.1.2_react-dom@17.0.2+react@17.0.2
      '@testing-library/user-event': 13.5.0_@testing-library+dom@8.14.0
      '@types/jest': 27.5.2
      '@types/node': 14.18.21
      '@types/react': 17.0.38
      babel-jest: 27.5.1_@babel+core@7.18.6
      depcheck: 1.4.3
      eslint: 8.18.0
      eslint-config-next: 12.1.5_917b76366e7d5540a55dfa1775818e39
      eslint-plugin-import: 2.26.0_eslint@8.18.0
      eslint-plugin-testing-library: 5.0.1_eslint@8.18.0+typescript@4.7.4
      istanbul-badges-readme: 1.8.1
      jest: 27.5.1
      npm-package-json-lint: 6.3.0
      npm-package-json-lint-config-default: 5.0.0_npm-package-json-lint@6.3.0
      sass: 1.53.0
      sharp: 0.30.7
      sort-package-json: 1.57.0
      ts-jest: 27.1.5_9aad12bf37a51c380d7fd766c0633ba1
      typescript: 4.7.4

  ../../solutions/managed-blockchain-for-patient-consent/fabric-infrastructure:
    specifiers:
      '@amzn/eslint-config-workbench-core-eslint-custom': workspace:*
      '@aws-cdk/assert': ^2.0.0
      '@aws-cdk/aws-apigatewayv2-alpha': ^2.22.0-alpha.0
      '@aws-cdk/aws-apigatewayv2-authorizers-alpha': ^2.22.0-alpha.0
      '@aws-cdk/aws-apigatewayv2-integrations-alpha': ^2.22.0-alpha.0
      '@aws-sdk/client-managedblockchain': ^3.53.0
      '@aws-sdk/client-s3': ^3.118.1
      '@aws-sdk/types': ^3.110.0
      '@rushstack/eslint-config': ^2.5.1
      '@rushstack/heft': ^0.45.0
      '@rushstack/heft-jest-plugin': ^0.2.3
      '@rushstack/heft-node-rig': ^1.7.1
      '@types/aws-lambda': ^8.10.92
      '@types/express': ^4.17.13
      '@types/heft-jest': 1.0.2
      '@types/jest': ^27.4.1
      '@types/lodash': ^4.14.181
      '@types/node': ^14
      '@vendia/serverless-express': ^4.5.4
      aws-cdk: ^2.12.0
      aws-cdk-lib: ^2.29.1
      aws-sdk-client-mock: ^0.6.2
      axios: ^0.27.1
      cdk-nag: ^2.12.25
      constructs: ^10.0.0
      esbuild: ^0.14.21
      eslint: ^8.7.0
      eslint-plugin-security: ^1.4.0
      express: ^4.17.3
      fabric-ca-client: 2.2.12
      fabric-common: 2.2.12
      istanbul-badges-readme: 1.8.1
      jest: ^27.5.1
      lodash: ^4.17.21
      nconf: ^0.12.0
      npm-package-json-lint: ^6.3.0
      npm-package-json-lint-config-default: ^5.0.0
      sort-package-json: ^1.57.0
      source-map-support: ^0.5.16
      ts-node: ^10.4.0
      typescript: ^4.5.2
    dependencies:
      '@aws-sdk/client-managedblockchain': 3.118.1
      '@aws-sdk/client-s3': 3.118.1
      '@aws-sdk/types': 3.110.0
      aws-cdk-lib: 2.29.1_constructs@10.1.42
      constructs: 10.1.42
      fabric-ca-client: 2.2.12
      fabric-common: 2.2.12
      lodash: 4.17.21
      nconf: 0.12.0
      source-map-support: 0.5.21
    devDependencies:
      '@amzn/eslint-config-workbench-core-eslint-custom': link:../../../workbench-core/eslint-custom
      '@aws-cdk/assert': 2.29.1_eec81a5d0d39660f74aa9ce6545ce701
      '@aws-cdk/aws-apigatewayv2-alpha': 2.22.0-alpha.0_b58070d5c904f2e35eeee41952391c50
      '@aws-cdk/aws-apigatewayv2-authorizers-alpha': 2.22.0-alpha.0_de90d6fd46bb84439d40725b51eb347c
      '@aws-cdk/aws-apigatewayv2-integrations-alpha': 2.22.0-alpha.0_de90d6fd46bb84439d40725b51eb347c
      '@rushstack/eslint-config': 2.6.2_eslint@8.18.0+typescript@4.7.4
      '@rushstack/heft': 0.45.14
      '@rushstack/heft-jest-plugin': 0.2.15_4eaffca9c5edc7bc0c1e75cfb707f118
      '@rushstack/heft-node-rig': 1.9.15_4eaffca9c5edc7bc0c1e75cfb707f118
      '@types/aws-lambda': 8.10.101
      '@types/express': 4.17.13
      '@types/heft-jest': 1.0.2
      '@types/jest': 27.5.2
      '@types/lodash': 4.14.182
      '@types/node': 14.18.21
      '@vendia/serverless-express': 4.8.2
      aws-cdk: 2.29.1
      aws-sdk-client-mock: 0.6.2_186c47bf154802e3879e62ee3def12b3
      axios: 0.27.2
      cdk-nag: 2.14.47_b58070d5c904f2e35eeee41952391c50
      esbuild: 0.14.47
      eslint: 8.18.0
      eslint-plugin-security: 1.5.0
      express: 4.18.1
      istanbul-badges-readme: 1.8.1
      jest: 27.5.1_ts-node@10.8.1
      npm-package-json-lint: 6.3.0
      npm-package-json-lint-config-default: 5.0.0_npm-package-json-lint@6.3.0
      sort-package-json: 1.57.0
      ts-node: 10.8.1_01f4831a90327c4fa15ca04ce3a26ce1
      typescript: 4.7.4

  ../../solutions/swb-app:
    specifiers:
      '@amzn/environments': workspace:*
      '@amzn/eslint-config-workbench-core-eslint-custom': workspace:*
      '@amzn/workbench-core-datasets': workspace:*
      '@hapi/boom': ^10.0.0
      '@rushstack/eslint-config': ^2.5.1
      '@rushstack/heft': ^0.45.0
      '@rushstack/heft-jest-plugin': ^0.2.3
      '@rushstack/heft-node-rig': ^1.7.1
      '@types/cors': ^2.8.12
      '@types/express': ^4.17.13
      '@types/heft-jest': 1.0.2
      '@types/jest': ^27.4.1
      '@types/lodash': ^4.14.181
      '@types/node': ^14
      concurrently: ^7.0.0
      cors: ^2.8.5
      depcheck: ^1.4.3
      eslint: ^8.7.0
      eslint-plugin-import: ^2.26.0
      express: ^4.17.3
      istanbul-badges-readme: 1.8.1
      jest: ^27.5.1
      lodash: ^4.17.21
      nodemon: ^2.0.15
      npm-package-json-lint: ^6.3.0
      npm-package-json-lint-config-default: ^5.0.0
      sort-package-json: ^1.57.0
      ts-jest: ^27.1.3
      typescript: ^4.5.2
    dependencies:
      '@amzn/environments': link:../../workbench-core/environments
      '@amzn/workbench-core-datasets': link:../../workbench-core/datasets
      '@hapi/boom': 10.0.0
      cors: 2.8.5
      express: 4.18.1
      lodash: 4.17.21
    devDependencies:
      '@amzn/eslint-config-workbench-core-eslint-custom': link:../../workbench-core/eslint-custom
      '@rushstack/eslint-config': 2.6.2_eslint@8.18.0+typescript@4.7.4
      '@rushstack/heft': 0.45.14
      '@rushstack/heft-jest-plugin': 0.2.15_@rushstack+heft@0.45.14
      '@rushstack/heft-node-rig': 1.9.15_@rushstack+heft@0.45.14
      '@types/cors': 2.8.12
      '@types/express': 4.17.13
      '@types/heft-jest': 1.0.2
      '@types/jest': 27.5.2
      '@types/lodash': 4.14.182
      '@types/node': 14.18.21
      concurrently: 7.2.2
      depcheck: 1.4.3
      eslint: 8.18.0
      eslint-plugin-import: 2.26.0_eslint@8.18.0
      istanbul-badges-readme: 1.8.1
      jest: 27.5.1
      nodemon: 2.0.18
      npm-package-json-lint: 6.3.0
      npm-package-json-lint-config-default: 5.0.0_npm-package-json-lint@6.3.0
      sort-package-json: 1.57.0
      ts-jest: 27.1.5_6400e448c8ce26641831d9829b55a941
      typescript: 4.7.4

  ../../solutions/swb-reference:
    specifiers:
      '@amzn/environments': workspace:*
      '@amzn/eslint-config-workbench-core-eslint-custom': workspace:*
      '@amzn/swb-app': workspace:*
      '@amzn/workbench-core-audit': workspace:*
      '@amzn/workbench-core-base': workspace:*
<<<<<<< HEAD
      '@amzn/workbench-core-datasets': workspace:*
      '@amzn/workbench-core-logging': workspace:*
      '@aws-sdk/client-cloudformation': ^3.58.0
      '@aws-sdk/client-dynamodb': ^3.67.0
      '@aws-sdk/client-s3': ^3.58.0
=======
      '@aws-sdk/client-cloudformation': ^3.118.1
      '@aws-sdk/client-dynamodb': ^3.118.1
      '@aws-sdk/client-s3': ^3.118.1
>>>>>>> 57e7c39b
      '@aws-sdk/client-sagemaker': ^3.58.0
      '@aws-sdk/client-service-catalog': ^3.118.1
      '@aws-sdk/client-ssm': ^3.118.1
      '@aws-sdk/client-sts': ^3.118.1
      '@aws-sdk/types': ^3.110.0
      '@rushstack/eslint-config': ^2.5.1
      '@rushstack/heft': ^0.45.0
      '@rushstack/heft-jest-plugin': ^0.2.3
      '@rushstack/heft-node-rig': ^1.7.1
      '@types/aws-lambda': ^8.10.92
      '@types/express': ^4.17.13
      '@types/heft-jest': 1.0.2
      '@types/jest': ^27.4.1
      '@types/js-yaml': ^4.0.5
      '@types/lodash': ^4.14.181
      '@types/node': ^14
      '@types/uuid': ^8.3.4
      '@vendia/serverless-express': ^4.5.4
      aws-cdk: ^2.12.0
      aws-cdk-lib: ^2.29.1
      aws-lambda: ^1.0.7
      aws-sdk-client-mock: ^0.6.2
      cdk-ssm-document: ^3.1.1
      constructs: ^10.0.0
      depcheck: ^1.4.3
      esbuild: ^0.14.21
      eslint: ^8.7.0
      eslint-plugin-import: ^2.26.0
      express: ^4.17.3
      istanbul-badges-readme: 1.8.1
      jest: ^27.5.1
      js-yaml: ^4.1.0
      lodash: ^4.17.21
      npm-package-json-lint: ^6.3.0
      npm-package-json-lint-config-default: ^5.0.0
      sort-package-json: ^1.57.0
      ts-jest: ^27.1.3
      ts-node: ^10.4.0
      typescript: ^4.5.2
      uuid: ^8.3.2
    dependencies:
      '@amzn/environments': link:../../workbench-core/environments
      '@amzn/swb-app': link:../swb-app
      '@amzn/workbench-core-audit': link:../../workbench-core/audit
      '@amzn/workbench-core-base': link:../../workbench-core/base
<<<<<<< HEAD
      '@amzn/workbench-core-datasets': link:../../workbench-core/datasets
      '@amzn/workbench-core-logging': link:../../workbench-core/logging
      '@aws-sdk/client-cloudformation': 3.100.0
      '@aws-sdk/client-dynamodb': 3.100.0
      '@aws-sdk/client-s3': 3.100.0
      '@aws-sdk/client-service-catalog': 3.100.0
      '@aws-sdk/client-ssm': 3.100.0
      '@aws-sdk/client-sts': 3.100.0
      '@aws-sdk/types': 3.78.0
      '@vendia/serverless-express': 4.8.0
      aws-sdk-client-mock: 0.6.2_b3baf346a3b9422a0ecddb3e973bec80
=======
      '@aws-sdk/client-cloudformation': 3.118.1
      '@aws-sdk/client-dynamodb': 3.118.1
      '@aws-sdk/client-s3': 3.118.1
      '@aws-sdk/client-service-catalog': 3.118.1
      '@aws-sdk/client-ssm': 3.118.1
      '@aws-sdk/client-sts': 3.118.1
      '@aws-sdk/types': 3.110.0
      '@vendia/serverless-express': 4.8.2
      aws-sdk-client-mock: 0.6.2_186c47bf154802e3879e62ee3def12b3
>>>>>>> 57e7c39b
      express: 4.18.1
      js-yaml: 4.1.0
      lodash: 4.17.21
      uuid: 8.3.2
    devDependencies:
      '@amzn/eslint-config-workbench-core-eslint-custom': link:../../workbench-core/eslint-custom
      '@aws-sdk/client-sagemaker': 3.118.1
      '@rushstack/eslint-config': 2.6.2_eslint@8.18.0+typescript@4.7.4
      '@rushstack/heft': 0.45.14
      '@rushstack/heft-jest-plugin': 0.2.15_4eaffca9c5edc7bc0c1e75cfb707f118
      '@rushstack/heft-node-rig': 1.9.15_4eaffca9c5edc7bc0c1e75cfb707f118
      '@types/aws-lambda': 8.10.101
      '@types/express': 4.17.13
      '@types/heft-jest': 1.0.2
      '@types/jest': 27.5.2
      '@types/js-yaml': 4.0.5
      '@types/lodash': 4.14.182
      '@types/node': 14.18.21
      '@types/uuid': 8.3.4
      aws-cdk: 2.29.1
      aws-cdk-lib: 2.29.1_constructs@10.1.42
      aws-lambda: 1.0.7
      cdk-ssm-document: 3.1.1_b58070d5c904f2e35eeee41952391c50
      constructs: 10.1.42
      depcheck: 1.4.3
      esbuild: 0.14.47
      eslint: 8.18.0
      eslint-plugin-import: 2.26.0_eslint@8.18.0
      istanbul-badges-readme: 1.8.1
      jest: 27.5.1_ts-node@10.8.1
      npm-package-json-lint: 6.3.0
      npm-package-json-lint-config-default: 5.0.0_npm-package-json-lint@6.3.0
      sort-package-json: 1.57.0
      ts-jest: 27.1.5_21e20a532f4ca1c96b11c526f73696c5
      ts-node: 10.8.1_01f4831a90327c4fa15ca04ce3a26ce1
      typescript: 4.7.4

  ../../solutions/swb-ui:
    specifiers:
      '@amzn/environments': workspace:*
      '@amzn/eslint-config-workbench-core-eslint-custom': workspace:*
      '@awsui/collection-hooks': ^1.0.0
      '@awsui/components-react': ^3.0.0
      '@awsui/design-tokens': ^3.0.0
      '@awsui/global-styles': ^1.0.0
      '@awsui/test-utils-core': ^1.0.0
      '@babel/core': ^7.17.9
      '@babel/preset-env': ^7.16.11
      '@babel/preset-react': ^7.16.7
      '@babel/preset-typescript': ^7.16.7
      '@rushstack/eslint-config': ^2.5.1
      '@rushstack/heft': ^0.45.0
      '@rushstack/heft-jest-plugin': ^0.2.3
      '@rushstack/heft-node-rig': ^1.7.1
      '@testing-library/dom': ^8.13.0
      '@testing-library/jest-dom': 5.16.1
      '@testing-library/react': 12.1.2
      '@testing-library/user-event': 13.5.0
      '@types/express': ^4.17.13
      '@types/heft-jest': 1.0.2
      '@types/jest': ^27.4.1
      '@types/node': ^14
      '@types/react': 17.0.38
      axios: ^0.27.1
      babel-jest: 27.5.1
      concurrently: ^7.0.0
      date-fns: ^2.28.0
      depcheck: ^1.4.3
      eslint: ^8.7.0
      eslint-config-next: 12.1.5
      eslint-plugin-import: ^2.26.0
      eslint-plugin-testing-library: 5.0.1
      express: ^4.17.3
      istanbul-badges-readme: 1.8.1
      jest: ^27.5.1
      next: ^12.1.5
      next-global-css: ^1.2.0
      next-i18next: ^11.0.0
      next-transpile-modules: ^9.0.0
      nodemon: ^2.0.15
      npm-package-json-lint: ^6.3.0
      npm-package-json-lint-config-default: ^5.0.0
      react: 17.0.2
      react-dom: 17.0.2
      sass: ^1.49.8
      sharp: ^0.30.4
      sort-package-json: ^1.57.0
      swr: ^1.3.0
      ts-jest: ^27.1.3
      typescript: ^4.5.2
    dependencies:
      '@amzn/environments': link:../../workbench-core/environments
      axios: 0.27.2
      date-fns: 2.28.0
      express: 4.18.1
      next: 12.2.0_2b1dba7510fdb6f2f9279974de9d0e1d
      next-global-css: 1.3.1
      next-i18next: 11.0.0_6ca2e190387bf6c117e83e0a9831f41d
      next-transpile-modules: 9.0.0
      react: 17.0.2
      react-dom: 17.0.2_react@17.0.2
      swr: 1.3.0_react@17.0.2
    devDependencies:
      '@amzn/eslint-config-workbench-core-eslint-custom': link:../../workbench-core/eslint-custom
      '@awsui/collection-hooks': 1.0.28_react@17.0.2
      '@awsui/components-react': 3.0.528_b3482aaf5744fc7c2aeb7941b0e0a78f
      '@awsui/design-tokens': 3.0.21
      '@awsui/global-styles': 1.0.16
      '@awsui/test-utils-core': 1.0.20
      '@babel/core': 7.18.6
      '@babel/preset-env': 7.18.6_@babel+core@7.18.6
      '@babel/preset-react': 7.18.6_@babel+core@7.18.6
      '@babel/preset-typescript': 7.18.6_@babel+core@7.18.6
      '@rushstack/eslint-config': 2.6.2_eslint@8.18.0+typescript@4.7.4
      '@rushstack/heft': 0.45.14
      '@rushstack/heft-jest-plugin': 0.2.15_@rushstack+heft@0.45.14
      '@rushstack/heft-node-rig': 1.9.15_@rushstack+heft@0.45.14
      '@testing-library/dom': 8.14.0
      '@testing-library/jest-dom': 5.16.1
      '@testing-library/react': 12.1.2_react-dom@17.0.2+react@17.0.2
      '@testing-library/user-event': 13.5.0_@testing-library+dom@8.14.0
      '@types/express': 4.17.13
      '@types/heft-jest': 1.0.2
      '@types/jest': 27.5.2
      '@types/node': 14.18.21
      '@types/react': 17.0.38
      babel-jest: 27.5.1_@babel+core@7.18.6
      concurrently: 7.2.2
      depcheck: 1.4.3
      eslint: 8.18.0
      eslint-config-next: 12.1.5_917b76366e7d5540a55dfa1775818e39
      eslint-plugin-import: 2.26.0_eslint@8.18.0
      eslint-plugin-testing-library: 5.0.1_eslint@8.18.0+typescript@4.7.4
      istanbul-badges-readme: 1.8.1
      jest: 27.5.1
      nodemon: 2.0.18
      npm-package-json-lint: 6.3.0
      npm-package-json-lint-config-default: 5.0.0_npm-package-json-lint@6.3.0
      sass: 1.53.0
      sharp: 0.30.7
      sort-package-json: 1.57.0
      ts-jest: 27.1.5_9aad12bf37a51c380d7fd766c0633ba1
      typescript: 4.7.4

  ../../workbench-core/audit:
    specifiers:
      '@amzn/eslint-config-workbench-core-eslint-custom': workspace:*
      '@amzn/workbench-core-authorization': workspace:*
      '@rushstack/eslint-config': ^2.5.1
      '@rushstack/heft': ^0.45.0
      '@rushstack/heft-jest-plugin': ^0.2.3
      '@rushstack/heft-node-rig': ^1.7.1
      '@types/express': ^4.17.13
      '@types/heft-jest': 1.0.2
      '@types/lodash': ^4.14.181
      '@types/node': ^14
      depcheck: ^1.4.3
      eslint: ^8.7.0
      eslint-plugin-import: ^2.26.0
      istanbul-badges-readme: 1.8.1
      lodash: ^4.17.21
      npm-package-json-lint: ^6.3.0
      npm-package-json-lint-config-default: ^5.0.0
      sort-package-json: ^1.57.0
      typescript: ^4.5.2
    dependencies:
      '@amzn/workbench-core-authorization': link:../authorization
      lodash: 4.17.21
    devDependencies:
      '@amzn/eslint-config-workbench-core-eslint-custom': link:../eslint-custom
      '@rushstack/eslint-config': 2.6.2_eslint@8.18.0+typescript@4.7.4
      '@rushstack/heft': 0.45.14
      '@rushstack/heft-jest-plugin': 0.2.15_@rushstack+heft@0.45.14
      '@rushstack/heft-node-rig': 1.9.15_@rushstack+heft@0.45.14
      '@types/express': 4.17.13
      '@types/heft-jest': 1.0.2
      '@types/lodash': 4.14.182
      '@types/node': 14.18.21
      depcheck: 1.4.3
      eslint: 8.18.0
      eslint-plugin-import: 2.26.0_eslint@8.18.0
      istanbul-badges-readme: 1.8.1
      npm-package-json-lint: 6.3.0
      npm-package-json-lint-config-default: 5.0.0_npm-package-json-lint@6.3.0
      sort-package-json: 1.57.0
      typescript: 4.7.4

  ../../workbench-core/authentication:
    specifiers:
      '@amzn/eslint-config-workbench-core-eslint-custom': workspace:*
      '@amzn/workbench-core-authorization': workspace:*
      '@amzn/workbench-core-logging': workspace:*
      '@aws-sdk/client-cognito-identity-provider': ^3.118.1
      '@aws-sdk/client-s3': ^3.118.1
      '@aws-sdk/types': ^3.110.0
      '@rushstack/eslint-config': ^2.5.1
      '@rushstack/heft': ^0.45.0
      '@rushstack/heft-jest-plugin': ^0.2.3
      '@rushstack/heft-node-rig': ^1.7.1
      '@types/express': ^4.17.13
      '@types/heft-jest': 1.0.2
      '@types/lodash': ^4.14.181
      '@types/node': ^14
      aws-jwt-verify: ^3.0.0
      aws-sdk-client-mock: ^0.6.2
      axios: ^0.27.1
      depcheck: ^1.4.3
      eslint: ^8.7.0
      eslint-plugin-import: ^2.26.0
      istanbul-badges-readme: 1.8.1
      lodash: ^4.17.21
      npm-package-json-lint: ^6.3.0
      npm-package-json-lint-config-default: ^5.0.0
      sort-package-json: ^1.57.0
      typescript: ^4.5.2
    dependencies:
      '@amzn/workbench-core-authorization': link:../authorization
      '@amzn/workbench-core-logging': link:../logging
      '@aws-sdk/client-cognito-identity-provider': 3.118.1
      aws-jwt-verify: 3.1.0
      axios: 0.27.2
      lodash: 4.17.21
    devDependencies:
      '@amzn/eslint-config-workbench-core-eslint-custom': link:../eslint-custom
      '@aws-sdk/client-s3': 3.118.1
      '@aws-sdk/types': 3.110.0
      '@rushstack/eslint-config': 2.6.2_eslint@8.18.0+typescript@4.7.4
      '@rushstack/heft': 0.45.14
      '@rushstack/heft-jest-plugin': 0.2.15_@rushstack+heft@0.45.14
      '@rushstack/heft-node-rig': 1.9.15_@rushstack+heft@0.45.14
      '@types/express': 4.17.13
      '@types/heft-jest': 1.0.2
      '@types/lodash': 4.14.182
      '@types/node': 14.18.21
      aws-sdk-client-mock: 0.6.2_186c47bf154802e3879e62ee3def12b3
      depcheck: 1.4.3
      eslint: 8.18.0
      eslint-plugin-import: 2.26.0_eslint@8.18.0
      istanbul-badges-readme: 1.8.1
      npm-package-json-lint: 6.3.0
      npm-package-json-lint-config-default: 5.0.0_npm-package-json-lint@6.3.0
      sort-package-json: 1.57.0
      typescript: 4.7.4

  ../../workbench-core/authorization:
    specifiers:
      '@amzn/eslint-config-workbench-core-eslint-custom': workspace:*
      '@amzn/workbench-core-logging': workspace:*
      '@casl/ability': ^5.4.3
      '@rushstack/eslint-config': ^2.5.1
      '@rushstack/heft': ^0.45.0
      '@rushstack/heft-jest-plugin': ^0.2.3
      '@rushstack/heft-node-rig': ^1.7.1
      '@types/express': ^4.17.13
      '@types/heft-jest': 1.0.2
      '@types/lodash': ^4.14.181
      '@types/node': ^14
      depcheck: ^1.4.3
      eslint: ^8.7.0
      eslint-plugin-import: ^2.26.0
      fast-check: ^2.24.0
      istanbul-badges-readme: 1.8.1
      jest: ^27.5.1
      jest-fast-check: ^1.0.2
      lodash: ^4.17.21
      npm-package-json-lint: ^6.3.0
      npm-package-json-lint-config-default: ^5.0.0
      sort-package-json: ^1.57.0
      typescript: ^4.5.2
    dependencies:
      '@amzn/workbench-core-logging': link:../logging
      '@casl/ability': 5.4.4
      lodash: 4.17.21
    devDependencies:
      '@amzn/eslint-config-workbench-core-eslint-custom': link:../eslint-custom
      '@rushstack/eslint-config': 2.6.2_eslint@8.18.0+typescript@4.7.4
      '@rushstack/heft': 0.45.14
      '@rushstack/heft-jest-plugin': 0.2.15_@rushstack+heft@0.45.14
      '@rushstack/heft-node-rig': 1.9.15_@rushstack+heft@0.45.14
      '@types/express': 4.17.13
      '@types/heft-jest': 1.0.2
      '@types/lodash': 4.14.182
      '@types/node': 14.18.21
      depcheck: 1.4.3
      eslint: 8.18.0
      eslint-plugin-import: 2.26.0_eslint@8.18.0
      fast-check: 2.25.0
      istanbul-badges-readme: 1.8.1
      jest: 27.5.1
      jest-fast-check: 1.0.2_fast-check@2.25.0+jest@27.5.1
      npm-package-json-lint: 6.3.0
      npm-package-json-lint-config-default: 5.0.0_npm-package-json-lint@6.3.0
      sort-package-json: 1.57.0
      typescript: 4.7.4

  ../../workbench-core/base:
    specifiers:
      '@amzn/eslint-config-workbench-core-eslint-custom': workspace:*
      '@aws-cdk/aws-dynamodb': ^1.152.0
<<<<<<< HEAD
      '@aws-sdk/client-cloudformation': ^3.58.0
      '@aws-sdk/client-cognito-identity-provider': ^3.67.0
      '@aws-sdk/client-dynamodb': ^3.67.0
      '@aws-sdk/client-ec2': ^3.60.0
      '@aws-sdk/client-eventbridge': ^3.66.0
      '@aws-sdk/client-iam': ^3.58.0
      '@aws-sdk/client-kms': ~3.118.1
=======
      '@aws-sdk/client-cloudformation': ^3.118.1
      '@aws-sdk/client-cognito-identity-provider': ^3.118.1
      '@aws-sdk/client-dynamodb': ^3.118.1
      '@aws-sdk/client-ec2': ^3.119.0
      '@aws-sdk/client-eventbridge': ^3.118.1
      '@aws-sdk/client-iam': ^3.118.1
      '@aws-sdk/client-kms': ^3.118.1
>>>>>>> 57e7c39b
      '@aws-sdk/client-lambda': ^3.82.0
      '@aws-sdk/client-s3': ^3.118.1
      '@aws-sdk/client-s3-control': ^3.118.1
      '@aws-sdk/client-sagemaker': ^3.58.0
      '@aws-sdk/client-service-catalog': ^3.118.1
      '@aws-sdk/client-ssm': ^3.118.1
      '@aws-sdk/client-sts': ^3.118.1
      '@aws-sdk/types': ^3.110.0
      '@aws-sdk/util-dynamodb': ^3.87.0
      '@rushstack/eslint-config': ^2.5.1
      '@rushstack/heft': ^0.45.0
      '@rushstack/heft-jest-plugin': ^0.2.3
      '@rushstack/heft-node-rig': ^1.7.1
      '@types/heft-jest': 1.0.2
      '@types/jest': ^27.4.1
      '@types/js-yaml': ^4.0.5
      '@types/lodash': ^4.14.181
      '@types/node': ^14
      depcheck: ^1.4.3
      eslint: ^8.7.0
      eslint-plugin-import: ^2.26.0
      istanbul-badges-readme: 1.8.1
      jest: ^27.5.1
      lodash: ^4.17.21
      npm-package-json-lint: ^6.3.0
      npm-package-json-lint-config-default: ^5.0.0
      sort-package-json: ^1.57.0
      ts-jest: ^27.1.3
      typescript: ^4.5.2
    dependencies:
      '@amzn/eslint-config-workbench-core-eslint-custom': link:../eslint-custom
<<<<<<< HEAD
      '@aws-cdk/aws-dynamodb': 1.158.0
      '@aws-sdk/client-cloudformation': 3.100.0
      '@aws-sdk/client-cognito-identity-provider': 3.102.0
      '@aws-sdk/client-dynamodb': 3.100.0
      '@aws-sdk/client-ec2': 3.100.0
      '@aws-sdk/client-eventbridge': 3.100.0
      '@aws-sdk/client-iam': 3.100.0
      '@aws-sdk/client-kms': 3.118.1
      '@aws-sdk/client-lambda': 3.105.0
      '@aws-sdk/client-s3': 3.100.0
      '@aws-sdk/client-s3-control': 3.100.0
      '@aws-sdk/client-sagemaker': 3.105.0
      '@aws-sdk/client-service-catalog': 3.100.0
      '@aws-sdk/client-ssm': 3.100.0
      '@aws-sdk/client-sts': 3.100.0
      '@aws-sdk/types': 3.78.0
      '@aws-sdk/util-dynamodb': 3.105.0
=======
      '@aws-cdk/aws-dynamodb': 1.161.0
      '@aws-sdk/client-cloudformation': 3.118.1
      '@aws-sdk/client-cognito-identity-provider': 3.118.1
      '@aws-sdk/client-dynamodb': 3.118.1
      '@aws-sdk/client-ec2': 3.119.0
      '@aws-sdk/client-eventbridge': 3.118.1
      '@aws-sdk/client-iam': 3.118.1
      '@aws-sdk/client-kms': 3.118.1
      '@aws-sdk/client-lambda': 3.118.1
      '@aws-sdk/client-s3': 3.118.1
      '@aws-sdk/client-s3-control': 3.118.1
      '@aws-sdk/client-sagemaker': 3.118.1
      '@aws-sdk/client-service-catalog': 3.118.1
      '@aws-sdk/client-ssm': 3.118.1
      '@aws-sdk/client-sts': 3.118.1
      '@aws-sdk/types': 3.110.0
      '@aws-sdk/util-dynamodb': 3.118.1
>>>>>>> 57e7c39b
      lodash: 4.17.21
    devDependencies:
      '@rushstack/eslint-config': 2.6.2_eslint@8.18.0+typescript@4.7.4
      '@rushstack/heft': 0.45.14
      '@rushstack/heft-jest-plugin': 0.2.15_@rushstack+heft@0.45.14
      '@rushstack/heft-node-rig': 1.9.15_@rushstack+heft@0.45.14
      '@types/heft-jest': 1.0.2
      '@types/jest': 27.5.2
      '@types/js-yaml': 4.0.5
      '@types/lodash': 4.14.182
      '@types/node': 14.18.21
      depcheck: 1.4.3
      eslint: 8.18.0
      eslint-plugin-import: 2.26.0_eslint@8.18.0
      istanbul-badges-readme: 1.8.1
      jest: 27.5.1
      npm-package-json-lint: 6.3.0
      npm-package-json-lint-config-default: 5.0.0_npm-package-json-lint@6.3.0
      sort-package-json: 1.57.0
      ts-jest: 27.1.5_6400e448c8ce26641831d9829b55a941
      typescript: 4.7.4

  ../../workbench-core/datasets:
    specifiers:
      '@amzn/eslint-config-workbench-core-eslint-custom': workspace:*
      '@amzn/workbench-core-audit': workspace:*
      '@amzn/workbench-core-base': workspace:*
      '@amzn/workbench-core-logging': workspace:*
<<<<<<< HEAD
      '@aws-cdk/aws-iam': ~1.159.0
      '@aws-sdk/client-dynamodb': ^3.67.0
      '@aws-sdk/client-kms': ~3.118.1
      '@aws-sdk/client-s3': ^3.58.0
      '@aws-sdk/client-s3-control': ^3.100.0
      '@aws-sdk/types': ^3.55.0
=======
      '@aws-cdk/aws-iam': ^1.159.0
      '@aws-sdk/client-dynamodb': ^3.118.1
      '@aws-sdk/client-kms': ^3.118.1
      '@aws-sdk/client-s3': ^3.118.1
      '@aws-sdk/client-s3-control': ^3.118.1
      '@aws-sdk/types': ^3.110.0
>>>>>>> 57e7c39b
      '@hapi/boom': ^10.0.0
      '@rushstack/heft': ^0.45.0
      '@rushstack/heft-jest-plugin': ^0.2.3
      '@rushstack/heft-node-rig': ^1.7.1
      '@types/heft-jest': 1.0.2
      '@types/lodash': ^4.14.181
      '@types/node': ^14
      '@types/triple-beam': ^1.3.2
      '@types/uuid': ^8.3.4
      aws-sdk-client-mock: ^0.6.2
      depcheck: ^1.4.3
      eslint: ^8.7.0
      eslint-plugin-import: ^2.26.0
      fast-check: ^2.24.0
      istanbul-badges-readme: 1.8.1
      jest: ^27.5.1
      jest-fast-check: ^1.0.2
      lodash: ^4.17.21
      npm-package-json-lint: ^6.3.0
      npm-package-json-lint-config-default: ^5.0.0
      sort-package-json: ^1.57.0
      typescript: ^4.5.2
      uuid: ^8.3.2
    dependencies:
      '@amzn/workbench-core-audit': link:../audit
      '@amzn/workbench-core-base': link:../base
      '@amzn/workbench-core-logging': link:../logging
<<<<<<< HEAD
      '@aws-cdk/aws-iam': 1.159.0
      '@aws-sdk/client-dynamodb': 3.100.0
      '@aws-sdk/client-kms': 3.118.1
      '@aws-sdk/client-s3': 3.100.0
      '@aws-sdk/client-s3-control': 3.100.0
      '@aws-sdk/types': 3.78.0
=======
      '@aws-cdk/aws-iam': 1.161.0
      '@aws-sdk/client-dynamodb': 3.118.1
      '@aws-sdk/client-kms': 3.118.1
      '@aws-sdk/client-s3': 3.118.1
      '@aws-sdk/client-s3-control': 3.118.1
      '@aws-sdk/types': 3.110.0
>>>>>>> 57e7c39b
      '@hapi/boom': 10.0.0
      lodash: 4.17.21
      uuid: 8.3.2
    devDependencies:
      '@amzn/eslint-config-workbench-core-eslint-custom': link:../eslint-custom
      '@rushstack/heft': 0.45.14
      '@rushstack/heft-jest-plugin': 0.2.15_@rushstack+heft@0.45.14
      '@rushstack/heft-node-rig': 1.9.15_@rushstack+heft@0.45.14
      '@types/heft-jest': 1.0.2
      '@types/lodash': 4.14.182
      '@types/node': 14.18.21
      '@types/triple-beam': 1.3.2
      '@types/uuid': 8.3.4
      aws-sdk-client-mock: 0.6.2_186c47bf154802e3879e62ee3def12b3
      depcheck: 1.4.3
      eslint: 8.18.0
      eslint-plugin-import: 2.26.0_eslint@8.18.0
      fast-check: 2.25.0
      istanbul-badges-readme: 1.8.1
      jest: 27.5.1
      jest-fast-check: 1.0.2_fast-check@2.25.0+jest@27.5.1
      npm-package-json-lint: 6.3.0
      npm-package-json-lint-config-default: 5.0.0_npm-package-json-lint@6.3.0
      sort-package-json: 1.57.0
      typescript: 4.7.4

  ../../workbench-core/environments:
    specifiers:
      '@amzn/eslint-config-workbench-core-eslint-custom': workspace:*
      '@amzn/workbench-core-base': workspace:*
      '@aws-sdk/client-cloudformation': ^3.118.1
      '@aws-sdk/client-cognito-identity-provider': ^3.118.1
      '@aws-sdk/client-dynamodb': ^3.118.1
      '@aws-sdk/client-ec2': ^3.119.0
      '@aws-sdk/client-eventbridge': ^3.118.1
      '@aws-sdk/client-iam': ^3.118.1
      '@aws-sdk/client-lambda': ^3.82.0
      '@aws-sdk/client-s3': ^3.118.1
      '@aws-sdk/client-service-catalog': ^3.118.1
      '@aws-sdk/client-ssm': ^3.118.1
      '@aws-sdk/client-sts': ^3.118.1
      '@aws-sdk/types': ^3.110.0
      '@aws-sdk/util-dynamodb': ^3.87.0
      '@hapi/boom': ^10.0.0
      '@rushstack/eslint-config': ^2.5.1
      '@rushstack/heft': ^0.45.0
      '@rushstack/heft-jest-plugin': ^0.2.3
      '@rushstack/heft-node-rig': ^1.7.1
      '@types/heft-jest': 1.0.2
      '@types/jest': ^27.4.1
      '@types/lodash': ^4.14.181
      '@types/node': ^14
      '@types/uuid': ^8.3.4
      aws-sdk-client-mock: ^0.6.2
      depcheck: ^1.4.3
      eslint: ^8.7.0
      eslint-plugin-import: ^2.26.0
      generate-password: ^1.7.0
      istanbul-badges-readme: 1.8.1
      jest: ^27.5.1
      lodash: ^4.17.21
      md5-file: ^5.0.0
      npm-package-json-lint: ^6.3.0
      npm-package-json-lint-config-default: ^5.0.0
      sort-package-json: ^1.57.0
      ts-jest: ^27.1.3
      typescript: ^4.5.2
      uuid: ^8.3.2
    dependencies:
      '@amzn/workbench-core-base': link:../base
      '@aws-sdk/client-cloudformation': 3.118.1
      '@aws-sdk/client-cognito-identity-provider': 3.118.1
      '@aws-sdk/client-dynamodb': 3.118.1
      '@aws-sdk/client-ec2': 3.119.0
      '@aws-sdk/client-eventbridge': 3.118.1
      '@aws-sdk/client-iam': 3.118.1
      '@aws-sdk/client-lambda': 3.118.1
      '@aws-sdk/client-s3': 3.118.1
      '@aws-sdk/client-service-catalog': 3.118.1
      '@aws-sdk/client-ssm': 3.118.1
      '@aws-sdk/client-sts': 3.118.1
      '@aws-sdk/util-dynamodb': 3.118.1
      '@hapi/boom': 10.0.0
      generate-password: 1.7.0
      lodash: 4.17.21
      md5-file: 5.0.0
      uuid: 8.3.2
    devDependencies:
      '@amzn/eslint-config-workbench-core-eslint-custom': link:../eslint-custom
      '@aws-sdk/types': 3.110.0
      '@rushstack/eslint-config': 2.6.2_eslint@8.18.0+typescript@4.7.4
      '@rushstack/heft': 0.45.14
      '@rushstack/heft-jest-plugin': 0.2.15_@rushstack+heft@0.45.14
      '@rushstack/heft-node-rig': 1.9.15_@rushstack+heft@0.45.14
      '@types/heft-jest': 1.0.2
      '@types/jest': 27.5.2
      '@types/lodash': 4.14.182
      '@types/node': 14.18.21
      '@types/uuid': 8.3.4
      aws-sdk-client-mock: 0.6.2_186c47bf154802e3879e62ee3def12b3
      depcheck: 1.4.3
      eslint: 8.18.0
      eslint-plugin-import: 2.26.0_eslint@8.18.0
      istanbul-badges-readme: 1.8.1
      jest: 27.5.1
      npm-package-json-lint: 6.3.0
      npm-package-json-lint-config-default: 5.0.0_npm-package-json-lint@6.3.0
      sort-package-json: 1.57.0
      ts-jest: 27.1.5_6400e448c8ce26641831d9829b55a941
      typescript: 4.7.4

  ../../workbench-core/eslint-custom:
    specifiers:
      '@rushstack/eslint-config': ^2.5.1
      '@rushstack/heft': ^0.45.0
      '@rushstack/heft-jest-plugin': ^0.2.3
      '@rushstack/heft-node-rig': ^1.7.1
      '@types/heft-jest': 1.0.2
      '@types/node': ^14
      depcheck: ^1.4.3
      eslint: ^8.7.0
      eslint-plugin-import: ^2.26.0
      eslint-plugin-security: ^1.4.0
      npm-package-json-lint: ^6.3.0
      npm-package-json-lint-config-default: ^5.0.0
      sort-package-json: ^1.57.0
      typescript: ^4.5.2
    dependencies:
      '@rushstack/eslint-config': 2.6.2_eslint@8.18.0+typescript@4.7.4
      eslint: 8.18.0
      eslint-plugin-import: 2.26.0_eslint@8.18.0
      eslint-plugin-security: 1.5.0
    devDependencies:
      '@rushstack/heft': 0.45.14
      '@rushstack/heft-jest-plugin': 0.2.15_@rushstack+heft@0.45.14
      '@rushstack/heft-node-rig': 1.9.15_@rushstack+heft@0.45.14
      '@types/heft-jest': 1.0.2
      '@types/node': 14.18.21
      depcheck: 1.4.3
      npm-package-json-lint: 6.3.0
      npm-package-json-lint-config-default: 5.0.0_npm-package-json-lint@6.3.0
      sort-package-json: 1.57.0
      typescript: 4.7.4

  ../../workbench-core/example/express:
    specifiers:
      '@amzn/eslint-config-workbench-core-eslint-custom': workspace:*
      '@amzn/workbench-core-audit': workspace:*
      '@amzn/workbench-core-logging': workspace:*
      '@rushstack/eslint-config': ^2.5.1
      '@rushstack/heft': ^0.45.0
      '@rushstack/heft-jest-plugin': ^0.2.3
      '@rushstack/heft-node-rig': ^1.7.1
      '@types/express': ^4.17.13
      '@types/heft-jest': 1.0.2
      '@types/node': ^14
      depcheck: ^1.4.3
      eslint: ^8.7.0
      eslint-plugin-import: ^2.26.0
      eslint-plugin-security: ^1.4.0
      express: ^4.17.3
      npm-package-json-lint: ^6.3.0
      npm-package-json-lint-config-default: ^5.0.0
      sort-package-json: ^1.57.0
      typescript: ^4.5.2
    dependencies:
      '@amzn/workbench-core-audit': link:../../audit
      '@amzn/workbench-core-logging': link:../../logging
    devDependencies:
      '@amzn/eslint-config-workbench-core-eslint-custom': link:../../eslint-custom
      '@rushstack/eslint-config': 2.6.2_eslint@8.18.0+typescript@4.7.4
      '@rushstack/heft': 0.45.14
      '@rushstack/heft-jest-plugin': 0.2.15_@rushstack+heft@0.45.14
      '@rushstack/heft-node-rig': 1.9.15_@rushstack+heft@0.45.14
      '@types/express': 4.17.13
      '@types/heft-jest': 1.0.2
      '@types/node': 14.18.21
      depcheck: 1.4.3
      eslint: 8.18.0
      eslint-plugin-import: 2.26.0_eslint@8.18.0
      eslint-plugin-security: 1.5.0
      express: 4.18.1
      npm-package-json-lint: 6.3.0
      npm-package-json-lint-config-default: 5.0.0_npm-package-json-lint@6.3.0
      sort-package-json: 1.57.0
      typescript: 4.7.4

  ../../workbench-core/example/infrastructure:
    specifiers:
      '@amzn/eslint-config-workbench-core-eslint-custom': workspace:*
      '@amzn/workbench-core-example-express': workspace:*
      '@aws-cdk/assert': ^2.0.0
      '@aws-cdk/aws-apigatewayv2-alpha': ^2.22.0-alpha.0
      '@aws-cdk/aws-apigatewayv2-authorizers-alpha': ^2.22.0-alpha.0
      '@aws-cdk/aws-apigatewayv2-integrations-alpha': ^2.22.0-alpha.0
      '@rushstack/eslint-config': ^2.5.1
      '@rushstack/heft': ^0.45.0
      '@rushstack/heft-jest-plugin': ^0.2.3
      '@rushstack/heft-node-rig': ^1.7.1
      '@types/express': ^4.17.13
      '@types/heft-jest': 1.0.2
      '@types/lodash': ^4.14.181
      '@types/node': ^14
      '@vendia/serverless-express': ^4.5.4
      aws-cdk: ^2.12.0
      aws-cdk-lib: ^2.29.1
      axios: ^0.27.1
      cdk-nag: ^2.12.25
      constructs: ^10.0.0
      depcheck: ^1.4.3
      esbuild: ^0.14.21
      eslint: ^8.7.0
      eslint-plugin-import: ^2.26.0
      eslint-plugin-security: ^1.4.0
      express: ^4.17.3
      istanbul-badges-readme: 1.8.1
      jest: ^27.5.1
      lodash: ^4.17.21
      npm-package-json-lint: ^6.3.0
      npm-package-json-lint-config-default: ^5.0.0
      sort-package-json: ^1.57.0
      source-map-support: ^0.5.16
      typescript: ^4.5.2
    dependencies:
      '@amzn/workbench-core-example-express': link:../express
      aws-cdk-lib: 2.29.1_constructs@10.1.42
      constructs: 10.1.42
      lodash: 4.17.21
      source-map-support: 0.5.21
    devDependencies:
      '@amzn/eslint-config-workbench-core-eslint-custom': link:../../eslint-custom
      '@aws-cdk/assert': 2.29.1_eec81a5d0d39660f74aa9ce6545ce701
      '@aws-cdk/aws-apigatewayv2-alpha': 2.22.0-alpha.0_b58070d5c904f2e35eeee41952391c50
      '@aws-cdk/aws-apigatewayv2-authorizers-alpha': 2.22.0-alpha.0_de90d6fd46bb84439d40725b51eb347c
      '@aws-cdk/aws-apigatewayv2-integrations-alpha': 2.22.0-alpha.0_de90d6fd46bb84439d40725b51eb347c
      '@rushstack/eslint-config': 2.6.2_eslint@8.18.0+typescript@4.7.4
      '@rushstack/heft': 0.45.14
      '@rushstack/heft-jest-plugin': 0.2.15_@rushstack+heft@0.45.14
      '@rushstack/heft-node-rig': 1.9.15_@rushstack+heft@0.45.14
      '@types/express': 4.17.13
      '@types/heft-jest': 1.0.2
      '@types/lodash': 4.14.182
      '@types/node': 14.18.21
      '@vendia/serverless-express': 4.8.2
      aws-cdk: 2.29.1
      axios: 0.27.2
      cdk-nag: 2.14.47_b58070d5c904f2e35eeee41952391c50
      depcheck: 1.4.3
      esbuild: 0.14.47
      eslint: 8.18.0
      eslint-plugin-import: 2.26.0_eslint@8.18.0
      eslint-plugin-security: 1.5.0
      express: 4.18.1
      istanbul-badges-readme: 1.8.1
      jest: 27.5.1
      npm-package-json-lint: 6.3.0
      npm-package-json-lint-config-default: 5.0.0_npm-package-json-lint@6.3.0
      sort-package-json: 1.57.0
      typescript: 4.7.4

  ../../workbench-core/infrastructure:
    specifiers:
      '@amzn/eslint-config-workbench-core-eslint-custom': workspace:*
      '@rushstack/eslint-config': ^2.5.1
      '@rushstack/heft': ^0.45.0
      '@rushstack/heft-jest-plugin': ^0.2.3
      '@rushstack/heft-node-rig': ^1.7.1
      '@types/heft-jest': 1.0.2
      '@types/lodash': ^4.14.181
      '@types/node': ^14
      aws-cdk-lib: ^2.29.1
      constructs: ^10.0.0
      depcheck: ^1.4.3
      eslint: ^8.7.0
      eslint-plugin-import: ^2.26.0
      eslint-plugin-security: ^1.4.0
      istanbul-badges-readme: 1.8.1
      lodash: ^4.17.21
      npm-package-json-lint: ^6.3.0
      npm-package-json-lint-config-default: ^5.0.0
      sort-package-json: ^1.57.0
      typescript: ^4.5.2
    dependencies:
      aws-cdk-lib: 2.29.1_constructs@10.1.42
      constructs: 10.1.42
      lodash: 4.17.21
    devDependencies:
      '@amzn/eslint-config-workbench-core-eslint-custom': link:../eslint-custom
      '@rushstack/eslint-config': 2.6.2_eslint@8.18.0+typescript@4.7.4
      '@rushstack/heft': 0.45.14
      '@rushstack/heft-jest-plugin': 0.2.15_@rushstack+heft@0.45.14
      '@rushstack/heft-node-rig': 1.9.15_@rushstack+heft@0.45.14
      '@types/heft-jest': 1.0.2
      '@types/lodash': 4.14.182
      '@types/node': 14.18.21
      depcheck: 1.4.3
      eslint: 8.18.0
      eslint-plugin-import: 2.26.0_eslint@8.18.0
      eslint-plugin-security: 1.5.0
      istanbul-badges-readme: 1.8.1
      npm-package-json-lint: 6.3.0
      npm-package-json-lint-config-default: 5.0.0_npm-package-json-lint@6.3.0
      sort-package-json: 1.57.0
      typescript: 4.7.4

  ../../workbench-core/logging:
    specifiers:
      '@amzn/eslint-config-workbench-core-eslint-custom': workspace:*
      '@rushstack/heft': ^0.45.0
      '@rushstack/heft-jest-plugin': ^0.2.3
      '@rushstack/heft-node-rig': ^1.7.1
      '@types/heft-jest': 1.0.2
      '@types/node': ^14
      '@types/triple-beam': ^1.3.2
      depcheck: ^1.4.3
      eslint: ^8.7.0
      eslint-plugin-import: ^2.26.0
      fast-check: ^2.24.0
      istanbul-badges-readme: 1.8.1
      jest: ^27.5.1
      jest-fast-check: ^1.0.2
      npm-package-json-lint: ^6.3.0
      npm-package-json-lint-config-default: ^5.0.0
      sort-package-json: ^1.57.0
      triple-beam: ^1.3.0
      typescript: ^4.5.2
      winston: ^3.6.0
      winston-transport: ^4.5.0
    dependencies:
      triple-beam: 1.3.0
      winston: 3.8.0
      winston-transport: 4.5.0
    devDependencies:
      '@amzn/eslint-config-workbench-core-eslint-custom': link:../eslint-custom
      '@rushstack/heft': 0.45.14
      '@rushstack/heft-jest-plugin': 0.2.15_@rushstack+heft@0.45.14
      '@rushstack/heft-node-rig': 1.9.15_@rushstack+heft@0.45.14
      '@types/heft-jest': 1.0.2
      '@types/node': 14.18.21
      '@types/triple-beam': 1.3.2
      depcheck: 1.4.3
      eslint: 8.18.0
      eslint-plugin-import: 2.26.0_eslint@8.18.0
      fast-check: 2.25.0
      istanbul-badges-readme: 1.8.1
      jest: 27.5.1
      jest-fast-check: 1.0.2_fast-check@2.25.0+jest@27.5.1
      npm-package-json-lint: 6.3.0
      npm-package-json-lint-config-default: 5.0.0_npm-package-json-lint@6.3.0
      sort-package-json: 1.57.0
      typescript: 4.7.4

  ../../workbench-core/repo-scripts/repo-toolbox:
    specifiers:
      '@amzn/eslint-config-workbench-core-eslint-custom': workspace:*
      '@microsoft/rush-lib': ^5.69.0
      '@rushstack/eslint-config': ^2.5.1
      '@rushstack/heft': ^0.45.0
      '@rushstack/heft-jest-plugin': ^0.2.3
      '@rushstack/heft-node-rig': ^1.7.1
      '@rushstack/node-core-library': ^3.45.5
      '@rushstack/ts-command-line': ^4.11.0
      '@types/diff': 5.0.1
      '@types/heft-jest': 1.0.2
      '@types/node': ^14
      depcheck: ^1.4.3
      diff: ^5.0.0
      eslint: ^8.7.0
      eslint-plugin-import: ^2.26.0
      eslint-plugin-security: ^1.4.0
      npm-package-json-lint: ^6.3.0
      npm-package-json-lint-config-default: ^5.0.0
      sort-package-json: ^1.57.0
      typescript: ^4.5.2
    dependencies:
      '@microsoft/rush-lib': 5.75.0
      '@rushstack/node-core-library': 3.48.0
      '@rushstack/ts-command-line': 4.12.1
      diff: 5.1.0
    devDependencies:
      '@amzn/eslint-config-workbench-core-eslint-custom': link:../../eslint-custom
      '@rushstack/eslint-config': 2.6.2_eslint@8.18.0+typescript@4.7.4
      '@rushstack/heft': 0.45.14
      '@rushstack/heft-jest-plugin': 0.2.15_@rushstack+heft@0.45.14
      '@rushstack/heft-node-rig': 1.9.15_@rushstack+heft@0.45.14
      '@types/diff': 5.0.1
      '@types/heft-jest': 1.0.2
      '@types/node': 14.18.21
      depcheck: 1.4.3
      eslint: 8.18.0
      eslint-plugin-import: 2.26.0_eslint@8.18.0
      eslint-plugin-security: 1.5.0
      npm-package-json-lint: 6.3.0
      npm-package-json-lint-config-default: 5.0.0_npm-package-json-lint@6.3.0
      sort-package-json: 1.57.0
      typescript: 4.7.4

packages:

  /@ampproject/remapping/2.2.0:
    resolution: {integrity: sha512-qRmjj8nj9qmLTQXXmaR1cck3UXSRMPrbsLJAasZpF+t3riI71BXed5ebIOYwQntykeZuhjsdweEc9BxH5Jc26w==}
    engines: {node: '>=6.0.0'}
    dependencies:
      '@jridgewell/gen-mapping': 0.1.1
      '@jridgewell/trace-mapping': 0.3.14
    dev: true

  /@aws-cdk/assert/2.29.1_eec81a5d0d39660f74aa9ce6545ce701:
    resolution: {integrity: sha512-qK+iuIFWxqKXrU537Y3rz2X0yraUB6/SiJ95i/qHUKJNJdYokhRl8fFyrA20lN+/AYZQ9NblDTaWPaN2ReyUPQ==}
    engines: {node: '>= 14.15.0'}
    peerDependencies:
      aws-cdk-lib: ^2.29.1
      constructs: ^10.0.0
      jest: '>=26.6.3'
    dependencies:
      '@aws-cdk/cloudformation-diff': 2.29.1
      aws-cdk-lib: 2.29.1_constructs@10.1.42
      constructs: 10.1.42
      jest: 27.5.1_ts-node@10.8.1
    dev: true

  /@aws-cdk/assets/1.161.0:
    resolution: {integrity: sha512-BZf5WgQFXoC28VCLOH0TU4AAT9LP1LfdgPHYuzgoXdeMHDBKCHFirfeMGUxTXDQuIf3qq63DEG/c3/6mQMIVsQ==}
    engines: {node: '>= 14.15.0'}
    dependencies:
      '@aws-cdk/core': 1.161.0
      '@aws-cdk/cx-api': 1.161.0
      constructs: 3.4.39
    dev: false

  /@aws-cdk/aws-apigatewayv2-alpha/2.22.0-alpha.0_b58070d5c904f2e35eeee41952391c50:
    resolution: {integrity: sha512-O8ZY2ny8TapdvD6iIULzBKJ4rn9JlmkwfDzfR7cYl7y+P220sLh1iJmU/m1yqtIRMLjv2022XCNBMZUJfwpVqQ==}
    engines: {node: '>= 14.15.0'}
    peerDependencies:
      aws-cdk-lib: ^2.22.0
      constructs: ^10.0.0
    dependencies:
      aws-cdk-lib: 2.29.1_constructs@10.1.42
      constructs: 10.1.42
    dev: true

  /@aws-cdk/aws-apigatewayv2-authorizers-alpha/2.22.0-alpha.0_de90d6fd46bb84439d40725b51eb347c:
    resolution: {integrity: sha512-Q2lJqF8OuhcnJ2Wx6lgycjoudwvGLGhJ55QtO6XSSuogYLyJDhABqPFFxGGS8UqSJQ2IbBfGR6Ebtg2xnbkgKQ==}
    engines: {node: '>= 14.15.0'}
    peerDependencies:
      '@aws-cdk/aws-apigatewayv2-alpha': 2.22.0-alpha.0
      aws-cdk-lib: ^2.22.0
      constructs: ^10.0.0
    dependencies:
      '@aws-cdk/aws-apigatewayv2-alpha': 2.22.0-alpha.0_b58070d5c904f2e35eeee41952391c50
      aws-cdk-lib: 2.29.1_constructs@10.1.42
      constructs: 10.1.42
    dev: true

  /@aws-cdk/aws-apigatewayv2-integrations-alpha/2.22.0-alpha.0_de90d6fd46bb84439d40725b51eb347c:
    resolution: {integrity: sha512-QVXHA8J6ECkE29aT3Rnwtgxq15eDW3SlMuX8Z9J3BVqPPAH7rLAruD3hKL//KklVFd8xke7zBxMeYJ5CGkduZA==}
    engines: {node: '>= 14.15.0'}
    peerDependencies:
      '@aws-cdk/aws-apigatewayv2-alpha': 2.22.0-alpha.0
      aws-cdk-lib: ^2.22.0
      constructs: ^10.0.0
    dependencies:
      '@aws-cdk/aws-apigatewayv2-alpha': 2.22.0-alpha.0_b58070d5c904f2e35eeee41952391c50
      aws-cdk-lib: 2.29.1_constructs@10.1.42
      constructs: 10.1.42
    dev: true

  /@aws-cdk/aws-applicationautoscaling/1.161.0:
    resolution: {integrity: sha512-6sGP2o/7fqqvARLzmDXObyST5GqVhUtZD8T631ILrUPIIRoR93/365J7IVKcDrj8LjO6+Sp65TCdgJM2eLMs6A==}
    engines: {node: '>= 14.15.0'}
    dependencies:
      '@aws-cdk/aws-autoscaling-common': 1.161.0
      '@aws-cdk/aws-cloudwatch': 1.161.0
      '@aws-cdk/aws-iam': 1.161.0
      '@aws-cdk/core': 1.161.0
      constructs: 3.4.39
    dev: false

  /@aws-cdk/aws-autoscaling-common/1.161.0:
    resolution: {integrity: sha512-vnOG+gCmjraN6xBHQcTj/r9dEOrrK0tfxqGlc3tZS+tf6kTjC9UCpypm2ARR4re8ZMkvA7A3PsKnfOH0sAFokg==}
    engines: {node: '>= 14.15.0'}
    dependencies:
      '@aws-cdk/aws-iam': 1.161.0
      '@aws-cdk/core': 1.161.0
      constructs: 3.4.39
    dev: false

  /@aws-cdk/aws-cloudformation/1.161.0:
    resolution: {integrity: sha512-ohB2B+XIuUcp3Ib88ZLXtQBLRzzC5Z/g+p844+7z8wJXAzeN08ot/FT9Zj4miPQTSTXK2MWy2b+jDj1XesmQVQ==}
    engines: {node: '>= 14.15.0'}
    dependencies:
      '@aws-cdk/aws-iam': 1.161.0
      '@aws-cdk/aws-lambda': 1.161.0
      '@aws-cdk/aws-s3': 1.161.0
      '@aws-cdk/aws-sns': 1.161.0
      '@aws-cdk/core': 1.161.0
      '@aws-cdk/cx-api': 1.161.0
      constructs: 3.4.39
    dev: false

  /@aws-cdk/aws-cloudwatch/1.161.0:
    resolution: {integrity: sha512-JyENETmFqOoloAWIBib2ewFbjrksrZNJP8GB99jHSE4wV16gmD0usgPSEztjJvUqejd4rItAz117CrDnBFsiuw==}
    engines: {node: '>= 14.15.0'}
    dependencies:
      '@aws-cdk/aws-iam': 1.161.0
      '@aws-cdk/core': 1.161.0
      constructs: 3.4.39
    dev: false

  /@aws-cdk/aws-codeguruprofiler/1.161.0:
    resolution: {integrity: sha512-DSsjEh622AgKsKbUAJbp6+7FShEoHy5puJcmEVf7ZUEc/VD5NieBr/kx0/Bqt8lnehUGcIjxnJlAhAGkBeKd1g==}
    engines: {node: '>= 14.15.0'}
    dependencies:
      '@aws-cdk/aws-iam': 1.161.0
      '@aws-cdk/core': 1.161.0
      constructs: 3.4.39
    dev: false

  /@aws-cdk/aws-codestarnotifications/1.161.0:
    resolution: {integrity: sha512-au/ag+IWihrxxQdsxISCjIdCoQMfEp59qXt59ZDSMpWIRy1YdxyENr0A1ruKGIqprd0ZNiTFjI37BV5Cx22Hfw==}
    engines: {node: '>= 14.15.0'}
    dependencies:
      '@aws-cdk/core': 1.161.0
      constructs: 3.4.39
    dev: false

  /@aws-cdk/aws-dynamodb/1.161.0:
    resolution: {integrity: sha512-ORm2I/M88HpX7YVK+R1JMCgrR6Kp1SIiZIaKE6vd/Ca7Ks9pfwfKSWSpoGyBLcIPRvOPi9O0m/9iIaxy1hN6ZQ==}
    engines: {node: '>= 14.15.0'}
    dependencies:
      '@aws-cdk/aws-applicationautoscaling': 1.161.0
      '@aws-cdk/aws-cloudwatch': 1.161.0
      '@aws-cdk/aws-iam': 1.161.0
      '@aws-cdk/aws-kinesis': 1.161.0
      '@aws-cdk/aws-kms': 1.161.0
      '@aws-cdk/aws-lambda': 1.161.0
      '@aws-cdk/core': 1.161.0
      '@aws-cdk/custom-resources': 1.161.0
      constructs: 3.4.39
    dev: false

  /@aws-cdk/aws-ec2/1.161.0:
    resolution: {integrity: sha512-NmLbCXNFxTM/2XQe4tjAQVo1I1ZScaVnyqdB1TdMzRaXHvkBx/vZ1QmbNlYblgzzs8S0osF9eM9sIl823F//aw==}
    engines: {node: '>= 14.15.0'}
    dependencies:
      '@aws-cdk/aws-cloudwatch': 1.161.0
      '@aws-cdk/aws-iam': 1.161.0
      '@aws-cdk/aws-kms': 1.161.0
      '@aws-cdk/aws-logs': 1.161.0
      '@aws-cdk/aws-s3': 1.161.0
      '@aws-cdk/aws-s3-assets': 1.161.0
      '@aws-cdk/aws-ssm': 1.161.0
      '@aws-cdk/cloud-assembly-schema': 1.161.0
      '@aws-cdk/core': 1.161.0
      '@aws-cdk/cx-api': 1.161.0
      '@aws-cdk/region-info': 1.161.0
      constructs: 3.4.39
    dev: false

  /@aws-cdk/aws-ecr-assets/1.161.0:
    resolution: {integrity: sha512-4rC/oYNyrHyyYmbLjYX0UShpC/HCP/gc0VeKjFW/Aqj0iGAh4EDxwNuF/UKqvOG40WsQ5IzFmkhTG9SamRikwg==}
    engines: {node: '>= 14.15.0'}
    dependencies:
      '@aws-cdk/assets': 1.161.0
      '@aws-cdk/aws-ecr': 1.161.0
      '@aws-cdk/aws-iam': 1.161.0
      '@aws-cdk/aws-s3': 1.161.0
      '@aws-cdk/core': 1.161.0
      '@aws-cdk/cx-api': 1.161.0
      constructs: 3.4.39
    dev: false

  /@aws-cdk/aws-ecr/1.161.0:
    resolution: {integrity: sha512-S78PVzr6Fw3s2Z4CD+wpG8QbW9+amQxwxqageLGqubpp01SIgTe7t98lg3K52mlemCZl2E8xSXJYUhKbmFeqLg==}
    engines: {node: '>= 14.15.0'}
    dependencies:
      '@aws-cdk/aws-events': 1.161.0
      '@aws-cdk/aws-iam': 1.161.0
      '@aws-cdk/aws-kms': 1.161.0
      '@aws-cdk/core': 1.161.0
      constructs: 3.4.39
    dev: false

  /@aws-cdk/aws-efs/1.161.0:
    resolution: {integrity: sha512-GvHjk/McpXs6u2vjs6kkM1Wn89zlZT9hlUi8lnduMRfTxsJ31gHtL7xwaY5f8TnrDCdFt16ePRHqbFcMWo0zfA==}
    engines: {node: '>= 14.15.0'}
    dependencies:
      '@aws-cdk/aws-ec2': 1.161.0
      '@aws-cdk/aws-iam': 1.161.0
      '@aws-cdk/aws-kms': 1.161.0
      '@aws-cdk/cloud-assembly-schema': 1.161.0
      '@aws-cdk/core': 1.161.0
      '@aws-cdk/cx-api': 1.161.0
      constructs: 3.4.39
    dev: false

  /@aws-cdk/aws-events/1.161.0:
    resolution: {integrity: sha512-TOTVWb0w4sBmlfP02Mua7Dshw7HUSVci0i5MlW8Kf0ozh2dAzwc0idkwOh80FnqVu20+6GDJfSxOeBq+DeGoTw==}
    engines: {node: '>= 14.15.0'}
    dependencies:
      '@aws-cdk/aws-iam': 1.161.0
      '@aws-cdk/core': 1.161.0
      constructs: 3.4.39
    dev: false

  /@aws-cdk/aws-iam/1.161.0:
    resolution: {integrity: sha512-rTgTNItgPEwjv8vqn3Xp+QKgzI2bkq22ps6T9CkOqzRZg6U0BDbeVMOmgHLo8N4zfA4GOWUc2QXJop7jotMUzQ==}
    engines: {node: '>= 14.15.0'}
    dependencies:
      '@aws-cdk/core': 1.161.0
      '@aws-cdk/cx-api': 1.161.0
      '@aws-cdk/region-info': 1.161.0
      constructs: 3.4.39
    dev: false

  /@aws-cdk/aws-kinesis/1.161.0:
    resolution: {integrity: sha512-FxrqlcygqgwmbWks0ttbGDqgIZlYbFynf0VetF+c2DiVeAcAXvk4HeWoRF3MGMU2r2Bmmli822sVw3U5NfCkig==}
    engines: {node: '>= 14.15.0'}
    dependencies:
      '@aws-cdk/aws-cloudwatch': 1.161.0
      '@aws-cdk/aws-iam': 1.161.0
      '@aws-cdk/aws-kms': 1.161.0
      '@aws-cdk/aws-logs': 1.161.0
      '@aws-cdk/core': 1.161.0
      constructs: 3.4.39
    dev: false

  /@aws-cdk/aws-kms/1.161.0:
    resolution: {integrity: sha512-edlA2vnLh4d4moBWfJScK80IZqrFQMv23g6AXAAZUlqaAn6Xrk70hePPe40tImqehkzMzhnDGxG0PBpkgIDvEg==}
    engines: {node: '>= 14.15.0'}
    dependencies:
      '@aws-cdk/aws-iam': 1.161.0
      '@aws-cdk/cloud-assembly-schema': 1.161.0
      '@aws-cdk/core': 1.161.0
      '@aws-cdk/cx-api': 1.161.0
      constructs: 3.4.39
    dev: false

  /@aws-cdk/aws-lambda/1.161.0:
    resolution: {integrity: sha512-EFUn4O3sFVLDbdcuOYk00JFzRn4nC2ytl4kY3e7imQOWAmzWJEvRmwpE1b+2Pjj7uyk6BHCIhO4AXiIq+Y5xpg==}
    engines: {node: '>= 14.15.0'}
    dependencies:
      '@aws-cdk/aws-applicationautoscaling': 1.161.0
      '@aws-cdk/aws-cloudwatch': 1.161.0
      '@aws-cdk/aws-codeguruprofiler': 1.161.0
      '@aws-cdk/aws-ec2': 1.161.0
      '@aws-cdk/aws-ecr': 1.161.0
      '@aws-cdk/aws-ecr-assets': 1.161.0
      '@aws-cdk/aws-efs': 1.161.0
      '@aws-cdk/aws-events': 1.161.0
      '@aws-cdk/aws-iam': 1.161.0
      '@aws-cdk/aws-kms': 1.161.0
      '@aws-cdk/aws-logs': 1.161.0
      '@aws-cdk/aws-s3': 1.161.0
      '@aws-cdk/aws-s3-assets': 1.161.0
      '@aws-cdk/aws-signer': 1.161.0
      '@aws-cdk/aws-sns': 1.161.0
      '@aws-cdk/aws-sqs': 1.161.0
      '@aws-cdk/core': 1.161.0
      '@aws-cdk/cx-api': 1.161.0
      '@aws-cdk/region-info': 1.161.0
      constructs: 3.4.39
    dev: false

  /@aws-cdk/aws-logs/1.161.0:
    resolution: {integrity: sha512-Eq6Wxj2typBYtGIyXbbeXjUvnzsGndrUrDeN2EXCt4PZ2Y99uFeDfO/QaZ2DKTZLUuWcLV9vLxBOs7GUnI+TVw==}
    engines: {node: '>= 14.15.0'}
    dependencies:
      '@aws-cdk/aws-cloudwatch': 1.161.0
      '@aws-cdk/aws-iam': 1.161.0
      '@aws-cdk/aws-kms': 1.161.0
      '@aws-cdk/aws-s3-assets': 1.161.0
      '@aws-cdk/core': 1.161.0
      '@aws-cdk/cx-api': 1.161.0
      constructs: 3.4.39
    dev: false

  /@aws-cdk/aws-s3-assets/1.161.0:
    resolution: {integrity: sha512-OXQfSP/EkbhLXVDPcnIO8eW2rqpAWR7zsWt6BRIb2DDkD0TwhQE3psEhYINOZdN1NMu0crwjNmolLpAX873Ssw==}
    engines: {node: '>= 14.15.0'}
    dependencies:
      '@aws-cdk/assets': 1.161.0
      '@aws-cdk/aws-iam': 1.161.0
      '@aws-cdk/aws-kms': 1.161.0
      '@aws-cdk/aws-s3': 1.161.0
      '@aws-cdk/core': 1.161.0
      '@aws-cdk/cx-api': 1.161.0
      constructs: 3.4.39
    dev: false

  /@aws-cdk/aws-s3/1.161.0:
    resolution: {integrity: sha512-8HNxaUxEn5dWQQu8yi2jqe3zxtKaHEgPdCK44TiaDxa0WdQ/UYNW6YlN8KB/DenhdehoXuXl8qc1B4NVfUNJHQ==}
    engines: {node: '>= 14.15.0'}
    dependencies:
      '@aws-cdk/aws-events': 1.161.0
      '@aws-cdk/aws-iam': 1.161.0
      '@aws-cdk/aws-kms': 1.161.0
      '@aws-cdk/core': 1.161.0
      '@aws-cdk/cx-api': 1.161.0
      constructs: 3.4.39
    dev: false

  /@aws-cdk/aws-signer/1.161.0:
    resolution: {integrity: sha512-u6c2vqLePqJzDGS7zU9Pd3eu6x1wWeFJ+DfOId8yL88BOGezerEquaKgnVepJ3djJcD+yOMAlu8xF2hFtE+WNw==}
    engines: {node: '>= 14.15.0'}
    dependencies:
      '@aws-cdk/core': 1.161.0
      constructs: 3.4.39
    dev: false

  /@aws-cdk/aws-sns/1.161.0:
    resolution: {integrity: sha512-AYcNzw6T1EJewi55qP2N+qfN6nZOknBsX6vp2ILkrwCPn3OYGBI3/u2oF98TYtsb8dKuFe49FgWRHlGoPgzc0g==}
    engines: {node: '>= 14.15.0'}
    dependencies:
      '@aws-cdk/aws-cloudwatch': 1.161.0
      '@aws-cdk/aws-codestarnotifications': 1.161.0
      '@aws-cdk/aws-events': 1.161.0
      '@aws-cdk/aws-iam': 1.161.0
      '@aws-cdk/aws-kms': 1.161.0
      '@aws-cdk/aws-sqs': 1.161.0
      '@aws-cdk/core': 1.161.0
      constructs: 3.4.39
    dev: false

  /@aws-cdk/aws-sqs/1.161.0:
    resolution: {integrity: sha512-ub3wU9wyAFB8bXktnpdfMy6u2ZVpKRE8T7SrDiQhL/ZmHH9b+XvswU32FCQj7ph2vGI1j9x5kGiYrJeWlxv4Xw==}
    engines: {node: '>= 14.15.0'}
    dependencies:
      '@aws-cdk/aws-cloudwatch': 1.161.0
      '@aws-cdk/aws-iam': 1.161.0
      '@aws-cdk/aws-kms': 1.161.0
      '@aws-cdk/core': 1.161.0
      constructs: 3.4.39
    dev: false

  /@aws-cdk/aws-ssm/1.161.0:
    resolution: {integrity: sha512-y0jcwSCrWVtUpZ127zRrVswQfT7xTkBD4ohywymNmR1I3OvIpREZzELWWFrero4f92FeAYyPusRhT7CVXmKIag==}
    engines: {node: '>= 14.15.0'}
    dependencies:
      '@aws-cdk/aws-iam': 1.161.0
      '@aws-cdk/aws-kms': 1.161.0
      '@aws-cdk/cloud-assembly-schema': 1.161.0
      '@aws-cdk/core': 1.161.0
      constructs: 3.4.39
    dev: false

  /@aws-cdk/cfnspec/2.29.1:
    resolution: {integrity: sha512-KcVF8gSYhtgxL/MXlRFOnq5lr6S74gcmSqF/u+FGynLrxbd39GyhwnvWxKpZfquXVN4ZzOhgdDoMKOd7b3J6rA==}
    dependencies:
      fs-extra: 9.1.0
      md5: 2.3.0
    dev: true

  /@aws-cdk/cloud-assembly-schema/1.161.0:
    resolution: {integrity: sha512-TCrzdtjuG/5XdfgAs8t/5Epc269KolH5jerN4+Ul3qHb4Eb6HgNlcx30Bv3Jer5CYBAwOI4+fbFVTiY3xOOFEA==}
    engines: {node: '>= 14.15.0'}
    dependencies:
      jsonschema: 1.4.1
      semver: 7.3.7
    dev: false
    bundledDependencies:
      - jsonschema
      - semver

  /@aws-cdk/cloudformation-diff/2.29.1:
    resolution: {integrity: sha512-zKcUns4CtEt0EBsW2p8rRWxlJJH5CZnMt+DlPGZWdwrm0kcvFC+tyR0eki17viuwrCyc/jpQEPor3nHteVzytA==}
    engines: {node: '>= 14.15.0'}
    dependencies:
      '@aws-cdk/cfnspec': 2.29.1
      '@types/node': 10.17.60
      chalk: 4.1.2
      diff: 5.1.0
      fast-deep-equal: 3.1.3
      string-width: 4.2.3
      table: 6.8.0
    dev: true

  /@aws-cdk/core/1.161.0:
    resolution: {integrity: sha512-xyZI2Wt+1R6SZ3EsJfPgphdb0sqvKfzZy8vdBYqFnfoDK7GuM45BjvDjKhc+fDlHc5Ou3GSkzIFnbPtwrLfJNA==}
    engines: {node: '>= 14.15.0'}
    dependencies:
      '@aws-cdk/cloud-assembly-schema': 1.161.0
      '@aws-cdk/cx-api': 1.161.0
      '@aws-cdk/region-info': 1.161.0
      '@balena/dockerignore': 1.0.2
      constructs: 3.4.39
      fs-extra: 9.1.0
      ignore: 5.2.0
      minimatch: 3.1.2
    dev: false
    bundledDependencies:
      - fs-extra
      - minimatch
      - '@balena/dockerignore'
      - ignore

  /@aws-cdk/custom-resources/1.161.0:
    resolution: {integrity: sha512-AHnnP1IHZ3o4R2fXzO9kU33LOLcpSsCjB+r5+y0WvaLOELkw1OW//tM3fNz/oJ1TnApaDN3UmgBk4uY7PNNWNw==}
    engines: {node: '>= 14.15.0'}
    dependencies:
      '@aws-cdk/aws-cloudformation': 1.161.0
      '@aws-cdk/aws-ec2': 1.161.0
      '@aws-cdk/aws-iam': 1.161.0
      '@aws-cdk/aws-lambda': 1.161.0
      '@aws-cdk/aws-logs': 1.161.0
      '@aws-cdk/aws-sns': 1.161.0
      '@aws-cdk/core': 1.161.0
      constructs: 3.4.39
    dev: false

  /@aws-cdk/cx-api/1.161.0:
    resolution: {integrity: sha512-nGA3twiT4/mix4/U7tNvGkNLW9g4YlLsarMMjN0VusqYs8hSbTK0SNX8pHDeAy+naAcYCR/cpuLSA2ZeEV5m+A==}
    engines: {node: '>= 14.15.0'}
    dependencies:
      '@aws-cdk/cloud-assembly-schema': 1.161.0
      semver: 7.3.7
    dev: false
    bundledDependencies:
      - semver

  /@aws-cdk/region-info/1.161.0:
    resolution: {integrity: sha512-Hk09j0T+WOS6xXxioyeI90Nv5dKCfCSFyKoyBT69dUZ4ElXfh8LkJt6bzuLVTGkieAlTlaIc+/AxsKRJfAQM4Q==}
    engines: {node: '>= 14.15.0'}
    dev: false

  /@aws-crypto/crc32/2.0.0:
    resolution: {integrity: sha512-TvE1r2CUueyXOuHdEigYjIZVesInd9KN+K/TFFNfkkxRThiNxO6i4ZqqAVMoEjAamZZ1AA8WXJkjCz7YShHPQA==}
    dependencies:
      '@aws-crypto/util': 2.0.1
      '@aws-sdk/types': 3.110.0
      tslib: 1.14.1

  /@aws-crypto/crc32c/2.0.0:
    resolution: {integrity: sha512-vF0eMdMHx3O3MoOXUfBZry8Y4ZDtcuskjjKgJz8YfIDjLStxTZrYXk+kZqtl6A0uCmmiN/Eb/JbC/CndTV1MHg==}
    dependencies:
      '@aws-crypto/util': 2.0.1
      '@aws-sdk/types': 3.110.0
      tslib: 1.14.1

  /@aws-crypto/ie11-detection/2.0.0:
    resolution: {integrity: sha512-pkVXf/dq6PITJ0jzYZ69VhL8VFOFoPZLZqtU/12SGnzYuJOOGNfF41q9GxdI1yqC8R13Rq3jOLKDFpUJFT5eTA==}
    dependencies:
      tslib: 1.14.1

  /@aws-crypto/sha1-browser/2.0.0:
    resolution: {integrity: sha512-3fIVRjPFY8EG5HWXR+ZJZMdWNRpwbxGzJ9IH9q93FpbgCH8u8GHRi46mZXp3cYD7gealmyqpm3ThZwLKJjWJhA==}
    dependencies:
      '@aws-crypto/ie11-detection': 2.0.0
      '@aws-crypto/supports-web-crypto': 2.0.0
      '@aws-sdk/types': 3.110.0
      '@aws-sdk/util-locate-window': 3.55.0
      '@aws-sdk/util-utf8-browser': 3.109.0
      tslib: 1.14.1

  /@aws-crypto/sha256-browser/2.0.0:
    resolution: {integrity: sha512-rYXOQ8BFOaqMEHJrLHul/25ckWH6GTJtdLSajhlqGMx0PmSueAuvboCuZCTqEKlxR8CQOwRarxYMZZSYlhRA1A==}
    dependencies:
      '@aws-crypto/ie11-detection': 2.0.0
      '@aws-crypto/sha256-js': 2.0.0
      '@aws-crypto/supports-web-crypto': 2.0.0
      '@aws-crypto/util': 2.0.1
      '@aws-sdk/types': 3.110.0
      '@aws-sdk/util-locate-window': 3.55.0
      '@aws-sdk/util-utf8-browser': 3.109.0
      tslib: 1.14.1

  /@aws-crypto/sha256-js/2.0.0:
    resolution: {integrity: sha512-VZY+mCY4Nmrs5WGfitmNqXzaE873fcIZDu54cbaDaaamsaTOP1DBImV9F4pICc3EHjQXujyE8jig+PFCaew9ig==}
    dependencies:
      '@aws-crypto/util': 2.0.1
      '@aws-sdk/types': 3.110.0
      tslib: 1.14.1

  /@aws-crypto/supports-web-crypto/2.0.0:
    resolution: {integrity: sha512-Ge7WQ3E0OC7FHYprsZV3h0QIcpdyJLvIeg+uTuHqRYm8D6qCFJoiC+edSzSyFiHtZf+NOQDJ1q46qxjtzIY2nA==}
    dependencies:
      tslib: 1.14.1

  /@aws-crypto/util/2.0.1:
    resolution: {integrity: sha512-JJmFFwvbm08lULw4Nm5QOLg8+lAQeC8aCXK5xrtxntYzYXCGfHwUJ4Is3770Q7HmICsXthGQ+ZsDL7C2uH3yBQ==}
    dependencies:
      '@aws-sdk/types': 3.110.0
      '@aws-sdk/util-utf8-browser': 3.109.0
      tslib: 1.14.1

  /@aws-sdk/abort-controller/3.110.0:
    resolution: {integrity: sha512-zok/WEVuK7Jh6V9YeA56pNZtxUASon9LTkS7vE65A4UFmNkPGNBCNgoiBcbhWfxwrZ8wtXcQk6rtUut39831mA==}
<<<<<<< HEAD
    engines: {node: '>= 12.0.0'}
    dependencies:
      '@aws-sdk/types': 3.110.0
      tslib: 2.4.0
    dev: false

  /@aws-sdk/abort-controller/3.78.0:
    resolution: {integrity: sha512-iz1YLwM2feJUj/y97yO4XmDeTxs+yZ1XJwQgoawKuc8IDBKUutnJNCHL5jL04WUKU7Nrlq+Hr2fCTScFh2z9zg==}
=======
>>>>>>> 57e7c39b
    engines: {node: '>= 12.0.0'}
    dependencies:
      '@aws-sdk/types': 3.110.0
      tslib: 2.4.0

  /@aws-sdk/chunked-blob-reader-native/3.109.0:
    resolution: {integrity: sha512-Ybn3vDZ3CqGyprL2qdF6QZqoqlx8lA3qOJepobjuKKDRw+KgGxjUY4NvWe0R2MdRoduyaDj6uvhIay0S1MOSJQ==}
    dependencies:
      '@aws-sdk/util-base64-browser': 3.109.0
      tslib: 2.4.0

  /@aws-sdk/chunked-blob-reader/3.55.0:
    resolution: {integrity: sha512-o/xjMCq81opAjSBjt7YdHJwIJcGVG5XIV9+C2KXcY5QwVimkOKPybWTv0mXPvSwSilSx+EhpLNhkcJuXdzhw4w==}
    dependencies:
      tslib: 2.4.0

  /@aws-sdk/client-cloudformation/3.118.1:
    resolution: {integrity: sha512-TaTDTJeuMCCG0y6vbLZbpgB9MNGSk8lLcR24Az3xbxSiWuloHlU98B9qJm1VpmRu7/8kDC3D1ET1wFo59F3elA==}
    engines: {node: '>=12.0.0'}
    dependencies:
      '@aws-crypto/sha256-browser': 2.0.0
      '@aws-crypto/sha256-js': 2.0.0
      '@aws-sdk/client-sts': 3.118.1
      '@aws-sdk/config-resolver': 3.110.0
      '@aws-sdk/credential-provider-node': 3.118.1
      '@aws-sdk/fetch-http-handler': 3.110.0
      '@aws-sdk/hash-node': 3.110.0
      '@aws-sdk/invalid-dependency': 3.110.0
      '@aws-sdk/middleware-content-length': 3.110.0
      '@aws-sdk/middleware-host-header': 3.110.0
      '@aws-sdk/middleware-logger': 3.110.0
      '@aws-sdk/middleware-recursion-detection': 3.110.0
      '@aws-sdk/middleware-retry': 3.118.1
      '@aws-sdk/middleware-serde': 3.110.0
      '@aws-sdk/middleware-signing': 3.110.0
      '@aws-sdk/middleware-stack': 3.110.0
      '@aws-sdk/middleware-user-agent': 3.110.0
      '@aws-sdk/node-config-provider': 3.110.0
      '@aws-sdk/node-http-handler': 3.118.1
      '@aws-sdk/protocol-http': 3.110.0
      '@aws-sdk/smithy-client': 3.110.0
      '@aws-sdk/types': 3.110.0
      '@aws-sdk/url-parser': 3.110.0
      '@aws-sdk/util-base64-browser': 3.109.0
      '@aws-sdk/util-base64-node': 3.55.0
      '@aws-sdk/util-body-length-browser': 3.55.0
      '@aws-sdk/util-body-length-node': 3.55.0
      '@aws-sdk/util-defaults-mode-browser': 3.110.0
      '@aws-sdk/util-defaults-mode-node': 3.110.0
      '@aws-sdk/util-user-agent-browser': 3.110.0
      '@aws-sdk/util-user-agent-node': 3.118.0
      '@aws-sdk/util-utf8-browser': 3.109.0
      '@aws-sdk/util-utf8-node': 3.109.0
      '@aws-sdk/util-waiter': 3.118.1
      entities: 2.2.0
      fast-xml-parser: 3.19.0
      tslib: 2.4.0
      uuid: 8.3.2
    transitivePeerDependencies:
      - aws-crt
    dev: false

  /@aws-sdk/client-cognito-identity-provider/3.118.1:
    resolution: {integrity: sha512-6HSxkE+yDuwsaibnhoRo3Mw9P+jM6/vh/E6uehcRdvMDO+p5WhpFAcMFJopcbiOElhEl00k6D6djnQHWNGrJJg==}
    engines: {node: '>=12.0.0'}
    dependencies:
      '@aws-crypto/sha256-browser': 2.0.0
      '@aws-crypto/sha256-js': 2.0.0
      '@aws-sdk/client-sts': 3.118.1
      '@aws-sdk/config-resolver': 3.110.0
      '@aws-sdk/credential-provider-node': 3.118.1
      '@aws-sdk/fetch-http-handler': 3.110.0
      '@aws-sdk/hash-node': 3.110.0
      '@aws-sdk/invalid-dependency': 3.110.0
      '@aws-sdk/middleware-content-length': 3.110.0
      '@aws-sdk/middleware-host-header': 3.110.0
      '@aws-sdk/middleware-logger': 3.110.0
      '@aws-sdk/middleware-recursion-detection': 3.110.0
      '@aws-sdk/middleware-retry': 3.118.1
      '@aws-sdk/middleware-serde': 3.110.0
      '@aws-sdk/middleware-signing': 3.110.0
      '@aws-sdk/middleware-stack': 3.110.0
      '@aws-sdk/middleware-user-agent': 3.110.0
      '@aws-sdk/node-config-provider': 3.110.0
      '@aws-sdk/node-http-handler': 3.118.1
      '@aws-sdk/protocol-http': 3.110.0
      '@aws-sdk/smithy-client': 3.110.0
      '@aws-sdk/types': 3.110.0
      '@aws-sdk/url-parser': 3.110.0
      '@aws-sdk/util-base64-browser': 3.109.0
      '@aws-sdk/util-base64-node': 3.55.0
      '@aws-sdk/util-body-length-browser': 3.55.0
      '@aws-sdk/util-body-length-node': 3.55.0
      '@aws-sdk/util-defaults-mode-browser': 3.110.0
      '@aws-sdk/util-defaults-mode-node': 3.110.0
      '@aws-sdk/util-user-agent-browser': 3.110.0
      '@aws-sdk/util-user-agent-node': 3.118.0
      '@aws-sdk/util-utf8-browser': 3.109.0
      '@aws-sdk/util-utf8-node': 3.109.0
      tslib: 2.4.0
    transitivePeerDependencies:
      - aws-crt
    dev: false

  /@aws-sdk/client-dynamodb/3.118.1:
    resolution: {integrity: sha512-3/0KcSVujZSpl9HXSl00YfaijT8CCBI353/TQxxoZSAMJdj1jjHHiZoSnnDLN3z+eAZwRYLbqAYqq+08L4vUig==}
    engines: {node: '>=12.0.0'}
    dependencies:
      '@aws-crypto/sha256-browser': 2.0.0
      '@aws-crypto/sha256-js': 2.0.0
      '@aws-sdk/client-sts': 3.118.1
      '@aws-sdk/config-resolver': 3.110.0
      '@aws-sdk/credential-provider-node': 3.118.1
      '@aws-sdk/fetch-http-handler': 3.110.0
      '@aws-sdk/hash-node': 3.110.0
      '@aws-sdk/invalid-dependency': 3.110.0
      '@aws-sdk/middleware-content-length': 3.110.0
      '@aws-sdk/middleware-endpoint-discovery': 3.110.0
      '@aws-sdk/middleware-host-header': 3.110.0
      '@aws-sdk/middleware-logger': 3.110.0
      '@aws-sdk/middleware-recursion-detection': 3.110.0
      '@aws-sdk/middleware-retry': 3.118.1
      '@aws-sdk/middleware-serde': 3.110.0
      '@aws-sdk/middleware-signing': 3.110.0
      '@aws-sdk/middleware-stack': 3.110.0
      '@aws-sdk/middleware-user-agent': 3.110.0
      '@aws-sdk/node-config-provider': 3.110.0
      '@aws-sdk/node-http-handler': 3.118.1
      '@aws-sdk/protocol-http': 3.110.0
      '@aws-sdk/smithy-client': 3.110.0
      '@aws-sdk/types': 3.110.0
      '@aws-sdk/url-parser': 3.110.0
      '@aws-sdk/util-base64-browser': 3.109.0
      '@aws-sdk/util-base64-node': 3.55.0
      '@aws-sdk/util-body-length-browser': 3.55.0
      '@aws-sdk/util-body-length-node': 3.55.0
      '@aws-sdk/util-defaults-mode-browser': 3.110.0
      '@aws-sdk/util-defaults-mode-node': 3.110.0
      '@aws-sdk/util-user-agent-browser': 3.110.0
      '@aws-sdk/util-user-agent-node': 3.118.0
      '@aws-sdk/util-utf8-browser': 3.109.0
      '@aws-sdk/util-utf8-node': 3.109.0
      '@aws-sdk/util-waiter': 3.118.1
      tslib: 2.4.0
      uuid: 8.3.2
    transitivePeerDependencies:
      - aws-crt
    dev: false

  /@aws-sdk/client-ec2/3.119.0:
    resolution: {integrity: sha512-oDKmim7NbUGtDW5INA40Qwe8mxupF14tmj1cuCAmF406RcboYOp3u6gmTLqUtAiFMI9H5z4wvrR3N39lqJEPIw==}
    engines: {node: '>=12.0.0'}
    dependencies:
      '@aws-crypto/sha256-browser': 2.0.0
      '@aws-crypto/sha256-js': 2.0.0
      '@aws-sdk/client-sts': 3.118.1
      '@aws-sdk/config-resolver': 3.110.0
      '@aws-sdk/credential-provider-node': 3.118.1
      '@aws-sdk/fetch-http-handler': 3.110.0
      '@aws-sdk/hash-node': 3.110.0
      '@aws-sdk/invalid-dependency': 3.110.0
      '@aws-sdk/middleware-content-length': 3.110.0
      '@aws-sdk/middleware-host-header': 3.110.0
      '@aws-sdk/middleware-logger': 3.110.0
      '@aws-sdk/middleware-recursion-detection': 3.110.0
      '@aws-sdk/middleware-retry': 3.118.1
      '@aws-sdk/middleware-sdk-ec2': 3.110.0
      '@aws-sdk/middleware-serde': 3.110.0
      '@aws-sdk/middleware-signing': 3.110.0
      '@aws-sdk/middleware-stack': 3.110.0
      '@aws-sdk/middleware-user-agent': 3.110.0
      '@aws-sdk/node-config-provider': 3.110.0
      '@aws-sdk/node-http-handler': 3.118.1
      '@aws-sdk/protocol-http': 3.110.0
      '@aws-sdk/smithy-client': 3.110.0
      '@aws-sdk/types': 3.110.0
      '@aws-sdk/url-parser': 3.110.0
      '@aws-sdk/util-base64-browser': 3.109.0
      '@aws-sdk/util-base64-node': 3.55.0
      '@aws-sdk/util-body-length-browser': 3.55.0
      '@aws-sdk/util-body-length-node': 3.55.0
      '@aws-sdk/util-defaults-mode-browser': 3.110.0
      '@aws-sdk/util-defaults-mode-node': 3.110.0
      '@aws-sdk/util-user-agent-browser': 3.110.0
      '@aws-sdk/util-user-agent-node': 3.118.0
      '@aws-sdk/util-utf8-browser': 3.109.0
      '@aws-sdk/util-utf8-node': 3.109.0
      '@aws-sdk/util-waiter': 3.118.1
      entities: 2.2.0
      fast-xml-parser: 3.19.0
      tslib: 2.4.0
      uuid: 8.3.2
    transitivePeerDependencies:
      - aws-crt
    dev: false

  /@aws-sdk/client-eventbridge/3.118.1:
    resolution: {integrity: sha512-hslpkIzRKgSD2XBYsVEuAwJSn4vv0fi1gG86YWMOSHuOEzUP5mmT4blWSQxmaDYItF5oEwOp77SSTiIh1C3ytw==}
    engines: {node: '>=12.0.0'}
    dependencies:
      '@aws-crypto/sha256-browser': 2.0.0
      '@aws-crypto/sha256-js': 2.0.0
      '@aws-sdk/client-sts': 3.118.1
      '@aws-sdk/config-resolver': 3.110.0
      '@aws-sdk/credential-provider-node': 3.118.1
      '@aws-sdk/fetch-http-handler': 3.110.0
      '@aws-sdk/hash-node': 3.110.0
      '@aws-sdk/invalid-dependency': 3.110.0
      '@aws-sdk/middleware-content-length': 3.110.0
      '@aws-sdk/middleware-host-header': 3.110.0
      '@aws-sdk/middleware-logger': 3.110.0
      '@aws-sdk/middleware-recursion-detection': 3.110.0
      '@aws-sdk/middleware-retry': 3.118.1
      '@aws-sdk/middleware-sdk-eventbridge': 3.110.0
      '@aws-sdk/middleware-serde': 3.110.0
      '@aws-sdk/middleware-signing': 3.110.0
      '@aws-sdk/middleware-stack': 3.110.0
      '@aws-sdk/middleware-user-agent': 3.110.0
      '@aws-sdk/node-config-provider': 3.110.0
      '@aws-sdk/node-http-handler': 3.118.1
      '@aws-sdk/protocol-http': 3.110.0
      '@aws-sdk/signature-v4-multi-region': 3.118.0
      '@aws-sdk/smithy-client': 3.110.0
      '@aws-sdk/types': 3.110.0
      '@aws-sdk/url-parser': 3.110.0
      '@aws-sdk/util-base64-browser': 3.109.0
      '@aws-sdk/util-base64-node': 3.55.0
      '@aws-sdk/util-body-length-browser': 3.55.0
      '@aws-sdk/util-body-length-node': 3.55.0
      '@aws-sdk/util-defaults-mode-browser': 3.110.0
      '@aws-sdk/util-defaults-mode-node': 3.110.0
      '@aws-sdk/util-user-agent-browser': 3.110.0
      '@aws-sdk/util-user-agent-node': 3.118.0
      '@aws-sdk/util-utf8-browser': 3.109.0
      '@aws-sdk/util-utf8-node': 3.109.0
      tslib: 2.4.0
    transitivePeerDependencies:
      - '@aws-sdk/signature-v4-crt'
      - aws-crt
    dev: false

  /@aws-sdk/client-iam/3.118.1:
    resolution: {integrity: sha512-tgI8e7mO4bUq7DWJQ6DQmeQIul2RRPbbiiHSVLbc0hc66LJZg27Oi3KulNUq5BE1gW/6sef7Bbd1MeiyxALHZw==}
    engines: {node: '>=12.0.0'}
    dependencies:
      '@aws-crypto/sha256-browser': 2.0.0
      '@aws-crypto/sha256-js': 2.0.0
      '@aws-sdk/client-sts': 3.118.1
      '@aws-sdk/config-resolver': 3.110.0
      '@aws-sdk/credential-provider-node': 3.118.1
      '@aws-sdk/fetch-http-handler': 3.110.0
      '@aws-sdk/hash-node': 3.110.0
      '@aws-sdk/invalid-dependency': 3.110.0
      '@aws-sdk/middleware-content-length': 3.110.0
      '@aws-sdk/middleware-host-header': 3.110.0
      '@aws-sdk/middleware-logger': 3.110.0
      '@aws-sdk/middleware-recursion-detection': 3.110.0
      '@aws-sdk/middleware-retry': 3.118.1
      '@aws-sdk/middleware-serde': 3.110.0
      '@aws-sdk/middleware-signing': 3.110.0
      '@aws-sdk/middleware-stack': 3.110.0
      '@aws-sdk/middleware-user-agent': 3.110.0
      '@aws-sdk/node-config-provider': 3.110.0
      '@aws-sdk/node-http-handler': 3.118.1
      '@aws-sdk/protocol-http': 3.110.0
      '@aws-sdk/smithy-client': 3.110.0
      '@aws-sdk/types': 3.110.0
      '@aws-sdk/url-parser': 3.110.0
      '@aws-sdk/util-base64-browser': 3.109.0
      '@aws-sdk/util-base64-node': 3.55.0
      '@aws-sdk/util-body-length-browser': 3.55.0
      '@aws-sdk/util-body-length-node': 3.55.0
      '@aws-sdk/util-defaults-mode-browser': 3.110.0
      '@aws-sdk/util-defaults-mode-node': 3.110.0
      '@aws-sdk/util-user-agent-browser': 3.110.0
      '@aws-sdk/util-user-agent-node': 3.118.0
      '@aws-sdk/util-utf8-browser': 3.109.0
      '@aws-sdk/util-utf8-node': 3.109.0
      '@aws-sdk/util-waiter': 3.118.1
      entities: 2.2.0
      fast-xml-parser: 3.19.0
      tslib: 2.4.0
    transitivePeerDependencies:
      - aws-crt
    dev: false

  /@aws-sdk/client-kms/3.118.1:
    resolution: {integrity: sha512-u3nKD+Hr6ABIH8X6dwDLuqUjCWz0MdLl1j8+SBUVxTs7HW9zxNJp6eQF7ISYmAvYkY5evlYZtUOA+uCKaSuXEA==}
<<<<<<< HEAD
    engines: {node: '>=12.0.0'}
    dependencies:
      '@aws-crypto/sha256-browser': 2.0.0
      '@aws-crypto/sha256-js': 2.0.0
      '@aws-sdk/client-sts': 3.118.1
      '@aws-sdk/config-resolver': 3.110.0
      '@aws-sdk/credential-provider-node': 3.118.1
      '@aws-sdk/fetch-http-handler': 3.110.0
      '@aws-sdk/hash-node': 3.110.0
      '@aws-sdk/invalid-dependency': 3.110.0
      '@aws-sdk/middleware-content-length': 3.110.0
      '@aws-sdk/middleware-host-header': 3.110.0
      '@aws-sdk/middleware-logger': 3.110.0
      '@aws-sdk/middleware-recursion-detection': 3.110.0
      '@aws-sdk/middleware-retry': 3.118.1
      '@aws-sdk/middleware-serde': 3.110.0
      '@aws-sdk/middleware-signing': 3.110.0
      '@aws-sdk/middleware-stack': 3.110.0
      '@aws-sdk/middleware-user-agent': 3.110.0
      '@aws-sdk/node-config-provider': 3.110.0
      '@aws-sdk/node-http-handler': 3.118.1
      '@aws-sdk/protocol-http': 3.110.0
      '@aws-sdk/smithy-client': 3.110.0
      '@aws-sdk/types': 3.110.0
      '@aws-sdk/url-parser': 3.110.0
      '@aws-sdk/util-base64-browser': 3.109.0
      '@aws-sdk/util-base64-node': 3.55.0
      '@aws-sdk/util-body-length-browser': 3.55.0
      '@aws-sdk/util-body-length-node': 3.55.0
      '@aws-sdk/util-defaults-mode-browser': 3.110.0
      '@aws-sdk/util-defaults-mode-node': 3.110.0
      '@aws-sdk/util-user-agent-browser': 3.110.0
      '@aws-sdk/util-user-agent-node': 3.118.0
      '@aws-sdk/util-utf8-browser': 3.109.0
      '@aws-sdk/util-utf8-node': 3.109.0
      tslib: 2.4.0
    transitivePeerDependencies:
      - aws-crt
    dev: false

  /@aws-sdk/client-lambda/3.105.0:
    resolution: {integrity: sha512-wLAo88id2REcYk4ogvmKid/WCXsEQcDZckvYWKIaX7yII9Uluox9fblxSl+cnaylb14cCxH+ZoVEkfRZQlzhqw==}
=======
>>>>>>> 57e7c39b
    engines: {node: '>=12.0.0'}
    dependencies:
      '@aws-crypto/sha256-browser': 2.0.0
      '@aws-crypto/sha256-js': 2.0.0
      '@aws-sdk/client-sts': 3.118.1
      '@aws-sdk/config-resolver': 3.110.0
      '@aws-sdk/credential-provider-node': 3.118.1
      '@aws-sdk/fetch-http-handler': 3.110.0
      '@aws-sdk/hash-node': 3.110.0
      '@aws-sdk/invalid-dependency': 3.110.0
      '@aws-sdk/middleware-content-length': 3.110.0
      '@aws-sdk/middleware-host-header': 3.110.0
      '@aws-sdk/middleware-logger': 3.110.0
      '@aws-sdk/middleware-recursion-detection': 3.110.0
      '@aws-sdk/middleware-retry': 3.118.1
      '@aws-sdk/middleware-serde': 3.110.0
      '@aws-sdk/middleware-signing': 3.110.0
      '@aws-sdk/middleware-stack': 3.110.0
      '@aws-sdk/middleware-user-agent': 3.110.0
      '@aws-sdk/node-config-provider': 3.110.0
      '@aws-sdk/node-http-handler': 3.118.1
      '@aws-sdk/protocol-http': 3.110.0
      '@aws-sdk/smithy-client': 3.110.0
      '@aws-sdk/types': 3.110.0
      '@aws-sdk/url-parser': 3.110.0
      '@aws-sdk/util-base64-browser': 3.109.0
      '@aws-sdk/util-base64-node': 3.55.0
      '@aws-sdk/util-body-length-browser': 3.55.0
      '@aws-sdk/util-body-length-node': 3.55.0
      '@aws-sdk/util-defaults-mode-browser': 3.110.0
      '@aws-sdk/util-defaults-mode-node': 3.110.0
      '@aws-sdk/util-user-agent-browser': 3.110.0
      '@aws-sdk/util-user-agent-node': 3.118.0
      '@aws-sdk/util-utf8-browser': 3.109.0
      '@aws-sdk/util-utf8-node': 3.109.0
      tslib: 2.4.0
    transitivePeerDependencies:
      - aws-crt
    dev: false

  /@aws-sdk/client-lambda/3.118.1:
    resolution: {integrity: sha512-2QwndXgJBDdBrswHGCrSZ3cN0IbOmnKY1HsWU8H6/dx+NZn68auotfTSTK83ZB3wZqmabSib4REKucPcP/3kPg==}
    engines: {node: '>=12.0.0'}
    dependencies:
      '@aws-crypto/sha256-browser': 2.0.0
      '@aws-crypto/sha256-js': 2.0.0
      '@aws-sdk/client-sts': 3.118.1
      '@aws-sdk/config-resolver': 3.110.0
      '@aws-sdk/credential-provider-node': 3.118.1
      '@aws-sdk/fetch-http-handler': 3.110.0
      '@aws-sdk/hash-node': 3.110.0
      '@aws-sdk/invalid-dependency': 3.110.0
      '@aws-sdk/middleware-content-length': 3.110.0
      '@aws-sdk/middleware-host-header': 3.110.0
      '@aws-sdk/middleware-logger': 3.110.0
      '@aws-sdk/middleware-recursion-detection': 3.110.0
      '@aws-sdk/middleware-retry': 3.118.1
      '@aws-sdk/middleware-serde': 3.110.0
      '@aws-sdk/middleware-signing': 3.110.0
      '@aws-sdk/middleware-stack': 3.110.0
      '@aws-sdk/middleware-user-agent': 3.110.0
      '@aws-sdk/node-config-provider': 3.110.0
      '@aws-sdk/node-http-handler': 3.118.1
      '@aws-sdk/protocol-http': 3.110.0
      '@aws-sdk/smithy-client': 3.110.0
      '@aws-sdk/types': 3.110.0
      '@aws-sdk/url-parser': 3.110.0
      '@aws-sdk/util-base64-browser': 3.109.0
      '@aws-sdk/util-base64-node': 3.55.0
      '@aws-sdk/util-body-length-browser': 3.55.0
      '@aws-sdk/util-body-length-node': 3.55.0
      '@aws-sdk/util-defaults-mode-browser': 3.110.0
      '@aws-sdk/util-defaults-mode-node': 3.110.0
      '@aws-sdk/util-user-agent-browser': 3.110.0
      '@aws-sdk/util-user-agent-node': 3.118.0
      '@aws-sdk/util-utf8-browser': 3.109.0
      '@aws-sdk/util-utf8-node': 3.109.0
      '@aws-sdk/util-waiter': 3.118.1
      tslib: 2.4.0
    transitivePeerDependencies:
      - aws-crt
    dev: false

  /@aws-sdk/client-managedblockchain/3.118.1:
    resolution: {integrity: sha512-qHLExnP/FFdKdEej/DZhDknBKlrQ1Ir+6CO8hExWCHjT1jGsPB42oYVXtP3Q/fG5/U5qpOPZA0elG3VrVFx8HA==}
    engines: {node: '>=12.0.0'}
    dependencies:
      '@aws-crypto/sha256-browser': 2.0.0
      '@aws-crypto/sha256-js': 2.0.0
      '@aws-sdk/client-sts': 3.118.1
      '@aws-sdk/config-resolver': 3.110.0
      '@aws-sdk/credential-provider-node': 3.118.1
      '@aws-sdk/fetch-http-handler': 3.110.0
      '@aws-sdk/hash-node': 3.110.0
      '@aws-sdk/invalid-dependency': 3.110.0
      '@aws-sdk/middleware-content-length': 3.110.0
      '@aws-sdk/middleware-host-header': 3.110.0
      '@aws-sdk/middleware-logger': 3.110.0
      '@aws-sdk/middleware-recursion-detection': 3.110.0
      '@aws-sdk/middleware-retry': 3.118.1
      '@aws-sdk/middleware-serde': 3.110.0
      '@aws-sdk/middleware-signing': 3.110.0
      '@aws-sdk/middleware-stack': 3.110.0
      '@aws-sdk/middleware-user-agent': 3.110.0
      '@aws-sdk/node-config-provider': 3.110.0
      '@aws-sdk/node-http-handler': 3.118.1
      '@aws-sdk/protocol-http': 3.110.0
      '@aws-sdk/smithy-client': 3.110.0
      '@aws-sdk/types': 3.110.0
      '@aws-sdk/url-parser': 3.110.0
      '@aws-sdk/util-base64-browser': 3.109.0
      '@aws-sdk/util-base64-node': 3.55.0
      '@aws-sdk/util-body-length-browser': 3.55.0
      '@aws-sdk/util-body-length-node': 3.55.0
      '@aws-sdk/util-defaults-mode-browser': 3.110.0
      '@aws-sdk/util-defaults-mode-node': 3.110.0
      '@aws-sdk/util-user-agent-browser': 3.110.0
      '@aws-sdk/util-user-agent-node': 3.118.0
      '@aws-sdk/util-utf8-browser': 3.109.0
      '@aws-sdk/util-utf8-node': 3.109.0
      tslib: 2.4.0
      uuid: 8.3.2
    transitivePeerDependencies:
      - aws-crt
    dev: false

  /@aws-sdk/client-s3-control/3.118.1:
    resolution: {integrity: sha512-mjUoJi52POsCSD1Xq7dEmmB+Te67iqYWEcAh9ZfiKqaf0jgBhH2fcQnMDYg77GOthAQhyLaW9GX7xnhl8/pKog==}
    engines: {node: '>=12.0.0'}
    dependencies:
      '@aws-crypto/sha256-browser': 2.0.0
      '@aws-crypto/sha256-js': 2.0.0
      '@aws-sdk/client-sts': 3.118.1
      '@aws-sdk/config-resolver': 3.110.0
      '@aws-sdk/credential-provider-node': 3.118.1
      '@aws-sdk/fetch-http-handler': 3.110.0
      '@aws-sdk/hash-blob-browser': 3.110.0
      '@aws-sdk/hash-node': 3.110.0
      '@aws-sdk/hash-stream-node': 3.110.0
      '@aws-sdk/invalid-dependency': 3.110.0
      '@aws-sdk/md5-js': 3.110.0
      '@aws-sdk/middleware-apply-body-checksum': 3.110.0
      '@aws-sdk/middleware-content-length': 3.110.0
      '@aws-sdk/middleware-host-header': 3.110.0
      '@aws-sdk/middleware-logger': 3.110.0
      '@aws-sdk/middleware-recursion-detection': 3.110.0
      '@aws-sdk/middleware-retry': 3.118.1
      '@aws-sdk/middleware-sdk-s3-control': 3.110.0
      '@aws-sdk/middleware-serde': 3.110.0
      '@aws-sdk/middleware-signing': 3.110.0
      '@aws-sdk/middleware-stack': 3.110.0
      '@aws-sdk/middleware-user-agent': 3.110.0
      '@aws-sdk/node-config-provider': 3.110.0
      '@aws-sdk/node-http-handler': 3.118.1
      '@aws-sdk/protocol-http': 3.110.0
      '@aws-sdk/smithy-client': 3.110.0
      '@aws-sdk/types': 3.110.0
      '@aws-sdk/url-parser': 3.110.0
      '@aws-sdk/util-base64-browser': 3.109.0
      '@aws-sdk/util-base64-node': 3.55.0
      '@aws-sdk/util-body-length-browser': 3.55.0
      '@aws-sdk/util-body-length-node': 3.55.0
      '@aws-sdk/util-defaults-mode-browser': 3.110.0
      '@aws-sdk/util-defaults-mode-node': 3.110.0
      '@aws-sdk/util-user-agent-browser': 3.110.0
      '@aws-sdk/util-user-agent-node': 3.118.0
      '@aws-sdk/util-utf8-browser': 3.109.0
      '@aws-sdk/util-utf8-node': 3.109.0
      '@aws-sdk/xml-builder': 3.109.0
      entities: 2.2.0
      fast-xml-parser: 3.19.0
      tslib: 2.4.0
      uuid: 8.3.2
    transitivePeerDependencies:
      - aws-crt
    dev: false

  /@aws-sdk/client-s3/3.118.1:
    resolution: {integrity: sha512-uRGZ9XrE0OQzHddZKN8RWqCR+wNMpvkmIVLfbh0B2KL2eGMWaF2mZsaLiqBQVjT2aWlO7mEggoMimFVl8wkmBg==}
    engines: {node: '>=12.0.0'}
    dependencies:
      '@aws-crypto/sha1-browser': 2.0.0
      '@aws-crypto/sha256-browser': 2.0.0
      '@aws-crypto/sha256-js': 2.0.0
      '@aws-sdk/client-sts': 3.118.1
      '@aws-sdk/config-resolver': 3.110.0
      '@aws-sdk/credential-provider-node': 3.118.1
      '@aws-sdk/eventstream-serde-browser': 3.118.1
      '@aws-sdk/eventstream-serde-config-resolver': 3.110.0
      '@aws-sdk/eventstream-serde-node': 3.118.1
      '@aws-sdk/fetch-http-handler': 3.110.0
      '@aws-sdk/hash-blob-browser': 3.110.0
      '@aws-sdk/hash-node': 3.110.0
      '@aws-sdk/hash-stream-node': 3.110.0
      '@aws-sdk/invalid-dependency': 3.110.0
      '@aws-sdk/md5-js': 3.110.0
      '@aws-sdk/middleware-bucket-endpoint': 3.110.0
      '@aws-sdk/middleware-content-length': 3.110.0
      '@aws-sdk/middleware-expect-continue': 3.113.0
      '@aws-sdk/middleware-flexible-checksums': 3.110.0
      '@aws-sdk/middleware-host-header': 3.110.0
      '@aws-sdk/middleware-location-constraint': 3.110.0
      '@aws-sdk/middleware-logger': 3.110.0
      '@aws-sdk/middleware-recursion-detection': 3.110.0
      '@aws-sdk/middleware-retry': 3.118.1
      '@aws-sdk/middleware-sdk-s3': 3.110.0
      '@aws-sdk/middleware-serde': 3.110.0
      '@aws-sdk/middleware-signing': 3.110.0
      '@aws-sdk/middleware-ssec': 3.110.0
      '@aws-sdk/middleware-stack': 3.110.0
      '@aws-sdk/middleware-user-agent': 3.110.0
      '@aws-sdk/node-config-provider': 3.110.0
      '@aws-sdk/node-http-handler': 3.118.1
      '@aws-sdk/protocol-http': 3.110.0
      '@aws-sdk/signature-v4-multi-region': 3.118.0
      '@aws-sdk/smithy-client': 3.110.0
      '@aws-sdk/types': 3.110.0
      '@aws-sdk/url-parser': 3.110.0
      '@aws-sdk/util-base64-browser': 3.109.0
      '@aws-sdk/util-base64-node': 3.55.0
      '@aws-sdk/util-body-length-browser': 3.55.0
      '@aws-sdk/util-body-length-node': 3.55.0
      '@aws-sdk/util-defaults-mode-browser': 3.110.0
      '@aws-sdk/util-defaults-mode-node': 3.110.0
      '@aws-sdk/util-stream-browser': 3.110.0
      '@aws-sdk/util-stream-node': 3.110.0
      '@aws-sdk/util-user-agent-browser': 3.110.0
      '@aws-sdk/util-user-agent-node': 3.118.0
      '@aws-sdk/util-utf8-browser': 3.109.0
      '@aws-sdk/util-utf8-node': 3.109.0
      '@aws-sdk/util-waiter': 3.118.1
      '@aws-sdk/xml-builder': 3.109.0
      entities: 2.2.0
      fast-xml-parser: 3.19.0
      tslib: 2.4.0
    transitivePeerDependencies:
      - '@aws-sdk/signature-v4-crt'
      - aws-crt

  /@aws-sdk/client-sagemaker/3.118.1:
    resolution: {integrity: sha512-+v5xIyeRk602kbjNix9Yng0Qn6K1o5OMpyPlB4GuncMBYsownFHv+90I2fMdyEptnTox7N/mtIgJxuzs2Q4EjQ==}
    engines: {node: '>=12.0.0'}
    dependencies:
      '@aws-crypto/sha256-browser': 2.0.0
      '@aws-crypto/sha256-js': 2.0.0
      '@aws-sdk/client-sts': 3.118.1
      '@aws-sdk/config-resolver': 3.110.0
      '@aws-sdk/credential-provider-node': 3.118.1
      '@aws-sdk/fetch-http-handler': 3.110.0
      '@aws-sdk/hash-node': 3.110.0
      '@aws-sdk/invalid-dependency': 3.110.0
      '@aws-sdk/middleware-content-length': 3.110.0
      '@aws-sdk/middleware-host-header': 3.110.0
      '@aws-sdk/middleware-logger': 3.110.0
      '@aws-sdk/middleware-recursion-detection': 3.110.0
      '@aws-sdk/middleware-retry': 3.118.1
      '@aws-sdk/middleware-serde': 3.110.0
      '@aws-sdk/middleware-signing': 3.110.0
      '@aws-sdk/middleware-stack': 3.110.0
      '@aws-sdk/middleware-user-agent': 3.110.0
      '@aws-sdk/node-config-provider': 3.110.0
      '@aws-sdk/node-http-handler': 3.118.1
      '@aws-sdk/protocol-http': 3.110.0
      '@aws-sdk/smithy-client': 3.110.0
      '@aws-sdk/types': 3.110.0
      '@aws-sdk/url-parser': 3.110.0
      '@aws-sdk/util-base64-browser': 3.109.0
      '@aws-sdk/util-base64-node': 3.55.0
      '@aws-sdk/util-body-length-browser': 3.55.0
      '@aws-sdk/util-body-length-node': 3.55.0
      '@aws-sdk/util-defaults-mode-browser': 3.110.0
      '@aws-sdk/util-defaults-mode-node': 3.110.0
      '@aws-sdk/util-user-agent-browser': 3.110.0
      '@aws-sdk/util-user-agent-node': 3.118.0
      '@aws-sdk/util-utf8-browser': 3.109.0
      '@aws-sdk/util-utf8-node': 3.109.0
      '@aws-sdk/util-waiter': 3.118.1
      tslib: 2.4.0
      uuid: 8.3.2
    transitivePeerDependencies:
      - aws-crt

  /@aws-sdk/client-service-catalog/3.118.1:
    resolution: {integrity: sha512-aOYs1YEWblv2jevbCPVGmq6bXZrWgi9wUSZeafC23NoYJXHGY4pUBLF7dsHZKBekGri1fzZ5qJr/uHl9XWfplg==}
    engines: {node: '>=12.0.0'}
    dependencies:
      '@aws-crypto/sha256-browser': 2.0.0
      '@aws-crypto/sha256-js': 2.0.0
      '@aws-sdk/client-sts': 3.118.1
      '@aws-sdk/config-resolver': 3.110.0
      '@aws-sdk/credential-provider-node': 3.118.1
      '@aws-sdk/fetch-http-handler': 3.110.0
      '@aws-sdk/hash-node': 3.110.0
      '@aws-sdk/invalid-dependency': 3.110.0
      '@aws-sdk/middleware-content-length': 3.110.0
      '@aws-sdk/middleware-host-header': 3.110.0
      '@aws-sdk/middleware-logger': 3.110.0
      '@aws-sdk/middleware-recursion-detection': 3.110.0
      '@aws-sdk/middleware-retry': 3.118.1
      '@aws-sdk/middleware-serde': 3.110.0
      '@aws-sdk/middleware-signing': 3.110.0
      '@aws-sdk/middleware-stack': 3.110.0
      '@aws-sdk/middleware-user-agent': 3.110.0
      '@aws-sdk/node-config-provider': 3.110.0
      '@aws-sdk/node-http-handler': 3.118.1
      '@aws-sdk/protocol-http': 3.110.0
      '@aws-sdk/smithy-client': 3.110.0
      '@aws-sdk/types': 3.110.0
      '@aws-sdk/url-parser': 3.110.0
      '@aws-sdk/util-base64-browser': 3.109.0
      '@aws-sdk/util-base64-node': 3.55.0
      '@aws-sdk/util-body-length-browser': 3.55.0
      '@aws-sdk/util-body-length-node': 3.55.0
      '@aws-sdk/util-defaults-mode-browser': 3.110.0
      '@aws-sdk/util-defaults-mode-node': 3.110.0
      '@aws-sdk/util-user-agent-browser': 3.110.0
      '@aws-sdk/util-user-agent-node': 3.118.0
      '@aws-sdk/util-utf8-browser': 3.109.0
      '@aws-sdk/util-utf8-node': 3.109.0
      tslib: 2.4.0
      uuid: 8.3.2
    transitivePeerDependencies:
      - aws-crt
    dev: false

  /@aws-sdk/client-ssm/3.118.1:
    resolution: {integrity: sha512-v0/FJki6d/JePE2SaqxKN8EpxqLMMSaBmz5VwW5DXF267H5N5qggayeA3dYCjRFsdKIl4+cG9KGYrtt65gYifg==}
    engines: {node: '>=12.0.0'}
    dependencies:
      '@aws-crypto/sha256-browser': 2.0.0
      '@aws-crypto/sha256-js': 2.0.0
      '@aws-sdk/client-sts': 3.118.1
      '@aws-sdk/config-resolver': 3.110.0
      '@aws-sdk/credential-provider-node': 3.118.1
      '@aws-sdk/fetch-http-handler': 3.110.0
      '@aws-sdk/hash-node': 3.110.0
      '@aws-sdk/invalid-dependency': 3.110.0
      '@aws-sdk/middleware-content-length': 3.110.0
      '@aws-sdk/middleware-host-header': 3.110.0
      '@aws-sdk/middleware-logger': 3.110.0
      '@aws-sdk/middleware-recursion-detection': 3.110.0
      '@aws-sdk/middleware-retry': 3.118.1
      '@aws-sdk/middleware-serde': 3.110.0
      '@aws-sdk/middleware-signing': 3.110.0
      '@aws-sdk/middleware-stack': 3.110.0
      '@aws-sdk/middleware-user-agent': 3.110.0
      '@aws-sdk/node-config-provider': 3.110.0
      '@aws-sdk/node-http-handler': 3.118.1
      '@aws-sdk/protocol-http': 3.110.0
      '@aws-sdk/smithy-client': 3.110.0
      '@aws-sdk/types': 3.110.0
      '@aws-sdk/url-parser': 3.110.0
      '@aws-sdk/util-base64-browser': 3.109.0
      '@aws-sdk/util-base64-node': 3.55.0
      '@aws-sdk/util-body-length-browser': 3.55.0
      '@aws-sdk/util-body-length-node': 3.55.0
      '@aws-sdk/util-defaults-mode-browser': 3.110.0
      '@aws-sdk/util-defaults-mode-node': 3.110.0
      '@aws-sdk/util-user-agent-browser': 3.110.0
      '@aws-sdk/util-user-agent-node': 3.118.0
      '@aws-sdk/util-utf8-browser': 3.109.0
      '@aws-sdk/util-utf8-node': 3.109.0
      '@aws-sdk/util-waiter': 3.118.1
      tslib: 2.4.0
      uuid: 8.3.2
    transitivePeerDependencies:
      - aws-crt
    dev: false

  /@aws-sdk/client-sso/3.118.1:
    resolution: {integrity: sha512-dvufBhoE+sVo2sB9+m39GaxmvCKskWLy2hqv+cqyh5poqSWlCZaliRJFpq/rwQm15lUfrHoD8b+NSNEUIVJf9w==}
<<<<<<< HEAD
    engines: {node: '>=12.0.0'}
    dependencies:
      '@aws-crypto/sha256-browser': 2.0.0
      '@aws-crypto/sha256-js': 2.0.0
      '@aws-sdk/config-resolver': 3.110.0
      '@aws-sdk/fetch-http-handler': 3.110.0
      '@aws-sdk/hash-node': 3.110.0
      '@aws-sdk/invalid-dependency': 3.110.0
      '@aws-sdk/middleware-content-length': 3.110.0
      '@aws-sdk/middleware-host-header': 3.110.0
      '@aws-sdk/middleware-logger': 3.110.0
      '@aws-sdk/middleware-recursion-detection': 3.110.0
      '@aws-sdk/middleware-retry': 3.118.1
      '@aws-sdk/middleware-serde': 3.110.0
      '@aws-sdk/middleware-stack': 3.110.0
      '@aws-sdk/middleware-user-agent': 3.110.0
      '@aws-sdk/node-config-provider': 3.110.0
      '@aws-sdk/node-http-handler': 3.118.1
      '@aws-sdk/protocol-http': 3.110.0
      '@aws-sdk/smithy-client': 3.110.0
      '@aws-sdk/types': 3.110.0
      '@aws-sdk/url-parser': 3.110.0
      '@aws-sdk/util-base64-browser': 3.109.0
      '@aws-sdk/util-base64-node': 3.55.0
      '@aws-sdk/util-body-length-browser': 3.55.0
      '@aws-sdk/util-body-length-node': 3.55.0
      '@aws-sdk/util-defaults-mode-browser': 3.110.0
      '@aws-sdk/util-defaults-mode-node': 3.110.0
      '@aws-sdk/util-user-agent-browser': 3.110.0
      '@aws-sdk/util-user-agent-node': 3.118.0
      '@aws-sdk/util-utf8-browser': 3.109.0
      '@aws-sdk/util-utf8-node': 3.109.0
      tslib: 2.4.0
    transitivePeerDependencies:
      - aws-crt
    dev: false

  /@aws-sdk/client-sts/3.100.0:
    resolution: {integrity: sha512-WHy0e6COf6/LfMsYqG9H4SGaQRDjuckMtwOLtu6cYr4cro3bOU5pNuyEjAdUHCpuhZgiE6gkZozhTlxMJqIuRQ==}
=======
>>>>>>> 57e7c39b
    engines: {node: '>=12.0.0'}
    dependencies:
      '@aws-crypto/sha256-browser': 2.0.0
      '@aws-crypto/sha256-js': 2.0.0
      '@aws-sdk/config-resolver': 3.110.0
      '@aws-sdk/fetch-http-handler': 3.110.0
      '@aws-sdk/hash-node': 3.110.0
      '@aws-sdk/invalid-dependency': 3.110.0
      '@aws-sdk/middleware-content-length': 3.110.0
      '@aws-sdk/middleware-host-header': 3.110.0
      '@aws-sdk/middleware-logger': 3.110.0
      '@aws-sdk/middleware-recursion-detection': 3.110.0
      '@aws-sdk/middleware-retry': 3.118.1
      '@aws-sdk/middleware-serde': 3.110.0
      '@aws-sdk/middleware-stack': 3.110.0
      '@aws-sdk/middleware-user-agent': 3.110.0
      '@aws-sdk/node-config-provider': 3.110.0
      '@aws-sdk/node-http-handler': 3.118.1
      '@aws-sdk/protocol-http': 3.110.0
      '@aws-sdk/smithy-client': 3.110.0
      '@aws-sdk/types': 3.110.0
      '@aws-sdk/url-parser': 3.110.0
      '@aws-sdk/util-base64-browser': 3.109.0
      '@aws-sdk/util-base64-node': 3.55.0
      '@aws-sdk/util-body-length-browser': 3.55.0
      '@aws-sdk/util-body-length-node': 3.55.0
      '@aws-sdk/util-defaults-mode-browser': 3.110.0
      '@aws-sdk/util-defaults-mode-node': 3.110.0
      '@aws-sdk/util-user-agent-browser': 3.110.0
      '@aws-sdk/util-user-agent-node': 3.118.0
      '@aws-sdk/util-utf8-browser': 3.109.0
      '@aws-sdk/util-utf8-node': 3.109.0
      tslib: 2.4.0
    transitivePeerDependencies:
      - aws-crt

  /@aws-sdk/client-sts/3.118.1:
    resolution: {integrity: sha512-i144bIUf+KmKJp00g08V/QPOh4v0xDIO7IX7m7ngkDlttIWGg9lXDcWhiRU+j0z72uv48D9em3nibJdFCjZjrA==}
    engines: {node: '>=12.0.0'}
    dependencies:
      '@aws-crypto/sha256-browser': 2.0.0
      '@aws-crypto/sha256-js': 2.0.0
      '@aws-sdk/config-resolver': 3.110.0
      '@aws-sdk/credential-provider-node': 3.118.1
      '@aws-sdk/fetch-http-handler': 3.110.0
      '@aws-sdk/hash-node': 3.110.0
      '@aws-sdk/invalid-dependency': 3.110.0
      '@aws-sdk/middleware-content-length': 3.110.0
      '@aws-sdk/middleware-host-header': 3.110.0
      '@aws-sdk/middleware-logger': 3.110.0
      '@aws-sdk/middleware-recursion-detection': 3.110.0
      '@aws-sdk/middleware-retry': 3.118.1
      '@aws-sdk/middleware-sdk-sts': 3.110.0
      '@aws-sdk/middleware-serde': 3.110.0
      '@aws-sdk/middleware-signing': 3.110.0
      '@aws-sdk/middleware-stack': 3.110.0
      '@aws-sdk/middleware-user-agent': 3.110.0
      '@aws-sdk/node-config-provider': 3.110.0
      '@aws-sdk/node-http-handler': 3.118.1
      '@aws-sdk/protocol-http': 3.110.0
      '@aws-sdk/smithy-client': 3.110.0
      '@aws-sdk/types': 3.110.0
      '@aws-sdk/url-parser': 3.110.0
      '@aws-sdk/util-base64-browser': 3.109.0
      '@aws-sdk/util-base64-node': 3.55.0
      '@aws-sdk/util-body-length-browser': 3.55.0
      '@aws-sdk/util-body-length-node': 3.55.0
      '@aws-sdk/util-defaults-mode-browser': 3.110.0
      '@aws-sdk/util-defaults-mode-node': 3.110.0
      '@aws-sdk/util-user-agent-browser': 3.110.0
      '@aws-sdk/util-user-agent-node': 3.118.0
      '@aws-sdk/util-utf8-browser': 3.109.0
      '@aws-sdk/util-utf8-node': 3.109.0
      entities: 2.2.0
      fast-xml-parser: 3.19.0
      tslib: 2.4.0
    transitivePeerDependencies:
      - aws-crt

<<<<<<< HEAD
  /@aws-sdk/client-sts/3.118.1:
    resolution: {integrity: sha512-i144bIUf+KmKJp00g08V/QPOh4v0xDIO7IX7m7ngkDlttIWGg9lXDcWhiRU+j0z72uv48D9em3nibJdFCjZjrA==}
    engines: {node: '>=12.0.0'}
    dependencies:
      '@aws-crypto/sha256-browser': 2.0.0
      '@aws-crypto/sha256-js': 2.0.0
      '@aws-sdk/config-resolver': 3.110.0
      '@aws-sdk/credential-provider-node': 3.118.1
      '@aws-sdk/fetch-http-handler': 3.110.0
      '@aws-sdk/hash-node': 3.110.0
      '@aws-sdk/invalid-dependency': 3.110.0
      '@aws-sdk/middleware-content-length': 3.110.0
      '@aws-sdk/middleware-host-header': 3.110.0
      '@aws-sdk/middleware-logger': 3.110.0
      '@aws-sdk/middleware-recursion-detection': 3.110.0
      '@aws-sdk/middleware-retry': 3.118.1
      '@aws-sdk/middleware-sdk-sts': 3.110.0
      '@aws-sdk/middleware-serde': 3.110.0
      '@aws-sdk/middleware-signing': 3.110.0
      '@aws-sdk/middleware-stack': 3.110.0
      '@aws-sdk/middleware-user-agent': 3.110.0
      '@aws-sdk/node-config-provider': 3.110.0
      '@aws-sdk/node-http-handler': 3.118.1
      '@aws-sdk/protocol-http': 3.110.0
      '@aws-sdk/smithy-client': 3.110.0
      '@aws-sdk/types': 3.110.0
      '@aws-sdk/url-parser': 3.110.0
      '@aws-sdk/util-base64-browser': 3.109.0
      '@aws-sdk/util-base64-node': 3.55.0
      '@aws-sdk/util-body-length-browser': 3.55.0
      '@aws-sdk/util-body-length-node': 3.55.0
      '@aws-sdk/util-defaults-mode-browser': 3.110.0
      '@aws-sdk/util-defaults-mode-node': 3.110.0
      '@aws-sdk/util-user-agent-browser': 3.110.0
      '@aws-sdk/util-user-agent-node': 3.118.0
      '@aws-sdk/util-utf8-browser': 3.109.0
      '@aws-sdk/util-utf8-node': 3.109.0
      entities: 2.2.0
      fast-xml-parser: 3.19.0
      tslib: 2.4.0
    transitivePeerDependencies:
      - aws-crt
    dev: false

  /@aws-sdk/config-resolver/3.110.0:
    resolution: {integrity: sha512-7VvtKy4CL63BAktQ2vgsjhWDSXpkXO5YdiI56LQnHztrvSuJBBaxJ7R1p/k0b2tEUhYKUziAIW8EKE/7EGPR4g==}
    engines: {node: '>= 12.0.0'}
    dependencies:
      '@aws-sdk/signature-v4': 3.110.0
      '@aws-sdk/types': 3.110.0
      '@aws-sdk/util-config-provider': 3.109.0
      '@aws-sdk/util-middleware': 3.110.0
      tslib: 2.4.0
    dev: false

  /@aws-sdk/config-resolver/3.80.0:
    resolution: {integrity: sha512-vFruNKlmhsaC8yjnHmasi1WW/7EELlEuFTj4mqcqNqR4dfraf0maVvpqF1VSR8EstpFMsGYI5dmoWAnnG4PcLQ==}
    engines: {node: '>= 12.0.0'}
    dependencies:
      '@aws-sdk/signature-v4': 3.78.0
      '@aws-sdk/types': 3.78.0
      '@aws-sdk/util-config-provider': 3.55.0
      '@aws-sdk/util-middleware': 3.78.0
      tslib: 2.4.0

  /@aws-sdk/credential-provider-env/3.110.0:
    resolution: {integrity: sha512-oFU3IYk/Bl5tdsz1qigtm3I25a9cvXPqlE8VjYjxVDdLujF5zd/4HLbhP4GQWhpEwZmM1ijcSNfLcyywVevTZg==}
    engines: {node: '>= 12.0.0'}
    dependencies:
      '@aws-sdk/property-provider': 3.110.0
      '@aws-sdk/types': 3.110.0
      tslib: 2.4.0
    dev: false

  /@aws-sdk/credential-provider-env/3.78.0:
    resolution: {integrity: sha512-K41VTIzVHm2RyIwtBER8Hte3huUBXdV1WKO+i7olYVgLFmaqcZUNrlyoGDRqZcQ/u4AbxTzBU9jeMIbIfzMOWg==}
=======
  /@aws-sdk/config-resolver/3.110.0:
    resolution: {integrity: sha512-7VvtKy4CL63BAktQ2vgsjhWDSXpkXO5YdiI56LQnHztrvSuJBBaxJ7R1p/k0b2tEUhYKUziAIW8EKE/7EGPR4g==}
>>>>>>> 57e7c39b
    engines: {node: '>= 12.0.0'}
    dependencies:
      '@aws-sdk/signature-v4': 3.110.0
      '@aws-sdk/types': 3.110.0
      '@aws-sdk/util-config-provider': 3.109.0
      '@aws-sdk/util-middleware': 3.110.0
      tslib: 2.4.0

<<<<<<< HEAD
  /@aws-sdk/credential-provider-imds/3.110.0:
    resolution: {integrity: sha512-atl+7/dAB+8fG9XI2fYyCgXKYDbOzot65VAwis+14bOEUCVp7PCJifBEZ/L8GEq564p+Fa2p1IpV0wuQXxqFUQ==}
    engines: {node: '>= 12.0.0'}
    dependencies:
      '@aws-sdk/node-config-provider': 3.110.0
      '@aws-sdk/property-provider': 3.110.0
      '@aws-sdk/types': 3.110.0
      '@aws-sdk/url-parser': 3.110.0
      tslib: 2.4.0
    dev: false

  /@aws-sdk/credential-provider-imds/3.81.0:
    resolution: {integrity: sha512-BHopP+gaovTYj+4tSrwCk8NNCR48gE9CWmpIOLkP9ell0gOL81Qh7aCEiIK0BZBZkccv1s16cYq1MSZZGS7PEQ==}
=======
  /@aws-sdk/credential-provider-env/3.110.0:
    resolution: {integrity: sha512-oFU3IYk/Bl5tdsz1qigtm3I25a9cvXPqlE8VjYjxVDdLujF5zd/4HLbhP4GQWhpEwZmM1ijcSNfLcyywVevTZg==}
>>>>>>> 57e7c39b
    engines: {node: '>= 12.0.0'}
    dependencies:
      '@aws-sdk/property-provider': 3.110.0
      '@aws-sdk/types': 3.110.0
      tslib: 2.4.0

  /@aws-sdk/credential-provider-imds/3.110.0:
    resolution: {integrity: sha512-atl+7/dAB+8fG9XI2fYyCgXKYDbOzot65VAwis+14bOEUCVp7PCJifBEZ/L8GEq564p+Fa2p1IpV0wuQXxqFUQ==}
    engines: {node: '>= 12.0.0'}
    dependencies:
      '@aws-sdk/node-config-provider': 3.110.0
      '@aws-sdk/property-provider': 3.110.0
      '@aws-sdk/types': 3.110.0
      '@aws-sdk/url-parser': 3.110.0
      tslib: 2.4.0

  /@aws-sdk/credential-provider-ini/3.118.1:
    resolution: {integrity: sha512-Ri05NMc0T2BT7O/6iS+tVwwPtF4Y+BbJrAwoeGApYI9gJqrRSSJ1I2oSye2UV/Ty49n3NmZGtQ+LZJjXShVFSw==}
    engines: {node: '>= 12.0.0'}
    dependencies:
<<<<<<< HEAD
      '@aws-sdk/credential-provider-env': 3.78.0
      '@aws-sdk/credential-provider-imds': 3.81.0
      '@aws-sdk/credential-provider-sso': 3.105.0
      '@aws-sdk/credential-provider-web-identity': 3.78.0
      '@aws-sdk/property-provider': 3.78.0
      '@aws-sdk/shared-ini-file-loader': 3.80.0
      '@aws-sdk/types': 3.78.0
      tslib: 2.4.0

  /@aws-sdk/credential-provider-ini/3.118.1:
    resolution: {integrity: sha512-Ri05NMc0T2BT7O/6iS+tVwwPtF4Y+BbJrAwoeGApYI9gJqrRSSJ1I2oSye2UV/Ty49n3NmZGtQ+LZJjXShVFSw==}
    engines: {node: '>= 12.0.0'}
    dependencies:
=======
>>>>>>> 57e7c39b
      '@aws-sdk/credential-provider-env': 3.110.0
      '@aws-sdk/credential-provider-imds': 3.110.0
      '@aws-sdk/credential-provider-sso': 3.118.1
      '@aws-sdk/credential-provider-web-identity': 3.110.0
      '@aws-sdk/property-provider': 3.110.0
      '@aws-sdk/shared-ini-file-loader': 3.110.0
      '@aws-sdk/types': 3.110.0
<<<<<<< HEAD
      tslib: 2.4.0
    transitivePeerDependencies:
      - aws-crt
    dev: false

  /@aws-sdk/credential-provider-node/3.100.0:
    resolution: {integrity: sha512-PMIPnn/dhv9tlWR0qXnANJpTumujWfhKnLAsV3BUqB1K9IzWqz/zXjCT0jcSUTY8X/VkSuehtBdCKvOOM5mMqg==}
    engines: {node: '>=12.0.0'}
    dependencies:
      '@aws-sdk/credential-provider-env': 3.78.0
      '@aws-sdk/credential-provider-imds': 3.81.0
      '@aws-sdk/credential-provider-ini': 3.100.0
      '@aws-sdk/credential-provider-process': 3.80.0
      '@aws-sdk/credential-provider-sso': 3.100.0
      '@aws-sdk/credential-provider-web-identity': 3.78.0
      '@aws-sdk/property-provider': 3.78.0
      '@aws-sdk/shared-ini-file-loader': 3.80.0
      '@aws-sdk/types': 3.78.0
=======
>>>>>>> 57e7c39b
      tslib: 2.4.0
    transitivePeerDependencies:
      - aws-crt

  /@aws-sdk/credential-provider-node/3.118.1:
    resolution: {integrity: sha512-+DntbY0Foi5aIx1+6hNMUCSd2Oa109X6AJBdiUpwuRQu7+9wK0MBEzyi6Ap5QCa6/ThMQgq0PenR2Bwdl39fXw==}
    engines: {node: '>=12.0.0'}
    dependencies:
<<<<<<< HEAD
      '@aws-sdk/credential-provider-env': 3.78.0
      '@aws-sdk/credential-provider-imds': 3.81.0
      '@aws-sdk/credential-provider-ini': 3.105.0
      '@aws-sdk/credential-provider-process': 3.80.0
      '@aws-sdk/credential-provider-sso': 3.105.0
      '@aws-sdk/credential-provider-web-identity': 3.78.0
      '@aws-sdk/property-provider': 3.78.0
      '@aws-sdk/shared-ini-file-loader': 3.80.0
      '@aws-sdk/types': 3.78.0
      tslib: 2.4.0

  /@aws-sdk/credential-provider-node/3.118.1:
    resolution: {integrity: sha512-+DntbY0Foi5aIx1+6hNMUCSd2Oa109X6AJBdiUpwuRQu7+9wK0MBEzyi6Ap5QCa6/ThMQgq0PenR2Bwdl39fXw==}
    engines: {node: '>=12.0.0'}
    dependencies:
=======
>>>>>>> 57e7c39b
      '@aws-sdk/credential-provider-env': 3.110.0
      '@aws-sdk/credential-provider-imds': 3.110.0
      '@aws-sdk/credential-provider-ini': 3.118.1
      '@aws-sdk/credential-provider-process': 3.110.0
      '@aws-sdk/credential-provider-sso': 3.118.1
      '@aws-sdk/credential-provider-web-identity': 3.110.0
      '@aws-sdk/property-provider': 3.110.0
      '@aws-sdk/shared-ini-file-loader': 3.110.0
      '@aws-sdk/types': 3.110.0
<<<<<<< HEAD
      tslib: 2.4.0
    transitivePeerDependencies:
      - aws-crt
    dev: false

  /@aws-sdk/credential-provider-process/3.110.0:
    resolution: {integrity: sha512-JJcZePvRTfQHYj/+EEY13yItnZH/e8exlARFUjN0L13UrgHpOJtDQBa+YBHXo6MbTFQh+re25z2kzc+zOYSMNQ==}
    engines: {node: '>= 12.0.0'}
    dependencies:
      '@aws-sdk/property-provider': 3.110.0
      '@aws-sdk/shared-ini-file-loader': 3.110.0
      '@aws-sdk/types': 3.110.0
      tslib: 2.4.0
    dev: false

  /@aws-sdk/credential-provider-process/3.80.0:
    resolution: {integrity: sha512-3Ro+kMMyLUJHefOhGc5pOO/ibGcJi8bkj0z/Jtqd5I2Sm1qi7avoztST67/k48KMW1OqPnD/FUqxz5T8B2d+FQ==}
    engines: {node: '>= 12.0.0'}
    dependencies:
      '@aws-sdk/property-provider': 3.78.0
      '@aws-sdk/shared-ini-file-loader': 3.80.0
      '@aws-sdk/types': 3.78.0
=======
>>>>>>> 57e7c39b
      tslib: 2.4.0
    transitivePeerDependencies:
      - aws-crt

  /@aws-sdk/credential-provider-process/3.110.0:
    resolution: {integrity: sha512-JJcZePvRTfQHYj/+EEY13yItnZH/e8exlARFUjN0L13UrgHpOJtDQBa+YBHXo6MbTFQh+re25z2kzc+zOYSMNQ==}
    engines: {node: '>= 12.0.0'}
    dependencies:
      '@aws-sdk/property-provider': 3.110.0
      '@aws-sdk/shared-ini-file-loader': 3.110.0
      '@aws-sdk/types': 3.110.0
      tslib: 2.4.0

  /@aws-sdk/credential-provider-sso/3.118.1:
    resolution: {integrity: sha512-oycFvPBcmfO2WAz5GfLrfGg+HbYA090gnNw5YknMtWewujXkgZ18AMhBsyRw/+mlHpbcFv/w1Gq0RgeTGSssRg==}
    engines: {node: '>= 12.0.0'}
    dependencies:
      '@aws-sdk/client-sso': 3.118.1
      '@aws-sdk/property-provider': 3.110.0
      '@aws-sdk/shared-ini-file-loader': 3.110.0
      '@aws-sdk/types': 3.110.0
      tslib: 2.4.0
    transitivePeerDependencies:
      - aws-crt

<<<<<<< HEAD
  /@aws-sdk/credential-provider-sso/3.118.1:
    resolution: {integrity: sha512-oycFvPBcmfO2WAz5GfLrfGg+HbYA090gnNw5YknMtWewujXkgZ18AMhBsyRw/+mlHpbcFv/w1Gq0RgeTGSssRg==}
    engines: {node: '>= 12.0.0'}
    dependencies:
      '@aws-sdk/client-sso': 3.118.1
      '@aws-sdk/property-provider': 3.110.0
      '@aws-sdk/shared-ini-file-loader': 3.110.0
      '@aws-sdk/types': 3.110.0
      tslib: 2.4.0
    transitivePeerDependencies:
      - aws-crt
    dev: false

  /@aws-sdk/credential-provider-web-identity/3.110.0:
    resolution: {integrity: sha512-e4e5u7v3fsUFZsMcFMhMy1NdJBQpunYcLwpYlszm3OEICwTTekQ+hVvnVRd134doHvzepE4yp9sAop0Cj+IRVQ==}
    engines: {node: '>= 12.0.0'}
    dependencies:
      '@aws-sdk/property-provider': 3.110.0
      '@aws-sdk/types': 3.110.0
      tslib: 2.4.0
    dev: false

  /@aws-sdk/credential-provider-web-identity/3.78.0:
    resolution: {integrity: sha512-9/IvqHdJaVqMEABA8xZE3t5YF1S2PepfckVu0Ws9YUglj6oO+2QyVX6aRgMF1xph6781+Yc31TDh8/3eaDja7w==}
=======
  /@aws-sdk/credential-provider-web-identity/3.110.0:
    resolution: {integrity: sha512-e4e5u7v3fsUFZsMcFMhMy1NdJBQpunYcLwpYlszm3OEICwTTekQ+hVvnVRd134doHvzepE4yp9sAop0Cj+IRVQ==}
>>>>>>> 57e7c39b
    engines: {node: '>= 12.0.0'}
    dependencies:
      '@aws-sdk/property-provider': 3.110.0
      '@aws-sdk/types': 3.110.0
      tslib: 2.4.0

  /@aws-sdk/endpoint-cache/3.55.0:
    resolution: {integrity: sha512-kxDoHFDuQwZEEUZRp+ZLOg68EXuKPzUN86DcpIZantDVcmu7MSPTbbQp9DZd8MnKVEKCP7Sop5f7zCqOPl3LXw==}
    engines: {node: '>= 12.0.0'}
    dependencies:
      mnemonist: 0.38.3
      tslib: 2.4.0
    dev: false

  /@aws-sdk/eventstream-marshaller/3.118.1:
    resolution: {integrity: sha512-YYmEpocX3UEFtFi0joSXNB1BWkmK7W5hIfNk2Q4bnnnTFIc8fo2tnwQhsX9pF9RrwBR2S/xIzvWYSyu6rAqrPQ==}
    dependencies:
      '@aws-crypto/crc32': 2.0.0
      '@aws-sdk/types': 3.110.0
      '@aws-sdk/util-hex-encoding': 3.109.0
      tslib: 2.4.0

  /@aws-sdk/eventstream-serde-browser/3.118.1:
    resolution: {integrity: sha512-kBS7XlsH/eVq58ocxwZni5li2xFyIz9r0NbhmJOIu8ERxv2YU4mgpZmKdLY/sc296BHpqAAd5IBZ6E6O1OYRnQ==}
    engines: {node: '>= 12.0.0'}
    dependencies:
      '@aws-sdk/eventstream-serde-universal': 3.118.1
      '@aws-sdk/types': 3.110.0
      tslib: 2.4.0

  /@aws-sdk/eventstream-serde-config-resolver/3.110.0:
    resolution: {integrity: sha512-0kyKUU5/46OGe6rgIqbNRJEQhNYwxLdgcJXlBl6q6CdgyQApz6jsAgG0C5xhSLSi4iJijDRriJTowAhkq4AlWQ==}
    engines: {node: '>= 12.0.0'}
    dependencies:
      '@aws-sdk/types': 3.110.0
      tslib: 2.4.0

  /@aws-sdk/eventstream-serde-node/3.118.1:
    resolution: {integrity: sha512-bWJvZX1aXVj9RUNe8C0AVl4LJFyvi1/bOCCpwnzlOFZsZ5v0f/67BG7CNyjrYPXET1APWd1lnqCWYAHaa+KUQA==}
    engines: {node: '>= 12.0.0'}
    dependencies:
      '@aws-sdk/eventstream-serde-universal': 3.118.1
      '@aws-sdk/types': 3.110.0
      tslib: 2.4.0

  /@aws-sdk/eventstream-serde-universal/3.118.1:
    resolution: {integrity: sha512-z9c8Svh1/jUDF/8AoGw3EWqP2pl23sICaKBhdoJGXtq/HuEXrGUnYw3ZiKKROyqeeCs5bfXuiCyhX8KjZzfjoQ==}
    engines: {node: '>= 12.0.0'}
    dependencies:
      '@aws-sdk/eventstream-marshaller': 3.118.1
      '@aws-sdk/types': 3.110.0
      tslib: 2.4.0

  /@aws-sdk/fetch-http-handler/3.110.0:
    resolution: {integrity: sha512-vk+K4GeCZL2J2rtvKO+T0Q7i3MDpEGZBMg5K2tj9sMcEQwty0BF0aFnP7Eu2l4/Zif2z1mWuUFM2WcZI6DVnbw==}
<<<<<<< HEAD
    dependencies:
      '@aws-sdk/protocol-http': 3.110.0
      '@aws-sdk/querystring-builder': 3.110.0
      '@aws-sdk/types': 3.110.0
      '@aws-sdk/util-base64-browser': 3.109.0
      tslib: 2.4.0
    dev: false

  /@aws-sdk/fetch-http-handler/3.78.0:
    resolution: {integrity: sha512-cR6r2h2kJ1DNEZSXC6GknQB7OKmy+s9ZNV+g3AsNqkrUmNNOaHpFoSn+m6SC3qaclcGd0eQBpqzSu/TDn23Ihw==}
=======
>>>>>>> 57e7c39b
    dependencies:
      '@aws-sdk/protocol-http': 3.110.0
      '@aws-sdk/querystring-builder': 3.110.0
      '@aws-sdk/types': 3.110.0
      '@aws-sdk/util-base64-browser': 3.109.0
      tslib: 2.4.0

  /@aws-sdk/hash-blob-browser/3.110.0:
    resolution: {integrity: sha512-NkTosjlYwP2dcBXY6yzhNafAK+W2nceheffvWdyGA29+E9YdRjDminXvKc/WAkZUMOW0CaCbD90otOiimAAYyQ==}
    dependencies:
      '@aws-sdk/chunked-blob-reader': 3.55.0
      '@aws-sdk/chunked-blob-reader-native': 3.109.0
      '@aws-sdk/types': 3.110.0
      tslib: 2.4.0

  /@aws-sdk/hash-node/3.110.0:
    resolution: {integrity: sha512-wakl+kP2O8wTGYiQ3InZy+CVfGrIpFfq9fo4zif9PZac0BbUbguUU1dkY34uZiaf+4o2/9MoDYrHU2HYeXKxWw==}
<<<<<<< HEAD
    engines: {node: '>= 12.0.0'}
    dependencies:
      '@aws-sdk/types': 3.110.0
      '@aws-sdk/util-buffer-from': 3.55.0
      tslib: 2.4.0
    dev: false

  /@aws-sdk/hash-node/3.78.0:
    resolution: {integrity: sha512-ev48yXaqZVtMeuKy52LUZPHCyKvkKQ9uiUebqkA+zFxIk+eN8SMPFHmsififIHWuS6ZkXBUSctjH9wmLebH60A==}
=======
>>>>>>> 57e7c39b
    engines: {node: '>= 12.0.0'}
    dependencies:
      '@aws-sdk/types': 3.110.0
      '@aws-sdk/util-buffer-from': 3.55.0
      tslib: 2.4.0

  /@aws-sdk/hash-stream-node/3.110.0:
    resolution: {integrity: sha512-srlStn+dCnBlQy4oWBz3oFS8vT5Xgxhra91rt9U+vHruCyQ0L1es0J87X4uwy2HRlnIw3daPtVLtxekahEXzKQ==}
    engines: {node: '>= 12.0.0'}
    dependencies:
      '@aws-sdk/types': 3.110.0
      tslib: 2.4.0

  /@aws-sdk/invalid-dependency/3.110.0:
    resolution: {integrity: sha512-O8J1InmtJkoiUMbQDtxBfOzgigBp9iSVsNXQrhs2qHh3826cJOfE7NGT3u+NMw73Pk5j2cfmOh1+7k/76IqxOg==}
<<<<<<< HEAD
    dependencies:
      '@aws-sdk/types': 3.110.0
      tslib: 2.4.0
    dev: false

  /@aws-sdk/invalid-dependency/3.78.0:
    resolution: {integrity: sha512-zUo+PbeRMN/Mzj6y+6p9qqk/znuFetT1gmpOcZGL9Rp2T+b9WJWd+daq5ktsL10sVCzIt2UvneJRz6b+aU+bfw==}
=======
>>>>>>> 57e7c39b
    dependencies:
      '@aws-sdk/types': 3.110.0
      tslib: 2.4.0

  /@aws-sdk/is-array-buffer/3.55.0:
    resolution: {integrity: sha512-NbiPHVYuPxdqdFd6FxzzN3H1BQn/iWA3ri3Ry7AyLeP/tGs1yzEWMwf8BN8TSMALI0GXT6Sh0GDWy3Ok5xB6DA==}
    engines: {node: '>= 12.0.0'}
    dependencies:
      tslib: 2.4.0

  /@aws-sdk/md5-js/3.110.0:
    resolution: {integrity: sha512-66gV6CH8O7ymTZMIbGjdUI71K7ErDfudhtN/ULb97kD2TYX4NlFtxNZxx3+iZH1G0H636lWm9hJcU5ELG9B+bw==}
    dependencies:
      '@aws-sdk/types': 3.110.0
      '@aws-sdk/util-utf8-browser': 3.109.0
      '@aws-sdk/util-utf8-node': 3.109.0
      tslib: 2.4.0

  /@aws-sdk/middleware-apply-body-checksum/3.110.0:
    resolution: {integrity: sha512-yuo06C7vXIRdthF9HslKHyWaztjvU867gN4ueT3h4HT5begH4V8LWbZoS9wCiU6CydwqQSdXOgCdJvASfV9xKg==}
    engines: {node: '>= 12.0.0'}
    dependencies:
      '@aws-sdk/is-array-buffer': 3.55.0
      '@aws-sdk/protocol-http': 3.110.0
      '@aws-sdk/types': 3.110.0
      tslib: 2.4.0
    dev: false

  /@aws-sdk/middleware-bucket-endpoint/3.110.0:
    resolution: {integrity: sha512-l1q0KzMRFyGSSc7LZGEh2xhCha1933C8uJE5g23b7dZdklEU5I62l4daELo+TBANcxFzDiRXd6g5mly/T+ZTSg==}
    engines: {node: '>= 12.0.0'}
    dependencies:
      '@aws-sdk/protocol-http': 3.110.0
      '@aws-sdk/types': 3.110.0
      '@aws-sdk/util-arn-parser': 3.55.0
      '@aws-sdk/util-config-provider': 3.109.0
      tslib: 2.4.0

  /@aws-sdk/middleware-content-length/3.110.0:
    resolution: {integrity: sha512-hKU+zdqfAJQg22LXMVu/z35nNIHrVAKpVKPe9+WYVdL/Z7JKUPK7QymqKGOyDuDbzW6OxyulC1zKGEX12zGmdA==}
<<<<<<< HEAD
    engines: {node: '>= 12.0.0'}
    dependencies:
      '@aws-sdk/protocol-http': 3.110.0
      '@aws-sdk/types': 3.110.0
      tslib: 2.4.0
    dev: false

  /@aws-sdk/middleware-content-length/3.78.0:
    resolution: {integrity: sha512-5MpKt6lB9TdFy25/AGrpOjPY0iDHZAKpEHc+jSOJBXLl6xunXA7qHdiYaVqkWodLxy70nIckGNHqQ3drabidkA==}
=======
>>>>>>> 57e7c39b
    engines: {node: '>= 12.0.0'}
    dependencies:
      '@aws-sdk/protocol-http': 3.110.0
      '@aws-sdk/types': 3.110.0
      tslib: 2.4.0

  /@aws-sdk/middleware-endpoint-discovery/3.110.0:
    resolution: {integrity: sha512-GUnNcuEBqD21E8EgevTcaBXJGnH5dp7eDSfWceYJP+iSscFXLzFFOf1I6H0cwvfARVMHVvlFz0tQcojCSHUZig==}
    engines: {node: '>= 12.0.0'}
    dependencies:
      '@aws-sdk/config-resolver': 3.110.0
      '@aws-sdk/endpoint-cache': 3.55.0
      '@aws-sdk/protocol-http': 3.110.0
      '@aws-sdk/types': 3.110.0
      tslib: 2.4.0
    dev: false

  /@aws-sdk/middleware-expect-continue/3.113.0:
    resolution: {integrity: sha512-LLtSunCYVWeAhRP+6enn0kYF119WooV6gepMGOWeRCpKXO2iyi8YOx2Mtgc3T8ybiAG/dVlmZoX47Y1HINcuqg==}
    engines: {node: '>= 12.0.0'}
    dependencies:
      '@aws-sdk/protocol-http': 3.110.0
      '@aws-sdk/types': 3.110.0
      tslib: 2.4.0

  /@aws-sdk/middleware-flexible-checksums/3.110.0:
    resolution: {integrity: sha512-Z/v1Da+e1McxrVr1s4jUykp2EXsOHpTxZ4M0X8vNkXCIVSuaMp4UI0P+LQawbDA+j3FaecqqBfWMZ2sHQ8bpoA==}
    engines: {node: '>= 12.0.0'}
    dependencies:
      '@aws-crypto/crc32': 2.0.0
      '@aws-crypto/crc32c': 2.0.0
      '@aws-sdk/is-array-buffer': 3.55.0
      '@aws-sdk/protocol-http': 3.110.0
      '@aws-sdk/types': 3.110.0
      tslib: 2.4.0

  /@aws-sdk/middleware-host-header/3.110.0:
    resolution: {integrity: sha512-/Cknn1vL2LTlclI0MX2RzmtdPlCJ5palCRXxm/mod1oHwg4oNTKRlUX3LUD+L8g7JuJ4h053Ch9KS/A0vanE5Q==}
<<<<<<< HEAD
    engines: {node: '>= 12.0.0'}
    dependencies:
      '@aws-sdk/protocol-http': 3.110.0
      '@aws-sdk/types': 3.110.0
      tslib: 2.4.0
    dev: false

  /@aws-sdk/middleware-host-header/3.78.0:
    resolution: {integrity: sha512-1zL8uaDWGmH50c8B8jjz75e0ePj6/3QeZEhjJgTgL6DTdiqvRt32p3t+XWHW+yDI14fZZUYeTklAaLVxqFrHqQ==}
=======
>>>>>>> 57e7c39b
    engines: {node: '>= 12.0.0'}
    dependencies:
      '@aws-sdk/protocol-http': 3.110.0
      '@aws-sdk/types': 3.110.0
      tslib: 2.4.0

  /@aws-sdk/middleware-location-constraint/3.110.0:
    resolution: {integrity: sha512-8ZSo9sqrTMcSp0xEJQ3ypmQpeSMQl1NXXv72khJPweZqDoO0eAbfytwyH4JH4sP0VwVVmuDHdwPXyDZX7I0iQg==}
    engines: {node: '>= 12.0.0'}
    dependencies:
      '@aws-sdk/types': 3.110.0
      tslib: 2.4.0

  /@aws-sdk/middleware-logger/3.110.0:
    resolution: {integrity: sha512-+pz+a+8dfTnzLj79nHrv3aONMp/N36/erMd+7JXeR84QEosVLrFBUwKA8x5x6O3s1iBbQzRKMYEIuja9xn1BPA==}
<<<<<<< HEAD
    engines: {node: '>= 12.0.0'}
    dependencies:
      '@aws-sdk/types': 3.110.0
      tslib: 2.4.0
    dev: false

  /@aws-sdk/middleware-logger/3.78.0:
    resolution: {integrity: sha512-GBhwxNjhCJUIeQQDaGasX/C23Jay77al2vRyGwmxf8no0DdFsa4J1Ik6/2hhIqkqko+WM4SpCnpZrY4MtnxNvA==}
=======
>>>>>>> 57e7c39b
    engines: {node: '>= 12.0.0'}
    dependencies:
      '@aws-sdk/types': 3.110.0
      tslib: 2.4.0

  /@aws-sdk/middleware-recursion-detection/3.110.0:
    resolution: {integrity: sha512-Wav782zd7bcd1e6txRob76CDOdVOaUQ8HXoywiIm/uFrEEUZvhs2mgnXjVUVCMBUehdNgnL99z420aS13JeL/Q==}
    engines: {node: '>= 12.0.0'}
    dependencies:
      '@aws-sdk/protocol-http': 3.110.0
      '@aws-sdk/types': 3.110.0
      tslib: 2.4.0

<<<<<<< HEAD
  /@aws-sdk/middleware-recursion-detection/3.110.0:
    resolution: {integrity: sha512-Wav782zd7bcd1e6txRob76CDOdVOaUQ8HXoywiIm/uFrEEUZvhs2mgnXjVUVCMBUehdNgnL99z420aS13JeL/Q==}
    engines: {node: '>= 12.0.0'}
    dependencies:
      '@aws-sdk/protocol-http': 3.110.0
      '@aws-sdk/types': 3.110.0
      tslib: 2.4.0
    dev: false

  /@aws-sdk/middleware-retry/3.118.1:
    resolution: {integrity: sha512-Dh0EgO3yPHEaRC6CVrofgAMdUQaG0Kkl466iVFHN5n5kExQvCtvpMHwO9N7kqaq9lXten3yhzboRNLIo98E1Kw==}
    engines: {node: '>= 12.0.0'}
    dependencies:
      '@aws-sdk/protocol-http': 3.110.0
      '@aws-sdk/service-error-classification': 3.110.0
      '@aws-sdk/types': 3.110.0
      '@aws-sdk/util-middleware': 3.110.0
      tslib: 2.4.0
      uuid: 8.3.2
    dev: false

  /@aws-sdk/middleware-retry/3.80.0:
    resolution: {integrity: sha512-CTk+tA4+WMUNOcUfR6UQrkhwvPYFpnMsQ1vuHlpLFOGG3nCqywA2hueLMRQmVcDXzP0sGeygce6dzRI9dJB/GA==}
=======
  /@aws-sdk/middleware-retry/3.118.1:
    resolution: {integrity: sha512-Dh0EgO3yPHEaRC6CVrofgAMdUQaG0Kkl466iVFHN5n5kExQvCtvpMHwO9N7kqaq9lXten3yhzboRNLIo98E1Kw==}
>>>>>>> 57e7c39b
    engines: {node: '>= 12.0.0'}
    dependencies:
      '@aws-sdk/protocol-http': 3.110.0
      '@aws-sdk/service-error-classification': 3.110.0
      '@aws-sdk/types': 3.110.0
      '@aws-sdk/util-middleware': 3.110.0
      tslib: 2.4.0
      uuid: 8.3.2

  /@aws-sdk/middleware-sdk-ec2/3.110.0:
    resolution: {integrity: sha512-b5L2HULfTOoQLg1vuz7kYeER5sdZxScIciclUSjEmTTIkmqxIYHsiQMffL3Q4QrwYIjOtn8Um0CiwtZjIaVE4w==}
    engines: {node: '>= 12.0.0'}
    dependencies:
      '@aws-sdk/protocol-http': 3.110.0
      '@aws-sdk/signature-v4': 3.110.0
      '@aws-sdk/types': 3.110.0
      '@aws-sdk/util-format-url': 3.110.0
      tslib: 2.4.0
    dev: false

  /@aws-sdk/middleware-sdk-eventbridge/3.110.0:
    resolution: {integrity: sha512-rt1No+TOeTxXNUQLwTioYBa3hqtKb76HZ/UIA7gITpc5RG/8vTG2EHGPf8Vrvg8fTb6rH9HlInyhalKhbYkJQA==}
    engines: {node: '>= 12.0.0'}
    dependencies:
      '@aws-sdk/protocol-http': 3.110.0
      '@aws-sdk/types': 3.110.0
      tslib: 2.4.0
    dev: false

  /@aws-sdk/middleware-sdk-s3-control/3.110.0:
    resolution: {integrity: sha512-75JV4vfYZ5J2cgJrEoNNXx5ZIbJFaLI+oP1y3yEQtWL5uAdPKRttTFiBEvNmTqqn0li2NEW8Gvqk5fz0vtDmTg==}
    engines: {node: '>= 12.0.0'}
    dependencies:
      '@aws-sdk/middleware-bucket-endpoint': 3.110.0
      '@aws-sdk/protocol-http': 3.110.0
      '@aws-sdk/types': 3.110.0
      '@aws-sdk/util-arn-parser': 3.55.0
      tslib: 2.4.0
    dev: false

  /@aws-sdk/middleware-sdk-s3/3.110.0:
    resolution: {integrity: sha512-/PpZU11dkGldD6yeAccPxFd5nzofLOA3+j25RdIwz2jlJMLl9TeznYRtFH5JhHonP3lsK+IPEnFPwuL6gkBxIQ==}
    engines: {node: '>= 12.0.0'}
    dependencies:
      '@aws-sdk/middleware-bucket-endpoint': 3.110.0
      '@aws-sdk/protocol-http': 3.110.0
      '@aws-sdk/types': 3.110.0
      '@aws-sdk/util-arn-parser': 3.55.0
      tslib: 2.4.0

  /@aws-sdk/middleware-sdk-sts/3.110.0:
    resolution: {integrity: sha512-EjY/YFdlr5jECde6qIrTIyGBbn/34CKcQGKvmvRd31+3qaClIJLAwNuHfcVzWvCUGbAslsfvdbOpLju33pSQRA==}
<<<<<<< HEAD
    engines: {node: '>= 12.0.0'}
    dependencies:
      '@aws-sdk/middleware-signing': 3.110.0
      '@aws-sdk/property-provider': 3.110.0
      '@aws-sdk/protocol-http': 3.110.0
      '@aws-sdk/signature-v4': 3.110.0
      '@aws-sdk/types': 3.110.0
      tslib: 2.4.0
    dev: false

  /@aws-sdk/middleware-sdk-sts/3.78.0:
    resolution: {integrity: sha512-Lu/kN0J0/Kt0ON1hvwNel+y8yvf35licfIgtedHbBCa/ju8qQ9j+uL9Lla6Y5Tqu29yVaye1JxhiIDhscSwrLA==}
=======
>>>>>>> 57e7c39b
    engines: {node: '>= 12.0.0'}
    dependencies:
      '@aws-sdk/middleware-signing': 3.110.0
      '@aws-sdk/property-provider': 3.110.0
      '@aws-sdk/protocol-http': 3.110.0
      '@aws-sdk/signature-v4': 3.110.0
      '@aws-sdk/types': 3.110.0
      tslib: 2.4.0

  /@aws-sdk/middleware-serde/3.110.0:
    resolution: {integrity: sha512-brVupxgEAmcZ9cZvdHEH8zncjvGKIiud8pOe4fiimp5NpHmjBLew4jUbnOKNZNAjaidcKUtz//cxtutD6yXEww==}
<<<<<<< HEAD
    engines: {node: '>= 12.0.0'}
    dependencies:
      '@aws-sdk/types': 3.110.0
      tslib: 2.4.0
    dev: false

  /@aws-sdk/middleware-serde/3.78.0:
    resolution: {integrity: sha512-4DPsNOxsl1bxRzfo1WXEZjmD7OEi7qGNpxrDWucVe96Fqj2dH08jR8wxvBIVV1e6bAad07IwdPuCGmivNvwRuQ==}
=======
>>>>>>> 57e7c39b
    engines: {node: '>= 12.0.0'}
    dependencies:
      '@aws-sdk/types': 3.110.0
      tslib: 2.4.0

  /@aws-sdk/middleware-signing/3.110.0:
    resolution: {integrity: sha512-y6ZKrGYfgDlFMzWhZmoq5J1UctBgZOUvMmnU9sSeZ020IlEPiOxFMvR0Zu6TcYThp8uy3P0wyjQtGYeTl9Z/kA==}
<<<<<<< HEAD
    engines: {node: '>= 12.0.0'}
    dependencies:
      '@aws-sdk/property-provider': 3.110.0
      '@aws-sdk/protocol-http': 3.110.0
      '@aws-sdk/signature-v4': 3.110.0
      '@aws-sdk/types': 3.110.0
      tslib: 2.4.0
    dev: false

  /@aws-sdk/middleware-signing/3.78.0:
    resolution: {integrity: sha512-OEjJJCNhHHSOprLZ9CzjHIXEKFtPHWP/bG9pMhkV3/6Bmscsgcf8gWHcOnmIrjqX+hT1VALDNpl/RIh0J6/eQw==}
=======
>>>>>>> 57e7c39b
    engines: {node: '>= 12.0.0'}
    dependencies:
      '@aws-sdk/property-provider': 3.110.0
      '@aws-sdk/protocol-http': 3.110.0
      '@aws-sdk/signature-v4': 3.110.0
      '@aws-sdk/types': 3.110.0
      tslib: 2.4.0

  /@aws-sdk/middleware-ssec/3.110.0:
    resolution: {integrity: sha512-Zrm+h+C+MXv2Q+mh8O/zwK2hUYM4kq4I1vx72RPpvyfIk4/F5ZzeA3LSVluISyAW+iNqS8XFvGFrzl2gB8zWsg==}
    engines: {node: '>= 12.0.0'}
    dependencies:
      '@aws-sdk/types': 3.110.0
      tslib: 2.4.0

  /@aws-sdk/middleware-stack/3.110.0:
    resolution: {integrity: sha512-iaLHw6ctOuGa9UxNueU01Xes+15dR+mqioRpUOUZ9Zx+vhXVpD7C8lnNqhRnYeFXs10/rNIzASgsIrAHTlnlIQ==}
<<<<<<< HEAD
    engines: {node: '>= 12.0.0'}
    dependencies:
      tslib: 2.4.0
    dev: false

  /@aws-sdk/middleware-stack/3.78.0:
    resolution: {integrity: sha512-UoNfRh6eAJN3BJHlG1eb+KeuSe+zARTC2cglroJRyHc2j7GxH2i9FD3IJbj5wvzopJEnQzuY/VCs6STFkqWL1g==}
=======
>>>>>>> 57e7c39b
    engines: {node: '>= 12.0.0'}
    dependencies:
      tslib: 2.4.0

  /@aws-sdk/middleware-user-agent/3.110.0:
    resolution: {integrity: sha512-Y6FgiZr99DilYq6AjeaaWcNwVlSQpNGKrILzvV4Tmz03OaBIspe4KL+8EZ2YA/sAu5Lpw80vItdezqDOwGAlnQ==}
<<<<<<< HEAD
    engines: {node: '>= 12.0.0'}
    dependencies:
      '@aws-sdk/protocol-http': 3.110.0
      '@aws-sdk/types': 3.110.0
      tslib: 2.4.0
    dev: false

  /@aws-sdk/middleware-user-agent/3.78.0:
    resolution: {integrity: sha512-wdN5uoq8RxxhLhj0EPeuDSRFuXfUwKeEqRzCKMsYAOC0cAm+PryaP2leo0oTGJ9LUK8REK7zyfFcmtC4oOzlkA==}
=======
>>>>>>> 57e7c39b
    engines: {node: '>= 12.0.0'}
    dependencies:
      '@aws-sdk/protocol-http': 3.110.0
      '@aws-sdk/types': 3.110.0
      tslib: 2.4.0

  /@aws-sdk/node-config-provider/3.110.0:
    resolution: {integrity: sha512-46p4dCPGYctuybTQTwLpjenA1QFHeyJw/OyggGbtUJUy+833+ldnAwcPVML2aXJKUKv3APGI8vq1kaloyNku3Q==}
<<<<<<< HEAD
    engines: {node: '>= 12.0.0'}
    dependencies:
      '@aws-sdk/property-provider': 3.110.0
      '@aws-sdk/shared-ini-file-loader': 3.110.0
      '@aws-sdk/types': 3.110.0
      tslib: 2.4.0
    dev: false

  /@aws-sdk/node-config-provider/3.80.0:
    resolution: {integrity: sha512-vyTOMK04huB7n10ZUv0thd2TE6KlY8livOuLqFTMtj99AJ6vyeB5XBNwKnQtJIt/P7CijYgp8KcFvI9fndOmKg==}
=======
>>>>>>> 57e7c39b
    engines: {node: '>= 12.0.0'}
    dependencies:
      '@aws-sdk/property-provider': 3.110.0
      '@aws-sdk/shared-ini-file-loader': 3.110.0
      '@aws-sdk/types': 3.110.0
      tslib: 2.4.0

  /@aws-sdk/node-http-handler/3.118.1:
    resolution: {integrity: sha512-pfWVAUNJEs0UW0KkDqq2/VCz9PIpvg4mYEfCVZ4jR+Rv8F7UezNeM3FrEdHk8dfYShH+OV0hFskHBQJhw1BX2Q==}
<<<<<<< HEAD
    engines: {node: '>= 12.0.0'}
    dependencies:
      '@aws-sdk/abort-controller': 3.110.0
      '@aws-sdk/protocol-http': 3.110.0
      '@aws-sdk/querystring-builder': 3.110.0
      '@aws-sdk/types': 3.110.0
      tslib: 2.4.0
    dev: false

  /@aws-sdk/node-http-handler/3.94.0:
    resolution: {integrity: sha512-g9q6k+PS+BrtOzt8jrBWr9D543uB3ZoYZ2JCriwuCwnP4uIHlMf9wAOGcOgqgykfUAPBOLvz2rTwVs3Xl8GUmQ==}
=======
>>>>>>> 57e7c39b
    engines: {node: '>= 12.0.0'}
    dependencies:
      '@aws-sdk/abort-controller': 3.110.0
      '@aws-sdk/protocol-http': 3.110.0
      '@aws-sdk/querystring-builder': 3.110.0
      '@aws-sdk/types': 3.110.0
      tslib: 2.4.0

  /@aws-sdk/property-provider/3.110.0:
    resolution: {integrity: sha512-7NkpmYeOkK3mhWBNU+/zSDqwzeaSPH1qrq4L//WV7WS/weYyE/jusQeZoOxVsuZQnQEXHt5O2hKVeUwShl12xA==}
<<<<<<< HEAD
    engines: {node: '>= 12.0.0'}
    dependencies:
      '@aws-sdk/types': 3.110.0
      tslib: 2.4.0
    dev: false

  /@aws-sdk/property-provider/3.78.0:
    resolution: {integrity: sha512-PZpLvV0hF6lqg3CSN9YmphrB/t5LVJVWGJLB9d9qm7sJs5ksjTYBb5bY91OQ3zit0F4cqBMU8xt2GQ9J6d4DvQ==}
=======
>>>>>>> 57e7c39b
    engines: {node: '>= 12.0.0'}
    dependencies:
      '@aws-sdk/types': 3.110.0
      tslib: 2.4.0

  /@aws-sdk/protocol-http/3.110.0:
    resolution: {integrity: sha512-qdi2gCbJiyPyLn+afebPNp/5nVCRh1X7t7IRIFl3FHVEC+o54u/ojay/MLZ4M/+X9Fa4Zxsb0Wpp3T0xAHVDBg==}
<<<<<<< HEAD
    engines: {node: '>= 12.0.0'}
    dependencies:
      '@aws-sdk/types': 3.110.0
      tslib: 2.4.0
    dev: false

  /@aws-sdk/protocol-http/3.78.0:
    resolution: {integrity: sha512-SQB26MhEK96yDxyXd3UAaxLz1Y/ZvgE4pzv7V3wZiokdEedM0kawHKEn1UQJlqJLEZcQI9QYyysh3rTvHZ3fyg==}
=======
>>>>>>> 57e7c39b
    engines: {node: '>= 12.0.0'}
    dependencies:
      '@aws-sdk/types': 3.110.0
      tslib: 2.4.0

  /@aws-sdk/querystring-builder/3.110.0:
    resolution: {integrity: sha512-7V3CDXj519izmbBn9ZE68ymASwGriA+Aq+cb/yHSVtffnvXjPtvONNw7G/5iVblisGLSCUe2hSvpYtcaXozbHw==}
<<<<<<< HEAD
    engines: {node: '>= 12.0.0'}
    dependencies:
      '@aws-sdk/types': 3.110.0
      '@aws-sdk/util-uri-escape': 3.55.0
      tslib: 2.4.0
    dev: false

  /@aws-sdk/querystring-builder/3.78.0:
    resolution: {integrity: sha512-aib6RW1WAaTQDqVgRU1Ku9idkhm90gJKbCxVaGId+as6QHNUqMChEfK2v+0afuKiPNOs5uWmqvOXI9+Gt+UGDg==}
=======
>>>>>>> 57e7c39b
    engines: {node: '>= 12.0.0'}
    dependencies:
      '@aws-sdk/types': 3.110.0
      '@aws-sdk/util-uri-escape': 3.55.0
      tslib: 2.4.0

  /@aws-sdk/querystring-parser/3.110.0:
    resolution: {integrity: sha512-//pJHH7hrhdDMZGBPKXKymmC/tJM7gFT0w/qbu/yd3Wm4W2fMB+8gkmj6EZctx7jrsWlfRQuvFejKqEfapur/g==}
<<<<<<< HEAD
    engines: {node: '>= 12.0.0'}
    dependencies:
      '@aws-sdk/types': 3.110.0
      tslib: 2.4.0
    dev: false

  /@aws-sdk/querystring-parser/3.78.0:
    resolution: {integrity: sha512-csaH8YTyN+KMNczeK6fBS8l7iJaqcQcKOIbpQFg5upX4Ly5A56HJn4sVQhY1LSgfSk4xRsNfMy5mu6BlsIiaXA==}
=======
>>>>>>> 57e7c39b
    engines: {node: '>= 12.0.0'}
    dependencies:
      '@aws-sdk/types': 3.110.0
      tslib: 2.4.0

  /@aws-sdk/service-error-classification/3.110.0:
    resolution: {integrity: sha512-ccgCE0pU/4RmXR6CP3fLAdhPAve7bK/yXBbGzpSHGAQOXqNxYzOsAvQ30Jg6X+qjLHsI/HR2pLIE65z4k6tynw==}
<<<<<<< HEAD
    engines: {node: '>= 12.0.0'}
    dev: false

  /@aws-sdk/service-error-classification/3.78.0:
    resolution: {integrity: sha512-x7Lx8KWctJa01q4Q72Zb4ol9L/era3vy2daASu8l2paHHxsAPBE0PThkvLdUSLZSzlHSVdh3YHESIsT++VsK4w==}
=======
>>>>>>> 57e7c39b
    engines: {node: '>= 12.0.0'}

  /@aws-sdk/shared-ini-file-loader/3.110.0:
    resolution: {integrity: sha512-E1ERoqEoG206XNBYWCKLgHkzCbTxdpDEGbsLET2DnvjFsT0s9p2dPvVux3bYl7JVAhyGduE+qcqWk7MzhFCBNQ==}
<<<<<<< HEAD
    engines: {node: '>= 12.0.0'}
    dependencies:
      tslib: 2.4.0
    dev: false

  /@aws-sdk/shared-ini-file-loader/3.80.0:
    resolution: {integrity: sha512-3d5EBJjnWWkjLK9skqLLHYbagtFaZZy+3jUTlbTuOKhlOwe8jF7CUM3j6I4JA6yXNcB3w0exDKKHa8w+l+05aA==}
=======
>>>>>>> 57e7c39b
    engines: {node: '>= 12.0.0'}
    dependencies:
      tslib: 2.4.0

  /@aws-sdk/signature-v4-multi-region/3.118.0:
    resolution: {integrity: sha512-Uih3SR5d3XBeUtiMFkDERx7jLOZSXvVrhikA9p416FIPWZ5649sQ/esYsDvWBB39nbnYMx/QlsR+imCvh8XlhQ==}
    engines: {node: '>= 12.0.0'}
    peerDependencies:
      '@aws-sdk/signature-v4-crt': ^3.118.0
    peerDependenciesMeta:
      '@aws-sdk/signature-v4-crt':
        optional: true
    dependencies:
      '@aws-sdk/protocol-http': 3.110.0
      '@aws-sdk/signature-v4': 3.110.0
      '@aws-sdk/types': 3.110.0
      '@aws-sdk/util-arn-parser': 3.55.0
      tslib: 2.4.0

  /@aws-sdk/signature-v4/3.110.0:
    resolution: {integrity: sha512-utxxdllOnmQDhbpipnFAbuQ4c2pwefZ+2hi48jKvQRULQ2PO4nxLmdZm6B0FXaTijbKsyO7GrMik+EZ6mi3ARQ==}
<<<<<<< HEAD
    engines: {node: '>= 12.0.0'}
    dependencies:
      '@aws-sdk/is-array-buffer': 3.55.0
      '@aws-sdk/types': 3.110.0
      '@aws-sdk/util-hex-encoding': 3.109.0
      '@aws-sdk/util-middleware': 3.110.0
      '@aws-sdk/util-uri-escape': 3.55.0
      tslib: 2.4.0
    dev: false

  /@aws-sdk/signature-v4/3.78.0:
    resolution: {integrity: sha512-eePjRYuzKoi3VMr/lgrUEF1ytLeH4fA/NMCykr/uR6NMo4bSJA59KrFLYSM7SlWLRIyB0UvJqygVEvSxFluyDw==}
=======
>>>>>>> 57e7c39b
    engines: {node: '>= 12.0.0'}
    dependencies:
      '@aws-sdk/is-array-buffer': 3.55.0
      '@aws-sdk/types': 3.110.0
      '@aws-sdk/util-hex-encoding': 3.109.0
      '@aws-sdk/util-middleware': 3.110.0
      '@aws-sdk/util-uri-escape': 3.55.0
      tslib: 2.4.0

  /@aws-sdk/smithy-client/3.110.0:
    resolution: {integrity: sha512-gNLYrmdAe/1hVF2Nv2LF4OkL1A0a1o708pEMZHzql9xP164omRDaLrGDhz9tH7tsJEgLz+Bf4E8nTuISeDwvGg==}
<<<<<<< HEAD
    engines: {node: '>= 12.0.0'}
    dependencies:
      '@aws-sdk/middleware-stack': 3.110.0
      '@aws-sdk/types': 3.110.0
      tslib: 2.4.0
    dev: false

  /@aws-sdk/smithy-client/3.99.0:
    resolution: {integrity: sha512-N9xgCcwbOBZ4/WuROzlErExXV6+vFrFkNJzeBT31/avvrHXjxgxwQlMoXoQCfM8PyRuDuVSfZeoh1iIRfoxidA==}
=======
>>>>>>> 57e7c39b
    engines: {node: '>= 12.0.0'}
    dependencies:
      '@aws-sdk/middleware-stack': 3.110.0
      '@aws-sdk/types': 3.110.0
      tslib: 2.4.0

  /@aws-sdk/types/3.110.0:
    resolution: {integrity: sha512-dLVoqODU3laaqNFPyN1QLtlQnwX4gNPMXptEBIt/iJpuZf66IYJe6WCzVZGt4Zfa1CnUmrlA428AzdcA/KCr2A==}
<<<<<<< HEAD
    engines: {node: '>= 12.0.0'}

  /@aws-sdk/types/3.78.0:
    resolution: {integrity: sha512-I9PTlVNSbwhIgMfmDM5as1tqRIkVZunjVmfogb2WVVPp4CaX0Ll01S0FSMSLL9k6tcQLXqh45pFRjrxCl9WKdQ==}
=======
>>>>>>> 57e7c39b
    engines: {node: '>= 12.0.0'}

  /@aws-sdk/url-parser/3.110.0:
    resolution: {integrity: sha512-tILFB8/Q73yzgO0dErJNnELmmBszd0E6FucwAnG3hfDefjqCBe09Q/1yhu2aARXyRmZa4AKp0sWcdwIWHc8dnA==}
<<<<<<< HEAD
    dependencies:
      '@aws-sdk/querystring-parser': 3.110.0
      '@aws-sdk/types': 3.110.0
      tslib: 2.4.0
    dev: false

  /@aws-sdk/url-parser/3.78.0:
    resolution: {integrity: sha512-iQn2AjECUoJE0Ae9XtgHtGGKvUkvE8hhbktGopdj+zsPBe4WrBN2DgVxlKPPrBonG/YlcL1D7a5EXaujWSlUUw==}
=======
>>>>>>> 57e7c39b
    dependencies:
      '@aws-sdk/querystring-parser': 3.110.0
      '@aws-sdk/types': 3.110.0
      tslib: 2.4.0

  /@aws-sdk/util-arn-parser/3.55.0:
    resolution: {integrity: sha512-76KJxp4MRWufHYWys7DFl64znr5yeJ3AIQNAPCKKw1sP0hzO7p6Kx0PaJnw9x+CPSzOrT4NbuApL6/srYhKDGg==}
    engines: {node: '>= 12.0.0'}
    dependencies:
      tslib: 2.4.0

  /@aws-sdk/util-base64-browser/3.109.0:
    resolution: {integrity: sha512-lAZ6fyDGiRLaIsKT9qh7P9FGuNyZ4gAbr1YOSQk/5mHtaTuUvxlPptZuInNM/0MPQm6lpcot00D8IWTucn4PbA==}
<<<<<<< HEAD
    dependencies:
      tslib: 2.4.0
    dev: false

  /@aws-sdk/util-base64-browser/3.58.0:
    resolution: {integrity: sha512-0ebsXIZNpu/fup9OgsFPnRKfCFbuuI9PPRzvP6twzLxUB0c/aix6Co7LGHFKcRKHZdaykoJMXArf8eHj2Nzv1Q==}
=======
>>>>>>> 57e7c39b
    dependencies:
      tslib: 2.4.0

  /@aws-sdk/util-base64-node/3.55.0:
    resolution: {integrity: sha512-UQ/ZuNoAc8CFMpSiRYmevaTsuRKzLwulZTnM8LNlIt9Wx1tpNvqp80cfvVj7yySKROtEi20wq29h31dZf1eYNQ==}
    engines: {node: '>= 12.0.0'}
    dependencies:
      '@aws-sdk/util-buffer-from': 3.55.0
      tslib: 2.4.0

  /@aws-sdk/util-body-length-browser/3.55.0:
    resolution: {integrity: sha512-Ei2OCzXQw5N6ZkTMZbamUzc1z+z1R1Ja5tMEagz5BxuX4vWdBObT+uGlSzL8yvTbjoPjnxWA2aXyEqaUP3JS8Q==}
    dependencies:
      tslib: 2.4.0

  /@aws-sdk/util-body-length-node/3.55.0:
    resolution: {integrity: sha512-lU1d4I+9wJwydduXs0SxSfd+mHKjxeyd39VwOv6i2KSwWkPbji9UQqpflKLKw+r45jL7+xU/zfeTUg5Tt/3Gew==}
    engines: {node: '>= 12.0.0'}
    dependencies:
      tslib: 2.4.0

  /@aws-sdk/util-buffer-from/3.55.0:
    resolution: {integrity: sha512-uVzKG1UgvnV7XX2FPTylBujYMKBPBaq/qFBxfl0LVNfrty7YjpfieQxAe6yRLD+T0Kir/WDQwGvYC+tOYG3IGA==}
    engines: {node: '>= 12.0.0'}
    dependencies:
      '@aws-sdk/is-array-buffer': 3.55.0
      tslib: 2.4.0

  /@aws-sdk/util-config-provider/3.109.0:
    resolution: {integrity: sha512-GrAZl/aBv0A28LkyNyq8SPJ5fmViCwz80fWLMeWx/6q5AbivuILogjlWwEZSvZ9zrlHOcFC0+AnCa5pQrjaslw==}
<<<<<<< HEAD
    engines: {node: '>= 12.0.0'}
    dependencies:
      tslib: 2.4.0
    dev: false

  /@aws-sdk/util-config-provider/3.55.0:
    resolution: {integrity: sha512-30dzofQQfx6tp1jVZkZ0DGRsT0wwC15nEysKRiAcjncM64A0Cm6sra77d0os3vbKiKoPCI/lMsFr4o3533+qvQ==}
=======
>>>>>>> 57e7c39b
    engines: {node: '>= 12.0.0'}
    dependencies:
      tslib: 2.4.0

  /@aws-sdk/util-defaults-mode-browser/3.110.0:
    resolution: {integrity: sha512-Y2dcOOD20S3bv/IjUqpdKIiDt6995SXNG5Pu/LeSdXNyLCOIm9rX4gHTxl9fC1KK5M/gR9fGJ362f67WwqEEqw==}
<<<<<<< HEAD
    engines: {node: '>= 10.0.0'}
    dependencies:
      '@aws-sdk/property-provider': 3.110.0
      '@aws-sdk/types': 3.110.0
      bowser: 2.11.0
      tslib: 2.4.0
    dev: false

  /@aws-sdk/util-defaults-mode-browser/3.99.0:
    resolution: {integrity: sha512-qSYjUGuN8n7Q/zAi0tzU4BrU389jQosXtjp7eHpLATl0pKGpaHx6rJNwbiNhvBhBEfmSgqsJ09b4gZUpUezHEw==}
=======
>>>>>>> 57e7c39b
    engines: {node: '>= 10.0.0'}
    dependencies:
      '@aws-sdk/property-provider': 3.110.0
      '@aws-sdk/types': 3.110.0
      bowser: 2.11.0
      tslib: 2.4.0

  /@aws-sdk/util-defaults-mode-node/3.110.0:
    resolution: {integrity: sha512-Cr3Z5nyrw1KowjbW76xp8hkT/zJtYjAVZ9PS4l84KxIicbVvDOBpxG3yNddkuQcavmlH6G4wH9uM5DcnpKDncg==}
<<<<<<< HEAD
    engines: {node: '>= 10.0.0'}
    dependencies:
      '@aws-sdk/config-resolver': 3.110.0
      '@aws-sdk/credential-provider-imds': 3.110.0
      '@aws-sdk/node-config-provider': 3.110.0
      '@aws-sdk/property-provider': 3.110.0
      '@aws-sdk/types': 3.110.0
      tslib: 2.4.0
    dev: false

  /@aws-sdk/util-defaults-mode-node/3.99.0:
    resolution: {integrity: sha512-8TUO0kEnQcgT1gAW9y9oO6a5gKhfEGEUeKidEgbTczEUrjr3aCXIC+p0DI5FJfImwPrTKXra8A22utDM92phWw==}
=======
>>>>>>> 57e7c39b
    engines: {node: '>= 10.0.0'}
    dependencies:
      '@aws-sdk/config-resolver': 3.110.0
      '@aws-sdk/credential-provider-imds': 3.110.0
      '@aws-sdk/node-config-provider': 3.110.0
      '@aws-sdk/property-provider': 3.110.0
      '@aws-sdk/types': 3.110.0
      tslib: 2.4.0

  /@aws-sdk/util-dynamodb/3.118.1:
    resolution: {integrity: sha512-Ow4t1EcZMhR6ZbzkJ+so6Osr02KCs/OOk13AyJR+TvsRHpO9qurZEB/Ri/EMzJ3vUNpKb5UwKRKYNZwOgTstYg==}
    engines: {node: '>= 12.0.0'}
    dependencies:
      tslib: 2.4.0
    dev: false

  /@aws-sdk/util-format-url/3.110.0:
    resolution: {integrity: sha512-NES/Kf92stj6bMl3WyaKFlA5yKbYlb357buoXKv51MnjcLL6NAgIWm0lMQv6UgzLVTxKdbw4BxErpSiKM+10Xg==}
    engines: {node: '>= 12.0.0'}
    dependencies:
      '@aws-sdk/querystring-builder': 3.110.0
      '@aws-sdk/types': 3.110.0
      tslib: 2.4.0
    dev: false

  /@aws-sdk/util-hex-encoding/3.109.0:
    resolution: {integrity: sha512-s8CgTNrn3cLkrdiohfxLuOYPCanzvHn/aH5RW6DaMoeQiG5Hl9QUiP/WtdQ9QQx3xvpQFpmvxIaSBwSgFNLQxA==}
<<<<<<< HEAD
    engines: {node: '>= 12.0.0'}
    dependencies:
      tslib: 2.4.0
    dev: false

  /@aws-sdk/util-hex-encoding/3.58.0:
    resolution: {integrity: sha512-Rl+jXUzk/FJkOLYfUVYPhKa2aUmTpeobRP31l8IatQltSzDgLyRHO35f6UEs7Ztn5s1jbu/POatLAZ2WjbgVyg==}
=======
>>>>>>> 57e7c39b
    engines: {node: '>= 12.0.0'}
    dependencies:
      tslib: 2.4.0

  /@aws-sdk/util-locate-window/3.55.0:
    resolution: {integrity: sha512-0sPmK2JaJE2BbTcnvybzob/VrFKCXKfN4CUKcvn0yGg/me7Bz+vtzQRB3Xp+YSx+7OtWxzv63wsvHoAnXvgxgg==}
    engines: {node: '>= 12.0.0'}
    dependencies:
      tslib: 2.4.0

  /@aws-sdk/util-middleware/3.110.0:
    resolution: {integrity: sha512-PTVWrI5fA9d5hHJs6RzX2dIS2jRQ3uW073Fm0BePpQeDdZrEk+S5KNwRhUtpN6sdSV45vm6S9rrjZUG51qwGmA==}
<<<<<<< HEAD
    engines: {node: '>= 12.0.0'}
    dependencies:
      tslib: 2.4.0
    dev: false

  /@aws-sdk/util-middleware/3.78.0:
    resolution: {integrity: sha512-Hi3wv2b0VogO4mzyeEaeU5KgIt4qeo0LXU5gS6oRrG0T7s2FyKbMBkJW3YDh/Y8fNwqArZ+/QQFujpP0PIKwkA==}
=======
>>>>>>> 57e7c39b
    engines: {node: '>= 12.0.0'}
    dependencies:
      tslib: 2.4.0

  /@aws-sdk/util-stream-browser/3.110.0:
    resolution: {integrity: sha512-kAMrHtgrhr6ODRnzt/V+LSDVDvejcbdUp19n4My2vrPwKw3lM65vT+FAPIlGeDQBtOOhmlTbrYM3G3KKnlnHyg==}
    dependencies:
      '@aws-sdk/types': 3.110.0
      tslib: 2.4.0

  /@aws-sdk/util-stream-node/3.110.0:
    resolution: {integrity: sha512-jgkO7aLRpE3EUqU5XUdo0FmlyBVCFHKyHd/jdEN8h9+XMa44rl2QMdOSFQtwaNI4NC8J+OC66u2dQ+8QQnOLig==}
    engines: {node: '>= 12.0.0'}
    dependencies:
      '@aws-sdk/types': 3.110.0
      tslib: 2.4.0

  /@aws-sdk/util-uri-escape/3.55.0:
    resolution: {integrity: sha512-mmdDLUpFCN2nkfwlLdOM54lTD528GiGSPN1qb8XtGLgZsJUmg3uJSFIN2lPeSbEwJB3NFjVas/rnQC48i7mV8w==}
    engines: {node: '>= 12.0.0'}
    dependencies:
      tslib: 2.4.0

  /@aws-sdk/util-user-agent-browser/3.110.0:
    resolution: {integrity: sha512-rNdhmHDMV5dNJctqlBWimkZLJRB+x03DB+61pm+SKSFk6gPIVIvc1WNXqDFphkiswT4vA13ZUkGHzt+N4+noQQ==}
<<<<<<< HEAD
    dependencies:
      '@aws-sdk/types': 3.110.0
      bowser: 2.11.0
      tslib: 2.4.0
    dev: false

  /@aws-sdk/util-user-agent-browser/3.78.0:
    resolution: {integrity: sha512-diGO/Bf4ggBOEnfD7lrrXaaXOwOXGz0bAJ0HhpizwEMlBld5zfDlWXjNpslh+8+u3EHRjPJQ16KGT6mp/Dm+aw==}
=======
>>>>>>> 57e7c39b
    dependencies:
      '@aws-sdk/types': 3.110.0
      bowser: 2.11.0
      tslib: 2.4.0

  /@aws-sdk/util-user-agent-node/3.118.0:
    resolution: {integrity: sha512-7j21HNumxMkeUpgoMX8o3y66k+qMSEkCPCMGnoiiMtgfWX9SY0S/fLwR1nDBw8HI3NthRXfgWdAXUu8K3Kjp6g==}
<<<<<<< HEAD
    engines: {node: '>= 12.0.0'}
    peerDependencies:
      aws-crt: '>=1.0.0'
    peerDependenciesMeta:
      aws-crt:
        optional: true
    dependencies:
      '@aws-sdk/node-config-provider': 3.110.0
      '@aws-sdk/types': 3.110.0
      tslib: 2.4.0
    dev: false

  /@aws-sdk/util-user-agent-node/3.80.0:
    resolution: {integrity: sha512-QV26qIXws1m6sZXg65NS+XrQ5NhAzbDVQLtEVE4nC39UN8fuieP6Uet/gZm9mlLI9hllwvcV7EfgBM3GSC7pZg==}
=======
>>>>>>> 57e7c39b
    engines: {node: '>= 12.0.0'}
    peerDependencies:
      aws-crt: '>=1.0.0'
    peerDependenciesMeta:
      aws-crt:
        optional: true
    dependencies:
      '@aws-sdk/node-config-provider': 3.110.0
      '@aws-sdk/types': 3.110.0
      tslib: 2.4.0

  /@aws-sdk/util-utf8-browser/3.109.0:
    resolution: {integrity: sha512-FmcGSz0v7Bqpl1SE8G1Gc0CtDpug+rvqNCG/szn86JApD/f5x8oByjbEiAyTU2ZH2VevUntx6EW68ulHyH+x+w==}
<<<<<<< HEAD
    dependencies:
      tslib: 2.4.0

  /@aws-sdk/util-utf8-browser/3.55.0:
    resolution: {integrity: sha512-ljzqJcyjfJpEVSIAxwtIS8xMRUly84BdjlBXyp6cu4G8TUufgjNS31LWdhyGhgmW5vYBNr+LTz0Kwf6J+ou7Ug==}
=======
>>>>>>> 57e7c39b
    dependencies:
      tslib: 2.4.0

  /@aws-sdk/util-utf8-node/3.109.0:
    resolution: {integrity: sha512-Ti/ZBdvz2eSTElsucjzNmzpyg2MwfD1rXmxD0hZuIF8bPON/0+sZYnWd5CbDw9kgmhy28dmKue086tbZ1G0iLQ==}
<<<<<<< HEAD
    engines: {node: '>= 12.0.0'}
    dependencies:
      '@aws-sdk/util-buffer-from': 3.55.0
      tslib: 2.4.0
    dev: false

  /@aws-sdk/util-utf8-node/3.55.0:
    resolution: {integrity: sha512-FsFm7GFaC7j0tlPEm/ri8bU2QCwFW5WKjxUg8lm1oWaxplCpKGUsmcfPJ4sw58GIoyoGu4QXBK60oCWosZYYdQ==}
=======
>>>>>>> 57e7c39b
    engines: {node: '>= 12.0.0'}
    dependencies:
      '@aws-sdk/util-buffer-from': 3.55.0
      tslib: 2.4.0

  /@aws-sdk/util-waiter/3.118.1:
    resolution: {integrity: sha512-mCPTpoNHXdBcGEk/8r90ppCB/DHUis+dZPDBDfCENRqcAYq9TDlTl9VB7jhgRkVUhM0HZGNAbUOaI+212jjPiQ==}
    engines: {node: '>= 12.0.0'}
    dependencies:
      '@aws-sdk/abort-controller': 3.110.0
      '@aws-sdk/types': 3.110.0
      tslib: 2.4.0

  /@aws-sdk/xml-builder/3.109.0:
    resolution: {integrity: sha512-+aAXynnrqya1Eukz4Gxch4xIXCZolIMWGD4Ll/Q5yXT5uAjGh2HQWd9J0LWE+gYChpWetZbAVYZ3cEJ6F+SpZA==}
    engines: {node: '>= 12.0.0'}
    dependencies:
      tslib: 2.4.0

  /@awsui/collection-hooks/1.0.28_react@17.0.2:
    resolution: {integrity: sha512-qxO5zkmyRmG5DJ2RobU1N3XzPyQQQTNJQj7Y3/UegUUan//HZRrVzhXZ0EZBREbXteKthJFDaYjjM+FOqcoVqw==}
    peerDependencies:
      react: ^16.8.0 || ^17.0.0 || ^18.0.0
    dependencies:
      react: 17.0.2
    dev: true

  /@awsui/components-react/3.0.528_b3482aaf5744fc7c2aeb7941b0e0a78f:
    resolution: {integrity: sha512-PVcAOnI/+e160AOGQVC8Kih0tQet1nVWt4rTW75H3mw61ey550UIEjArutiSsYPm2ZK52gAIQwUBwpnIZJY4Dw==}
    peerDependencies:
      react: ^16.8 || ^17 || ^18
      react-dom: ^16.8 || ^17 || ^18
    dependencies:
      '@awsui/collection-hooks': 1.0.28_react@17.0.2
      '@awsui/test-utils-core': 1.0.20
      '@awsui/theming-runtime': 1.0.8
      '@juggle/resize-observer': 3.3.1
      ace-builds: 1.7.0
      balanced-match: 1.0.2
      clsx: 1.1.1
      d3-scale: 2.2.2
      d3-shape: 1.3.7
      date-fns: 2.28.0
      mnth: 2.0.0
      react: 17.0.2
      react-dom: 17.0.2_react@17.0.2
      react-focus-lock: 2.8.1_b08e3c15324cbe90a6ff8fcd416c932c
      react-keyed-flatten-children: 1.3.0_react@17.0.2
      react-resizable: 1.11.1_react-dom@17.0.2+react@17.0.2
      react-transition-group: 4.4.2_react-dom@17.0.2+react@17.0.2
      react-virtual: 2.10.4_react@17.0.2
      tslib: 2.4.0
      weekstart: 1.1.0
    transitivePeerDependencies:
      - '@types/react'
    dev: true

  /@awsui/design-tokens/3.0.21:
    resolution: {integrity: sha512-HyBfMZKuq/DwW9VXIYRCuNHcQbVO9acGugfZk2GtzeYqdVZbQnnTeZHQKbmAdH97Uapb/D6nrSCbCLC0F9PTSg==}
    dev: true

  /@awsui/global-styles/1.0.16:
    resolution: {integrity: sha512-x90ELJGNWFXecjoruC99mkwoUWHdML1oh1byQX71qqLZ0y8+nu/IPVEeJ/me7znRCHXOzvelZ9ypQtccgMMswQ==}
    dev: true

  /@awsui/test-utils-core/1.0.20:
    resolution: {integrity: sha512-8tZ32zl8MvntWinvPGKWupK2T5RolBZCTJd5dybMfvBGirbfIMQi9a/f7aZkCrLnaiVNgDjZFMtPpy2KUkzFyQ==}
    dependencies:
      css-selector-tokenizer: 0.8.0
      css.escape: 1.5.1
    dev: true

  /@awsui/theming-runtime/1.0.8:
    resolution: {integrity: sha512-brITwYqXVZgymN5w6Q4iOfZy5rgCwpjpUoK3JpSkCHbRLWC5KFnYf0Ytsu0/I0GsWEuLW690zSkI5uu8OPAQNQ==}
    dependencies:
      tslib: 2.4.0
    dev: true

  /@azure/abort-controller/1.1.0:
    resolution: {integrity: sha512-TrRLIoSQVzfAJX9H1JeFjzAoDGcoK1IYX1UImfceTZpsyYfWr09Ss1aHW1y5TrrR3iq6RZLBwJ3E24uwPhwahw==}
    engines: {node: '>=12.0.0'}
    dependencies:
      tslib: 2.4.0
    dev: false

  /@azure/core-asynciterator-polyfill/1.0.2:
    resolution: {integrity: sha512-3rkP4LnnlWawl0LZptJOdXNrT/fHp2eQMadoasa6afspXdpGrtPZuAQc2PD0cpgyuoXtUWyC3tv7xfntjGS5Dw==}
    engines: {node: '>=12.0.0'}
    dev: false

  /@azure/core-auth/1.3.2:
    resolution: {integrity: sha512-7CU6DmCHIZp5ZPiZ9r3J17lTKMmYsm/zGvNkjArQwPkrLlZ1TZ+EUYfGgh2X31OLMVAQCTJZW4cXHJi02EbJnA==}
    engines: {node: '>=12.0.0'}
    dependencies:
      '@azure/abort-controller': 1.1.0
      tslib: 2.4.0
    dev: false

  /@azure/core-http/1.2.6:
    resolution: {integrity: sha512-odtH7UMKtekc5YQ86xg9GlVHNXR6pq2JgJ5FBo7/jbOjNGdBqcrIVrZx2bevXVJz/uUTSx6vUf62gzTXTfqYSQ==}
    engines: {node: '>=8.0.0'}
    dependencies:
      '@azure/abort-controller': 1.1.0
      '@azure/core-asynciterator-polyfill': 1.0.2
      '@azure/core-auth': 1.3.2
      '@azure/core-tracing': 1.0.0-preview.11
      '@azure/logger': 1.0.3
      '@types/node-fetch': 2.6.2
      '@types/tunnel': 0.0.1
      form-data: 3.0.1
      node-fetch: 2.6.7
      process: 0.11.10
      tough-cookie: 4.0.0
      tslib: 2.4.0
      tunnel: 0.0.6
      uuid: 8.3.2
      xml2js: 0.4.23
    transitivePeerDependencies:
      - encoding
    dev: false

  /@azure/core-lro/1.0.5:
    resolution: {integrity: sha512-0EFCFZxARrIoLWMIRt4vuqconRVIO2Iin7nFBfJiYCCbKp5eEmxutNk8uqudPmG0XFl5YqlVh68/al/vbE5OOg==}
    engines: {node: '>=8.0.0'}
    dependencies:
      '@azure/abort-controller': 1.1.0
      '@azure/core-http': 1.2.6
      '@azure/core-tracing': 1.0.0-preview.11
      events: 3.3.0
      tslib: 2.4.0
    transitivePeerDependencies:
      - encoding
    dev: false

  /@azure/core-paging/1.3.0:
    resolution: {integrity: sha512-H6Tg9eBm0brHqLy0OSAGzxIh1t4UL8eZVrSUMJ60Ra9cwq2pOskFqVpz2pYoHDsBY1jZ4V/P8LRGb5D5pmC6rg==}
    engines: {node: '>=12.0.0'}
    dependencies:
      tslib: 2.4.0
    dev: false

  /@azure/core-tracing/1.0.0-preview.11:
    resolution: {integrity: sha512-frF0pJc9HTmKncVokhBxCqipjbql02DThQ1ZJ9wLi7SDMLdPAFyDI5xZNzX5guLz+/DtPkY+SGK2li9FIXqshQ==}
    engines: {node: '>=8.0.0'}
    dependencies:
      '@opencensus/web-types': 0.0.7
      '@opentelemetry/api': 1.0.0-rc.0
      tslib: 2.4.0
    dev: false

  /@azure/core-tracing/1.0.0-preview.7:
    resolution: {integrity: sha512-pkFCw6OiJrpR+aH1VQe6DYm3fK2KWCC5Jf3m/Pv1RxF08M1Xm08RCyQ5Qe0YyW5L16yYT2nnV48krVhYZ6SGFA==}
    dependencies:
      '@opencensus/web-types': 0.0.7
      '@opentelemetry/types': 0.2.0
      tslib: 1.14.1
    dev: false

  /@azure/core-tracing/1.0.0-preview.9:
    resolution: {integrity: sha512-zczolCLJ5QG42AEPQ+Qg9SRYNUyB+yZ5dzof4YEc+dyWczO9G2sBqbAjLB7IqrsdHN2apkiB2oXeDKCsq48jug==}
    engines: {node: '>=8.0.0'}
    dependencies:
      '@opencensus/web-types': 0.0.7
      '@opentelemetry/api': 0.10.2
      tslib: 2.4.0
    dev: false

  /@azure/identity/1.0.3:
    resolution: {integrity: sha512-yWoOL3WjbD1sAYHdx4buFCGd9mCIHGzlTHgkhhLrmMpBztsfp9ejo5LRPYIV2Za4otfJzPL4kH/vnSLTS/4WYA==}
    dependencies:
      '@azure/core-http': 1.2.6
      '@azure/core-tracing': 1.0.0-preview.7
      '@azure/logger': 1.0.3
      '@opentelemetry/types': 0.2.0
      events: 3.3.0
      jws: 3.2.2
      msal: 1.4.16
      qs: 6.11.0
      tslib: 1.14.1
      uuid: 3.4.0
    transitivePeerDependencies:
      - encoding
    dev: false

  /@azure/logger/1.0.3:
    resolution: {integrity: sha512-aK4s3Xxjrx3daZr3VylxejK3vG5ExXck5WOHDJ8in/k9AqlfIyFMMT1uG7u8mNjX+QRILTIn0/Xgschfh/dQ9g==}
    engines: {node: '>=12.0.0'}
    dependencies:
      tslib: 2.4.0
    dev: false

  /@azure/storage-blob/12.3.0:
    resolution: {integrity: sha512-nCySzNfm782pEW3sg9GHj1zE4gBeVVMeEBdWb4MefifrCwQQOoz5cXZTNFiUJAJqAO+/72r2UjZcUwHk/QmzkA==}
    dependencies:
      '@azure/abort-controller': 1.1.0
      '@azure/core-http': 1.2.6
      '@azure/core-lro': 1.0.5
      '@azure/core-paging': 1.3.0
      '@azure/core-tracing': 1.0.0-preview.9
      '@azure/logger': 1.0.3
      '@opentelemetry/api': 0.10.2
      events: 3.3.0
      tslib: 2.4.0
    transitivePeerDependencies:
      - encoding
    dev: false

  /@babel/code-frame/7.18.6:
    resolution: {integrity: sha512-TDCmlK5eOvH+eH7cdAFlNXeVJqWIQ7gW9tY1GJIpUtFb6CmjVyq2VM3u71bOyR8CRihcCgMUYoDNyLXao3+70Q==}
    engines: {node: '>=6.9.0'}
    dependencies:
      '@babel/highlight': 7.18.6

  /@babel/compat-data/7.18.6:
    resolution: {integrity: sha512-tzulrgDT0QD6U7BJ4TKVk2SDDg7wlP39P9yAx1RfLy7vP/7rsDRlWVfbWxElslu56+r7QOhB2NSDsabYYruoZQ==}
    engines: {node: '>=6.9.0'}
    dev: true

  /@babel/core/7.18.6:
    resolution: {integrity: sha512-cQbWBpxcbbs/IUredIPkHiAGULLV8iwgNRMFzvbhEXISp4f3rUUXE5+TIw6KwUWUR3DwyI6gmBRnmAtYaWehwQ==}
    engines: {node: '>=6.9.0'}
    dependencies:
      '@ampproject/remapping': 2.2.0
      '@babel/code-frame': 7.18.6
      '@babel/generator': 7.18.7
      '@babel/helper-compilation-targets': 7.18.6_@babel+core@7.18.6
      '@babel/helper-module-transforms': 7.18.6
      '@babel/helpers': 7.18.6
      '@babel/parser': 7.18.6
      '@babel/template': 7.18.6
      '@babel/traverse': 7.18.6
      '@babel/types': 7.18.7
      convert-source-map: 1.8.0
      debug: 4.3.4
      gensync: 1.0.0-beta.2
      json5: 2.2.1
      semver: 6.3.0
    transitivePeerDependencies:
      - supports-color
    dev: true

  /@babel/generator/7.18.7:
    resolution: {integrity: sha512-shck+7VLlY72a2w9c3zYWuE1pwOKEiQHV7GTUbSnhyl5eu3i04t30tBY82ZRWrDfo3gkakCFtevExnxbkf2a3A==}
    engines: {node: '>=6.9.0'}
    dependencies:
      '@babel/types': 7.18.7
      '@jridgewell/gen-mapping': 0.3.2
      jsesc: 2.5.2
    dev: true

  /@babel/helper-annotate-as-pure/7.18.6:
    resolution: {integrity: sha512-duORpUiYrEpzKIop6iNbjnwKLAKnJ47csTyRACyEmWj0QdUrm5aqNJGHSSEQSUAvNW0ojX0dOmK9dZduvkfeXA==}
    engines: {node: '>=6.9.0'}
    dependencies:
      '@babel/types': 7.18.7
    dev: true

  /@babel/helper-builder-binary-assignment-operator-visitor/7.18.6:
    resolution: {integrity: sha512-KT10c1oWEpmrIRYnthbzHgoOf6B+Xd6a5yhdbNtdhtG7aO1or5HViuf1TQR36xY/QprXA5nvxO6nAjhJ4y38jw==}
    engines: {node: '>=6.9.0'}
    dependencies:
      '@babel/helper-explode-assignable-expression': 7.18.6
      '@babel/types': 7.18.7
    dev: true

  /@babel/helper-compilation-targets/7.18.6_@babel+core@7.18.6:
    resolution: {integrity: sha512-vFjbfhNCzqdeAtZflUFrG5YIFqGTqsctrtkZ1D/NB0mDW9TwW3GmmUepYY4G9wCET5rY5ugz4OGTcLd614IzQg==}
    engines: {node: '>=6.9.0'}
    peerDependencies:
      '@babel/core': ^7.0.0
    dependencies:
      '@babel/compat-data': 7.18.6
      '@babel/core': 7.18.6
      '@babel/helper-validator-option': 7.18.6
      browserslist: 4.21.1
      semver: 6.3.0
    dev: true

  /@babel/helper-create-class-features-plugin/7.18.6_@babel+core@7.18.6:
    resolution: {integrity: sha512-YfDzdnoxHGV8CzqHGyCbFvXg5QESPFkXlHtvdCkesLjjVMT2Adxe4FGUR5ChIb3DxSaXO12iIOCWoXdsUVwnqw==}
    engines: {node: '>=6.9.0'}
    peerDependencies:
      '@babel/core': ^7.0.0
    dependencies:
      '@babel/core': 7.18.6
      '@babel/helper-annotate-as-pure': 7.18.6
      '@babel/helper-environment-visitor': 7.18.6
      '@babel/helper-function-name': 7.18.6
      '@babel/helper-member-expression-to-functions': 7.18.6
      '@babel/helper-optimise-call-expression': 7.18.6
      '@babel/helper-replace-supers': 7.18.6
      '@babel/helper-split-export-declaration': 7.18.6
    transitivePeerDependencies:
      - supports-color
    dev: true

  /@babel/helper-create-regexp-features-plugin/7.18.6_@babel+core@7.18.6:
    resolution: {integrity: sha512-7LcpH1wnQLGrI+4v+nPp+zUvIkF9x0ddv1Hkdue10tg3gmRnLy97DXh4STiOf1qeIInyD69Qv5kKSZzKD8B/7A==}
    engines: {node: '>=6.9.0'}
    peerDependencies:
      '@babel/core': ^7.0.0
    dependencies:
      '@babel/core': 7.18.6
      '@babel/helper-annotate-as-pure': 7.18.6
      regexpu-core: 5.1.0
    dev: true

  /@babel/helper-define-polyfill-provider/0.3.1_@babel+core@7.18.6:
    resolution: {integrity: sha512-J9hGMpJQmtWmj46B3kBHmL38UhJGhYX7eqkcq+2gsstyYt341HmPeWspihX43yVRA0mS+8GGk2Gckc7bY/HCmA==}
    peerDependencies:
      '@babel/core': ^7.4.0-0
    dependencies:
      '@babel/core': 7.18.6
      '@babel/helper-compilation-targets': 7.18.6_@babel+core@7.18.6
      '@babel/helper-module-imports': 7.18.6
      '@babel/helper-plugin-utils': 7.18.6
      '@babel/traverse': 7.18.6
      debug: 4.3.4
      lodash.debounce: 4.0.8
      resolve: 1.22.1
      semver: 6.3.0
    transitivePeerDependencies:
      - supports-color
    dev: true

  /@babel/helper-environment-visitor/7.18.6:
    resolution: {integrity: sha512-8n6gSfn2baOY+qlp+VSzsosjCVGFqWKmDF0cCWOybh52Dw3SEyoWR1KrhMJASjLwIEkkAufZ0xvr+SxLHSpy2Q==}
    engines: {node: '>=6.9.0'}
    dev: true

  /@babel/helper-explode-assignable-expression/7.18.6:
    resolution: {integrity: sha512-eyAYAsQmB80jNfg4baAtLeWAQHfHFiR483rzFK+BhETlGZaQC9bsfrugfXDCbRHLQbIA7U5NxhhOxN7p/dWIcg==}
    engines: {node: '>=6.9.0'}
    dependencies:
      '@babel/types': 7.18.7
    dev: true

  /@babel/helper-function-name/7.18.6:
    resolution: {integrity: sha512-0mWMxV1aC97dhjCah5U5Ua7668r5ZmSC2DLfH2EZnf9c3/dHZKiFa5pRLMH5tjSl471tY6496ZWk/kjNONBxhw==}
    engines: {node: '>=6.9.0'}
    dependencies:
      '@babel/template': 7.18.6
      '@babel/types': 7.18.7
    dev: true

  /@babel/helper-hoist-variables/7.18.6:
    resolution: {integrity: sha512-UlJQPkFqFULIcyW5sbzgbkxn2FKRgwWiRexcuaR8RNJRy8+LLveqPjwZV/bwrLZCN0eUHD/x8D0heK1ozuoo6Q==}
    engines: {node: '>=6.9.0'}
    dependencies:
      '@babel/types': 7.18.7
    dev: true

  /@babel/helper-member-expression-to-functions/7.18.6:
    resolution: {integrity: sha512-CeHxqwwipekotzPDUuJOfIMtcIHBuc7WAzLmTYWctVigqS5RktNMQ5bEwQSuGewzYnCtTWa3BARXeiLxDTv+Ng==}
    engines: {node: '>=6.9.0'}
    dependencies:
      '@babel/types': 7.18.7
    dev: true

  /@babel/helper-module-imports/7.18.6:
    resolution: {integrity: sha512-0NFvs3VkuSYbFi1x2Vd6tKrywq+z/cLeYC/RJNFrIX/30Bf5aiGYbtvGXolEktzJH8o5E5KJ3tT+nkxuuZFVlA==}
    engines: {node: '>=6.9.0'}
    dependencies:
      '@babel/types': 7.18.7
    dev: true

  /@babel/helper-module-transforms/7.18.6:
    resolution: {integrity: sha512-L//phhB4al5uucwzlimruukHB3jRd5JGClwRMD/ROrVjXfLqovYnvQrK/JK36WYyVwGGO7OD3kMyVTjx+WVPhw==}
    engines: {node: '>=6.9.0'}
    dependencies:
      '@babel/helper-environment-visitor': 7.18.6
      '@babel/helper-module-imports': 7.18.6
      '@babel/helper-simple-access': 7.18.6
      '@babel/helper-split-export-declaration': 7.18.6
      '@babel/helper-validator-identifier': 7.18.6
      '@babel/template': 7.18.6
      '@babel/traverse': 7.18.6
      '@babel/types': 7.18.7
    transitivePeerDependencies:
      - supports-color
    dev: true

  /@babel/helper-optimise-call-expression/7.18.6:
    resolution: {integrity: sha512-HP59oD9/fEHQkdcbgFCnbmgH5vIQTJbxh2yf+CdM89/glUNnuzr87Q8GIjGEnOktTROemO0Pe0iPAYbqZuOUiA==}
    engines: {node: '>=6.9.0'}
    dependencies:
      '@babel/types': 7.18.7
    dev: true

  /@babel/helper-plugin-utils/7.18.6:
    resolution: {integrity: sha512-gvZnm1YAAxh13eJdkb9EWHBnF3eAub3XTLCZEehHT2kWxiKVRL64+ae5Y6Ivne0mVHmMYKT+xWgZO+gQhuLUBg==}
    engines: {node: '>=6.9.0'}
    dev: true

  /@babel/helper-remap-async-to-generator/7.18.6_@babel+core@7.18.6:
    resolution: {integrity: sha512-z5wbmV55TveUPZlCLZvxWHtrjuJd+8inFhk7DG0WW87/oJuGDcjDiu7HIvGcpf5464L6xKCg3vNkmlVVz9hwyQ==}
    engines: {node: '>=6.9.0'}
    peerDependencies:
      '@babel/core': ^7.0.0
    dependencies:
      '@babel/core': 7.18.6
      '@babel/helper-annotate-as-pure': 7.18.6
      '@babel/helper-environment-visitor': 7.18.6
      '@babel/helper-wrap-function': 7.18.6
      '@babel/types': 7.18.7
    transitivePeerDependencies:
      - supports-color
    dev: true

  /@babel/helper-replace-supers/7.18.6:
    resolution: {integrity: sha512-fTf7zoXnUGl9gF25fXCWE26t7Tvtyn6H4hkLSYhATwJvw2uYxd3aoXplMSe0g9XbwK7bmxNes7+FGO0rB/xC0g==}
    engines: {node: '>=6.9.0'}
    dependencies:
      '@babel/helper-environment-visitor': 7.18.6
      '@babel/helper-member-expression-to-functions': 7.18.6
      '@babel/helper-optimise-call-expression': 7.18.6
      '@babel/traverse': 7.18.6
      '@babel/types': 7.18.7
    transitivePeerDependencies:
      - supports-color
    dev: true

  /@babel/helper-simple-access/7.18.6:
    resolution: {integrity: sha512-iNpIgTgyAvDQpDj76POqg+YEt8fPxx3yaNBg3S30dxNKm2SWfYhD0TGrK/Eu9wHpUW63VQU894TsTg+GLbUa1g==}
    engines: {node: '>=6.9.0'}
    dependencies:
      '@babel/types': 7.18.7
    dev: true

  /@babel/helper-skip-transparent-expression-wrappers/7.18.6:
    resolution: {integrity: sha512-4KoLhwGS9vGethZpAhYnMejWkX64wsnHPDwvOsKWU6Fg4+AlK2Jz3TyjQLMEPvz+1zemi/WBdkYxCD0bAfIkiw==}
    engines: {node: '>=6.9.0'}
    dependencies:
      '@babel/types': 7.18.7
    dev: true

  /@babel/helper-split-export-declaration/7.18.6:
    resolution: {integrity: sha512-bde1etTx6ZyTmobl9LLMMQsaizFVZrquTEHOqKeQESMKo4PlObf+8+JA25ZsIpZhT/WEd39+vOdLXAFG/nELpA==}
    engines: {node: '>=6.9.0'}
    dependencies:
      '@babel/types': 7.18.7
    dev: true

  /@babel/helper-validator-identifier/7.18.6:
    resolution: {integrity: sha512-MmetCkz9ej86nJQV+sFCxoGGrUbU3q02kgLciwkrt9QqEB7cP39oKEY0PakknEO0Gu20SskMRi+AYZ3b1TpN9g==}
    engines: {node: '>=6.9.0'}

  /@babel/helper-validator-option/7.18.6:
    resolution: {integrity: sha512-XO7gESt5ouv/LRJdrVjkShckw6STTaB7l9BrpBaAHDeF5YZT+01PCwmR0SJHnkW6i8OwW/EVWRShfi4j2x+KQw==}
    engines: {node: '>=6.9.0'}
    dev: true

  /@babel/helper-wrap-function/7.18.6:
    resolution: {integrity: sha512-I5/LZfozwMNbwr/b1vhhuYD+J/mU+gfGAj5td7l5Rv9WYmH6i3Om69WGKNmlIpsVW/mF6O5bvTKbvDQZVgjqOw==}
    engines: {node: '>=6.9.0'}
    dependencies:
      '@babel/helper-function-name': 7.18.6
      '@babel/template': 7.18.6
      '@babel/traverse': 7.18.6
      '@babel/types': 7.18.7
    transitivePeerDependencies:
      - supports-color
    dev: true

  /@babel/helpers/7.18.6:
    resolution: {integrity: sha512-vzSiiqbQOghPngUYt/zWGvK3LAsPhz55vc9XNN0xAl2gV4ieShI2OQli5duxWHD+72PZPTKAcfcZDE1Cwc5zsQ==}
    engines: {node: '>=6.9.0'}
    dependencies:
      '@babel/template': 7.18.6
      '@babel/traverse': 7.18.6
      '@babel/types': 7.18.7
    transitivePeerDependencies:
      - supports-color
    dev: true

  /@babel/highlight/7.18.6:
    resolution: {integrity: sha512-u7stbOuYjaPezCuLj29hNW1v64M2Md2qupEKP1fHc7WdOA3DgLh37suiSrZYY7haUB7iBeQZ9P1uiRF359do3g==}
    engines: {node: '>=6.9.0'}
    dependencies:
      '@babel/helper-validator-identifier': 7.18.6
      chalk: 2.4.2
      js-tokens: 4.0.0

  /@babel/parser/7.16.4:
    resolution: {integrity: sha512-6V0qdPUaiVHH3RtZeLIsc+6pDhbYzHR8ogA8w+f+Wc77DuXto19g2QUwveINoS34Uw+W8/hQDGJCx+i4n7xcng==}
    engines: {node: '>=6.0.0'}
    hasBin: true
    dev: true

  /@babel/parser/7.18.6:
    resolution: {integrity: sha512-uQVSa9jJUe/G/304lXspfWVpKpK4euFLgGiMQFOCpM/bgcAdeoHwi/OQz23O9GK2osz26ZiXRRV9aV+Yl1O8tw==}
    engines: {node: '>=6.0.0'}
    hasBin: true
    dev: true

  /@babel/plugin-bugfix-safari-id-destructuring-collision-in-function-expression/7.18.6_@babel+core@7.18.6:
    resolution: {integrity: sha512-Dgxsyg54Fx1d4Nge8UnvTrED63vrwOdPmyvPzlNN/boaliRP54pm3pGzZD1SJUwrBA+Cs/xdG8kXX6Mn/RfISQ==}
    engines: {node: '>=6.9.0'}
    peerDependencies:
      '@babel/core': ^7.0.0
    dependencies:
      '@babel/core': 7.18.6
      '@babel/helper-plugin-utils': 7.18.6
    dev: true

  /@babel/plugin-bugfix-v8-spread-parameters-in-optional-chaining/7.18.6_@babel+core@7.18.6:
    resolution: {integrity: sha512-Udgu8ZRgrBrttVz6A0EVL0SJ1z+RLbIeqsu632SA1hf0awEppD6TvdznoH+orIF8wtFFAV/Enmw9Y+9oV8TQcw==}
    engines: {node: '>=6.9.0'}
    peerDependencies:
      '@babel/core': ^7.13.0
    dependencies:
      '@babel/core': 7.18.6
      '@babel/helper-plugin-utils': 7.18.6
      '@babel/helper-skip-transparent-expression-wrappers': 7.18.6
      '@babel/plugin-proposal-optional-chaining': 7.18.6_@babel+core@7.18.6
    dev: true

  /@babel/plugin-proposal-async-generator-functions/7.18.6_@babel+core@7.18.6:
    resolution: {integrity: sha512-WAz4R9bvozx4qwf74M+sfqPMKfSqwM0phxPTR6iJIi8robgzXwkEgmeJG1gEKhm6sDqT/U9aV3lfcqybIpev8w==}
    engines: {node: '>=6.9.0'}
    peerDependencies:
      '@babel/core': ^7.0.0-0
    dependencies:
      '@babel/core': 7.18.6
      '@babel/helper-environment-visitor': 7.18.6
      '@babel/helper-plugin-utils': 7.18.6
      '@babel/helper-remap-async-to-generator': 7.18.6_@babel+core@7.18.6
      '@babel/plugin-syntax-async-generators': 7.8.4_@babel+core@7.18.6
    transitivePeerDependencies:
      - supports-color
    dev: true

  /@babel/plugin-proposal-class-properties/7.18.6_@babel+core@7.18.6:
    resolution: {integrity: sha512-cumfXOF0+nzZrrN8Rf0t7M+tF6sZc7vhQwYQck9q1/5w2OExlD+b4v4RpMJFaV1Z7WcDRgO6FqvxqxGlwo+RHQ==}
    engines: {node: '>=6.9.0'}
    peerDependencies:
      '@babel/core': ^7.0.0-0
    dependencies:
      '@babel/core': 7.18.6
      '@babel/helper-create-class-features-plugin': 7.18.6_@babel+core@7.18.6
      '@babel/helper-plugin-utils': 7.18.6
    transitivePeerDependencies:
      - supports-color
    dev: true

  /@babel/plugin-proposal-class-static-block/7.18.6_@babel+core@7.18.6:
    resolution: {integrity: sha512-+I3oIiNxrCpup3Gi8n5IGMwj0gOCAjcJUSQEcotNnCCPMEnixawOQ+KeJPlgfjzx+FKQ1QSyZOWe7wmoJp7vhw==}
    engines: {node: '>=6.9.0'}
    peerDependencies:
      '@babel/core': ^7.12.0
    dependencies:
      '@babel/core': 7.18.6
      '@babel/helper-create-class-features-plugin': 7.18.6_@babel+core@7.18.6
      '@babel/helper-plugin-utils': 7.18.6
      '@babel/plugin-syntax-class-static-block': 7.14.5_@babel+core@7.18.6
    transitivePeerDependencies:
      - supports-color
    dev: true

  /@babel/plugin-proposal-dynamic-import/7.18.6_@babel+core@7.18.6:
    resolution: {integrity: sha512-1auuwmK+Rz13SJj36R+jqFPMJWyKEDd7lLSdOj4oJK0UTgGueSAtkrCvz9ewmgyU/P941Rv2fQwZJN8s6QruXw==}
    engines: {node: '>=6.9.0'}
    peerDependencies:
      '@babel/core': ^7.0.0-0
    dependencies:
      '@babel/core': 7.18.6
      '@babel/helper-plugin-utils': 7.18.6
      '@babel/plugin-syntax-dynamic-import': 7.8.3_@babel+core@7.18.6
    dev: true

  /@babel/plugin-proposal-export-namespace-from/7.18.6_@babel+core@7.18.6:
    resolution: {integrity: sha512-zr/QcUlUo7GPo6+X1wC98NJADqmy5QTFWWhqeQWiki4XHafJtLl/YMGkmRB2szDD2IYJCCdBTd4ElwhId9T7Xw==}
    engines: {node: '>=6.9.0'}
    peerDependencies:
      '@babel/core': ^7.0.0-0
    dependencies:
      '@babel/core': 7.18.6
      '@babel/helper-plugin-utils': 7.18.6
      '@babel/plugin-syntax-export-namespace-from': 7.8.3_@babel+core@7.18.6
    dev: true

  /@babel/plugin-proposal-json-strings/7.18.6_@babel+core@7.18.6:
    resolution: {integrity: sha512-lr1peyn9kOdbYc0xr0OdHTZ5FMqS6Di+H0Fz2I/JwMzGmzJETNeOFq2pBySw6X/KFL5EWDjlJuMsUGRFb8fQgQ==}
    engines: {node: '>=6.9.0'}
    peerDependencies:
      '@babel/core': ^7.0.0-0
    dependencies:
      '@babel/core': 7.18.6
      '@babel/helper-plugin-utils': 7.18.6
      '@babel/plugin-syntax-json-strings': 7.8.3_@babel+core@7.18.6
    dev: true

  /@babel/plugin-proposal-logical-assignment-operators/7.18.6_@babel+core@7.18.6:
    resolution: {integrity: sha512-zMo66azZth/0tVd7gmkxOkOjs2rpHyhpcFo565PUP37hSp6hSd9uUKIfTDFMz58BwqgQKhJ9YxtM5XddjXVn+Q==}
    engines: {node: '>=6.9.0'}
    peerDependencies:
      '@babel/core': ^7.0.0-0
    dependencies:
      '@babel/core': 7.18.6
      '@babel/helper-plugin-utils': 7.18.6
      '@babel/plugin-syntax-logical-assignment-operators': 7.10.4_@babel+core@7.18.6
    dev: true

  /@babel/plugin-proposal-nullish-coalescing-operator/7.18.6_@babel+core@7.18.6:
    resolution: {integrity: sha512-wQxQzxYeJqHcfppzBDnm1yAY0jSRkUXR2z8RePZYrKwMKgMlE8+Z6LUno+bd6LvbGh8Gltvy74+9pIYkr+XkKA==}
    engines: {node: '>=6.9.0'}
    peerDependencies:
      '@babel/core': ^7.0.0-0
    dependencies:
      '@babel/core': 7.18.6
      '@babel/helper-plugin-utils': 7.18.6
      '@babel/plugin-syntax-nullish-coalescing-operator': 7.8.3_@babel+core@7.18.6
    dev: true

  /@babel/plugin-proposal-numeric-separator/7.18.6_@babel+core@7.18.6:
    resolution: {integrity: sha512-ozlZFogPqoLm8WBr5Z8UckIoE4YQ5KESVcNudyXOR8uqIkliTEgJ3RoketfG6pmzLdeZF0H/wjE9/cCEitBl7Q==}
    engines: {node: '>=6.9.0'}
    peerDependencies:
      '@babel/core': ^7.0.0-0
    dependencies:
      '@babel/core': 7.18.6
      '@babel/helper-plugin-utils': 7.18.6
      '@babel/plugin-syntax-numeric-separator': 7.10.4_@babel+core@7.18.6
    dev: true

  /@babel/plugin-proposal-object-rest-spread/7.18.6_@babel+core@7.18.6:
    resolution: {integrity: sha512-9yuM6wr4rIsKa1wlUAbZEazkCrgw2sMPEXCr4Rnwetu7cEW1NydkCWytLuYletbf8vFxdJxFhwEZqMpOx2eZyw==}
    engines: {node: '>=6.9.0'}
    peerDependencies:
      '@babel/core': ^7.0.0-0
    dependencies:
      '@babel/compat-data': 7.18.6
      '@babel/core': 7.18.6
      '@babel/helper-compilation-targets': 7.18.6_@babel+core@7.18.6
      '@babel/helper-plugin-utils': 7.18.6
      '@babel/plugin-syntax-object-rest-spread': 7.8.3_@babel+core@7.18.6
      '@babel/plugin-transform-parameters': 7.18.6_@babel+core@7.18.6
    dev: true

  /@babel/plugin-proposal-optional-catch-binding/7.18.6_@babel+core@7.18.6:
    resolution: {integrity: sha512-Q40HEhs9DJQyaZfUjjn6vE8Cv4GmMHCYuMGIWUnlxH6400VGxOuwWsPt4FxXxJkC/5eOzgn0z21M9gMT4MOhbw==}
    engines: {node: '>=6.9.0'}
    peerDependencies:
      '@babel/core': ^7.0.0-0
    dependencies:
      '@babel/core': 7.18.6
      '@babel/helper-plugin-utils': 7.18.6
      '@babel/plugin-syntax-optional-catch-binding': 7.8.3_@babel+core@7.18.6
    dev: true

  /@babel/plugin-proposal-optional-chaining/7.18.6_@babel+core@7.18.6:
    resolution: {integrity: sha512-PatI6elL5eMzoypFAiYDpYQyMtXTn+iMhuxxQt5mAXD4fEmKorpSI3PHd+i3JXBJN3xyA6MvJv7at23HffFHwA==}
    engines: {node: '>=6.9.0'}
    peerDependencies:
      '@babel/core': ^7.0.0-0
    dependencies:
      '@babel/core': 7.18.6
      '@babel/helper-plugin-utils': 7.18.6
      '@babel/helper-skip-transparent-expression-wrappers': 7.18.6
      '@babel/plugin-syntax-optional-chaining': 7.8.3_@babel+core@7.18.6
    dev: true

  /@babel/plugin-proposal-private-methods/7.18.6_@babel+core@7.18.6:
    resolution: {integrity: sha512-nutsvktDItsNn4rpGItSNV2sz1XwS+nfU0Rg8aCx3W3NOKVzdMjJRu0O5OkgDp3ZGICSTbgRpxZoWsxoKRvbeA==}
    engines: {node: '>=6.9.0'}
    peerDependencies:
      '@babel/core': ^7.0.0-0
    dependencies:
      '@babel/core': 7.18.6
      '@babel/helper-create-class-features-plugin': 7.18.6_@babel+core@7.18.6
      '@babel/helper-plugin-utils': 7.18.6
    transitivePeerDependencies:
      - supports-color
    dev: true

  /@babel/plugin-proposal-private-property-in-object/7.18.6_@babel+core@7.18.6:
    resolution: {integrity: sha512-9Rysx7FOctvT5ouj5JODjAFAkgGoudQuLPamZb0v1TGLpapdNaftzifU8NTWQm0IRjqoYypdrSmyWgkocDQ8Dw==}
    engines: {node: '>=6.9.0'}
    peerDependencies:
      '@babel/core': ^7.0.0-0
    dependencies:
      '@babel/core': 7.18.6
      '@babel/helper-annotate-as-pure': 7.18.6
      '@babel/helper-create-class-features-plugin': 7.18.6_@babel+core@7.18.6
      '@babel/helper-plugin-utils': 7.18.6
      '@babel/plugin-syntax-private-property-in-object': 7.14.5_@babel+core@7.18.6
    transitivePeerDependencies:
      - supports-color
    dev: true

  /@babel/plugin-proposal-unicode-property-regex/7.18.6_@babel+core@7.18.6:
    resolution: {integrity: sha512-2BShG/d5yoZyXZfVePH91urL5wTG6ASZU9M4o03lKK8u8UW1y08OMttBSOADTcJrnPMpvDXRG3G8fyLh4ovs8w==}
    engines: {node: '>=4'}
    peerDependencies:
      '@babel/core': ^7.0.0-0
    dependencies:
      '@babel/core': 7.18.6
      '@babel/helper-create-regexp-features-plugin': 7.18.6_@babel+core@7.18.6
      '@babel/helper-plugin-utils': 7.18.6
    dev: true

  /@babel/plugin-syntax-async-generators/7.8.4_@babel+core@7.18.6:
    resolution: {integrity: sha512-tycmZxkGfZaxhMRbXlPXuVFpdWlXpir2W4AMhSJgRKzk/eDlIXOhb2LHWoLpDF7TEHylV5zNhykX6KAgHJmTNw==}
    peerDependencies:
      '@babel/core': ^7.0.0-0
    dependencies:
      '@babel/core': 7.18.6
      '@babel/helper-plugin-utils': 7.18.6
    dev: true

  /@babel/plugin-syntax-bigint/7.8.3_@babel+core@7.18.6:
    resolution: {integrity: sha512-wnTnFlG+YxQm3vDxpGE57Pj0srRU4sHE/mDkt1qv2YJJSeUAec2ma4WLUnUPeKjyrfntVwe/N6dCXpU+zL3Npg==}
    peerDependencies:
      '@babel/core': ^7.0.0-0
    dependencies:
      '@babel/core': 7.18.6
      '@babel/helper-plugin-utils': 7.18.6
    dev: true

  /@babel/plugin-syntax-class-properties/7.12.13_@babel+core@7.18.6:
    resolution: {integrity: sha512-fm4idjKla0YahUNgFNLCB0qySdsoPiZP3iQE3rky0mBUtMZ23yDJ9SJdg6dXTSDnulOVqiF3Hgr9nbXvXTQZYA==}
    peerDependencies:
      '@babel/core': ^7.0.0-0
    dependencies:
      '@babel/core': 7.18.6
      '@babel/helper-plugin-utils': 7.18.6
    dev: true

  /@babel/plugin-syntax-class-static-block/7.14.5_@babel+core@7.18.6:
    resolution: {integrity: sha512-b+YyPmr6ldyNnM6sqYeMWE+bgJcJpO6yS4QD7ymxgH34GBPNDM/THBh8iunyvKIZztiwLH4CJZ0RxTk9emgpjw==}
    engines: {node: '>=6.9.0'}
    peerDependencies:
      '@babel/core': ^7.0.0-0
    dependencies:
      '@babel/core': 7.18.6
      '@babel/helper-plugin-utils': 7.18.6
    dev: true

  /@babel/plugin-syntax-dynamic-import/7.8.3_@babel+core@7.18.6:
    resolution: {integrity: sha512-5gdGbFon+PszYzqs83S3E5mpi7/y/8M9eC90MRTZfduQOYW76ig6SOSPNe41IG5LoP3FGBn2N0RjVDSQiS94kQ==}
    peerDependencies:
      '@babel/core': ^7.0.0-0
    dependencies:
      '@babel/core': 7.18.6
      '@babel/helper-plugin-utils': 7.18.6
    dev: true

  /@babel/plugin-syntax-export-namespace-from/7.8.3_@babel+core@7.18.6:
    resolution: {integrity: sha512-MXf5laXo6c1IbEbegDmzGPwGNTsHZmEy6QGznu5Sh2UCWvueywb2ee+CCE4zQiZstxU9BMoQO9i6zUFSY0Kj0Q==}
    peerDependencies:
      '@babel/core': ^7.0.0-0
    dependencies:
      '@babel/core': 7.18.6
      '@babel/helper-plugin-utils': 7.18.6
    dev: true

  /@babel/plugin-syntax-import-assertions/7.18.6_@babel+core@7.18.6:
    resolution: {integrity: sha512-/DU3RXad9+bZwrgWJQKbr39gYbJpLJHezqEzRzi/BHRlJ9zsQb4CK2CA/5apllXNomwA1qHwzvHl+AdEmC5krQ==}
    engines: {node: '>=6.9.0'}
    peerDependencies:
      '@babel/core': ^7.0.0-0
    dependencies:
      '@babel/core': 7.18.6
      '@babel/helper-plugin-utils': 7.18.6
    dev: true

  /@babel/plugin-syntax-import-meta/7.10.4_@babel+core@7.18.6:
    resolution: {integrity: sha512-Yqfm+XDx0+Prh3VSeEQCPU81yC+JWZ2pDPFSS4ZdpfZhp4MkFMaDC1UqseovEKwSUpnIL7+vK+Clp7bfh0iD7g==}
    peerDependencies:
      '@babel/core': ^7.0.0-0
    dependencies:
      '@babel/core': 7.18.6
      '@babel/helper-plugin-utils': 7.18.6
    dev: true

  /@babel/plugin-syntax-json-strings/7.8.3_@babel+core@7.18.6:
    resolution: {integrity: sha512-lY6kdGpWHvjoe2vk4WrAapEuBR69EMxZl+RoGRhrFGNYVK8mOPAW8VfbT/ZgrFbXlDNiiaxQnAtgVCZ6jv30EA==}
    peerDependencies:
      '@babel/core': ^7.0.0-0
    dependencies:
      '@babel/core': 7.18.6
      '@babel/helper-plugin-utils': 7.18.6
    dev: true

  /@babel/plugin-syntax-jsx/7.18.6_@babel+core@7.18.6:
    resolution: {integrity: sha512-6mmljtAedFGTWu2p/8WIORGwy+61PLgOMPOdazc7YoJ9ZCWUyFy3A6CpPkRKLKD1ToAesxX8KGEViAiLo9N+7Q==}
    engines: {node: '>=6.9.0'}
    peerDependencies:
      '@babel/core': ^7.0.0-0
    dependencies:
      '@babel/core': 7.18.6
      '@babel/helper-plugin-utils': 7.18.6
    dev: true

  /@babel/plugin-syntax-logical-assignment-operators/7.10.4_@babel+core@7.18.6:
    resolution: {integrity: sha512-d8waShlpFDinQ5MtvGU9xDAOzKH47+FFoney2baFIoMr952hKOLp1HR7VszoZvOsV/4+RRszNY7D17ba0te0ig==}
    peerDependencies:
      '@babel/core': ^7.0.0-0
    dependencies:
      '@babel/core': 7.18.6
      '@babel/helper-plugin-utils': 7.18.6
    dev: true

  /@babel/plugin-syntax-nullish-coalescing-operator/7.8.3_@babel+core@7.18.6:
    resolution: {integrity: sha512-aSff4zPII1u2QD7y+F8oDsz19ew4IGEJg9SVW+bqwpwtfFleiQDMdzA/R+UlWDzfnHFCxxleFT0PMIrR36XLNQ==}
    peerDependencies:
      '@babel/core': ^7.0.0-0
    dependencies:
      '@babel/core': 7.18.6
      '@babel/helper-plugin-utils': 7.18.6
    dev: true

  /@babel/plugin-syntax-numeric-separator/7.10.4_@babel+core@7.18.6:
    resolution: {integrity: sha512-9H6YdfkcK/uOnY/K7/aA2xpzaAgkQn37yzWUMRK7OaPOqOpGS1+n0H5hxT9AUw9EsSjPW8SVyMJwYRtWs3X3ug==}
    peerDependencies:
      '@babel/core': ^7.0.0-0
    dependencies:
      '@babel/core': 7.18.6
      '@babel/helper-plugin-utils': 7.18.6
    dev: true

  /@babel/plugin-syntax-object-rest-spread/7.8.3_@babel+core@7.18.6:
    resolution: {integrity: sha512-XoqMijGZb9y3y2XskN+P1wUGiVwWZ5JmoDRwx5+3GmEplNyVM2s2Dg8ILFQm8rWM48orGy5YpI5Bl8U1y7ydlA==}
    peerDependencies:
      '@babel/core': ^7.0.0-0
    dependencies:
      '@babel/core': 7.18.6
      '@babel/helper-plugin-utils': 7.18.6
    dev: true

  /@babel/plugin-syntax-optional-catch-binding/7.8.3_@babel+core@7.18.6:
    resolution: {integrity: sha512-6VPD0Pc1lpTqw0aKoeRTMiB+kWhAoT24PA+ksWSBrFtl5SIRVpZlwN3NNPQjehA2E/91FV3RjLWoVTglWcSV3Q==}
    peerDependencies:
      '@babel/core': ^7.0.0-0
    dependencies:
      '@babel/core': 7.18.6
      '@babel/helper-plugin-utils': 7.18.6
    dev: true

  /@babel/plugin-syntax-optional-chaining/7.8.3_@babel+core@7.18.6:
    resolution: {integrity: sha512-KoK9ErH1MBlCPxV0VANkXW2/dw4vlbGDrFgz8bmUsBGYkFRcbRwMh6cIJubdPrkxRwuGdtCk0v/wPTKbQgBjkg==}
    peerDependencies:
      '@babel/core': ^7.0.0-0
    dependencies:
      '@babel/core': 7.18.6
      '@babel/helper-plugin-utils': 7.18.6
    dev: true

  /@babel/plugin-syntax-private-property-in-object/7.14.5_@babel+core@7.18.6:
    resolution: {integrity: sha512-0wVnp9dxJ72ZUJDV27ZfbSj6iHLoytYZmh3rFcxNnvsJF3ktkzLDZPy/mA17HGsaQT3/DQsWYX1f1QGWkCoVUg==}
    engines: {node: '>=6.9.0'}
    peerDependencies:
      '@babel/core': ^7.0.0-0
    dependencies:
      '@babel/core': 7.18.6
      '@babel/helper-plugin-utils': 7.18.6
    dev: true

  /@babel/plugin-syntax-top-level-await/7.14.5_@babel+core@7.18.6:
    resolution: {integrity: sha512-hx++upLv5U1rgYfwe1xBQUhRmU41NEvpUvrp8jkrSCdvGSnM5/qdRMtylJ6PG5OFkBaHkbTAKTnd3/YyESRHFw==}
    engines: {node: '>=6.9.0'}
    peerDependencies:
      '@babel/core': ^7.0.0-0
    dependencies:
      '@babel/core': 7.18.6
      '@babel/helper-plugin-utils': 7.18.6
    dev: true

  /@babel/plugin-syntax-typescript/7.18.6_@babel+core@7.18.6:
    resolution: {integrity: sha512-mAWAuq4rvOepWCBid55JuRNvpTNf2UGVgoz4JV0fXEKolsVZDzsa4NqCef758WZJj/GDu0gVGItjKFiClTAmZA==}
    engines: {node: '>=6.9.0'}
    peerDependencies:
      '@babel/core': ^7.0.0-0
    dependencies:
      '@babel/core': 7.18.6
      '@babel/helper-plugin-utils': 7.18.6
    dev: true

  /@babel/plugin-transform-arrow-functions/7.18.6_@babel+core@7.18.6:
    resolution: {integrity: sha512-9S9X9RUefzrsHZmKMbDXxweEH+YlE8JJEuat9FdvW9Qh1cw7W64jELCtWNkPBPX5En45uy28KGvA/AySqUh8CQ==}
    engines: {node: '>=6.9.0'}
    peerDependencies:
      '@babel/core': ^7.0.0-0
    dependencies:
      '@babel/core': 7.18.6
      '@babel/helper-plugin-utils': 7.18.6
    dev: true

  /@babel/plugin-transform-async-to-generator/7.18.6_@babel+core@7.18.6:
    resolution: {integrity: sha512-ARE5wZLKnTgPW7/1ftQmSi1CmkqqHo2DNmtztFhvgtOWSDfq0Cq9/9L+KnZNYSNrydBekhW3rwShduf59RoXag==}
    engines: {node: '>=6.9.0'}
    peerDependencies:
      '@babel/core': ^7.0.0-0
    dependencies:
      '@babel/core': 7.18.6
      '@babel/helper-module-imports': 7.18.6
      '@babel/helper-plugin-utils': 7.18.6
      '@babel/helper-remap-async-to-generator': 7.18.6_@babel+core@7.18.6
    transitivePeerDependencies:
      - supports-color
    dev: true

  /@babel/plugin-transform-block-scoped-functions/7.18.6_@babel+core@7.18.6:
    resolution: {integrity: sha512-ExUcOqpPWnliRcPqves5HJcJOvHvIIWfuS4sroBUenPuMdmW+SMHDakmtS7qOo13sVppmUijqeTv7qqGsvURpQ==}
    engines: {node: '>=6.9.0'}
    peerDependencies:
      '@babel/core': ^7.0.0-0
    dependencies:
      '@babel/core': 7.18.6
      '@babel/helper-plugin-utils': 7.18.6
    dev: true

  /@babel/plugin-transform-block-scoping/7.18.6_@babel+core@7.18.6:
    resolution: {integrity: sha512-pRqwb91C42vs1ahSAWJkxOxU1RHWDn16XAa6ggQ72wjLlWyYeAcLvTtE0aM8ph3KNydy9CQF2nLYcjq1WysgxQ==}
    engines: {node: '>=6.9.0'}
    peerDependencies:
      '@babel/core': ^7.0.0-0
    dependencies:
      '@babel/core': 7.18.6
      '@babel/helper-plugin-utils': 7.18.6
    dev: true

  /@babel/plugin-transform-classes/7.18.6_@babel+core@7.18.6:
    resolution: {integrity: sha512-XTg8XW/mKpzAF3actL554Jl/dOYoJtv3l8fxaEczpgz84IeeVf+T1u2CSvPHuZbt0w3JkIx4rdn/MRQI7mo0HQ==}
    engines: {node: '>=6.9.0'}
    peerDependencies:
      '@babel/core': ^7.0.0-0
    dependencies:
      '@babel/core': 7.18.6
      '@babel/helper-annotate-as-pure': 7.18.6
      '@babel/helper-environment-visitor': 7.18.6
      '@babel/helper-function-name': 7.18.6
      '@babel/helper-optimise-call-expression': 7.18.6
      '@babel/helper-plugin-utils': 7.18.6
      '@babel/helper-replace-supers': 7.18.6
      '@babel/helper-split-export-declaration': 7.18.6
      globals: 11.12.0
    transitivePeerDependencies:
      - supports-color
    dev: true

  /@babel/plugin-transform-computed-properties/7.18.6_@babel+core@7.18.6:
    resolution: {integrity: sha512-9repI4BhNrR0KenoR9vm3/cIc1tSBIo+u1WVjKCAynahj25O8zfbiE6JtAtHPGQSs4yZ+bA8mRasRP+qc+2R5A==}
    engines: {node: '>=6.9.0'}
    peerDependencies:
      '@babel/core': ^7.0.0-0
    dependencies:
      '@babel/core': 7.18.6
      '@babel/helper-plugin-utils': 7.18.6
    dev: true

  /@babel/plugin-transform-destructuring/7.18.6_@babel+core@7.18.6:
    resolution: {integrity: sha512-tgy3u6lRp17ilY8r1kP4i2+HDUwxlVqq3RTc943eAWSzGgpU1qhiKpqZ5CMyHReIYPHdo3Kg8v8edKtDqSVEyQ==}
    engines: {node: '>=6.9.0'}
    peerDependencies:
      '@babel/core': ^7.0.0-0
    dependencies:
      '@babel/core': 7.18.6
      '@babel/helper-plugin-utils': 7.18.6
    dev: true

  /@babel/plugin-transform-dotall-regex/7.18.6_@babel+core@7.18.6:
    resolution: {integrity: sha512-6S3jpun1eEbAxq7TdjLotAsl4WpQI9DxfkycRcKrjhQYzU87qpXdknpBg/e+TdcMehqGnLFi7tnFUBR02Vq6wg==}
    engines: {node: '>=6.9.0'}
    peerDependencies:
      '@babel/core': ^7.0.0-0
    dependencies:
      '@babel/core': 7.18.6
      '@babel/helper-create-regexp-features-plugin': 7.18.6_@babel+core@7.18.6
      '@babel/helper-plugin-utils': 7.18.6
    dev: true

  /@babel/plugin-transform-duplicate-keys/7.18.6_@babel+core@7.18.6:
    resolution: {integrity: sha512-NJU26U/208+sxYszf82nmGYqVF9QN8py2HFTblPT9hbawi8+1C5a9JubODLTGFuT0qlkqVinmkwOD13s0sZktg==}
    engines: {node: '>=6.9.0'}
    peerDependencies:
      '@babel/core': ^7.0.0-0
    dependencies:
      '@babel/core': 7.18.6
      '@babel/helper-plugin-utils': 7.18.6
    dev: true

  /@babel/plugin-transform-exponentiation-operator/7.18.6_@babel+core@7.18.6:
    resolution: {integrity: sha512-wzEtc0+2c88FVR34aQmiz56dxEkxr2g8DQb/KfaFa1JYXOFVsbhvAonFN6PwVWj++fKmku8NP80plJ5Et4wqHw==}
    engines: {node: '>=6.9.0'}
    peerDependencies:
      '@babel/core': ^7.0.0-0
    dependencies:
      '@babel/core': 7.18.6
      '@babel/helper-builder-binary-assignment-operator-visitor': 7.18.6
      '@babel/helper-plugin-utils': 7.18.6
    dev: true

  /@babel/plugin-transform-for-of/7.18.6_@babel+core@7.18.6:
    resolution: {integrity: sha512-WAjoMf4wIiSsy88KmG7tgj2nFdEK7E46tArVtcgED7Bkj6Fg/tG5SbvNIOKxbFS2VFgNh6+iaPswBeQZm4ox8w==}
    engines: {node: '>=6.9.0'}
    peerDependencies:
      '@babel/core': ^7.0.0-0
    dependencies:
      '@babel/core': 7.18.6
      '@babel/helper-plugin-utils': 7.18.6
    dev: true

  /@babel/plugin-transform-function-name/7.18.6_@babel+core@7.18.6:
    resolution: {integrity: sha512-kJha/Gbs5RjzIu0CxZwf5e3aTTSlhZnHMT8zPWnJMjNpLOUgqevg+PN5oMH68nMCXnfiMo4Bhgxqj59KHTlAnA==}
    engines: {node: '>=6.9.0'}
    peerDependencies:
      '@babel/core': ^7.0.0-0
    dependencies:
      '@babel/core': 7.18.6
      '@babel/helper-compilation-targets': 7.18.6_@babel+core@7.18.6
      '@babel/helper-function-name': 7.18.6
      '@babel/helper-plugin-utils': 7.18.6
    dev: true

  /@babel/plugin-transform-literals/7.18.6_@babel+core@7.18.6:
    resolution: {integrity: sha512-x3HEw0cJZVDoENXOp20HlypIHfl0zMIhMVZEBVTfmqbObIpsMxMbmU5nOEO8R7LYT+z5RORKPlTI5Hj4OsO9/Q==}
    engines: {node: '>=6.9.0'}
    peerDependencies:
      '@babel/core': ^7.0.0-0
    dependencies:
      '@babel/core': 7.18.6
      '@babel/helper-plugin-utils': 7.18.6
    dev: true

  /@babel/plugin-transform-member-expression-literals/7.18.6_@babel+core@7.18.6:
    resolution: {integrity: sha512-qSF1ihLGO3q+/g48k85tUjD033C29TNTVB2paCwZPVmOsjn9pClvYYrM2VeJpBY2bcNkuny0YUyTNRyRxJ54KA==}
    engines: {node: '>=6.9.0'}
    peerDependencies:
      '@babel/core': ^7.0.0-0
    dependencies:
      '@babel/core': 7.18.6
      '@babel/helper-plugin-utils': 7.18.6
    dev: true

  /@babel/plugin-transform-modules-amd/7.18.6_@babel+core@7.18.6:
    resolution: {integrity: sha512-Pra5aXsmTsOnjM3IajS8rTaLCy++nGM4v3YR4esk5PCsyg9z8NA5oQLwxzMUtDBd8F+UmVza3VxoAaWCbzH1rg==}
    engines: {node: '>=6.9.0'}
    peerDependencies:
      '@babel/core': ^7.0.0-0
    dependencies:
      '@babel/core': 7.18.6
      '@babel/helper-module-transforms': 7.18.6
      '@babel/helper-plugin-utils': 7.18.6
      babel-plugin-dynamic-import-node: 2.3.3
    transitivePeerDependencies:
      - supports-color
    dev: true

  /@babel/plugin-transform-modules-commonjs/7.18.6_@babel+core@7.18.6:
    resolution: {integrity: sha512-Qfv2ZOWikpvmedXQJDSbxNqy7Xr/j2Y8/KfijM0iJyKkBTmWuvCA1yeH1yDM7NJhBW/2aXxeucLj6i80/LAJ/Q==}
    engines: {node: '>=6.9.0'}
    peerDependencies:
      '@babel/core': ^7.0.0-0
    dependencies:
      '@babel/core': 7.18.6
      '@babel/helper-module-transforms': 7.18.6
      '@babel/helper-plugin-utils': 7.18.6
      '@babel/helper-simple-access': 7.18.6
      babel-plugin-dynamic-import-node: 2.3.3
    transitivePeerDependencies:
      - supports-color
    dev: true

  /@babel/plugin-transform-modules-systemjs/7.18.6_@babel+core@7.18.6:
    resolution: {integrity: sha512-UbPYpXxLjTw6w6yXX2BYNxF3p6QY225wcTkfQCy3OMnSlS/C3xGtwUjEzGkldb/sy6PWLiCQ3NbYfjWUTI3t4g==}
    engines: {node: '>=6.9.0'}
    peerDependencies:
      '@babel/core': ^7.0.0-0
    dependencies:
      '@babel/core': 7.18.6
      '@babel/helper-hoist-variables': 7.18.6
      '@babel/helper-module-transforms': 7.18.6
      '@babel/helper-plugin-utils': 7.18.6
      '@babel/helper-validator-identifier': 7.18.6
      babel-plugin-dynamic-import-node: 2.3.3
    transitivePeerDependencies:
      - supports-color
    dev: true

  /@babel/plugin-transform-modules-umd/7.18.6_@babel+core@7.18.6:
    resolution: {integrity: sha512-dcegErExVeXcRqNtkRU/z8WlBLnvD4MRnHgNs3MytRO1Mn1sHRyhbcpYbVMGclAqOjdW+9cfkdZno9dFdfKLfQ==}
    engines: {node: '>=6.9.0'}
    peerDependencies:
      '@babel/core': ^7.0.0-0
    dependencies:
      '@babel/core': 7.18.6
      '@babel/helper-module-transforms': 7.18.6
      '@babel/helper-plugin-utils': 7.18.6
    transitivePeerDependencies:
      - supports-color
    dev: true

  /@babel/plugin-transform-named-capturing-groups-regex/7.18.6_@babel+core@7.18.6:
    resolution: {integrity: sha512-UmEOGF8XgaIqD74bC8g7iV3RYj8lMf0Bw7NJzvnS9qQhM4mg+1WHKotUIdjxgD2RGrgFLZZPCFPFj3P/kVDYhg==}
    engines: {node: '>=6.9.0'}
    peerDependencies:
      '@babel/core': ^7.0.0
    dependencies:
      '@babel/core': 7.18.6
      '@babel/helper-create-regexp-features-plugin': 7.18.6_@babel+core@7.18.6
      '@babel/helper-plugin-utils': 7.18.6
    dev: true

  /@babel/plugin-transform-new-target/7.18.6_@babel+core@7.18.6:
    resolution: {integrity: sha512-DjwFA/9Iu3Z+vrAn+8pBUGcjhxKguSMlsFqeCKbhb9BAV756v0krzVK04CRDi/4aqmk8BsHb4a/gFcaA5joXRw==}
    engines: {node: '>=6.9.0'}
    peerDependencies:
      '@babel/core': ^7.0.0-0
    dependencies:
      '@babel/core': 7.18.6
      '@babel/helper-plugin-utils': 7.18.6
    dev: true

  /@babel/plugin-transform-object-super/7.18.6_@babel+core@7.18.6:
    resolution: {integrity: sha512-uvGz6zk+pZoS1aTZrOvrbj6Pp/kK2mp45t2B+bTDre2UgsZZ8EZLSJtUg7m/no0zOJUWgFONpB7Zv9W2tSaFlA==}
    engines: {node: '>=6.9.0'}
    peerDependencies:
      '@babel/core': ^7.0.0-0
    dependencies:
      '@babel/core': 7.18.6
      '@babel/helper-plugin-utils': 7.18.6
      '@babel/helper-replace-supers': 7.18.6
    transitivePeerDependencies:
      - supports-color
    dev: true

  /@babel/plugin-transform-parameters/7.18.6_@babel+core@7.18.6:
    resolution: {integrity: sha512-FjdqgMv37yVl/gwvzkcB+wfjRI8HQmc5EgOG9iGNvUY1ok+TjsoaMP7IqCDZBhkFcM5f3OPVMs6Dmp03C5k4/A==}
    engines: {node: '>=6.9.0'}
    peerDependencies:
      '@babel/core': ^7.0.0-0
    dependencies:
      '@babel/core': 7.18.6
      '@babel/helper-plugin-utils': 7.18.6
    dev: true

  /@babel/plugin-transform-property-literals/7.18.6_@babel+core@7.18.6:
    resolution: {integrity: sha512-cYcs6qlgafTud3PAzrrRNbQtfpQ8+y/+M5tKmksS9+M1ckbH6kzY8MrexEM9mcA6JDsukE19iIRvAyYl463sMg==}
    engines: {node: '>=6.9.0'}
    peerDependencies:
      '@babel/core': ^7.0.0-0
    dependencies:
      '@babel/core': 7.18.6
      '@babel/helper-plugin-utils': 7.18.6
    dev: true

  /@babel/plugin-transform-react-display-name/7.18.6_@babel+core@7.18.6:
    resolution: {integrity: sha512-TV4sQ+T013n61uMoygyMRm+xf04Bd5oqFpv2jAEQwSZ8NwQA7zeRPg1LMVg2PWi3zWBz+CLKD+v5bcpZ/BS0aA==}
    engines: {node: '>=6.9.0'}
    peerDependencies:
      '@babel/core': ^7.0.0-0
    dependencies:
      '@babel/core': 7.18.6
      '@babel/helper-plugin-utils': 7.18.6
    dev: true

  /@babel/plugin-transform-react-jsx-development/7.18.6_@babel+core@7.18.6:
    resolution: {integrity: sha512-SA6HEjwYFKF7WDjWcMcMGUimmw/nhNRDWxr+KaLSCrkD/LMDBvWRmHAYgE1HDeF8KUuI8OAu+RT6EOtKxSW2qA==}
    engines: {node: '>=6.9.0'}
    peerDependencies:
      '@babel/core': ^7.0.0-0
    dependencies:
      '@babel/core': 7.18.6
      '@babel/plugin-transform-react-jsx': 7.18.6_@babel+core@7.18.6
    dev: true

  /@babel/plugin-transform-react-jsx/7.18.6_@babel+core@7.18.6:
    resolution: {integrity: sha512-Mz7xMPxoy9kPS/JScj6fJs03TZ/fZ1dJPlMjRAgTaxaS0fUBk8FV/A2rRgfPsVCZqALNwMexD+0Uaf5zlcKPpw==}
    engines: {node: '>=6.9.0'}
    peerDependencies:
      '@babel/core': ^7.0.0-0
    dependencies:
      '@babel/core': 7.18.6
      '@babel/helper-annotate-as-pure': 7.18.6
      '@babel/helper-module-imports': 7.18.6
      '@babel/helper-plugin-utils': 7.18.6
      '@babel/plugin-syntax-jsx': 7.18.6_@babel+core@7.18.6
      '@babel/types': 7.18.7
    dev: true

  /@babel/plugin-transform-react-pure-annotations/7.18.6_@babel+core@7.18.6:
    resolution: {integrity: sha512-I8VfEPg9r2TRDdvnHgPepTKvuRomzA8+u+nhY7qSI1fR2hRNebasZEETLyM5mAUr0Ku56OkXJ0I7NHJnO6cJiQ==}
    engines: {node: '>=6.9.0'}
    peerDependencies:
      '@babel/core': ^7.0.0-0
    dependencies:
      '@babel/core': 7.18.6
      '@babel/helper-annotate-as-pure': 7.18.6
      '@babel/helper-plugin-utils': 7.18.6
    dev: true

  /@babel/plugin-transform-regenerator/7.18.6_@babel+core@7.18.6:
    resolution: {integrity: sha512-poqRI2+qiSdeldcz4wTSTXBRryoq3Gc70ye7m7UD5Ww0nE29IXqMl6r7Nd15WBgRd74vloEMlShtH6CKxVzfmQ==}
    engines: {node: '>=6.9.0'}
    peerDependencies:
      '@babel/core': ^7.0.0-0
    dependencies:
      '@babel/core': 7.18.6
      '@babel/helper-plugin-utils': 7.18.6
      regenerator-transform: 0.15.0
    dev: true

  /@babel/plugin-transform-reserved-words/7.18.6_@babel+core@7.18.6:
    resolution: {integrity: sha512-oX/4MyMoypzHjFrT1CdivfKZ+XvIPMFXwwxHp/r0Ddy2Vuomt4HDFGmft1TAY2yiTKiNSsh3kjBAzcM8kSdsjA==}
    engines: {node: '>=6.9.0'}
    peerDependencies:
      '@babel/core': ^7.0.0-0
    dependencies:
      '@babel/core': 7.18.6
      '@babel/helper-plugin-utils': 7.18.6
    dev: true

  /@babel/plugin-transform-shorthand-properties/7.18.6_@babel+core@7.18.6:
    resolution: {integrity: sha512-eCLXXJqv8okzg86ywZJbRn19YJHU4XUa55oz2wbHhaQVn/MM+XhukiT7SYqp/7o00dg52Rj51Ny+Ecw4oyoygw==}
    engines: {node: '>=6.9.0'}
    peerDependencies:
      '@babel/core': ^7.0.0-0
    dependencies:
      '@babel/core': 7.18.6
      '@babel/helper-plugin-utils': 7.18.6
    dev: true

  /@babel/plugin-transform-spread/7.18.6_@babel+core@7.18.6:
    resolution: {integrity: sha512-ayT53rT/ENF8WWexIRg9AiV9h0aIteyWn5ptfZTZQrjk/+f3WdrJGCY4c9wcgl2+MKkKPhzbYp97FTsquZpDCw==}
    engines: {node: '>=6.9.0'}
    peerDependencies:
      '@babel/core': ^7.0.0-0
    dependencies:
      '@babel/core': 7.18.6
      '@babel/helper-plugin-utils': 7.18.6
      '@babel/helper-skip-transparent-expression-wrappers': 7.18.6
    dev: true

  /@babel/plugin-transform-sticky-regex/7.18.6_@babel+core@7.18.6:
    resolution: {integrity: sha512-kfiDrDQ+PBsQDO85yj1icueWMfGfJFKN1KCkndygtu/C9+XUfydLC8Iv5UYJqRwy4zk8EcplRxEOeLyjq1gm6Q==}
    engines: {node: '>=6.9.0'}
    peerDependencies:
      '@babel/core': ^7.0.0-0
    dependencies:
      '@babel/core': 7.18.6
      '@babel/helper-plugin-utils': 7.18.6
    dev: true

  /@babel/plugin-transform-template-literals/7.18.6_@babel+core@7.18.6:
    resolution: {integrity: sha512-UuqlRrQmT2SWRvahW46cGSany0uTlcj8NYOS5sRGYi8FxPYPoLd5DDmMd32ZXEj2Jq+06uGVQKHxa/hJx2EzKw==}
    engines: {node: '>=6.9.0'}
    peerDependencies:
      '@babel/core': ^7.0.0-0
    dependencies:
      '@babel/core': 7.18.6
      '@babel/helper-plugin-utils': 7.18.6
    dev: true

  /@babel/plugin-transform-typeof-symbol/7.18.6_@babel+core@7.18.6:
    resolution: {integrity: sha512-7m71iS/QhsPk85xSjFPovHPcH3H9qeyzsujhTc+vcdnsXavoWYJ74zx0lP5RhpC5+iDnVLO+PPMHzC11qels1g==}
    engines: {node: '>=6.9.0'}
    peerDependencies:
      '@babel/core': ^7.0.0-0
    dependencies:
      '@babel/core': 7.18.6
      '@babel/helper-plugin-utils': 7.18.6
    dev: true

  /@babel/plugin-transform-typescript/7.18.6_@babel+core@7.18.6:
    resolution: {integrity: sha512-ijHNhzIrLj5lQCnI6aaNVRtGVuUZhOXFLRVFs7lLrkXTHip4FKty5oAuQdk4tywG0/WjXmjTfQCWmuzrvFer1w==}
    engines: {node: '>=6.9.0'}
    peerDependencies:
      '@babel/core': ^7.0.0-0
    dependencies:
      '@babel/core': 7.18.6
      '@babel/helper-create-class-features-plugin': 7.18.6_@babel+core@7.18.6
      '@babel/helper-plugin-utils': 7.18.6
      '@babel/plugin-syntax-typescript': 7.18.6_@babel+core@7.18.6
    transitivePeerDependencies:
      - supports-color
    dev: true

  /@babel/plugin-transform-unicode-escapes/7.18.6_@babel+core@7.18.6:
    resolution: {integrity: sha512-XNRwQUXYMP7VLuy54cr/KS/WeL3AZeORhrmeZ7iewgu+X2eBqmpaLI/hzqr9ZxCeUoq0ASK4GUzSM0BDhZkLFw==}
    engines: {node: '>=6.9.0'}
    peerDependencies:
      '@babel/core': ^7.0.0-0
    dependencies:
      '@babel/core': 7.18.6
      '@babel/helper-plugin-utils': 7.18.6
    dev: true

  /@babel/plugin-transform-unicode-regex/7.18.6_@babel+core@7.18.6:
    resolution: {integrity: sha512-gE7A6Lt7YLnNOL3Pb9BNeZvi+d8l7tcRrG4+pwJjK9hD2xX4mEvjlQW60G9EEmfXVYRPv9VRQcyegIVHCql/AA==}
    engines: {node: '>=6.9.0'}
    peerDependencies:
      '@babel/core': ^7.0.0-0
    dependencies:
      '@babel/core': 7.18.6
      '@babel/helper-create-regexp-features-plugin': 7.18.6_@babel+core@7.18.6
      '@babel/helper-plugin-utils': 7.18.6
    dev: true

  /@babel/preset-env/7.18.6_@babel+core@7.18.6:
    resolution: {integrity: sha512-WrthhuIIYKrEFAwttYzgRNQ5hULGmwTj+D6l7Zdfsv5M7IWV/OZbUfbeL++Qrzx1nVJwWROIFhCHRYQV4xbPNw==}
    engines: {node: '>=6.9.0'}
    peerDependencies:
      '@babel/core': ^7.0.0-0
    dependencies:
      '@babel/compat-data': 7.18.6
      '@babel/core': 7.18.6
      '@babel/helper-compilation-targets': 7.18.6_@babel+core@7.18.6
      '@babel/helper-plugin-utils': 7.18.6
      '@babel/helper-validator-option': 7.18.6
      '@babel/plugin-bugfix-safari-id-destructuring-collision-in-function-expression': 7.18.6_@babel+core@7.18.6
      '@babel/plugin-bugfix-v8-spread-parameters-in-optional-chaining': 7.18.6_@babel+core@7.18.6
      '@babel/plugin-proposal-async-generator-functions': 7.18.6_@babel+core@7.18.6
      '@babel/plugin-proposal-class-properties': 7.18.6_@babel+core@7.18.6
      '@babel/plugin-proposal-class-static-block': 7.18.6_@babel+core@7.18.6
      '@babel/plugin-proposal-dynamic-import': 7.18.6_@babel+core@7.18.6
      '@babel/plugin-proposal-export-namespace-from': 7.18.6_@babel+core@7.18.6
      '@babel/plugin-proposal-json-strings': 7.18.6_@babel+core@7.18.6
      '@babel/plugin-proposal-logical-assignment-operators': 7.18.6_@babel+core@7.18.6
      '@babel/plugin-proposal-nullish-coalescing-operator': 7.18.6_@babel+core@7.18.6
      '@babel/plugin-proposal-numeric-separator': 7.18.6_@babel+core@7.18.6
      '@babel/plugin-proposal-object-rest-spread': 7.18.6_@babel+core@7.18.6
      '@babel/plugin-proposal-optional-catch-binding': 7.18.6_@babel+core@7.18.6
      '@babel/plugin-proposal-optional-chaining': 7.18.6_@babel+core@7.18.6
      '@babel/plugin-proposal-private-methods': 7.18.6_@babel+core@7.18.6
      '@babel/plugin-proposal-private-property-in-object': 7.18.6_@babel+core@7.18.6
      '@babel/plugin-proposal-unicode-property-regex': 7.18.6_@babel+core@7.18.6
      '@babel/plugin-syntax-async-generators': 7.8.4_@babel+core@7.18.6
      '@babel/plugin-syntax-class-properties': 7.12.13_@babel+core@7.18.6
      '@babel/plugin-syntax-class-static-block': 7.14.5_@babel+core@7.18.6
      '@babel/plugin-syntax-dynamic-import': 7.8.3_@babel+core@7.18.6
      '@babel/plugin-syntax-export-namespace-from': 7.8.3_@babel+core@7.18.6
      '@babel/plugin-syntax-import-assertions': 7.18.6_@babel+core@7.18.6
      '@babel/plugin-syntax-json-strings': 7.8.3_@babel+core@7.18.6
      '@babel/plugin-syntax-logical-assignment-operators': 7.10.4_@babel+core@7.18.6
      '@babel/plugin-syntax-nullish-coalescing-operator': 7.8.3_@babel+core@7.18.6
      '@babel/plugin-syntax-numeric-separator': 7.10.4_@babel+core@7.18.6
      '@babel/plugin-syntax-object-rest-spread': 7.8.3_@babel+core@7.18.6
      '@babel/plugin-syntax-optional-catch-binding': 7.8.3_@babel+core@7.18.6
      '@babel/plugin-syntax-optional-chaining': 7.8.3_@babel+core@7.18.6
      '@babel/plugin-syntax-private-property-in-object': 7.14.5_@babel+core@7.18.6
      '@babel/plugin-syntax-top-level-await': 7.14.5_@babel+core@7.18.6
      '@babel/plugin-transform-arrow-functions': 7.18.6_@babel+core@7.18.6
      '@babel/plugin-transform-async-to-generator': 7.18.6_@babel+core@7.18.6
      '@babel/plugin-transform-block-scoped-functions': 7.18.6_@babel+core@7.18.6
      '@babel/plugin-transform-block-scoping': 7.18.6_@babel+core@7.18.6
      '@babel/plugin-transform-classes': 7.18.6_@babel+core@7.18.6
      '@babel/plugin-transform-computed-properties': 7.18.6_@babel+core@7.18.6
      '@babel/plugin-transform-destructuring': 7.18.6_@babel+core@7.18.6
      '@babel/plugin-transform-dotall-regex': 7.18.6_@babel+core@7.18.6
      '@babel/plugin-transform-duplicate-keys': 7.18.6_@babel+core@7.18.6
      '@babel/plugin-transform-exponentiation-operator': 7.18.6_@babel+core@7.18.6
      '@babel/plugin-transform-for-of': 7.18.6_@babel+core@7.18.6
      '@babel/plugin-transform-function-name': 7.18.6_@babel+core@7.18.6
      '@babel/plugin-transform-literals': 7.18.6_@babel+core@7.18.6
      '@babel/plugin-transform-member-expression-literals': 7.18.6_@babel+core@7.18.6
      '@babel/plugin-transform-modules-amd': 7.18.6_@babel+core@7.18.6
      '@babel/plugin-transform-modules-commonjs': 7.18.6_@babel+core@7.18.6
      '@babel/plugin-transform-modules-systemjs': 7.18.6_@babel+core@7.18.6
      '@babel/plugin-transform-modules-umd': 7.18.6_@babel+core@7.18.6
      '@babel/plugin-transform-named-capturing-groups-regex': 7.18.6_@babel+core@7.18.6
      '@babel/plugin-transform-new-target': 7.18.6_@babel+core@7.18.6
      '@babel/plugin-transform-object-super': 7.18.6_@babel+core@7.18.6
      '@babel/plugin-transform-parameters': 7.18.6_@babel+core@7.18.6
      '@babel/plugin-transform-property-literals': 7.18.6_@babel+core@7.18.6
      '@babel/plugin-transform-regenerator': 7.18.6_@babel+core@7.18.6
      '@babel/plugin-transform-reserved-words': 7.18.6_@babel+core@7.18.6
      '@babel/plugin-transform-shorthand-properties': 7.18.6_@babel+core@7.18.6
      '@babel/plugin-transform-spread': 7.18.6_@babel+core@7.18.6
      '@babel/plugin-transform-sticky-regex': 7.18.6_@babel+core@7.18.6
      '@babel/plugin-transform-template-literals': 7.18.6_@babel+core@7.18.6
      '@babel/plugin-transform-typeof-symbol': 7.18.6_@babel+core@7.18.6
      '@babel/plugin-transform-unicode-escapes': 7.18.6_@babel+core@7.18.6
      '@babel/plugin-transform-unicode-regex': 7.18.6_@babel+core@7.18.6
      '@babel/preset-modules': 0.1.5_@babel+core@7.18.6
      '@babel/types': 7.18.7
      babel-plugin-polyfill-corejs2: 0.3.1_@babel+core@7.18.6
      babel-plugin-polyfill-corejs3: 0.5.2_@babel+core@7.18.6
      babel-plugin-polyfill-regenerator: 0.3.1_@babel+core@7.18.6
      core-js-compat: 3.23.3
      semver: 6.3.0
    transitivePeerDependencies:
      - supports-color
    dev: true

  /@babel/preset-modules/0.1.5_@babel+core@7.18.6:
    resolution: {integrity: sha512-A57th6YRG7oR3cq/yt/Y84MvGgE0eJG2F1JLhKuyG+jFxEgrd/HAMJatiFtmOiZurz+0DkrvbheCLaV5f2JfjA==}
    peerDependencies:
      '@babel/core': ^7.0.0-0
    dependencies:
      '@babel/core': 7.18.6
      '@babel/helper-plugin-utils': 7.18.6
      '@babel/plugin-proposal-unicode-property-regex': 7.18.6_@babel+core@7.18.6
      '@babel/plugin-transform-dotall-regex': 7.18.6_@babel+core@7.18.6
      '@babel/types': 7.18.7
      esutils: 2.0.3
    dev: true

  /@babel/preset-react/7.18.6_@babel+core@7.18.6:
    resolution: {integrity: sha512-zXr6atUmyYdiWRVLOZahakYmOBHtWc2WGCkP8PYTgZi0iJXDY2CN180TdrIW4OGOAdLc7TifzDIvtx6izaRIzg==}
    engines: {node: '>=6.9.0'}
    peerDependencies:
      '@babel/core': ^7.0.0-0
    dependencies:
      '@babel/core': 7.18.6
      '@babel/helper-plugin-utils': 7.18.6
      '@babel/helper-validator-option': 7.18.6
      '@babel/plugin-transform-react-display-name': 7.18.6_@babel+core@7.18.6
      '@babel/plugin-transform-react-jsx': 7.18.6_@babel+core@7.18.6
      '@babel/plugin-transform-react-jsx-development': 7.18.6_@babel+core@7.18.6
      '@babel/plugin-transform-react-pure-annotations': 7.18.6_@babel+core@7.18.6
    dev: true

  /@babel/preset-typescript/7.18.6_@babel+core@7.18.6:
    resolution: {integrity: sha512-s9ik86kXBAnD760aybBucdpnLsAt0jK1xqJn2juOn9lkOvSHV60os5hxoVJsPzMQxvnUJFAlkont2DvvaYEBtQ==}
    engines: {node: '>=6.9.0'}
    peerDependencies:
      '@babel/core': ^7.0.0-0
    dependencies:
      '@babel/core': 7.18.6
      '@babel/helper-plugin-utils': 7.18.6
      '@babel/helper-validator-option': 7.18.6
      '@babel/plugin-transform-typescript': 7.18.6_@babel+core@7.18.6
    transitivePeerDependencies:
      - supports-color
    dev: true

  /@babel/runtime-corejs3/7.18.6:
    resolution: {integrity: sha512-cOu5wH2JFBgMjje+a+fz2JNIWU4GzYpl05oSob3UDvBEh6EuIn+TXFHMmBbhSb+k/4HMzgKCQfEEDArAWNF9Cw==}
    engines: {node: '>=6.9.0'}
    dependencies:
      core-js-pure: 3.23.3
      regenerator-runtime: 0.13.9
    dev: true

  /@babel/runtime/7.18.6:
    resolution: {integrity: sha512-t9wi7/AW6XtKahAe20Yw0/mMljKq0B1r2fPdvaAdV/KPDZewFXdaaa6K7lxmZBZ8FBNpCiAT6iHPmd6QO9bKfQ==}
    engines: {node: '>=6.9.0'}
    dependencies:
      regenerator-runtime: 0.13.9

  /@babel/template/7.18.6:
    resolution: {integrity: sha512-JoDWzPe+wgBsTTgdnIma3iHNFC7YVJoPssVBDjiHfNlyt4YcunDtcDOUmfVDfCK5MfdsaIoX9PkijPhjH3nYUw==}
    engines: {node: '>=6.9.0'}
    dependencies:
      '@babel/code-frame': 7.18.6
      '@babel/parser': 7.18.6
      '@babel/types': 7.18.7
    dev: true

  /@babel/traverse/7.18.6:
    resolution: {integrity: sha512-zS/OKyqmD7lslOtFqbscH6gMLFYOfG1YPqCKfAW5KrTeolKqvB8UelR49Fpr6y93kYkW2Ik00mT1LOGiAGvizw==}
    engines: {node: '>=6.9.0'}
    dependencies:
      '@babel/code-frame': 7.18.6
      '@babel/generator': 7.18.7
      '@babel/helper-environment-visitor': 7.18.6
      '@babel/helper-function-name': 7.18.6
      '@babel/helper-hoist-variables': 7.18.6
      '@babel/helper-split-export-declaration': 7.18.6
      '@babel/parser': 7.18.6
      '@babel/types': 7.18.7
      debug: 4.3.4
      globals: 11.12.0
    transitivePeerDependencies:
      - supports-color
    dev: true

  /@babel/types/7.18.7:
    resolution: {integrity: sha512-QG3yxTcTIBoAcQmkCs+wAPYZhu7Dk9rXKacINfNbdJDNERTbLQbHGyVG8q/YGMPeCJRIhSY0+fTc5+xuh6WPSQ==}
    engines: {node: '>=6.9.0'}
    dependencies:
      '@babel/helper-validator-identifier': 7.18.6
      to-fast-properties: 2.0.0
    dev: true

  /@balena/dockerignore/1.0.2:
    resolution: {integrity: sha512-wMue2Sy4GAVTk6Ic4tJVcnfdau+gx2EnG7S+uAEe+TWJFqE4YoWN4/H8MSLj4eYJKxGg26lZwboEniNiNwZQ6Q==}
    dev: false

  /@bcoe/v8-coverage/0.2.3:
    resolution: {integrity: sha512-0hYQ8SB4Db5zvZB4axdMHGwEaQjkZzFjQiN9LVYvIFB2nSUHW9tYpxWriPrWDASIxiaXax83REcLxuSdnGPZtw==}
    dev: true

  /@casl/ability/5.4.4:
    resolution: {integrity: sha512-7+GOnMUq6q4fqtDDesymBXTS9LSDVezYhFiSJ8Rn3f0aQLeRm7qHn66KWbej4niCOvm0XzNj9jzpkK0yz6hUww==}
    dependencies:
      '@ucast/mongo2js': 1.3.3
    dev: false

  /@colors/colors/1.5.0:
    resolution: {integrity: sha512-ooWCrlZP11i8GImSjTHYHLkvFDP48nS4+204nGb1RiX/WXYHmJA2III9/e2DWVabCESdW7hBAEzHRqUn9OUVvQ==}
    engines: {node: '>=0.1.90'}
    dev: false

  /@cspotcode/source-map-support/0.8.1:
    resolution: {integrity: sha512-IchNf6dN4tHoMFIn/7OE8LWZ19Y6q/67Bmf6vnGREv8RSbBVb9LPJxEcnwrcwX6ixSvaiGoomAUvu4YSxXrVgw==}
    engines: {node: '>=12'}
    dependencies:
      '@jridgewell/trace-mapping': 0.3.9
    dev: true

  /@dabh/diagnostics/2.0.3:
    resolution: {integrity: sha512-hrlQOIi7hAfzsMqlGSFyVucrx38O+j6wiGOf//H2ecvIEqYN4ADBSS2iLMh5UFyDunCNniUIPk/q3riFv45xRA==}
    dependencies:
      colorspace: 1.1.4
      enabled: 2.0.0
      kuler: 2.0.0
    dev: false

  /@eslint/eslintrc/1.3.0:
    resolution: {integrity: sha512-UWW0TMTmk2d7hLcWD1/e2g5HDM/HQ3csaLSqXCfqwh4uNDuNqlaKWXmEsL4Cs41Z0KnILNvwbHAah3C2yt06kw==}
    engines: {node: ^12.22.0 || ^14.17.0 || >=16.0.0}
    dependencies:
      ajv: 6.12.6
      debug: 4.3.4
      espree: 9.3.2
      globals: 13.15.0
      ignore: 5.2.0
      import-fresh: 3.3.0
      js-yaml: 4.1.0
      minimatch: 3.1.2
      strip-json-comments: 3.1.1
    transitivePeerDependencies:
      - supports-color

  /@grpc/grpc-js/1.5.3:
    resolution: {integrity: sha512-q0xgaZ3ymUM+ZOhe1hdocVSdKHCnJ6llLSXcP+MqMXMyYPUZ3mzQOCxZ3Zkg+QZ7sZ950sn7hvueQrIJZumPZg==}
    engines: {node: ^8.13.0 || >=10.10.0}
    dependencies:
      '@grpc/proto-loader': 0.6.13
      '@types/node': 14.18.21
    dev: false

  /@grpc/proto-loader/0.6.13:
    resolution: {integrity: sha512-FjxPYDRTn6Ec3V0arm1FtSpmP6V50wuph2yILpyvTKzjc76oDdoihXqM1DzOW5ubvCC8GivfCnNtfaRE8myJ7g==}
    engines: {node: '>=6'}
    hasBin: true
    dependencies:
      '@types/long': 4.0.2
      lodash.camelcase: 4.3.0
      long: 4.0.0
      protobufjs: 6.11.3
      yargs: 16.2.0
    dev: false

  /@hapi/boom/10.0.0:
    resolution: {integrity: sha512-1YVs9tLHhypBqqinKQRqh7FUERIolarQApO37OWkzD+z6y6USi871Sv746zBPKcIOBuI6g6y4FrwX87mmJ90Gg==}
    dependencies:
      '@hapi/hoek': 10.0.0
    dev: false

  /@hapi/hoek/10.0.0:
    resolution: {integrity: sha512-CeNFz1JcLZ5xE8Vc9aau37cgHw9bxXqSDK/D55GF2GAOv0n0XjyyjSodHtKahB7A1tV3FlgCpijp3zkSITmBdA==}
    dev: false

  /@humanwhocodes/config-array/0.9.5:
    resolution: {integrity: sha512-ObyMyWxZiCu/yTisA7uzx81s40xR2fD5Cg/2Kq7G02ajkNubJf6BopgDTmDyc3U7sXpNKM8cYOw7s7Tyr+DnCw==}
    engines: {node: '>=10.10.0'}
    dependencies:
      '@humanwhocodes/object-schema': 1.2.1
      debug: 4.3.4
      minimatch: 3.1.2
    transitivePeerDependencies:
      - supports-color

  /@humanwhocodes/object-schema/1.2.1:
    resolution: {integrity: sha512-ZnQMnLV4e7hDlUvw8H+U8ASL02SS2Gn6+9Ac3wGGLIe7+je2AeAOxPY+izIPJDfFDb7eDjev0Us8MO1iFRN8hA==}

  /@istanbuljs/load-nyc-config/1.1.0:
    resolution: {integrity: sha512-VjeHSlIzpv/NyD3N0YuHfXOPDIixcA1q2ZV98wsMqcYlPmv2n3Yb2lYP9XMElnaFVXg5A7YLTeLu6V84uQDjmQ==}
    engines: {node: '>=8'}
    dependencies:
      camelcase: 5.3.1
      find-up: 4.1.0
      get-package-type: 0.1.0
      js-yaml: 3.14.1
      resolve-from: 5.0.0
    dev: true

  /@istanbuljs/schema/0.1.3:
    resolution: {integrity: sha512-ZXRY4jNvVgSVQ8DL3LTcakaAtXwTVUxE81hslsyD2AtoXW/wVob10HkOJ1X/pAlcI7D+2YoZKg5do8G/w6RYgA==}
    engines: {node: '>=8'}
    dev: true

  /@jest/console/27.5.1:
    resolution: {integrity: sha512-kZ/tNpS3NXn0mlXXXPNuDZnb4c0oZ20r4K5eemM2k30ZC3G0T02nXUvyhf5YdbXWHPEJLc9qGLxEZ216MdL+Zg==}
    engines: {node: ^10.13.0 || ^12.13.0 || ^14.15.0 || >=15.0.0}
    dependencies:
      '@jest/types': 27.5.1
      '@types/node': 14.18.21
      chalk: 4.1.2
      jest-message-util: 27.5.1
      jest-util: 27.5.1
      slash: 3.0.0
    dev: true

  /@jest/core/27.4.7:
    resolution: {integrity: sha512-n181PurSJkVMS+kClIFSX/LLvw9ExSb+4IMtD6YnfxZVerw9ANYtW0bPrm0MJu2pfe9SY9FJ9FtQ+MdZkrZwjg==}
    engines: {node: ^10.13.0 || ^12.13.0 || ^14.15.0 || >=15.0.0}
    peerDependencies:
      node-notifier: ^8.0.1 || ^9.0.0 || ^10.0.0
    peerDependenciesMeta:
      node-notifier:
        optional: true
    dependencies:
      '@jest/console': 27.5.1
      '@jest/reporters': 27.5.1
      '@jest/test-result': 27.5.1
      '@jest/transform': 27.5.1
      '@jest/types': 27.5.1
      '@types/node': 14.18.21
      ansi-escapes: 4.3.2
      chalk: 4.1.2
      emittery: 0.8.1
      exit: 0.1.2
      graceful-fs: 4.2.10
      jest-changed-files: 27.5.1
      jest-config: 27.5.1
      jest-haste-map: 27.5.1
      jest-message-util: 27.5.1
      jest-regex-util: 27.5.1
      jest-resolve: 27.5.1
      jest-resolve-dependencies: 27.5.1
      jest-runner: 27.5.1
      jest-runtime: 27.5.1
      jest-snapshot: 27.5.1
      jest-util: 27.5.1
      jest-validate: 27.5.1
      jest-watcher: 27.5.1
      micromatch: 4.0.5
      rimraf: 3.0.2
      slash: 3.0.0
      strip-ansi: 6.0.1
    transitivePeerDependencies:
      - bufferutil
      - canvas
      - supports-color
      - ts-node
      - utf-8-validate
    dev: true

  /@jest/core/27.4.7_ts-node@10.8.1:
    resolution: {integrity: sha512-n181PurSJkVMS+kClIFSX/LLvw9ExSb+4IMtD6YnfxZVerw9ANYtW0bPrm0MJu2pfe9SY9FJ9FtQ+MdZkrZwjg==}
    engines: {node: ^10.13.0 || ^12.13.0 || ^14.15.0 || >=15.0.0}
    peerDependencies:
      node-notifier: ^8.0.1 || ^9.0.0 || ^10.0.0
    peerDependenciesMeta:
      node-notifier:
        optional: true
    dependencies:
      '@jest/console': 27.5.1
      '@jest/reporters': 27.5.1
      '@jest/test-result': 27.5.1
      '@jest/transform': 27.5.1
      '@jest/types': 27.5.1
      '@types/node': 14.18.21
      ansi-escapes: 4.3.2
      chalk: 4.1.2
      emittery: 0.8.1
      exit: 0.1.2
      graceful-fs: 4.2.10
      jest-changed-files: 27.5.1
      jest-config: 27.5.1_ts-node@10.8.1
      jest-haste-map: 27.5.1
      jest-message-util: 27.5.1
      jest-regex-util: 27.5.1
      jest-resolve: 27.5.1
      jest-resolve-dependencies: 27.5.1
      jest-runner: 27.5.1
      jest-runtime: 27.5.1
      jest-snapshot: 27.5.1
      jest-util: 27.5.1
      jest-validate: 27.5.1
      jest-watcher: 27.5.1
      micromatch: 4.0.5
      rimraf: 3.0.2
      slash: 3.0.0
      strip-ansi: 6.0.1
    transitivePeerDependencies:
      - bufferutil
      - canvas
      - supports-color
      - ts-node
      - utf-8-validate
    dev: true

  /@jest/core/27.5.1:
    resolution: {integrity: sha512-AK6/UTrvQD0Cd24NSqmIA6rKsu0tKIxfiCducZvqxYdmMisOYAsdItspT+fQDQYARPf8XgjAFZi0ogW2agH5nQ==}
    engines: {node: ^10.13.0 || ^12.13.0 || ^14.15.0 || >=15.0.0}
    peerDependencies:
      node-notifier: ^8.0.1 || ^9.0.0 || ^10.0.0
    peerDependenciesMeta:
      node-notifier:
        optional: true
    dependencies:
      '@jest/console': 27.5.1
      '@jest/reporters': 27.5.1
      '@jest/test-result': 27.5.1
      '@jest/transform': 27.5.1
      '@jest/types': 27.5.1
      '@types/node': 14.18.21
      ansi-escapes: 4.3.2
      chalk: 4.1.2
      emittery: 0.8.1
      exit: 0.1.2
      graceful-fs: 4.2.10
      jest-changed-files: 27.5.1
      jest-config: 27.5.1
      jest-haste-map: 27.5.1
      jest-message-util: 27.5.1
      jest-regex-util: 27.5.1
      jest-resolve: 27.5.1
      jest-resolve-dependencies: 27.5.1
      jest-runner: 27.5.1
      jest-runtime: 27.5.1
      jest-snapshot: 27.5.1
      jest-util: 27.5.1
      jest-validate: 27.5.1
      jest-watcher: 27.5.1
      micromatch: 4.0.5
      rimraf: 3.0.2
      slash: 3.0.0
      strip-ansi: 6.0.1
    transitivePeerDependencies:
      - bufferutil
      - canvas
      - supports-color
      - ts-node
      - utf-8-validate
    dev: true

  /@jest/core/27.5.1_ts-node@10.8.1:
    resolution: {integrity: sha512-AK6/UTrvQD0Cd24NSqmIA6rKsu0tKIxfiCducZvqxYdmMisOYAsdItspT+fQDQYARPf8XgjAFZi0ogW2agH5nQ==}
    engines: {node: ^10.13.0 || ^12.13.0 || ^14.15.0 || >=15.0.0}
    peerDependencies:
      node-notifier: ^8.0.1 || ^9.0.0 || ^10.0.0
    peerDependenciesMeta:
      node-notifier:
        optional: true
    dependencies:
      '@jest/console': 27.5.1
      '@jest/reporters': 27.5.1
      '@jest/test-result': 27.5.1
      '@jest/transform': 27.5.1
      '@jest/types': 27.5.1
      '@types/node': 14.18.21
      ansi-escapes: 4.3.2
      chalk: 4.1.2
      emittery: 0.8.1
      exit: 0.1.2
      graceful-fs: 4.2.10
      jest-changed-files: 27.5.1
      jest-config: 27.5.1_ts-node@10.8.1
      jest-haste-map: 27.5.1
      jest-message-util: 27.5.1
      jest-regex-util: 27.5.1
      jest-resolve: 27.5.1
      jest-resolve-dependencies: 27.5.1
      jest-runner: 27.5.1
      jest-runtime: 27.5.1
      jest-snapshot: 27.5.1
      jest-util: 27.5.1
      jest-validate: 27.5.1
      jest-watcher: 27.5.1
      micromatch: 4.0.5
      rimraf: 3.0.2
      slash: 3.0.0
      strip-ansi: 6.0.1
    transitivePeerDependencies:
      - bufferutil
      - canvas
      - supports-color
      - ts-node
      - utf-8-validate
    dev: true

  /@jest/environment/27.5.1:
    resolution: {integrity: sha512-/WQjhPJe3/ghaol/4Bq480JKXV/Rfw8nQdN7f41fM8VDHLcxKXou6QyXAh3EFr9/bVG3x74z1NWDkP87EiY8gA==}
    engines: {node: ^10.13.0 || ^12.13.0 || ^14.15.0 || >=15.0.0}
    dependencies:
      '@jest/fake-timers': 27.5.1
      '@jest/types': 27.5.1
      '@types/node': 14.18.21
      jest-mock: 27.5.1
    dev: true

  /@jest/fake-timers/27.5.1:
    resolution: {integrity: sha512-/aPowoolwa07k7/oM3aASneNeBGCmGQsc3ugN4u6s4C/+s5M64MFo/+djTdiwcbQlRfFElGuDXWzaWj6QgKObQ==}
    engines: {node: ^10.13.0 || ^12.13.0 || ^14.15.0 || >=15.0.0}
    dependencies:
      '@jest/types': 27.5.1
      '@sinonjs/fake-timers': 8.1.0
      '@types/node': 14.18.21
      jest-message-util: 27.5.1
      jest-mock: 27.5.1
      jest-util: 27.5.1
    dev: true

  /@jest/globals/27.5.1:
    resolution: {integrity: sha512-ZEJNB41OBQQgGzgyInAv0UUfDDj3upmHydjieSxFvTRuZElrx7tXg/uVQ5hYVEwiXs3+aMsAeEc9X7xiSKCm4Q==}
    engines: {node: ^10.13.0 || ^12.13.0 || ^14.15.0 || >=15.0.0}
    dependencies:
      '@jest/environment': 27.5.1
      '@jest/types': 27.5.1
      expect: 27.5.1
    dev: true

  /@jest/reporters/27.4.6:
    resolution: {integrity: sha512-+Zo9gV81R14+PSq4wzee4GC2mhAN9i9a7qgJWL90Gpx7fHYkWpTBvwWNZUXvJByYR9tAVBdc8VxDWqfJyIUrIQ==}
    engines: {node: ^10.13.0 || ^12.13.0 || ^14.15.0 || >=15.0.0}
    peerDependencies:
      node-notifier: ^8.0.1 || ^9.0.0 || ^10.0.0
    peerDependenciesMeta:
      node-notifier:
        optional: true
    dependencies:
      '@bcoe/v8-coverage': 0.2.3
      '@jest/console': 27.5.1
      '@jest/test-result': 27.5.1
      '@jest/transform': 27.5.1
      '@jest/types': 27.5.1
      '@types/node': 14.18.21
      chalk: 4.1.2
      collect-v8-coverage: 1.0.1
      exit: 0.1.2
      glob: 7.2.3
      graceful-fs: 4.2.10
      istanbul-lib-coverage: 3.2.0
      istanbul-lib-instrument: 5.2.0
      istanbul-lib-report: 3.0.0
      istanbul-lib-source-maps: 4.0.1
      istanbul-reports: 3.1.4
      jest-haste-map: 27.5.1
      jest-resolve: 27.5.1
      jest-util: 27.5.1
      jest-worker: 27.5.1
      slash: 3.0.0
      source-map: 0.6.1
      string-length: 4.0.2
      terminal-link: 2.1.1
      v8-to-istanbul: 8.1.1
    transitivePeerDependencies:
      - supports-color
    dev: true

  /@jest/reporters/27.5.1:
    resolution: {integrity: sha512-cPXh9hWIlVJMQkVk84aIvXuBB4uQQmFqZiacloFuGiP3ah1sbCxCosidXFDfqG8+6fO1oR2dTJTlsOy4VFmUfw==}
    engines: {node: ^10.13.0 || ^12.13.0 || ^14.15.0 || >=15.0.0}
    peerDependencies:
      node-notifier: ^8.0.1 || ^9.0.0 || ^10.0.0
    peerDependenciesMeta:
      node-notifier:
        optional: true
    dependencies:
      '@bcoe/v8-coverage': 0.2.3
      '@jest/console': 27.5.1
      '@jest/test-result': 27.5.1
      '@jest/transform': 27.5.1
      '@jest/types': 27.5.1
      '@types/node': 14.18.21
      chalk: 4.1.2
      collect-v8-coverage: 1.0.1
      exit: 0.1.2
      glob: 7.2.3
      graceful-fs: 4.2.10
      istanbul-lib-coverage: 3.2.0
      istanbul-lib-instrument: 5.2.0
      istanbul-lib-report: 3.0.0
      istanbul-lib-source-maps: 4.0.1
      istanbul-reports: 3.1.4
      jest-haste-map: 27.5.1
      jest-resolve: 27.5.1
      jest-util: 27.5.1
      jest-worker: 27.5.1
      slash: 3.0.0
      source-map: 0.6.1
      string-length: 4.0.2
      terminal-link: 2.1.1
      v8-to-istanbul: 8.1.1
    transitivePeerDependencies:
      - supports-color
    dev: true

  /@jest/source-map/27.5.1:
    resolution: {integrity: sha512-y9NIHUYF3PJRlHk98NdC/N1gl88BL08aQQgu4k4ZopQkCw9t9cV8mtl3TV8b/YCB8XaVTFrmUTAJvjsntDireg==}
    engines: {node: ^10.13.0 || ^12.13.0 || ^14.15.0 || >=15.0.0}
    dependencies:
      callsites: 3.1.0
      graceful-fs: 4.2.10
      source-map: 0.6.1
    dev: true

  /@jest/test-result/27.5.1:
    resolution: {integrity: sha512-EW35l2RYFUcUQxFJz5Cv5MTOxlJIQs4I7gxzi2zVU7PJhOwfYq1MdC5nhSmYjX1gmMmLPvB3sIaC+BkcHRBfag==}
    engines: {node: ^10.13.0 || ^12.13.0 || ^14.15.0 || >=15.0.0}
    dependencies:
      '@jest/console': 27.5.1
      '@jest/types': 27.5.1
      '@types/istanbul-lib-coverage': 2.0.4
      collect-v8-coverage: 1.0.1
    dev: true

  /@jest/test-sequencer/27.5.1:
    resolution: {integrity: sha512-LCheJF7WB2+9JuCS7VB/EmGIdQuhtqjRNI9A43idHv3E4KltCTsPsLxvdaubFHSYwY/fNjMWjl6vNRhDiN7vpQ==}
    engines: {node: ^10.13.0 || ^12.13.0 || ^14.15.0 || >=15.0.0}
    dependencies:
      '@jest/test-result': 27.5.1
      graceful-fs: 4.2.10
      jest-haste-map: 27.5.1
      jest-runtime: 27.5.1
    transitivePeerDependencies:
      - supports-color
    dev: true

  /@jest/transform/27.4.6:
    resolution: {integrity: sha512-9MsufmJC8t5JTpWEQJ0OcOOAXaH5ioaIX6uHVBLBMoCZPfKKQF+EqP8kACAvCZ0Y1h2Zr3uOccg8re+Dr5jxyw==}
    engines: {node: ^10.13.0 || ^12.13.0 || ^14.15.0 || >=15.0.0}
    dependencies:
      '@babel/core': 7.18.6
      '@jest/types': 27.5.1
      babel-plugin-istanbul: 6.1.1
      chalk: 4.1.2
      convert-source-map: 1.8.0
      fast-json-stable-stringify: 2.1.0
      graceful-fs: 4.2.10
      jest-haste-map: 27.5.1
      jest-regex-util: 27.5.1
      jest-util: 27.5.1
      micromatch: 4.0.5
      pirates: 4.0.5
      slash: 3.0.0
      source-map: 0.6.1
      write-file-atomic: 3.0.3
    transitivePeerDependencies:
      - supports-color
    dev: true

  /@jest/transform/27.5.1:
    resolution: {integrity: sha512-ipON6WtYgl/1329g5AIJVbUuEh0wZVbdpGwC99Jw4LwuoBNS95MVphU6zOeD9pDkon+LLbFL7lOQRapbB8SCHw==}
    engines: {node: ^10.13.0 || ^12.13.0 || ^14.15.0 || >=15.0.0}
    dependencies:
      '@babel/core': 7.18.6
      '@jest/types': 27.5.1
      babel-plugin-istanbul: 6.1.1
      chalk: 4.1.2
      convert-source-map: 1.8.0
      fast-json-stable-stringify: 2.1.0
      graceful-fs: 4.2.10
      jest-haste-map: 27.5.1
      jest-regex-util: 27.5.1
      jest-util: 27.5.1
      micromatch: 4.0.5
      pirates: 4.0.5
      slash: 3.0.0
      source-map: 0.6.1
      write-file-atomic: 3.0.3
    transitivePeerDependencies:
      - supports-color
    dev: true

  /@jest/types/27.5.1:
    resolution: {integrity: sha512-Cx46iJ9QpwQTjIdq5VJu2QTMMs3QlEjI0x1QbBP5W1+nMzyc2XmimiRR/CbX9TO0cPTeUlxWMOu8mslYsJ8DEw==}
    engines: {node: ^10.13.0 || ^12.13.0 || ^14.15.0 || >=15.0.0}
    dependencies:
      '@types/istanbul-lib-coverage': 2.0.4
      '@types/istanbul-reports': 3.0.1
      '@types/node': 14.18.21
      '@types/yargs': 16.0.4
      chalk: 4.1.2
    dev: true

  /@jridgewell/gen-mapping/0.1.1:
    resolution: {integrity: sha512-sQXCasFk+U8lWYEe66WxRDOE9PjVz4vSM51fTu3Hw+ClTpUSQb718772vH3pyS5pShp6lvQM7SxgIDXXXmOX7w==}
    engines: {node: '>=6.0.0'}
    dependencies:
      '@jridgewell/set-array': 1.1.2
      '@jridgewell/sourcemap-codec': 1.4.14
    dev: true

  /@jridgewell/gen-mapping/0.3.2:
    resolution: {integrity: sha512-mh65xKQAzI6iBcFzwv28KVWSmCkdRBWoOh+bYQGW3+6OZvbbN3TqMGo5hqYxQniRcH9F2VZIoJCm4pa3BPDK/A==}
    engines: {node: '>=6.0.0'}
    dependencies:
      '@jridgewell/set-array': 1.1.2
      '@jridgewell/sourcemap-codec': 1.4.14
      '@jridgewell/trace-mapping': 0.3.14
    dev: true

  /@jridgewell/resolve-uri/3.0.8:
    resolution: {integrity: sha512-YK5G9LaddzGbcucK4c8h5tWFmMPBvRZ/uyWmN1/SbBdIvqGUdWGkJ5BAaccgs6XbzVLsqbPJrBSFwKv3kT9i7w==}
    engines: {node: '>=6.0.0'}
    dev: true

  /@jridgewell/set-array/1.1.2:
    resolution: {integrity: sha512-xnkseuNADM0gt2bs+BvhO0p78Mk762YnZdsuzFV018NoG1Sj1SCQvpSqa7XUaTam5vAGasABV9qXASMKnFMwMw==}
    engines: {node: '>=6.0.0'}
    dev: true

  /@jridgewell/sourcemap-codec/1.4.14:
    resolution: {integrity: sha512-XPSJHWmi394fuUuzDnGz1wiKqWfo1yXecHQMRf2l6hztTO+nPru658AyDngaBe7isIxEkRsPR3FZh+s7iVa4Uw==}
    dev: true

  /@jridgewell/trace-mapping/0.3.14:
    resolution: {integrity: sha512-bJWEfQ9lPTvm3SneWwRFVLzrh6nhjwqw7TUFFBEMzwvg7t7PCDenf2lDwqo4NQXzdpgBXyFgDWnQA+2vkruksQ==}
    dependencies:
      '@jridgewell/resolve-uri': 3.0.8
      '@jridgewell/sourcemap-codec': 1.4.14
    dev: true

  /@jridgewell/trace-mapping/0.3.9:
    resolution: {integrity: sha512-3Belt6tdc8bPgAtbcmdtNJlirVoTmEb5e2gC94PnkwEW9jI6CAHUeoG85tjWP5WquqfavoMtMwiG4P926ZKKuQ==}
    dependencies:
      '@jridgewell/resolve-uri': 3.0.8
      '@jridgewell/sourcemap-codec': 1.4.14
    dev: true

  /@juggle/resize-observer/3.3.1:
    resolution: {integrity: sha512-zMM9Ds+SawiUkakS7y94Ymqx+S0ORzpG3frZirN3l+UlXUmSUR7hF4wxCVqW+ei94JzV5kt0uXBcoOEAuiydrw==}
    dev: true

  /@microsoft/api-extractor-model/7.20.2:
    resolution: {integrity: sha512-xo5RbLj5fdCQ64WkQXxTpnzhkCvRvqy1x67VAcuMeVzUpXUrzcsHyW5mqfKbQVmNGWRgYfCQAKG8b9UtkGr6QQ==}
    dependencies:
      '@microsoft/tsdoc': 0.14.1
      '@microsoft/tsdoc-config': 0.16.1
      '@rushstack/node-core-library': 3.48.0
    dev: true

  /@microsoft/api-extractor/7.28.0:
    resolution: {integrity: sha512-/uJbJGzLV49x2JiRJr61uyfWf6TNsmGh/XlYa1OXQ3szgPuAZ8VhaghN+4J3oJvD25IhfOZufpo7tgMmYhWUcA==}
    hasBin: true
    dependencies:
      '@microsoft/api-extractor-model': 7.20.2
      '@microsoft/tsdoc': 0.14.1
      '@microsoft/tsdoc-config': 0.16.1
      '@rushstack/node-core-library': 3.48.0
      '@rushstack/rig-package': 0.3.13
      '@rushstack/ts-command-line': 4.12.1
      colors: 1.2.5
      lodash: 4.17.21
      resolve: 1.17.0
      semver: 7.3.7
      source-map: 0.6.1
      typescript: 4.6.4
    dev: true

  /@microsoft/rush-lib/5.75.0:
    resolution: {integrity: sha512-UDqg5NcYIGUnL6Zz/JXiYF50oMgaXahjb5Rx4r6SruM8zxG81qPOD6zhepL+bVgNXE7bmJo2o1y3iFHPdTNdcQ==}
    engines: {node: '>=5.6.0'}
    dependencies:
      '@pnpm/link-bins': 5.3.25
      '@rushstack/heft-config-file': 0.8.9
      '@rushstack/node-core-library': 3.48.0
      '@rushstack/package-deps-hash': 3.2.29
      '@rushstack/rig-package': 0.3.13
      '@rushstack/rush-amazon-s3-build-cache-plugin': 5.75.0
      '@rushstack/rush-azure-storage-build-cache-plugin': 5.75.0
      '@rushstack/stream-collator': 4.0.184
      '@rushstack/terminal': 0.3.53
      '@rushstack/ts-command-line': 4.12.1
      '@types/node-fetch': 1.6.9
      '@yarnpkg/lockfile': 1.0.2
      builtin-modules: 3.1.0
      cli-table: 0.3.11
      colors: 1.2.5
      git-repo-info: 2.1.1
      glob: 7.0.6
      glob-escape: 0.0.2
      https-proxy-agent: 5.0.1
      ignore: 5.1.9
      inquirer: 7.3.3
      js-yaml: 3.13.1
      jszip: 3.7.1
      lodash: 4.17.21
      node-fetch: 2.6.7
      npm-package-arg: 6.1.1
      npm-packlist: 2.1.5
      read-package-tree: 5.1.6
      resolve: 1.17.0
      semver: 7.3.7
      ssri: 8.0.1
      strict-uri-encode: 2.0.0
      tapable: 2.2.1
      tar: 6.1.11
      true-case-path: 2.2.1
    transitivePeerDependencies:
      - encoding
      - supports-color
    dev: false

  /@microsoft/tsdoc-config/0.16.1:
    resolution: {integrity: sha512-2RqkwiD4uN6MLnHFljqBlZIXlt/SaUT6cuogU1w2ARw4nKuuppSmR0+s+NC+7kXBQykd9zzu0P4HtBpZT5zBpQ==}
    dependencies:
      '@microsoft/tsdoc': 0.14.1
      ajv: 6.12.6
      jju: 1.4.0
      resolve: 1.19.0

  /@microsoft/tsdoc/0.14.1:
    resolution: {integrity: sha512-6Wci+Tp3CgPt/B9B0a3J4s3yMgLNSku6w5TV6mN+61C71UqsRBv2FUibBf3tPGlNxebgPHMEUzKpb1ggE8KCKw==}

  /@next/env/12.2.0:
    resolution: {integrity: sha512-/FCkDpL/8SodJEXvx/DYNlOD5ijTtkozf4PPulYPtkPOJaMPpBSOkzmsta4fnrnbdH6eZjbwbiXFdr6gSQCV4w==}
    dev: false

  /@next/eslint-plugin-next/12.1.5:
    resolution: {integrity: sha512-Cnb8ERC5bNKBFrnMH6203sp/b0Y78QRx1XsFu+86oBtDBmQmOFoHu7teQjHm69ER73XKK3aGaeoLiXacHoUFsg==}
    dependencies:
      glob: 7.1.7
    dev: true

  /@next/swc-android-arm-eabi/12.2.0:
    resolution: {integrity: sha512-hbneH8DNRB2x0Nf5fPCYoL8a0osvdTCe4pvOc9Rv5CpDsoOlf8BWBs2OWpeP0U2BktGvIsuUhmISmdYYGyrvTw==}
    engines: {node: '>= 10'}
    cpu: [arm]
    os: [android]
    requiresBuild: true
    dev: false
    optional: true

  /@next/swc-android-arm64/12.2.0:
    resolution: {integrity: sha512-1eEk91JHjczcJomxJ8X0XaUeNcp5Lx1U2Ic7j15ouJ83oRX+3GIslOuabW2oPkSgXbHkThMClhirKpvG98kwZg==}
    engines: {node: '>= 10'}
    cpu: [arm64]
    os: [android]
    requiresBuild: true
    dev: false
    optional: true

  /@next/swc-darwin-arm64/12.2.0:
    resolution: {integrity: sha512-x5U5gJd7ZvrEtTFnBld9O2bUlX8opu7mIQUqRzj7KeWzBwPhrIzTTsQXAiNqsaMuaRPvyHBVW/5d/6g6+89Y8g==}
    engines: {node: '>= 10'}
    cpu: [arm64]
    os: [darwin]
    requiresBuild: true
    dev: false
    optional: true

  /@next/swc-darwin-x64/12.2.0:
    resolution: {integrity: sha512-iwMNFsrAPjfedjKDv9AXPAV16PWIomP3qw/FfPaxkDVRbUls7BNdofBLzkQmqxqWh93WrawLwaqyXpJuAaiwJA==}
    engines: {node: '>= 10'}
    cpu: [x64]
    os: [darwin]
    requiresBuild: true
    dev: false
    optional: true

  /@next/swc-freebsd-x64/12.2.0:
    resolution: {integrity: sha512-gRiAw8g3Akf6niTDLEm1Emfa7jXDjvaAj/crDO8hKASKA4Y1fS4kbi/tyWw5VtoFI4mUzRmCPmZ8eL0tBSG58A==}
    engines: {node: '>= 10'}
    cpu: [x64]
    os: [freebsd]
    requiresBuild: true
    dev: false
    optional: true

  /@next/swc-linux-arm-gnueabihf/12.2.0:
    resolution: {integrity: sha512-/TJZkxaIpeEwnXh6A40trgwd40C5+LJroLUOEQwMOJdavLl62PjCA6dGl1pgooWLCIb5YdBQ0EG4ylzvLwS2+Q==}
    engines: {node: '>= 10'}
    cpu: [arm]
    os: [linux]
    requiresBuild: true
    dev: false
    optional: true

  /@next/swc-linux-arm64-gnu/12.2.0:
    resolution: {integrity: sha512-++WAB4ElXCSOKG9H8r4ENF8EaV+w0QkrpjehmryFkQXmt5juVXz+nKDVlCRMwJU7A1O0Mie82XyEoOrf6Np1pA==}
    engines: {node: '>= 10'}
    cpu: [arm64]
    os: [linux]
    requiresBuild: true
    dev: false
    optional: true

  /@next/swc-linux-arm64-musl/12.2.0:
    resolution: {integrity: sha512-XrqkHi/VglEn5zs2CYK6ofJGQySrd+Lr4YdmfJ7IhsCnMKkQY1ma9Hv5THwhZVof3e+6oFHrQ9bWrw9K4WTjFA==}
    engines: {node: '>= 10'}
    cpu: [arm64]
    os: [linux]
    requiresBuild: true
    dev: false
    optional: true

  /@next/swc-linux-x64-gnu/12.2.0:
    resolution: {integrity: sha512-MyhHbAKVjpn065WzRbqpLu2krj4kHLi6RITQdD1ee+uxq9r2yg5Qe02l24NxKW+1/lkmpusl4Y5Lks7rBiJn4w==}
    engines: {node: '>= 10'}
    cpu: [x64]
    os: [linux]
    requiresBuild: true
    dev: false
    optional: true

  /@next/swc-linux-x64-musl/12.2.0:
    resolution: {integrity: sha512-Tz1tJZ5egE0S/UqCd5V6ZPJsdSzv/8aa7FkwFmIJ9neLS8/00za+OY5pq470iZQbPrkTwpKzmfTTIPRVD5iqDg==}
    engines: {node: '>= 10'}
    cpu: [x64]
    os: [linux]
    requiresBuild: true
    dev: false
    optional: true

  /@next/swc-win32-arm64-msvc/12.2.0:
    resolution: {integrity: sha512-0iRO/CPMCdCYUzuH6wXLnsfJX1ykBX4emOOvH0qIgtiZM0nVYbF8lkEyY2ph4XcsurpinS+ziWuYCXVqrOSqiw==}
    engines: {node: '>= 10'}
    cpu: [arm64]
    os: [win32]
    requiresBuild: true
    dev: false
    optional: true

  /@next/swc-win32-ia32-msvc/12.2.0:
    resolution: {integrity: sha512-8A26RJVcJHwIKm8xo/qk2ePRquJ6WCI2keV2qOW/Qm+ZXrPXHMIWPYABae/nKN243YFBNyPiHytjX37VrcpUhg==}
    engines: {node: '>= 10'}
    cpu: [ia32]
    os: [win32]
    requiresBuild: true
    dev: false
    optional: true

  /@next/swc-win32-x64-msvc/12.2.0:
    resolution: {integrity: sha512-OI14ozFLThEV3ey6jE47zrzSTV/6eIMsvbwozo+XfdWqOPwQ7X00YkRx4GVMKMC0rM44oGS2gmwMKYpe4EblnA==}
    engines: {node: '>= 10'}
    cpu: [x64]
    os: [win32]
    requiresBuild: true
    dev: false
    optional: true

  /@nodelib/fs.scandir/2.1.5:
    resolution: {integrity: sha512-vq24Bq3ym5HEQm2NKCr3yXDwjc7vTsEThRDnkp2DK9p1uqLR+DHurm/NOTo0KG7HYHU7eppKZj3MyqYuMBf62g==}
    engines: {node: '>= 8'}
    dependencies:
      '@nodelib/fs.stat': 2.0.5
      run-parallel: 1.2.0

  /@nodelib/fs.stat/2.0.5:
    resolution: {integrity: sha512-RkhPPp2zrqDAQA/2jNhnztcPAlv64XdhIp7a7454A5ovI7Bukxgt7MX7udwAu3zg1DcpPU0rz3VV1SeaqvY4+A==}
    engines: {node: '>= 8'}

  /@nodelib/fs.walk/1.2.8:
    resolution: {integrity: sha512-oGB+UxlgWcgQkgwo8GcEGwemoTFt3FIO9ababBmaGwXIoBKZ+GTy0pP185beGg7Llih/NSHSV2XAs1lnznocSg==}
    engines: {node: '>= 8'}
    dependencies:
      '@nodelib/fs.scandir': 2.1.5
      fastq: 1.13.0

  /@opencensus/web-types/0.0.7:
    resolution: {integrity: sha512-xB+w7ZDAu3YBzqH44rCmG9/RlrOmFuDPt/bpf17eJr8eZSrLt7nc7LnWdxM9Mmoj/YKMHpxRg28txu3TcpiL+g==}
    engines: {node: '>=6.0'}
    dev: false

  /@opentelemetry/api/0.10.2:
    resolution: {integrity: sha512-GtpMGd6vkzDMYcpu2t9LlhEgMy/SzBwRnz48EejlRArYqZzqSzAsKmegUK7zHgl+EOIaK9mKHhnRaQu3qw20cA==}
    engines: {node: '>=8.0.0'}
    dependencies:
      '@opentelemetry/context-base': 0.10.2
    dev: false

  /@opentelemetry/api/1.0.0-rc.0:
    resolution: {integrity: sha512-iXKByCMfrlO5S6Oh97BuM56tM2cIBB0XsL/vWF/AtJrJEKx4MC/Xdu0xDsGXMGcNWpqF7ujMsjjnp0+UHBwnDQ==}
    engines: {node: '>=8.0.0'}
    dev: false

  /@opentelemetry/context-base/0.10.2:
    resolution: {integrity: sha512-hZNKjKOYsckoOEgBziGMnBcX0M7EtstnCmwz5jZUOUYwlZ+/xxX6z3jPu1XVO2Jivk0eLfuP9GP+vFD49CMetw==}
    engines: {node: '>=8.0.0'}
    dev: false

  /@opentelemetry/types/0.2.0:
    resolution: {integrity: sha512-GtwNB6BNDdsIPAYEdpp3JnOGO/3AJxjPvny53s3HERBdXSJTGQw8IRhiaTEX0b3w9P8+FwFZde4k+qkjn67aVw==}
    engines: {node: '>=8.0.0'}
    deprecated: Package renamed to @opentelemetry/api, see https://github.com/open-telemetry/opentelemetry-js
    dev: false

  /@pnpm/error/1.4.0:
    resolution: {integrity: sha512-vxkRrkneBPVmP23kyjnYwVOtipwlSl6UfL+h+Xa3TrABJTz5rYBXemlTsU5BzST8U4pD7YDkTb3SQu+MMuIDKA==}
    engines: {node: '>=10.16'}
    dev: false

  /@pnpm/link-bins/5.3.25:
    resolution: {integrity: sha512-9Xq8lLNRHFDqvYPXPgaiKkZ4rtdsm7izwM/cUsFDc5IMnG0QYIVBXQbgwhz2UvjUotbJrvfKLJaCfA3NGBnLDg==}
    engines: {node: '>=10.16'}
    dependencies:
      '@pnpm/error': 1.4.0
      '@pnpm/package-bins': 4.1.0
      '@pnpm/read-modules-dir': 2.0.3
      '@pnpm/read-package-json': 4.0.0
      '@pnpm/read-project-manifest': 1.1.7
      '@pnpm/types': 6.4.0
      '@zkochan/cmd-shim': 5.3.0
      is-subdir: 1.2.0
      is-windows: 1.0.2
      mz: 2.7.0
      normalize-path: 3.0.0
      p-settle: 4.1.1
      ramda: 0.27.2
    dev: false

  /@pnpm/package-bins/4.1.0:
    resolution: {integrity: sha512-57/ioGYLBbVRR80Ux9/q2i3y8Q+uQADc3c+Yse8jr/60YLOi3jcWz13e2Jy+ANYtZI258Qc5wk2X077rp0Ly/Q==}
    engines: {node: '>=10.16'}
    dependencies:
      '@pnpm/types': 6.4.0
      fast-glob: 3.2.11
      is-subdir: 1.2.0
    dev: false

  /@pnpm/read-modules-dir/2.0.3:
    resolution: {integrity: sha512-i9OgRvSlxrTS9a2oXokhDxvQzDtfqtsooJ9jaGoHkznue5aFCTSrNZFQ6M18o8hC03QWfnxaKi0BtOvNkKu2+A==}
    engines: {node: '>=10.13'}
    dependencies:
      mz: 2.7.0
    dev: false

  /@pnpm/read-package-json/4.0.0:
    resolution: {integrity: sha512-1cr2tEwe4YU6SI0Hmg+wnsr6yxBt2iJtqv6wrF84On8pS9hx4A2PLw3CIgbwxaG0b+ur5wzhNogwl4qD5FLFNg==}
    engines: {node: '>=10.16'}
    dependencies:
      '@pnpm/error': 1.4.0
      '@pnpm/types': 6.4.0
      load-json-file: 6.2.0
      normalize-package-data: 3.0.3
    dev: false

  /@pnpm/read-project-manifest/1.1.7:
    resolution: {integrity: sha512-tj8ExXZeDcMmMUj7D292ETe/RiEirr1X1wpT6Zy85z2MrFYoG9jfCJpps40OdZBNZBhxbuKtGPWKVSgXD0yrVw==}
    engines: {node: '>=10.16'}
    dependencies:
      '@pnpm/error': 1.4.0
      '@pnpm/types': 6.4.0
      '@pnpm/write-project-manifest': 1.1.7
      detect-indent: 6.1.0
      fast-deep-equal: 3.1.3
      graceful-fs: 4.2.4
      is-windows: 1.0.2
      json5: 2.2.1
      parse-json: 5.2.0
      read-yaml-file: 2.1.0
      sort-keys: 4.2.0
      strip-bom: 4.0.0
    dev: false

  /@pnpm/types/6.4.0:
    resolution: {integrity: sha512-nco4+4sZqNHn60Y4VE/fbtlShCBqipyUO+nKRPvDHqLrecMW9pzHWMVRxk4nrMRoeowj3q0rX3GYRBa8lsHTAg==}
    engines: {node: '>=10.16'}
    dev: false

  /@pnpm/write-project-manifest/1.1.7:
    resolution: {integrity: sha512-OLkDZSqkA1mkoPNPvLFXyI6fb0enCuFji6Zfditi/CLAo9kmIhQFmEUDu4krSB8i908EljG8YwL5Xjxzm5wsWA==}
    engines: {node: '>=10.16'}
    dependencies:
      '@pnpm/types': 6.4.0
      json5: 2.2.1
      mz: 2.7.0
      write-file-atomic: 3.0.3
      write-yaml-file: 4.2.0
    dev: false

  /@protobufjs/aspromise/1.1.2:
    resolution: {integrity: sha512-j+gKExEuLmKwvz3OgROXtrJ2UG2x8Ch2YZUxahh+s1F2HZ+wAceUNLkvy6zKCPVRkU++ZWQrdxsUeQXmcg4uoQ==}
    dev: false

  /@protobufjs/base64/1.1.2:
    resolution: {integrity: sha512-AZkcAA5vnN/v4PDqKyMR5lx7hZttPDgClv83E//FMNhR2TMcLUhfRUBHCmSl0oi9zMgDDqRUJkSxO3wm85+XLg==}
    dev: false

  /@protobufjs/codegen/2.0.4:
    resolution: {integrity: sha512-YyFaikqM5sH0ziFZCN3xDC7zeGaB/d0IUb9CATugHWbd1FRFwWwt4ld4OYMPWu5a3Xe01mGAULCdqhMlPl29Jg==}
    dev: false

  /@protobufjs/eventemitter/1.1.0:
    resolution: {integrity: sha512-j9ednRT81vYJ9OfVuXG6ERSTdEL1xVsNgqpkxMsbIabzSo3goCjDIveeGv5d03om39ML71RdmrGNjG5SReBP/Q==}
    dev: false

  /@protobufjs/fetch/1.1.0:
    resolution: {integrity: sha512-lljVXpqXebpsijW71PZaCYeIcE5on1w5DlQy5WH6GLbFryLUrBD4932W/E2BSpfRJWseIL4v/KPgBFxDOIdKpQ==}
    dependencies:
      '@protobufjs/aspromise': 1.1.2
      '@protobufjs/inquire': 1.1.0
    dev: false

  /@protobufjs/float/1.0.2:
    resolution: {integrity: sha512-Ddb+kVXlXst9d+R9PfTIxh1EdNkgoRe5tOX6t01f1lYWOvJnSPDBlG241QLzcyPdoNTsblLUdujGSE4RzrTZGQ==}
    dev: false

  /@protobufjs/inquire/1.1.0:
    resolution: {integrity: sha512-kdSefcPdruJiFMVSbn801t4vFK7KB/5gd2fYvrxhuJYg8ILrmn9SKSX2tZdV6V+ksulWqS7aXjBcRXl3wHoD9Q==}
    dev: false

  /@protobufjs/path/1.1.2:
    resolution: {integrity: sha512-6JOcJ5Tm08dOHAbdR3GrvP+yUUfkjG5ePsHYczMFLq3ZmMkAD98cDgcT2iA1lJ9NVwFd4tH/iSSoe44YWkltEA==}
    dev: false

  /@protobufjs/pool/1.1.0:
    resolution: {integrity: sha512-0kELaGSIDBKvcgS4zkjz1PeddatrjYcmMWOlAuAPwAeccUrPHdUqo/J6LiymHHEiJT5NrF1UVwxY14f+fy4WQw==}
    dev: false

  /@protobufjs/utf8/1.1.0:
    resolution: {integrity: sha512-Vvn3zZrhQZkkBE8LSuW3em98c0FwgO4nxzv6OdSxPKJIEKY2bGbHn+mhGIPerzI4twdxaP8/0+06HBpwf345Lw==}
    dev: false

  /@reach/observe-rect/1.2.0:
    resolution: {integrity: sha512-Ba7HmkFgfQxZqqaeIWWkNK0rEhpxVQHIoVyW1YDSkGsGIXzcaW4deC8B0pZrNSSyLTdIk7y+5olKt5+g0GmFIQ==}
    dev: true

  /@rushstack/eslint-config/2.6.2_eslint@8.18.0+typescript@4.7.4:
    resolution: {integrity: sha512-EcZENq5HlXe5XN9oFZ90K8y946zBXRgliNhy+378H0oK00v3FYADj8aSisEHS5OWz4HO0hYWe6IU57CNg+syYQ==}
    peerDependencies:
      eslint: ^6.0.0 || ^7.0.0 || ^8.0.0
      typescript: '>=3.0.0'
    dependencies:
      '@rushstack/eslint-patch': 1.1.4
      '@rushstack/eslint-plugin': 0.9.1_eslint@8.18.0+typescript@4.7.4
      '@rushstack/eslint-plugin-packlets': 0.4.1_eslint@8.18.0+typescript@4.7.4
      '@rushstack/eslint-plugin-security': 0.3.1_eslint@8.18.0+typescript@4.7.4
      '@typescript-eslint/eslint-plugin': 5.20.0_896ac021b372ebd964f5e0aaa16d95da
      '@typescript-eslint/experimental-utils': 5.20.0_eslint@8.18.0+typescript@4.7.4
      '@typescript-eslint/parser': 5.20.0_eslint@8.18.0+typescript@4.7.4
      '@typescript-eslint/typescript-estree': 5.20.0_typescript@4.7.4
      eslint: 8.18.0
      eslint-plugin-promise: 6.0.0_eslint@8.18.0
      eslint-plugin-react: 7.27.1_eslint@8.18.0
      eslint-plugin-tsdoc: 0.2.16
      typescript: 4.7.4
    transitivePeerDependencies:
      - supports-color

  /@rushstack/eslint-patch/1.0.8:
    resolution: {integrity: sha512-ZK5v4bJwgXldAUA8r3q9YKfCwOqoHTK/ZqRjSeRXQrBXWouoPnS4MQtgC4AXGiiBuUu5wxrRgTlv0ktmM4P1Aw==}
    dev: true

  /@rushstack/eslint-patch/1.1.4:
    resolution: {integrity: sha512-LwzQKA4vzIct1zNZzBmRKI9QuNpLgTQMEjsQLf3BXuGYb3QPTP4Yjf6mkdX+X1mYttZ808QpOwAzZjv28kq7DA==}

  /@rushstack/eslint-plugin-packlets/0.4.1_eslint@8.18.0+typescript@4.7.4:
    resolution: {integrity: sha512-A+mb+45fAUV6SRRlRy5EXrZAHNTnvOO3ONxw0hmRDcvyPAJwoX0ClkKQriz56QQE5SL4sPxhYoqbkoKbBmsxcA==}
    peerDependencies:
      eslint: ^6.0.0 || ^7.0.0 || ^8.0.0
    dependencies:
      '@rushstack/tree-pattern': 0.2.4
      '@typescript-eslint/experimental-utils': 5.20.0_eslint@8.18.0+typescript@4.7.4
      eslint: 8.18.0
    transitivePeerDependencies:
      - supports-color
      - typescript

  /@rushstack/eslint-plugin-security/0.3.1_eslint@8.18.0+typescript@4.7.4:
    resolution: {integrity: sha512-LOBJj7SLPkeonBq2CD9cKqujwgc84YXJP18UXmGYl8xE3OM+Fwgnav7GzsakyvkeWJwq7EtpZjjSW8DTpwfA4w==}
    peerDependencies:
      eslint: ^6.0.0 || ^7.0.0 || ^8.0.0
    dependencies:
      '@rushstack/tree-pattern': 0.2.4
      '@typescript-eslint/experimental-utils': 5.20.0_eslint@8.18.0+typescript@4.7.4
      eslint: 8.18.0
    transitivePeerDependencies:
      - supports-color
      - typescript

  /@rushstack/eslint-plugin/0.9.1_eslint@8.18.0+typescript@4.7.4:
    resolution: {integrity: sha512-iMfRyk9FE1xdhuenIYwDEjJ67u7ygeFw/XBGJC2j4GHclznHWRfSGiwTeYZ66H74h7NkVTuTp8RYw/x2iDblOA==}
    peerDependencies:
      eslint: ^6.0.0 || ^7.0.0 || ^8.0.0
    dependencies:
      '@rushstack/tree-pattern': 0.2.4
      '@typescript-eslint/experimental-utils': 5.20.0_eslint@8.18.0+typescript@4.7.4
      eslint: 8.18.0
    transitivePeerDependencies:
      - supports-color
      - typescript

  /@rushstack/heft-config-file/0.8.3:
    resolution: {integrity: sha512-RXAcsA+oboUE/IZk5ONHKhn7XibRXljWql5B7l1ddFzbwDUnbddPz8IEMDCKG1v/Uma/7WSqpBR210RoC5uszg==}
    engines: {node: '>=10.13.0'}
    dependencies:
      '@rushstack/node-core-library': 3.45.4
      '@rushstack/rig-package': 0.3.11
      jsonpath-plus: 4.0.0
    dev: true

  /@rushstack/heft-config-file/0.8.9:
    resolution: {integrity: sha512-Gb+a7KFXv9mUuogrCfNAvSsnbn25DfAqoqOWXk2s9HpKOpqNK1Gbpd8d5e8JeaBIV3LqFOyav8lj/PXn1Fe1CQ==}
    engines: {node: '>=10.13.0'}
    dependencies:
      '@rushstack/node-core-library': 3.48.0
      '@rushstack/rig-package': 0.3.13
      jsonpath-plus: 4.0.0

  /@rushstack/heft-jest-plugin/0.2.15_4eaffca9c5edc7bc0c1e75cfb707f118:
    resolution: {integrity: sha512-AHWGGIzByXb0wonywmUTJ8IZrMQOxM45rZ0v9hbXogD8PbtA7WhMZ7RyoiAHL1vrRbElAcnLC6xT1Erzh/09Pg==}
    peerDependencies:
      '@rushstack/heft': ^0.45.0
    dependencies:
      '@jest/core': 27.4.7_ts-node@10.8.1
      '@jest/reporters': 27.4.6
      '@jest/transform': 27.4.6
      '@rushstack/heft': 0.45.14
      '@rushstack/heft-config-file': 0.8.3
      '@rushstack/node-core-library': 3.45.4
      jest-config: 27.4.7_ts-node@10.8.1
      jest-resolve: 27.4.6
      jest-snapshot: 27.4.6
      lodash: 4.17.21
    transitivePeerDependencies:
      - bufferutil
      - canvas
      - node-notifier
      - supports-color
      - ts-node
      - utf-8-validate
    dev: true

  /@rushstack/heft-jest-plugin/0.2.15_@rushstack+heft@0.45.14:
    resolution: {integrity: sha512-AHWGGIzByXb0wonywmUTJ8IZrMQOxM45rZ0v9hbXogD8PbtA7WhMZ7RyoiAHL1vrRbElAcnLC6xT1Erzh/09Pg==}
    peerDependencies:
      '@rushstack/heft': ^0.45.0
    dependencies:
      '@jest/core': 27.4.7
      '@jest/reporters': 27.4.6
      '@jest/transform': 27.4.6
      '@rushstack/heft': 0.45.14
      '@rushstack/heft-config-file': 0.8.3
      '@rushstack/node-core-library': 3.45.4
      jest-config: 27.4.7
      jest-resolve: 27.4.6
      jest-snapshot: 27.4.6
      lodash: 4.17.21
    transitivePeerDependencies:
      - bufferutil
      - canvas
      - node-notifier
      - supports-color
      - ts-node
      - utf-8-validate
    dev: true

  /@rushstack/heft-jest-plugin/0.3.14_4eaffca9c5edc7bc0c1e75cfb707f118:
    resolution: {integrity: sha512-Wm5omEvVN/TVaKxk4O2MhRxA52xhZECzPRGMTTNipcBIzA1pwEQe22zU1PJf7PsqBnNa2Fmc+aWwQRC/DYKfTQ==}
    peerDependencies:
      '@rushstack/heft': ^0.45.14
    dependencies:
      '@jest/core': 27.4.7_ts-node@10.8.1
      '@jest/reporters': 27.4.6
      '@jest/transform': 27.4.6
      '@rushstack/heft': 0.45.14
      '@rushstack/heft-config-file': 0.8.9
      '@rushstack/node-core-library': 3.48.0
      jest-config: 27.4.7_ts-node@10.8.1
      jest-resolve: 27.4.6
      jest-snapshot: 27.4.6
      lodash: 4.17.21
    transitivePeerDependencies:
      - bufferutil
      - canvas
      - node-notifier
      - supports-color
      - ts-node
      - utf-8-validate
    dev: true

  /@rushstack/heft-jest-plugin/0.3.14_@rushstack+heft@0.45.14:
    resolution: {integrity: sha512-Wm5omEvVN/TVaKxk4O2MhRxA52xhZECzPRGMTTNipcBIzA1pwEQe22zU1PJf7PsqBnNa2Fmc+aWwQRC/DYKfTQ==}
    peerDependencies:
      '@rushstack/heft': ^0.45.14
    dependencies:
      '@jest/core': 27.4.7
      '@jest/reporters': 27.4.6
      '@jest/transform': 27.4.6
      '@rushstack/heft': 0.45.14
      '@rushstack/heft-config-file': 0.8.9
      '@rushstack/node-core-library': 3.48.0
      jest-config: 27.4.7
      jest-resolve: 27.4.6
      jest-snapshot: 27.4.6
      lodash: 4.17.21
    transitivePeerDependencies:
      - bufferutil
      - canvas
      - node-notifier
      - supports-color
      - ts-node
      - utf-8-validate
    dev: true

  /@rushstack/heft-node-rig/1.9.15_4eaffca9c5edc7bc0c1e75cfb707f118:
    resolution: {integrity: sha512-6kr89sLiK1b5mDSYVgF/SSq6B7DNrPfsaunX6ryUqUmrneHAbGvCvRGRtOc3tkAT12QQ1vu/lj0qB1rSAPBtGg==}
    peerDependencies:
      '@rushstack/heft': ^0.45.14
    dependencies:
      '@microsoft/api-extractor': 7.28.0
      '@rushstack/heft': 0.45.14
      '@rushstack/heft-jest-plugin': 0.3.14_4eaffca9c5edc7bc0c1e75cfb707f118
      eslint: 8.7.0
      jest-environment-node: 27.4.6
      typescript: 4.6.4
    transitivePeerDependencies:
      - bufferutil
      - canvas
      - node-notifier
      - supports-color
      - ts-node
      - utf-8-validate
    dev: true

  /@rushstack/heft-node-rig/1.9.15_@rushstack+heft@0.45.14:
    resolution: {integrity: sha512-6kr89sLiK1b5mDSYVgF/SSq6B7DNrPfsaunX6ryUqUmrneHAbGvCvRGRtOc3tkAT12QQ1vu/lj0qB1rSAPBtGg==}
    peerDependencies:
      '@rushstack/heft': ^0.45.14
    dependencies:
      '@microsoft/api-extractor': 7.28.0
      '@rushstack/heft': 0.45.14
      '@rushstack/heft-jest-plugin': 0.3.14_@rushstack+heft@0.45.14
      eslint: 8.7.0
      jest-environment-node: 27.4.6
      typescript: 4.6.4
    transitivePeerDependencies:
      - bufferutil
      - canvas
      - node-notifier
      - supports-color
      - ts-node
      - utf-8-validate
    dev: true

  /@rushstack/heft/0.45.14:
    resolution: {integrity: sha512-1tR91ICXj74DBnCuAJlG2ZmHXCMCryYc3r0MzD1iX3DTkFrP+etliyOttuBQY2h9cb+l/CKWt/oUFZH0IohdMg==}
    engines: {node: '>=10.13.0'}
    hasBin: true
    dependencies:
      '@rushstack/heft-config-file': 0.8.9
      '@rushstack/node-core-library': 3.48.0
      '@rushstack/rig-package': 0.3.13
      '@rushstack/ts-command-line': 4.12.1
      '@types/tapable': 1.0.6
      argparse: 1.0.10
      chokidar: 3.4.3
      fast-glob: 3.2.11
      glob: 7.0.6
      glob-escape: 0.0.2
      prettier: 2.3.2
      semver: 7.3.7
      tapable: 1.1.3
      true-case-path: 2.2.1
    dev: true

  /@rushstack/node-core-library/3.45.4:
    resolution: {integrity: sha512-FMoEQWjK7nWAO2uFgV1eVpVhY9ZDGOdIIomi9zTej64cKJ+8/Nvu+ny0xKaUDEjw/ALftN2D2ml7L0RDpW/Z9g==}
    dependencies:
      '@types/node': 12.20.24
      colors: 1.2.5
      fs-extra: 7.0.1
      import-lazy: 4.0.0
      jju: 1.4.0
      resolve: 1.17.0
      semver: 7.3.7
      timsort: 0.3.0
      z-schema: 5.0.3
    dev: true

  /@rushstack/node-core-library/3.48.0:
    resolution: {integrity: sha512-vgkG5gfYGiomnv3Lx4fxFhw0ytTBiAgMAT/6gkiYYracyv6g/Id7BYN+NtTFsHwSA8hSHvK42MOqQXqx04jYoA==}
    dependencies:
      '@types/node': 12.20.24
      colors: 1.2.5
      fs-extra: 7.0.1
      import-lazy: 4.0.0
      jju: 1.4.0
      resolve: 1.17.0
      semver: 7.3.7
      timsort: 0.3.0
      z-schema: 5.0.3

  /@rushstack/package-deps-hash/3.2.29:
    resolution: {integrity: sha512-XU0wi2dd8InwKt6pf8w6AKpGpArZV3ebAi+2jtOX1GdU6JW3SQQc073vxCKiRQYjCMwhWVb7Runtl12dXfcdYw==}
    dependencies:
      '@rushstack/node-core-library': 3.48.0
    dev: false

  /@rushstack/rig-package/0.3.11:
    resolution: {integrity: sha512-uI1/g5oQPtyrT9nStoyX/xgZSLa2b+srRFaDk3r1eqC7zA5th4/bvTGl2QfV3C9NcP+coSqmk5mFJkUfH6i3Lw==}
    dependencies:
      resolve: 1.17.0
      strip-json-comments: 3.1.1
    dev: true

  /@rushstack/rig-package/0.3.13:
    resolution: {integrity: sha512-4/2+yyA/uDl7LQvtYtFs1AkhSWuaIGEKhP9/KK2nNARqOVc5eCXmu1vyOqr5mPvNq7sHoIR+sG84vFbaKYGaDA==}
    dependencies:
      resolve: 1.17.0
      strip-json-comments: 3.1.1

  /@rushstack/rush-amazon-s3-build-cache-plugin/5.75.0:
    resolution: {integrity: sha512-Ly2llw9z9m7ckfg370S9Vi+nnUPfip4aGG7kLEg3LgRLrbJ66t+c026W0AG+IYP6lAVL7Wr9Rdw6kkWO6w+UwA==}
    dependencies:
      '@rushstack/node-core-library': 3.48.0
      '@rushstack/rush-sdk': 5.75.0
      https-proxy-agent: 5.0.1
      node-fetch: 2.6.7
    transitivePeerDependencies:
      - encoding
      - supports-color
    dev: false

  /@rushstack/rush-azure-storage-build-cache-plugin/5.75.0:
    resolution: {integrity: sha512-T/iBrmhER01WfX0HWug0knyHuuOVegsQTRHqEpgx7yE52VpQcXKJEB/4VH0glOqVfJPuKlAKdDlOz+Jo5LPwrA==}
    dependencies:
      '@azure/identity': 1.0.3
      '@azure/storage-blob': 12.3.0
      '@rushstack/node-core-library': 3.48.0
      '@rushstack/rush-sdk': 5.75.0
      '@rushstack/terminal': 0.3.53
    transitivePeerDependencies:
      - encoding
    dev: false

  /@rushstack/rush-sdk/5.75.0:
    resolution: {integrity: sha512-Nxbis1Fn27JFE/dw/X3zLC7aMRSDEu70cchen7j/hgpVdQyQo0CbrdZnvqS9qO+0JzWOmK9FaNJsJZQSKZFIEQ==}
    dependencies:
      '@rushstack/node-core-library': 3.48.0
      '@types/node-fetch': 1.6.9
      tapable: 2.2.1
    dev: false

  /@rushstack/stream-collator/4.0.184:
    resolution: {integrity: sha512-4TX1umY1gJtocYZmrv9djMP4LmCpqB7bT6puO9yNEMEA2N0i7O/27druh707Me9ozQ+hEdx+8HyidVk3j6AvAA==}
    dependencies:
      '@rushstack/node-core-library': 3.48.0
      '@rushstack/terminal': 0.3.53
    dev: false

  /@rushstack/terminal/0.3.53:
    resolution: {integrity: sha512-3Q8G0NLSHbIqER+R5+PIb8n7+vAEDNF3myBelbUf3aldITLH45MRFeXlY6fgFC8Y3bxNKeQXiYL9s6M4NgB6tg==}
    dependencies:
      '@rushstack/node-core-library': 3.48.0
      '@types/node': 12.20.24
      wordwrap: 1.0.0
    dev: false

  /@rushstack/tree-pattern/0.2.4:
    resolution: {integrity: sha512-H8i0OinWsdKM1TKEKPeRRTw85e+/7AIFpxm7q1blceZJhuxRBjCGAUZvQXZK4CMLx75xPqh/h1t5WHwFmElAPA==}

  /@rushstack/ts-command-line/4.12.1:
    resolution: {integrity: sha512-S1Nev6h/kNnamhHeGdp30WgxZTA+B76SJ/P721ctP7DrnC+rrjAc6h/R80I4V0cA2QuEEcMdVOQCtK2BTjsOiQ==}
    dependencies:
      '@types/argparse': 1.0.38
      argparse: 1.0.10
      colors: 1.2.5
      string-argv: 0.3.1

  /@sindresorhus/is/0.14.0:
    resolution: {integrity: sha512-9NET910DNaIPngYnLLPeg+Ogzqsi9uM4mSboU5y6p8S5DzMTVEsJZrawi+BoDNUVBa2DhJqQYUFvMDfgU062LQ==}
    engines: {node: '>=6'}
    dev: true

  /@sinonjs/commons/1.8.3:
    resolution: {integrity: sha512-xkNcLAn/wZaX14RPlwizcKicDk9G3F8m2nU3L7Ukm5zBgTwiT0wsoFAHx9Jq56fJA1z/7uKGtCRu16sOUCLIHQ==}
    dependencies:
      type-detect: 4.0.8

  /@sinonjs/fake-timers/7.1.2:
    resolution: {integrity: sha512-iQADsW4LBMISqZ6Ci1dupJL9pprqwcVFTcOsEmQOEhW+KLCVn/Y4Jrvg2k19fIHCp+iFprriYPTdRcQR8NbUPg==}
    dependencies:
      '@sinonjs/commons': 1.8.3

  /@sinonjs/fake-timers/8.1.0:
    resolution: {integrity: sha512-OAPJUAtgeINhh/TAlUID4QTs53Njm7xzddaVlEs/SXwgtiD1tW22zAB/W1wdqfrpmikgaWQ9Fw6Ws+hsiRm5Vg==}
    dependencies:
      '@sinonjs/commons': 1.8.3
    dev: true

  /@sinonjs/samsam/6.1.1:
    resolution: {integrity: sha512-cZ7rKJTLiE7u7Wi/v9Hc2fs3Ucc3jrWeMgPHbbTCeVAB2S0wOBbYlkJVeNSL04i7fdhT8wIbDq1zhC/PXTD2SA==}
    dependencies:
      '@sinonjs/commons': 1.8.3
      lodash.get: 4.4.2
      type-detect: 4.0.8

  /@sinonjs/text-encoding/0.7.1:
    resolution: {integrity: sha512-+iTbntw2IZPb/anVDbypzfQa+ay64MW0Zo8aJ8gZPWMMK6/OubMVb6lUPMagqjOPnmtauXnFCACVl3O7ogjeqQ==}

  /@swc/helpers/0.4.2:
    resolution: {integrity: sha512-556Az0VX7WR6UdoTn4htt/l3zPQ7bsQWK+HqdG4swV7beUCxo/BqmvbOpUkTIm/9ih86LIf1qsUnywNL3obGHw==}
    dependencies:
      tslib: 2.4.0
    dev: false

  /@szmarczak/http-timer/1.1.2:
    resolution: {integrity: sha512-XIB2XbzHTN6ieIjfIMV9hlVcfPU26s2vafYWQcZHWXHOxiaRZYEDKEwdl129Zyg50+foYV2jCgtrqSA6qNuNSA==}
    engines: {node: '>=6'}
    dependencies:
      defer-to-connect: 1.1.3
    dev: true

  /@testing-library/dom/8.14.0:
    resolution: {integrity: sha512-m8FOdUo77iMTwVRCyzWcqxlEIk+GnopbrRI15a0EaLbpZSCinIVI4kSQzWhkShK83GogvEFJSsHF3Ws0z1vrqA==}
    engines: {node: '>=12'}
    dependencies:
      '@babel/code-frame': 7.18.6
      '@babel/runtime': 7.18.6
      '@types/aria-query': 4.2.2
      aria-query: 5.0.0
      chalk: 4.1.2
      dom-accessibility-api: 0.5.14
      lz-string: 1.4.4
      pretty-format: 27.5.1
    dev: true

  /@testing-library/jest-dom/5.16.1:
    resolution: {integrity: sha512-ajUJdfDIuTCadB79ukO+0l8O+QwN0LiSxDaYUTI4LndbbUsGi6rWU1SCexXzBA2NSjlVB9/vbkasQIL3tmPBjw==}
    engines: {node: '>=8', npm: '>=6', yarn: '>=1'}
    dependencies:
      '@babel/runtime': 7.18.6
      '@types/testing-library__jest-dom': 5.14.5
      aria-query: 5.0.0
      chalk: 3.0.0
      css: 3.0.0
      css.escape: 1.5.1
      dom-accessibility-api: 0.5.14
      lodash: 4.17.21
      redent: 3.0.0
    dev: true

  /@testing-library/react/12.1.2_react-dom@17.0.2+react@17.0.2:
    resolution: {integrity: sha512-ihQiEOklNyHIpo2Y8FREkyD1QAea054U0MVbwH1m8N9TxeFz+KoJ9LkqoKqJlzx2JDm56DVwaJ1r36JYxZM05g==}
    engines: {node: '>=12'}
    peerDependencies:
      react: '*'
      react-dom: '*'
    dependencies:
      '@babel/runtime': 7.18.6
      '@testing-library/dom': 8.14.0
      react: 17.0.2
      react-dom: 17.0.2_react@17.0.2
    dev: true

  /@testing-library/user-event/13.5.0_@testing-library+dom@8.14.0:
    resolution: {integrity: sha512-5Kwtbo3Y/NowpkbRuSepbyMFkZmHgD+vPzYB/RJ4oxt5Gj/avFFBYjhw27cqSVPVw/3a67NK1PbiIr9k4Gwmdg==}
    engines: {node: '>=10', npm: '>=6'}
    peerDependencies:
      '@testing-library/dom': '>=7.21.4'
    dependencies:
      '@babel/runtime': 7.18.6
      '@testing-library/dom': 8.14.0
    dev: true

  /@tootallnate/once/1.1.2:
    resolution: {integrity: sha512-RbzJvlNzmRq5c3O09UipeuXno4tA1FE6ikOjxZK0tuxVv3412l64l5t1W5pj4+rJq9vpkm/kwiR07aZXnsKPxw==}
    engines: {node: '>= 6'}
    dev: true

  /@tsconfig/node10/1.0.9:
    resolution: {integrity: sha512-jNsYVVxU8v5g43Erja32laIDHXeoNvFEpX33OK4d6hljo3jDhCBDhx5dhCCTMWUojscpAagGiRkBKxpdl9fxqA==}
    dev: true

  /@tsconfig/node12/1.0.11:
    resolution: {integrity: sha512-cqefuRsh12pWyGsIoBKJA9luFu3mRxCA+ORZvA4ktLSzIuCUtWVxGIuXigEwO5/ywWFMZ2QEGKWvkZG1zDMTag==}
    dev: true

  /@tsconfig/node14/1.0.3:
    resolution: {integrity: sha512-ysT8mhdixWK6Hw3i1V2AeRqZ5WfXg1G43mqoYlM2nc6388Fq5jcXyr5mRsqViLx/GJYdoL0bfXD8nmF+Zn/Iow==}
    dev: true

  /@tsconfig/node16/1.0.3:
    resolution: {integrity: sha512-yOlFc+7UtL/89t2ZhjPvvB/DeAr3r+Dq58IgzsFkOAvVC6NMJXmCGjbptdXdR9qsX7pKcTL+s87FtYREi2dEEQ==}
    dev: true

  /@types/argparse/1.0.38:
    resolution: {integrity: sha512-ebDJ9b0e702Yr7pWgB0jzm+CX4Srzz8RcXtLJDJB+BSccqMa36uyH/zUsSYao5+BD1ytv3k3rPYCq4mAE1hsXA==}

  /@types/aria-query/4.2.2:
    resolution: {integrity: sha512-HnYpAE1Y6kRyKM/XkEuiRQhTHvkzMBurTHnpFLYLBGPIylZNPs9jJcuOOYWxPLJCSEtmZT0Y8rHDokKN7rRTig==}
    dev: true

  /@types/aws-lambda/8.10.101:
    resolution: {integrity: sha512-84geGyVc0H9P9aGbcg/vkDh5akJq0bEf3tizHNR2d1gcm0wsp9IZ/SW6rPxvgjJFi3OeVxDc8WTKCAjoZbogzg==}
    dev: true

  /@types/babel__core/7.1.19:
    resolution: {integrity: sha512-WEOTgRsbYkvA/KCsDwVEGkd7WAr1e3g31VHQ8zy5gul/V1qKullU/BU5I68X5v7V3GnB9eotmom4v5a5gjxorw==}
    dependencies:
      '@babel/parser': 7.18.6
      '@babel/types': 7.18.7
      '@types/babel__generator': 7.6.4
      '@types/babel__template': 7.4.1
      '@types/babel__traverse': 7.17.1
    dev: true

  /@types/babel__generator/7.6.4:
    resolution: {integrity: sha512-tFkciB9j2K755yrTALxD44McOrk+gfpIpvC3sxHjRawj6PfnQxrse4Clq5y/Rq+G3mrBurMax/lG8Qn2t9mSsg==}
    dependencies:
      '@babel/types': 7.18.7
    dev: true

  /@types/babel__template/7.4.1:
    resolution: {integrity: sha512-azBFKemX6kMg5Io+/rdGT0dkGreboUVR0Cdm3fz9QJWpaQGJRQXl7C+6hOTCZcMll7KFyEQpgbYI2lHdsS4U7g==}
    dependencies:
      '@babel/parser': 7.18.6
      '@babel/types': 7.18.7
    dev: true

  /@types/babel__traverse/7.17.1:
    resolution: {integrity: sha512-kVzjari1s2YVi77D3w1yuvohV2idweYXMCDzqBiVNN63TcDWrIlTVOYpqVrvbbyOE/IyzBoTKF0fdnLPEORFxA==}
    dependencies:
      '@babel/types': 7.18.7
    dev: true

  /@types/body-parser/1.19.2:
    resolution: {integrity: sha512-ALYone6pm6QmwZoAgeyNksccT9Q4AWZQ6PvfwR37GT6r6FWUPguq6sUmNGSMV2Wr761oQoBxwGGa6DR5o1DC9g==}
    dependencies:
      '@types/connect': 3.4.35
      '@types/node': 14.18.21
    dev: true

  /@types/connect/3.4.35:
    resolution: {integrity: sha512-cdeYyv4KWoEgpBISTxWvqYsVy444DOqehiF3fM3ne10AmJ62RSyNkUnxMJXHQWRQQX2eR94m5y1IZyDwBjV9FQ==}
    dependencies:
      '@types/node': 14.18.21
    dev: true

  /@types/cors/2.8.12:
    resolution: {integrity: sha512-vt+kDhq/M2ayberEtJcIN/hxXy1Pk+59g2FV/ZQceeaTyCtCucjL2Q7FXlFjtWn4n15KCr1NE2lNNFhp0lEThw==}
    dev: true

  /@types/diff/5.0.1:
    resolution: {integrity: sha512-XIpxU6Qdvp1ZE6Kr3yrkv1qgUab0fyf4mHYvW8N3Bx3PCsbN6or1q9/q72cv5jIFWolaGH08U9XyYoLLIykyKQ==}
    dev: true

  /@types/express-serve-static-core/4.17.29:
    resolution: {integrity: sha512-uMd++6dMKS32EOuw1Uli3e3BPgdLIXmezcfHv7N4c1s3gkhikBplORPpMq3fuWkxncZN1reb16d5n8yhQ80x7Q==}
    dependencies:
      '@types/node': 14.18.21
      '@types/qs': 6.9.7
      '@types/range-parser': 1.2.4
    dev: true

  /@types/express/4.17.13:
    resolution: {integrity: sha512-6bSZTPaTIACxn48l50SR+axgrqm6qXFIxrdAKaG6PaJk3+zuUr35hBlgT7vOmJcum+OEaIBLtHV/qloEAFITeA==}
    dependencies:
      '@types/body-parser': 1.19.2
      '@types/express-serve-static-core': 4.17.29
      '@types/qs': 6.9.7
      '@types/serve-static': 1.13.10
    dev: true

  /@types/glob/7.2.0:
    resolution: {integrity: sha512-ZUxbzKl0IfJILTS6t7ip5fQQM/J3TJYubDm3nMbgubNNYS62eXeUpoLUC8/7fJNiFYHTrGPQn7hspDUzIHX3UA==}
    dependencies:
      '@types/minimatch': 3.0.5
      '@types/node': 14.18.21
    dev: true

  /@types/graceful-fs/4.1.5:
    resolution: {integrity: sha512-anKkLmZZ+xm4p8JWBf4hElkM4XR+EZeA2M9BAkkTldmcyDY4mbdIJnRghDJH3Ov5ooY7/UAoENtmdMSkaAd7Cw==}
    dependencies:
      '@types/node': 14.18.21
    dev: true

  /@types/heft-jest/1.0.2:
    resolution: {integrity: sha512-HabX0JO8Pk+a3gTm2DQwTMrfZjqP6VxDnn8kIXAP6uZbmy4bkKuFRi9T9BV9K6LhwHrmcgq5kk2YikYHy4LJeg==}
    dependencies:
      '@types/jest': 27.5.2
    dev: true

  /@types/hoist-non-react-statics/3.3.1:
    resolution: {integrity: sha512-iMIqiko6ooLrTh1joXodJK5X9xeEALT1kM5G3ZLhD3hszxBdIEd5C75U834D9mLcINgD4OyZf5uQXjkuYydWvA==}
    dependencies:
      '@types/react': 17.0.38
      hoist-non-react-statics: 3.3.2
    dev: false

  /@types/istanbul-lib-coverage/2.0.4:
    resolution: {integrity: sha512-z/QT1XN4K4KYuslS23k62yDIDLwLFkzxOuMplDtObz0+y7VqJCaO2o+SPwHCvLFZh7xazvvoor2tA/hPz9ee7g==}
    dev: true

  /@types/istanbul-lib-report/3.0.0:
    resolution: {integrity: sha512-plGgXAPfVKFoYfa9NpYDAkseG+g6Jr294RqeqcqDixSbU34MZVJRi/P+7Y8GDpzkEwLaGZZOpKIEmeVZNtKsrg==}
    dependencies:
      '@types/istanbul-lib-coverage': 2.0.4
    dev: true

  /@types/istanbul-reports/3.0.1:
    resolution: {integrity: sha512-c3mAZEuK0lvBp8tmuL74XRKn1+y2dcwOUpH7x4WrF6gk1GIgiluDRgMYQtw2OFcBvAJWlt6ASU3tSqxp0Uu0Aw==}
    dependencies:
      '@types/istanbul-lib-report': 3.0.0
    dev: true

  /@types/jest/27.5.2:
    resolution: {integrity: sha512-mpT8LJJ4CMeeahobofYWIjFo0xonRS/HfxnVEPMPFSQdGUt1uHCnoPT7Zhb+sjDU2wz0oKV0OLUR0WzrHNgfeA==}
    dependencies:
      jest-matcher-utils: 27.5.1
      pretty-format: 27.5.1
    dev: true

  /@types/js-yaml/4.0.5:
    resolution: {integrity: sha512-FhpRzf927MNQdRZP0J5DLIdTXhjLYzeUTmLAu69mnVksLH9CJY3IuSeEgbKUki7GQZm0WqDkGzyxju2EZGD2wA==}
    dev: true

  /@types/json-schema/7.0.11:
    resolution: {integrity: sha512-wOuvG1SN4Us4rez+tylwwwCV1psiNVOkJeM3AUWUNWg/jDQY2+HE/444y5gc+jBmRqASOm2Oeh5c1axHobwRKQ==}

  /@types/json5/0.0.29:
    resolution: {integrity: sha512-dRLjCWHYg4oaA77cxO64oO+7JwCwnIzkZPdrrC71jQmQtlhM556pwKo5bUzqvZndkVbeFLIIi+9TC40JNF5hNQ==}

  /@types/lodash/4.14.182:
    resolution: {integrity: sha512-/THyiqyQAP9AfARo4pF+aCGcyiQ94tX/Is2I7HofNRqoYLgN1PBoOWu2/zTA5zMxzP5EFutMtWtGAFRKUe961Q==}
    dev: true

  /@types/long/4.0.2:
    resolution: {integrity: sha512-MqTGEo5bj5t157U6fA/BiDynNkn0YknVdh48CMPkTSpFTVmvao5UQmm7uEF6xBEo7qIMAlY/JSleYaE6VOdpaA==}
    dev: false

  /@types/mime/1.3.2:
    resolution: {integrity: sha512-YATxVxgRqNH6nHEIsvg6k2Boc1JHI9ZbH5iWFFv/MTkchz3b1ieGDa5T0a9RznNdI0KhVbdbWSN+KWWrQZRxTw==}
    dev: true

  /@types/minimatch/3.0.5:
    resolution: {integrity: sha512-Klz949h02Gz2uZCMGwDUSDS1YBlTdDDgbWHi+81l29tQALUtvz4rAYi5uoVhE5Lagoq6DeqAUlbrHvW/mXDgdQ==}
    dev: true

  /@types/minimist/1.2.2:
    resolution: {integrity: sha512-jhuKLIRrhvCPLqwPcx6INqmKeiA5EWrsCOPhrlFSrbrmU4ZMPjj5Ul/oLCMDO98XRUIwVm78xICz4EPCektzeQ==}
    dev: true

  /@types/node-fetch/1.6.9:
    resolution: {integrity: sha512-n2r6WLoY7+uuPT7pnEtKJCmPUGyJ+cbyBR8Avnu4+m1nzz7DwBVuyIvvlBzCZ/nrpC7rIgb3D6pNavL7rFEa9g==}
    dependencies:
      '@types/node': 14.18.21
    dev: false

  /@types/node-fetch/2.6.2:
    resolution: {integrity: sha512-DHqhlq5jeESLy19TYhLakJ07kNumXWjcDdxXsLUMJZ6ue8VZJj4kLPQVE/2mdHh3xZziNF1xppu5lwmS53HR+A==}
    dependencies:
      '@types/node': 14.18.21
      form-data: 3.0.1
    dev: false

  /@types/node/10.17.60:
    resolution: {integrity: sha512-F0KIgDJfy2nA3zMLmWGKxcH2ZVEtCZXHHdOQs2gSaQ27+lNeEfGxzkIw90aXswATX7AZ33tahPbzy6KAfUreVw==}
    dev: true

  /@types/node/12.20.24:
    resolution: {integrity: sha512-yxDeaQIAJlMav7fH5AQqPH1u8YIuhYJXYBzxaQ4PifsU0GDO38MSdmEDeRlIxrKbC6NbEaaEHDanWb+y30U8SQ==}

  /@types/node/14.18.21:
    resolution: {integrity: sha512-x5W9s+8P4XteaxT/jKF0PSb7XEvo5VmqEWgsMlyeY4ZlLK8I6aH6g5TPPyDlLAep+GYf4kefb7HFyc7PAO3m+Q==}

  /@types/normalize-package-data/2.4.1:
    resolution: {integrity: sha512-Gj7cI7z+98M282Tqmp2K5EIsoouUEzbBJhQQzDE3jSIRk6r9gsz0oUokqIUR4u1R3dMHo0pDHM7sNOHyhulypw==}
    dev: true

  /@types/parse-json/4.0.0:
    resolution: {integrity: sha512-//oorEZjL6sbPcKUaCdIGlIUeH26mgzimjBB77G6XRgnDl/L5wOnpyBGRe/Mmf5CVW3PwEBE1NjiMZ/ssFh4wA==}
    dev: true

  /@types/prettier/2.6.3:
    resolution: {integrity: sha512-ymZk3LEC/fsut+/Q5qejp6R9O1rMxz3XaRHDV6kX8MrGAhOSPqVARbDi+EZvInBpw+BnCX3TD240byVkOfQsHg==}
    dev: true

  /@types/prop-types/15.7.5:
    resolution: {integrity: sha512-JCB8C6SnDoQf0cNycqd/35A7MjcnK+ZTqE7judS6o7utxUCg6imJg3QK2qzHKszlTjcj2cn+NwMB2i96ubpj7w==}

  /@types/qs/6.9.7:
    resolution: {integrity: sha512-FGa1F62FT09qcrueBA6qYTrJPVDzah9a+493+o2PCXsesWHIn27G98TsSMs3WPNbZIEj4+VJf6saSFpvD+3Zsw==}
    dev: true

  /@types/range-parser/1.2.4:
    resolution: {integrity: sha512-EEhsLsD6UsDM1yFhAvy0Cjr6VwmpMWqFBCb9w07wVugF7w9nfajxLuVmngTIpgS6svCnm6Vaw+MZhoDCKnOfsw==}
    dev: true

  /@types/react/17.0.38:
    resolution: {integrity: sha512-SI92X1IA+FMnP3qM5m4QReluXzhcmovhZnLNm3pyeQlooi02qI7sLiepEYqT678uNiyc25XfCqxREFpy3W7YhQ==}
    dependencies:
      '@types/prop-types': 15.7.5
      '@types/scheduler': 0.16.2
      csstype: 3.1.0

  /@types/scheduler/0.16.2:
    resolution: {integrity: sha512-hppQEBDmlwhFAXKJX2KnWLYu5yMfi91yazPb2l+lbJiwW+wdo1gNeRA+3RgNSO39WYX2euey41KEwnqesU2Jew==}

  /@types/serve-static/1.13.10:
    resolution: {integrity: sha512-nCkHGI4w7ZgAdNkrEu0bv+4xNV/XDqW+DydknebMOQwkpDGx8G+HTlj7R7ABI8i8nKxVw0wtKPi1D+lPOkh4YQ==}
    dependencies:
      '@types/mime': 1.3.2
      '@types/node': 14.18.21
    dev: true

  /@types/sinon/10.0.10:
    resolution: {integrity: sha512-US5E539UfeL2DiWALzCyk0c4zKh6sCv86V/0lpda/afMJJ0oEm2SrKgedH5optvFWstnJ8e1MNYhLmPhAy4rvQ==}
    dependencies:
      '@sinonjs/fake-timers': 7.1.2

  /@types/stack-utils/2.0.1:
    resolution: {integrity: sha512-Hl219/BT5fLAaz6NDkSuhzasy49dwQS/DSdu4MdggFB8zcXv7vflBI3xp7FEmkmdDkBUI2bPUNeMttp2knYdxw==}
    dev: true

  /@types/tapable/1.0.6:
    resolution: {integrity: sha512-W+bw9ds02rAQaMvaLYxAbJ6cvguW/iJXNT6lTssS1ps6QdrMKttqEAMEG/b5CR8TZl3/L7/lH0ZV5nNR1LXikA==}
    dev: true

  /@types/testing-library__jest-dom/5.14.5:
    resolution: {integrity: sha512-SBwbxYoyPIvxHbeHxTZX2Pe/74F/tX2/D3mMvzabdeJ25bBojfW0TyB8BHrbq/9zaaKICJZjLP+8r6AeZMFCuQ==}
    dependencies:
      '@types/jest': 27.5.2
    dev: true

  /@types/triple-beam/1.3.2:
    resolution: {integrity: sha512-txGIh+0eDFzKGC25zORnswy+br1Ha7hj5cMVwKIU7+s0U2AxxJru/jZSMU6OC9MJWP6+pc/hc6ZjyZShpsyY2g==}
    dev: true

  /@types/tunnel/0.0.1:
    resolution: {integrity: sha512-AOqu6bQu5MSWwYvehMXLukFHnupHrpZ8nvgae5Ggie9UwzDR1CCwoXgSSWNZJuyOlCdfdsWMA5F2LlmvyoTv8A==}
    dependencies:
      '@types/node': 14.18.21
    dev: false

  /@types/uuid/8.3.4:
    resolution: {integrity: sha512-c/I8ZRb51j+pYGAu5CrFMRxqZ2ke4y2grEBO5AUjgSkSk+qT2Ea+OdWElz/OiMf5MNpn2b17kuVBwZLQJXzihw==}
    dev: true

  /@types/yargs-parser/21.0.0:
    resolution: {integrity: sha512-iO9ZQHkZxHn4mSakYV0vFHAVDyEOIJQrV2uZ06HxEPcx+mt8swXoZHIbaaJ2crJYFfErySgktuTZ3BeLz+XmFA==}
    dev: true

  /@types/yargs/16.0.4:
    resolution: {integrity: sha512-T8Yc9wt/5LbJyCaLiHPReJa0kApcIgJ7Bn735GjItUfh08Z1pJvu8QZqb9s+mMvKV6WUQRV7K2R46YbjMXTTJw==}
    dependencies:
      '@types/yargs-parser': 21.0.0
    dev: true

  /@typescript-eslint/eslint-plugin/5.20.0_896ac021b372ebd964f5e0aaa16d95da:
    resolution: {integrity: sha512-fapGzoxilCn3sBtC6NtXZX6+P/Hef7VDbyfGqTTpzYydwhlkevB+0vE0EnmHPVTVSy68GUncyJ/2PcrFBeCo5Q==}
    engines: {node: ^12.22.0 || ^14.17.0 || >=16.0.0}
    peerDependencies:
      '@typescript-eslint/parser': ^5.0.0
      eslint: ^6.0.0 || ^7.0.0 || ^8.0.0
      typescript: '*'
    peerDependenciesMeta:
      typescript:
        optional: true
    dependencies:
      '@typescript-eslint/parser': 5.20.0_eslint@8.18.0+typescript@4.7.4
      '@typescript-eslint/scope-manager': 5.20.0
      '@typescript-eslint/type-utils': 5.20.0_eslint@8.18.0+typescript@4.7.4
      '@typescript-eslint/utils': 5.20.0_eslint@8.18.0+typescript@4.7.4
      debug: 4.3.4
      eslint: 8.18.0
      functional-red-black-tree: 1.0.1
      ignore: 5.2.0
      regexpp: 3.2.0
      semver: 7.3.7
      tsutils: 3.21.0_typescript@4.7.4
      typescript: 4.7.4
    transitivePeerDependencies:
      - supports-color

  /@typescript-eslint/experimental-utils/5.20.0_eslint@8.18.0+typescript@4.7.4:
    resolution: {integrity: sha512-w5qtx2Wr9x13Dp/3ic9iGOGmVXK5gMwyc8rwVgZU46K9WTjPZSyPvdER9Ycy+B5lNHvoz+z2muWhUvlTpQeu+g==}
    engines: {node: ^12.22.0 || ^14.17.0 || >=16.0.0}
    peerDependencies:
      eslint: ^6.0.0 || ^7.0.0 || ^8.0.0
    dependencies:
      '@typescript-eslint/utils': 5.20.0_eslint@8.18.0+typescript@4.7.4
      eslint: 8.18.0
    transitivePeerDependencies:
      - supports-color
      - typescript

  /@typescript-eslint/experimental-utils/5.30.0_eslint@8.18.0+typescript@4.7.4:
    resolution: {integrity: sha512-k+EM/r2hxSMX+S+ji9qQVyVMeJ8IEunadngM+1rEDLdUbqQlYoUv78HWCKoOHJao+KSyLbhYHFhh7h54+rB63A==}
    engines: {node: ^12.22.0 || ^14.17.0 || >=16.0.0}
    peerDependencies:
      eslint: ^6.0.0 || ^7.0.0 || ^8.0.0
    dependencies:
      '@typescript-eslint/utils': 5.30.0_eslint@8.18.0+typescript@4.7.4
      eslint: 8.18.0
    transitivePeerDependencies:
      - supports-color
      - typescript
    dev: true

  /@typescript-eslint/parser/5.10.1_eslint@8.18.0+typescript@4.7.4:
    resolution: {integrity: sha512-GReo3tjNBwR5RnRO0K2wDIDN31cM3MmDtgyQ85oAxAmC5K3j/g85IjP+cDfcqDsDDBf1HNKQAD0WqOYL8jXqUA==}
    engines: {node: ^12.22.0 || ^14.17.0 || >=16.0.0}
    peerDependencies:
      eslint: ^6.0.0 || ^7.0.0 || ^8.0.0
      typescript: '*'
    peerDependenciesMeta:
      typescript:
        optional: true
    dependencies:
      '@typescript-eslint/scope-manager': 5.10.1
      '@typescript-eslint/types': 5.10.1
      '@typescript-eslint/typescript-estree': 5.10.1_typescript@4.7.4
      debug: 4.3.4
      eslint: 8.18.0
      typescript: 4.7.4
    transitivePeerDependencies:
      - supports-color
    dev: true

  /@typescript-eslint/parser/5.20.0_eslint@8.18.0+typescript@4.7.4:
    resolution: {integrity: sha512-UWKibrCZQCYvobmu3/N8TWbEeo/EPQbS41Ux1F9XqPzGuV7pfg6n50ZrFo6hryynD8qOTTfLHtHjjdQtxJ0h/w==}
    engines: {node: ^12.22.0 || ^14.17.0 || >=16.0.0}
    peerDependencies:
      eslint: ^6.0.0 || ^7.0.0 || ^8.0.0
      typescript: '*'
    peerDependenciesMeta:
      typescript:
        optional: true
    dependencies:
      '@typescript-eslint/scope-manager': 5.20.0
      '@typescript-eslint/types': 5.20.0
      '@typescript-eslint/typescript-estree': 5.20.0_typescript@4.7.4
      debug: 4.3.4
      eslint: 8.18.0
      typescript: 4.7.4
    transitivePeerDependencies:
      - supports-color

  /@typescript-eslint/scope-manager/5.10.1:
    resolution: {integrity: sha512-Lyvi559Gvpn94k7+ElXNMEnXu/iundV5uFmCUNnftbFrUbAJ1WBoaGgkbOBm07jVZa682oaBU37ao/NGGX4ZDg==}
    engines: {node: ^12.22.0 || ^14.17.0 || >=16.0.0}
    dependencies:
      '@typescript-eslint/types': 5.10.1
      '@typescript-eslint/visitor-keys': 5.10.1
    dev: true

  /@typescript-eslint/scope-manager/5.20.0:
    resolution: {integrity: sha512-h9KtuPZ4D/JuX7rpp1iKg3zOH0WNEa+ZIXwpW/KWmEFDxlA/HSfCMhiyF1HS/drTICjIbpA6OqkAhrP/zkCStg==}
    engines: {node: ^12.22.0 || ^14.17.0 || >=16.0.0}
    dependencies:
      '@typescript-eslint/types': 5.20.0
      '@typescript-eslint/visitor-keys': 5.20.0

  /@typescript-eslint/scope-manager/5.30.0:
    resolution: {integrity: sha512-3TZxvlQcK5fhTBw5solQucWSJvonXf5yua5nx8OqK94hxdrT7/6W3/CS42MLd/f1BmlmmbGEgQcTHHCktUX5bQ==}
    engines: {node: ^12.22.0 || ^14.17.0 || >=16.0.0}
    dependencies:
      '@typescript-eslint/types': 5.30.0
      '@typescript-eslint/visitor-keys': 5.30.0
    dev: true

  /@typescript-eslint/type-utils/5.20.0_eslint@8.18.0+typescript@4.7.4:
    resolution: {integrity: sha512-WxNrCwYB3N/m8ceyoGCgbLmuZwupvzN0rE8NBuwnl7APgjv24ZJIjkNzoFBXPRCGzLNkoU/WfanW0exvp/+3Iw==}
    engines: {node: ^12.22.0 || ^14.17.0 || >=16.0.0}
    peerDependencies:
      eslint: '*'
      typescript: '*'
    peerDependenciesMeta:
      typescript:
        optional: true
    dependencies:
      '@typescript-eslint/utils': 5.20.0_eslint@8.18.0+typescript@4.7.4
      debug: 4.3.4
      eslint: 8.18.0
      tsutils: 3.21.0_typescript@4.7.4
      typescript: 4.7.4
    transitivePeerDependencies:
      - supports-color

  /@typescript-eslint/types/5.10.1:
    resolution: {integrity: sha512-ZvxQ2QMy49bIIBpTqFiOenucqUyjTQ0WNLhBM6X1fh1NNlYAC6Kxsx8bRTY3jdYsYg44a0Z/uEgQkohbR0H87Q==}
    engines: {node: ^12.22.0 || ^14.17.0 || >=16.0.0}
    dev: true

  /@typescript-eslint/types/5.20.0:
    resolution: {integrity: sha512-+d8wprF9GyvPwtoB4CxBAR/s0rpP25XKgnOvMf/gMXYDvlUC3rPFHupdTQ/ow9vn7UDe5rX02ovGYQbv/IUCbg==}
    engines: {node: ^12.22.0 || ^14.17.0 || >=16.0.0}

  /@typescript-eslint/types/5.30.0:
    resolution: {integrity: sha512-vfqcBrsRNWw/LBXyncMF/KrUTYYzzygCSsVqlZ1qGu1QtGs6vMkt3US0VNSQ05grXi5Yadp3qv5XZdYLjpp8ag==}
    engines: {node: ^12.22.0 || ^14.17.0 || >=16.0.0}
    dev: true

  /@typescript-eslint/typescript-estree/5.10.1_typescript@4.7.4:
    resolution: {integrity: sha512-PwIGnH7jIueXv4opcwEbVGDATjGPO1dx9RkUl5LlHDSe+FXxPwFL5W/qYd5/NHr7f6lo/vvTrAzd0KlQtRusJQ==}
    engines: {node: ^12.22.0 || ^14.17.0 || >=16.0.0}
    peerDependencies:
      typescript: '*'
    peerDependenciesMeta:
      typescript:
        optional: true
    dependencies:
      '@typescript-eslint/types': 5.10.1
      '@typescript-eslint/visitor-keys': 5.10.1
      debug: 4.3.4
      globby: 11.1.0
      is-glob: 4.0.3
      semver: 7.3.7
      tsutils: 3.21.0_typescript@4.7.4
      typescript: 4.7.4
    transitivePeerDependencies:
      - supports-color
    dev: true

  /@typescript-eslint/typescript-estree/5.20.0_typescript@4.7.4:
    resolution: {integrity: sha512-36xLjP/+bXusLMrT9fMMYy1KJAGgHhlER2TqpUVDYUQg4w0q/NW/sg4UGAgVwAqb8V4zYg43KMUpM8vV2lve6w==}
    engines: {node: ^12.22.0 || ^14.17.0 || >=16.0.0}
    peerDependencies:
      typescript: '*'
    peerDependenciesMeta:
      typescript:
        optional: true
    dependencies:
      '@typescript-eslint/types': 5.20.0
      '@typescript-eslint/visitor-keys': 5.20.0
      debug: 4.3.4
      globby: 11.1.0
      is-glob: 4.0.3
      semver: 7.3.7
      tsutils: 3.21.0_typescript@4.7.4
      typescript: 4.7.4
    transitivePeerDependencies:
      - supports-color

  /@typescript-eslint/typescript-estree/5.30.0_typescript@4.7.4:
    resolution: {integrity: sha512-hDEawogreZB4n1zoqcrrtg/wPyyiCxmhPLpZ6kmWfKF5M5G0clRLaEexpuWr31fZ42F96SlD/5xCt1bT5Qm4Nw==}
    engines: {node: ^12.22.0 || ^14.17.0 || >=16.0.0}
    peerDependencies:
      typescript: '*'
    peerDependenciesMeta:
      typescript:
        optional: true
    dependencies:
      '@typescript-eslint/types': 5.30.0
      '@typescript-eslint/visitor-keys': 5.30.0
      debug: 4.3.4
      globby: 11.1.0
      is-glob: 4.0.3
      semver: 7.3.7
      tsutils: 3.21.0_typescript@4.7.4
      typescript: 4.7.4
    transitivePeerDependencies:
      - supports-color
    dev: true

  /@typescript-eslint/utils/5.20.0_eslint@8.18.0+typescript@4.7.4:
    resolution: {integrity: sha512-lHONGJL1LIO12Ujyx8L8xKbwWSkoUKFSO+0wDAqGXiudWB2EO7WEUT+YZLtVbmOmSllAjLb9tpoIPwpRe5Tn6w==}
    engines: {node: ^12.22.0 || ^14.17.0 || >=16.0.0}
    peerDependencies:
      eslint: ^6.0.0 || ^7.0.0 || ^8.0.0
    dependencies:
      '@types/json-schema': 7.0.11
      '@typescript-eslint/scope-manager': 5.20.0
      '@typescript-eslint/types': 5.20.0
      '@typescript-eslint/typescript-estree': 5.20.0_typescript@4.7.4
      eslint: 8.18.0
      eslint-scope: 5.1.1
      eslint-utils: 3.0.0_eslint@8.18.0
    transitivePeerDependencies:
      - supports-color
      - typescript

  /@typescript-eslint/utils/5.30.0_eslint@8.18.0+typescript@4.7.4:
    resolution: {integrity: sha512-0bIgOgZflLKIcZsWvfklsaQTM3ZUbmtH0rJ1hKyV3raoUYyeZwcjQ8ZUJTzS7KnhNcsVT1Rxs7zeeMHEhGlltw==}
    engines: {node: ^12.22.0 || ^14.17.0 || >=16.0.0}
    peerDependencies:
      eslint: ^6.0.0 || ^7.0.0 || ^8.0.0
    dependencies:
      '@types/json-schema': 7.0.11
      '@typescript-eslint/scope-manager': 5.30.0
      '@typescript-eslint/types': 5.30.0
      '@typescript-eslint/typescript-estree': 5.30.0_typescript@4.7.4
      eslint: 8.18.0
      eslint-scope: 5.1.1
      eslint-utils: 3.0.0_eslint@8.18.0
    transitivePeerDependencies:
      - supports-color
      - typescript
    dev: true

  /@typescript-eslint/visitor-keys/5.10.1:
    resolution: {integrity: sha512-NjQ0Xinhy9IL979tpoTRuLKxMc0zJC7QVSdeerXs2/QvOy2yRkzX5dRb10X5woNUdJgU8G3nYRDlI33sq1K4YQ==}
    engines: {node: ^12.22.0 || ^14.17.0 || >=16.0.0}
    dependencies:
      '@typescript-eslint/types': 5.10.1
      eslint-visitor-keys: 3.3.0
    dev: true

  /@typescript-eslint/visitor-keys/5.20.0:
    resolution: {integrity: sha512-1flRpNF+0CAQkMNlTJ6L/Z5jiODG/e5+7mk6XwtPOUS3UrTz3UOiAg9jG2VtKsWI6rZQfy4C6a232QNRZTRGlg==}
    engines: {node: ^12.22.0 || ^14.17.0 || >=16.0.0}
    dependencies:
      '@typescript-eslint/types': 5.20.0
      eslint-visitor-keys: 3.3.0

  /@typescript-eslint/visitor-keys/5.30.0:
    resolution: {integrity: sha512-6WcIeRk2DQ3pHKxU1Ni0qMXJkjO/zLjBymlYBy/53qxe7yjEFSvzKLDToJjURUhSl2Fzhkl4SMXQoETauF74cw==}
    engines: {node: ^12.22.0 || ^14.17.0 || >=16.0.0}
    dependencies:
      '@typescript-eslint/types': 5.30.0
      eslint-visitor-keys: 3.3.0
    dev: true

  /@ucast/core/1.10.1:
    resolution: {integrity: sha512-sXKbvQiagjFh2JCpaHUa64P4UdJbOxYeC5xiZFn8y6iYdb0WkismduE+RmiJrIjw/eLDYmIEXiQeIYYowmkcAw==}
    dev: false

  /@ucast/js/3.0.2:
    resolution: {integrity: sha512-zxNkdIPVvqJjHI7D/iK8Aai1+59yqU+N7bpHFodVmiTN7ukeNiGGpNmmSjQgsUw7eNcEBnPrZHNzp5UBxwmaPw==}
    dependencies:
      '@ucast/core': 1.10.1
    dev: false

  /@ucast/mongo/2.4.2:
    resolution: {integrity: sha512-/zH1TdBJlYGKKD+Wh0oyD+aBvDSWrwHcD8b4tUL9UgHLhzHtkEnMVFuxbw3SRIRsAa01wmy06+LWt+WoZdj1Bw==}
    dependencies:
      '@ucast/core': 1.10.1
    dev: false

  /@ucast/mongo2js/1.3.3:
    resolution: {integrity: sha512-sBPtMUYg+hRnYeVYKL+ATm8FaRPdlU9PijMhGYKgsPGjV9J4Ks41ytIjGayvKUnBOEhiCaKUUnY4qPeifdqATw==}
    dependencies:
      '@ucast/core': 1.10.1
      '@ucast/js': 3.0.2
      '@ucast/mongo': 2.4.2
    dev: false

  /@vendia/serverless-express/4.8.2:
    resolution: {integrity: sha512-biv23HiYXZFe7ULKFIkdYLWtc07yN/iGMq9fg00nfbVqWeJvtfEubUimnhPwoR7I+kAm9ZDhuOBjMFjKmLPQzA==}
    engines: {node: '>=12'}

  /@vue/compiler-core/3.2.37:
    resolution: {integrity: sha512-81KhEjo7YAOh0vQJoSmAD68wLfYqJvoiD4ulyedzF+OEk/bk6/hx3fTNVfuzugIIaTrOx4PGx6pAiBRe5e9Zmg==}
    dependencies:
      '@babel/parser': 7.18.6
      '@vue/shared': 3.2.37
      estree-walker: 2.0.2
      source-map: 0.6.1
    dev: true

  /@vue/compiler-dom/3.2.37:
    resolution: {integrity: sha512-yxJLH167fucHKxaqXpYk7x8z7mMEnXOw3G2q62FTkmsvNxu4FQSu5+3UMb+L7fjKa26DEzhrmCxAgFLLIzVfqQ==}
    dependencies:
      '@vue/compiler-core': 3.2.37
      '@vue/shared': 3.2.37
    dev: true

  /@vue/compiler-sfc/3.2.37:
    resolution: {integrity: sha512-+7i/2+9LYlpqDv+KTtWhOZH+pa8/HnX/905MdVmAcI/mPQOBwkHHIzrsEsucyOIZQYMkXUiTkmZq5am/NyXKkg==}
    dependencies:
      '@babel/parser': 7.16.4
      '@vue/compiler-core': 3.2.37
      '@vue/compiler-dom': 3.2.37
      '@vue/compiler-ssr': 3.2.37
      '@vue/reactivity-transform': 3.2.37
      '@vue/shared': 3.2.37
      estree-walker: 2.0.2
      magic-string: 0.25.9
      postcss: 8.4.14
      source-map: 0.6.1
    dev: true

  /@vue/compiler-ssr/3.2.37:
    resolution: {integrity: sha512-7mQJD7HdXxQjktmsWp/J67lThEIcxLemz1Vb5I6rYJHR5vI+lON3nPGOH3ubmbvYGt8xEUaAr1j7/tIFWiEOqw==}
    dependencies:
      '@vue/compiler-dom': 3.2.37
      '@vue/shared': 3.2.37
    dev: true

  /@vue/reactivity-transform/3.2.37:
    resolution: {integrity: sha512-IWopkKEb+8qpu/1eMKVeXrK0NLw9HicGviJzhJDEyfxTR9e1WtpnnbYkJWurX6WwoFP0sz10xQg8yL8lgskAZg==}
    dependencies:
      '@babel/parser': 7.18.6
      '@vue/compiler-core': 3.2.37
      '@vue/shared': 3.2.37
      estree-walker: 2.0.2
      magic-string: 0.25.9
    dev: true

  /@vue/shared/3.2.37:
    resolution: {integrity: sha512-4rSJemR2NQIo9Klm1vabqWjD8rs/ZaJSzMxkMNeJS6lHiUjjUeYFbooN19NgFjztubEKh3WlZUeOLVdbbUWHsw==}
    dev: true

  /@yarnpkg/lockfile/1.0.2:
    resolution: {integrity: sha512-MqJ00WXw89ga0rK6GZkdmmgv3bAsxpJixyTthjcix73O44pBqotyU2BejBkLuIsaOBI6SEu77vAnSyLe5iIHkw==}
    dev: false

  /@zkochan/cmd-shim/5.3.0:
    resolution: {integrity: sha512-hWY9wIl0fGbYk6W0/qkm+DIhXXn5xOPuI7DXH8v9IfD9ftXPqHY41839Sa5Xz35Hm+a6Amdf4spG4/1jpvjVrQ==}
    engines: {node: '>=10.13'}
    dependencies:
      cmd-extension: 1.0.2
      is-windows: 1.0.2
    dev: false

  /abab/2.0.6:
    resolution: {integrity: sha512-j2afSsaIENvHZN2B8GOpF566vZ5WVk5opAiMTvWgaQT8DkbOqsTfvNAvHoRGU2zzP8cPoqys+xHTRDWW8L+/BA==}
    dev: true

  /abbrev/1.1.1:
    resolution: {integrity: sha512-nne9/IiQ/hzIhY6pdDnbBtz7DjPTKrY00P/zvPSm5pOFkl6xuGrGnXn/VtTNNfNtAfZ9/1RtehkszU9qcTii0Q==}
    dev: true

  /accepts/1.3.8:
    resolution: {integrity: sha512-PYAthTa2m2VKxuvSD3DPC/Gy+U+sOA1LAuT8mkmRuvw+NACSaeXEQ+NHcVF7rONl6qcaxV3Uuemwawk+7+SJLw==}
    engines: {node: '>= 0.6'}
    dependencies:
      mime-types: 2.1.35
      negotiator: 0.6.3

  /ace-builds/1.7.0:
    resolution: {integrity: sha512-5sruz5avLYUGRH5iWbpM4vLnAhHEoryviLP0J2uxKd4I2VQ9ImFCJDehSpiukjP745x2ypg/NIfLoWpvmBLDWg==}
    dev: true

  /acorn-globals/6.0.0:
    resolution: {integrity: sha512-ZQl7LOWaF5ePqqcX4hLuv/bLXYQNfNWw2c0/yX/TsPRKamzHcTGQnlCjHT3TsmkOUVEPS3crCxiPfdzE/Trlhg==}
    dependencies:
      acorn: 7.4.1
      acorn-walk: 7.2.0
    dev: true

  /acorn-jsx/5.3.2_acorn@8.7.1:
    resolution: {integrity: sha512-rq9s+JNhf0IChjtDXxllJ7g41oZk5SlXtp0LHwyA5cejwn7vKmKp4pPri6YEePv2PU65sAsegbXtIinmDFDXgQ==}
    peerDependencies:
      acorn: ^6.0.0 || ^7.0.0 || ^8.0.0
    dependencies:
      acorn: 8.7.1

  /acorn-walk/7.2.0:
    resolution: {integrity: sha512-OPdCF6GsMIP+Az+aWfAAOEt2/+iVDKE7oy6lJ098aoe59oAmK76qV6Gw60SbZ8jHuG2wH058GF4pLFbYamYrVA==}
    engines: {node: '>=0.4.0'}
    dev: true

  /acorn-walk/8.2.0:
    resolution: {integrity: sha512-k+iyHEuPgSw6SbuDpGQM+06HQUa04DZ3o+F6CSzXMvvI5KMvnaEqXe+YVe555R9nn6GPt404fos4wcgpw12SDA==}
    engines: {node: '>=0.4.0'}
    dev: true

  /acorn/7.4.1:
    resolution: {integrity: sha512-nQyp0o1/mNdbTO1PO6kHkwSrmgZ0MT/jCCpNiwbUjGoRN4dlBhqJtoQuCnEOKzgTVwg0ZWiCoQy6SxMebQVh8A==}
    engines: {node: '>=0.4.0'}
    hasBin: true
    dev: true

  /acorn/8.7.1:
    resolution: {integrity: sha512-Xx54uLJQZ19lKygFXOWsscKUbsBZW0CPykPhVQdhIeIwrbPmJzqeASDInc8nKBnp/JT6igTs82qPXz069H8I/A==}
    engines: {node: '>=0.4.0'}
    hasBin: true

  /agent-base/6.0.2:
    resolution: {integrity: sha512-RZNwNclF7+MS/8bDg70amg32dyeZGZxiDuQmZxKLAlQjr3jGyLx+4Kkk58UO7D2QdgFIQCovuSuZESne6RG6XQ==}
    engines: {node: '>= 6.0.0'}
    dependencies:
      debug: 4.3.4
    transitivePeerDependencies:
      - supports-color

  /ajv-errors/1.0.1_ajv@6.12.6:
    resolution: {integrity: sha512-DCRfO/4nQ+89p/RK43i8Ezd41EqdGIU4ld7nGF8OQ14oc/we5rEntLCUa7+jrn3nn83BosfwZA0wb4pon2o8iQ==}
    peerDependencies:
      ajv: '>=5.0.0'
    dependencies:
      ajv: 6.12.6
    dev: true

  /ajv/6.12.6:
    resolution: {integrity: sha512-j3fVLgvTo527anyYyJOGTYJbG+vnnQYvE0m5mmkc1TK+nxAppkCLMIL0aZ4dblVCNoGShhm+kzE4ZUykBoMg4g==}
    dependencies:
      fast-deep-equal: 3.1.3
      fast-json-stable-stringify: 2.1.0
      json-schema-traverse: 0.4.1
      uri-js: 4.4.1

  /ajv/8.11.0:
    resolution: {integrity: sha512-wGgprdCvMalC0BztXvitD2hC04YffAvtsUn93JbGXYLAtCUO4xd17mCCZQxUOItiBwZvJScWo8NIvQMQ71rdpg==}
    dependencies:
      fast-deep-equal: 3.1.3
      json-schema-traverse: 1.0.0
      require-from-string: 2.0.2
      uri-js: 4.4.1
    dev: true

  /ansi-align/3.0.1:
    resolution: {integrity: sha512-IOfwwBF5iczOjp/WeY4YxyjqAFMQoZufdQWDd19SEExbVLNXqvpzSJ/M7Za4/sCPmQ0+GRquoA7bGcINcxew6w==}
    dependencies:
      string-width: 4.2.3
    dev: true

  /ansi-escapes/4.3.2:
    resolution: {integrity: sha512-gKXj5ALrKWQLsYG9jlTRmR/xKluxHV+Z9QEwNIgCfM1/uwPMCuzVVnh5mwTd+OuBZcwSIMbqssNWRm1lE51QaQ==}
    engines: {node: '>=8'}
    dependencies:
      type-fest: 0.21.3

  /ansi-regex/5.0.1:
    resolution: {integrity: sha512-quJQXlTSUGL2LH9SUXo8VwsY4soanhgo6LNSm84E1LBcE8s3O0wpdiRzyR9z/ZZJMlMWv37qOOb9pdJlMUEKFQ==}
    engines: {node: '>=8'}

  /ansi-styles/3.2.1:
    resolution: {integrity: sha512-VT0ZI6kZRdTh8YyJw3SMbYm/u+NqfsAxEpWO0Pf9sq8/e94WxxOpPKx9FR1FlyCtOVDNOQ+8ntlqFxiRc+r5qA==}
    engines: {node: '>=4'}
    dependencies:
      color-convert: 1.9.3

  /ansi-styles/4.3.0:
    resolution: {integrity: sha512-zbB9rCJAT1rbjiVDb2hqKFHNYLxgtk8NURxZ3IZwD3F6NtxbXZQCnnSi1Lkx+IDohdPlFp222wVALIheZJQSEg==}
    engines: {node: '>=8'}
    dependencies:
      color-convert: 2.0.1

  /ansi-styles/5.2.0:
    resolution: {integrity: sha512-Cxwpt2SfTzTtXcfOlzGEee8O+c+MmUgGrNiBcXnuWxuFJHe6a5Hz7qwhwe5OgaSYI0IJvkLqWX1ASG+cJOkEiA==}
    engines: {node: '>=10'}
    dev: true

  /any-promise/1.3.0:
    resolution: {integrity: sha512-7UvmKalWRt1wgjL1RrGxoSJW/0QZFIegpeGvZG9kjp8vrRu55XTHbwnqq2GpXm9uLbcuhxm3IqX9OB4MZR1b2A==}
    dev: false

  /anymatch/3.1.2:
    resolution: {integrity: sha512-P43ePfOAIupkguHUycrc4qJ9kz8ZiuOUijaETwX7THt0Y/GNK7v0aa8rY816xWjZ7rJdA5XdMcpVFTKMq+RvWg==}
    engines: {node: '>= 8'}
    dependencies:
      normalize-path: 3.0.0
      picomatch: 2.3.1
    dev: true

  /arg/4.1.3:
    resolution: {integrity: sha512-58S9QDqG0Xx27YwPSt9fJxivjYl432YCwfDMfZ+71RAqUrZef7LrKQZ3LHLOwCS4FLNBplP533Zx895SeOCHvA==}
    dev: true

  /argparse/1.0.10:
    resolution: {integrity: sha512-o5Roy6tNG4SL/FOkCAN6RzjiakZS25RLYFrcMttJqbdd8BWrnA+fGz57iN5Pb06pvBGvl5gQ0B48dJlslXvoTg==}
    dependencies:
      sprintf-js: 1.0.3

  /argparse/2.0.1:
    resolution: {integrity: sha512-8+9WqebbFzpX9OR+Wa6O29asIogeRMzcGtAINdpMHHyAg10f05aSFVBbcEqGf/PXw1EjAZ+q2/bEBg3DvurK3Q==}

  /aria-query/4.2.2:
    resolution: {integrity: sha512-o/HelwhuKpTj/frsOsbNLNgnNGVIFsVP/SW2BSF14gVl7kAfMOJ6/8wUAUvG1R1NHKrfG+2sHZTu0yauT1qBrA==}
    engines: {node: '>=6.0'}
    dependencies:
      '@babel/runtime': 7.18.6
      '@babel/runtime-corejs3': 7.18.6
    dev: true

  /aria-query/5.0.0:
    resolution: {integrity: sha512-V+SM7AbUwJ+EBnB8+DXs0hPZHO0W6pqBcc0dW90OwtVG02PswOu/teuARoLQjdDOH+t9pJgGnW5/Qmouf3gPJg==}
    engines: {node: '>=6.0'}
    dev: true

  /array-differ/3.0.0:
    resolution: {integrity: sha512-THtfYS6KtME/yIAhKjZ2ul7XI96lQGHRputJQHO80LAWQnuGP4iCIN8vdMRboGbIEYBwU33q8Tch1os2+X0kMg==}
    engines: {node: '>=8'}
    dev: true

  /array-flatten/1.1.1:
    resolution: {integrity: sha512-PCVAQswWemu6UdxsDFFX/+gVeYqKAod3D3UVm91jHwynguOwAvYPhx8nNlM++NqRcK6CxxpUafjmhIdKiHibqg==}

  /array-includes/3.1.5:
    resolution: {integrity: sha512-iSDYZMMyTPkiFasVqfuAQnWAYcvO/SeBSCGKePoEthjp4LEMTe4uLc7b025o4jAZpHhihh8xPo99TNWUWWkGDQ==}
    engines: {node: '>= 0.4'}
    dependencies:
      call-bind: 1.0.2
      define-properties: 1.1.4
      es-abstract: 1.20.1
      get-intrinsic: 1.1.2
      is-string: 1.0.7

  /array-union/2.1.0:
    resolution: {integrity: sha512-HGyxoOTYUyCM6stUe6EJgnd4EoewAI7zMdfqO+kGjnlZmBDz/cR5pf8r/cR4Wq60sL/p0IkcjUEEPwS3GFrIyw==}
    engines: {node: '>=8'}

  /array.prototype.flat/1.3.0:
    resolution: {integrity: sha512-12IUEkHsAhA4DY5s0FPgNXIdc8VRSqD9Zp78a5au9abH/SOBrsp082JOWFNTjkMozh8mqcdiKuaLGhPeYztxSw==}
    engines: {node: '>= 0.4'}
    dependencies:
      call-bind: 1.0.2
      define-properties: 1.1.4
      es-abstract: 1.20.1
      es-shim-unscopables: 1.0.0

  /array.prototype.flatmap/1.3.0:
    resolution: {integrity: sha512-PZC9/8TKAIxcWKdyeb77EzULHPrIX/tIZebLJUQOMR1OwYosT8yggdfWScfTBCDj5utONvOuPQQumYsU2ULbkg==}
    engines: {node: '>= 0.4'}
    dependencies:
      call-bind: 1.0.2
      define-properties: 1.1.4
      es-abstract: 1.20.1
      es-shim-unscopables: 1.0.0

  /arrify/1.0.1:
    resolution: {integrity: sha512-3CYzex9M9FGQjCGMGyi6/31c8GJbgb0qGyrx5HWxPd0aCwh4cB2YjMb2Xf9UuoogrMrlO9cTqnB5rI5GHZTcUA==}
    engines: {node: '>=0.10.0'}
    dev: true

  /arrify/2.0.1:
    resolution: {integrity: sha512-3duEwti880xqi4eAMN8AyR4a0ByT90zoYdLlevfrvU43vb0YZwZVfxOgxWrLXXXpyugL0hNZc9G6BiB5B3nUug==}
    engines: {node: '>=8'}
    dev: true

  /asap/2.0.6:
    resolution: {integrity: sha512-BSHWgDSAiKs50o2Re8ppvp3seVHXSRM44cdSsT9FfNEUUZLOGWVCsiWaRPWM1Znn+mqZ1OfVZ3z3DWEzSp7hRA==}
    dev: false

  /ast-types-flow/0.0.7:
    resolution: {integrity: sha512-eBvWn1lvIApYMhzQMsu9ciLfkBY499mFZlNqG+/9WR7PVlroQw0vG30cOQQbaKz3sCEc44TAOu2ykzqXSNnwag==}
    dev: true

  /astral-regex/2.0.0:
    resolution: {integrity: sha512-Z7tMw1ytTXt5jqMcOP+OQteU1VuNK9Y02uuJtKQ1Sv69jXQKKg5cibLwGJow8yzZP+eAc18EmLGPal0bp36rvQ==}
    engines: {node: '>=8'}
    dev: true

  /async/1.5.2:
    resolution: {integrity: sha512-nSVgobk4rv61R9PUSDtYt7mPVB2olxNR5RWJcAsH676/ef11bUZwvu7+RGYrYauVdDPcO519v68wRhXQtxsV9w==}
    dev: false

  /async/3.2.4:
    resolution: {integrity: sha512-iAB+JbDEGXhyIUavoDl9WP/Jj106Kz9DEn1DPgYw5ruDn0e3Wgi3sKFm55sASdGBNOQB8F59d9qQ7deqrHA8wQ==}
    dev: false

  /asynckit/0.4.0:
    resolution: {integrity: sha512-Oei9OH4tRh0YqU3GxhX79dM/mwVgvbZJaSNaRk+bshkj0S5cfHcgYakreBjrHwatXKbz+IoIdYLxrKim2MjW0Q==}

  /at-least-node/1.0.0:
    resolution: {integrity: sha512-+q/t7Ekv1EDY2l6Gda6LLiX14rU9TV20Wa3ofeQmwPFZbOMo9DXrLbOjFaaclkXKWidIaopwAObQDqwWtGUjqg==}
    engines: {node: '>= 4.0.0'}

  /atob/2.1.2:
    resolution: {integrity: sha512-Wm6ukoaOGJi/73p/cl2GvLjTI5JM1k/O14isD73YML8StrH/7/lRFgmg8nICZgD3bZZvjwCGxtMOD3wWNAu8cg==}
    engines: {node: '>= 4.5.0'}
    hasBin: true
    dev: true

  /aws-cdk-lib/2.29.1_constructs@10.1.42:
    resolution: {integrity: sha512-tmWhsmSvNrJD9/SFAD0The7hON3VYUcFchKnjPg4vwvY89XzZv76IB24KLy3XoXF33WYvCUzDQPO/bCZQBF4LA==}
    engines: {node: '>= 14.15.0'}
    peerDependencies:
      constructs: ^10.0.0
    dependencies:
      constructs: 10.1.42
    bundledDependencies:
      - '@balena/dockerignore'
      - case
      - fs-extra
      - ignore
      - jsonschema
      - minimatch
      - punycode
      - semver
      - yaml

  /aws-cdk/2.29.1:
    resolution: {integrity: sha512-JRuxHfMPR7kpGrk5fA1NgBmTLPpVa2gIRf5Pz+T9XaHM0lB8QLOkjXD6O5UJvgQtx/rwYAyD8b+n3b1rKaEGRQ==}
    engines: {node: '>= 14.15.0'}
    hasBin: true
    optionalDependencies:
      fsevents: 2.3.2
    dev: true

  /aws-jwt-verify/3.1.0:
    resolution: {integrity: sha512-8BTDS3xEP5xhK6/mLEQXc7MfRRer5diV4Q2AD6ofoHQnaDbuDXG056egq4UCgo06+rmWQAC7/A6vVRZ/2FCs9g==}
    engines: {node: '>=14.0.0'}
    dev: false

  /aws-lambda/1.0.7:
    resolution: {integrity: sha512-9GNFMRrEMG5y3Jvv+V4azWvc+qNWdWLTjDdhf/zgMlz8haaaLWv0xeAIWxz9PuWUBawsVxy0zZotjCdR3Xq+2w==}
    hasBin: true
    dependencies:
      aws-sdk: 2.1164.0
      commander: 3.0.2
      js-yaml: 3.14.1
      watchpack: 2.4.0
    dev: true

  /aws-sdk-client-mock/0.6.2_186c47bf154802e3879e62ee3def12b3:
    resolution: {integrity: sha512-0kH1cyfqGogp69vJitzVducx9q691vGOwg7wEG+DUegGlepjaeskp6YG4SJI0y5Vwh3vi+fP27YQTcWllv4GlQ==}
    peerDependencies:
      '@aws-sdk/client-s3': ^3.0.0
      '@aws-sdk/types': ^3.0.0
    dependencies:
      '@aws-sdk/client-s3': 3.118.1
      '@aws-sdk/types': 3.110.0
      '@types/sinon': 10.0.10
      sinon: 11.1.2
      tslib: 2.4.0

  /aws-sdk/2.1164.0:
    resolution: {integrity: sha512-q/M9E68WabF22G8d8lFgo3NH+9RooYswSY9VG6zqN16C19RRm2sGThp8Sxtz/WUK98BAsxSnkLW1ksmy3BsP7Q==}
    engines: {node: '>= 10.0.0'}
    dependencies:
      buffer: 4.9.2
      events: 1.1.1
      ieee754: 1.1.13
      jmespath: 0.16.0
      querystring: 0.2.0
      sax: 1.2.1
      url: 0.10.3
      uuid: 8.0.0
      xml2js: 0.4.19
    dev: true

  /axe-core/4.4.2:
    resolution: {integrity: sha512-LVAaGp/wkkgYJcjmHsoKx4juT1aQvJyPcW09MLCjVTh3V2cc6PnyempiLMNH5iMdfIX/zdbjUx2KDjMLCTdPeA==}
    engines: {node: '>=12'}
    dev: true

  /axios/0.27.2:
    resolution: {integrity: sha512-t+yRIyySRTp/wua5xEr+z1q60QmLq8ABsS5O9Me1AsE5dfKqgnCFzwiCZZ/cGNd1lq4/7akDWMxdhVlucjmnOQ==}
    dependencies:
      follow-redirects: 1.15.1
      form-data: 4.0.0
    transitivePeerDependencies:
      - debug

  /axobject-query/2.2.0:
    resolution: {integrity: sha512-Td525n+iPOOyUQIeBfcASuG6uJsDOITl7Mds5gFyerkWiX7qhUTdYUBlSgNMyVqtSJqwpt1kXGLdUt6SykLMRA==}
    dev: true

  /babel-jest/27.5.1_@babel+core@7.18.6:
    resolution: {integrity: sha512-cdQ5dXjGRd0IBRATiQ4mZGlGlRE8kJpjPOixdNRdT+m3UcNqmYWN6rK6nvtXYfY3D76cb8s/O1Ss8ea24PIwcg==}
    engines: {node: ^10.13.0 || ^12.13.0 || ^14.15.0 || >=15.0.0}
    peerDependencies:
      '@babel/core': ^7.8.0
    dependencies:
      '@babel/core': 7.18.6
      '@jest/transform': 27.5.1
      '@jest/types': 27.5.1
      '@types/babel__core': 7.1.19
      babel-plugin-istanbul: 6.1.1
      babel-preset-jest: 27.5.1_@babel+core@7.18.6
      chalk: 4.1.2
      graceful-fs: 4.2.10
      slash: 3.0.0
    transitivePeerDependencies:
      - supports-color
    dev: true

  /babel-plugin-dynamic-import-node/2.3.3:
    resolution: {integrity: sha512-jZVI+s9Zg3IqA/kdi0i6UDCybUI3aSBLnglhYbSSjKlV7yF1F/5LWv8MakQmvYpnbJDS6fcBL2KzHSxNCMtWSQ==}
    dependencies:
      object.assign: 4.1.2
    dev: true

  /babel-plugin-istanbul/6.1.1:
    resolution: {integrity: sha512-Y1IQok9821cC9onCx5otgFfRm7Lm+I+wwxOx738M/WLPZ9Q42m4IG5W0FNX8WLL2gYMZo3JkuXIH2DOpWM+qwA==}
    engines: {node: '>=8'}
    dependencies:
      '@babel/helper-plugin-utils': 7.18.6
      '@istanbuljs/load-nyc-config': 1.1.0
      '@istanbuljs/schema': 0.1.3
      istanbul-lib-instrument: 5.2.0
      test-exclude: 6.0.0
    transitivePeerDependencies:
      - supports-color
    dev: true

  /babel-plugin-jest-hoist/27.5.1:
    resolution: {integrity: sha512-50wCwD5EMNW4aRpOwtqzyZHIewTYNxLA4nhB+09d8BIssfNfzBRhkBIHiaPv1Si226TQSvp8gxAJm2iY2qs2hQ==}
    engines: {node: ^10.13.0 || ^12.13.0 || ^14.15.0 || >=15.0.0}
    dependencies:
      '@babel/template': 7.18.6
      '@babel/types': 7.18.7
      '@types/babel__core': 7.1.19
      '@types/babel__traverse': 7.17.1
    dev: true

  /babel-plugin-polyfill-corejs2/0.3.1_@babel+core@7.18.6:
    resolution: {integrity: sha512-v7/T6EQcNfVLfcN2X8Lulb7DjprieyLWJK/zOWH5DUYcAgex9sP3h25Q+DLsX9TloXe3y1O8l2q2Jv9q8UVB9w==}
    peerDependencies:
      '@babel/core': ^7.0.0-0
    dependencies:
      '@babel/compat-data': 7.18.6
      '@babel/core': 7.18.6
      '@babel/helper-define-polyfill-provider': 0.3.1_@babel+core@7.18.6
      semver: 6.3.0
    transitivePeerDependencies:
      - supports-color
    dev: true

  /babel-plugin-polyfill-corejs3/0.5.2_@babel+core@7.18.6:
    resolution: {integrity: sha512-G3uJih0XWiID451fpeFaYGVuxHEjzKTHtc9uGFEjR6hHrvNzeS/PX+LLLcetJcytsB5m4j+K3o/EpXJNb/5IEQ==}
    peerDependencies:
      '@babel/core': ^7.0.0-0
    dependencies:
      '@babel/core': 7.18.6
      '@babel/helper-define-polyfill-provider': 0.3.1_@babel+core@7.18.6
      core-js-compat: 3.23.3
    transitivePeerDependencies:
      - supports-color
    dev: true

  /babel-plugin-polyfill-regenerator/0.3.1_@babel+core@7.18.6:
    resolution: {integrity: sha512-Y2B06tvgHYt1x0yz17jGkGeeMr5FeKUu+ASJ+N6nB5lQ8Dapfg42i0OVrf8PNGJ3zKL4A23snMi1IRwrqqND7A==}
    peerDependencies:
      '@babel/core': ^7.0.0-0
    dependencies:
      '@babel/core': 7.18.6
      '@babel/helper-define-polyfill-provider': 0.3.1_@babel+core@7.18.6
    transitivePeerDependencies:
      - supports-color
    dev: true

  /babel-preset-current-node-syntax/1.0.1_@babel+core@7.18.6:
    resolution: {integrity: sha512-M7LQ0bxarkxQoN+vz5aJPsLBn77n8QgTFmo8WK0/44auK2xlCXrYcUxHFxgU7qW5Yzw/CjmLRK2uJzaCd7LvqQ==}
    peerDependencies:
      '@babel/core': ^7.0.0
    dependencies:
      '@babel/core': 7.18.6
      '@babel/plugin-syntax-async-generators': 7.8.4_@babel+core@7.18.6
      '@babel/plugin-syntax-bigint': 7.8.3_@babel+core@7.18.6
      '@babel/plugin-syntax-class-properties': 7.12.13_@babel+core@7.18.6
      '@babel/plugin-syntax-import-meta': 7.10.4_@babel+core@7.18.6
      '@babel/plugin-syntax-json-strings': 7.8.3_@babel+core@7.18.6
      '@babel/plugin-syntax-logical-assignment-operators': 7.10.4_@babel+core@7.18.6
      '@babel/plugin-syntax-nullish-coalescing-operator': 7.8.3_@babel+core@7.18.6
      '@babel/plugin-syntax-numeric-separator': 7.10.4_@babel+core@7.18.6
      '@babel/plugin-syntax-object-rest-spread': 7.8.3_@babel+core@7.18.6
      '@babel/plugin-syntax-optional-catch-binding': 7.8.3_@babel+core@7.18.6
      '@babel/plugin-syntax-optional-chaining': 7.8.3_@babel+core@7.18.6
      '@babel/plugin-syntax-top-level-await': 7.14.5_@babel+core@7.18.6
    dev: true

  /babel-preset-jest/27.5.1_@babel+core@7.18.6:
    resolution: {integrity: sha512-Nptf2FzlPCWYuJg41HBqXVT8ym6bXOevuCTbhxlUpjwtysGaIWFvDEjp4y+G7fl13FgOdjs7P/DmErqH7da0Ag==}
    engines: {node: ^10.13.0 || ^12.13.0 || ^14.15.0 || >=15.0.0}
    peerDependencies:
      '@babel/core': ^7.0.0
    dependencies:
      '@babel/core': 7.18.6
      babel-plugin-jest-hoist: 27.5.1
      babel-preset-current-node-syntax: 1.0.1_@babel+core@7.18.6
    dev: true

  /balanced-match/1.0.2:
    resolution: {integrity: sha512-3oSeUO0TMV67hN1AmbXsK4yaqU7tjiHlbxRDZOpH0KW9+CeX4bRAaX0Anxt0tx2MrpRpWwQaPwIlISEJhYU5Pw==}

  /base64-js/1.5.1:
    resolution: {integrity: sha512-AKpaYlHn8t4SVbOHCy+b5+KKgvR4vrsD8vbvrbiQJps7fKDTkjkDry6ji0rUJjC0kzbNePLwzxq8iypo41qeWA==}
    dev: true

  /better-path-resolve/1.0.0:
    resolution: {integrity: sha512-pbnl5XzGBdrFU/wT4jqmJVPn2B6UHPBOhzMQkY/SPUPB6QtUXtmBHBIwCbXJol93mOpGMnQyP/+BB19q04xj7g==}
    engines: {node: '>=4'}
    dependencies:
      is-windows: 1.0.2
    dev: false

  /binary-extensions/2.2.0:
    resolution: {integrity: sha512-jDctJ/IVQbZoJykoeHbhXpOlNBqGNcwXJKJog42E5HDPUwQTSdjCHdihjj0DlnheQ7blbT6dHOafNAiS8ooQKA==}
    engines: {node: '>=8'}
    dev: true

  /bl/4.1.0:
    resolution: {integrity: sha512-1W07cM9gS6DcLperZfFSj+bWLtaPGSOHWhPiGzXmvVJbRLdG82sH/Kn8EtW1VqWVA54AKf2h5k5BbnIbwF3h6w==}
    dependencies:
      buffer: 5.7.1
      inherits: 2.0.4
      readable-stream: 3.6.0
    dev: true

  /bn.js/4.12.0:
    resolution: {integrity: sha512-c98Bf3tPniI+scsdk237ku1Dc3ujXQTSgyiPUDEOe7tRkhrqridvh8klBv0HCEso1OLOYcHuCv/cS6DNxKH+ZA==}
    dev: false

  /body-parser/1.20.0:
    resolution: {integrity: sha512-DfJ+q6EPcGKZD1QWUjSpqp+Q7bDQTsQIF4zfUAtZ6qk+H/3/QRhg9CEp39ss+/T2vw0+HaidC0ecJj/DRLIaKg==}
    engines: {node: '>= 0.8', npm: 1.2.8000 || >= 1.4.16}
    dependencies:
      bytes: 3.1.2
      content-type: 1.0.4
      debug: 2.6.9
      depd: 2.0.0
      destroy: 1.2.0
      http-errors: 2.0.0
      iconv-lite: 0.4.24
      on-finished: 2.4.1
      qs: 6.10.3
      raw-body: 2.5.1
      type-is: 1.6.18
      unpipe: 1.0.0

  /bowser/2.11.0:
    resolution: {integrity: sha512-AlcaJBi/pqqJBIQ8U9Mcpc9i8Aqxn88Skv5d+xBX006BY5u8N3mGLHa5Lgppa7L/HfwgwLgZ6NYs+Ag6uUmJRA==}

  /boxen/5.1.2:
    resolution: {integrity: sha512-9gYgQKXx+1nP8mP7CzFyaUARhg7D3n1dF/FnErWmu9l6JvGpNUN278h0aSb+QjoiKSWG+iZ3uHrcqk0qrY9RQQ==}
    engines: {node: '>=10'}
    dependencies:
      ansi-align: 3.0.1
      camelcase: 6.3.0
      chalk: 4.1.2
      cli-boxes: 2.2.1
      string-width: 4.2.3
      type-fest: 0.20.2
      widest-line: 3.1.0
      wrap-ansi: 7.0.0
    dev: true

  /brace-expansion/1.1.11:
    resolution: {integrity: sha512-iCuPHDFgrHX7H2vEI/5xpz07zSHB00TpugqhmYtVmMO6518mCuRMoOYFldEBl0g187ufozdaHgWKcYFb61qGiA==}
    dependencies:
      balanced-match: 1.0.2
      concat-map: 0.0.1

  /braces/3.0.2:
    resolution: {integrity: sha512-b8um+L1RzM3WDSzvhm6gIz1yfTbBt6YTlcEKAvsmqCZZFw46z626lVj9j1yEPW33H5H+lBQpZMP1k8l+78Ha0A==}
    engines: {node: '>=8'}
    dependencies:
      fill-range: 7.0.1

  /brorand/1.1.0:
    resolution: {integrity: sha512-cKV8tMCEpQs4hK/ik71d6LrPOnpkpGBR0wzxqr68g2m/LB2GxVYQroAjMJZRVM1Y4BCjCKc3vAamxSzOY2RP+w==}
    dev: false

  /browser-process-hrtime/1.0.0:
    resolution: {integrity: sha512-9o5UecI3GhkpM6DrXr69PblIuWxPKk9Y0jHBRhdocZ2y7YECBFCsHm79Pr3OyR2AvjhDkabFJaDJMYRazHgsow==}
    dev: true

  /browserslist/4.21.1:
    resolution: {integrity: sha512-Nq8MFCSrnJXSc88yliwlzQe3qNe3VntIjhsArW9IJOEPSHNx23FalwApUVbzAWABLhYJJ7y8AynWI/XM8OdfjQ==}
    engines: {node: ^6 || ^7 || ^8 || ^9 || ^10 || ^11 || ^12 || >=13.7}
    hasBin: true
    dependencies:
      caniuse-lite: 1.0.30001359
      electron-to-chromium: 1.4.172
      node-releases: 2.0.5
      update-browserslist-db: 1.0.4_browserslist@4.21.1
    dev: true

  /bs-logger/0.2.6:
    resolution: {integrity: sha512-pd8DCoxmbgc7hyPKOvxtqNcjYoOsABPQdcCUjGp3d42VR2CX1ORhk2A87oqqu5R1kk+76nsxZupkmyd+MVtCog==}
    engines: {node: '>= 6'}
    dependencies:
      fast-json-stable-stringify: 2.1.0
    dev: true

  /bser/2.1.1:
    resolution: {integrity: sha512-gQxTNE/GAfIIrmHLUE3oJyp5FO6HRBfhjnw4/wMmA63ZGDJnWBmgY/lyQBpnDUkGmAhbSe39tx2d/iTOAfglwQ==}
    dependencies:
      node-int64: 0.4.0
    dev: true

  /buffer-equal-constant-time/1.0.1:
    resolution: {integrity: sha512-zRpUiDwd/xk6ADqPMATG8vc9VPrkck7T07OIx0gnjmJAnHnTVXNQG3vfvWNuiZIkwu9KrKdA1iJKfsfTVxE6NA==}
    dev: false

  /buffer-from/1.1.2:
    resolution: {integrity: sha512-E+XQCRwSbaaiChtv6k6Dwgc+bx+Bs6vuKJHHl5kox/BaKbhiXzqQOwK4cO22yElGp2OCmjwVhT3HmxgyPGnJfQ==}

  /buffer/4.9.2:
    resolution: {integrity: sha512-xq+q3SRMOxGivLhBNaUdC64hDTQwejJ+H0T/NB1XMtTVEwNTrfFF3gAxiyW0Bu/xWEGhjVKgUcMhCrUy2+uCWg==}
    dependencies:
      base64-js: 1.5.1
      ieee754: 1.1.13
      isarray: 1.0.0
    dev: true

  /buffer/5.7.1:
    resolution: {integrity: sha512-EHcyIPBQ4BSGlvjB16k5KgAJ27CIsHY/2JBmCRReo48y9rQ3MaUzWX3KVlBa4U7MyX02HdVj0K7C3WaB3ju7FQ==}
    dependencies:
      base64-js: 1.5.1
      ieee754: 1.2.1
    dev: true

  /builtin-modules/3.1.0:
    resolution: {integrity: sha512-k0KL0aWZuBt2lrxrcASWDfwOLMnodeQjodT/1SxEQAXsHANgo6ZC/VEaSEHCXt7aSTZ4/4H5LKa+tBXmW7Vtvw==}
    engines: {node: '>=6'}
    dev: false

  /builtins/1.0.3:
    resolution: {integrity: sha512-uYBjakWipfaO/bXI7E8rq6kpwHRZK5cNYrUv2OzZSI/FvmdMyXJ2tG9dKcjEC5YHmHpUAwsargWIZNWdxb/bnQ==}

  /bytes/3.1.2:
    resolution: {integrity: sha512-/Nf7TyzTx6S3yRJObOAV7956r8cr2+Oj8AC5dt8wSP3BQAoeX58NoHyCU8P8zGkNXStjTSi6fzO6F0pBdcYbEg==}
    engines: {node: '>= 0.8'}

  /cacheable-request/6.1.0:
    resolution: {integrity: sha512-Oj3cAGPCqOZX7Rz64Uny2GYAZNliQSqfbePrgAQ1wKAihYmCUnraBtJtKcGR4xz7wF+LoJC+ssFZvv5BgF9Igg==}
    engines: {node: '>=8'}
    dependencies:
      clone-response: 1.0.2
      get-stream: 5.2.0
      http-cache-semantics: 4.1.0
      keyv: 3.1.0
      lowercase-keys: 2.0.0
      normalize-url: 4.5.1
      responselike: 1.0.2
    dev: true

  /call-bind/1.0.2:
    resolution: {integrity: sha512-7O+FbCihrB5WGbFYesctwmTKae6rOiIzmz1icreWJ+0aA7LJfuqhEso2T9ncpcFtzMQtzXf2QGGueWJGTYsqrA==}
    dependencies:
      function-bind: 1.1.1
      get-intrinsic: 1.1.2

  /callsite/1.0.0:
    resolution: {integrity: sha512-0vdNRFXn5q+dtOqjfFtmtlI9N2eVZ7LMyEV2iKC5mEEFvSg/69Ml6b/WU2qF8W1nLRa0wiSrDT3Y5jOHZCwKPQ==}
    dev: false

  /callsites/3.1.0:
    resolution: {integrity: sha512-P8BjAsXvZS+VIDUI11hHCQEv74YT67YUi5JJFNWIqL235sBmjX4+qx9Muvls5ivyNENctx46xQLQ3aTuE7ssaQ==}
    engines: {node: '>=6'}

  /camelcase-keys/6.2.2:
    resolution: {integrity: sha512-YrwaA0vEKazPBkn0ipTiMpSajYDSe+KjQfrjhcBMxJt/znbvlHd8Pw/Vamaz5EB4Wfhs3SUR3Z9mwRu/P3s3Yg==}
    engines: {node: '>=8'}
    dependencies:
      camelcase: 5.3.1
      map-obj: 4.3.0
      quick-lru: 4.0.1
    dev: true

  /camelcase/5.3.1:
    resolution: {integrity: sha512-L28STB170nwWS63UjtlEOE3dldQApaJXZkOI1uMFfzf3rRuPegHaHesyee+YxQ+W6SvRDQV6UrdOdRiR153wJg==}
    engines: {node: '>=6'}
    dev: true

  /camelcase/6.3.0:
    resolution: {integrity: sha512-Gmy6FhYlCY7uOElZUSbxo2UCDH8owEk996gkbrpsgGtrJLM3J7jGxl9Ic7Qwwj4ivOE5AWZWRMecDdF7hqGjFA==}
    engines: {node: '>=10'}
    dev: true

  /caniuse-lite/1.0.30001359:
    resolution: {integrity: sha512-Xln/BAsPzEuiVLgJ2/45IaqD9jShtk3Y33anKb4+yLwQzws3+v6odKfpgES/cDEaZMLzSChpIGdbOYtH9MyuHw==}

  /cdk-nag/2.14.47_b58070d5c904f2e35eeee41952391c50:
    resolution: {integrity: sha512-AmXLZal9EHfAMr+8nsLTTDRYfkG7LoCqfgaOfVQ9Urr7sirgXghfU8BfZvUhM7fFHd4a+LDuzDVe3Xu7OOK4yQ==}
    peerDependencies:
      aws-cdk-lib: ^2.11.0
      constructs: ^10.0.5
    dependencies:
      aws-cdk-lib: 2.29.1_constructs@10.1.42
      constructs: 10.1.42
    dev: true

  /cdk-ssm-document/3.1.1_b58070d5c904f2e35eeee41952391c50:
    resolution: {integrity: sha512-mvw3M4hqI2UgGwWihUeCxp93UedOd29aU7Qx1QQfdKmO4DOHx5DsTtK51uoT5wlw920C9eRvzIAIPLK3lQr1VA==}
    peerDependencies:
      aws-cdk-lib: ^2.0.0
      constructs: ^10.0.0
    dependencies:
      aws-cdk-lib: 2.29.1_constructs@10.1.42
      constructs: 10.1.42
    dev: true
    bundledDependencies:
      - js-yaml

  /chalk/2.4.2:
    resolution: {integrity: sha512-Mti+f9lpJNcwF4tWV8/OrTTtF1gZi+f8FqlyAdouralcFWFQWF2+NgCHShjkCb+IFBLq9buZwE1xckQU4peSuQ==}
    engines: {node: '>=4'}
    dependencies:
      ansi-styles: 3.2.1
      escape-string-regexp: 1.0.5
      supports-color: 5.5.0

  /chalk/3.0.0:
    resolution: {integrity: sha512-4D3B6Wf41KOYRFdszmDqMCGq5VV/uMAB273JILmO+3jAlh8X4qDtdtgCR3fxtbLEMzSx22QdhnDcJvu2u1fVwg==}
    engines: {node: '>=8'}
    dependencies:
      ansi-styles: 4.3.0
      supports-color: 7.2.0
    dev: true

  /chalk/4.1.2:
    resolution: {integrity: sha512-oKnbhFyRIXpUuez8iBMmyEa4nbj4IOQyuhc/wy9kY7/WVPcwIO9VA668Pu8RkO7+0G76SLROeyw9CpQ061i4mA==}
    engines: {node: '>=10'}
    dependencies:
      ansi-styles: 4.3.0
      supports-color: 7.2.0

  /char-regex/1.0.2:
    resolution: {integrity: sha512-kWWXztvZ5SBQV+eRgKFeh8q5sLuZY2+8WUIzlxWVTg+oGwY14qylx1KbKzHd8P6ZYkAg0xyIDU9JMHhyJMZ1jw==}
    engines: {node: '>=10'}
    dev: true

  /chardet/0.7.0:
    resolution: {integrity: sha512-mT8iDcrh03qDGRRmoA2hmBJnxpllMR+0/0qlzjqZES6NdiWDcZkCNAk4rPFZ9Q85r27unkiNNg8ZOiwZXBHwcA==}
    dev: false

  /charenc/0.0.2:
    resolution: {integrity: sha1-wKHS86cJLgN3S/qD8UwPxXkKhmc=}
    dev: true

  /chokidar/3.4.3:
    resolution: {integrity: sha512-DtM3g7juCXQxFVSNPNByEC2+NImtBuxQQvWlHunpJIS5Ocr0lG306cC7FCi7cEA0fzmybPUIl4txBIobk1gGOQ==}
    engines: {node: '>= 8.10.0'}
    dependencies:
      anymatch: 3.1.2
      braces: 3.0.2
      glob-parent: 5.1.2
      is-binary-path: 2.1.0
      is-glob: 4.0.3
      normalize-path: 3.0.0
      readdirp: 3.5.0
    optionalDependencies:
      fsevents: 2.1.3
    dev: true

  /chokidar/3.5.3:
    resolution: {integrity: sha512-Dr3sfKRP6oTcjf2JmUmFJfeVMvXBdegxB0iVQ5eb2V10uFJUCAS8OByZdVAyVb8xXNz3GjjTgj9kLWsZTqE6kw==}
    engines: {node: '>= 8.10.0'}
    dependencies:
      anymatch: 3.1.2
      braces: 3.0.2
      glob-parent: 5.1.2
      is-binary-path: 2.1.0
      is-glob: 4.0.3
      normalize-path: 3.0.0
      readdirp: 3.6.0
    optionalDependencies:
      fsevents: 2.3.2
    dev: true

  /chownr/1.1.4:
    resolution: {integrity: sha512-jJ0bqzaylmJtVnNgzTeSOs8DPavpbYgEr/b0YL8/2GO3xJEhInFmhKMUnEJQjZumK7KXGFhUy89PrsJWlakBVg==}
    dev: true

  /chownr/2.0.0:
    resolution: {integrity: sha512-bIomtDF5KGpdogkLd9VspvFzk9KfpyyGlS8YFVZl7TGPBHL5snIOnxeshwVgPteQ9b4Eydl+pVbIyE1DcvCWgQ==}
    engines: {node: '>=10'}
    dev: false

  /ci-info/2.0.0:
    resolution: {integrity: sha512-5tK7EtrZ0N+OLFMthtqOj4fI2Jeb88C4CAZPu25LDVUgXJ0A3Js4PMGqrn0JU1W0Mh1/Z8wZzYPxqUrXeBboCQ==}
    dev: true

  /ci-info/3.3.2:
    resolution: {integrity: sha512-xmDt/QIAdeZ9+nfdPsaBCpMvHNLFiLdjj59qjqn+6iPe6YmHGQ35sBnQ8uslRBXFmXkiZQOJRjvQeoGppoTjjg==}
    dev: true

  /cjs-module-lexer/1.2.2:
    resolution: {integrity: sha512-cOU9usZw8/dXIXKtwa8pM0OTJQuJkxMN6w30csNRUerHfeQ5R6U3kkU/FtJeIf3M202OHfY2U8ccInBG7/xogA==}
    dev: true

  /cli-boxes/2.2.1:
    resolution: {integrity: sha512-y4coMcylgSCdVinjiDBuR8PCC2bLjyGTwEmPb9NHR/QaNU6EUOXcTY/s6VjGMD6ENSEaeQYHCY0GNGS5jfMwPw==}
    engines: {node: '>=6'}
    dev: true

  /cli-cursor/3.1.0:
    resolution: {integrity: sha512-I/zHAwsKf9FqGoXM4WWRACob9+SNukZTd94DWF57E4toouRulbCxcUh6RKUEOQlYTHJnzkPMySvPNaaSLNfLZw==}
    engines: {node: '>=8'}
    dependencies:
      restore-cursor: 3.1.0
    dev: false

  /cli-table/0.3.11:
    resolution: {integrity: sha512-IqLQi4lO0nIB4tcdTpN4LCB9FI3uqrJZK7RC515EnhZ6qBaglkIgICb1wjeAqpdoOabm1+SuQtkXIPdYC93jhQ==}
    engines: {node: '>= 0.2.0'}
    dependencies:
      colors: 1.0.3
    dev: false

  /cli-width/3.0.0:
    resolution: {integrity: sha512-FxqpkPPwu1HjuN93Omfm4h8uIanXofW0RxVEW3k5RKx+mJJYSthzNhp32Kzxxy3YAEZ/Dc/EWN1vZRY0+kOhbw==}
    engines: {node: '>= 10'}
    dev: false

  /cliui/7.0.4:
    resolution: {integrity: sha512-OcRE68cOsVMXp1Yvonl/fzkQOyjLSu/8bhPDfQt0e0/Eb283TKP20Fs2MqoPsr9SwA595rRCA+QMzYc9nBP+JQ==}
    dependencies:
      string-width: 4.2.3
      strip-ansi: 6.0.1
      wrap-ansi: 7.0.0

  /clone-response/1.0.2:
    resolution: {integrity: sha512-yjLXh88P599UOyPTFX0POsd7WxnbsVsGohcwzHOLspIhhpalPw1BcqED8NblyZLKcGrL8dTgMlcaZxV2jAD41Q==}
    dependencies:
      mimic-response: 1.0.1
    dev: true

  /clsx/1.1.1:
    resolution: {integrity: sha512-6/bPho624p3S2pMyvP5kKBPXnI3ufHLObBFCfgx+LkeR5lg2XYy2hqZqUf45ypD8COn2bhgGJSUE+l5dhNBieA==}
    engines: {node: '>=6'}
    dev: true

  /cmd-extension/1.0.2:
    resolution: {integrity: sha512-iWDjmP8kvsMdBmLTHxFaqXikO8EdFRDfim7k6vUHglY/2xJ5jLrPsnQGijdfp4U+sr/BeecG0wKm02dSIAeQ1g==}
    engines: {node: '>=10'}
    dev: false

  /co/4.6.0:
    resolution: {integrity: sha512-QVb0dM5HvG+uaxitm8wONl7jltx8dqhfU33DcqtOZcLSVIKSDDLDi7+0LbAKiyI8hD9u42m2YxXSkMGWThaecQ==}
    engines: {iojs: '>= 1.0.0', node: '>= 0.12.0'}
    dev: true

  /collect-v8-coverage/1.0.1:
    resolution: {integrity: sha512-iBPtljfCNcTKNAto0KEtDfZ3qzjJvqE3aTGZsbhjSBlorqpXJlaWWtPO35D+ZImoC3KWejX64o+yPGxhWSTzfg==}
    dev: true

  /color-convert/1.9.3:
    resolution: {integrity: sha512-QfAUtd+vFdAtFQcC8CCyYt1fYWxSqAiK2cSD6zDB8N3cpsEBAvRxp9zOGg6G/SHHJYAT88/az/IuDGALsNVbGg==}
    dependencies:
      color-name: 1.1.3

  /color-convert/2.0.1:
    resolution: {integrity: sha512-RRECPsj7iu/xb5oKYcsFHSppFNnsj/52OVTRKb4zP5onXwVF3zVmmToNcOfGC+CRDpfK/U584fMg38ZHCaElKQ==}
    engines: {node: '>=7.0.0'}
    dependencies:
      color-name: 1.1.4

  /color-name/1.1.3:
    resolution: {integrity: sha512-72fSenhMw2HZMTVHeCA9KCmpEIbzWiQsjN+BHcBbS9vr1mtt+vJjPdksIBNUmKAW8TFUDPJK5SUU3QhE9NEXDw==}

  /color-name/1.1.4:
    resolution: {integrity: sha512-dOy+3AuW3a2wNbZHIuMZpTcgjGuLU/uBL/ubcZF9OXbDo8ff4O8yVp5Bf0efS8uEoYo5q4Fx7dY9OgQGXgAsQA==}

  /color-string/1.9.1:
    resolution: {integrity: sha512-shrVawQFojnZv6xM40anx4CkoDP+fZsw/ZerEMsW/pyzsRbElpsL/DBVW7q3ExxwusdNXI3lXpuhEZkzs8p5Eg==}
    dependencies:
      color-name: 1.1.4
      simple-swizzle: 0.2.2

  /color/3.2.1:
    resolution: {integrity: sha512-aBl7dZI9ENN6fUGC7mWpMTPNHmWUSNan9tuWN6ahh5ZLNk9baLJOnSMlrQkHcrfFgz2/RigjUVAjdx36VcemKA==}
    dependencies:
      color-convert: 1.9.3
      color-string: 1.9.1
    dev: false

  /color/4.2.3:
    resolution: {integrity: sha512-1rXeuUUiGGrykh+CeBdu5Ie7OJwinCgQY0bc7GCRxy5xVHy+moaqkpL/jqQq0MtQOeYcrqEz4abc5f0KtU7W4A==}
    engines: {node: '>=12.5.0'}
    dependencies:
      color-convert: 2.0.1
      color-string: 1.9.1
    dev: true

  /colors/1.0.3:
    resolution: {integrity: sha512-pFGrxThWcWQ2MsAz6RtgeWe4NK2kUE1WfsrvvlctdII745EW9I0yflqhe7++M5LEc7bV2c/9/5zc8sFcpL0Drw==}
    engines: {node: '>=0.1.90'}
    dev: false

  /colors/1.2.5:
    resolution: {integrity: sha512-erNRLao/Y3Fv54qUa0LBB+//Uf3YwMUmdJinN20yMXm9zdKKqH9wt7R9IIVZ+K7ShzfpLV/Zg8+VyrBJYB4lpg==}
    engines: {node: '>=0.1.90'}

  /colorspace/1.1.4:
    resolution: {integrity: sha512-BgvKJiuVu1igBUF2kEjRCZXol6wiiGbY5ipL/oVPwm0BL9sIpMIzM8IK7vwuxIIzOXMV3Ey5w+vxhm0rR/TN8w==}
    dependencies:
      color: 3.2.1
      text-hex: 1.0.0
    dev: false

  /combined-stream/1.0.8:
    resolution: {integrity: sha512-FQN4MRfuJeHf7cBbBMJFXhKSDq+2kAArBlmRBvcvFE5BB1HZKXtSFASDhdlz9zOYwxh8lDdnvmMOe/+5cdoEdg==}
    engines: {node: '>= 0.8'}
    dependencies:
      delayed-stream: 1.0.0

  /commander/2.20.3:
    resolution: {integrity: sha512-GpVkmM8vF2vQUkj2LvZmD35JxeJOLCwJ9cUkugyk2nuhbv3+mJvpLYYt+0+USMxE+oj+ey/lJEnhZw75x/OMcQ==}
    requiresBuild: true
    optional: true

  /commander/3.0.2:
    resolution: {integrity: sha512-Gar0ASD4BDyKC4hl4DwHqDrmvjoxWKZigVnAbn5H1owvm4CxCPdb0HQDehwNYMJpla5+M2tPmPARzhtYuwpHow==}
    dev: true

  /concat-map/0.0.1:
    resolution: {integrity: sha1-2Klr13/Wjfd5OnMDajug1UBdR3s=}

  /concurrently/7.2.2:
    resolution: {integrity: sha512-DcQkI0ruil5BA/g7Xy3EWySGrFJovF5RYAYxwGvv9Jf9q9B1v3jPFP2tl6axExNf1qgF30kjoNYrangZ0ey4Aw==}
    engines: {node: ^12.20.0 || ^14.13.0 || >=16.0.0}
    hasBin: true
    dependencies:
      chalk: 4.1.2
      date-fns: 2.28.0
      lodash: 4.17.21
      rxjs: 7.5.5
      shell-quote: 1.7.3
      spawn-command: 0.0.2-1
      supports-color: 8.1.1
      tree-kill: 1.2.2
      yargs: 17.5.1
    dev: true

  /configstore/5.0.1:
    resolution: {integrity: sha512-aMKprgk5YhBNyH25hj8wGt2+D52Sw1DRRIzqBwLp2Ya9mFmY8KPvvtvmna8SxVR9JMZ4kzMD68N22vlaRpkeFA==}
    engines: {node: '>=8'}
    dependencies:
      dot-prop: 5.3.0
      graceful-fs: 4.2.10
      make-dir: 3.1.0
      unique-string: 2.0.0
      write-file-atomic: 3.0.3
      xdg-basedir: 4.0.0
    dev: true

  /constructs/10.1.42:
    resolution: {integrity: sha512-5AELa/PFtZG+WTjn9HoXhqsDZYV6l3J7Li9xw6vREYVMasF8cnVbTZvA4crP1gIyKtBAxAlnZCmzmCbicnH6eg==}
    engines: {node: '>= 14.17.0'}

  /constructs/3.4.39:
    resolution: {integrity: sha512-tj2m8GUD155rwQXmfHMZvMtBwexTEU4m7rxVkNWSShl1bkhyYV8gVi8hrrG8MtSiizkz4FheYPlkU+O3YIEo/w==}
    engines: {node: '>= 14.17.0'}
    dev: false

  /content-disposition/0.5.4:
    resolution: {integrity: sha512-FveZTNuGw04cxlAiWbzi6zTAL/lhehaWbTtgluJh4/E95DqMwTmha3KZN1aAWA8cFIhHzMZUvLevkw5Rqk+tSQ==}
    engines: {node: '>= 0.6'}
    dependencies:
      safe-buffer: 5.2.1

  /content-type/1.0.4:
    resolution: {integrity: sha512-hIP3EEPs8tB9AT1L+NUqtwOAps4mk2Zob89MWXMHjHWg9milF/j4osnnQLXBCBFBk/tvIG/tUc9mOUJiPBhPXA==}
    engines: {node: '>= 0.6'}

  /convert-source-map/1.8.0:
    resolution: {integrity: sha512-+OQdjP49zViI/6i7nIJpA8rAl4sV/JdPfU9nZs3VqOwGIgizICvuN2ru6fMd+4llL0tar18UYJXfZ/TWtmhUjA==}
    dependencies:
      safe-buffer: 5.1.2
    dev: true

  /cookie-signature/1.0.6:
    resolution: {integrity: sha512-QADzlaHc8icV8I7vbaJXJwod9HWYp8uCqf1xa4OfNu1T7JVxQIrUgOWtHdNDtPiywmFbiS12VjotIXLrKM3orQ==}

  /cookie/0.5.0:
    resolution: {integrity: sha512-YZ3GUyn/o8gfKJlnlX7g7xq4gyO6OSuhGPKaaGssGB2qgDUS0gPgtTvoyZLTt9Ab6dC4hfc9dV5arkvc/OCmrw==}
    engines: {node: '>= 0.6'}

  /core-js-compat/3.23.3:
    resolution: {integrity: sha512-WSzUs2h2vvmKsacLHNTdpyOC9k43AEhcGoFlVgCY4L7aw98oSBKtPL6vD0/TqZjRWRQYdDSLkzZIni4Crbbiqw==}
    dependencies:
      browserslist: 4.21.1
      semver: 7.0.0
    dev: true

  /core-js-pure/3.23.3:
    resolution: {integrity: sha512-XpoouuqIj4P+GWtdyV8ZO3/u4KftkeDVMfvp+308eGMhCrA3lVDSmAxO0c6GGOcmgVlaKDrgWVMo49h2ab/TDA==}
    requiresBuild: true
    dev: true

  /core-js/3.23.3:
    resolution: {integrity: sha512-oAKwkj9xcWNBAvGbT//WiCdOMpb9XQG92/Fe3ABFM/R16BsHgePG00mFOgKf7IsCtfj8tA1kHtf/VwErhriz5Q==}
    requiresBuild: true
    dev: false

  /core-util-is/1.0.3:
    resolution: {integrity: sha512-ZQBvi1DcpJ4GDqanjucZ2Hj3wEO5pZDS89BWbkcrvdxksJorwUDDZamX9ldFkp9aw2lmBDLgkObEA4DWNJ9FYQ==}
    dev: false

  /cors/2.8.5:
    resolution: {integrity: sha512-KIHbLJqu73RGr/hnbrO9uBeixNGuvSQjul/jdFvS/KFSIH1hWVd1ng7zOHx+YrEfInLG7q4n6GHQ9cDtxv/P6g==}
    engines: {node: '>= 0.10'}
    dependencies:
      object-assign: 4.1.1
      vary: 1.1.2
    dev: false

  /cosmiconfig/7.0.1:
    resolution: {integrity: sha512-a1YWNUV2HwGimB7dU2s1wUMurNKjpx60HxBB6xUM8Re+2s1g1IIfJvFR0/iCF+XHdE0GMTKTuLR32UQff4TEyQ==}
    engines: {node: '>=10'}
    dependencies:
      '@types/parse-json': 4.0.0
      import-fresh: 3.3.0
      parse-json: 5.2.0
      path-type: 4.0.0
      yaml: 1.10.2
    dev: true

  /create-require/1.1.1:
    resolution: {integrity: sha512-dcKFX3jn0MpIaXjisoRvexIJVEKzaq7z2rZKxf+MSr9TkdmHmsU4m2lcLojrj/FHl8mk5VxMmYA+ftRkP/3oKQ==}
    dev: true

  /cross-spawn/7.0.3:
    resolution: {integrity: sha512-iRDPJKUPVEND7dHPO8rkbOnPpyDygcDFtWjpeWNCgy8WP2rXcxXL8TskReQl6OrB2G7+UJrags1q15Fudc7G6w==}
    engines: {node: '>= 8'}
    dependencies:
      path-key: 3.1.1
      shebang-command: 2.0.0
      which: 2.0.2

  /crypt/0.0.2:
    resolution: {integrity: sha1-iNf/fsDfuG9xPch7u0LQRNPmxBs=}
    dev: true

  /crypto-random-string/2.0.0:
    resolution: {integrity: sha512-v1plID3y9r/lPhviJ1wrXpLeyUIGAZ2SHNYTEapm7/8A9nLPoyvVp3RK/EPFqn5kEznyWgYZNsRtYYIWbuG8KA==}
    engines: {node: '>=8'}
    dev: true

  /css-selector-tokenizer/0.8.0:
    resolution: {integrity: sha512-Jd6Ig3/pe62/qe5SBPTN8h8LeUg/pT4lLgtavPf7updwwHpvFzxvOQBHYj2LZDMjUnBzgvIUSjRcf6oT5HzHFg==}
    dependencies:
      cssesc: 3.0.0
      fastparse: 1.1.2
    dev: true

  /css.escape/1.5.1:
    resolution: {integrity: sha512-YUifsXXuknHlUsmlgyY0PKzgPOr7/FjCePfHNt0jxm83wHZi44VDMQ7/fGNkjY3/jV1MC+1CmZbaHzugyeRtpg==}
    dev: true

  /css/3.0.0:
    resolution: {integrity: sha512-DG9pFfwOrzc+hawpmqX/dHYHJG+Bsdb0klhyi1sDneOgGOXy9wQIC8hzyVp1e4NRYDBdxcylvywPkkXCHAzTyQ==}
    dependencies:
      inherits: 2.0.4
      source-map: 0.6.1
      source-map-resolve: 0.6.0
    dev: true

  /cssesc/3.0.0:
    resolution: {integrity: sha512-/Tb/JcjK111nNScGob5MNtsntNM1aCNUDipB/TkwZFhyDrrE47SOx/18wF2bbjgc3ZzCSKW1T5nt5EbFoAz/Vg==}
    engines: {node: '>=4'}
    hasBin: true
    dev: true

  /cssom/0.3.8:
    resolution: {integrity: sha512-b0tGHbfegbhPJpxpiBPU2sCkigAqtM9O121le6bbOlgyV+NyGyCmVfJ6QW9eRjz8CpNfWEOYBIMIGRYkLwsIYg==}
    dev: true

  /cssom/0.4.4:
    resolution: {integrity: sha512-p3pvU7r1MyyqbTk+WbNJIgJjG2VmTIaB10rI93LzVPrmDJKkzKYMtxxyAvQXR/NS6otuzveI7+7BBq3SjBS2mw==}
    dev: true

  /cssstyle/2.3.0:
    resolution: {integrity: sha512-AZL67abkUzIuvcHqk7c09cezpGNcxUxU4Ioi/05xHk4DQeTkWmGYftIE6ctU6AEt+Gn4n1lDStOtj7FKycP71A==}
    engines: {node: '>=8'}
    dependencies:
      cssom: 0.3.8
    dev: true

  /csstype/3.1.0:
    resolution: {integrity: sha512-uX1KG+x9h5hIJsaKR9xHUeUraxf8IODOwq9JLNPq6BwB04a/xgpq3rcx47l5BZu5zBPlgD342tdke3Hom/nJRA==}

  /cycle/1.0.3:
    resolution: {integrity: sha512-TVF6svNzeQCOpjCqsy0/CSy8VgObG3wXusJ73xW2GbG5rGx7lC8zxDSURicsXI2UsGdi2L0QNRCi745/wUDvsA==}
    engines: {node: '>=0.4.0'}
    dev: false

  /d3-array/1.2.4:
    resolution: {integrity: sha512-KHW6M86R+FUPYGb3R5XiYjXPq7VzwxZ22buHhAEVG5ztoEcZZMLov530mmccaqA1GghZArjQV46fuc8kUqhhHw==}
    dev: true

  /d3-collection/1.0.7:
    resolution: {integrity: sha512-ii0/r5f4sjKNTfh84Di+DpztYwqKhEyUlKoPrzUFfeSkWxjW49xU2QzO9qrPrNkpdI0XJkfzvmTu8V2Zylln6A==}
    dev: true

  /d3-color/1.4.1:
    resolution: {integrity: sha512-p2sTHSLCJI2QKunbGb7ocOh7DgTAn8IrLx21QRc/BSnodXM4sv6aLQlnfpvehFMLZEfBc6g9pH9SWQccFYfJ9Q==}
    dev: true

  /d3-format/1.4.5:
    resolution: {integrity: sha512-J0piedu6Z8iB6TbIGfZgDzfXxUFN3qQRMofy2oPdXzQibYGqPB/9iMcxr/TGalU+2RsyDO+U4f33id8tbnSRMQ==}
    dev: true

  /d3-interpolate/1.4.0:
    resolution: {integrity: sha512-V9znK0zc3jOPV4VD2zZn0sDhZU3WAE2bmlxdIwwQPPzPjvyLkd8B3JUVdS1IDUFDkWZ72c9qnv1GK2ZagTZ8EA==}
    dependencies:
      d3-color: 1.4.1
    dev: true

  /d3-path/1.0.9:
    resolution: {integrity: sha512-VLaYcn81dtHVTjEHd8B+pbe9yHWpXKZUC87PzoFmsFrJqgFwDe/qxfp5MlfsfM1V5E/iVt0MmEbWQ7FVIXh/bg==}
    dev: true

  /d3-scale/2.2.2:
    resolution: {integrity: sha512-LbeEvGgIb8UMcAa0EATLNX0lelKWGYDQiPdHj+gLblGVhGLyNbaCn3EvrJf0A3Y/uOOU5aD6MTh5ZFCdEwGiCw==}
    dependencies:
      d3-array: 1.2.4
      d3-collection: 1.0.7
      d3-format: 1.4.5
      d3-interpolate: 1.4.0
      d3-time: 1.1.0
      d3-time-format: 2.3.0
    dev: true

  /d3-shape/1.3.7:
    resolution: {integrity: sha512-EUkvKjqPFUAZyOlhY5gzCxCeI0Aep04LwIRpsZ/mLFelJiUfnK56jo5JMDSE7yyP2kLSb6LtF+S5chMk7uqPqw==}
    dependencies:
      d3-path: 1.0.9
    dev: true

  /d3-time-format/2.3.0:
    resolution: {integrity: sha512-guv6b2H37s2Uq/GefleCDtbe0XZAuy7Wa49VGkPVPMfLL9qObgBST3lEHJBMUp8S7NdLQAGIvr2KXk8Hc98iKQ==}
    dependencies:
      d3-time: 1.1.0
    dev: true

  /d3-time/1.1.0:
    resolution: {integrity: sha512-Xh0isrZ5rPYYdqhAVk8VLnMEidhz5aP7htAADH6MfzgmmicPkTo8LhkLxci61/lCB7n7UmE3bN0leRt+qvkLxA==}
    dev: true

  /damerau-levenshtein/1.0.8:
    resolution: {integrity: sha512-sdQSFB7+llfUcQHUQO3+B8ERRj0Oa4w9POWMI/puGtuf7gFywGmkaLCElnudfTiKZV+NvHqL0ifzdrI8Ro7ESA==}
    dev: true

  /data-urls/2.0.0:
    resolution: {integrity: sha512-X5eWTSXO/BJmpdIKCRuKUgSCgAN0OwliVK3yPKbwIWU1Tdw5BRajxlzMidvh+gwko9AfQ9zIj52pzF91Q3YAvQ==}
    engines: {node: '>=10'}
    dependencies:
      abab: 2.0.6
      whatwg-mimetype: 2.3.0
      whatwg-url: 8.7.0
    dev: true

  /date-fns/2.28.0:
    resolution: {integrity: sha512-8d35hViGYx/QH0icHYCeLmsLmMUheMmTyV9Fcm6gvNwdw31yXXH+O85sOBJ+OLnLQMKZowvpKb6FgMIQjcpvQw==}
    engines: {node: '>=0.11'}

  /debug/2.6.9:
    resolution: {integrity: sha512-bC7ElrdJaJnPbAP+1EotYvqZsb3ecl5wi6Bfi6BJTUcNowp6cvspg0jXznRTKDjm/E7AdgFBVeAPVMNcKGsHMA==}
    dependencies:
      ms: 2.0.0

  /debug/3.2.7:
    resolution: {integrity: sha512-CFjzYYAi4ThfiQvizrFQevTTXHtnCqWfe7x1AhgEscTz6ZbLbfoLRLPugTQyBth6f8ZERVUSyWHFD/7Wu4t1XQ==}
    dependencies:
      ms: 2.1.3

  /debug/4.3.4:
    resolution: {integrity: sha512-PRWFHuSU3eDtQJPvnNY7Jcket1j0t5OuOsFzPPzsekD52Zl8qUfFIPEiswXqIvHWGVHOgX+7G/vCNNhehwxfkQ==}
    engines: {node: '>=6.0'}
    peerDependencies:
      supports-color: '*'
    peerDependenciesMeta:
      supports-color:
        optional: true
    dependencies:
      ms: 2.1.2

  /debuglog/1.0.1:
    resolution: {integrity: sha512-syBZ+rnAK3EgMsH2aYEOLUW7mZSY9Gb+0wUMCFsZvcmiz+HigA0LOcq/HoQqVuGG+EKykunc7QG2bzrponfaSw==}
    dev: false

  /decamelize-keys/1.1.0:
    resolution: {integrity: sha512-ocLWuYzRPoS9bfiSdDd3cxvrzovVMZnRDVEzAs+hWIVXGDbHxWMECij2OBuyB/An0FFW/nLuq6Kv1i/YC5Qfzg==}
    engines: {node: '>=0.10.0'}
    dependencies:
      decamelize: 1.2.0
      map-obj: 1.0.1
    dev: true

  /decamelize/1.2.0:
    resolution: {integrity: sha512-z2S+W9X73hAUUki+N+9Za2lBlun89zigOyGrsax+KUQ6wKW4ZoWpEYBkGhQjwAjjDCkWxhY0VKEhk8wzY7F5cA==}
    engines: {node: '>=0.10.0'}
    dev: true

  /decimal.js/10.3.1:
    resolution: {integrity: sha512-V0pfhfr8suzyPGOx3nmq4aHqabehUZn6Ch9kyFpV79TGDTWFmHqUqXdabR7QHqxzrYolF4+tVmJhUG4OURg5dQ==}
    dev: true

  /decode-uri-component/0.2.0:
    resolution: {integrity: sha512-hjf+xovcEn31w/EUYdTXQh/8smFL/dzYjohQGEIgjyNavaJfBY2p5F527Bo1VPATxv0VYTUC2bOcXvqFwk78Og==}
    engines: {node: '>=0.10'}
    dev: true

  /decompress-response/3.3.0:
    resolution: {integrity: sha512-BzRPQuY1ip+qDonAOz42gRm/pg9F768C+npV/4JOsxRC2sq+Rlk+Q4ZCAsOhnIaMrgarILY+RMUIvMmmX1qAEA==}
    engines: {node: '>=4'}
    dependencies:
      mimic-response: 1.0.1
    dev: true

  /decompress-response/6.0.0:
    resolution: {integrity: sha512-aW35yZM6Bb/4oJlZncMH2LCoZtJXTRxES17vE3hoRiowU2kWHaJKFkSBDnDR+cm9J+9QhXmREyIfv0pji9ejCQ==}
    engines: {node: '>=10'}
    dependencies:
      mimic-response: 3.1.0
    dev: true

  /dedent/0.7.0:
    resolution: {integrity: sha512-Q6fKUPqnAHAyhiUgFU7BUzLiv0kd8saH9al7tnu5Q/okj6dnupxyTgFIBjVzJATdfIAm9NAsvXNzjaKa+bxVyA==}
    dev: true

  /deep-extend/0.6.0:
    resolution: {integrity: sha512-LOHxIOaPYdHlJRtCQfDIVZtfw/ufM8+rVj649RIHzcm/vGwQRXFt6OPqIFWsm2XEMrNIEtWR64sY1LEKD2vAOA==}
    engines: {node: '>=4.0.0'}
    dev: true

  /deep-is/0.1.4:
    resolution: {integrity: sha512-oIPzksmTg4/MriiaYGO+okXDT7ztn/w3Eptv/+gSIdMdKsJo0u4CfYNFJPy+4SKMuCqGw2wxnA+URMg3t8a/bQ==}

  /deepmerge/4.2.2:
    resolution: {integrity: sha512-FJ3UgI4gIl+PHZm53knsuSFpE+nESMr7M4v9QcgB7S63Kj/6WqMiFQJpBBYz1Pt+66bZpP3Q7Lye0Oo9MPKEdg==}
    engines: {node: '>=0.10.0'}
    dev: true

  /defer-to-connect/1.1.3:
    resolution: {integrity: sha512-0ISdNousHvZT2EiFlZeZAHBUvSxmKswVCEf8hW7KWgG4a8MVEu/3Vb6uWYozkjylyCxe0JBIiRB1jV45S70WVQ==}
    dev: true

  /define-properties/1.1.4:
    resolution: {integrity: sha512-uckOqKcfaVvtBdsVkdPv3XjveQJsNQqmhXgRi8uhvWWuPYZCNlzT8qAyblUgNoXdHdjMTzAqeGjAoli8f+bzPA==}
    engines: {node: '>= 0.4'}
    dependencies:
      has-property-descriptors: 1.0.0
      object-keys: 1.1.1

  /delayed-stream/1.0.0:
    resolution: {integrity: sha512-ZySD7Nf91aLB0RxL4KGrKHBXl7Eds1DAmEdcoVawXnLD7SDhpNgtuII2aAkg7a7QS41jxPSZ17p4VdGnMHk3MQ==}
    engines: {node: '>=0.4.0'}

  /depcheck/1.4.3:
    resolution: {integrity: sha512-vy8xe1tlLFu7t4jFyoirMmOR7x7N601ubU9Gkifyr9z8rjBFtEdWHDBMqXyk6OkK+94NXutzddVXJuo0JlUQKQ==}
    engines: {node: '>=10'}
    hasBin: true
    dependencies:
      '@babel/parser': 7.16.4
      '@babel/traverse': 7.18.6
      '@vue/compiler-sfc': 3.2.37
      camelcase: 6.3.0
      cosmiconfig: 7.0.1
      debug: 4.3.4
      deps-regex: 0.1.4
      ignore: 5.2.0
      is-core-module: 2.9.0
      js-yaml: 3.14.1
      json5: 2.2.1
      lodash: 4.17.21
      minimatch: 3.1.2
      multimatch: 5.0.0
      please-upgrade-node: 3.2.0
      query-ast: 1.0.4
      readdirp: 3.6.0
      require-package-name: 2.0.1
      resolve: 1.22.1
      sass: 1.53.0
      scss-parser: 1.0.5
      semver: 7.3.7
      yargs: 16.2.0
    transitivePeerDependencies:
      - supports-color
    dev: true

  /depd/2.0.0:
    resolution: {integrity: sha512-g7nH6P6dyDioJogAAGprGpCtVImJhpPk/roCzdb3fIh61/s/nPsfR6onyMwkCAR/OlC3yBC0lESvUoQEAssIrw==}
    engines: {node: '>= 0.8'}

  /deps-regex/0.1.4:
    resolution: {integrity: sha512-3tzwGYogSJi8HoG93R5x9NrdefZQOXgHgGih/7eivloOq6yC6O+yoFxZnkgP661twvfILONfoKRdF9GQOGx2RA==}
    dev: true

  /destroy/1.2.0:
    resolution: {integrity: sha512-2sJGJTaXIIaR1w4iJSNoN0hnMY7Gpc/n8D4qSCJw8QqFWXf7cuAgnEHxBpweaVcPevC2l3KpjYCx3NypQQgaJg==}
    engines: {node: '>= 0.8', npm: 1.2.8000 || >= 1.4.16}

  /detect-indent/6.1.0:
    resolution: {integrity: sha512-reYkTUJAZb9gUuZ2RvVCNhVHdg62RHnJ7WJl8ftMi4diZ6NWlciOzQN88pUhSELEwflJht4oQDv0F0BMlwaYtA==}
    engines: {node: '>=8'}

  /detect-libc/2.0.1:
    resolution: {integrity: sha512-463v3ZeIrcWtdgIg6vI6XUncguvr2TnGl4SzDXinkt9mSLpBJKXT3mW6xT3VQdDN11+WVs29pgvivTc4Lp8v+w==}
    engines: {node: '>=8'}
    dev: true

  /detect-newline/3.1.0:
    resolution: {integrity: sha512-TLz+x/vEXm/Y7P7wn1EJFNLxYpUD4TgMosxY6fAVJUnJMbupHBOncxyWUG9OpTaH9EBD7uFI5LfEgmMOc54DsA==}
    engines: {node: '>=8'}
    dev: true

  /detect-node-es/1.1.0:
    resolution: {integrity: sha512-ypdmJU/TbBby2Dxibuv7ZLW3Bs1QEmM7nHjEANfohJLvE0XVujisn1qPJcZxg+qDucsr+bP6fLD1rPS3AhJ7EQ==}
    dev: true

  /dezalgo/1.0.4:
    resolution: {integrity: sha512-rXSP0bf+5n0Qonsb+SVVfNfIsimO4HEtmnIpPHY8Q1UCzKlQrDMfdobr8nJOOsRgWCyMRqeSBQzmWUMq7zvVig==}
    dependencies:
      asap: 2.0.6
      wrappy: 1.0.2
    dev: false

  /diff-sequences/27.5.1:
    resolution: {integrity: sha512-k1gCAXAsNgLwEL+Y8Wvl+M6oEFj5bgazfZULpS5CneoPPXRaCCW7dm+q21Ky2VEE5X+VeRDBVg1Pcvvsr4TtNQ==}
    engines: {node: ^10.13.0 || ^12.13.0 || ^14.15.0 || >=15.0.0}
    dev: true

  /diff/4.0.2:
    resolution: {integrity: sha512-58lmxKSA4BNyLz+HHMUzlOEpg09FV+ev6ZMe3vJihgdxzgcwZ8VoEEPmALCZG9LmqfVoNMMKpttIYTVG6uDY7A==}
    engines: {node: '>=0.3.1'}
    dev: true

  /diff/5.1.0:
    resolution: {integrity: sha512-D+mk+qE8VC/PAUrlAU34N+VfXev0ghe5ywmpqrawphmVZc1bEfn56uo9qpyGp1p4xpzOHkSW4ztBd6L7Xx4ACw==}
    engines: {node: '>=0.3.1'}

  /dir-glob/3.0.1:
    resolution: {integrity: sha512-WkrWp9GR4KXfKGYzOLmTuGVi1UWFfws377n9cc55/tb6DuqyF6pcQ5AbiHEshaDpY9v6oaSr2XCDidGmMwdzIA==}
    engines: {node: '>=8'}
    dependencies:
      path-type: 4.0.0

  /doctrine/2.1.0:
    resolution: {integrity: sha512-35mSku4ZXK0vfCuHEDAwt55dg2jNajHZ1odvF+8SSr82EsZY4QmXfuWso8oEd8zRhVObSN18aM0CjSdoBX7zIw==}
    engines: {node: '>=0.10.0'}
    dependencies:
      esutils: 2.0.3

  /doctrine/3.0.0:
    resolution: {integrity: sha512-yS+Q5i3hBf7GBkd4KG8a7eBNNWNGLTaEwwYWUijIYM7zrlYDM0BFXHjjPWlWZ1Rg7UaddZeIDmi9jF3HmqiQ2w==}
    engines: {node: '>=6.0.0'}
    dependencies:
      esutils: 2.0.3

  /dom-accessibility-api/0.5.14:
    resolution: {integrity: sha512-NMt+m9zFMPZe0JcY9gN224Qvk6qLIdqex29clBvc/y75ZBX9YA9wNK3frsYvu2DI1xcCIwxwnX+TlsJ2DSOADg==}
    dev: true

  /dom-helpers/5.2.1:
    resolution: {integrity: sha512-nRCa7CK3VTrM2NmGkIy4cbK7IZlgBE/PYMn55rrXefr5xXDP0LdtfPnblFDoVdcAfslJ7or6iqAUnx0CCGIWQA==}
    dependencies:
      '@babel/runtime': 7.18.6
      csstype: 3.1.0
    dev: true

  /domexception/2.0.1:
    resolution: {integrity: sha512-yxJ2mFy/sibVQlu5qHjOkf9J3K6zgmCxgJ94u2EdvDOV09H+32LtRswEcUsmUWN72pVLOEnTSRaIVVzVQgS0dg==}
    engines: {node: '>=8'}
    dependencies:
      webidl-conversions: 5.0.0
    dev: true

  /dot-prop/5.3.0:
    resolution: {integrity: sha512-QM8q3zDe58hqUqjraQOmzZ1LIH9SWQJTlEKCH4kJ2oQvLZk7RbQXvtDM2XEq3fwkV9CCvvH4LA0AV+ogFsBM2Q==}
    engines: {node: '>=8'}
    dependencies:
      is-obj: 2.0.0
    dev: true

  /duplexer3/0.1.4:
    resolution: {integrity: sha512-CEj8FwwNA4cVH2uFCoHUrmojhYh1vmCdOaneKJXwkeY1i9jnlslVo9dx+hQ5Hl9GnH/Bwy/IjxAyOePyPKYnzA==}
    dev: true

  /ecdsa-sig-formatter/1.0.11:
    resolution: {integrity: sha512-nagl3RYrbNv6kQkeJIpt6NJZy8twLB/2vtz6yN9Z4vRKHN4/QZJIEbqohALSgwKdnksuY3k5Addp5lg8sVoVcQ==}
    dependencies:
      safe-buffer: 5.2.1
    dev: false

  /ee-first/1.1.1:
    resolution: {integrity: sha512-WMwm9LhRUo+WUaRN+vRuETqG89IgZphVSNkdFgeb6sS/E4OrDIN7t48CAewSHXc6C8lefD8KKfr5vY61brQlow==}

  /electron-to-chromium/1.4.172:
    resolution: {integrity: sha512-yDoFfTJnqBAB6hSiPvzmsBJSrjOXJtHSJoqJdI/zSIh7DYupYnIOHt/bbPw/WE31BJjNTybDdNAs21gCMnTh0Q==}
    dev: true

  /elliptic/6.5.4:
    resolution: {integrity: sha512-iLhC6ULemrljPZb+QutR5TQGB+pdW6KGD5RSegS+8sorOZT+rdQFbsQFJgvN3eRqNALqJer4oQ16YvJHlU8hzQ==}
    dependencies:
      bn.js: 4.12.0
      brorand: 1.1.0
      hash.js: 1.1.7
      hmac-drbg: 1.0.1
      inherits: 2.0.4
      minimalistic-assert: 1.0.1
      minimalistic-crypto-utils: 1.0.1
    dev: false

  /emittery/0.8.1:
    resolution: {integrity: sha512-uDfvUjVrfGJJhymx/kz6prltenw1u7WrCg1oa94zYY8xxVpLLUu045LAT0dhDZdXG58/EpPL/5kA180fQ/qudg==}
    engines: {node: '>=10'}
    dev: true

  /emoji-regex/8.0.0:
    resolution: {integrity: sha512-MSjYzcWNOA0ewAHpz0MxpYFvwg6yjy1NG3xteoqz644VCo/RPgnr1/GGt+ic3iJTzQ8Eu3TdM14SawnVUmGE6A==}

  /emoji-regex/9.2.2:
    resolution: {integrity: sha512-L18DaJsXSUk2+42pv8mLs5jJT2hqFkFE4j21wOmgbUqsZ2hL72NsUU785g9RXgo3s0ZNgVl42TiHp3ZtOv/Vyg==}
    dev: true

  /enabled/2.0.0:
    resolution: {integrity: sha512-AKrN98kuwOzMIdAizXGI86UFBoo26CL21UM763y1h/GMSJ4/OHU9k2YlsmBpyScFo/wbLzWQJBMCW4+IO3/+OQ==}
    dev: false

  /encodeurl/1.0.2:
    resolution: {integrity: sha512-TPJXq8JqFaVYm2CWmPvnP2Iyo4ZSM7/QKcSmuMLDObfpH5fi7RUGmd/rTDf+rut/saiDiQEeVTNgAmJEdAOx0w==}
    engines: {node: '>= 0.8'}

  /end-of-stream/1.4.4:
    resolution: {integrity: sha512-+uw1inIHVPQoaVuHzRyXd21icM+cnt4CzD5rW+NC1wjOUSTOs+Te7FOv7AhN7vS9x/oIyhLP5PR1H+phQAHu5Q==}
    dependencies:
      once: 1.4.0
    dev: true

  /enhanced-resolve/5.10.0:
    resolution: {integrity: sha512-T0yTFjdpldGY8PmuXXR0PyQ1ufZpEGiHVrp7zHKB7jdR4qlmZHhONVM5AQOAWXuF/w3dnHbEQVrNptJgt7F+cQ==}
    engines: {node: '>=10.13.0'}
    dependencies:
      graceful-fs: 4.2.10
      tapable: 2.2.1
    dev: false

  /entities/2.2.0:
    resolution: {integrity: sha512-p92if5Nz619I0w+akJrLZH0MX0Pb5DX39XOwQTtXSdQQOaYH03S1uIQp4mhOZtAXrxq4ViO67YTiLBo2638o9A==}

  /error-ex/1.3.2:
    resolution: {integrity: sha512-7dFHNmqeFSEt2ZBsCriorKnn3Z2pj+fd9kmI6QoWw4//DL+icEBfc0U7qJCisqrTsKTjw4fNFy2pW9OqStD84g==}
    dependencies:
      is-arrayish: 0.2.1

  /es-abstract/1.20.1:
    resolution: {integrity: sha512-WEm2oBhfoI2sImeM4OF2zE2V3BYdSF+KnSi9Sidz51fQHd7+JuF8Xgcj9/0o+OWeIeIS/MiuNnlruQrJf16GQA==}
    engines: {node: '>= 0.4'}
    dependencies:
      call-bind: 1.0.2
      es-to-primitive: 1.2.1
      function-bind: 1.1.1
      function.prototype.name: 1.1.5
      get-intrinsic: 1.1.2
      get-symbol-description: 1.0.0
      has: 1.0.3
      has-property-descriptors: 1.0.0
      has-symbols: 1.0.3
      internal-slot: 1.0.3
      is-callable: 1.2.4
      is-negative-zero: 2.0.2
      is-regex: 1.1.4
      is-shared-array-buffer: 1.0.2
      is-string: 1.0.7
      is-weakref: 1.0.2
      object-inspect: 1.12.2
      object-keys: 1.1.1
      object.assign: 4.1.2
      regexp.prototype.flags: 1.4.3
      string.prototype.trimend: 1.0.5
      string.prototype.trimstart: 1.0.5
      unbox-primitive: 1.0.2

  /es-shim-unscopables/1.0.0:
    resolution: {integrity: sha512-Jm6GPcCdC30eMLbZ2x8z2WuRwAws3zTBBKuusffYVUrNj/GVSUAZ+xKMaUpfNDR5IbyNA5LJbaecoUVbmUcB1w==}
    dependencies:
      has: 1.0.3

  /es-to-primitive/1.2.1:
    resolution: {integrity: sha512-QCOllgZJtaUo9miYBcLChTUaHNjJF3PYs1VidD7AwiEj1kYxKeQTctLAezAOH5ZKRH0g2IgPn6KwB4IT8iRpvA==}
    engines: {node: '>= 0.4'}
    dependencies:
      is-callable: 1.2.4
      is-date-object: 1.0.5
      is-symbol: 1.0.4

  /esbuild-android-64/0.14.47:
    resolution: {integrity: sha512-R13Bd9+tqLVFndncMHssZrPWe6/0Kpv2/dt4aA69soX4PRxlzsVpCvoJeFE8sOEoeVEiBkI0myjlkDodXlHa0g==}
    engines: {node: '>=12'}
    cpu: [x64]
    os: [android]
    requiresBuild: true
    dev: true
    optional: true

  /esbuild-android-arm64/0.14.47:
    resolution: {integrity: sha512-OkwOjj7ts4lBp/TL6hdd8HftIzOy/pdtbrNA4+0oVWgGG64HrdVzAF5gxtJufAPOsEjkyh1oIYvKAUinKKQRSQ==}
    engines: {node: '>=12'}
    cpu: [arm64]
    os: [android]
    requiresBuild: true
    dev: true
    optional: true

  /esbuild-darwin-64/0.14.47:
    resolution: {integrity: sha512-R6oaW0y5/u6Eccti/TS6c/2c1xYTb1izwK3gajJwi4vIfNs1s8B1dQzI1UiC9T61YovOQVuePDcfqHLT3mUZJA==}
    engines: {node: '>=12'}
    cpu: [x64]
    os: [darwin]
    requiresBuild: true
    dev: true
    optional: true

  /esbuild-darwin-arm64/0.14.47:
    resolution: {integrity: sha512-seCmearlQyvdvM/noz1L9+qblC5vcBrhUaOoLEDDoLInF/VQ9IkobGiLlyTPYP5dW1YD4LXhtBgOyevoIHGGnw==}
    engines: {node: '>=12'}
    cpu: [arm64]
    os: [darwin]
    requiresBuild: true
    dev: true
    optional: true

  /esbuild-freebsd-64/0.14.47:
    resolution: {integrity: sha512-ZH8K2Q8/Ux5kXXvQMDsJcxvkIwut69KVrYQhza/ptkW50DC089bCVrJZZ3sKzIoOx+YPTrmsZvqeZERjyYrlvQ==}
    engines: {node: '>=12'}
    cpu: [x64]
    os: [freebsd]
    requiresBuild: true
    dev: true
    optional: true

  /esbuild-freebsd-arm64/0.14.47:
    resolution: {integrity: sha512-ZJMQAJQsIOhn3XTm7MPQfCzEu5b9STNC+s90zMWe2afy9EwnHV7Ov7ohEMv2lyWlc2pjqLW8QJnz2r0KZmeAEQ==}
    engines: {node: '>=12'}
    cpu: [arm64]
    os: [freebsd]
    requiresBuild: true
    dev: true
    optional: true

  /esbuild-linux-32/0.14.47:
    resolution: {integrity: sha512-FxZOCKoEDPRYvq300lsWCTv1kcHgiiZfNrPtEhFAiqD7QZaXrad8LxyJ8fXGcWzIFzRiYZVtB3ttvITBvAFhKw==}
    engines: {node: '>=12'}
    cpu: [ia32]
    os: [linux]
    requiresBuild: true
    dev: true
    optional: true

  /esbuild-linux-64/0.14.47:
    resolution: {integrity: sha512-nFNOk9vWVfvWYF9YNYksZptgQAdstnDCMtR6m42l5Wfugbzu11VpMCY9XrD4yFxvPo9zmzcoUL/88y0lfJZJJw==}
    engines: {node: '>=12'}
    cpu: [x64]
    os: [linux]
    requiresBuild: true
    dev: true
    optional: true

  /esbuild-linux-arm/0.14.47:
    resolution: {integrity: sha512-ZGE1Bqg/gPRXrBpgpvH81tQHpiaGxa8c9Rx/XOylkIl2ypLuOcawXEAo8ls+5DFCcRGt/o3sV+PzpAFZobOsmA==}
    engines: {node: '>=12'}
    cpu: [arm]
    os: [linux]
    requiresBuild: true
    dev: true
    optional: true

  /esbuild-linux-arm64/0.14.47:
    resolution: {integrity: sha512-ywfme6HVrhWcevzmsufjd4iT3PxTfCX9HOdxA7Hd+/ZM23Y9nXeb+vG6AyA6jgq/JovkcqRHcL9XwRNpWG6XRw==}
    engines: {node: '>=12'}
    cpu: [arm64]
    os: [linux]
    requiresBuild: true
    dev: true
    optional: true

  /esbuild-linux-mips64le/0.14.47:
    resolution: {integrity: sha512-mg3D8YndZ1LvUiEdDYR3OsmeyAew4MA/dvaEJxvyygahWmpv1SlEEnhEZlhPokjsUMfRagzsEF/d/2XF+kTQGg==}
    engines: {node: '>=12'}
    cpu: [mips64el]
    os: [linux]
    requiresBuild: true
    dev: true
    optional: true

  /esbuild-linux-ppc64le/0.14.47:
    resolution: {integrity: sha512-WER+f3+szmnZiWoK6AsrTKGoJoErG2LlauSmk73LEZFQ/iWC+KhhDsOkn1xBUpzXWsxN9THmQFltLoaFEH8F8w==}
    engines: {node: '>=12'}
    cpu: [ppc64]
    os: [linux]
    requiresBuild: true
    dev: true
    optional: true

  /esbuild-linux-riscv64/0.14.47:
    resolution: {integrity: sha512-1fI6bP3A3rvI9BsaaXbMoaOjLE3lVkJtLxsgLHqlBhLlBVY7UqffWBvkrX/9zfPhhVMd9ZRFiaqXnB1T7BsL2g==}
    engines: {node: '>=12'}
    cpu: [riscv64]
    os: [linux]
    requiresBuild: true
    dev: true
    optional: true

  /esbuild-linux-s390x/0.14.47:
    resolution: {integrity: sha512-eZrWzy0xFAhki1CWRGnhsHVz7IlSKX6yT2tj2Eg8lhAwlRE5E96Hsb0M1mPSE1dHGpt1QVwwVivXIAacF/G6mw==}
    engines: {node: '>=12'}
    cpu: [s390x]
    os: [linux]
    requiresBuild: true
    dev: true
    optional: true

  /esbuild-netbsd-64/0.14.47:
    resolution: {integrity: sha512-Qjdjr+KQQVH5Q2Q1r6HBYswFTToPpss3gqCiSw2Fpq/ua8+eXSQyAMG+UvULPqXceOwpnPo4smyZyHdlkcPppQ==}
    engines: {node: '>=12'}
    cpu: [x64]
    os: [netbsd]
    requiresBuild: true
    dev: true
    optional: true

  /esbuild-openbsd-64/0.14.47:
    resolution: {integrity: sha512-QpgN8ofL7B9z8g5zZqJE+eFvD1LehRlxr25PBkjyyasakm4599iroUpaj96rdqRlO2ShuyqwJdr+oNqWwTUmQw==}
    engines: {node: '>=12'}
    cpu: [x64]
    os: [openbsd]
    requiresBuild: true
    dev: true
    optional: true

  /esbuild-sunos-64/0.14.47:
    resolution: {integrity: sha512-uOeSgLUwukLioAJOiGYm3kNl+1wJjgJA8R671GYgcPgCx7QR73zfvYqXFFcIO93/nBdIbt5hd8RItqbbf3HtAQ==}
    engines: {node: '>=12'}
    cpu: [x64]
    os: [sunos]
    requiresBuild: true
    dev: true
    optional: true

  /esbuild-windows-32/0.14.47:
    resolution: {integrity: sha512-H0fWsLTp2WBfKLBgwYT4OTfFly4Im/8B5f3ojDv1Kx//kiubVY0IQunP2Koc/fr/0wI7hj3IiBDbSrmKlrNgLQ==}
    engines: {node: '>=12'}
    cpu: [ia32]
    os: [win32]
    requiresBuild: true
    dev: true
    optional: true

  /esbuild-windows-64/0.14.47:
    resolution: {integrity: sha512-/Pk5jIEH34T68r8PweKRi77W49KwanZ8X6lr3vDAtOlH5EumPE4pBHqkCUdELanvsT14yMXLQ/C/8XPi1pAtkQ==}
    engines: {node: '>=12'}
    cpu: [x64]
    os: [win32]
    requiresBuild: true
    dev: true
    optional: true

  /esbuild-windows-arm64/0.14.47:
    resolution: {integrity: sha512-HFSW2lnp62fl86/qPQlqw6asIwCnEsEoNIL1h2uVMgakddf+vUuMcCbtUY1i8sst7KkgHrVKCJQB33YhhOweCQ==}
    engines: {node: '>=12'}
    cpu: [arm64]
    os: [win32]
    requiresBuild: true
    dev: true
    optional: true

  /esbuild/0.14.47:
    resolution: {integrity: sha512-wI4ZiIfFxpkuxB8ju4MHrGwGLyp1+awEHAHVpx6w7a+1pmYIq8T9FGEVVwFo0iFierDoMj++Xq69GXWYn2EiwA==}
    engines: {node: '>=12'}
    hasBin: true
    requiresBuild: true
    optionalDependencies:
      esbuild-android-64: 0.14.47
      esbuild-android-arm64: 0.14.47
      esbuild-darwin-64: 0.14.47
      esbuild-darwin-arm64: 0.14.47
      esbuild-freebsd-64: 0.14.47
      esbuild-freebsd-arm64: 0.14.47
      esbuild-linux-32: 0.14.47
      esbuild-linux-64: 0.14.47
      esbuild-linux-arm: 0.14.47
      esbuild-linux-arm64: 0.14.47
      esbuild-linux-mips64le: 0.14.47
      esbuild-linux-ppc64le: 0.14.47
      esbuild-linux-riscv64: 0.14.47
      esbuild-linux-s390x: 0.14.47
      esbuild-netbsd-64: 0.14.47
      esbuild-openbsd-64: 0.14.47
      esbuild-sunos-64: 0.14.47
      esbuild-windows-32: 0.14.47
      esbuild-windows-64: 0.14.47
      esbuild-windows-arm64: 0.14.47
    dev: true

  /escalade/3.1.1:
    resolution: {integrity: sha512-k0er2gUkLf8O0zKJiAhmkTnJlTvINGv7ygDNPbeIsX/TJjGJZHuh9B2UxbsaEkmlEo9MfhrSzmhIlhRlI2GXnw==}
    engines: {node: '>=6'}

  /escape-goat/2.1.1:
    resolution: {integrity: sha512-8/uIhbG12Csjy2JEW7D9pHbreaVaS/OpN3ycnyvElTdwM5n6GY6W6e2IPemfvGZeUMqZ9A/3GqIZMgKnBhAw/Q==}
    engines: {node: '>=8'}
    dev: true

  /escape-html/1.0.3:
    resolution: {integrity: sha512-NiSupZ4OeuGwr68lGIeym/ksIZMJodUGOSCZ/FSnTxcrekbvqrgdUxlJOMpijaKZVjAJrWrGs/6Jy8OMuyj9ow==}

  /escape-string-regexp/1.0.5:
    resolution: {integrity: sha512-vbRorB5FUQWvla16U8R/qgaFIya2qGzwDrNmCZuYKrbdSUMG6I1ZCGQRefkRVhuOkIGVne7BQ35DSfo1qvJqFg==}
    engines: {node: '>=0.8.0'}

  /escape-string-regexp/2.0.0:
    resolution: {integrity: sha512-UpzcLCXolUWcNu5HtVMHYdXJjArjsF9C0aNnquZYY4uW/Vu0miy5YoWvbV345HauVvcAUnpRuhMMcqTcGOY2+w==}
    engines: {node: '>=8'}
    dev: true

  /escape-string-regexp/4.0.0:
    resolution: {integrity: sha512-TtpcNJ3XAzx3Gq8sWRzJaVajRs0uVxA2YAkdb1jm2YkPz4G6egUFAyA3n5vtEIZefPk5Wa4UXbKuS5fKkJWdgA==}
    engines: {node: '>=10'}

  /escodegen/2.0.0:
    resolution: {integrity: sha512-mmHKys/C8BFUGI+MAWNcSYoORYLMdPzjrknd2Vc+bUsjN5bXcr8EhrNB+UTqfL1y3I9c4fw2ihgtMPQLBRiQxw==}
    engines: {node: '>=6.0'}
    hasBin: true
    dependencies:
      esprima: 4.0.1
      estraverse: 5.3.0
      esutils: 2.0.3
      optionator: 0.8.3
    optionalDependencies:
      source-map: 0.6.1
    dev: true

  /eslint-config-next/12.1.5_917b76366e7d5540a55dfa1775818e39:
    resolution: {integrity: sha512-P+DCt5ti63KhC0qNLzrAmPcwRGq8pYqgcf/NNr1E+WjCrMkWdCAXkIANTquo+kcO1adR2k1lTo5GCrNUtKy4hQ==}
    peerDependencies:
      eslint: ^7.23.0 || ^8.0.0
      next: '>=10.2.0'
      typescript: '>=3.3.1'
    peerDependenciesMeta:
      typescript:
        optional: true
    dependencies:
      '@next/eslint-plugin-next': 12.1.5
      '@rushstack/eslint-patch': 1.0.8
      '@typescript-eslint/parser': 5.10.1_eslint@8.18.0+typescript@4.7.4
      eslint: 8.18.0
      eslint-import-resolver-node: 0.3.4
      eslint-import-resolver-typescript: 2.4.0_f169b4a3c8801c26832c7f1afca21a00
      eslint-plugin-import: 2.25.2_eslint@8.18.0
      eslint-plugin-jsx-a11y: 6.5.1_eslint@8.18.0
      eslint-plugin-react: 7.29.1_eslint@8.18.0
      eslint-plugin-react-hooks: 4.3.0_eslint@8.18.0
      next: 12.2.0_2b1dba7510fdb6f2f9279974de9d0e1d
      typescript: 4.7.4
    transitivePeerDependencies:
      - supports-color
    dev: true

  /eslint-import-resolver-node/0.3.4:
    resolution: {integrity: sha512-ogtf+5AB/O+nM6DIeBUNr2fuT7ot9Qg/1harBfBtaP13ekEWFQEEMP94BCB7zaNW3gyY+8SHYF00rnqYwXKWOA==}
    dependencies:
      debug: 2.6.9
      resolve: 1.22.1
    dev: true

  /eslint-import-resolver-node/0.3.6:
    resolution: {integrity: sha512-0En0w03NRVMn9Uiyn8YRPDKvWjxCWkslUEhGNTdGx15RvPJYQ+lbOlqrlNI2vEAs4pDYK4f/HN2TbDmk5TP0iw==}
    dependencies:
      debug: 3.2.7
      resolve: 1.22.1

  /eslint-import-resolver-typescript/2.4.0_f169b4a3c8801c26832c7f1afca21a00:
    resolution: {integrity: sha512-useJKURidCcldRLCNKWemr1fFQL1SzB3G4a0li6lFGvlc5xGe1hY343bvG07cbpCzPuM/lK19FIJB3XGFSkplA==}
    engines: {node: '>=4'}
    peerDependencies:
      eslint: '*'
      eslint-plugin-import: '*'
    dependencies:
      debug: 4.3.4
      eslint: 8.18.0
      eslint-plugin-import: 2.25.2_eslint@8.18.0
      glob: 7.2.3
      is-glob: 4.0.3
      resolve: 1.22.1
      tsconfig-paths: 3.14.1
    transitivePeerDependencies:
      - supports-color
    dev: true

  /eslint-module-utils/2.7.3:
    resolution: {integrity: sha512-088JEC7O3lDZM9xGe0RerkOMd0EjFl+Yvd1jPWIkMT5u3H9+HC34mWWPnqPrN13gieT9pBOO+Qt07Nb/6TresQ==}
    engines: {node: '>=4'}
    dependencies:
      debug: 3.2.7
      find-up: 2.1.0

  /eslint-plugin-import/2.25.2_eslint@8.18.0:
    resolution: {integrity: sha512-qCwQr9TYfoBHOFcVGKY9C9unq05uOxxdklmBXLVvcwo68y5Hta6/GzCZEMx2zQiu0woKNEER0LE7ZgaOfBU14g==}
    engines: {node: '>=4'}
    peerDependencies:
      eslint: ^2 || ^3 || ^4 || ^5 || ^6 || ^7.2.0 || ^8
    dependencies:
      array-includes: 3.1.5
      array.prototype.flat: 1.3.0
      debug: 2.6.9
      doctrine: 2.1.0
      eslint: 8.18.0
      eslint-import-resolver-node: 0.3.6
      eslint-module-utils: 2.7.3
      has: 1.0.3
      is-core-module: 2.9.0
      is-glob: 4.0.3
      minimatch: 3.1.2
      object.values: 1.1.5
      resolve: 1.22.1
      tsconfig-paths: 3.14.1
    dev: true

  /eslint-plugin-import/2.26.0_eslint@8.18.0:
    resolution: {integrity: sha512-hYfi3FXaM8WPLf4S1cikh/r4IxnO6zrhZbEGz2b660EJRbuxgpDS5gkCuYgGWg2xxh2rBuIr4Pvhve/7c31koA==}
    engines: {node: '>=4'}
    peerDependencies:
      eslint: ^2 || ^3 || ^4 || ^5 || ^6 || ^7.2.0 || ^8
    dependencies:
      array-includes: 3.1.5
      array.prototype.flat: 1.3.0
      debug: 2.6.9
      doctrine: 2.1.0
      eslint: 8.18.0
      eslint-import-resolver-node: 0.3.6
      eslint-module-utils: 2.7.3
      has: 1.0.3
      is-core-module: 2.9.0
      is-glob: 4.0.3
      minimatch: 3.1.2
      object.values: 1.1.5
      resolve: 1.22.1
      tsconfig-paths: 3.14.1

  /eslint-plugin-jsx-a11y/6.5.1_eslint@8.18.0:
    resolution: {integrity: sha512-sVCFKX9fllURnXT2JwLN5Qgo24Ug5NF6dxhkmxsMEUZhXRcGg+X3e1JbJ84YePQKBl5E0ZjAH5Q4rkdcGY99+g==}
    engines: {node: '>=4.0'}
    peerDependencies:
      eslint: ^3 || ^4 || ^5 || ^6 || ^7 || ^8
    dependencies:
      '@babel/runtime': 7.18.6
      aria-query: 4.2.2
      array-includes: 3.1.5
      ast-types-flow: 0.0.7
      axe-core: 4.4.2
      axobject-query: 2.2.0
      damerau-levenshtein: 1.0.8
      emoji-regex: 9.2.2
      eslint: 8.18.0
      has: 1.0.3
      jsx-ast-utils: 3.3.1
      language-tags: 1.0.5
      minimatch: 3.1.2
    dev: true

  /eslint-plugin-promise/6.0.0_eslint@8.18.0:
    resolution: {integrity: sha512-7GPezalm5Bfi/E22PnQxDWH2iW9GTvAlUNTztemeHb6c1BniSyoeTrM87JkC0wYdi6aQrZX9p2qEiAno8aTcbw==}
    engines: {node: ^12.22.0 || ^14.17.0 || >=16.0.0}
    peerDependencies:
      eslint: ^7.0.0 || ^8.0.0
    dependencies:
      eslint: 8.18.0

  /eslint-plugin-react-hooks/4.3.0_eslint@8.18.0:
    resolution: {integrity: sha512-XslZy0LnMn+84NEG9jSGR6eGqaZB3133L8xewQo3fQagbQuGt7a63gf+P1NGKZavEYEC3UXaWEAA/AqDkuN6xA==}
    engines: {node: '>=10'}
    peerDependencies:
      eslint: ^3.0.0 || ^4.0.0 || ^5.0.0 || ^6.0.0 || ^7.0.0 || ^8.0.0-0
    dependencies:
      eslint: 8.18.0
    dev: true

  /eslint-plugin-react/7.27.1_eslint@8.18.0:
    resolution: {integrity: sha512-meyunDjMMYeWr/4EBLTV1op3iSG3mjT/pz5gti38UzfM4OPpNc2m0t2xvKCOMU5D6FSdd34BIMFOvQbW+i8GAA==}
    engines: {node: '>=4'}
    peerDependencies:
      eslint: ^3 || ^4 || ^5 || ^6 || ^7 || ^8
    dependencies:
      array-includes: 3.1.5
      array.prototype.flatmap: 1.3.0
      doctrine: 2.1.0
      eslint: 8.18.0
      estraverse: 5.3.0
      jsx-ast-utils: 3.3.1
      minimatch: 3.1.2
      object.entries: 1.1.5
      object.fromentries: 2.0.5
      object.hasown: 1.1.1
      object.values: 1.1.5
      prop-types: 15.8.1
      resolve: 2.0.0-next.4
      semver: 6.3.0
      string.prototype.matchall: 4.0.7

  /eslint-plugin-react/7.29.1_eslint@8.18.0:
    resolution: {integrity: sha512-WtzRpHMhsOX05ZrkyaaqmLl2uXGqmYooCfBxftJKlkYdsltiufGgfU7uuoHwR2lBam2Kh/EIVID4aU9e3kbCMA==}
    engines: {node: '>=4'}
    peerDependencies:
      eslint: ^3 || ^4 || ^5 || ^6 || ^7 || ^8
    dependencies:
      array-includes: 3.1.5
      array.prototype.flatmap: 1.3.0
      doctrine: 2.1.0
      eslint: 8.18.0
      estraverse: 5.3.0
      jsx-ast-utils: 3.3.1
      minimatch: 3.1.2
      object.entries: 1.1.5
      object.fromentries: 2.0.5
      object.hasown: 1.1.1
      object.values: 1.1.5
      prop-types: 15.8.1
      resolve: 2.0.0-next.4
      semver: 6.3.0
      string.prototype.matchall: 4.0.7
    dev: true

  /eslint-plugin-security/1.5.0:
    resolution: {integrity: sha512-hAFVwLZ/UeXrlyVD2TDarv/x00CoFVpaY0IUZhKjPjiFxqkuQVixsK4f2rxngeQOqSxi6OUjzJM/jMwKEVjJ8g==}
    dependencies:
      safe-regex: 2.1.1

  /eslint-plugin-testing-library/5.0.1_eslint@8.18.0+typescript@4.7.4:
    resolution: {integrity: sha512-8ZV4HbbacvOwu+adNnGpYd8E64NRcil2a11aFAbc/TZDUB/xxK2c8Z+LoeoHUbxNBGbTUdpAE4YUugxK85pcwQ==}
    engines: {node: ^12.22.0 || ^14.17.0 || >=16.0.0, npm: '>=6'}
    peerDependencies:
      eslint: ^7.5.0 || ^8.0.0
    dependencies:
      '@typescript-eslint/experimental-utils': 5.30.0_eslint@8.18.0+typescript@4.7.4
      eslint: 8.18.0
    transitivePeerDependencies:
      - supports-color
      - typescript
    dev: true

  /eslint-plugin-tsdoc/0.2.16:
    resolution: {integrity: sha512-F/RWMnyDQuGlg82vQEFHQtGyWi7++XJKdYNn0ulIbyMOFqYIjoJOUdE6olORxgwgLkpJxsCJpJbTHgxJ/ggfXw==}
    dependencies:
      '@microsoft/tsdoc': 0.14.1
      '@microsoft/tsdoc-config': 0.16.1

  /eslint-scope/5.1.1:
    resolution: {integrity: sha512-2NxwbF/hZ0KpepYN0cNbo+FN6XoK7GaHlQhgx/hIZl6Va0bF45RQOOwhLIy8lQDbuCiadSLCBnH2CFYquit5bw==}
    engines: {node: '>=8.0.0'}
    dependencies:
      esrecurse: 4.3.0
      estraverse: 4.3.0

  /eslint-scope/7.1.1:
    resolution: {integrity: sha512-QKQM/UXpIiHcLqJ5AOyIW7XZmzjkzQXYE54n1++wb0u9V/abW3l9uQnxX8Z5Xd18xyKIMTUAyQ0k1e8pz6LUrw==}
    engines: {node: ^12.22.0 || ^14.17.0 || >=16.0.0}
    dependencies:
      esrecurse: 4.3.0
      estraverse: 5.3.0

  /eslint-utils/3.0.0_eslint@8.18.0:
    resolution: {integrity: sha512-uuQC43IGctw68pJA1RgbQS8/NP7rch6Cwd4j3ZBtgo4/8Flj4eGE7ZYSZRN3iq5pVUv6GPdW5Z1RFleo84uLDA==}
    engines: {node: ^10.0.0 || ^12.0.0 || >= 14.0.0}
    peerDependencies:
      eslint: '>=5'
    dependencies:
      eslint: 8.18.0
      eslint-visitor-keys: 2.1.0

  /eslint-utils/3.0.0_eslint@8.7.0:
    resolution: {integrity: sha512-uuQC43IGctw68pJA1RgbQS8/NP7rch6Cwd4j3ZBtgo4/8Flj4eGE7ZYSZRN3iq5pVUv6GPdW5Z1RFleo84uLDA==}
    engines: {node: ^10.0.0 || ^12.0.0 || >= 14.0.0}
    peerDependencies:
      eslint: '>=5'
    dependencies:
      eslint: 8.7.0
      eslint-visitor-keys: 2.1.0
    dev: true

  /eslint-visitor-keys/2.1.0:
    resolution: {integrity: sha512-0rSmRBzXgDzIsD6mGdJgevzgezI534Cer5L/vyMX0kHzT/jiB43jRhd9YUlMGYLQy2zprNmoT8qasCGtY+QaKw==}
    engines: {node: '>=10'}

  /eslint-visitor-keys/3.3.0:
    resolution: {integrity: sha512-mQ+suqKJVyeuwGYHAdjMFqjCyfl8+Ldnxuyp3ldiMBFKkvytrXUZWaiPCEav8qDHKty44bD+qV1IP4T+w+xXRA==}
    engines: {node: ^12.22.0 || ^14.17.0 || >=16.0.0}

  /eslint/8.18.0:
    resolution: {integrity: sha512-As1EfFMVk7Xc6/CvhssHUjsAQSkpfXvUGMFC3ce8JDe6WvqCgRrLOBQbVpsBFr1X1V+RACOadnzVvcUS5ni2bA==}
    engines: {node: ^12.22.0 || ^14.17.0 || >=16.0.0}
    hasBin: true
    dependencies:
      '@eslint/eslintrc': 1.3.0
      '@humanwhocodes/config-array': 0.9.5
      ajv: 6.12.6
      chalk: 4.1.2
      cross-spawn: 7.0.3
      debug: 4.3.4
      doctrine: 3.0.0
      escape-string-regexp: 4.0.0
      eslint-scope: 7.1.1
      eslint-utils: 3.0.0_eslint@8.18.0
      eslint-visitor-keys: 3.3.0
      espree: 9.3.2
      esquery: 1.4.0
      esutils: 2.0.3
      fast-deep-equal: 3.1.3
      file-entry-cache: 6.0.1
      functional-red-black-tree: 1.0.1
      glob-parent: 6.0.2
      globals: 13.15.0
      ignore: 5.2.0
      import-fresh: 3.3.0
      imurmurhash: 0.1.4
      is-glob: 4.0.3
      js-yaml: 4.1.0
      json-stable-stringify-without-jsonify: 1.0.1
      levn: 0.4.1
      lodash.merge: 4.6.2
      minimatch: 3.1.2
      natural-compare: 1.4.0
      optionator: 0.9.1
      regexpp: 3.2.0
      strip-ansi: 6.0.1
      strip-json-comments: 3.1.1
      text-table: 0.2.0
      v8-compile-cache: 2.3.0
    transitivePeerDependencies:
      - supports-color

  /eslint/8.7.0:
    resolution: {integrity: sha512-ifHYzkBGrzS2iDU7KjhCAVMGCvF6M3Xfs8X8b37cgrUlDt6bWRTpRh6T/gtSXv1HJ/BUGgmjvNvOEGu85Iif7w==}
    engines: {node: ^12.22.0 || ^14.17.0 || >=16.0.0}
    hasBin: true
    dependencies:
      '@eslint/eslintrc': 1.3.0
      '@humanwhocodes/config-array': 0.9.5
      ajv: 6.12.6
      chalk: 4.1.2
      cross-spawn: 7.0.3
      debug: 4.3.4
      doctrine: 3.0.0
      escape-string-regexp: 4.0.0
      eslint-scope: 7.1.1
      eslint-utils: 3.0.0_eslint@8.7.0
      eslint-visitor-keys: 3.3.0
      espree: 9.3.2
      esquery: 1.4.0
      esutils: 2.0.3
      fast-deep-equal: 3.1.3
      file-entry-cache: 6.0.1
      functional-red-black-tree: 1.0.1
      glob-parent: 6.0.2
      globals: 13.15.0
      ignore: 5.2.0
      import-fresh: 3.3.0
      imurmurhash: 0.1.4
      is-glob: 4.0.3
      js-yaml: 4.1.0
      json-stable-stringify-without-jsonify: 1.0.1
      levn: 0.4.1
      lodash.merge: 4.6.2
      minimatch: 3.1.2
      natural-compare: 1.4.0
      optionator: 0.9.1
      regexpp: 3.2.0
      strip-ansi: 6.0.1
      strip-json-comments: 3.1.1
      text-table: 0.2.0
      v8-compile-cache: 2.3.0
    transitivePeerDependencies:
      - supports-color
    dev: true

  /espree/9.3.2:
    resolution: {integrity: sha512-D211tC7ZwouTIuY5x9XnS0E9sWNChB7IYKX/Xp5eQj3nFXhqmiUDB9q27y76oFl8jTg3pXcQx/bpxMfs3CIZbA==}
    engines: {node: ^12.22.0 || ^14.17.0 || >=16.0.0}
    dependencies:
      acorn: 8.7.1
      acorn-jsx: 5.3.2_acorn@8.7.1
      eslint-visitor-keys: 3.3.0

  /esprima/4.0.1:
    resolution: {integrity: sha512-eGuFFw7Upda+g4p+QHvnW0RyTX/SVeJBDM/gCtMARO0cLuT2HcEKnTPvhjV6aGeqrCB/sbNop0Kszm0jsaWU4A==}
    engines: {node: '>=4'}
    hasBin: true

  /esquery/1.4.0:
    resolution: {integrity: sha512-cCDispWt5vHHtwMY2YrAQ4ibFkAL8RbH5YGBnZBc90MolvvfkkQcJro/aZiAQUlQ3qgrYS6D6v8Gc5G5CQsc9w==}
    engines: {node: '>=0.10'}
    dependencies:
      estraverse: 5.3.0

  /esrecurse/4.3.0:
    resolution: {integrity: sha512-KmfKL3b6G+RXvP8N1vr3Tq1kL/oCFgn2NYXEtqP8/L3pKapUA4G8cFVaoF3SU323CD4XypR/ffioHmkti6/Tag==}
    engines: {node: '>=4.0'}
    dependencies:
      estraverse: 5.3.0

  /estraverse/4.3.0:
    resolution: {integrity: sha512-39nnKffWz8xN1BU/2c79n9nB9HDzo0niYUqx6xyqUnyoAnQyyWpOTdZEeiCch8BBu515t4wp9ZmgVfVhn9EBpw==}
    engines: {node: '>=4.0'}

  /estraverse/5.3.0:
    resolution: {integrity: sha512-MMdARuVEQziNTeJD8DgMqmhwR11BRQ/cBP+pLtYdSTnf3MIO8fFeiINEbX36ZdNlfU/7A9f3gUw49B3oQsvwBA==}
    engines: {node: '>=4.0'}

  /estree-walker/2.0.2:
    resolution: {integrity: sha512-Rfkk/Mp/DL7JVje3u18FxFujQlTNR2q6QfMSMB7AvCBx91NGj/ba3kCfza0f6dVDbw7YlRf/nDrn7pQrCCyQ/w==}
    dev: true

  /esutils/2.0.3:
    resolution: {integrity: sha512-kVscqXk4OCp68SZ0dkgEKVi6/8ij300KBWTJq32P/dYeWTSwK41WyTxalN1eRmA5Z9UU/LX9D7FWSmV9SAYx6g==}
    engines: {node: '>=0.10.0'}

  /etag/1.8.1:
    resolution: {integrity: sha512-aIL5Fx7mawVa300al2BnEE4iNvo1qETxLrPI/o05L7z6go7fCw1J6EQmbK4FmJ2AS7kgVF/KEZWufBfdClMcPg==}
    engines: {node: '>= 0.6'}

  /events/1.1.1:
    resolution: {integrity: sha512-kEcvvCBByWXGnZy6JUlgAp2gBIUjfCAV6P6TgT1/aaQKcmuAEC4OZTV1I4EWQLz2gxZw76atuVyvHhTxvi0Flw==}
    engines: {node: '>=0.4.x'}
    dev: true

  /events/3.3.0:
    resolution: {integrity: sha512-mQw+2fkQbALzQ7V0MY0IqdnXNOeTtP4r0lN9z7AAawCXgqea7bDii20AYrIBrFd/Hx0M2Ocz6S111CaFkUcb0Q==}
    engines: {node: '>=0.8.x'}
    dev: false

  /execa/5.1.1:
    resolution: {integrity: sha512-8uSpZZocAZRBAPIEINJj3Lo9HyGitllczc27Eh5YYojjMFMn8yHMDMaUHE2Jqfq05D/wucwI4JGURyXt1vchyg==}
    engines: {node: '>=10'}
    dependencies:
      cross-spawn: 7.0.3
      get-stream: 6.0.1
      human-signals: 2.1.0
      is-stream: 2.0.1
      merge-stream: 2.0.0
      npm-run-path: 4.0.1
      onetime: 5.1.2
      signal-exit: 3.0.7
      strip-final-newline: 2.0.0
    dev: true

  /exit/0.1.2:
    resolution: {integrity: sha512-Zk/eNKV2zbjpKzrsQ+n1G6poVbErQxJ0LBOJXaKZ1EViLzH+hrLu9cdXI4zw9dBQJslwBEpbQ2P1oS7nDxs6jQ==}
    engines: {node: '>= 0.8.0'}
    dev: true

  /expand-template/2.0.3:
    resolution: {integrity: sha512-XYfuKMvj4O35f/pOXLObndIRvyQ+/+6AhODh+OKWj9S9498pHHn/IMszH+gt0fBCRWMNfk1ZSp5x3AifmnI2vg==}
    engines: {node: '>=6'}
    dev: true

  /expect/27.5.1:
    resolution: {integrity: sha512-E1q5hSUG2AmYQwQJ041nvgpkODHQvB+RKlB4IYdru6uJsyFTRyZAP463M+1lINorwbqAmUggi6+WwkD8lCS/Dw==}
    engines: {node: ^10.13.0 || ^12.13.0 || ^14.15.0 || >=15.0.0}
    dependencies:
      '@jest/types': 27.5.1
      jest-get-type: 27.5.1
      jest-matcher-utils: 27.5.1
      jest-message-util: 27.5.1
    dev: true

  /express/4.18.1:
    resolution: {integrity: sha512-zZBcOX9TfehHQhtupq57OF8lFZ3UZi08Y97dwFCkD8p9d/d2Y3M+ykKcwaMDEL+4qyUolgBDX6AblpR3fL212Q==}
    engines: {node: '>= 0.10.0'}
    dependencies:
      accepts: 1.3.8
      array-flatten: 1.1.1
      body-parser: 1.20.0
      content-disposition: 0.5.4
      content-type: 1.0.4
      cookie: 0.5.0
      cookie-signature: 1.0.6
      debug: 2.6.9
      depd: 2.0.0
      encodeurl: 1.0.2
      escape-html: 1.0.3
      etag: 1.8.1
      finalhandler: 1.2.0
      fresh: 0.5.2
      http-errors: 2.0.0
      merge-descriptors: 1.0.1
      methods: 1.1.2
      on-finished: 2.4.1
      parseurl: 1.3.3
      path-to-regexp: 0.1.7
      proxy-addr: 2.0.7
      qs: 6.10.3
      range-parser: 1.2.1
      safe-buffer: 5.2.1
      send: 0.18.0
      serve-static: 1.15.0
      setprototypeof: 1.2.0
      statuses: 2.0.1
      type-is: 1.6.18
      utils-merge: 1.0.1
      vary: 1.1.2

  /external-editor/3.1.0:
    resolution: {integrity: sha512-hMQ4CX1p1izmuLYyZqLMO/qGNw10wSv9QDCPfzXfyFrOaCSSoRfqE1Kf1s5an66J5JZC62NewG+mK49jOCtQew==}
    engines: {node: '>=4'}
    dependencies:
      chardet: 0.7.0
      iconv-lite: 0.4.24
      tmp: 0.0.33
    dev: false

  /eyes/0.1.8:
    resolution: {integrity: sha512-GipyPsXO1anza0AOZdy69Im7hGFCNB7Y/NGjDlZGJ3GJJLtwNSb2vrzYrTYJRrRloVx7pl+bhUaTB8yiccPvFQ==}
    engines: {node: '> 0.1.90'}
    dev: false

  /fabric-ca-client/2.2.12:
    resolution: {integrity: sha512-ZeCYSpeKt8Y+OuKjEwTzfaX4T6jbkKO8pG/b02tQregB3WUAMKnQNgMty1Mstxl8x6jZvUNDd5FiCcMEK+9YpQ==}
    engines: {node: '>=10.13.0'}
    dependencies:
      fabric-common: 2.2.12
      jsrsasign: 10.5.25
      url: 0.11.0
      winston: 2.4.6
    dev: false

  /fabric-common/2.2.12:
    resolution: {integrity: sha512-FQSr9hAxwPP+NLMG+AvEPq+JoC5PMZ2ujvizr6eCEiKBpvZ2eDobirVGzC8tXSOeRclO64Xejjz3w6Hi69OczA==}
    engines: {node: '>=10.13.0'}
    dependencies:
      callsite: 1.0.0
      elliptic: 6.5.4
      fabric-protos: 2.2.12
      js-sha3: 0.8.0
      jsrsasign: 10.5.25
      long: 4.0.0
      nconf: 0.11.4
      promise-settle: 0.3.0
      sjcl: 1.0.8
      winston: 2.4.6
      yn: 4.0.0
    optionalDependencies:
      pkcs11js: 1.3.0
    dev: false

  /fabric-protos/2.2.12:
    resolution: {integrity: sha512-nJ2qtw0r+RQhQ2JcQH+wjAFredWQK33sNFppWsm1/GgtLC/xDc1vJSg1pGm/3cyTMyUvCKHRbFe9yzT9rRvKdQ==}
    engines: {node: '>=10.13.0'}
    dependencies:
      '@grpc/grpc-js': 1.5.3
      '@grpc/proto-loader': 0.6.13
      protobufjs: 6.11.3
    dev: false

  /fast-check/2.25.0:
    resolution: {integrity: sha512-wRUT2KD2lAmT75WNIJIHECawoUUMHM0I5jrlLXGtGeqmPL8jl/EldUDjY1VCp6fDY8yflyfUeIOsOBrIbIiArg==}
    engines: {node: '>=8.0.0'}
    dependencies:
      pure-rand: 5.0.1
    dev: true

  /fast-deep-equal/3.1.3:
    resolution: {integrity: sha512-f3qQ9oQy9j2AhBe/H9VC91wLmKBCCU/gDOnKNAYG5hswO7BLKj09Hc5HYNz9cGI++xlpDCIgDaitVs03ATR84Q==}

  /fast-glob/3.2.11:
    resolution: {integrity: sha512-xrO3+1bxSo3ZVHAnqzyuewYT6aMFHRAd4Kcs92MAonjwQZLsK9d0SF1IyQ3k5PoirxTW0Oe/RqFgMQ6TcNE5Ew==}
    engines: {node: '>=8.6.0'}
    dependencies:
      '@nodelib/fs.stat': 2.0.5
      '@nodelib/fs.walk': 1.2.8
      glob-parent: 5.1.2
      merge2: 1.4.1
      micromatch: 4.0.5

  /fast-json-stable-stringify/2.1.0:
    resolution: {integrity: sha512-lhd/wF+Lk98HZoTCtlVraHtfh5XYijIjalXck7saUtuanSDyLMxnHhSXEDJqHxD7msR8D0uCmqlkwjCV8xvwHw==}

  /fast-levenshtein/2.0.6:
    resolution: {integrity: sha512-DCXu6Ifhqcks7TZKY3Hxp3y6qphY5SJZmrWMDrKcERSOXWQdMhU9Ig/PYrzyw/ul9jOIyh0N4M0tbC5hodg8dw==}

  /fast-xml-parser/3.19.0:
    resolution: {integrity: sha512-4pXwmBplsCPv8FOY1WRakF970TjNGnGnfbOnLqjlYvMiF1SR3yOHyxMR/YCXpPTOspNF5gwudqktIP4VsWkvBg==}
    hasBin: true

  /fastparse/1.1.2:
    resolution: {integrity: sha512-483XLLxTVIwWK3QTrMGRqUfUpoOs/0hbQrl2oz4J0pAcm3A3bu84wxTFqGqkJzewCLdME38xJLJAxBABfQT8sQ==}
    dev: true

  /fastq/1.13.0:
    resolution: {integrity: sha512-YpkpUnK8od0o1hmeSc7UUs/eB/vIPWJYjKck2QKIzAf71Vm1AAQ3EbuZB3g2JIy+pg+ERD0vqI79KyZiB2e2Nw==}
    dependencies:
      reusify: 1.0.4

  /fb-watchman/2.0.1:
    resolution: {integrity: sha512-DkPJKQeY6kKwmuMretBhr7G6Vodr7bFwDYTXIkfG1gjvNpaxBTQV3PbXg6bR1c1UP4jPOX0jHUbbHANL9vRjVg==}
    dependencies:
      bser: 2.1.1
    dev: true

  /fecha/4.2.3:
    resolution: {integrity: sha512-OP2IUU6HeYKJi3i0z4A19kHMQoLVs4Hc+DPqqxI2h/DPZHTm/vjsfC6P0b4jCMy14XizLBqvndQ+UilD7707Jw==}
    dev: false

  /figures/3.2.0:
    resolution: {integrity: sha512-yaduQFRKLXYOGgEn6AZau90j3ggSOyiqXU0F9JZfeXYhNa+Jk4X+s45A2zg5jns87GAFa34BBm2kXw4XpNcbdg==}
    engines: {node: '>=8'}
    dependencies:
      escape-string-regexp: 1.0.5
    dev: false

  /file-entry-cache/6.0.1:
    resolution: {integrity: sha512-7Gps/XWymbLk2QLYK4NzpMOrYjMhdIxXuIvy2QBsLE6ljuodKvdkWs/cpyJJ3CVIVpH0Oi1Hvg1ovbMzLdFBBg==}
    engines: {node: ^10.12.0 || >=12.0.0}
    dependencies:
      flat-cache: 3.0.4

  /fill-range/7.0.1:
    resolution: {integrity: sha512-qOo9F+dMUmC2Lcb4BbVvnKJxTPjCm+RRpe4gDuGrzkL7mEVl/djYSu2OdQ2Pa302N4oqkSg9ir6jaLWJ2USVpQ==}
    engines: {node: '>=8'}
    dependencies:
      to-regex-range: 5.0.1

  /finalhandler/1.2.0:
    resolution: {integrity: sha512-5uXcUVftlQMFnWC9qu/svkWv3GTd2PfUhK/3PLkYNAe7FbqJMt3515HaxE6eRL74GdsriiwujiawdaB1BpEISg==}
    engines: {node: '>= 0.8'}
    dependencies:
      debug: 2.6.9
      encodeurl: 1.0.2
      escape-html: 1.0.3
      on-finished: 2.4.1
      parseurl: 1.3.3
      statuses: 2.0.1
      unpipe: 1.0.0

  /find-up/2.1.0:
    resolution: {integrity: sha512-NWzkk0jSJtTt08+FBFMvXoeZnOJD+jTtsRmBYbAIzJdX6l7dLgR7CTubCM5/eDdPUBvLCeVasP1brfVR/9/EZQ==}
    engines: {node: '>=4'}
    dependencies:
      locate-path: 2.0.0

  /find-up/4.1.0:
    resolution: {integrity: sha512-PpOwAdQ/YlXQ2vj8a3h8IipDuYRi3wceVQQGYWxNINccq40Anw7BlsEXCMbt1Zt+OLA6Fq9suIpIWD0OsnISlw==}
    engines: {node: '>=8'}
    dependencies:
      locate-path: 5.0.0
      path-exists: 4.0.0
    dev: true

  /flat-cache/3.0.4:
    resolution: {integrity: sha512-dm9s5Pw7Jc0GvMYbshN6zchCA9RgQlzzEZX3vylR9IqFfS8XciblUXOKfW6SiuJ0e13eDYZoZV5wdrev7P3Nwg==}
    engines: {node: ^10.12.0 || >=12.0.0}
    dependencies:
      flatted: 3.2.6
      rimraf: 3.0.2

  /flatted/3.2.6:
    resolution: {integrity: sha512-0sQoMh9s0BYsm+12Huy/rkKxVu4R1+r96YX5cG44rHV0pQ6iC3Q+mkoMFaGWObMFYQxCVT+ssG1ksneA2MI9KQ==}

  /fn.name/1.1.0:
    resolution: {integrity: sha512-GRnmB5gPyJpAhTQdSZTSp9uaPSvl09KoYcMQtsB9rQoOmzs9dH6ffeccH+Z+cv6P68Hu5bC6JjRh4Ah/mHSNRw==}
    dev: false

  /focus-lock/0.10.2:
    resolution: {integrity: sha512-DSaI/UHZ/02sg1P616aIWgToQcrKKBmcCvomDZ1PZvcJFj350PnWhSJxJ76T3e5/GbtQEARIACtbrdlrF9C5kA==}
    engines: {node: '>=10'}
    dependencies:
      tslib: 2.4.0
    dev: true

  /follow-redirects/1.15.1:
    resolution: {integrity: sha512-yLAMQs+k0b2m7cVxpS1VKJVvoz7SS9Td1zss3XRwXj+ZDH00RJgnuLx7E44wx02kQLrdM3aOOy+FpzS7+8OizA==}
    engines: {node: '>=4.0'}
    peerDependencies:
      debug: '*'
    peerDependenciesMeta:
      debug:
        optional: true

  /form-data/3.0.1:
    resolution: {integrity: sha512-RHkBKtLWUVwd7SqRIvCZMEvAMoGUp0XU+seQiZejj0COz3RI3hWP4sCv3gZWWLjJTd7rGwcsF5eKZGii0r/hbg==}
    engines: {node: '>= 6'}
    dependencies:
      asynckit: 0.4.0
      combined-stream: 1.0.8
      mime-types: 2.1.35

  /form-data/4.0.0:
    resolution: {integrity: sha512-ETEklSGi5t0QMZuiXoA/Q6vcnxcLQP5vdugSpuAyi6SVGi2clPPp+xgEhuMaHC+zGgn31Kd235W35f7Hykkaww==}
    engines: {node: '>= 6'}
    dependencies:
      asynckit: 0.4.0
      combined-stream: 1.0.8
      mime-types: 2.1.35

  /forwarded/0.2.0:
    resolution: {integrity: sha512-buRG0fpBtRHSTCOASe6hD258tEubFoRLb4ZNA6NxMVHNw2gOcwHo9wyablzMzOA5z9xA9L1KNjk/Nt6MT9aYow==}
    engines: {node: '>= 0.6'}

  /fresh/0.5.2:
    resolution: {integrity: sha512-zJ2mQYM18rEFOudeV4GShTGIQ7RbzA7ozbU9I/XBpm7kqgMywgmylMwXHxZJmkVoYkna9d2pVXVXPdYTP9ej8Q==}
    engines: {node: '>= 0.6'}

  /fs-constants/1.0.0:
    resolution: {integrity: sha512-y6OAwoSIf7FyjMIv94u+b5rdheZEjzR63GTyZJm5qh4Bi+2YgwLCcI/fPFZkL5PSixOt6ZNKm+w+Hfp/Bciwow==}
    dev: true

  /fs-extra/7.0.1:
    resolution: {integrity: sha512-YJDaCJZEnBmcbw13fvdAM9AwNOJwOzrE4pqMqBq5nFiEqXUqHwlK4B+3pUw6JNvfSPtX05xFHtYy/1ni01eGCw==}
    engines: {node: '>=6 <7 || >=8'}
    dependencies:
      graceful-fs: 4.2.10
      jsonfile: 4.0.0
      universalify: 0.1.2

  /fs-extra/9.1.0:
    resolution: {integrity: sha512-hcg3ZmepS30/7BSFqRvoo3DOMQu7IjqxO5nCDt+zM9XWjb33Wg7ziNT+Qvqbuc3+gWpzO02JubVyk2G4Zvo1OQ==}
    engines: {node: '>=10'}
    dependencies:
      at-least-node: 1.0.0
      graceful-fs: 4.2.10
      jsonfile: 6.1.0
      universalify: 2.0.0

  /fs-minipass/2.1.0:
    resolution: {integrity: sha512-V/JgOLFCS+R6Vcq0slCuaeWEdNC3ouDlJMNIsacH2VtALiu9mV4LPrHc5cDl8k5aw6J8jwgWWpiTo5RYhmIzvg==}
    engines: {node: '>= 8'}
    dependencies:
      minipass: 3.3.4
    dev: false

  /fs.realpath/1.0.0:
    resolution: {integrity: sha512-OO0pH2lK6a0hZnAdau5ItzHPI6pUlvI7jMVnxUQRtw4owF2wk8lOSabtGDCTP4Ggrg2MbGnWO9X8K1t4+fGMDw==}

  /fsevents/2.1.3:
    resolution: {integrity: sha512-Auw9a4AxqWpa9GUfj370BMPzzyncfBABW8Mab7BGWBYDj4Isgq+cDKtx0i6u9jcX9pQDnswsaaOTgTmA5pEjuQ==}
    engines: {node: ^8.16.0 || ^10.6.0 || >=11.0.0}
    os: [darwin]
    deprecated: '"Please update to latest v2.3 or v2.2"'
    requiresBuild: true
    dev: true
    optional: true

  /fsevents/2.3.2:
    resolution: {integrity: sha512-xiqMQR4xAeHTuB9uWm+fFRcIOgKBMiOBP+eXiyT7jsgVCq1bkVygt00oASowB7EdtpOHaaPgKt812P9ab+DDKA==}
    engines: {node: ^8.16.0 || ^10.6.0 || >=11.0.0}
    os: [darwin]
    requiresBuild: true
    dev: true
    optional: true

  /function-bind/1.1.1:
    resolution: {integrity: sha512-yIovAzMX49sF8Yl58fSCWJ5svSLuaibPxXQJFLmBObTuCr0Mf1KiPopGM9NiFjiYBCbfaa2Fh6breQ6ANVTI0A==}

  /function.prototype.name/1.1.5:
    resolution: {integrity: sha512-uN7m/BzVKQnCUF/iW8jYea67v++2u7m5UgENbHRtdDVclOUP+FMPlCNdmk0h/ysGyo2tavMJEDqJAkJdRa1vMA==}
    engines: {node: '>= 0.4'}
    dependencies:
      call-bind: 1.0.2
      define-properties: 1.1.4
      es-abstract: 1.20.1
      functions-have-names: 1.2.3

  /functional-red-black-tree/1.0.1:
    resolution: {integrity: sha512-dsKNQNdj6xA3T+QlADDA7mOSlX0qiMINjn0cgr+eGHGsbSHzTabcIogz2+p/iqP1Xs6EP/sS2SbqH+brGTbq0g==}

  /functions-have-names/1.2.3:
    resolution: {integrity: sha512-xckBUXyTIqT97tq2x2AMb+g163b5JFysYk0x4qxNFwbfQkmNZoiRHb6sPzI9/QV33WeuvVYBUIiD4NzNIyqaRQ==}

  /generate-password/1.7.0:
    resolution: {integrity: sha512-WPCtlfy0jexf7W5IbwxGUgpIDvsZIohbI2DAq2Q6TSlKKis+G4GT9sxvPxrZUGL8kP6WUXMWNqYnxY6DDKAdFA==}
    dev: false

  /gensync/1.0.0-beta.2:
    resolution: {integrity: sha512-3hN7NaskYvMDLQY55gnW3NQ+mesEAepTqlg+VEbj7zzqEMBVNhzcGYYeqFo/TlYz6eQiFcp1HcsCZO+nGgS8zg==}
    engines: {node: '>=6.9.0'}
    dev: true

  /get-caller-file/2.0.5:
    resolution: {integrity: sha512-DyFP3BM/3YHTQOCUL/w0OZHR0lpKeGrxotcHWcqNEdnltqFwXVfhEBQ94eIo34AfQpo0rGki4cyIiftY06h2Fg==}
    engines: {node: 6.* || 8.* || >= 10.*}

  /get-intrinsic/1.1.2:
    resolution: {integrity: sha512-Jfm3OyCxHh9DJyc28qGk+JmfkpO41A4XkneDSujN9MDXrm4oDKdHvndhZ2dN94+ERNfkYJWDclW6k2L/ZGHjXA==}
    dependencies:
      function-bind: 1.1.1
      has: 1.0.3
      has-symbols: 1.0.3

  /get-package-type/0.1.0:
    resolution: {integrity: sha512-pjzuKtY64GYfWizNAJ0fr9VqttZkNiK2iS430LtIHzjBEr6bX8Am2zm4sW4Ro5wjWW5cAlRL1qAMTcXbjNAO2Q==}
    engines: {node: '>=8.0.0'}
    dev: true

  /get-stream/4.1.0:
    resolution: {integrity: sha512-GMat4EJ5161kIy2HevLlr4luNjBgvmj413KaQA7jt4V8B4RDsfpHk7WQ9GVqfYyyx8OS/L66Kox+rJRNklLK7w==}
    engines: {node: '>=6'}
    dependencies:
      pump: 3.0.0
    dev: true

  /get-stream/5.2.0:
    resolution: {integrity: sha512-nBF+F1rAZVCu/p7rjzgA+Yb4lfYXrpl7a6VmJrU8wF9I1CKvP/QwPNZHnOlwbTkY6dvtFIzFMSyQXbLoTQPRpA==}
    engines: {node: '>=8'}
    dependencies:
      pump: 3.0.0
    dev: true

  /get-stream/6.0.1:
    resolution: {integrity: sha512-ts6Wi+2j3jQjqi70w5AlN8DFnkSwC+MqmxEzdEALB2qXZYV3X/b1CTfgPLGJNMeAWxdPfU8FO1ms3NUfaHCPYg==}
    engines: {node: '>=10'}
    dev: true

  /get-symbol-description/1.0.0:
    resolution: {integrity: sha512-2EmdH1YvIQiZpltCNgkuiUnyukzxM/R6NDJX31Ke3BG1Nq5b0S2PhX59UKi9vZpPDQVdqn+1IcaAwnzTT5vCjw==}
    engines: {node: '>= 0.4'}
    dependencies:
      call-bind: 1.0.2
      get-intrinsic: 1.1.2

  /git-hooks-list/1.0.3:
    resolution: {integrity: sha512-Y7wLWcrLUXwk2noSka166byGCvhMtDRpgHdzCno1UQv/n/Hegp++a2xBWJL1lJarnKD3SWaljD+0z1ztqxuKyQ==}
    dev: true

  /git-repo-info/2.1.1:
    resolution: {integrity: sha512-8aCohiDo4jwjOwma4FmYFd3i97urZulL8XL24nIPxuE+GZnfsAyy/g2Shqx6OjUiFKUXZM+Yy+KHnOmmA3FVcg==}
    engines: {node: '>= 4.0'}
    dev: false

  /github-from-package/0.0.0:
    resolution: {integrity: sha512-SyHy3T1v2NUXn29OsWdxmK6RwHD+vkj3v8en8AOBZ1wBQ/hCAQ5bAQTD02kW4W9tUp/3Qh6J8r9EvntiyCmOOw==}
    dev: true

  /glob-escape/0.0.2:
    resolution: {integrity: sha512-L/cXYz8x7qer1HAyUQ+mbjcUsJVdpRxpAf7CwqHoNBs9vTpABlGfNN4tzkDxt+u3Z7ZncVyKlCNPtzb0R/7WbA==}
    engines: {node: '>= 0.10'}

  /glob-parent/5.1.2:
    resolution: {integrity: sha512-AOIgSQCepiJYwP3ARnGx+5VnTu2HBYdzbGP45eLw1vr3zB3vZLeyed1sC9hnbcOc9/SrMyM5RPQrkGz4aS9Zow==}
    engines: {node: '>= 6'}
    dependencies:
      is-glob: 4.0.3

  /glob-parent/6.0.2:
    resolution: {integrity: sha512-XxwI8EOhVQgWp6iDL+3b0r86f4d6AX6zSU55HfB4ydCEuXLXc5FcYeOu+nnGftS4TEju/11rt4KJPTMgbfmv4A==}
    engines: {node: '>=10.13.0'}
    dependencies:
      is-glob: 4.0.3

  /glob-to-regexp/0.4.1:
    resolution: {integrity: sha512-lkX1HJXwyMcprw/5YUZc2s7DrpAiHB21/V+E1rHUrVNokkvB6bqMzT0VfV6/86ZNabt1k14YOIaT7nDvOX3Iiw==}
    dev: true

  /glob/7.0.6:
    resolution: {integrity: sha512-f8c0rE8JiCxpa52kWPAOa3ZaYEnzofDzCQLCn3Vdk0Z5OVLq3BsRFJI4S4ykpeVW6QMGBUkMeUpoEgWnMTnw5Q==}
    dependencies:
      fs.realpath: 1.0.0
      inflight: 1.0.6
      inherits: 2.0.4
      minimatch: 3.1.2
      once: 1.4.0
      path-is-absolute: 1.0.1

  /glob/7.1.7:
    resolution: {integrity: sha512-OvD9ENzPLbegENnYP5UUfJIirTg4+XwMWGaQfQTY0JenxNvvIKP3U3/tAQSPIu/lHxXYSZmpXlUHeqAIdKzBLQ==}
    dependencies:
      fs.realpath: 1.0.0
      inflight: 1.0.6
      inherits: 2.0.4
      minimatch: 3.1.2
      once: 1.4.0
      path-is-absolute: 1.0.1
    dev: true

  /glob/7.2.3:
    resolution: {integrity: sha512-nFR0zLpU2YCaRxwoCJvL6UvCH2JFyFVIvwTLsIf21AuHlMskA1hhTdk+LlYJtOlYt9v6dvszD2BGRqBL+iQK9Q==}
    dependencies:
      fs.realpath: 1.0.0
      inflight: 1.0.6
      inherits: 2.0.4
      minimatch: 3.1.2
      once: 1.4.0
      path-is-absolute: 1.0.1

  /global-dirs/3.0.0:
    resolution: {integrity: sha512-v8ho2DS5RiCjftj1nD9NmnfaOzTdud7RRnVd9kFNOjqZbISlx5DQ+OrTkywgd0dIt7oFCvKetZSHoHcP3sDdiA==}
    engines: {node: '>=10'}
    dependencies:
      ini: 2.0.0
    dev: true

  /globals/11.12.0:
    resolution: {integrity: sha512-WOBp/EEGUiIsJSp7wcv/y6MO+lV9UoncWqxuFfm8eBwzWNgyfBd6Gz+IeKQ9jCmyhoH99g15M3T+QaVHFjizVA==}
    engines: {node: '>=4'}
    dev: true

  /globals/13.15.0:
    resolution: {integrity: sha512-bpzcOlgDhMG070Av0Vy5Owklpv1I6+j96GhUI7Rh7IzDCKLzboflLrrfqMu8NquDbiR4EOQk7XzJwqVJxicxog==}
    engines: {node: '>=8'}
    dependencies:
      type-fest: 0.20.2

  /globby/10.0.0:
    resolution: {integrity: sha512-3LifW9M4joGZasyYPz2A1U74zbC/45fvpXUvO/9KbSa+VV0aGZarWkfdgKyR9sExNP0t0x0ss/UMJpNpcaTspw==}
    engines: {node: '>=8'}
    dependencies:
      '@types/glob': 7.2.0
      array-union: 2.1.0
      dir-glob: 3.0.1
      fast-glob: 3.2.11
      glob: 7.2.3
      ignore: 5.2.0
      merge2: 1.4.1
      slash: 3.0.0
    dev: true

  /globby/11.1.0:
    resolution: {integrity: sha512-jhIXaOzy1sb8IyocaruWSn1TjmnBVs8Ayhcy83rmxNJ8q2uWKCAj3CnJY+KpGSXCueAPc0i05kVvVKtP1t9S3g==}
    engines: {node: '>=10'}
    dependencies:
      array-union: 2.1.0
      dir-glob: 3.0.1
      fast-glob: 3.2.11
      ignore: 5.2.0
      merge2: 1.4.1
      slash: 3.0.0

  /got/9.6.0:
    resolution: {integrity: sha512-R7eWptXuGYxwijs0eV+v3o6+XH1IqVK8dJOEecQfTmkncw9AV4dcw/Dhxi8MdlqPthxxpZyizMzyg8RTmEsG+Q==}
    engines: {node: '>=8.6'}
    dependencies:
      '@sindresorhus/is': 0.14.0
      '@szmarczak/http-timer': 1.1.2
      cacheable-request: 6.1.0
      decompress-response: 3.3.0
      duplexer3: 0.1.4
      get-stream: 4.1.0
      lowercase-keys: 1.0.1
      mimic-response: 1.0.1
      p-cancelable: 1.1.0
      to-readable-stream: 1.0.0
      url-parse-lax: 3.0.0
    dev: true

  /graceful-fs/4.2.10:
    resolution: {integrity: sha512-9ByhssR2fPVsNZj478qUUbKfmL0+t5BDVyjShtyZZLiK7ZDAArFFfopyOTj0M05wE2tJPisA4iTnnXl2YoPvOA==}

  /graceful-fs/4.2.4:
    resolution: {integrity: sha512-WjKPNJF79dtJAVniUlGGWHYGz2jWxT6VhN/4m1NdkbZ2nOsEF+cI1Edgql5zCRhs/VsQYRvrXctxktVXZUkixw==}
    dev: false

  /hard-rejection/2.1.0:
    resolution: {integrity: sha512-VIZB+ibDhx7ObhAe7OVtoEbuP4h/MuOTHJ+J8h/eBXotJYl0fBgR72xDFCKgIh22OJZIOVNxBMWuhAr10r8HdA==}
    engines: {node: '>=6'}
    dev: true

  /has-bigints/1.0.2:
    resolution: {integrity: sha512-tSvCKtBr9lkF0Ex0aQiP9N+OpV4zi2r/Nee5VkRDbaqv35RLYMzbwQfFSZZH0kR+Rd6302UJZ2p/bJCEoR3VoQ==}

  /has-flag/3.0.0:
    resolution: {integrity: sha512-sKJf1+ceQBr4SMkvQnBDNDtf4TXpVhVGateu0t918bl30FnbE2m4vNLX+VWe/dpjlb+HugGYzW7uQXH98HPEYw==}
    engines: {node: '>=4'}

  /has-flag/4.0.0:
    resolution: {integrity: sha512-EykJT/Q1KjTWctppgIAgfSO0tKVuZUjhgMr17kqTumMl6Afv3EISleU7qZUzoXDFTAHTDC4NOoG/ZxU3EvlMPQ==}
    engines: {node: '>=8'}

  /has-property-descriptors/1.0.0:
    resolution: {integrity: sha512-62DVLZGoiEBDHQyqG4w9xCuZ7eJEwNmJRWw2VY84Oedb7WFcA27fiEVe8oUQx9hAUJ4ekurquucTGwsyO1XGdQ==}
    dependencies:
      get-intrinsic: 1.1.2

  /has-symbols/1.0.3:
    resolution: {integrity: sha512-l3LCuF6MgDNwTDKkdYGEihYjt5pRPbEg46rtlmnSPlUbgmB8LOIrKJbYYFBSbnPaJexMKtiPO8hmeRjRz2Td+A==}
    engines: {node: '>= 0.4'}

  /has-tostringtag/1.0.0:
    resolution: {integrity: sha512-kFjcSNhnlGV1kyoGk7OXKSawH5JOb/LzUc5w9B02hOTO0dfFRjbHQKvg1d6cf3HbeUmtU9VbbV3qzZ2Teh97WQ==}
    engines: {node: '>= 0.4'}
    dependencies:
      has-symbols: 1.0.3

  /has-yarn/2.1.0:
    resolution: {integrity: sha512-UqBRqi4ju7T+TqGNdqAO0PaSVGsDGJUBQvk9eUWNGRY1CFGDzYhLWoM7JQEemnlvVcv/YEmc2wNW8BC24EnUsw==}
    engines: {node: '>=8'}
    dev: true

  /has/1.0.3:
    resolution: {integrity: sha512-f2dvO0VU6Oej7RkWJGrehjbzMAjFp5/VKPp5tTpWIV4JHHZK1/BxbFRtf/siA2SWTe09caDmVtYYzWEIbBS4zw==}
    engines: {node: '>= 0.4.0'}
    dependencies:
      function-bind: 1.1.1

  /hash.js/1.1.7:
    resolution: {integrity: sha512-taOaskGt4z4SOANNseOviYDvjEJinIkRgmp7LbKP2YTTmVxWBl87s/uzK9r+44BclBSp2X7K1hqeNfz9JbBeXA==}
    dependencies:
      inherits: 2.0.4
      minimalistic-assert: 1.0.1
    dev: false

  /hmac-drbg/1.0.1:
    resolution: {integrity: sha512-Tti3gMqLdZfhOQY1Mzf/AanLiqh1WTiJgEj26ZuYQ9fbkLomzGchCws4FyrSd4VkpBfiNhaE1On+lOz894jvXg==}
    dependencies:
      hash.js: 1.1.7
      minimalistic-assert: 1.0.1
      minimalistic-crypto-utils: 1.0.1
    dev: false

  /hoist-non-react-statics/3.3.2:
    resolution: {integrity: sha512-/gGivxi8JPKWNm/W0jSmzcMPpfpPLc3dY/6GxhX2hQ9iGj3aDfklV4ET7NjKpSinLpJ5vafa9iiGIEZg10SfBw==}
    dependencies:
      react-is: 16.13.1
    dev: false

  /hosted-git-info/2.8.9:
    resolution: {integrity: sha512-mxIDAb9Lsm6DoOJ7xH+5+X4y1LU/4Hi50L9C5sIswK3JzULS4bwk1FvjdBgvYR4bzT4tuUQiC15FE2f5HbLvYw==}

  /hosted-git-info/4.1.0:
    resolution: {integrity: sha512-kyCuEOWjJqZuDbRHzL8V93NzQhwIB71oFWSyzVo+KPZI+pnQPPxucdkrOZvkLRnrf5URsQM+IJ09Dw29cRALIA==}
    engines: {node: '>=10'}
    dependencies:
      lru-cache: 6.0.0

  /html-encoding-sniffer/2.0.1:
    resolution: {integrity: sha512-D5JbOMBIR/TVZkubHT+OyT2705QvogUW4IBn6nHd756OwieSF9aDYFj4dv6HHEVGYbHaLETa3WggZYWWMyy3ZQ==}
    engines: {node: '>=10'}
    dependencies:
      whatwg-encoding: 1.0.5
    dev: true

  /html-escaper/2.0.2:
    resolution: {integrity: sha512-H2iMtd0I4Mt5eYiapRdIDjp+XzelXQ0tFE4JS7YFwFevXXMmOp9myNrUvCg0D6ws8iqkRPBfKHgbwig1SmlLfg==}

  /html-parse-stringify/3.0.1:
    resolution: {integrity: sha512-KknJ50kTInJ7qIScF3jeaFRpMpE8/lfiTdzf/twXyPBLAGrLRTmkz3AdTnKeh40X8k9L2fdYwEp/42WGXIRGcg==}
    dependencies:
      void-elements: 3.1.0
    dev: false

  /http-cache-semantics/4.1.0:
    resolution: {integrity: sha512-carPklcUh7ROWRK7Cv27RPtdhYhUsela/ue5/jKzjegVvXDqM2ILE9Q2BGn9JZJh1g87cp56su/FgQSzcWS8cQ==}
    dev: true

  /http-errors/2.0.0:
    resolution: {integrity: sha512-FtwrG/euBzaEjYeRqOgly7G0qviiXoJWnvEH2Z1plBdXgbyjv34pHTSb9zoeHMyDy33+DWy5Wt9Wo+TURtOYSQ==}
    engines: {node: '>= 0.8'}
    dependencies:
      depd: 2.0.0
      inherits: 2.0.4
      setprototypeof: 1.2.0
      statuses: 2.0.1
      toidentifier: 1.0.1

  /http-proxy-agent/4.0.1:
    resolution: {integrity: sha512-k0zdNgqWTGA6aeIRVpvfVob4fL52dTfaehylg0Y4UvSySvOq/Y+BOyPrgpUrA7HylqvU8vIZGsRuXmspskV0Tg==}
    engines: {node: '>= 6'}
    dependencies:
      '@tootallnate/once': 1.1.2
      agent-base: 6.0.2
      debug: 4.3.4
    transitivePeerDependencies:
      - supports-color
    dev: true

  /https-proxy-agent/5.0.1:
    resolution: {integrity: sha512-dFcAjpTQFgoLMzC2VwU+C/CbS7uRL0lWmxDITmqm7C+7F0Odmj6s9l6alZc6AELXhrnggM2CeWSXHGOdX2YtwA==}
    engines: {node: '>= 6'}
    dependencies:
      agent-base: 6.0.2
      debug: 4.3.4
    transitivePeerDependencies:
      - supports-color

  /human-signals/2.1.0:
    resolution: {integrity: sha512-B4FFZ6q/T2jhhksgkbEW3HBvWIfDW85snkQgawt07S7J5QXTk6BkNV+0yAeZrM5QpMAdYlocGoljn0sJ/WQkFw==}
    engines: {node: '>=10.17.0'}
    dev: true

  /i18next-fs-backend/1.1.4:
    resolution: {integrity: sha512-/MfAGMP0jHonV966uFf9PkWWuDjPYLIcsipnSO3NxpNtAgRUKLTwvm85fEmsF6hGeu0zbZiCQ3W74jwO6K9uXA==}
    dev: false

  /i18next/21.8.11:
    resolution: {integrity: sha512-+s8N6kQShwNK+Ua/+VsS/Sji24NUJJLBk9QIucygj1f97f4hPNDWmLP9fQCI4d5+XLfXJ3JctX4g+zJla967Vw==}
    dependencies:
      '@babel/runtime': 7.18.6
    dev: false

  /iconv-lite/0.4.24:
    resolution: {integrity: sha512-v3MXnZAcvnywkTUEZomIActle7RXXeedOR31wwl7VlyoXO4Qi9arvSenNQWne1TcRwhCL1HwLI21bEqdpj8/rA==}
    engines: {node: '>=0.10.0'}
    dependencies:
      safer-buffer: 2.1.2

  /ieee754/1.1.13:
    resolution: {integrity: sha512-4vf7I2LYV/HaWerSo3XmlMkp5eZ83i+/CDluXi/IGTs/O1sejBNhTtnxzmRZfvOUqj7lZjqHkeTvpgSFDlWZTg==}
    dev: true

  /ieee754/1.2.1:
    resolution: {integrity: sha512-dcyqhDvX1C46lXZcVqCpK+FtMRQVdIMN6/Df5js2zouUsqG7I6sFxitIC+7KYK29KdXOLHdu9zL4sFnoVQnqaA==}
    dev: true

  /ignore-by-default/1.0.1:
    resolution: {integrity: sha512-Ius2VYcGNk7T90CppJqcIkS5ooHUZyIQK+ClZfMfMNFEF9VSE73Fq+906u/CWu92x4gzZMWOwfFYckPObzdEbA==}
    dev: true

  /ignore-walk/3.0.4:
    resolution: {integrity: sha512-PY6Ii8o1jMRA1z4F2hRkH/xN59ox43DavKvD3oDpfurRlOJyAHpifIwpbdv1n4jt4ov0jSpw3kQ4GhJnpBL6WQ==}
    dependencies:
      minimatch: 3.1.2
    dev: false

  /ignore/5.1.9:
    resolution: {integrity: sha512-2zeMQpbKz5dhZ9IwL0gbxSW5w0NK/MSAMtNuhgIHEPmaU3vPdKPL0UdvUCXs5SS4JAwsBxysK5sFMW8ocFiVjQ==}
    engines: {node: '>= 4'}
    dev: false

  /ignore/5.2.0:
    resolution: {integrity: sha512-CmxgYGiEPCLhfLnpPp1MoRmifwEIOgjcHXxOBjv7mY96c+eWScsOP9c112ZyLdWHi0FxHjI+4uVhKYp/gcdRmQ==}
    engines: {node: '>= 4'}

  /immediate/3.0.6:
    resolution: {integrity: sha512-XXOFtyqDjNDAQxVfYxuF7g9Il/IbWmmlQg2MYKOH8ExIT1qg6xc4zyS3HaEEATgs1btfzxq15ciUiY7gjSXRGQ==}
    dev: false

  /immutable/4.1.0:
    resolution: {integrity: sha512-oNkuqVTA8jqG1Q6c+UglTOD1xhC1BtjKI7XkCXRkZHrN5m18/XsnUp8Q89GkQO/z+0WjonSvl0FLhDYftp46nQ==}
    dev: true

  /import-fresh/3.3.0:
    resolution: {integrity: sha512-veYYhQa+D1QBKznvhUHxb8faxlrwUnxseDAbAp457E0wLNio2bOSKnjYDhMj+YiAq61xrMGhQk9iXVk5FzgQMw==}
    engines: {node: '>=6'}
    dependencies:
      parent-module: 1.0.1
      resolve-from: 4.0.0

  /import-lazy/2.1.0:
    resolution: {integrity: sha512-m7ZEHgtw69qOGw+jwxXkHlrlIPdTGkyh66zXZ1ajZbxkDBNjSY/LGbmjc7h0s2ELsUDTAhFr55TrPSSqJGPG0A==}
    engines: {node: '>=4'}
    dev: true

  /import-lazy/4.0.0:
    resolution: {integrity: sha512-rKtvo6a868b5Hu3heneU+L4yEQ4jYKLtjpnPeUdK7h0yzXGmyBTypknlkCvHFBqfX9YlorEiMM6Dnq/5atfHkw==}
    engines: {node: '>=8'}

  /import-local/3.1.0:
    resolution: {integrity: sha512-ASB07uLtnDs1o6EHjKpX34BKYDSqnFerfTOJL2HvMqF70LnxpjkzDB8J44oT9pu4AMPkQwf8jl6szgvNd2tRIg==}
    engines: {node: '>=8'}
    hasBin: true
    dependencies:
      pkg-dir: 4.2.0
      resolve-cwd: 3.0.0
    dev: true

  /imurmurhash/0.1.4:
    resolution: {integrity: sha512-JmXMZ6wuvDmLiHEml9ykzqO6lwFbof0GG4IkcGaENdCRDDmMVnny7s5HsIgHCbaq0w2MyPhDqkhTUgS2LU2PHA==}
    engines: {node: '>=0.8.19'}

  /indent-string/4.0.0:
    resolution: {integrity: sha512-EdDDZu4A2OyIK7Lr/2zG+w5jmbuk1DVBnEwREQvBzspBJkCEbRa8GxU1lghYcaGJCnRWibjDXlq779X1/y5xwg==}
    engines: {node: '>=8'}
    dev: true

  /inflight/1.0.6:
    resolution: {integrity: sha512-k92I/b08q4wvFscXCLvqfsHCrjrF7yiXsQuIVvVE7N82W3+aqpzuUdBbfhWcy/FZR3/4IgflMgKLOsvPDrGCJA==}
    dependencies:
      once: 1.4.0
      wrappy: 1.0.2

  /inherits/2.0.4:
    resolution: {integrity: sha512-k/vGaX4/Yla3WzyMCvTQOXYeIHvqOKtnqBduzTHpzpQZzAskKMhZ2K+EnBiSM9zGSoIFeMpXKxa4dYeZIQqewQ==}

  /ini/1.3.8:
    resolution: {integrity: sha512-JV/yugV2uzW5iMRSiZAyDtQd+nxtUnjeLt0acNdw98kKLrvuRVyB80tsREOE7yvGVgalhZ6RNXCmEHkUKBKxew==}
    dev: true

  /ini/2.0.0:
    resolution: {integrity: sha512-7PnF4oN3CvZF23ADhA5wRaYEQpJ8qygSkbtTXWBeXWXmEVRXK+1ITciHWwHhsjv1TmW0MgacIv6hEi5pX5NQdA==}
    engines: {node: '>=10'}

  /inquirer/7.3.3:
    resolution: {integrity: sha512-JG3eIAj5V9CwcGvuOmoo6LB9kbAYT8HXffUl6memuszlwDC/qvFAJw49XJ5NROSFNPxp3iQg1GqkFhaY/CR0IA==}
    engines: {node: '>=8.0.0'}
    dependencies:
      ansi-escapes: 4.3.2
      chalk: 4.1.2
      cli-cursor: 3.1.0
      cli-width: 3.0.0
      external-editor: 3.1.0
      figures: 3.2.0
      lodash: 4.17.21
      mute-stream: 0.0.8
      run-async: 2.4.1
      rxjs: 6.6.7
      string-width: 4.2.3
      strip-ansi: 6.0.1
      through: 2.3.8
    dev: false

  /internal-slot/1.0.3:
    resolution: {integrity: sha512-O0DB1JC/sPyZl7cIo78n5dR7eUSwwpYPiXRhTzNxZVAMUuB8vlnRFyLxdrVToks6XPLVnFfbzaVd5WLjhgg+vA==}
    engines: {node: '>= 0.4'}
    dependencies:
      get-intrinsic: 1.1.2
      has: 1.0.3
      side-channel: 1.0.4

  /invariant/2.2.4:
    resolution: {integrity: sha512-phJfQVBuaJM5raOpJjSfkiD6BpbCE4Ns//LaXl6wGYtUBY83nWS6Rf9tXm2e8VaK60JEjYldbPif/A2B1C2gNA==}
    dependencies:
      loose-envify: 1.4.0
    dev: true

  /ipaddr.js/1.9.1:
    resolution: {integrity: sha512-0KI/607xoxSToH7GjN1FfSbLoU0+btTicjsQSWQlh/hZykN8KpmMf7uYwPW3R+akZ6R/w18ZlXSHBYXiYUPO3g==}
    engines: {node: '>= 0.10'}

  /irregular-plurals/3.3.0:
    resolution: {integrity: sha512-MVBLKUTangM3EfRPFROhmWQQKRDsrgI83J8GS3jXy+OwYqiR2/aoWndYQ5416jLE3uaGgLH7ncme3X9y09gZ3g==}
    engines: {node: '>=8'}
    dev: true

  /is-arrayish/0.2.1:
    resolution: {integrity: sha512-zz06S8t0ozoDXMG+ube26zeCTNXcKIPJZJi8hBrF4idCLms4CG9QtK7qBl1boi5ODzFpjswb5JPmHCbMpjaYzg==}

  /is-arrayish/0.3.2:
    resolution: {integrity: sha512-eVRqCvVlZbuw3GrM63ovNSNAeA1K16kaR/LRY/92w0zxQ5/1YzwblUX652i4Xs9RwAGjW9d9y6X88t8OaAJfWQ==}

  /is-bigint/1.0.4:
    resolution: {integrity: sha512-zB9CruMamjym81i2JZ3UMn54PKGsQzsJeo6xvN3HJJ4CAsQNB6iRutp2To77OfCNuoxspsIhzaPoO1zyCEhFOg==}
    dependencies:
      has-bigints: 1.0.2

  /is-binary-path/2.1.0:
    resolution: {integrity: sha512-ZMERYes6pDydyuGidse7OsHxtbI7WVeUEozgR/g7rd0xUimYNlvZRE/K2MgZTjWy725IfelLeVcEM97mmtRGXw==}
    engines: {node: '>=8'}
    dependencies:
      binary-extensions: 2.2.0
    dev: true

  /is-boolean-object/1.1.2:
    resolution: {integrity: sha512-gDYaKHJmnj4aWxyj6YHyXVpdQawtVLHU5cb+eztPGczf6cjuTdwve5ZIEfgXqH4e57An1D1AKf8CZ3kYrQRqYA==}
    engines: {node: '>= 0.4'}
    dependencies:
      call-bind: 1.0.2
      has-tostringtag: 1.0.0

  /is-buffer/1.1.6:
    resolution: {integrity: sha512-NcdALwpXkTm5Zvvbk7owOUSvVvBKDgKP5/ewfXEznmQFfs4ZRmanOeKBTjRVjka3QFoN6XJ+9F3USqfHqTaU5w==}
    dev: true

  /is-callable/1.2.4:
    resolution: {integrity: sha512-nsuwtxZfMX67Oryl9LCQ+upnC0Z0BgpwntpS89m1H/TLF0zNfzfLMV/9Wa/6MZsj0acpEjAO0KF1xT6ZdLl95w==}
    engines: {node: '>= 0.4'}

  /is-ci/2.0.0:
    resolution: {integrity: sha512-YfJT7rkpQB0updsdHLGWrvhBJfcfzNNawYDNIyQXJz0IViGf75O8EBPKSdvw2rF+LGCsX4FZ8tcr3b19LcZq4w==}
    hasBin: true
    dependencies:
      ci-info: 2.0.0
    dev: true

  /is-core-module/2.9.0:
    resolution: {integrity: sha512-+5FPy5PnwmO3lvfMb0AsoPaBG+5KHUI0wYFXOtYPnVVVspTFUuMZNfNaNVRt3FZadstu2c8x23vykRW/NBoU6A==}
    dependencies:
      has: 1.0.3

  /is-date-object/1.0.5:
    resolution: {integrity: sha512-9YQaSxsAiSwcvS33MBk3wTCVnWK+HhF8VZR2jRxehM16QcVOdHqPn4VPHmRK4lSr38n9JriurInLcP90xsYNfQ==}
    engines: {node: '>= 0.4'}
    dependencies:
      has-tostringtag: 1.0.0

  /is-extglob/2.1.1:
    resolution: {integrity: sha512-SbKbANkN603Vi4jEZv49LeVJMn4yGwsbzZworEoyEiutsN3nJYdbO36zfhGJ6QEDpOZIFkDtnq5JRxmvl3jsoQ==}
    engines: {node: '>=0.10.0'}

  /is-fullwidth-code-point/3.0.0:
    resolution: {integrity: sha512-zymm5+u+sCsSWyD9qNaejV3DFvhCKclKdizYaJUuHA83RLjb7nSuGnddCHGv0hk+KY7BMAlsWeK4Ueg6EV6XQg==}
    engines: {node: '>=8'}

  /is-generator-fn/2.1.0:
    resolution: {integrity: sha512-cTIB4yPYL/Grw0EaSzASzg6bBy9gqCofvWN8okThAYIxKJZC+udlRAmGbM0XLeniEJSs8uEgHPGuHSe1XsOLSQ==}
    engines: {node: '>=6'}
    dev: true

  /is-glob/4.0.3:
    resolution: {integrity: sha512-xelSayHH36ZgE7ZWhli7pW34hNbNl8Ojv5KVmkJD4hBdD3th8Tfk9vYasLM+mXWOZhFkgZfxhLSnrwRr4elSSg==}
    engines: {node: '>=0.10.0'}
    dependencies:
      is-extglob: 2.1.1

  /is-installed-globally/0.4.0:
    resolution: {integrity: sha512-iwGqO3J21aaSkC7jWnHP/difazwS7SFeIqxv6wEtLU8Y5KlzFTjyqcSIT0d8s4+dDhKytsk9PJZ2BkS5eZwQRQ==}
    engines: {node: '>=10'}
    dependencies:
      global-dirs: 3.0.0
      is-path-inside: 3.0.3
    dev: true

  /is-negative-zero/2.0.2:
    resolution: {integrity: sha512-dqJvarLawXsFbNDeJW7zAz8ItJ9cd28YufuuFzh0G8pNHjJMnY08Dv7sYX2uF5UpQOwieAeOExEYAWWfu7ZZUA==}
    engines: {node: '>= 0.4'}

  /is-npm/5.0.0:
    resolution: {integrity: sha512-WW/rQLOazUq+ST/bCAVBp/2oMERWLsR7OrKyt052dNDk4DHcDE0/7QSXITlmi+VBcV13DfIbysG3tZJm5RfdBA==}
    engines: {node: '>=10'}
    dev: true

  /is-number-object/1.0.7:
    resolution: {integrity: sha512-k1U0IRzLMo7ZlYIfzRu23Oh6MiIFasgpb9X76eqfFZAqwH44UI4KTBvBYIZ1dSL9ZzChTB9ShHfLkR4pdW5krQ==}
    engines: {node: '>= 0.4'}
    dependencies:
      has-tostringtag: 1.0.0

  /is-number/7.0.0:
    resolution: {integrity: sha512-41Cifkg6e8TylSpdtTpeLVMqvSBEVzTttHvERD741+pnZ8ANv0004MRL43QKPDlK9cGvNp6NZWZUBlbGXYxxng==}
    engines: {node: '>=0.12.0'}

  /is-obj/2.0.0:
    resolution: {integrity: sha512-drqDG3cbczxxEJRoOXcOjtdp1J/lyp1mNn0xaznRs8+muBhgQcrnbspox5X5fOw0HnMnbfDzvnEMEtqDEJEo8w==}
    engines: {node: '>=8'}
    dev: true

  /is-path-inside/3.0.3:
    resolution: {integrity: sha512-Fd4gABb+ycGAmKou8eMftCupSir5lRxqf4aD/vd0cD2qc4HL07OjCeuHMr8Ro4CoMaeCKDB0/ECBOVWjTwUvPQ==}
    engines: {node: '>=8'}
    dev: true

  /is-plain-obj/1.1.0:
    resolution: {integrity: sha512-yvkRyxmFKEOQ4pNXCmJG5AEQNlXJS5LaONXo5/cLdTZdWvsZ1ioJEonLGAosKlMWE8lwUy/bJzMjcw8az73+Fg==}
    engines: {node: '>=0.10.0'}
    dev: true

  /is-plain-obj/2.1.0:
    resolution: {integrity: sha512-YWnfyRwxL/+SsrWYfOpUtz5b3YD+nyfkHvjbcanzk8zgyO4ASD67uVMRt8k5bM4lLMDnXfriRhOpemw+NfT1eA==}
    engines: {node: '>=8'}

  /is-plain-obj/3.0.0:
    resolution: {integrity: sha512-gwsOE28k+23GP1B6vFl1oVh/WOzmawBrKwo5Ev6wMKzPkaXaCDIQKzLnvsA42DRlbVTWorkgTKIviAKCWkfUwA==}
    engines: {node: '>=10'}
    dev: true

  /is-potential-custom-element-name/1.0.1:
    resolution: {integrity: sha512-bCYeRA2rVibKZd+s2625gGnGF/t7DSqDs4dP7CrLA1m7jKWz6pps0LpYLJN8Q64HtmPKJ1hrN3nzPNKFEKOUiQ==}
    dev: true

  /is-regex/1.1.4:
    resolution: {integrity: sha512-kvRdxDsxZjhzUX07ZnLydzS1TU/TJlTUHHY4YLL87e37oUA49DfkLqgy+VjFocowy29cKvcSiu+kIv728jTTVg==}
    engines: {node: '>= 0.4'}
    dependencies:
      call-bind: 1.0.2
      has-tostringtag: 1.0.0

  /is-shared-array-buffer/1.0.2:
    resolution: {integrity: sha512-sqN2UDu1/0y6uvXyStCOzyhAjCSlHceFoMKJW8W9EU9cvic/QdsZ0kEU93HEy3IUEFZIiH/3w+AH/UQbPHNdhA==}
    dependencies:
      call-bind: 1.0.2

  /is-stream/2.0.1:
    resolution: {integrity: sha512-hFoiJiTl63nn+kstHGBtewWSKnQLpyb155KHheA1l39uvtO9nWIop1p3udqPcUd/xbF1VLMO4n7OI6p7RbngDg==}
    engines: {node: '>=8'}

  /is-string/1.0.7:
    resolution: {integrity: sha512-tE2UXzivje6ofPW7l23cjDOMa09gb7xlAqG6jG5ej6uPV32TlWP3NKPigtaGeHNu9fohccRYvIiZMfOOnOYUtg==}
    engines: {node: '>= 0.4'}
    dependencies:
      has-tostringtag: 1.0.0

  /is-subdir/1.2.0:
    resolution: {integrity: sha512-2AT6j+gXe/1ueqbW6fLZJiIw3F8iXGJtt0yDrZaBhAZEG1raiTxKWU+IPqMCzQAXOUCKdA4UDMgacKH25XG2Cw==}
    engines: {node: '>=4'}
    dependencies:
      better-path-resolve: 1.0.0
    dev: false

  /is-symbol/1.0.4:
    resolution: {integrity: sha512-C/CPBqKWnvdcxqIARxyOh4v1UUEOCHpgDa0WYgpKDFMszcrPcffg5uhwSgPCLD2WWxmq6isisz87tzT01tuGhg==}
    engines: {node: '>= 0.4'}
    dependencies:
      has-symbols: 1.0.3

  /is-typedarray/1.0.0:
    resolution: {integrity: sha512-cyA56iCMHAh5CdzjJIa4aohJyeO1YbwLi3Jc35MmRU6poroFjIGZzUzupGiRPOjgHg9TLu43xbpwXk523fMxKA==}

  /is-unicode-supported/0.1.0:
    resolution: {integrity: sha512-knxG2q4UC3u8stRGyAVJCOdxFmv5DZiRcdlIaAQXAbSfJya+OhopNotLQrstBhququ4ZpuKbDc/8S6mgXgPFPw==}
    engines: {node: '>=10'}
    dev: true

  /is-weakref/1.0.2:
    resolution: {integrity: sha512-qctsuLZmIQ0+vSSMfoVvyFe2+GSEvnmZ2ezTup1SBse9+twCCeial6EEi3Nc2KFcf6+qz2FBPnjXsk8xhKSaPQ==}
    dependencies:
      call-bind: 1.0.2

  /is-windows/1.0.2:
    resolution: {integrity: sha512-eXK1UInq2bPmjyX6e3VHIzMLobc4J94i4AWn+Hpq3OU5KkrRC96OAcR3PRJ/pGu6m8TRnBHP9dkXQVsT/COVIA==}
    engines: {node: '>=0.10.0'}
    dev: false

  /is-yarn-global/0.3.0:
    resolution: {integrity: sha512-VjSeb/lHmkoyd8ryPVIKvOCn4D1koMqY+vqyjjUfc3xyKtP4dYOxM44sZrnqQSzSds3xyOrUTLTC9LVCVgLngw==}
    dev: true

  /isarray/0.0.1:
    resolution: {integrity: sha512-D2S+3GLxWH+uhrNEcoh/fnmYeP8E8/zHl644d/jdA0g2uyXvy3sb0qxotE+ne0LtccHknQzWwZEzhak7oJ0COQ==}

  /isarray/1.0.0:
    resolution: {integrity: sha512-VLghIWNM6ELQzo7zwmcg0NmTVyWKYjvIeM83yjp0wRDTmUnrM678fQbcKBo6n2CJEF0szoG//ytg+TKla89ALQ==}

  /isexe/2.0.0:
    resolution: {integrity: sha512-RHxMLp9lnKHGHRng9QFhRCMbYAcVpn69smSGcq3f36xjgVVWThj4qqLbTLlq7Ssj8B+fIQ1EuCEGI2lKsyQeIw==}

  /isstream/0.1.2:
    resolution: {integrity: sha512-Yljz7ffyPbrLpLngrMtZ7NduUgVvi6wG9RJ9IUcyCd59YQ911PBJphODUcbOVbqYfxe1wuYf/LJ8PauMRwsM/g==}
    dev: false

  /istanbul-badges-readme/1.8.1:
    resolution: {integrity: sha512-I7cEFAFlWc5VB17a71U0TgQbez5+U78F0f4kky1w33L4t3BC4/8gbN1tbmX4LVaki52Op4LrkttpvcdZ6kd/jg==}
    hasBin: true
    dev: true

  /istanbul-lib-coverage/3.2.0:
    resolution: {integrity: sha512-eOeJ5BHCmHYvQK7xt9GkdHuzuCGS1Y6g9Gvnx3Ym33fz/HpLRYxiS0wHNr+m/MBC8B647Xt608vCDEvhl9c6Mw==}
    engines: {node: '>=8'}
    dev: true

  /istanbul-lib-instrument/5.2.0:
    resolution: {integrity: sha512-6Lthe1hqXHBNsqvgDzGO6l03XNeu3CrG4RqQ1KM9+l5+jNGpEJfIELx1NS3SEHmJQA8np/u+E4EPRKRiu6m19A==}
    engines: {node: '>=8'}
    dependencies:
      '@babel/core': 7.18.6
      '@babel/parser': 7.18.6
      '@istanbuljs/schema': 0.1.3
      istanbul-lib-coverage: 3.2.0
      semver: 6.3.0
    transitivePeerDependencies:
      - supports-color
    dev: true

  /istanbul-lib-report/3.0.0:
    resolution: {integrity: sha512-wcdi+uAKzfiGT2abPpKZ0hSU1rGQjUQnLvtY5MpQ7QCTahD3VODhcu4wcfY1YtkGaDD5yuydOLINXsfbus9ROw==}
    engines: {node: '>=8'}
    dependencies:
      istanbul-lib-coverage: 3.2.0
      make-dir: 3.1.0
      supports-color: 7.2.0
    dev: true

  /istanbul-lib-source-maps/4.0.1:
    resolution: {integrity: sha512-n3s8EwkdFIJCG3BPKBYvskgXGoy88ARzvegkitk60NxRdwltLOTaH7CUiMRXvwYorl0Q712iEjcWB+fK/MrWVw==}
    engines: {node: '>=10'}
    dependencies:
      debug: 4.3.4
      istanbul-lib-coverage: 3.2.0
      source-map: 0.6.1
    transitivePeerDependencies:
      - supports-color
    dev: true

  /istanbul-reports/3.1.4:
    resolution: {integrity: sha512-r1/DshN4KSE7xWEknZLLLLDn5CJybV3nw01VTkp6D5jzLuELlcbudfj/eSQFvrKsJuTVCGnePO7ho82Nw9zzfw==}
    engines: {node: '>=8'}
    dependencies:
      html-escaper: 2.0.2
      istanbul-lib-report: 3.0.0
    dev: true

  /jest-changed-files/27.5.1:
    resolution: {integrity: sha512-buBLMiByfWGCoMsLLzGUUSpAmIAGnbR2KJoMN10ziLhOLvP4e0SlypHnAel8iqQXTrcbmfEY9sSqae5sgUsTvw==}
    engines: {node: ^10.13.0 || ^12.13.0 || ^14.15.0 || >=15.0.0}
    dependencies:
      '@jest/types': 27.5.1
      execa: 5.1.1
      throat: 6.0.1
    dev: true

  /jest-circus/27.5.1:
    resolution: {integrity: sha512-D95R7x5UtlMA5iBYsOHFFbMD/GVA4R/Kdq15f7xYWUfWHBto9NYRsOvnSauTgdF+ogCpJ4tyKOXhUifxS65gdw==}
    engines: {node: ^10.13.0 || ^12.13.0 || ^14.15.0 || >=15.0.0}
    dependencies:
      '@jest/environment': 27.5.1
      '@jest/test-result': 27.5.1
      '@jest/types': 27.5.1
      '@types/node': 14.18.21
      chalk: 4.1.2
      co: 4.6.0
      dedent: 0.7.0
      expect: 27.5.1
      is-generator-fn: 2.1.0
      jest-each: 27.5.1
      jest-matcher-utils: 27.5.1
      jest-message-util: 27.5.1
      jest-runtime: 27.5.1
      jest-snapshot: 27.5.1
      jest-util: 27.5.1
      pretty-format: 27.5.1
      slash: 3.0.0
      stack-utils: 2.0.5
      throat: 6.0.1
    transitivePeerDependencies:
      - supports-color
    dev: true

  /jest-cli/27.5.1:
    resolution: {integrity: sha512-Hc6HOOwYq4/74/c62dEE3r5elx8wjYqxY0r0G/nFrLDPMFRu6RA/u8qINOIkvhxG7mMQ5EJsOGfRpI8L6eFUVw==}
    engines: {node: ^10.13.0 || ^12.13.0 || ^14.15.0 || >=15.0.0}
    hasBin: true
    peerDependencies:
      node-notifier: ^8.0.1 || ^9.0.0 || ^10.0.0
    peerDependenciesMeta:
      node-notifier:
        optional: true
    dependencies:
      '@jest/core': 27.5.1
      '@jest/test-result': 27.5.1
      '@jest/types': 27.5.1
      chalk: 4.1.2
      exit: 0.1.2
      graceful-fs: 4.2.10
      import-local: 3.1.0
      jest-config: 27.5.1
      jest-util: 27.5.1
      jest-validate: 27.5.1
      prompts: 2.4.2
      yargs: 16.2.0
    transitivePeerDependencies:
      - bufferutil
      - canvas
      - supports-color
      - ts-node
      - utf-8-validate
    dev: true

  /jest-cli/27.5.1_ts-node@10.8.1:
    resolution: {integrity: sha512-Hc6HOOwYq4/74/c62dEE3r5elx8wjYqxY0r0G/nFrLDPMFRu6RA/u8qINOIkvhxG7mMQ5EJsOGfRpI8L6eFUVw==}
    engines: {node: ^10.13.0 || ^12.13.0 || ^14.15.0 || >=15.0.0}
    hasBin: true
    peerDependencies:
      node-notifier: ^8.0.1 || ^9.0.0 || ^10.0.0
    peerDependenciesMeta:
      node-notifier:
        optional: true
    dependencies:
      '@jest/core': 27.5.1_ts-node@10.8.1
      '@jest/test-result': 27.5.1
      '@jest/types': 27.5.1
      chalk: 4.1.2
      exit: 0.1.2
      graceful-fs: 4.2.10
      import-local: 3.1.0
      jest-config: 27.5.1_ts-node@10.8.1
      jest-util: 27.5.1
      jest-validate: 27.5.1
      prompts: 2.4.2
      yargs: 16.2.0
    transitivePeerDependencies:
      - bufferutil
      - canvas
      - supports-color
      - ts-node
      - utf-8-validate
    dev: true

  /jest-config/27.4.7:
    resolution: {integrity: sha512-xz/o/KJJEedHMrIY9v2ParIoYSrSVY6IVeE4z5Z3i101GoA5XgfbJz+1C8EYPsv7u7f39dS8F9v46BHDhn0vlw==}
    engines: {node: ^10.13.0 || ^12.13.0 || ^14.15.0 || >=15.0.0}
    peerDependencies:
      ts-node: '>=9.0.0'
    peerDependenciesMeta:
      ts-node:
        optional: true
    dependencies:
      '@babel/core': 7.18.6
      '@jest/test-sequencer': 27.5.1
      '@jest/types': 27.5.1
      babel-jest: 27.5.1_@babel+core@7.18.6
      chalk: 4.1.2
      ci-info: 3.3.2
      deepmerge: 4.2.2
      glob: 7.2.3
      graceful-fs: 4.2.10
      jest-circus: 27.5.1
      jest-environment-jsdom: 27.5.1
      jest-environment-node: 27.5.1
      jest-get-type: 27.5.1
      jest-jasmine2: 27.5.1
      jest-regex-util: 27.5.1
      jest-resolve: 27.5.1
      jest-runner: 27.5.1
      jest-util: 27.5.1
      jest-validate: 27.5.1
      micromatch: 4.0.5
      pretty-format: 27.5.1
      slash: 3.0.0
    transitivePeerDependencies:
      - bufferutil
      - canvas
      - supports-color
      - utf-8-validate
    dev: true

  /jest-config/27.4.7_ts-node@10.8.1:
    resolution: {integrity: sha512-xz/o/KJJEedHMrIY9v2ParIoYSrSVY6IVeE4z5Z3i101GoA5XgfbJz+1C8EYPsv7u7f39dS8F9v46BHDhn0vlw==}
    engines: {node: ^10.13.0 || ^12.13.0 || ^14.15.0 || >=15.0.0}
    peerDependencies:
      ts-node: '>=9.0.0'
    peerDependenciesMeta:
      ts-node:
        optional: true
    dependencies:
      '@babel/core': 7.18.6
      '@jest/test-sequencer': 27.5.1
      '@jest/types': 27.5.1
      babel-jest: 27.5.1_@babel+core@7.18.6
      chalk: 4.1.2
      ci-info: 3.3.2
      deepmerge: 4.2.2
      glob: 7.2.3
      graceful-fs: 4.2.10
      jest-circus: 27.5.1
      jest-environment-jsdom: 27.5.1
      jest-environment-node: 27.5.1
      jest-get-type: 27.5.1
      jest-jasmine2: 27.5.1
      jest-regex-util: 27.5.1
      jest-resolve: 27.5.1
      jest-runner: 27.5.1
      jest-util: 27.5.1
      jest-validate: 27.5.1
      micromatch: 4.0.5
      pretty-format: 27.5.1
      slash: 3.0.0
      ts-node: 10.8.1_01f4831a90327c4fa15ca04ce3a26ce1
    transitivePeerDependencies:
      - bufferutil
      - canvas
      - supports-color
      - utf-8-validate
    dev: true

  /jest-config/27.5.1:
    resolution: {integrity: sha512-5sAsjm6tGdsVbW9ahcChPAFCk4IlkQUknH5AvKjuLTSlcO/wCZKyFdn7Rg0EkC+OGgWODEy2hDpWB1PgzH0JNA==}
    engines: {node: ^10.13.0 || ^12.13.0 || ^14.15.0 || >=15.0.0}
    peerDependencies:
      ts-node: '>=9.0.0'
    peerDependenciesMeta:
      ts-node:
        optional: true
    dependencies:
      '@babel/core': 7.18.6
      '@jest/test-sequencer': 27.5.1
      '@jest/types': 27.5.1
      babel-jest: 27.5.1_@babel+core@7.18.6
      chalk: 4.1.2
      ci-info: 3.3.2
      deepmerge: 4.2.2
      glob: 7.2.3
      graceful-fs: 4.2.10
      jest-circus: 27.5.1
      jest-environment-jsdom: 27.5.1
      jest-environment-node: 27.5.1
      jest-get-type: 27.5.1
      jest-jasmine2: 27.5.1
      jest-regex-util: 27.5.1
      jest-resolve: 27.5.1
      jest-runner: 27.5.1
      jest-util: 27.5.1
      jest-validate: 27.5.1
      micromatch: 4.0.5
      parse-json: 5.2.0
      pretty-format: 27.5.1
      slash: 3.0.0
      strip-json-comments: 3.1.1
    transitivePeerDependencies:
      - bufferutil
      - canvas
      - supports-color
      - utf-8-validate
    dev: true

  /jest-config/27.5.1_ts-node@10.8.1:
    resolution: {integrity: sha512-5sAsjm6tGdsVbW9ahcChPAFCk4IlkQUknH5AvKjuLTSlcO/wCZKyFdn7Rg0EkC+OGgWODEy2hDpWB1PgzH0JNA==}
    engines: {node: ^10.13.0 || ^12.13.0 || ^14.15.0 || >=15.0.0}
    peerDependencies:
      ts-node: '>=9.0.0'
    peerDependenciesMeta:
      ts-node:
        optional: true
    dependencies:
      '@babel/core': 7.18.6
      '@jest/test-sequencer': 27.5.1
      '@jest/types': 27.5.1
      babel-jest: 27.5.1_@babel+core@7.18.6
      chalk: 4.1.2
      ci-info: 3.3.2
      deepmerge: 4.2.2
      glob: 7.2.3
      graceful-fs: 4.2.10
      jest-circus: 27.5.1
      jest-environment-jsdom: 27.5.1
      jest-environment-node: 27.5.1
      jest-get-type: 27.5.1
      jest-jasmine2: 27.5.1
      jest-regex-util: 27.5.1
      jest-resolve: 27.5.1
      jest-runner: 27.5.1
      jest-util: 27.5.1
      jest-validate: 27.5.1
      micromatch: 4.0.5
      parse-json: 5.2.0
      pretty-format: 27.5.1
      slash: 3.0.0
      strip-json-comments: 3.1.1
      ts-node: 10.8.1_01f4831a90327c4fa15ca04ce3a26ce1
    transitivePeerDependencies:
      - bufferutil
      - canvas
      - supports-color
      - utf-8-validate
    dev: true

  /jest-diff/27.5.1:
    resolution: {integrity: sha512-m0NvkX55LDt9T4mctTEgnZk3fmEg3NRYutvMPWM/0iPnkFj2wIeF45O1718cMSOFO1vINkqmxqD8vE37uTEbqw==}
    engines: {node: ^10.13.0 || ^12.13.0 || ^14.15.0 || >=15.0.0}
    dependencies:
      chalk: 4.1.2
      diff-sequences: 27.5.1
      jest-get-type: 27.5.1
      pretty-format: 27.5.1
    dev: true

  /jest-docblock/27.5.1:
    resolution: {integrity: sha512-rl7hlABeTsRYxKiUfpHrQrG4e2obOiTQWfMEH3PxPjOtdsfLQO4ReWSZaQ7DETm4xu07rl4q/h4zcKXyU0/OzQ==}
    engines: {node: ^10.13.0 || ^12.13.0 || ^14.15.0 || >=15.0.0}
    dependencies:
      detect-newline: 3.1.0
    dev: true

  /jest-each/27.5.1:
    resolution: {integrity: sha512-1Ff6p+FbhT/bXQnEouYy00bkNSY7OUpfIcmdl8vZ31A1UUaurOLPA8a8BbJOF2RDUElwJhmeaV7LnagI+5UwNQ==}
    engines: {node: ^10.13.0 || ^12.13.0 || ^14.15.0 || >=15.0.0}
    dependencies:
      '@jest/types': 27.5.1
      chalk: 4.1.2
      jest-get-type: 27.5.1
      jest-util: 27.5.1
      pretty-format: 27.5.1
    dev: true

  /jest-environment-jsdom/27.5.1:
    resolution: {integrity: sha512-TFBvkTC1Hnnnrka/fUb56atfDtJ9VMZ94JkjTbggl1PEpwrYtUBKMezB3inLmWqQsXYLcMwNoDQwoBTAvFfsfw==}
    engines: {node: ^10.13.0 || ^12.13.0 || ^14.15.0 || >=15.0.0}
    dependencies:
      '@jest/environment': 27.5.1
      '@jest/fake-timers': 27.5.1
      '@jest/types': 27.5.1
      '@types/node': 14.18.21
      jest-mock: 27.5.1
      jest-util: 27.5.1
      jsdom: 16.7.0
    transitivePeerDependencies:
      - bufferutil
      - canvas
      - supports-color
      - utf-8-validate
    dev: true

  /jest-environment-node/27.4.6:
    resolution: {integrity: sha512-yfHlZ9m+kzTKZV0hVfhVu6GuDxKAYeFHrfulmy7Jxwsq4V7+ZK7f+c0XP/tbVDMQW7E4neG2u147hFkuVz0MlQ==}
    engines: {node: ^10.13.0 || ^12.13.0 || ^14.15.0 || >=15.0.0}
    dependencies:
      '@jest/environment': 27.5.1
      '@jest/fake-timers': 27.5.1
      '@jest/types': 27.5.1
      '@types/node': 14.18.21
      jest-mock: 27.5.1
      jest-util: 27.5.1
    dev: true

  /jest-environment-node/27.5.1:
    resolution: {integrity: sha512-Jt4ZUnxdOsTGwSRAfKEnE6BcwsSPNOijjwifq5sDFSA2kesnXTvNqKHYgM0hDq3549Uf/KzdXNYn4wMZJPlFLw==}
    engines: {node: ^10.13.0 || ^12.13.0 || ^14.15.0 || >=15.0.0}
    dependencies:
      '@jest/environment': 27.5.1
      '@jest/fake-timers': 27.5.1
      '@jest/types': 27.5.1
      '@types/node': 14.18.21
      jest-mock: 27.5.1
      jest-util: 27.5.1
    dev: true

  /jest-fast-check/1.0.2_fast-check@2.25.0+jest@27.5.1:
    resolution: {integrity: sha512-XuPENBGUN2gaTdPxgPJwFsYp0oj+MieRLpBha0flMxfI01zPHgGkZjGSLThimmsU5XFTGhJYZGVnift7UmsSuw==}
    deprecated: Replaced by @fast-check/jest
    peerDependencies:
      fast-check: ^2.0.0
      jest: '>=25.1.0'
    dependencies:
      fast-check: 2.25.0
      jest: 27.5.1
    dev: true

  /jest-get-type/27.5.1:
    resolution: {integrity: sha512-2KY95ksYSaK7DMBWQn6dQz3kqAf3BB64y2udeG+hv4KfSOb9qwcYQstTJc1KCbsix+wLZWZYN8t7nwX3GOBLRw==}
    engines: {node: ^10.13.0 || ^12.13.0 || ^14.15.0 || >=15.0.0}
    dev: true

  /jest-haste-map/27.5.1:
    resolution: {integrity: sha512-7GgkZ4Fw4NFbMSDSpZwXeBiIbx+t/46nJ2QitkOjvwPYyZmqttu2TDSimMHP1EkPOi4xUZAN1doE5Vd25H4Jng==}
    engines: {node: ^10.13.0 || ^12.13.0 || ^14.15.0 || >=15.0.0}
    dependencies:
      '@jest/types': 27.5.1
      '@types/graceful-fs': 4.1.5
      '@types/node': 14.18.21
      anymatch: 3.1.2
      fb-watchman: 2.0.1
      graceful-fs: 4.2.10
      jest-regex-util: 27.5.1
      jest-serializer: 27.5.1
      jest-util: 27.5.1
      jest-worker: 27.5.1
      micromatch: 4.0.5
      walker: 1.0.8
    optionalDependencies:
      fsevents: 2.3.2
    dev: true

  /jest-jasmine2/27.5.1:
    resolution: {integrity: sha512-jtq7VVyG8SqAorDpApwiJJImd0V2wv1xzdheGHRGyuT7gZm6gG47QEskOlzsN1PG/6WNaCo5pmwMHDf3AkG2pQ==}
    engines: {node: ^10.13.0 || ^12.13.0 || ^14.15.0 || >=15.0.0}
    dependencies:
      '@jest/environment': 27.5.1
      '@jest/source-map': 27.5.1
      '@jest/test-result': 27.5.1
      '@jest/types': 27.5.1
      '@types/node': 14.18.21
      chalk: 4.1.2
      co: 4.6.0
      expect: 27.5.1
      is-generator-fn: 2.1.0
      jest-each: 27.5.1
      jest-matcher-utils: 27.5.1
      jest-message-util: 27.5.1
      jest-runtime: 27.5.1
      jest-snapshot: 27.5.1
      jest-util: 27.5.1
      pretty-format: 27.5.1
      throat: 6.0.1
    transitivePeerDependencies:
      - supports-color
    dev: true

  /jest-leak-detector/27.5.1:
    resolution: {integrity: sha512-POXfWAMvfU6WMUXftV4HolnJfnPOGEu10fscNCA76KBpRRhcMN2c8d3iT2pxQS3HLbA+5X4sOUPzYO2NUyIlHQ==}
    engines: {node: ^10.13.0 || ^12.13.0 || ^14.15.0 || >=15.0.0}
    dependencies:
      jest-get-type: 27.5.1
      pretty-format: 27.5.1
    dev: true

  /jest-matcher-utils/27.5.1:
    resolution: {integrity: sha512-z2uTx/T6LBaCoNWNFWwChLBKYxTMcGBRjAt+2SbP929/Fflb9aa5LGma654Rz8z9HLxsrUaYzxE9T/EFIL/PAw==}
    engines: {node: ^10.13.0 || ^12.13.0 || ^14.15.0 || >=15.0.0}
    dependencies:
      chalk: 4.1.2
      jest-diff: 27.5.1
      jest-get-type: 27.5.1
      pretty-format: 27.5.1
    dev: true

  /jest-message-util/27.5.1:
    resolution: {integrity: sha512-rMyFe1+jnyAAf+NHwTclDz0eAaLkVDdKVHHBFWsBWHnnh5YeJMNWWsv7AbFYXfK3oTqvL7VTWkhNLu1jX24D+g==}
    engines: {node: ^10.13.0 || ^12.13.0 || ^14.15.0 || >=15.0.0}
    dependencies:
      '@babel/code-frame': 7.18.6
      '@jest/types': 27.5.1
      '@types/stack-utils': 2.0.1
      chalk: 4.1.2
      graceful-fs: 4.2.10
      micromatch: 4.0.5
      pretty-format: 27.5.1
      slash: 3.0.0
      stack-utils: 2.0.5
    dev: true

  /jest-mock/27.5.1:
    resolution: {integrity: sha512-K4jKbY1d4ENhbrG2zuPWaQBvDly+iZ2yAW+T1fATN78hc0sInwn7wZB8XtlNnvHug5RMwV897Xm4LqmPM4e2Og==}
    engines: {node: ^10.13.0 || ^12.13.0 || ^14.15.0 || >=15.0.0}
    dependencies:
      '@jest/types': 27.5.1
      '@types/node': 14.18.21
    dev: true

  /jest-pnp-resolver/1.2.2_jest-resolve@27.4.6:
    resolution: {integrity: sha512-olV41bKSMm8BdnuMsewT4jqlZ8+3TCARAXjZGT9jcoSnrfUnRCqnMoF9XEeoWjbzObpqF9dRhHQj0Xb9QdF6/w==}
    engines: {node: '>=6'}
    peerDependencies:
      jest-resolve: '*'
    peerDependenciesMeta:
      jest-resolve:
        optional: true
    dependencies:
      jest-resolve: 27.4.6
    dev: true

  /jest-pnp-resolver/1.2.2_jest-resolve@27.5.1:
    resolution: {integrity: sha512-olV41bKSMm8BdnuMsewT4jqlZ8+3TCARAXjZGT9jcoSnrfUnRCqnMoF9XEeoWjbzObpqF9dRhHQj0Xb9QdF6/w==}
    engines: {node: '>=6'}
    peerDependencies:
      jest-resolve: '*'
    peerDependenciesMeta:
      jest-resolve:
        optional: true
    dependencies:
      jest-resolve: 27.5.1
    dev: true

  /jest-regex-util/27.5.1:
    resolution: {integrity: sha512-4bfKq2zie+x16okqDXjXn9ql2B0dScQu+vcwe4TvFVhkVyuWLqpZrZtXxLLWoXYgn0E87I6r6GRYHF7wFZBUvg==}
    engines: {node: ^10.13.0 || ^12.13.0 || ^14.15.0 || >=15.0.0}
    dev: true

  /jest-resolve-dependencies/27.5.1:
    resolution: {integrity: sha512-QQOOdY4PE39iawDn5rzbIePNigfe5B9Z91GDD1ae/xNDlu9kaat8QQ5EKnNmVWPV54hUdxCVwwj6YMgR2O7IOg==}
    engines: {node: ^10.13.0 || ^12.13.0 || ^14.15.0 || >=15.0.0}
    dependencies:
      '@jest/types': 27.5.1
      jest-regex-util: 27.5.1
      jest-snapshot: 27.5.1
    transitivePeerDependencies:
      - supports-color
    dev: true

  /jest-resolve/27.4.6:
    resolution: {integrity: sha512-SFfITVApqtirbITKFAO7jOVN45UgFzcRdQanOFzjnbd+CACDoyeX7206JyU92l4cRr73+Qy/TlW51+4vHGt+zw==}
    engines: {node: ^10.13.0 || ^12.13.0 || ^14.15.0 || >=15.0.0}
    dependencies:
      '@jest/types': 27.5.1
      chalk: 4.1.2
      graceful-fs: 4.2.10
      jest-haste-map: 27.5.1
      jest-pnp-resolver: 1.2.2_jest-resolve@27.4.6
      jest-util: 27.5.1
      jest-validate: 27.5.1
      resolve: 1.22.1
      resolve.exports: 1.1.0
      slash: 3.0.0
    dev: true

  /jest-resolve/27.5.1:
    resolution: {integrity: sha512-FFDy8/9E6CV83IMbDpcjOhumAQPDyETnU2KZ1O98DwTnz8AOBsW/Xv3GySr1mOZdItLR+zDZ7I/UdTFbgSOVCw==}
    engines: {node: ^10.13.0 || ^12.13.0 || ^14.15.0 || >=15.0.0}
    dependencies:
      '@jest/types': 27.5.1
      chalk: 4.1.2
      graceful-fs: 4.2.10
      jest-haste-map: 27.5.1
      jest-pnp-resolver: 1.2.2_jest-resolve@27.5.1
      jest-util: 27.5.1
      jest-validate: 27.5.1
      resolve: 1.22.1
      resolve.exports: 1.1.0
      slash: 3.0.0
    dev: true

  /jest-runner/27.5.1:
    resolution: {integrity: sha512-g4NPsM4mFCOwFKXO4p/H/kWGdJp9V8kURY2lX8Me2drgXqG7rrZAx5kv+5H7wtt/cdFIjhqYx1HrlqWHaOvDaQ==}
    engines: {node: ^10.13.0 || ^12.13.0 || ^14.15.0 || >=15.0.0}
    dependencies:
      '@jest/console': 27.5.1
      '@jest/environment': 27.5.1
      '@jest/test-result': 27.5.1
      '@jest/transform': 27.5.1
      '@jest/types': 27.5.1
      '@types/node': 14.18.21
      chalk: 4.1.2
      emittery: 0.8.1
      graceful-fs: 4.2.10
      jest-docblock: 27.5.1
      jest-environment-jsdom: 27.5.1
      jest-environment-node: 27.5.1
      jest-haste-map: 27.5.1
      jest-leak-detector: 27.5.1
      jest-message-util: 27.5.1
      jest-resolve: 27.5.1
      jest-runtime: 27.5.1
      jest-util: 27.5.1
      jest-worker: 27.5.1
      source-map-support: 0.5.21
      throat: 6.0.1
    transitivePeerDependencies:
      - bufferutil
      - canvas
      - supports-color
      - utf-8-validate
    dev: true

  /jest-runtime/27.5.1:
    resolution: {integrity: sha512-o7gxw3Gf+H2IGt8fv0RiyE1+r83FJBRruoA+FXrlHw6xEyBsU8ugA6IPfTdVyA0w8HClpbK+DGJxH59UrNMx8A==}
    engines: {node: ^10.13.0 || ^12.13.0 || ^14.15.0 || >=15.0.0}
    dependencies:
      '@jest/environment': 27.5.1
      '@jest/fake-timers': 27.5.1
      '@jest/globals': 27.5.1
      '@jest/source-map': 27.5.1
      '@jest/test-result': 27.5.1
      '@jest/transform': 27.5.1
      '@jest/types': 27.5.1
      chalk: 4.1.2
      cjs-module-lexer: 1.2.2
      collect-v8-coverage: 1.0.1
      execa: 5.1.1
      glob: 7.2.3
      graceful-fs: 4.2.10
      jest-haste-map: 27.5.1
      jest-message-util: 27.5.1
      jest-mock: 27.5.1
      jest-regex-util: 27.5.1
      jest-resolve: 27.5.1
      jest-snapshot: 27.5.1
      jest-util: 27.5.1
      slash: 3.0.0
      strip-bom: 4.0.0
    transitivePeerDependencies:
      - supports-color
    dev: true

  /jest-serializer/27.5.1:
    resolution: {integrity: sha512-jZCyo6iIxO1aqUxpuBlwTDMkzOAJS4a3eYz3YzgxxVQFwLeSA7Jfq5cbqCY+JLvTDrWirgusI/0KwxKMgrdf7w==}
    engines: {node: ^10.13.0 || ^12.13.0 || ^14.15.0 || >=15.0.0}
    dependencies:
      '@types/node': 14.18.21
      graceful-fs: 4.2.10
    dev: true

  /jest-snapshot/27.4.6:
    resolution: {integrity: sha512-fafUCDLQfzuNP9IRcEqaFAMzEe7u5BF7mude51wyWv7VRex60WznZIC7DfKTgSIlJa8aFzYmXclmN328aqSDmQ==}
    engines: {node: ^10.13.0 || ^12.13.0 || ^14.15.0 || >=15.0.0}
    dependencies:
      '@babel/core': 7.18.6
      '@babel/generator': 7.18.7
      '@babel/plugin-syntax-typescript': 7.18.6_@babel+core@7.18.6
      '@babel/traverse': 7.18.6
      '@babel/types': 7.18.7
      '@jest/transform': 27.5.1
      '@jest/types': 27.5.1
      '@types/babel__traverse': 7.17.1
      '@types/prettier': 2.6.3
      babel-preset-current-node-syntax: 1.0.1_@babel+core@7.18.6
      chalk: 4.1.2
      expect: 27.5.1
      graceful-fs: 4.2.10
      jest-diff: 27.5.1
      jest-get-type: 27.5.1
      jest-haste-map: 27.5.1
      jest-matcher-utils: 27.5.1
      jest-message-util: 27.5.1
      jest-util: 27.5.1
      natural-compare: 1.4.0
      pretty-format: 27.5.1
      semver: 7.3.7
    transitivePeerDependencies:
      - supports-color
    dev: true

  /jest-snapshot/27.5.1:
    resolution: {integrity: sha512-yYykXI5a0I31xX67mgeLw1DZ0bJB+gpq5IpSuCAoyDi0+BhgU/RIrL+RTzDmkNTchvDFWKP8lp+w/42Z3us5sA==}
    engines: {node: ^10.13.0 || ^12.13.0 || ^14.15.0 || >=15.0.0}
    dependencies:
      '@babel/core': 7.18.6
      '@babel/generator': 7.18.7
      '@babel/plugin-syntax-typescript': 7.18.6_@babel+core@7.18.6
      '@babel/traverse': 7.18.6
      '@babel/types': 7.18.7
      '@jest/transform': 27.5.1
      '@jest/types': 27.5.1
      '@types/babel__traverse': 7.17.1
      '@types/prettier': 2.6.3
      babel-preset-current-node-syntax: 1.0.1_@babel+core@7.18.6
      chalk: 4.1.2
      expect: 27.5.1
      graceful-fs: 4.2.10
      jest-diff: 27.5.1
      jest-get-type: 27.5.1
      jest-haste-map: 27.5.1
      jest-matcher-utils: 27.5.1
      jest-message-util: 27.5.1
      jest-util: 27.5.1
      natural-compare: 1.4.0
      pretty-format: 27.5.1
      semver: 7.3.7
    transitivePeerDependencies:
      - supports-color
    dev: true

  /jest-util/27.5.1:
    resolution: {integrity: sha512-Kv2o/8jNvX1MQ0KGtw480E/w4fBCDOnH6+6DmeKi6LZUIlKA5kwY0YNdlzaWTiVgxqAqik11QyxDOKk543aKXw==}
    engines: {node: ^10.13.0 || ^12.13.0 || ^14.15.0 || >=15.0.0}
    dependencies:
      '@jest/types': 27.5.1
      '@types/node': 14.18.21
      chalk: 4.1.2
      ci-info: 3.3.2
      graceful-fs: 4.2.10
      picomatch: 2.3.1
    dev: true

  /jest-validate/27.5.1:
    resolution: {integrity: sha512-thkNli0LYTmOI1tDB3FI1S1RTp/Bqyd9pTarJwL87OIBFuqEb5Apv5EaApEudYg4g86e3CT6kM0RowkhtEnCBQ==}
    engines: {node: ^10.13.0 || ^12.13.0 || ^14.15.0 || >=15.0.0}
    dependencies:
      '@jest/types': 27.5.1
      camelcase: 6.3.0
      chalk: 4.1.2
      jest-get-type: 27.5.1
      leven: 3.1.0
      pretty-format: 27.5.1
    dev: true

  /jest-watcher/27.5.1:
    resolution: {integrity: sha512-z676SuD6Z8o8qbmEGhoEUFOM1+jfEiL3DXHK/xgEiG2EyNYfFG60jluWcupY6dATjfEsKQuibReS1djInQnoVw==}
    engines: {node: ^10.13.0 || ^12.13.0 || ^14.15.0 || >=15.0.0}
    dependencies:
      '@jest/test-result': 27.5.1
      '@jest/types': 27.5.1
      '@types/node': 14.18.21
      ansi-escapes: 4.3.2
      chalk: 4.1.2
      jest-util: 27.5.1
      string-length: 4.0.2
    dev: true

  /jest-worker/27.5.1:
    resolution: {integrity: sha512-7vuh85V5cdDofPyxn58nrPjBktZo0u9x1g8WtjQol+jZDaE+fhN+cIvTj11GndBnMnyfrUOG1sZQxCdjKh+DKg==}
    engines: {node: '>= 10.13.0'}
    dependencies:
      '@types/node': 14.18.21
      merge-stream: 2.0.0
      supports-color: 8.1.1
    dev: true

  /jest/27.5.1:
    resolution: {integrity: sha512-Yn0mADZB89zTtjkPJEXwrac3LHudkQMR+Paqa8uxJHCBr9agxztUifWCyiYrjhMPBoUVBjyny0I7XH6ozDr7QQ==}
    engines: {node: ^10.13.0 || ^12.13.0 || ^14.15.0 || >=15.0.0}
    hasBin: true
    peerDependencies:
      node-notifier: ^8.0.1 || ^9.0.0 || ^10.0.0
    peerDependenciesMeta:
      node-notifier:
        optional: true
    dependencies:
      '@jest/core': 27.5.1
      import-local: 3.1.0
      jest-cli: 27.5.1
    transitivePeerDependencies:
      - bufferutil
      - canvas
      - supports-color
      - ts-node
      - utf-8-validate
    dev: true

  /jest/27.5.1_ts-node@10.8.1:
    resolution: {integrity: sha512-Yn0mADZB89zTtjkPJEXwrac3LHudkQMR+Paqa8uxJHCBr9agxztUifWCyiYrjhMPBoUVBjyny0I7XH6ozDr7QQ==}
    engines: {node: ^10.13.0 || ^12.13.0 || ^14.15.0 || >=15.0.0}
    hasBin: true
    peerDependencies:
      node-notifier: ^8.0.1 || ^9.0.0 || ^10.0.0
    peerDependenciesMeta:
      node-notifier:
        optional: true
    dependencies:
      '@jest/core': 27.5.1_ts-node@10.8.1
      import-local: 3.1.0
      jest-cli: 27.5.1_ts-node@10.8.1
    transitivePeerDependencies:
      - bufferutil
      - canvas
      - supports-color
      - ts-node
      - utf-8-validate
    dev: true

  /jju/1.4.0:
    resolution: {integrity: sha512-8wb9Yw966OSxApiCt0K3yNJL8pnNeIv+OEq2YMidz4FKP6nonSRoOXc80iXY4JaN2FC11B9qsNmDsm+ZOfMROA==}

  /jmespath/0.16.0:
    resolution: {integrity: sha512-9FzQjJ7MATs1tSpnco1K6ayiYE3figslrXA72G2HQ/n76RzvYlofyi5QM+iX4YRs/pu3yzxlVQSST23+dMDknw==}
    engines: {node: '>= 0.6.0'}
    dev: true

  /js-sha3/0.8.0:
    resolution: {integrity: sha512-gF1cRrHhIzNfToc802P800N8PpXS+evLLXfsVpowqmAFR9uwbi89WvXg2QspOmXL8QL86J4T1EpFu+yUkwJY3Q==}
    dev: false

  /js-tokens/4.0.0:
    resolution: {integrity: sha512-RdJUflcE3cUzKiMqQgsCu06FPu9UdIJO0beYbPhHN4k6apgJtifcoCtT9bcxOpYBtpD2kCM6Sbzg4CausW/PKQ==}

  /js-yaml/3.13.1:
    resolution: {integrity: sha512-YfbcO7jXDdyj0DGxYVSlSeQNHbD7XPWvrVWeVUujrQEoZzWJIRrCPoyk6kL6IAjAG2IolMK4T0hNUe0HOUs5Jw==}
    hasBin: true
    dependencies:
      argparse: 1.0.10
      esprima: 4.0.1
    dev: false

  /js-yaml/3.14.1:
    resolution: {integrity: sha512-okMH7OXXJ7YrN9Ok3/SXrnu4iX9yOk+25nqX4imS2npuvTYDmo/QEZoqwZkYaIDk3jVvBOTOIEgEhaLOynBS9g==}
    hasBin: true
    dependencies:
      argparse: 1.0.10
      esprima: 4.0.1
    dev: true

  /js-yaml/4.1.0:
    resolution: {integrity: sha512-wpxZs9NoxZaJESJGIZTyDEaYpl0FKSA+FB9aJiyemKhMwkxQg63h4T1KJgUGHpTqPDNRcmmYLugrRjJlBtWvRA==}
    hasBin: true
    dependencies:
      argparse: 2.0.1

  /jsdom/16.7.0:
    resolution: {integrity: sha512-u9Smc2G1USStM+s/x1ru5Sxrl6mPYCbByG1U/hUmqaVsm4tbNyS7CicOSRyuGQYZhTu0h84qkZZQ/I+dzizSVw==}
    engines: {node: '>=10'}
    peerDependencies:
      canvas: ^2.5.0
    peerDependenciesMeta:
      canvas:
        optional: true
    dependencies:
      abab: 2.0.6
      acorn: 8.7.1
      acorn-globals: 6.0.0
      cssom: 0.4.4
      cssstyle: 2.3.0
      data-urls: 2.0.0
      decimal.js: 10.3.1
      domexception: 2.0.1
      escodegen: 2.0.0
      form-data: 3.0.1
      html-encoding-sniffer: 2.0.1
      http-proxy-agent: 4.0.1
      https-proxy-agent: 5.0.1
      is-potential-custom-element-name: 1.0.1
      nwsapi: 2.2.1
      parse5: 6.0.1
      saxes: 5.0.1
      symbol-tree: 3.2.4
      tough-cookie: 4.0.0
      w3c-hr-time: 1.0.2
      w3c-xmlserializer: 2.0.0
      webidl-conversions: 6.1.0
      whatwg-encoding: 1.0.5
      whatwg-mimetype: 2.3.0
      whatwg-url: 8.7.0
      ws: 7.5.8
      xml-name-validator: 3.0.0
    transitivePeerDependencies:
      - bufferutil
      - supports-color
      - utf-8-validate
    dev: true

  /jsesc/0.5.0:
    resolution: {integrity: sha512-uZz5UnB7u4T9LvwmFqXii7pZSouaRPorGs5who1Ip7VO0wxanFvBL7GkM6dTHlgX+jhBApRetaWpnDabOeTcnA==}
    hasBin: true
    dev: true

  /jsesc/2.5.2:
    resolution: {integrity: sha512-OYu7XEzjkCQ3C5Ps3QIZsQfNpqoJyZZA99wd9aWd05NCtC5pWOkShK2mkL6HXQR6/Cy2lbNdPlZBpuQHXE63gA==}
    engines: {node: '>=4'}
    hasBin: true
    dev: true

  /json-buffer/3.0.0:
    resolution: {integrity: sha512-CuUqjv0FUZIdXkHPI8MezCnFCdaTAacej1TZYulLoAg1h/PhwkdXFN4V/gzY4g+fMBCOV2xF+rp7t2XD2ns/NQ==}
    dev: true

  /json-parse-even-better-errors/2.3.1:
    resolution: {integrity: sha512-xyFwyhro/JEof6Ghe2iz2NcXoj2sloNsWr/XsERDK/oiPCfaNhl5ONfp+jQdAZRQQ0IJWNzH9zIZF7li91kh2w==}

  /json-schema-traverse/0.4.1:
    resolution: {integrity: sha512-xbbCH5dCYU5T8LcEhhuh7HJ88HXuW3qsI3Y0zOZFKfZEHcpWiHU/Jxzk629Brsab/mMiHQti9wMP+845RPe3Vg==}

  /json-schema-traverse/1.0.0:
    resolution: {integrity: sha512-NM8/P9n3XjXhIZn1lLhkFaACTOURQXjWhV4BA/RnOv8xvgqtqpAX9IO4mRQxSx1Rlo4tqzeqb0sOlruaOy3dug==}
    dev: true

  /json-stable-stringify-without-jsonify/1.0.1:
    resolution: {integrity: sha512-Bdboy+l7tA3OGW6FjyFHWkP5LuByj1Tk33Ljyq0axyzdk9//JSi2u3fP1QSmd1KNwq6VOKYGlAu87CisVir6Pw==}

  /json5/1.0.1:
    resolution: {integrity: sha512-aKS4WQjPenRxiQsC93MNfjx+nbF4PAdYzmd/1JIj8HYzqfbu86beTuNgXDzPknWk0n0uARlyewZo4s++ES36Ow==}
    hasBin: true
    dependencies:
      minimist: 1.2.6

  /json5/2.2.1:
    resolution: {integrity: sha512-1hqLFMSrGHRHxav9q9gNjJ5EXznIxGVO09xQRrwplcS8qs28pZ8s8hupZAmqDwZUmVZ2Qb2jnyPOWcDH8m8dlA==}
    engines: {node: '>=6'}
    hasBin: true

  /jsonc-parser/3.0.0:
    resolution: {integrity: sha512-fQzRfAbIBnR0IQvftw9FJveWiHp72Fg20giDrHz6TdfB12UH/uue0D3hm57UB5KgAVuniLMCaS8P1IMj9NR7cA==}
    dev: true

  /jsonfile/4.0.0:
    resolution: {integrity: sha512-m6F1R3z8jjlf2imQHS2Qez5sjKWQzbuuhuJ/FKYFRZvPE3PuHcSMVZzfsLhGVOkfd20obL5SWEBew5ShlquNxg==}
    optionalDependencies:
      graceful-fs: 4.2.10

  /jsonfile/6.1.0:
    resolution: {integrity: sha512-5dgndWOriYSm5cnYaJNhalLNDKOqFwyDB/rr1E9ZsGciGvKPs8R2xYGCacuf3z6K1YKDz182fd+fY3cn3pMqXQ==}
    dependencies:
      universalify: 2.0.0
    optionalDependencies:
      graceful-fs: 4.2.10

  /jsonpath-plus/4.0.0:
    resolution: {integrity: sha512-e0Jtg4KAzDJKKwzbLaUtinCn0RZseWBVRTRGihSpvFlM3wTR7ExSp+PTdeTsDrLNJUe7L7JYJe8mblHX5SCT6A==}
    engines: {node: '>=10.0'}

  /jsonschema/1.4.1:
    resolution: {integrity: sha512-S6cATIPVv1z0IlxdN+zUk5EPjkGCdnhN4wVSBlvoUO1tOLJootbo9CquNJmbIh4yikWHiUedhRYrNPn1arpEmQ==}
    dev: false

  /jsrsasign/10.5.25:
    resolution: {integrity: sha512-N7zxHaCwYvFlXsybq4p4RxRwn4AbEq3cEiyjbCrWmwA7g8aS4LTKDJ9AJmsXxwtYesYx0imJ+ITtkyyxLCgeIg==}
    dev: false

  /jsx-ast-utils/3.3.1:
    resolution: {integrity: sha512-pxrjmNpeRw5wwVeWyEAk7QJu2GnBO3uzPFmHCKJJFPKK2Cy0cWL23krGtLdnMmbIi6/FjlrQpPyfQI19ByPOhQ==}
    engines: {node: '>=4.0'}
    dependencies:
      array-includes: 3.1.5
      object.assign: 4.1.2

  /jszip/3.7.1:
    resolution: {integrity: sha512-ghL0tz1XG9ZEmRMcEN2vt7xabrDdqHHeykgARpmZ0BiIctWxM47Vt63ZO2dnp4QYt/xJVLLy5Zv1l/xRdh2byg==}
    dependencies:
      lie: 3.3.0
      pako: 1.0.11
      readable-stream: 2.3.7
      set-immediate-shim: 1.0.1
    dev: false

  /just-extend/4.2.1:
    resolution: {integrity: sha512-g3UB796vUFIY90VIv/WX3L2c8CS2MdWUww3CNrYmqza1Fg0DURc2K/O4YrnklBdQarSJ/y8JnJYDGc+1iumQjg==}

  /jwa/1.4.1:
    resolution: {integrity: sha512-qiLX/xhEEFKUAJ6FiBMbes3w9ATzyk5W7Hvzpa/SLYdxNtng+gcurvrI7TbACjIXlsJyr05/S1oUhZrc63evQA==}
    dependencies:
      buffer-equal-constant-time: 1.0.1
      ecdsa-sig-formatter: 1.0.11
      safe-buffer: 5.2.1
    dev: false

  /jws/3.2.2:
    resolution: {integrity: sha512-YHlZCB6lMTllWDtSPHz/ZXTsi8S00usEV6v1tjq8tOUZzw7DpSDWVXjXDre6ed1w/pd495ODpHZYSdkRTsa0HA==}
    dependencies:
      jwa: 1.4.1
      safe-buffer: 5.2.1
    dev: false

  /keyv/3.1.0:
    resolution: {integrity: sha512-9ykJ/46SN/9KPM/sichzQ7OvXyGDYKGTaDlKMGCAlg2UK8KRy4jb0d8sFc+0Tt0YYnThq8X2RZgCg74RPxgcVA==}
    dependencies:
      json-buffer: 3.0.0
    dev: true

  /kind-of/6.0.3:
    resolution: {integrity: sha512-dcS1ul+9tmeD95T+x28/ehLgd9mENa3LsvDTtzm3vyBEO7RPptvAD+t44WVXaUjTBRcrpFeFlC8WCruUR456hw==}
    engines: {node: '>=0.10.0'}
    dev: true

  /kleur/3.0.3:
    resolution: {integrity: sha512-eTIzlVOSUR+JxdDFepEYcBMtZ9Qqdef+rnzWdRZuMbOywu5tO2w2N7rqjoANZ5k9vywhL6Br1VRjUIgTQx4E8w==}
    engines: {node: '>=6'}
    dev: true

  /kuler/2.0.0:
    resolution: {integrity: sha512-Xq9nH7KlWZmXAtodXDDRE7vs6DU1gTU8zYDHDiWLSip45Egwq3plLHzPn27NgvzL2r1LMPC1vdqh98sQxtqj4A==}
    dev: false

  /language-subtag-registry/0.3.21:
    resolution: {integrity: sha512-L0IqwlIXjilBVVYKFT37X9Ih11Um5NEl9cbJIuU/SwP/zEEAbBPOnEeeuxVMf45ydWQRDQN3Nqc96OgbH1K+Pg==}
    dev: true

  /language-tags/1.0.5:
    resolution: {integrity: sha512-qJhlO9cGXi6hBGKoxEG/sKZDAHD5Hnu9Hs4WbOY3pCWXDhw0N8x1NenNzm2EnNLkLkk7J2SdxAkDSbb6ftT+UQ==}
    dependencies:
      language-subtag-registry: 0.3.21
    dev: true

  /latest-version/5.1.0:
    resolution: {integrity: sha512-weT+r0kTkRQdCdYCNtkMwWXQTMEswKrFBkm4ckQOMVhhqhIMI1UT2hMj+1iigIhgSZm5gTmrRXBNoGUgaTY1xA==}
    engines: {node: '>=8'}
    dependencies:
      package-json: 6.5.0
    dev: true

  /leven/3.1.0:
    resolution: {integrity: sha512-qsda+H8jTaUaN/x5vzW2rzc+8Rw4TAQ/4KjB46IwK5VH+IlVeeeje/EoZRpiXvIqjFgK84QffqPztGI3VBLG1A==}
    engines: {node: '>=6'}
    dev: true

  /levn/0.3.0:
    resolution: {integrity: sha512-0OO4y2iOHix2W6ujICbKIaEQXvFQHue65vUG3pb5EUomzPI90z9hsA1VsO/dbIIpC53J8gxM9Q4Oho0jrCM/yA==}
    engines: {node: '>= 0.8.0'}
    dependencies:
      prelude-ls: 1.1.2
      type-check: 0.3.2
    dev: true

  /levn/0.4.1:
    resolution: {integrity: sha512-+bT2uH4E5LGE7h/n3evcS/sQlJXCpIp6ym8OWJ5eV6+67Dsql/LaaT7qJBAt2rzfoa/5QBGBhxDix1dMt2kQKQ==}
    engines: {node: '>= 0.8.0'}
    dependencies:
      prelude-ls: 1.2.1
      type-check: 0.4.0

  /lie/3.3.0:
    resolution: {integrity: sha512-UaiMJzeWRlEujzAuw5LokY1L5ecNQYZKfmyZ9L7wDHb/p5etKaxXhohBcrw0EYby+G/NA52vRSN4N39dxHAIwQ==}
    dependencies:
      immediate: 3.0.6
    dev: false

  /lines-and-columns/1.2.4:
    resolution: {integrity: sha512-7ylylesZQ/PV29jhEDl3Ufjo6ZX7gCqJr5F7PKrqc93v7fzSymt1BpwEU8nAUXs8qzzvqhbjhK5QZg6Mt/HkBg==}

  /load-json-file/6.2.0:
    resolution: {integrity: sha512-gUD/epcRms75Cw8RT1pUdHugZYM5ce64ucs2GEISABwkRsOQr0q2wm/MV2TKThycIe5e0ytRweW2RZxclogCdQ==}
    engines: {node: '>=8'}
    dependencies:
      graceful-fs: 4.2.10
      parse-json: 5.2.0
      strip-bom: 4.0.0
      type-fest: 0.6.0
    dev: false

  /locate-path/2.0.0:
    resolution: {integrity: sha512-NCI2kiDkyR7VeEKm27Kda/iQHyKJe1Bu0FlTbYp3CqJu+9IFe9bLyAjMxf5ZDDbEg+iMPzB5zYyUTSm8wVTKmA==}
    engines: {node: '>=4'}
    dependencies:
      p-locate: 2.0.0
      path-exists: 3.0.0

  /locate-path/5.0.0:
    resolution: {integrity: sha512-t7hw9pI+WvuwNJXwk5zVHpyhIqzg2qTlklJOf0mVxGSbe3Fp2VieZcduNYjaLDoy6p9uGpQEGWG87WpMKlNq8g==}
    engines: {node: '>=8'}
    dependencies:
      p-locate: 4.1.0
    dev: true

  /lodash.camelcase/4.3.0:
    resolution: {integrity: sha512-TwuEnCnxbc3rAvhf/LbG7tJUDzhqXyFnv3dtzLOPgCG/hODL7WFnsbwktkD7yUV0RrreP/l1PALq/YSg6VvjlA==}
    dev: false

  /lodash.debounce/4.0.8:
    resolution: {integrity: sha512-FT1yDzDYEoYWhnSGnpE/4Kj1fLZkDFyqRb7fNt6FdYOSxlUWAtp42Eh6Wb0rGIv/m9Bgo7x4GhQbm5Ys4SG5ow==}
    dev: true

  /lodash.get/4.4.2:
    resolution: {integrity: sha512-z+Uw/vLuy6gQe8cfaFWD7p0wVv8fJl3mbzXh33RS+0oW2wvUqiRXiQ69gLWSLpgB5/6sU+r6BlQR0MBILadqTQ==}

  /lodash.isequal/4.5.0:
    resolution: {integrity: sha512-pDo3lu8Jhfjqls6GkMgpahsF9kCyayhgykjyLMNFTKWrpVdAQtYyB4muAMWozBB4ig/dtWAmsMxLEI8wuz+DYQ==}

  /lodash.memoize/4.1.2:
    resolution: {integrity: sha512-t7j+NzmgnQzTAYXcsHYLgimltOV1MXHtlOWf6GjL9Kj8GK5FInw5JotxvbOs+IvV1/Dzo04/fCGfLVs7aXb4Ag==}
    dev: true

  /lodash.merge/4.6.2:
    resolution: {integrity: sha512-0KpjqXRVvrYyCsX1swR/XTK0va6VQkQM6MNo7PqW77ByjAhoARA8EfrP1N4+KlKj8YS0ZUCtRT/YUuhyYDujIQ==}

  /lodash.truncate/4.4.2:
    resolution: {integrity: sha512-jttmRe7bRse52OsWIMDLaXxWqRAmtIUccAQ3garviCqJjafXOfNMO0yMfNpdD6zbGaTU0P5Nz7e7gAT6cKmJRw==}
    dev: true

  /lodash/4.17.21:
    resolution: {integrity: sha512-v2kDEe57lecTulaDIuNTPy3Ry4gLGJ6Z1O3vE1krgXZNrsQ+LFTGHVxVjcXPs17LhbZVGedAJv8XZ1tvj5FvSg==}

  /log-symbols/4.1.0:
    resolution: {integrity: sha512-8XPvpAA8uyhfteu8pIvQxpJZ7SYYdpUivZpGy6sFsBuKRY/7rQGavedeB8aK+Zkyq6upMFVL/9AW6vOYzfRyLg==}
    engines: {node: '>=10'}
    dependencies:
      chalk: 4.1.2
      is-unicode-supported: 0.1.0
    dev: true

  /logform/2.4.1:
    resolution: {integrity: sha512-7XB/tqc3VRbri9pRjU6E97mQ8vC27ivJ3lct4jhyT+n0JNDd4YKldFl0D75NqDp46hk8RC7Ma1Vjv/UPf67S+A==}
    dependencies:
      '@colors/colors': 1.5.0
      fecha: 4.2.3
      ms: 2.1.3
      safe-stable-stringify: 2.3.1
      triple-beam: 1.3.0
    dev: false

  /long/4.0.0:
    resolution: {integrity: sha512-XsP+KhQif4bjX1kbuSiySJFNAehNxgLb6hPRGJ9QsUr8ajHkuXGdrHmFUTUUXhDwVX2R5bY4JNZEwbUiMhV+MA==}
    dev: false

  /loose-envify/1.4.0:
    resolution: {integrity: sha512-lyuxPGr/Wfhrlem2CL/UcnUc1zcqKAImBDzukY7Y5F/yQiNdko6+fRLevlw1HgMySw7f611UIY408EtxRSoK3Q==}
    hasBin: true
    dependencies:
      js-tokens: 4.0.0

  /lowercase-keys/1.0.1:
    resolution: {integrity: sha512-G2Lj61tXDnVFFOi8VZds+SoQjtQC3dgokKdDG2mTm1tx4m50NUHBOZSBwQQHyy0V12A0JTG4icfZQH+xPyh8VA==}
    engines: {node: '>=0.10.0'}
    dev: true

  /lowercase-keys/2.0.0:
    resolution: {integrity: sha512-tqNXrS78oMOE73NMxK4EMLQsQowWf8jKooH9g7xPavRT706R6bkQJ6DY2Te7QukaZsulxa30wQ7bk0pm4XiHmA==}
    engines: {node: '>=8'}
    dev: true

  /lru-cache/6.0.0:
    resolution: {integrity: sha512-Jo6dJ04CmSjuznwJSS3pUeWmd/H0ffTlkXXgwZi+eq1UCmqQwCh+eLsYOYCwY991i2Fah4h1BEMCx4qThGbsiA==}
    engines: {node: '>=10'}
    dependencies:
      yallist: 4.0.0

  /lz-string/1.4.4:
    resolution: {integrity: sha512-0ckx7ZHRPqb0oUm8zNr+90mtf9DQB60H1wMCjBtfi62Kl3a7JbHob6gA2bC+xRvZoOL+1hzUK8jeuEIQE8svEQ==}
    hasBin: true
    dev: true

  /magic-string/0.25.9:
    resolution: {integrity: sha512-RmF0AsMzgt25qzqqLc1+MbHmhdx0ojF2Fvs4XnOqz2ZOBXzzkEwc/dJQZCYHAn7v1jbVOjAZfK8msRn4BxO4VQ==}
    dependencies:
      sourcemap-codec: 1.4.8
    dev: true

  /make-dir/3.1.0:
    resolution: {integrity: sha512-g3FeP20LNwhALb/6Cz6Dd4F2ngze0jz7tbzrD2wAV+o9FeNHe4rL+yK2md0J/fiSf1sa1ADhXqi5+oVwOM/eGw==}
    engines: {node: '>=8'}
    dependencies:
      semver: 6.3.0
    dev: true

  /make-error/1.3.6:
    resolution: {integrity: sha512-s8UhlNe7vPKomQhC1qFelMokr/Sc3AgNbso3n74mVPA5LTZwkB9NlXf4XPamLxJE8h0gh73rM94xvwRT2CVInw==}
    dev: true

  /makeerror/1.0.12:
    resolution: {integrity: sha512-JmqCvUhmt43madlpFzG4BQzG2Z3m6tvQDNKdClZnO3VbIudJYmxsT0FNJMeiB2+JTSlTQTSbU8QdesVmwJcmLg==}
    dependencies:
      tmpl: 1.0.5
    dev: true

  /map-obj/1.0.1:
    resolution: {integrity: sha512-7N/q3lyZ+LVCp7PzuxrJr4KMbBE2hW7BT7YNia330OFxIf4d3r5zVpicP2650l7CPN6RM9zOJRl3NGpqSiw3Eg==}
    engines: {node: '>=0.10.0'}
    dev: true

  /map-obj/4.3.0:
    resolution: {integrity: sha512-hdN1wVrZbb29eBGiGjJbeP8JbKjq1urkHJ/LIP/NY48MZ1QVXUsQBV1G1zvYFHn1XE06cwjBsOI2K3Ulnj1YXQ==}
    engines: {node: '>=8'}
    dev: true

  /md5-file/5.0.0:
    resolution: {integrity: sha512-xbEFXCYVWrSx/gEKS1VPlg84h/4L20znVIulKw6kMfmBUAZNAnF00eczz9ICMl+/hjQGo5KSXRxbL/47X3rmMw==}
    engines: {node: '>=10.13.0'}
    hasBin: true
    dev: false

  /md5/2.3.0:
    resolution: {integrity: sha512-T1GITYmFaKuO91vxyoQMFETst+O71VUPEU3ze5GNzDm0OWdP8v1ziTaAEPUr/3kLsY3Sftgz242A1SetQiDL7g==}
    dependencies:
      charenc: 0.0.2
      crypt: 0.0.2
      is-buffer: 1.1.6
    dev: true

  /media-typer/0.3.0:
    resolution: {integrity: sha512-dq+qelQ9akHpcOl/gUVRTxVIOkAJ1wR3QAvb4RsVjS8oVoFjDGTc679wJYmUmknUF5HwMLOgb5O+a3KxfWapPQ==}
    engines: {node: '>= 0.6'}

  /meow/9.0.0:
    resolution: {integrity: sha512-+obSblOQmRhcyBt62furQqRAQpNyWXo8BuQ5bN7dG8wmwQ+vwHKp/rCFD4CrTP8CsDQD1sjoZ94K417XEUk8IQ==}
    engines: {node: '>=10'}
    dependencies:
      '@types/minimist': 1.2.2
      camelcase-keys: 6.2.2
      decamelize: 1.2.0
      decamelize-keys: 1.1.0
      hard-rejection: 2.1.0
      minimist-options: 4.1.0
      normalize-package-data: 3.0.3
      read-pkg-up: 7.0.1
      redent: 3.0.0
      trim-newlines: 3.0.1
      type-fest: 0.18.1
      yargs-parser: 20.2.9
    dev: true

  /merge-descriptors/1.0.1:
    resolution: {integrity: sha512-cCi6g3/Zr1iqQi6ySbseM1Xvooa98N0w31jzUYrXPX2xqObmFGHJ0tQ5u74H3mVh7wLouTseZyYIq39g8cNp1w==}

  /merge-stream/2.0.0:
    resolution: {integrity: sha512-abv/qOcuPfk3URPfDzmZU1LKmuw8kT+0nIHvKrKgFrwifol/doWcdA4ZqsWQ8ENrFKkd67Mfpo/LovbIUsbt3w==}
    dev: true

  /merge2/1.4.1:
    resolution: {integrity: sha512-8q7VEgMJW4J8tcfVPy8g09NcQwZdbwFEqhe/WZkoIzjn/3TGDwtOCYtXGxA3O8tPzpczCCDgv+P2P5y00ZJOOg==}
    engines: {node: '>= 8'}

  /methods/1.1.2:
    resolution: {integrity: sha512-iclAHeNqNm68zFtnZ0e+1L2yUIdvzNoauKU4WBA3VvH/vPFieF7qfRlwUZU+DA9P9bPXIS90ulxoUoCH23sV2w==}
    engines: {node: '>= 0.6'}

  /micromatch/4.0.5:
    resolution: {integrity: sha512-DMy+ERcEW2q8Z2Po+WNXuw3c5YaUSFjAO5GsJqfEl7UjvtIuFKO6ZrKvcItdy98dwFI2N1tg3zNIdKaQT+aNdA==}
    engines: {node: '>=8.6'}
    dependencies:
      braces: 3.0.2
      picomatch: 2.3.1

  /mime-db/1.52.0:
    resolution: {integrity: sha512-sPU4uV7dYlvtWJxwwxHD0PuihVNiE7TyAbQ5SWxDCB9mUYvOgroQOwYQQOKPJ8CIbE+1ETVlOoK1UC2nU3gYvg==}
    engines: {node: '>= 0.6'}

  /mime-types/2.1.35:
    resolution: {integrity: sha512-ZDY+bPm5zTTF+YpCrAU9nK0UgICYPT0QtT1NZWFv4s++TNkcgVaT0g6+4R2uI4MjQjzysHB1zxuWL50hzaeXiw==}
    engines: {node: '>= 0.6'}
    dependencies:
      mime-db: 1.52.0

  /mime/1.6.0:
    resolution: {integrity: sha512-x0Vn8spI+wuJ1O6S7gnbaQg8Pxh4NNHb7KSINmEWKiPE4RKOplvijn+NkmYmmRgP68mc70j2EbeTFRsrswaQeg==}
    engines: {node: '>=4'}
    hasBin: true

  /mimic-fn/2.1.0:
    resolution: {integrity: sha512-OqbOk5oEQeAZ8WXWydlu9HJjz9WVdEIvamMCcXmuqUYjTknH/sqsWvhQ3vgwKFRR1HpjvNBKQ37nbJgYzGqGcg==}
    engines: {node: '>=6'}

  /mimic-response/1.0.1:
    resolution: {integrity: sha512-j5EctnkH7amfV/q5Hgmoal1g2QHFJRraOtmx0JpIqkxhBhI/lJSl1nMpQ45hVarwNETOoWEimndZ4QK0RHxuxQ==}
    engines: {node: '>=4'}
    dev: true

  /mimic-response/3.1.0:
    resolution: {integrity: sha512-z0yWI+4FDrrweS8Zmt4Ej5HdJmky15+L2e6Wgn3+iK5fWzb6T3fhNFq2+MeTRb064c6Wr4N/wv0DzQTjNzHNGQ==}
    engines: {node: '>=10'}
    dev: true

  /min-indent/1.0.1:
    resolution: {integrity: sha512-I9jwMn07Sy/IwOj3zVkVik2JTvgpaykDZEigL6Rx6N9LbMywwUSMtxET+7lVoDLLd3O3IXwJwvuuns8UB/HeAg==}
    engines: {node: '>=4'}
    dev: true

  /minimalistic-assert/1.0.1:
    resolution: {integrity: sha512-UtJcAD4yEaGtjPezWuO9wC4nwUnVH/8/Im3yEHQP4b67cXlD/Qr9hdITCU1xDbSEXg2XKNaP8jsReV7vQd00/A==}
    dev: false

  /minimalistic-crypto-utils/1.0.1:
    resolution: {integrity: sha512-JIYlbt6g8i5jKfJ3xz7rF0LXmv2TkDxBLUkiBeZ7bAx4GnnNMr8xFpGnOxn6GhTEHx3SjRrZEoU+j04prX1ktg==}
    dev: false

  /minimatch/3.1.2:
    resolution: {integrity: sha512-J7p63hRiAjw1NDEww1W7i37+ByIrOWO5XQQAzZ3VOcL0PNybwpfmV/N05zFAzwQ9USyEcX6t3UO+K5aqBQOIHw==}
    dependencies:
      brace-expansion: 1.1.11

  /minimist-options/4.1.0:
    resolution: {integrity: sha512-Q4r8ghd80yhO/0j1O3B2BjweX3fiHg9cdOwjJd2J76Q135c+NDxGCqdYKQ1SKBuFfgWbAUzBfvYjPUEeNgqN1A==}
    engines: {node: '>= 6'}
    dependencies:
      arrify: 1.0.1
      is-plain-obj: 1.1.0
      kind-of: 6.0.3
    dev: true

  /minimist/1.2.6:
    resolution: {integrity: sha512-Jsjnk4bw3YJqYzbdyBiNsPWHPfO++UGG749Cxs6peCu5Xg4nrena6OVxOYxrQTqww0Jmwt+Ref8rggumkTLz9Q==}

  /minipass/3.3.4:
    resolution: {integrity: sha512-I9WPbWHCGu8W+6k1ZiGpPu0GkoKBeorkfKNuAFBNS1HNFJvke82sxvI5bzcCNpWPorkOO5QQ+zomzzwRxejXiw==}
    engines: {node: '>=8'}
    dependencies:
      yallist: 4.0.0
    dev: false

  /minizlib/2.1.2:
    resolution: {integrity: sha512-bAxsR8BVfj60DWXHE3u30oHzfl4G7khkSuPW+qvpd7jFRHm7dLxOjUk1EHACJ/hxLY8phGJ0YhYHZo7jil7Qdg==}
    engines: {node: '>= 8'}
    dependencies:
      minipass: 3.3.4
      yallist: 4.0.0
    dev: false

  /mkdirp-classic/0.5.3:
    resolution: {integrity: sha512-gKLcREMhtuZRwRAfqP3RFW+TK4JqApVBtOIftVgjuABpAtpxhPGaDcfvbhNvD0B8iD1oUr/txX35NjcaY6Ns/A==}
    dev: true

  /mkdirp/1.0.4:
    resolution: {integrity: sha512-vVqVZQyf3WLx2Shd0qJ9xuvqgAyKPLAiqITEtqW0oIUjzo3PePDd6fW9iFz30ef7Ysp/oiWqbhszeGWW2T6Gzw==}
    engines: {node: '>=10'}
    hasBin: true
    dev: false

  /mnemonist/0.38.3:
    resolution: {integrity: sha512-2K9QYubXx/NAjv4VLq1d1Ly8pWNC5L3BrixtdkyTegXWJIqY+zLNDhhX/A+ZwWt70tB1S8H4BE8FLYEFyNoOBw==}
    dependencies:
      obliterator: 1.6.1
    dev: false

  /mnth/2.0.0:
    resolution: {integrity: sha512-3ZH4UWBGpAwCKdfjynLQpUDVZWMe6vRHwarIpMdGLUp89CVR9hjzgyWERtMyqx+fPEqQ/PsAxFwvwPxLFxW40A==}
    engines: {node: '>=12.13.0'}
    dependencies:
      '@babel/runtime': 7.18.6
    dev: true

  /ms/2.0.0:
    resolution: {integrity: sha512-Tpp60P6IUJDTuOq/5Z8cdskzJujfwqfOTkrwIwj7IRISpnkJnT6SyJ4PCPnGMoFjC9ddhal5KVIYtAt97ix05A==}

  /ms/2.1.2:
    resolution: {integrity: sha512-sGkPx+VjMtmA6MX27oA4FBFELFCZZ4S4XqeGOXCv68tT+jb3vk/RyaKWP0PTKyWtmLSM0b+adUTEvbs1PEaH2w==}

  /ms/2.1.3:
    resolution: {integrity: sha512-6FlzubTLZG3J2a/NVCAleEhjzq5oxgHyaCU9yYXvcLsvoVaHJq/s5xXI6/XXP6tz7R9xAOtHnSO/tXtF3WRTlA==}

  /msal/1.4.16:
    resolution: {integrity: sha512-Q6jIV5RG6mD9O0bzZrR/f8v5QikrVWU0sccwOyqWE1xlBkKYVKRa/L8Gxt1X58M+J/N9V0JskhvO4KIfRHlE8g==}
    engines: {node: '>=0.8.0'}
    dependencies:
      tslib: 1.14.1
    dev: false

  /multimatch/5.0.0:
    resolution: {integrity: sha512-ypMKuglUrZUD99Tk2bUQ+xNQj43lPEfAeX2o9cTteAmShXy2VHDJpuwu1o0xqoKCt9jLVAvwyFKdLTPXKAfJyA==}
    engines: {node: '>=10'}
    dependencies:
      '@types/minimatch': 3.0.5
      array-differ: 3.0.0
      array-union: 2.1.0
      arrify: 2.0.1
      minimatch: 3.1.2
    dev: true

  /mute-stream/0.0.8:
    resolution: {integrity: sha512-nnbWWOkoWyUsTjKrhgD0dcz22mdkSnpYqbEjIm2nhwhuxlSkpywJmBo8h0ZqJdkp73mb90SssHkN4rsRaBAfAA==}
    dev: false

  /mz/2.7.0:
    resolution: {integrity: sha512-z81GNO7nnYMEhrGh9LeymoE4+Yr0Wn5McHIZMK5cfQCl+NDX08sCZgUc9/6MHni9IWuFLm1Z3HTCXu2z9fN62Q==}
    dependencies:
      any-promise: 1.3.0
      object-assign: 4.1.1
      thenify-all: 1.6.0
    dev: false

  /nan/2.16.0:
    resolution: {integrity: sha512-UdAqHyFngu7TfQKsCBgAA6pWDkT8MAO7d0jyOecVhN5354xbLqdn8mV9Tat9gepAupm0bt2DbeaSC8vS52MuFA==}
    dev: false
    optional: true

  /nanoid/3.3.4:
    resolution: {integrity: sha512-MqBkQh/OHTS2egovRtLk45wEyNXwF+cokD+1YPf9u5VfJiRdAiRwB2froX5Co9Rh20xs4siNPm8naNotSD6RBw==}
    engines: {node: ^10 || ^12 || ^13.7 || ^14 || >=15.0.1}
    hasBin: true

  /napi-build-utils/1.0.2:
    resolution: {integrity: sha512-ONmRUqK7zj7DWX0D9ADe03wbwOBZxNAfF20PlGfCWQcD3+/MakShIHrMqx9YwPTfxDdF1zLeL+RGZiR9kGMLdg==}
    dev: true

  /natural-compare/1.4.0:
    resolution: {integrity: sha512-OWND8ei3VtNC9h7V60qff3SVobHr996CTwgxubgyQYEpg290h9J0buyECNNJexkFm5sOajh5G116RYA1c8ZMSw==}

  /nconf/0.11.4:
    resolution: {integrity: sha512-YaDR846q11JnG1vTrhJ0QIlhiGY6+W1bgWtReG9SS3vkTl3AoNwFvUItdhG6/ZjGCfWpUVuRTNEBTDAQ3nWhGw==}
    engines: {node: '>= 0.4.0'}
    dependencies:
      async: 1.5.2
      ini: 2.0.0
      secure-keys: 1.0.0
      yargs: 16.2.0
    dev: false

  /nconf/0.12.0:
    resolution: {integrity: sha512-T3fZPw3c7Dfrz8JBQEbEcZJ2s8f7cUMpKuyBtsGQe0b71pcXx6gNh4oti2xh5dxB+gO9ufNfISBlGvvWtfyMcA==}
    engines: {node: '>= 0.4.0'}
    dependencies:
      async: 3.2.4
      ini: 2.0.0
      secure-keys: 1.0.0
      yargs: 16.2.0
    dev: false

  /negotiator/0.6.3:
    resolution: {integrity: sha512-+EUsqGPLsM+j/zdChZjsnX51g4XrHFOIXwfnCVPGlQk/k5giakcKsuxCObBRu6DSm9opw/O6slWbJdghQM4bBg==}
    engines: {node: '>= 0.6'}

  /next-global-css/1.3.1:
    resolution: {integrity: sha512-+OnTwQKmv1lDP7r4R3T94oq6372R9UGVivchBQu49j7ZjzvSXHCnv93yAuhgMkvUgAbGifTs8sQ5YL9wjyAxfA==}
    dev: false

  /next-i18next/11.0.0_6ca2e190387bf6c117e83e0a9831f41d:
    resolution: {integrity: sha512-phxbQiZGSJTTBE2FI4+BnqFZl88AI2V+6MrEQnT9aPFAXq/fATQ/F0pOUM3J7kU4nEeCfn3hjISq+ygGHlEz0g==}
    engines: {node: '>=12'}
    peerDependencies:
      next: '>= 10.0.0'
      react: '>= 16.8.0'
    dependencies:
      '@babel/runtime': 7.18.6
      '@types/hoist-non-react-statics': 3.3.1
      core-js: 3.23.3
      hoist-non-react-statics: 3.3.2
      i18next: 21.8.11
      i18next-fs-backend: 1.1.4
      next: 12.2.0_2b1dba7510fdb6f2f9279974de9d0e1d
      react: 17.0.2
      react-i18next: 11.17.3_451aa2b5f12c83219369d18bdf6ed6b2
    transitivePeerDependencies:
      - react-dom
      - react-native
    dev: false

  /next-transpile-modules/9.0.0:
    resolution: {integrity: sha512-VCNFOazIAnXn1hvgYYSTYMnoWgKgwlYh4lm1pKbSfiB3kj5ZYLcKVhfh3jkPOg1cnd9DP+pte9yCUocdPEUBTQ==}
    dependencies:
      enhanced-resolve: 5.10.0
      escalade: 3.1.1
    dev: false

  /next/12.2.0_2b1dba7510fdb6f2f9279974de9d0e1d:
    resolution: {integrity: sha512-B4j7D3SHYopLYx6/Ark0fenwIar9tEaZZFAaxmKjgcMMexhVJzB3jt7X+6wcdXPPMeUD6r09weUtnDpjox/vIA==}
    engines: {node: '>=12.22.0'}
    hasBin: true
    peerDependencies:
      fibers: '>= 3.1.0'
      node-sass: ^6.0.0 || ^7.0.0
      react: ^17.0.2 || ^18.0.0-0
      react-dom: ^17.0.2 || ^18.0.0-0
      sass: ^1.3.0
    peerDependenciesMeta:
      fibers:
        optional: true
      node-sass:
        optional: true
      sass:
        optional: true
    dependencies:
      '@next/env': 12.2.0
      '@swc/helpers': 0.4.2
      caniuse-lite: 1.0.30001359
      postcss: 8.4.5
      react: 17.0.2
      react-dom: 17.0.2_react@17.0.2
      sass: 1.53.0
      styled-jsx: 5.0.2_@babel+core@7.18.6+react@17.0.2
      use-sync-external-store: 1.1.0_react@17.0.2
    optionalDependencies:
      '@next/swc-android-arm-eabi': 12.2.0
      '@next/swc-android-arm64': 12.2.0
      '@next/swc-darwin-arm64': 12.2.0
      '@next/swc-darwin-x64': 12.2.0
      '@next/swc-freebsd-x64': 12.2.0
      '@next/swc-linux-arm-gnueabihf': 12.2.0
      '@next/swc-linux-arm64-gnu': 12.2.0
      '@next/swc-linux-arm64-musl': 12.2.0
      '@next/swc-linux-x64-gnu': 12.2.0
      '@next/swc-linux-x64-musl': 12.2.0
      '@next/swc-win32-arm64-msvc': 12.2.0
      '@next/swc-win32-ia32-msvc': 12.2.0
      '@next/swc-win32-x64-msvc': 12.2.0
    transitivePeerDependencies:
      - '@babel/core'
      - babel-plugin-macros
    dev: false

  /nise/5.1.1:
    resolution: {integrity: sha512-yr5kW2THW1AkxVmCnKEh4nbYkJdB3I7LUkiUgOvEkOp414mc2UMaHMA7pjq1nYowhdoJZGwEKGaQVbxfpWj10A==}
    dependencies:
      '@sinonjs/commons': 1.8.3
      '@sinonjs/fake-timers': 7.1.2
      '@sinonjs/text-encoding': 0.7.1
      just-extend: 4.2.1
      path-to-regexp: 1.8.0

  /node-abi/3.22.0:
    resolution: {integrity: sha512-u4uAs/4Zzmp/jjsD9cyFYDXeISfUWaAVWshPmDZOFOv4Xl4SbzTXm53I04C2uRueYJ+0t5PEtLH/owbn2Npf/w==}
    engines: {node: '>=10'}
    dependencies:
      semver: 7.3.7
    dev: true

  /node-addon-api/5.0.0:
    resolution: {integrity: sha512-CvkDw2OEnme7ybCykJpVcKH+uAOLV2qLqiyla128dN9TkEWfrYmxG6C2boDe5KcNQqZF3orkqzGgOMvZ/JNekA==}
    dev: true

  /node-fetch/2.6.7:
    resolution: {integrity: sha512-ZjMPFEfVx5j+y2yF35Kzx5sF7kDzxuDj6ziH4FFbOp87zKDZNx8yExJIb05OGF4Nlt9IHFIMBkRl41VdvcNdbQ==}
    engines: {node: 4.x || >=6.0.0}
    peerDependencies:
      encoding: ^0.1.0
    peerDependenciesMeta:
      encoding:
        optional: true
    dependencies:
      whatwg-url: 5.0.0
    dev: false

  /node-int64/0.4.0:
    resolution: {integrity: sha512-O5lz91xSOeoXP6DulyHfllpq+Eg00MWitZIbtPfoSEvqIHdl5gfcY6hYzDWnj0qD5tz52PI08u9qUvSVeUBeHw==}
    dev: true

  /node-releases/2.0.5:
    resolution: {integrity: sha512-U9h1NLROZTq9uE1SNffn6WuPDg8icmi3ns4rEl/oTfIle4iLjTliCzgTsbaIFMq/Xn078/lfY/BL0GWZ+psK4Q==}
    dev: true

  /nodemon/2.0.18:
    resolution: {integrity: sha512-uAvrKipi2zAz8E7nkSz4qW4F4zd5fs2wNGsTx+xXlP8KXqd9ucE0vY9wankOsPboeDyuUGN9vsXGV1pLn80l/A==}
    engines: {node: '>=8.10.0'}
    hasBin: true
    requiresBuild: true
    dependencies:
      chokidar: 3.5.3
      debug: 3.2.7
      ignore-by-default: 1.0.1
      minimatch: 3.1.2
      pstree.remy: 1.1.8
      semver: 5.7.1
      supports-color: 5.5.0
      touch: 3.1.0
      undefsafe: 2.0.5
      update-notifier: 5.1.0
    dev: true

  /nopt/1.0.10:
    resolution: {integrity: sha512-NWmpvLSqUrgrAC9HCuxEvb+PSloHpqVu+FqcO4eeF2h5qYRhA7ev6KvelyQAKtegUbC6RypJnlEOhd8vloNKYg==}
    hasBin: true
    dependencies:
      abbrev: 1.1.1
    dev: true

  /normalize-package-data/2.5.0:
    resolution: {integrity: sha512-/5CMN3T0R4XTj4DcGaexo+roZSdSFW/0AOOTROrjxzCG1wrWXEsGbRKevjlIL+ZDE4sZlJr5ED4YW0yqmkK+eA==}
    dependencies:
      hosted-git-info: 2.8.9
      resolve: 1.17.0
      semver: 5.7.1
      validate-npm-package-license: 3.0.4

  /normalize-package-data/3.0.3:
    resolution: {integrity: sha512-p2W1sgqij3zMMyRC067Dg16bfzVH+w7hyegmpIvZ4JNjqtGOVAIvLmjBx3yP7YTe9vKJgkoNOPjwQGogDoMXFA==}
    engines: {node: '>=10'}
    dependencies:
      hosted-git-info: 4.1.0
      is-core-module: 2.9.0
      semver: 7.3.7
      validate-npm-package-license: 3.0.4

  /normalize-path/3.0.0:
    resolution: {integrity: sha512-6eZs5Ls3WtCisHWp9S2GUy8dqkpGi4BVSz3GaqiE6ezub0512ESztXUwUB6C6IKbQkY2Pnb/mD4WYojCRwcwLA==}
    engines: {node: '>=0.10.0'}

  /normalize-url/4.5.1:
    resolution: {integrity: sha512-9UZCFRHQdNrfTpGg8+1INIg93B6zE0aXMVFkw1WFwvO4SlZywU6aLg5Of0Ap/PgcbSw4LNxvMWXMeugwMCX0AA==}
    engines: {node: '>=8'}
    dev: true

  /npm-bundled/1.1.2:
    resolution: {integrity: sha512-x5DHup0SuyQcmL3s7Rx/YQ8sbw/Hzg0rj48eN0dV7hf5cmQq5PXIeioroH3raV1QC1yh3uTYuMThvEQF3iKgGQ==}
    dependencies:
      npm-normalize-package-bin: 1.0.1
    dev: false

  /npm-normalize-package-bin/1.0.1:
    resolution: {integrity: sha512-EPfafl6JL5/rU+ot6P3gRSCpPDW5VmIzX959Ob1+ySFUuuYHWHekXpwdUZcKP5C+DS4GEtdJluwBjnsNDl+fSA==}
    dev: false

  /npm-package-arg/6.1.1:
    resolution: {integrity: sha512-qBpssaL3IOZWi5vEKUKW0cO7kzLeT+EQO9W8RsLOZf76KF9E/K9+wH0C7t06HXPpaH8WH5xF1MExLuCwbTqRUg==}
    dependencies:
      hosted-git-info: 2.8.9
      osenv: 0.1.5
      semver: 5.7.1
      validate-npm-package-name: 3.0.0
    dev: false

  /npm-package-json-lint-config-default/5.0.0_npm-package-json-lint@6.3.0:
    resolution: {integrity: sha512-guf+bECFtVz6sekPBmkf/m/k8gbX16F5S9wZI6cvhrkSEl+AhM2GoCU6alOhbaGbkn0PgbNRcRrsuu4jWEZFHQ==}
    engines: {node: '>=14.0.0', npm: '>=6.0.0'}
    peerDependencies:
      npm-package-json-lint: ^6.0.0
    dependencies:
      npm-package-json-lint: 6.3.0
    dev: true

  /npm-package-json-lint/6.3.0:
    resolution: {integrity: sha512-wOCWHSssQUzNvo85NYZweec5SNr9LtkB9tQzjOHjucoABJivtkOLcH/A/cfp6X+cPAC8UNzRC0K08HCm7G+rTA==}
    engines: {node: '>=14.0.0', npm: '>=6.0.0'}
    hasBin: true
    dependencies:
      ajv: 6.12.6
      ajv-errors: 1.0.1_ajv@6.12.6
      chalk: 4.1.2
      cosmiconfig: 7.0.1
      debug: 4.3.4
      globby: 11.1.0
      ignore: 5.2.0
      is-plain-obj: 3.0.0
      jsonc-parser: 3.0.0
      log-symbols: 4.1.0
      meow: 9.0.0
      plur: 4.0.0
      semver: 7.3.7
      slash: 3.0.0
      strip-json-comments: 3.1.1
      type-fest: 2.14.0
      validate-npm-package-name: 3.0.0
    transitivePeerDependencies:
      - supports-color
    dev: true

  /npm-packlist/2.1.5:
    resolution: {integrity: sha512-KCfK3Vi2F+PH1klYauoQzg81GQ8/GGjQRKYY6tRnpQUPKTs/1gBZSRWtTEd7jGdSn1LZL7gpAmJT+BcS55k2XQ==}
    engines: {node: '>=10'}
    hasBin: true
    dependencies:
      glob: 7.2.3
      ignore-walk: 3.0.4
      npm-bundled: 1.1.2
      npm-normalize-package-bin: 1.0.1
    dev: false

  /npm-run-path/4.0.1:
    resolution: {integrity: sha512-S48WzZW777zhNIrn7gxOlISNAqi9ZC/uQFnRdbeIHhZhCA6UqpkOT8T1G7BvfdgP4Er8gF4sUbaS0i7QvIfCWw==}
    engines: {node: '>=8'}
    dependencies:
      path-key: 3.1.1
    dev: true

  /nwsapi/2.2.1:
    resolution: {integrity: sha512-JYOWTeFoS0Z93587vRJgASD5Ut11fYl5NyihP3KrYBvMe1FRRs6RN7m20SA/16GM4P6hTnZjT+UmDOt38UeXNg==}
    dev: true

  /object-assign/4.1.1:
    resolution: {integrity: sha512-rJgTQnkUnH1sFw8yT6VSU3zD3sWmu6sZhIseY8VX+GRu3P6F7Fu+JNDoXfklElbLJSnc3FUQHVe4cU5hj+BcUg==}
    engines: {node: '>=0.10.0'}

  /object-inspect/1.12.2:
    resolution: {integrity: sha512-z+cPxW0QGUp0mcqcsgQyLVRDoXFQbXOwBaqyF7VIgI4TWNQsDHrBpUQslRmIfAoYWdYzs6UlKJtB2XJpTaNSpQ==}

  /object-keys/1.1.1:
    resolution: {integrity: sha512-NuAESUOUMrlIXOfHKzD6bpPu3tYt3xvjNdRIQ+FeT0lNb4K8WR70CaDxhuNguS2XG+GjkyMwOzsN5ZktImfhLA==}
    engines: {node: '>= 0.4'}

  /object.assign/4.1.2:
    resolution: {integrity: sha512-ixT2L5THXsApyiUPYKmW+2EHpXXe5Ii3M+f4e+aJFAHao5amFRW6J0OO6c/LU8Be47utCx2GL89hxGB6XSmKuQ==}
    engines: {node: '>= 0.4'}
    dependencies:
      call-bind: 1.0.2
      define-properties: 1.1.4
      has-symbols: 1.0.3
      object-keys: 1.1.1

  /object.entries/1.1.5:
    resolution: {integrity: sha512-TyxmjUoZggd4OrrU1W66FMDG6CuqJxsFvymeyXI51+vQLN67zYfZseptRge703kKQdo4uccgAKebXFcRCzk4+g==}
    engines: {node: '>= 0.4'}
    dependencies:
      call-bind: 1.0.2
      define-properties: 1.1.4
      es-abstract: 1.20.1

  /object.fromentries/2.0.5:
    resolution: {integrity: sha512-CAyG5mWQRRiBU57Re4FKoTBjXfDoNwdFVH2Y1tS9PqCsfUTymAohOkEMSG3aRNKmv4lV3O7p1et7c187q6bynw==}
    engines: {node: '>= 0.4'}
    dependencies:
      call-bind: 1.0.2
      define-properties: 1.1.4
      es-abstract: 1.20.1

  /object.hasown/1.1.1:
    resolution: {integrity: sha512-LYLe4tivNQzq4JdaWW6WO3HMZZJWzkkH8fnI6EebWl0VZth2wL2Lovm74ep2/gZzlaTdV62JZHEqHQ2yVn8Q/A==}
    dependencies:
      define-properties: 1.1.4
      es-abstract: 1.20.1

  /object.values/1.1.5:
    resolution: {integrity: sha512-QUZRW0ilQ3PnPpbNtgdNV1PDbEqLIiSFB3l+EnGtBQ/8SUTLj1PZwtQHABZtLgwpJZTSZhuGLOGk57Drx2IvYg==}
    engines: {node: '>= 0.4'}
    dependencies:
      call-bind: 1.0.2
      define-properties: 1.1.4
      es-abstract: 1.20.1

  /obliterator/1.6.1:
    resolution: {integrity: sha512-9WXswnqINnnhOG/5SLimUlzuU1hFJUc8zkwyD59Sd+dPOMf05PmnYG/d6Q7HZ+KmgkZJa1PxRso6QdM3sTNHig==}
    dev: false

  /on-finished/2.4.1:
    resolution: {integrity: sha512-oVlzkg3ENAhCk2zdv7IJwd/QUD4z2RxRwpkcGY8psCVcCYZNq4wYnVWALHM+brtuJjePWiYF/ClmuDr8Ch5+kg==}
    engines: {node: '>= 0.8'}
    dependencies:
      ee-first: 1.1.1

  /once/1.4.0:
    resolution: {integrity: sha512-lNaJgI+2Q5URQBkccEKHTQOPaXdUxnZZElQTZY0MFUAuaEqe1E+Nyvgdz/aIyNi6Z9MzO5dv1H8n58/GELp3+w==}
    dependencies:
      wrappy: 1.0.2

  /one-time/1.0.0:
    resolution: {integrity: sha512-5DXOiRKwuSEcQ/l0kGCF6Q3jcADFv5tSmRaJck/OqkVFcOzutB134KRSfF0xDrL39MNnqxbHBbUUcjZIhTgb2g==}
    dependencies:
      fn.name: 1.1.0
    dev: false

  /onetime/5.1.2:
    resolution: {integrity: sha512-kbpaSSGJTWdAY5KPVeMOKXSrPtr8C8C7wodJbcsd51jRnmD+GZu8Y0VoU6Dm5Z4vWr0Ig/1NKuWRKf7j5aaYSg==}
    engines: {node: '>=6'}
    dependencies:
      mimic-fn: 2.1.0

  /optionator/0.8.3:
    resolution: {integrity: sha512-+IW9pACdk3XWmmTXG8m3upGUJst5XRGzxMRjXzAuJ1XnIFNvfhjjIuYkDvysnPQ7qzqVzLt78BCruntqRhWQbA==}
    engines: {node: '>= 0.8.0'}
    dependencies:
      deep-is: 0.1.4
      fast-levenshtein: 2.0.6
      levn: 0.3.0
      prelude-ls: 1.1.2
      type-check: 0.3.2
      word-wrap: 1.2.3
    dev: true

  /optionator/0.9.1:
    resolution: {integrity: sha512-74RlY5FCnhq4jRxVUPKDaRwrVNXMqsGsiW6AJw4XK8hmtm10wC0ypZBLw5IIp85NZMr91+qd1RvvENwg7jjRFw==}
    engines: {node: '>= 0.8.0'}
    dependencies:
      deep-is: 0.1.4
      fast-levenshtein: 2.0.6
      levn: 0.4.1
      prelude-ls: 1.2.1
      type-check: 0.4.0
      word-wrap: 1.2.3

  /os-homedir/1.0.2:
    resolution: {integrity: sha512-B5JU3cabzk8c67mRRd3ECmROafjYMXbuzlwtqdM8IbS8ktlTix8aFGb2bAGKrSRIlnfKwovGUUr72JUPyOb6kQ==}
    engines: {node: '>=0.10.0'}
    dev: false

  /os-tmpdir/1.0.2:
    resolution: {integrity: sha512-D2FR03Vir7FIu45XBY20mTb+/ZSWB00sjU9jdQXt83gDrI4Ztz5Fs7/yy74g2N5SVQY4xY1qDr4rNddwYRVX0g==}
    engines: {node: '>=0.10.0'}
    dev: false

  /osenv/0.1.5:
    resolution: {integrity: sha512-0CWcCECdMVc2Rw3U5w9ZjqX6ga6ubk1xDVKxtBQPK7wis/0F2r9T6k4ydGYhecl7YUBxBVxhL5oisPsNxAPe2g==}
    dependencies:
      os-homedir: 1.0.2
      os-tmpdir: 1.0.2
    dev: false

  /p-cancelable/1.1.0:
    resolution: {integrity: sha512-s73XxOZ4zpt1edZYZzvhqFa6uvQc1vwUa0K0BdtIZgQMAJj9IbebH+JkgKZc9h+B05PKHLOTl4ajG1BmNrVZlw==}
    engines: {node: '>=6'}
    dev: true

  /p-limit/1.3.0:
    resolution: {integrity: sha512-vvcXsLAJ9Dr5rQOPk7toZQZJApBl2K4J6dANSsEuh6QI41JYcsS/qhTGa9ErIUUgK3WNQoJYvylxvjqmiqEA9Q==}
    engines: {node: '>=4'}
    dependencies:
      p-try: 1.0.0

  /p-limit/2.3.0:
    resolution: {integrity: sha512-//88mFWSJx8lxCzwdAABTJL2MyWB12+eIY7MDL2SqLmAkeKU9qxRvWuSyTjm3FUmpBEMuFfckAIqEaVGUDxb6w==}
    engines: {node: '>=6'}
    dependencies:
      p-try: 2.2.0

  /p-locate/2.0.0:
    resolution: {integrity: sha512-nQja7m7gSKuewoVRen45CtVfODR3crN3goVQ0DDZ9N3yHxgpkuBhZqsaiotSQRrADUrne346peY7kT3TSACykg==}
    engines: {node: '>=4'}
    dependencies:
      p-limit: 1.3.0

  /p-locate/4.1.0:
    resolution: {integrity: sha512-R79ZZ/0wAxKGu3oYMlz8jy/kbhsNrS7SKZ7PxEHBgJ5+F2mtFW2fK2cOtBh1cHYkQsbzFV7I+EoRKe6Yt0oK7A==}
    engines: {node: '>=8'}
    dependencies:
      p-limit: 2.3.0
    dev: true

  /p-reflect/2.1.0:
    resolution: {integrity: sha512-paHV8NUz8zDHu5lhr/ngGWQiW067DK/+IbJ+RfZ4k+s8y4EKyYCz8pGYWjxCg35eHztpJAt+NUgvN4L+GCbPlg==}
    engines: {node: '>=8'}
    dev: false

  /p-settle/4.1.1:
    resolution: {integrity: sha512-6THGh13mt3gypcNMm0ADqVNCcYa3BK6DWsuJWFCuEKP1rpY+OKGp7gaZwVmLspmic01+fsg/fN57MfvDzZ/PuQ==}
    engines: {node: '>=10'}
    dependencies:
      p-limit: 2.3.0
      p-reflect: 2.1.0
    dev: false

  /p-try/1.0.0:
    resolution: {integrity: sha512-U1etNYuMJoIz3ZXSrrySFjsXQTWOx2/jdi86L+2pRvph/qMKL6sbcCYdH23fqsbm8TH2Gn0OybpT4eSFlCVHww==}
    engines: {node: '>=4'}

  /p-try/2.2.0:
    resolution: {integrity: sha512-R4nPAVTAU0B9D35/Gk3uJf/7XYbQcyohSKdvAxIRSNghFl4e71hVoGnBNQz9cWaXxO2I10KTC+3jMdvvoKw6dQ==}
    engines: {node: '>=6'}

  /package-json/6.5.0:
    resolution: {integrity: sha512-k3bdm2n25tkyxcjSKzB5x8kfVxlMdgsbPr0GkZcwHsLpba6cBjqCt1KlcChKEvxHIcTB1FVMuwoijZ26xex5MQ==}
    engines: {node: '>=8'}
    dependencies:
      got: 9.6.0
      registry-auth-token: 4.2.2
      registry-url: 5.1.0
      semver: 6.3.0
    dev: true

  /pako/1.0.11:
    resolution: {integrity: sha512-4hLB8Py4zZce5s4yd9XzopqwVv/yGNhV1Bl8NTmCq1763HeK2+EwVTv+leGeL13Dnh2wfbqowVPXCIO0z4taYw==}
    dev: false

  /parent-module/1.0.1:
    resolution: {integrity: sha512-GQ2EWRpQV8/o+Aw8YqtfZZPfNRWZYkbidE9k5rpl/hC3vtHHBfGm2Ifi6qWV+coDGkrUKZAxE3Lot5kcsRlh+g==}
    engines: {node: '>=6'}
    dependencies:
      callsites: 3.1.0

  /parse-json/5.2.0:
    resolution: {integrity: sha512-ayCKvm/phCGxOkYRSCM82iDwct8/EonSEgCSxWxD7ve6jHggsFl4fZVQBPRNgQoKiuV/odhFrGzQXZwbifC8Rg==}
    engines: {node: '>=8'}
    dependencies:
      '@babel/code-frame': 7.18.6
      error-ex: 1.3.2
      json-parse-even-better-errors: 2.3.1
      lines-and-columns: 1.2.4

  /parse5/6.0.1:
    resolution: {integrity: sha512-Ofn/CTFzRGTTxwpNEs9PP93gXShHcTq255nzRYSKe8AkVpZY7e1fpmTfOyoIvjP5HG7Z2ZM7VS9PPhQGW2pOpw==}
    dev: true

  /parseurl/1.3.3:
    resolution: {integrity: sha512-CiyeOxFT/JZyN5m0z9PfXw4SCBJ6Sygz1Dpl0wqjlhDEGGBP1GnsUVEL0p63hoG1fcj3fHynXi9NYO4nWOL+qQ==}
    engines: {node: '>= 0.8'}

  /path-exists/3.0.0:
    resolution: {integrity: sha512-bpC7GYwiDYQ4wYLe+FA8lhRjhQCMcQGuSgGGqDkg/QerRWw9CmGRT0iSOVRSZJ29NMLZgIzqaljJ63oaL4NIJQ==}
    engines: {node: '>=4'}

  /path-exists/4.0.0:
    resolution: {integrity: sha512-ak9Qy5Q7jYb2Wwcey5Fpvg2KoAc/ZIhLSLOSBmRmygPsGwkVVt0fZa0qrtMz+m6tJTAHfZQ8FnmB4MG4LWy7/w==}
    engines: {node: '>=8'}
    dev: true

  /path-is-absolute/1.0.1:
    resolution: {integrity: sha512-AVbw3UJ2e9bq64vSaS9Am0fje1Pa8pbGqTTsmXfaIiMpnr5DlDhfJOuLj9Sf95ZPVDAUerDfEk88MPmPe7UCQg==}
    engines: {node: '>=0.10.0'}

  /path-key/3.1.1:
    resolution: {integrity: sha512-ojmeN0qd+y0jszEtoY48r0Peq5dwMEkIlCOu6Q5f41lfkswXuKtYrhgoTpLnyIcHm24Uhqx+5Tqm2InSwLhE6Q==}
    engines: {node: '>=8'}

  /path-parse/1.0.7:
    resolution: {integrity: sha512-LDJzPVEEEPR+y48z93A0Ed0yXb8pAByGWo/k5YYdYgpY2/2EsOsksJrq7lOHxryrVOn1ejG6oAp8ahvOIQD8sw==}

  /path-to-regexp/0.1.7:
    resolution: {integrity: sha512-5DFkuoqlv1uYQKxy8omFBeJPQcdoE07Kv2sferDCrAq1ohOU+MSDswDIbnx3YAM60qIOnYa53wBhXW0EbMonrQ==}

  /path-to-regexp/1.8.0:
    resolution: {integrity: sha512-n43JRhlUKUAlibEJhPeir1ncUID16QnEjNpwzNdO3Lm4ywrBpBZ5oLD0I6br9evr1Y9JTqwRtAh7JLoOzAQdVA==}
    dependencies:
      isarray: 0.0.1

  /path-type/4.0.0:
    resolution: {integrity: sha512-gDKb8aZMDeD/tZWs9P6+q0J9Mwkdl6xMV8TjnGP3qJVJ06bdMgkbBlLU8IdfOsIsFz2BW1rNVT3XuNEl8zPAvw==}
    engines: {node: '>=8'}

  /picocolors/1.0.0:
    resolution: {integrity: sha512-1fygroTLlHu66zi26VoTDv8yRgm0Fccecssto+MhsZ0D/DGW2sm8E8AjW7NU5VVTRt5GxbeZ5qBuJr+HyLYkjQ==}

  /picomatch/2.3.1:
    resolution: {integrity: sha512-JU3teHTNjmE2VCGFzuY8EXzCDVwEqB2a8fsIvwaStHhAWJEeVd1o1QD80CU6+ZdEXXSLbSsuLwJjkCBWqRQUVA==}
    engines: {node: '>=8.6'}

  /pirates/4.0.5:
    resolution: {integrity: sha512-8V9+HQPupnaXMA23c5hvl69zXvTwTzyAYasnkb0Tts4XvO4CliqONMOnvlq26rkhLC3nWDFBJf73LU1e1VZLaQ==}
    engines: {node: '>= 6'}
    dev: true

  /pkcs11js/1.3.0:
    resolution: {integrity: sha512-owI+M6Gpw0cEU47cTt2eWQs4Iqm9zRyobiJ0q37wIgOrK8BcXVuRM3eVGH58QxYWhItMcRiEBUTE8HUHZX+beQ==}
    requiresBuild: true
    dependencies:
      nan: 2.16.0
    dev: false
    optional: true

  /pkg-dir/4.2.0:
    resolution: {integrity: sha512-HRDzbaKjC+AOWVXxAU/x54COGeIv9eb+6CkDSQoNTt4XyWoIJvuPsXizxu/Fr23EiekbtZwmh1IcIG/l/a10GQ==}
    engines: {node: '>=8'}
    dependencies:
      find-up: 4.1.0
    dev: true

  /please-upgrade-node/3.2.0:
    resolution: {integrity: sha512-gQR3WpIgNIKwBMVLkpMUeR3e1/E1y42bqDQZfql+kDeXd8COYfM8PQA4X6y7a8u9Ua9FHmsrrmirW2vHs45hWg==}
    dependencies:
      semver-compare: 1.0.0
    dev: true

  /plur/4.0.0:
    resolution: {integrity: sha512-4UGewrYgqDFw9vV6zNV+ADmPAUAfJPKtGvb/VdpQAx25X5f3xXdGdyOEVFwkl8Hl/tl7+xbeHqSEM+D5/TirUg==}
    engines: {node: '>=10'}
    dependencies:
      irregular-plurals: 3.3.0
    dev: true

  /postcss/8.4.14:
    resolution: {integrity: sha512-E398TUmfAYFPBSdzgeieK2Y1+1cpdxJx8yXbK/m57nRhKSmk1GB2tO4lbLBtlkfPQTDKfe4Xqv1ASWPpayPEig==}
    engines: {node: ^10 || ^12 || >=14}
    dependencies:
      nanoid: 3.3.4
      picocolors: 1.0.0
      source-map-js: 1.0.2
    dev: true

  /postcss/8.4.5:
    resolution: {integrity: sha512-jBDboWM8qpaqwkMwItqTQTiFikhs/67OYVvblFFTM7MrZjt6yMKd6r2kgXizEbTTljacm4NldIlZnhbjr84QYg==}
    engines: {node: ^10 || ^12 || >=14}
    dependencies:
      nanoid: 3.3.4
      picocolors: 1.0.0
      source-map-js: 1.0.2
    dev: false

  /prebuild-install/7.1.1:
    resolution: {integrity: sha512-jAXscXWMcCK8GgCoHOfIr0ODh5ai8mj63L2nWrjuAgXE6tDyYGnx4/8o/rCgU+B4JSyZBKbeZqzhtwtC3ovxjw==}
    engines: {node: '>=10'}
    hasBin: true
    dependencies:
      detect-libc: 2.0.1
      expand-template: 2.0.3
      github-from-package: 0.0.0
      minimist: 1.2.6
      mkdirp-classic: 0.5.3
      napi-build-utils: 1.0.2
      node-abi: 3.22.0
      pump: 3.0.0
      rc: 1.2.8
      simple-get: 4.0.1
      tar-fs: 2.1.1
      tunnel-agent: 0.6.0
    dev: true

  /prelude-ls/1.1.2:
    resolution: {integrity: sha512-ESF23V4SKG6lVSGZgYNpbsiaAkdab6ZgOxe52p7+Kid3W3u3bxR4Vfd/o21dmN7jSt0IwgZ4v5MUd26FEtXE9w==}
    engines: {node: '>= 0.8.0'}
    dev: true

  /prelude-ls/1.2.1:
    resolution: {integrity: sha512-vkcDPrRZo1QZLbn5RLGPpg/WmIQ65qoWWhcGKf/b5eplkkarX0m9z8ppCat4mlOqUsWpyNuYgO3VRyrYHSzX5g==}
    engines: {node: '>= 0.8.0'}

  /prepend-http/2.0.0:
    resolution: {integrity: sha512-ravE6m9Atw9Z/jjttRUZ+clIXogdghyZAuWJ3qEzjT+jI/dL1ifAqhZeC5VHzQp1MSt1+jxKkFNemj/iO7tVUA==}
    engines: {node: '>=4'}
    dev: true

  /prettier/2.3.2:
    resolution: {integrity: sha512-lnJzDfJ66zkMy58OL5/NY5zp70S7Nz6KqcKkXYzn2tMVrNxvbqaBpg7H3qHaLxCJ5lNMsGuM8+ohS7cZrthdLQ==}
    engines: {node: '>=10.13.0'}
    hasBin: true
    dev: true

  /pretty-format/27.5.1:
    resolution: {integrity: sha512-Qb1gy5OrP5+zDf2Bvnzdl3jsTf1qXVMazbvCoKhtKqVs4/YK4ozX4gKQJJVyNe+cajNPn0KoC0MC3FUmaHWEmQ==}
    engines: {node: ^10.13.0 || ^12.13.0 || ^14.15.0 || >=15.0.0}
    dependencies:
      ansi-regex: 5.0.1
      ansi-styles: 5.2.0
      react-is: 17.0.2
    dev: true

  /process-nextick-args/2.0.1:
    resolution: {integrity: sha512-3ouUOpQhtgrbOa17J7+uxOTpITYWaGP7/AhoR3+A+/1e9skrzelGi/dXzEYyvbxubEF6Wn2ypscTKiKJFFn1ag==}
    dev: false

  /process/0.11.10:
    resolution: {integrity: sha512-cdGef/drWFoydD1JsMzuFf8100nZl+GT+yacc2bEced5f9Rjk4z+WtFUTBu9PhOi9j/jfmBPu0mMEY4wIdAF8A==}
    engines: {node: '>= 0.6.0'}
    dev: false

  /promise-settle/0.3.0:
    resolution: {integrity: sha512-sdZv9X6V2mnVSNibIHk44hI2jf6z9bhsm2OUU+hsU1JgdFuwsZVUcIGPreQ9wlu5wWlAGXzbyEbCUU+U8TQSHQ==}
    engines: {node: '>= 0.10.0'}
    dev: false

  /prompts/2.4.2:
    resolution: {integrity: sha512-NxNv/kLguCA7p3jE8oL2aEBsrJWgAakBpgmgK6lpPWV+WuOmY6r2/zbAVnP+T8bQlA0nzHXSJSJW0Hq7ylaD2Q==}
    engines: {node: '>= 6'}
    dependencies:
      kleur: 3.0.3
      sisteransi: 1.0.5
    dev: true

  /prop-types/15.8.1:
    resolution: {integrity: sha512-oj87CgZICdulUohogVAR7AjlC0327U4el4L6eAvOqCeudMDVU0NThNaV+b9Df4dXgSP1gXMTnPdhfe/2qDH5cg==}
    dependencies:
      loose-envify: 1.4.0
      object-assign: 4.1.1
      react-is: 16.13.1

  /protobufjs/6.11.3:
    resolution: {integrity: sha512-xL96WDdCZYdU7Slin569tFX712BxsxslWwAfAhCYjQKGTq7dAU91Lomy6nLLhh/dyGhk/YH4TwTSRxTzhuHyZg==}
    hasBin: true
    requiresBuild: true
    dependencies:
      '@protobufjs/aspromise': 1.1.2
      '@protobufjs/base64': 1.1.2
      '@protobufjs/codegen': 2.0.4
      '@protobufjs/eventemitter': 1.1.0
      '@protobufjs/fetch': 1.1.0
      '@protobufjs/float': 1.0.2
      '@protobufjs/inquire': 1.1.0
      '@protobufjs/path': 1.1.2
      '@protobufjs/pool': 1.1.0
      '@protobufjs/utf8': 1.1.0
      '@types/long': 4.0.2
      '@types/node': 14.18.21
      long: 4.0.0
    dev: false

  /proxy-addr/2.0.7:
    resolution: {integrity: sha512-llQsMLSUDUPT44jdrU/O37qlnifitDP+ZwrmmZcoSKyLKvtZxpyV0n2/bD/N4tBAAZ/gJEdZU7KMraoK1+XYAg==}
    engines: {node: '>= 0.10'}
    dependencies:
      forwarded: 0.2.0
      ipaddr.js: 1.9.1

  /psl/1.8.0:
    resolution: {integrity: sha512-RIdOzyoavK+hA18OGGWDqUTsCLhtA7IcZ/6NCs4fFJaHBDab+pDDmDIByWFRQJq2Cd7r1OoQxBGKOaztq+hjIQ==}

  /pstree.remy/1.1.8:
    resolution: {integrity: sha512-77DZwxQmxKnu3aR542U+X8FypNzbfJ+C5XQDk3uWjWxn6151aIMGthWYRXTqT1E5oJvg+ljaa2OJi+VfvCOQ8w==}
    dev: true

  /pump/3.0.0:
    resolution: {integrity: sha512-LwZy+p3SFs1Pytd/jYct4wpv49HiYCqd9Rlc5ZVdk0V+8Yzv6jR5Blk3TRmPL1ft69TxP0IMZGJ+WPFU2BFhww==}
    dependencies:
      end-of-stream: 1.4.4
      once: 1.4.0
    dev: true

  /punycode/1.3.2:
    resolution: {integrity: sha512-RofWgt/7fL5wP1Y7fxE7/EmTLzQVnB0ycyibJ0OOHIlJqTNzglYFxVwETOcIoJqJmpDXJ9xImDv+Fq34F/d4Dw==}

  /punycode/2.1.1:
    resolution: {integrity: sha512-XRsRjdf+j5ml+y/6GKHPZbrF/8p2Yga0JPtdqTIY2Xe5ohJPD9saDJJLPvp9+NSBprVvevdXZybnj2cv8OEd0A==}
    engines: {node: '>=6'}

  /pupa/2.1.1:
    resolution: {integrity: sha512-l1jNAspIBSFqbT+y+5FosojNpVpF94nlI+wDUpqP9enwOTfHx9f0gh5nB96vl+6yTpsJsypeNrwfzPrKuHB41A==}
    engines: {node: '>=8'}
    dependencies:
      escape-goat: 2.1.1
    dev: true

  /pure-rand/5.0.1:
    resolution: {integrity: sha512-ksWccjmXOHU2gJBnH0cK1lSYdvSZ0zLoCMSz/nTGh6hDvCSgcRxDyIcOBD6KNxFz3xhMPm/T267Tbe2JRymKEQ==}
    dev: true

  /qs/6.10.3:
    resolution: {integrity: sha512-wr7M2E0OFRfIfJZjKGieI8lBKb7fRCH4Fv5KNPEs7gJ8jadvotdsS08PzOKR7opXhZ/Xkjtt3WF9g38drmyRqQ==}
    engines: {node: '>=0.6'}
    dependencies:
      side-channel: 1.0.4

  /qs/6.11.0:
    resolution: {integrity: sha512-MvjoMCJwEarSbUYk5O+nmoSzSutSsTwF85zcHPQ9OrlFoZOYIjaqBAJIqIXjptyD5vThxGq52Xu/MaJzRkIk4Q==}
    engines: {node: '>=0.6'}
    dependencies:
      side-channel: 1.0.4
    dev: false

  /query-ast/1.0.4:
    resolution: {integrity: sha512-KFJFSvODCBjIH5HbHvITj9EEZKYUU6VX0T5CuB1ayvjUoUaZkKMi6eeby5Tf8DMukyZHlJQOE1+f3vevKUe6eg==}
    dependencies:
      invariant: 2.2.4
    dev: true

  /querystring/0.2.0:
    resolution: {integrity: sha1-sgmEkgO7Jd+CDadW50cAWHhSFiA=}
    engines: {node: '>=0.4.x'}
    deprecated: The querystring API is considered Legacy. new code should use the URLSearchParams API instead.

  /queue-microtask/1.2.3:
    resolution: {integrity: sha512-NuaNSa6flKT5JaSYQzJok04JzTL1CA6aGhv5rfLW3PgqA+M2ChpZQnAC8h8i4ZFkBS8X5RqkDBHA7r4hej3K9A==}

  /quick-lru/4.0.1:
    resolution: {integrity: sha512-ARhCpm70fzdcvNQfPoy49IaanKkTlRWF2JMzqhcJbhSFRZv7nPTvZJdcY7301IPmvW+/p0RgIWnQDLJxifsQ7g==}
    engines: {node: '>=8'}
    dev: true

  /ramda/0.27.2:
    resolution: {integrity: sha512-SbiLPU40JuJniHexQSAgad32hfwd+DRUdwF2PlVuI5RZD0/vahUco7R8vD86J/tcEKKF9vZrUVwgtmGCqlCKyA==}
    dev: false

  /range-parser/1.2.1:
    resolution: {integrity: sha512-Hrgsx+orqoygnmhFbKaHE6c296J+HTAQXoxEF6gNupROmmGJRoyzfG3ccAveqCBrwr/2yxQ5BVd/GTl5agOwSg==}
    engines: {node: '>= 0.6'}

  /raw-body/2.5.1:
    resolution: {integrity: sha512-qqJBtEyVgS0ZmPGdCFPWJ3FreoqvG4MVQln/kCgF7Olq95IbOp0/BWyMwbdtn4VTvkM8Y7khCQ2Xgk/tcrCXig==}
    engines: {node: '>= 0.8'}
    dependencies:
      bytes: 3.1.2
      http-errors: 2.0.0
      iconv-lite: 0.4.24
      unpipe: 1.0.0

  /rc/1.2.8:
    resolution: {integrity: sha512-y3bGgqKj3QBdxLbLkomlohkvsA8gdAiUQlSBJnBhfn+BPxg4bc62d8TcBW15wavDfgexCgccckhcZvywyQYPOw==}
    hasBin: true
    dependencies:
      deep-extend: 0.6.0
      ini: 1.3.8
      minimist: 1.2.6
      strip-json-comments: 2.0.1
    dev: true

  /react-clientside-effect/1.2.6_react@17.0.2:
    resolution: {integrity: sha512-XGGGRQAKY+q25Lz9a/4EPqom7WRjz3z9R2k4jhVKA/puQFH/5Nt27vFZYql4m4NVNdUvX8PS3O7r/Zzm7cjUlg==}
    peerDependencies:
      react: ^15.3.0 || ^16.0.0 || ^17.0.0 || ^18.0.0
    dependencies:
      '@babel/runtime': 7.18.6
      react: 17.0.2
    dev: true

  /react-dom/17.0.2_react@17.0.2:
    resolution: {integrity: sha512-s4h96KtLDUQlsENhMn1ar8t2bEa+q/YAtj8pPPdIjPDGBDIVNsrD9aXNWqspUe6AzKCIG0C1HZZLqLV7qpOBGA==}
    peerDependencies:
      react: 17.0.2
    dependencies:
      loose-envify: 1.4.0
      object-assign: 4.1.1
      react: 17.0.2
      scheduler: 0.20.2
    dev: false

  /react-draggable/4.4.5_react-dom@17.0.2+react@17.0.2:
    resolution: {integrity: sha512-OMHzJdyJbYTZo4uQE393fHcqqPYsEtkjfMgvCHr6rejT+Ezn4OZbNyGH50vv+SunC1RMvwOTSWkEODQLzw1M9g==}
    peerDependencies:
      react: '>= 16.3.0'
      react-dom: '>= 16.3.0'
    dependencies:
      clsx: 1.1.1
      prop-types: 15.8.1
      react: 17.0.2
      react-dom: 17.0.2_react@17.0.2
    dev: true

  /react-focus-lock/2.8.1_b08e3c15324cbe90a6ff8fcd416c932c:
    resolution: {integrity: sha512-4kb9I7JIiBm0EJ+CsIBQ+T1t5qtmwPRbFGYFQ0t2q2qIpbFbYTHDjnjJVFB7oMBtXityEOQehblJPjqSIf3Amg==}
    peerDependencies:
      react: ^16.8.0 || ^17.0.0 || ^18.0.0
    dependencies:
      '@babel/runtime': 7.18.6
      focus-lock: 0.10.2
      prop-types: 15.8.1
      react: 17.0.2
      react-clientside-effect: 1.2.6_react@17.0.2
      use-callback-ref: 1.3.0_b08e3c15324cbe90a6ff8fcd416c932c
      use-sidecar: 1.1.2_b08e3c15324cbe90a6ff8fcd416c932c
    transitivePeerDependencies:
      - '@types/react'
    dev: true

  /react-i18next/11.17.3_451aa2b5f12c83219369d18bdf6ed6b2:
    resolution: {integrity: sha512-rIrLl5cLDoHdXFWdjKurRpatA3MPC9j3yTZidv0GmJEea5+XGXl42p7NupA1dmghoLGOXllShNUobgPYtgEcRA==}
    peerDependencies:
      i18next: '>= 19.0.0'
      react: '>= 16.8.0'
      react-dom: '*'
      react-native: '*'
    peerDependenciesMeta:
      react-dom:
        optional: true
      react-native:
        optional: true
    dependencies:
      '@babel/runtime': 7.18.6
      html-escaper: 2.0.2
      html-parse-stringify: 3.0.1
      i18next: 21.8.11
      react: 17.0.2
      react-dom: 17.0.2_react@17.0.2
    dev: false

  /react-is/16.13.1:
    resolution: {integrity: sha512-24e6ynE2H+OKt4kqsOvNd8kBpV65zoxbA4BVsEOB3ARVWQki/DHzaUoC5KuON/BiccDaCCTZBuOcfZs70kR8bQ==}

  /react-is/17.0.2:
    resolution: {integrity: sha512-w2GsyukL62IJnlaff/nRegPQR94C/XXamvMWmSHRJ4y7Ts/4ocGRmTHvOs8PSE6pB3dWOrD/nueuU5sduBsQ4w==}
    dev: true

  /react-keyed-flatten-children/1.3.0_react@17.0.2:
    resolution: {integrity: sha512-qB7A6n+NHU0x88qTZGAJw6dsqwI941jcRPBB640c/CyWqjPQQ+YUmXOuzPziuHb7iqplM3xksWAbGYwkQT0tXA==}
    peerDependencies:
      react: '>=15.0.0'
    dependencies:
      react: 17.0.2
      react-is: 16.13.1
    dev: true

  /react-resizable/1.11.1_react-dom@17.0.2+react@17.0.2:
    resolution: {integrity: sha512-S70gbLaAYqjuAd49utRHibtHLrHXInh7GuOR+6OO6RO6uleQfuBnWmZjRABfqNEx3C3Z6VPLg0/0uOYFrkfu9Q==}
    peerDependencies:
      react: 0.14.x || 15.x || 16.x || 17.x
      react-dom: 0.14.x || 15.x || 16.x || 17.x
    dependencies:
      prop-types: 15.8.1
      react: 17.0.2
      react-dom: 17.0.2_react@17.0.2
      react-draggable: 4.4.5_react-dom@17.0.2+react@17.0.2
    dev: true

  /react-transition-group/4.4.2_react-dom@17.0.2+react@17.0.2:
    resolution: {integrity: sha512-/RNYfRAMlZwDSr6z4zNKV6xu53/e2BuaBbGhbyYIXTrmgu/bGHzmqOs7mJSJBHy9Ud+ApHx3QjrkKSp1pxvlFg==}
    peerDependencies:
      react: '>=16.6.0'
      react-dom: '>=16.6.0'
    dependencies:
      '@babel/runtime': 7.18.6
      dom-helpers: 5.2.1
      loose-envify: 1.4.0
      prop-types: 15.8.1
      react: 17.0.2
      react-dom: 17.0.2_react@17.0.2
    dev: true

  /react-virtual/2.10.4_react@17.0.2:
    resolution: {integrity: sha512-Ir6+oPQZTVHfa6+JL9M7cvMILstFZH/H3jqeYeKI4MSUX+rIruVwFC6nGVXw9wqAw8L0Kg2KvfXxI85OvYQdpQ==}
    peerDependencies:
      react: ^16.6.3 || ^17.0.0
    dependencies:
      '@reach/observe-rect': 1.2.0
      react: 17.0.2
    dev: true

  /react/17.0.2:
    resolution: {integrity: sha512-gnhPt75i/dq/z3/6q/0asP78D0u592D5L1pd7M8P+dck6Fu/jJeL6iVVK23fptSUZj8Vjf++7wXA8UNclGQcbA==}
    engines: {node: '>=0.10.0'}
    dependencies:
      loose-envify: 1.4.0
      object-assign: 4.1.1
    dev: false

  /read-package-json/2.1.2:
    resolution: {integrity: sha512-D1KmuLQr6ZSJS0tW8hf3WGpRlwszJOXZ3E8Yd/DNRaM5d+1wVRZdHlpGBLAuovjr28LbWvjpWkBHMxpRGGjzNA==}
    dependencies:
      glob: 7.2.3
      json-parse-even-better-errors: 2.3.1
      normalize-package-data: 2.5.0
      npm-normalize-package-bin: 1.0.1
    dev: false

  /read-package-tree/5.1.6:
    resolution: {integrity: sha512-FCX1aT3GWyY658wzDICef4p+n0dB+ENRct8E/Qyvppj6xVpOYerBHfUu7OP5Rt1/393Tdglguf5ju5DEX4wZNg==}
    deprecated: The functionality that this package provided is now in @npmcli/arborist
    dependencies:
      debuglog: 1.0.1
      dezalgo: 1.0.4
      once: 1.4.0
      read-package-json: 2.1.2
      readdir-scoped-modules: 1.1.0
    dev: false

  /read-pkg-up/7.0.1:
    resolution: {integrity: sha512-zK0TB7Xd6JpCLmlLmufqykGE+/TlOePD6qKClNW7hHDKFh/J7/7gCWGR7joEQEW1bKq3a3yUZSObOoWLFQ4ohg==}
    engines: {node: '>=8'}
    dependencies:
      find-up: 4.1.0
      read-pkg: 5.2.0
      type-fest: 0.8.1
    dev: true

  /read-pkg/5.2.0:
    resolution: {integrity: sha512-Ug69mNOpfvKDAc2Q8DRpMjjzdtrnv9HcSMX+4VsZxD1aZ6ZzrIE7rlzXBtWTyhULSMKg076AW6WR5iZpD0JiOg==}
    engines: {node: '>=8'}
    dependencies:
      '@types/normalize-package-data': 2.4.1
      normalize-package-data: 2.5.0
      parse-json: 5.2.0
      type-fest: 0.6.0
    dev: true

  /read-yaml-file/2.1.0:
    resolution: {integrity: sha512-UkRNRIwnhG+y7hpqnycCL/xbTk7+ia9VuVTC0S+zVbwd65DI9eUpRMfsWIGrCWxTU/mi+JW8cHQCrv+zfCbEPQ==}
    engines: {node: '>=10.13'}
    dependencies:
      js-yaml: 4.1.0
      strip-bom: 4.0.0
    dev: false

  /readable-stream/2.3.7:
    resolution: {integrity: sha512-Ebho8K4jIbHAxnuxi7o42OrZgF/ZTNcsZj6nRKyUmkhLFq8CHItp/fy6hQZuZmP/n3yZ9VBUbp4zz/mX8hmYPw==}
    dependencies:
      core-util-is: 1.0.3
      inherits: 2.0.4
      isarray: 1.0.0
      process-nextick-args: 2.0.1
      safe-buffer: 5.1.2
      string_decoder: 1.1.1
      util-deprecate: 1.0.2
    dev: false

  /readable-stream/3.6.0:
    resolution: {integrity: sha512-BViHy7LKeTz4oNnkcLJ+lVSL6vpiFeX6/d3oSH8zCW7UxP2onchk+vTGB143xuFjHS3deTgkKoXXymXqymiIdA==}
    engines: {node: '>= 6'}
    dependencies:
      inherits: 2.0.4
      string_decoder: 1.3.0
      util-deprecate: 1.0.2

  /readdir-scoped-modules/1.1.0:
    resolution: {integrity: sha512-asaikDeqAQg7JifRsZn1NJZXo9E+VwlyCfbkZhwyISinqk5zNS6266HS5kah6P0SaQKGF6SkNnZVHUzHFYxYDw==}
    dependencies:
      debuglog: 1.0.1
      dezalgo: 1.0.4
      graceful-fs: 4.2.10
      once: 1.4.0
    dev: false

  /readdirp/3.5.0:
    resolution: {integrity: sha512-cMhu7c/8rdhkHXWsY+osBhfSy0JikwpHK/5+imo+LpeasTF8ouErHrlYkwT0++njiyuDvc7OFY5T3ukvZ8qmFQ==}
    engines: {node: '>=8.10.0'}
    dependencies:
      picomatch: 2.3.1
    dev: true

  /readdirp/3.6.0:
    resolution: {integrity: sha512-hOS089on8RduqdbhvQ5Z37A0ESjsqz6qnRcffsMU3495FuTdqSm+7bhJ29JvIOsBDEEnan5DPu9t3To9VRlMzA==}
    engines: {node: '>=8.10.0'}
    dependencies:
      picomatch: 2.3.1
    dev: true

  /redent/3.0.0:
    resolution: {integrity: sha512-6tDA8g98We0zd0GvVeMT9arEOnTw9qM03L9cJXaCjrip1OO764RDBLBfrB4cwzNGDj5OA5ioymC9GkizgWJDUg==}
    engines: {node: '>=8'}
    dependencies:
      indent-string: 4.0.0
      strip-indent: 3.0.0
    dev: true

  /regenerate-unicode-properties/10.0.1:
    resolution: {integrity: sha512-vn5DU6yg6h8hP/2OkQo3K7uVILvY4iu0oI4t3HFa81UPkhGJwkRwM10JEc3upjdhHjs/k8GJY1sRBhk5sr69Bw==}
    engines: {node: '>=4'}
    dependencies:
      regenerate: 1.4.2
    dev: true

  /regenerate/1.4.2:
    resolution: {integrity: sha512-zrceR/XhGYU/d/opr2EKO7aRHUeiBI8qjtfHqADTwZd6Szfy16la6kqD0MIUs5z5hx6AaKa+PixpPrR289+I0A==}
    dev: true

  /regenerator-runtime/0.13.9:
    resolution: {integrity: sha512-p3VT+cOEgxFsRRA9X4lkI1E+k2/CtnKtU4gcxyaCUreilL/vqI6CdZ3wxVUx3UOUg+gnUOQQcRI7BmSI656MYA==}

  /regenerator-transform/0.15.0:
    resolution: {integrity: sha512-LsrGtPmbYg19bcPHwdtmXwbW+TqNvtY4riE3P83foeHRroMbH6/2ddFBfab3t7kbzc7v7p4wbkIecHImqt0QNg==}
    dependencies:
      '@babel/runtime': 7.18.6
    dev: true

  /regexp-tree/0.1.24:
    resolution: {integrity: sha512-s2aEVuLhvnVJW6s/iPgEGK6R+/xngd2jNQ+xy4bXNDKxZKJH6jpPHY6kVeVv1IeLCHgswRj+Kl3ELaDjG6V1iw==}
    hasBin: true

  /regexp.prototype.flags/1.4.3:
    resolution: {integrity: sha512-fjggEOO3slI6Wvgjwflkc4NFRCTZAu5CnNfBd5qOMYhWdn67nJBBu34/TkD++eeFmd8C9r9jfXJ27+nSiRkSUA==}
    engines: {node: '>= 0.4'}
    dependencies:
      call-bind: 1.0.2
      define-properties: 1.1.4
      functions-have-names: 1.2.3

  /regexpp/3.2.0:
    resolution: {integrity: sha512-pq2bWo9mVD43nbts2wGv17XLiNLya+GklZ8kaDLV2Z08gDCsGpnKn9BFMepvWuHCbyVvY7J5o5+BVvoQbmlJLg==}
    engines: {node: '>=8'}

  /regexpu-core/5.1.0:
    resolution: {integrity: sha512-bb6hk+xWd2PEOkj5It46A16zFMs2mv86Iwpdu94la4S3sJ7C973h2dHpYKwIBGaWSO7cIRJ+UX0IeMaWcO4qwA==}
    engines: {node: '>=4'}
    dependencies:
      regenerate: 1.4.2
      regenerate-unicode-properties: 10.0.1
      regjsgen: 0.6.0
      regjsparser: 0.8.4
      unicode-match-property-ecmascript: 2.0.0
      unicode-match-property-value-ecmascript: 2.0.0
    dev: true

  /registry-auth-token/4.2.2:
    resolution: {integrity: sha512-PC5ZysNb42zpFME6D/XlIgtNGdTl8bBOCw90xQLVMpzuuubJKYDWFAEuUNc+Cn8Z8724tg2SDhDRrkVEsqfDMg==}
    engines: {node: '>=6.0.0'}
    dependencies:
      rc: 1.2.8
    dev: true

  /registry-url/5.1.0:
    resolution: {integrity: sha512-8acYXXTI0AkQv6RAOjE3vOaIXZkT9wo4LOFbBKYQEEnnMNBpKqdUrI6S4NT0KPIo/WVvJ5tE/X5LF/TQUf0ekw==}
    engines: {node: '>=8'}
    dependencies:
      rc: 1.2.8
    dev: true

  /regjsgen/0.6.0:
    resolution: {integrity: sha512-ozE883Uigtqj3bx7OhL1KNbCzGyW2NQZPl6Hs09WTvCuZD5sTI4JY58bkbQWa/Y9hxIsvJ3M8Nbf7j54IqeZbA==}
    dev: true

  /regjsparser/0.8.4:
    resolution: {integrity: sha512-J3LABycON/VNEu3abOviqGHuB/LOtOQj8SKmfP9anY5GfAVw/SPjwzSjxGjbZXIxbGfqTHtJw58C2Li/WkStmA==}
    hasBin: true
    dependencies:
      jsesc: 0.5.0
    dev: true

  /require-directory/2.1.1:
    resolution: {integrity: sha512-fGxEI7+wsG9xrvdjsrlmL22OMTTiHRwAMroiEeMgq8gzoLC/PQr7RsRDSTLUg/bZAZtF+TVIkHc6/4RIKrui+Q==}
    engines: {node: '>=0.10.0'}

  /require-from-string/2.0.2:
    resolution: {integrity: sha512-Xf0nWe6RseziFMu+Ap9biiUbmplq6S9/p+7w7YXP/JBHhrUDDUhwa+vANyubuqfZWTveU//DYVGsDG7RKL/vEw==}
    engines: {node: '>=0.10.0'}
    dev: true

  /require-package-name/2.0.1:
    resolution: {integrity: sha512-uuoJ1hU/k6M0779t3VMVIYpb2VMJk05cehCaABFhXaibcbvfgR8wKiozLjVFSzJPmQMRqIcO0HMyTFqfV09V6Q==}
    dev: true

  /resolve-cwd/3.0.0:
    resolution: {integrity: sha512-OrZaX2Mb+rJCpH/6CpSqt9xFVpN++x01XnN2ie9g6P5/3xelLAkXWVADpdz1IHD/KFfEXyE6V0U01OQ3UO2rEg==}
    engines: {node: '>=8'}
    dependencies:
      resolve-from: 5.0.0
    dev: true

  /resolve-from/4.0.0:
    resolution: {integrity: sha512-pb/MYmXstAkysRFx8piNI1tGFNQIFA3vkE3Gq4EuA1dF6gHp/+vgZqsCGJapvy8N3Q+4o7FwvquPJcnZ7RYy4g==}
    engines: {node: '>=4'}

  /resolve-from/5.0.0:
    resolution: {integrity: sha512-qYg9KP24dD5qka9J47d0aVky0N+b4fTU89LN9iDnjB5waksiC49rvMB0PrUJQGoTmH50XPiqOvAjDfaijGxYZw==}
    engines: {node: '>=8'}
    dev: true

  /resolve.exports/1.1.0:
    resolution: {integrity: sha512-J1l+Zxxp4XK3LUDZ9m60LRJF/mAe4z6a4xyabPHk7pvK5t35dACV32iIjJDFeWZFfZlO29w6SZ67knR0tHzJtQ==}
    engines: {node: '>=10'}
    dev: true

  /resolve/1.17.0:
    resolution: {integrity: sha512-ic+7JYiV8Vi2yzQGFWOkiZD5Z9z7O2Zhm9XMaTxdJExKasieFCr+yXZ/WmXsckHiKl12ar0y6XiXDx3m4RHn1w==}
    dependencies:
      path-parse: 1.0.7

  /resolve/1.19.0:
    resolution: {integrity: sha512-rArEXAgsBG4UgRGcynxWIWKFvh/XZCcS8UJdHhwy91zwAvCZIbcs+vAbflgBnNjYMs/i/i+/Ux6IZhML1yPvxg==}
    dependencies:
      is-core-module: 2.9.0
      path-parse: 1.0.7

  /resolve/1.22.1:
    resolution: {integrity: sha512-nBpuuYuY5jFsli/JIs1oldw6fOQCBioohqWZg/2hiaOybXOft4lonv85uDOKXdf8rhyK159cxU5cDcK/NKk8zw==}
    hasBin: true
    dependencies:
      is-core-module: 2.9.0
      path-parse: 1.0.7
      supports-preserve-symlinks-flag: 1.0.0

  /resolve/2.0.0-next.4:
    resolution: {integrity: sha512-iMDbmAWtfU+MHpxt/I5iWI7cY6YVEZUQ3MBgPQ++XD1PELuJHIl82xBmObyP2KyQmkNB2dsqF7seoQQiAn5yDQ==}
    hasBin: true
    dependencies:
      is-core-module: 2.9.0
      path-parse: 1.0.7
      supports-preserve-symlinks-flag: 1.0.0

  /responselike/1.0.2:
    resolution: {integrity: sha512-/Fpe5guzJk1gPqdJLJR5u7eG/gNY4nImjbRDaVWVMRhne55TCmj2i9Q+54PBRfatRC8v/rIiv9BN0pMd9OV5EQ==}
    dependencies:
      lowercase-keys: 1.0.1
    dev: true

  /restore-cursor/3.1.0:
    resolution: {integrity: sha512-l+sSefzHpj5qimhFSE5a8nufZYAM3sBSVMAPtYkmC+4EH2anSGaEMXSD0izRQbu9nfyQ9y5JrVmp7E8oZrUjvA==}
    engines: {node: '>=8'}
    dependencies:
      onetime: 5.1.2
      signal-exit: 3.0.7
    dev: false

  /reusify/1.0.4:
    resolution: {integrity: sha512-U9nH88a3fc/ekCF1l0/UP1IosiuIjyTh7hBvXVMHYgVcfGvt897Xguj2UOLDeI5BG2m7/uwyaLVT6fbtCwTyzw==}
    engines: {iojs: '>=1.0.0', node: '>=0.10.0'}

  /rimraf/3.0.2:
    resolution: {integrity: sha512-JZkJMZkAGFFPP2YqXZXPbMlMBgsxzE8ILs4lMIX/2o0L9UBw9O/Y3o6wFw/i9YLapcUJWwqbi3kdxIPdC62TIA==}
    hasBin: true
    dependencies:
      glob: 7.2.3

  /run-async/2.4.1:
    resolution: {integrity: sha512-tvVnVv01b8c1RrA6Ep7JkStj85Guv/YrMcwqYQnwjsAS2cTmmPGBBjAjpCW7RrSodNSoE2/qg9O4bceNvUuDgQ==}
    engines: {node: '>=0.12.0'}
    dev: false

  /run-parallel/1.2.0:
    resolution: {integrity: sha512-5l4VyZR86LZ/lDxZTR6jqL8AFE2S0IFLMP26AbjsLVADxHdhB/c0GUsH+y39UfCi3dzz8OlQuPmnaJOMoDHQBA==}
    dependencies:
      queue-microtask: 1.2.3

  /rxjs/6.6.7:
    resolution: {integrity: sha512-hTdwr+7yYNIT5n4AMYp85KA6yw2Va0FLa3Rguvbpa4W3I5xynaBZo41cM3XM+4Q6fRMj3sBYIR1VAmZMXYJvRQ==}
    engines: {npm: '>=2.0.0'}
    dependencies:
      tslib: 1.14.1
    dev: false

  /rxjs/7.5.5:
    resolution: {integrity: sha512-sy+H0pQofO95VDmFLzyaw9xNJU4KTRSwQIGM6+iG3SypAtCiLDzpeG8sJrNCWn2Up9km+KhkvTdbkrdy+yzZdw==}
    dependencies:
      tslib: 2.4.0
    dev: true

  /safe-buffer/5.1.2:
    resolution: {integrity: sha512-Gd2UZBJDkXlY7GbJxfsE8/nvKkUEU1G38c1siN6QP6a9PT9MmHB8GnpscSmMJSoF8LOIrt8ud/wPtojys4G6+g==}

  /safe-buffer/5.2.1:
    resolution: {integrity: sha512-rp3So07KcdmmKbGvgaNxQSJr7bGVSVk5S9Eq1F+ppbRo70+YeaDxkw5Dd8NPN+GD6bjnYm2VuPuCXmpuYvmCXQ==}

  /safe-regex/2.1.1:
    resolution: {integrity: sha512-rx+x8AMzKb5Q5lQ95Zoi6ZbJqwCLkqi3XuJXp5P3rT8OEc6sZCJG5AE5dU3lsgRr/F4Bs31jSlVN+j5KrsGu9A==}
    dependencies:
      regexp-tree: 0.1.24

  /safe-stable-stringify/2.3.1:
    resolution: {integrity: sha512-kYBSfT+troD9cDA85VDnHZ1rpHC50O0g1e6WlGHVCz/g+JS+9WKLj+XwFYyR8UbrZN8ll9HUpDAAddY58MGisg==}
    engines: {node: '>=10'}
    dev: false

  /safer-buffer/2.1.2:
    resolution: {integrity: sha512-YZo3K82SD7Riyi0E1EQPojLz7kpepnSQI9IyPbHHg1XXXevb5dJI7tpyN2ADxGcQbHG7vcyRHk0cbwqcQriUtg==}

  /sass/1.53.0:
    resolution: {integrity: sha512-zb/oMirbKhUgRQ0/GFz8TSAwRq2IlR29vOUJZOx0l8sV+CkHUfHa4u5nqrG+1VceZp7Jfj59SVW9ogdhTvJDcQ==}
    engines: {node: '>=12.0.0'}
    hasBin: true
    dependencies:
      chokidar: 3.5.3
      immutable: 4.1.0
      source-map-js: 1.0.2
    dev: true

  /sax/1.2.1:
    resolution: {integrity: sha512-8I2a3LovHTOpm7NV5yOyO8IHqgVsfK4+UuySrXU8YXkSRX7k6hCV9b3HrkKCr3nMpgj+0bmocaJJWpvp1oc7ZA==}
    dev: true

  /sax/1.2.4:
    resolution: {integrity: sha512-NqVDv9TpANUjFm0N8uM5GxL36UgKi9/atZw+x7YFnQ8ckwFGKrl4xX4yWtrey3UJm5nP1kUbnYgLopqWNSRhWw==}
    dev: false

  /saxes/5.0.1:
    resolution: {integrity: sha512-5LBh1Tls8c9xgGjw3QrMwETmTMVk0oFgvrFSvWx62llR2hcEInrKNZ2GZCCuuy2lvWrdl5jhbpeqc5hRYKFOcw==}
    engines: {node: '>=10'}
    dependencies:
      xmlchars: 2.2.0
    dev: true

  /scheduler/0.20.2:
    resolution: {integrity: sha512-2eWfGgAqqWFGqtdMmcL5zCMK1U8KlXv8SQFGglL3CEtd0aDVDWgeF/YoCmvln55m5zSk3J/20hTaSBeSObsQDQ==}
    dependencies:
      loose-envify: 1.4.0
      object-assign: 4.1.1
    dev: false

  /scss-parser/1.0.5:
    resolution: {integrity: sha512-RZOtvCmCnwkDo7kdcYBi807Y5EoTIxJ34AgEgJNDmOH1jl0/xG0FyYZFbH6Ga3Iwu7q8LSdxJ4C5UkzNXjQxKQ==}
    engines: {node: '>=6.0.0'}
    dependencies:
      invariant: 2.2.4
    dev: true

  /secure-keys/1.0.0:
    resolution: {integrity: sha512-nZi59hW3Sl5P3+wOO89eHBAAGwmCPd2aE1+dLZV5MO+ItQctIvAqihzaAXIQhvtH4KJPxM080HsnqltR2y8cWg==}
    dev: false

  /semver-compare/1.0.0:
    resolution: {integrity: sha512-YM3/ITh2MJ5MtzaM429anh+x2jiLVjqILF4m4oyQB18W7Ggea7BfqdH/wGMK7dDiMghv/6WG7znWMwUDzJiXow==}
    dev: true

  /semver-diff/3.1.1:
    resolution: {integrity: sha512-GX0Ix/CJcHyB8c4ykpHGIAvLyOwOobtM/8d+TQkAd81/bEjgPHrfba41Vpesr7jX/t8Uh+R3EX9eAS5be+jQYg==}
    engines: {node: '>=8'}
    dependencies:
      semver: 6.3.0
    dev: true

  /semver/5.7.1:
    resolution: {integrity: sha512-sauaDf/PZdVgrLTNYHRtpXa1iRiKcaebiKQ1BJdpQlWH2lCvexQdX55snPFyK7QzpudqbCI0qXFfOasHdyNDGQ==}
    hasBin: true

  /semver/6.3.0:
    resolution: {integrity: sha512-b39TBaTSfV6yBrapU89p5fKekE2m/NwnDocOVruQFS1/veMgdzuPcnOM34M6CwxW8jH/lxEa5rBoDeUwu5HHTw==}
    hasBin: true

  /semver/7.0.0:
    resolution: {integrity: sha512-+GB6zVA9LWh6zovYQLALHwv5rb2PHGlJi3lfiqIHxR0uuwCgefcOJc59v9fv1w8GbStwxuuqqAjI9NMAOOgq1A==}
    hasBin: true
    dev: true

  /semver/7.3.7:
    resolution: {integrity: sha512-QlYTucUYOews+WeEujDoEGziz4K6c47V/Bd+LjSSYcA94p+DmINdf7ncaUinThfvZyu13lN9OY1XDxt8C0Tw0g==}
    engines: {node: '>=10'}
    hasBin: true
    dependencies:
      lru-cache: 6.0.0

  /send/0.18.0:
    resolution: {integrity: sha512-qqWzuOjSFOuqPjFe4NOsMLafToQQwBSOEpS+FwEt3A2V3vKubTquT3vmLTQpFgMXp8AlFWFuP1qKaJZOtPpVXg==}
    engines: {node: '>= 0.8.0'}
    dependencies:
      debug: 2.6.9
      depd: 2.0.0
      destroy: 1.2.0
      encodeurl: 1.0.2
      escape-html: 1.0.3
      etag: 1.8.1
      fresh: 0.5.2
      http-errors: 2.0.0
      mime: 1.6.0
      ms: 2.1.3
      on-finished: 2.4.1
      range-parser: 1.2.1
      statuses: 2.0.1

  /serve-static/1.15.0:
    resolution: {integrity: sha512-XGuRDNjXUijsUL0vl6nSD7cwURuzEgglbOaFuZM9g3kwDXOWVTck0jLzjPzGD+TazWbboZYu52/9/XPdUgne9g==}
    engines: {node: '>= 0.8.0'}
    dependencies:
      encodeurl: 1.0.2
      escape-html: 1.0.3
      parseurl: 1.3.3
      send: 0.18.0

  /set-immediate-shim/1.0.1:
    resolution: {integrity: sha512-Li5AOqrZWCVA2n5kryzEmqai6bKSIvpz5oUJHPVj6+dsbD3X1ixtsY5tEnsaNpH3pFAHmG8eIHUrtEtohrg+UQ==}
    engines: {node: '>=0.10.0'}
    dev: false

  /setprototypeof/1.2.0:
    resolution: {integrity: sha512-E5LDX7Wrp85Kil5bhZv46j8jOeboKq5JMmYM3gVGdGH8xFpPWXUMsNrlODCrkoxMEeNi/XZIwuRvY4XNwYMJpw==}

  /sharp/0.30.7:
    resolution: {integrity: sha512-G+MY2YW33jgflKPTXXptVO28HvNOo9G3j0MybYAHeEmby+QuD2U98dT6ueht9cv/XDqZspSpIhoSW+BAKJ7Hig==}
    engines: {node: '>=12.13.0'}
    requiresBuild: true
    dependencies:
      color: 4.2.3
      detect-libc: 2.0.1
      node-addon-api: 5.0.0
      prebuild-install: 7.1.1
      semver: 7.3.7
      simple-get: 4.0.1
      tar-fs: 2.1.1
      tunnel-agent: 0.6.0
    dev: true

  /shebang-command/2.0.0:
    resolution: {integrity: sha512-kHxr2zZpYtdmrN1qDjrrX/Z1rR1kG8Dx+gkpK1G4eXmvXswmcE1hTWBWYUzlraYw1/yZp6YuDY77YtvbN0dmDA==}
    engines: {node: '>=8'}
    dependencies:
      shebang-regex: 3.0.0

  /shebang-regex/3.0.0:
    resolution: {integrity: sha512-7++dFhtcx3353uBaq8DDR4NuxBetBzC7ZQOhmTQInHEd6bSrXdiEyzCvG07Z44UYdLShWUyXt5M/yhz8ekcb1A==}
    engines: {node: '>=8'}

  /shell-quote/1.7.3:
    resolution: {integrity: sha512-Vpfqwm4EnqGdlsBFNmHhxhElJYrdfcxPThu+ryKS5J8L/fhAwLazFZtq+S+TWZ9ANj2piSQLGj6NQg+lKPmxrw==}
    dev: true

  /side-channel/1.0.4:
    resolution: {integrity: sha512-q5XPytqFEIKHkGdiMIrY10mvLRvnQh42/+GoBlFW3b2LXLE2xxJpZFdm94we0BaoV3RwJyGqg5wS7epxTv0Zvw==}
    dependencies:
      call-bind: 1.0.2
      get-intrinsic: 1.1.2
      object-inspect: 1.12.2

  /signal-exit/3.0.7:
    resolution: {integrity: sha512-wnD2ZE+l+SPC/uoS0vXeE9L1+0wuaMqKlfz9AMUo38JsyLSBWSFcHR1Rri62LZc12vLr1gb3jl7iwQhgwpAbGQ==}

  /simple-concat/1.0.1:
    resolution: {integrity: sha512-cSFtAPtRhljv69IK0hTVZQ+OfE9nePi/rtJmw5UjHeVyVroEqJXP1sFztKUy1qU+xvz3u/sfYJLa947b7nAN2Q==}
    dev: true

  /simple-get/4.0.1:
    resolution: {integrity: sha512-brv7p5WgH0jmQJr1ZDDfKDOSeWWg+OVypG99A/5vYGPqJ6pxiaHLy8nxtFjBA7oMa01ebA9gfh1uMCFqOuXxvA==}
    dependencies:
      decompress-response: 6.0.0
      once: 1.4.0
      simple-concat: 1.0.1
    dev: true

  /simple-swizzle/0.2.2:
    resolution: {integrity: sha512-JA//kQgZtbuY83m+xT+tXJkmJncGMTFT+C+g2h2R9uxkYIrE2yy9sgmcLhCnw57/WSD+Eh3J97FPEDFnbXnDUg==}
    dependencies:
      is-arrayish: 0.3.2

  /sinon/11.1.2:
    resolution: {integrity: sha512-59237HChms4kg7/sXhiRcUzdSkKuydDeTiamT/jesUVHshBgL8XAmhgFo0GfK6RruMDM/iRSij1EybmMog9cJw==}
    dependencies:
      '@sinonjs/commons': 1.8.3
      '@sinonjs/fake-timers': 7.1.2
      '@sinonjs/samsam': 6.1.1
      diff: 5.1.0
      nise: 5.1.1
      supports-color: 7.2.0

  /sisteransi/1.0.5:
    resolution: {integrity: sha512-bLGGlR1QxBcynn2d5YmDX4MGjlZvy2MRBDRNHLJ8VI6l6+9FUiyTFNJ0IveOSP0bcXgVDPRcfGqA0pjaqUpfVg==}
    dev: true

  /sjcl/1.0.8:
    resolution: {integrity: sha512-LzIjEQ0S0DpIgnxMEayM1rq9aGwGRG4OnZhCdjx7glTaJtf4zRfpg87ImfjSJjoW9vKpagd82McDOwbRT5kQKQ==}
    dev: false

  /slash/3.0.0:
    resolution: {integrity: sha512-g9Q1haeby36OSStwb4ntCGGGaKsaVSjQ68fBxoQcutl5fS1vuY18H3wSt3jFyFtrkx+Kz0V1G85A4MyAdDMi2Q==}
    engines: {node: '>=8'}

  /slice-ansi/4.0.0:
    resolution: {integrity: sha512-qMCMfhY040cVHT43K9BFygqYbUPFZKHOg7K73mtTWJRb8pyP3fzf4Ixd5SzdEJQ6MRUg/WBnOLxghZtKKurENQ==}
    engines: {node: '>=10'}
    dependencies:
      ansi-styles: 4.3.0
      astral-regex: 2.0.0
      is-fullwidth-code-point: 3.0.0
    dev: true

  /sort-keys/4.2.0:
    resolution: {integrity: sha512-aUYIEU/UviqPgc8mHR6IW1EGxkAXpeRETYcrzg8cLAvUPZcpAlleSXHV2mY7G12GphSH6Gzv+4MMVSSkbdteHg==}
    engines: {node: '>=8'}
    dependencies:
      is-plain-obj: 2.1.0
    dev: false

  /sort-object-keys/1.1.3:
    resolution: {integrity: sha512-855pvK+VkU7PaKYPc+Jjnmt4EzejQHyhhF33q31qG8x7maDzkeFhAAThdCYay11CISO+qAMwjOBP+fPZe0IPyg==}
    dev: true

  /sort-package-json/1.57.0:
    resolution: {integrity: sha512-FYsjYn2dHTRb41wqnv+uEqCUvBpK3jZcTp9rbz2qDTmel7Pmdtf+i2rLaaPMRZeSVM60V3Se31GyWFpmKs4Q5Q==}
    hasBin: true
    dependencies:
      detect-indent: 6.1.0
      detect-newline: 3.1.0
      git-hooks-list: 1.0.3
      globby: 10.0.0
      is-plain-obj: 2.1.0
      sort-object-keys: 1.1.3
    dev: true

  /source-map-js/1.0.2:
    resolution: {integrity: sha512-R0XvVJ9WusLiqTCEiGCmICCMplcCkIwwR11mOSD9CR5u+IXYdiseeEuXCVAjS54zqwkLcPNnmU4OeJ6tUrWhDw==}
    engines: {node: '>=0.10.0'}

  /source-map-resolve/0.6.0:
    resolution: {integrity: sha512-KXBr9d/fO/bWo97NXsPIAW1bFSBOuCnjbNTBMO7N59hsv5i9yzRDfcYwwt0l04+VqnKC+EwzvJZIP/qkuMgR/w==}
    deprecated: See https://github.com/lydell/source-map-resolve#deprecated
    dependencies:
      atob: 2.1.2
      decode-uri-component: 0.2.0
    dev: true

  /source-map-support/0.5.21:
    resolution: {integrity: sha512-uBHU3L3czsIyYXKX88fdrGovxdSCoTGDRZ6SYXtSRxLZUzHg5P/66Ht6uoUlHu9EZod+inXhKo3qQgwXUT/y1w==}
    dependencies:
      buffer-from: 1.1.2
      source-map: 0.6.1

  /source-map/0.6.1:
    resolution: {integrity: sha512-UjgapumWlbMhkBgzT7Ykc5YXUT46F0iKu8SGXq0bcwP5dz/h0Plj6enJqjz1Zbq2l5WaqYnrVbwWOWMyF3F47g==}
    engines: {node: '>=0.10.0'}

  /source-map/0.7.4:
    resolution: {integrity: sha512-l3BikUxvPOcn5E74dZiq5BGsTb5yEwhaTSzccU6t4sDOH8NWJCstKO5QT2CvtFoK6F0saL7p9xHAqHOlCPJygA==}
    engines: {node: '>= 8'}
    dev: true

  /sourcemap-codec/1.4.8:
    resolution: {integrity: sha512-9NykojV5Uih4lgo5So5dtw+f0JgJX30KCNI8gwhz2J9A15wD0Ml6tjHKwf6fTSa6fAdVBdZeNOs9eJ71qCk8vA==}
    dev: true

  /spawn-command/0.0.2-1:
    resolution: {integrity: sha512-n98l9E2RMSJ9ON1AKisHzz7V42VDiBQGY6PB1BwRglz99wpVsSuGzQ+jOi6lFXBGVTCrRpltvjm+/XA+tpeJrg==}
    dev: true

  /spdx-correct/3.1.1:
    resolution: {integrity: sha512-cOYcUWwhCuHCXi49RhFRCyJEK3iPj1Ziz9DpViV3tbZOwXD49QzIN3MpOLJNxh2qwq2lJJZaKMVw9qNi4jTC0w==}
    dependencies:
      spdx-expression-parse: 3.0.1
      spdx-license-ids: 3.0.11

  /spdx-exceptions/2.3.0:
    resolution: {integrity: sha512-/tTrYOC7PPI1nUAgx34hUpqXuyJG+DTHJTnIULG4rDygi4xu/tfgmq1e1cIRwRzwZgo4NLySi+ricLkZkw4i5A==}

  /spdx-expression-parse/3.0.1:
    resolution: {integrity: sha512-cbqHunsQWnJNE6KhVSMsMeH5H/L9EpymbzqTQ3uLwNCLZ1Q481oWaofqH7nO6V07xlXwY6PhQdQ2IedWx/ZK4Q==}
    dependencies:
      spdx-exceptions: 2.3.0
      spdx-license-ids: 3.0.11

  /spdx-license-ids/3.0.11:
    resolution: {integrity: sha512-Ctl2BrFiM0X3MANYgj3CkygxhRmr9mi6xhejbdO960nF6EDJApTYpn0BQnDKlnNBULKiCN1n3w9EBkHK8ZWg+g==}

  /sprintf-js/1.0.3:
    resolution: {integrity: sha512-D9cPgkvLlV3t3IzL0D0YLvGA9Ahk4PcvVwUbN0dSGr1aP0Nrt4AEnTUbuGvquEC0mA64Gqt1fzirlRs5ibXx8g==}

  /ssri/8.0.1:
    resolution: {integrity: sha512-97qShzy1AiyxvPNIkLWoGua7xoQzzPjQ0HAH4B0rWKo7SZ6USuPcrUiAFrws0UH8RrbWmgq3LMTObhPIHbbBeQ==}
    engines: {node: '>= 8'}
    dependencies:
      minipass: 3.3.4
    dev: false

  /stack-trace/0.0.10:
    resolution: {integrity: sha512-KGzahc7puUKkzyMt+IqAep+TVNbKP+k2Lmwhub39m1AsTSkaDutx56aDCo+HLDzf/D26BIHTJWNiTG1KAJiQCg==}
    dev: false

  /stack-utils/2.0.5:
    resolution: {integrity: sha512-xrQcmYhOsn/1kX+Vraq+7j4oE2j/6BFscZ0etmYg81xuM8Gq0022Pxb8+IqgOFUIaxHs0KaSb7T1+OegiNrNFA==}
    engines: {node: '>=10'}
    dependencies:
      escape-string-regexp: 2.0.0
    dev: true

  /statuses/2.0.1:
    resolution: {integrity: sha512-RwNA9Z/7PrK06rYLIzFMlaF+l73iwpzsqRIFgbMLbTcLD6cOao82TaWefPXQvB2fOC4AjuYSEndS7N/mTCbkdQ==}
    engines: {node: '>= 0.8'}

  /strict-uri-encode/2.0.0:
    resolution: {integrity: sha512-QwiXZgpRcKkhTj2Scnn++4PKtWsH0kpzZ62L2R6c/LUVYv7hVnZqcg2+sMuT6R7Jusu1vviK/MFsu6kNJfWlEQ==}
    engines: {node: '>=4'}
    dev: false

  /string-argv/0.3.1:
    resolution: {integrity: sha512-a1uQGz7IyVy9YwhqjZIZu1c8JO8dNIe20xBmSS6qu9kv++k3JGzCVmprbNN5Kn+BgzD5E7YYwg1CcjuJMRNsvg==}
    engines: {node: '>=0.6.19'}

  /string-length/4.0.2:
    resolution: {integrity: sha512-+l6rNN5fYHNhZZy41RXsYptCjA2Igmq4EG7kZAYFQI1E1VTXarr6ZPXBg6eq7Y6eK4FEhY6AJlyuFIb/v/S0VQ==}
    engines: {node: '>=10'}
    dependencies:
      char-regex: 1.0.2
      strip-ansi: 6.0.1
    dev: true

  /string-width/4.2.3:
    resolution: {integrity: sha512-wKyQRQpjJ0sIp62ErSZdGsjMJWsap5oRNihHhu6G7JVO/9jIB6UyevL+tXuOqrng8j/cxKTWyWUwvSTriiZz/g==}
    engines: {node: '>=8'}
    dependencies:
      emoji-regex: 8.0.0
      is-fullwidth-code-point: 3.0.0
      strip-ansi: 6.0.1

  /string.prototype.matchall/4.0.7:
    resolution: {integrity: sha512-f48okCX7JiwVi1NXCVWcFnZgADDC/n2vePlQ/KUCNqCikLLilQvwjMO8+BHVKvgzH0JB0J9LEPgxOGT02RoETg==}
    dependencies:
      call-bind: 1.0.2
      define-properties: 1.1.4
      es-abstract: 1.20.1
      get-intrinsic: 1.1.2
      has-symbols: 1.0.3
      internal-slot: 1.0.3
      regexp.prototype.flags: 1.4.3
      side-channel: 1.0.4

  /string.prototype.trimend/1.0.5:
    resolution: {integrity: sha512-I7RGvmjV4pJ7O3kdf+LXFpVfdNOxtCW/2C8f6jNiW4+PQchwxkCDzlk1/7p+Wl4bqFIZeF47qAHXLuHHWKAxog==}
    dependencies:
      call-bind: 1.0.2
      define-properties: 1.1.4
      es-abstract: 1.20.1

  /string.prototype.trimstart/1.0.5:
    resolution: {integrity: sha512-THx16TJCGlsN0o6dl2o6ncWUsdgnLRSA23rRE5pyGBw/mLr3Ej/R2LaqCtgP8VNMGZsvMWnf9ooZPyY2bHvUFg==}
    dependencies:
      call-bind: 1.0.2
      define-properties: 1.1.4
      es-abstract: 1.20.1

  /string_decoder/1.1.1:
    resolution: {integrity: sha512-n/ShnvDi6FHbbVfviro+WojiFzv+s8MPMHBczVePfUpDJLwoLT0ht1l4YwBCbi8pJAveEEdnkHyPyTP/mzRfwg==}
    dependencies:
      safe-buffer: 5.1.2
    dev: false

  /string_decoder/1.3.0:
    resolution: {integrity: sha512-hkRX8U1WjJFd8LsDJ2yQ/wWWxaopEsABU1XfkM8A+j0+85JAGppt16cr1Whg6KIbb4okU6Mql6BOj+uup/wKeA==}
    dependencies:
      safe-buffer: 5.2.1

  /strip-ansi/6.0.1:
    resolution: {integrity: sha512-Y38VPSHcqkFrCpFnQ9vuSXmquuv5oXOKpGeT6aGrr3o3Gc9AlVa6JBfUSOCnbxGGZF+/0ooI7KrPuUSztUdU5A==}
    engines: {node: '>=8'}
    dependencies:
      ansi-regex: 5.0.1

  /strip-bom/3.0.0:
    resolution: {integrity: sha512-vavAMRXOgBVNF6nyEEmL3DBK19iRpDcoIwW+swQ+CbGiu7lju6t+JklA1MHweoWtadgt4ISVUsXLyDq34ddcwA==}
    engines: {node: '>=4'}

  /strip-bom/4.0.0:
    resolution: {integrity: sha512-3xurFv5tEgii33Zi8Jtp55wEIILR9eh34FAW00PZf+JnSsTmV/ioewSgQl97JHvgjoRGwPShsWm+IdrxB35d0w==}
    engines: {node: '>=8'}

  /strip-final-newline/2.0.0:
    resolution: {integrity: sha512-BrpvfNAE3dcvq7ll3xVumzjKjZQ5tI1sEUIKr3Uoks0XUl45St3FlatVqef9prk4jRDzhW6WZg+3bk93y6pLjA==}
    engines: {node: '>=6'}
    dev: true

  /strip-indent/3.0.0:
    resolution: {integrity: sha512-laJTa3Jb+VQpaC6DseHhF7dXVqHTfJPCRDaEbid/drOhgitgYku/letMUqOXFoWV0zIIUbjpdH2t+tYj4bQMRQ==}
    engines: {node: '>=8'}
    dependencies:
      min-indent: 1.0.1
    dev: true

  /strip-json-comments/2.0.1:
    resolution: {integrity: sha512-4gB8na07fecVVkOI6Rs4e7T6NOTki5EmL7TUduTs6bu3EdnSycntVJ4re8kgZA+wx9IueI2Y11bfbgwtzuE0KQ==}
    engines: {node: '>=0.10.0'}
    dev: true

  /strip-json-comments/3.1.1:
    resolution: {integrity: sha512-6fPc+R4ihwqP6N/aIv2f1gMH8lOVtWQHoqC4yK6oSDVVocumAsfCqjkXnqiYMhmMwS/mEHLp7Vehlt3ql6lEig==}
    engines: {node: '>=8'}

  /styled-jsx/5.0.2_@babel+core@7.18.6+react@17.0.2:
    resolution: {integrity: sha512-LqPQrbBh3egD57NBcHET4qcgshPks+yblyhPlH2GY8oaDgKs8SK4C3dBh3oSJjgzJ3G5t1SYEZGHkP+QEpX9EQ==}
    engines: {node: '>= 12.0.0'}
    peerDependencies:
      '@babel/core': '*'
      babel-plugin-macros: '*'
      react: '>= 16.8.0 || 17.x.x || ^18.0.0-0'
    peerDependenciesMeta:
      '@babel/core':
        optional: true
      babel-plugin-macros:
        optional: true
    dependencies:
      '@babel/core': 7.18.6
      react: 17.0.2
    dev: false

  /supports-color/5.5.0:
    resolution: {integrity: sha512-QjVjwdXIt408MIiAqCX4oUKsgU2EqAGzs2Ppkm4aQYbjm+ZEWEcW4SfFNTr4uMNZma0ey4f5lgLrkB0aX0QMow==}
    engines: {node: '>=4'}
    dependencies:
      has-flag: 3.0.0

  /supports-color/7.2.0:
    resolution: {integrity: sha512-qpCAvRl9stuOHveKsn7HncJRvv501qIacKzQlO/+Lwxc9+0q2wLyv4Dfvt80/DPn2pqOBsJdDiogXGR9+OvwRw==}
    engines: {node: '>=8'}
    dependencies:
      has-flag: 4.0.0

  /supports-color/8.1.1:
    resolution: {integrity: sha512-MpUEN2OodtUzxvKQl72cUF7RQ5EiHsGvSsVG0ia9c5RbWGL2CI4C7EpPS8UTBIplnlzZiNuV56w+FuNxy3ty2Q==}
    engines: {node: '>=10'}
    dependencies:
      has-flag: 4.0.0
    dev: true

  /supports-hyperlinks/2.2.0:
    resolution: {integrity: sha512-6sXEzV5+I5j8Bmq9/vUphGRM/RJNT9SCURJLjwfOg51heRtguGWDzcaBlgAzKhQa0EVNpPEKzQuBwZ8S8WaCeQ==}
    engines: {node: '>=8'}
    dependencies:
      has-flag: 4.0.0
      supports-color: 7.2.0
    dev: true

  /supports-preserve-symlinks-flag/1.0.0:
    resolution: {integrity: sha512-ot0WnXS9fgdkgIcePe6RHNk1WA8+muPa6cSjeR3V8K27q9BB1rTE3R1p7Hv0z1ZyAc8s6Vvv8DIyWf681MAt0w==}
    engines: {node: '>= 0.4'}

  /swr/1.3.0_react@17.0.2:
    resolution: {integrity: sha512-dkghQrOl2ORX9HYrMDtPa7LTVHJjCTeZoB1dqTbnnEDlSvN8JEKpYIYurDfvbQFUUS8Cg8PceFVZNkW0KNNYPw==}
    peerDependencies:
      react: ^16.11.0 || ^17.0.0 || ^18.0.0
    dependencies:
      react: 17.0.2
    dev: false

  /symbol-tree/3.2.4:
    resolution: {integrity: sha512-9QNk5KwDF+Bvz+PyObkmSYjI5ksVUYtjW7AU22r2NKcfLJcXp96hkDWU3+XndOsUb+AQ9QhfzfCT2O+CNWT5Tw==}
    dev: true

  /table/6.8.0:
    resolution: {integrity: sha512-s/fitrbVeEyHKFa7mFdkuQMWlH1Wgw/yEXMt5xACT4ZpzWFluehAxRtUUQKPuWhaLAWhFcVx6w3oC8VKaUfPGA==}
    engines: {node: '>=10.0.0'}
    dependencies:
      ajv: 8.11.0
      lodash.truncate: 4.4.2
      slice-ansi: 4.0.0
      string-width: 4.2.3
      strip-ansi: 6.0.1
    dev: true

  /tapable/1.1.3:
    resolution: {integrity: sha512-4WK/bYZmj8xLr+HUCODHGF1ZFzsYffasLUgEiMBY4fgtltdO6B4WJtlSbPaDTLpYTcGVwM2qLnFTICEcNxs3kA==}
    engines: {node: '>=6'}
    dev: true

  /tapable/2.2.1:
    resolution: {integrity: sha512-GNzQvQTOIP6RyTfE2Qxb8ZVlNmw0n88vp1szwWRimP02mnTsx3Wtn5qRdqY9w2XduFNUgvOwhNnQsjwCp+kqaQ==}
    engines: {node: '>=6'}
    dev: false

  /tar-fs/2.1.1:
    resolution: {integrity: sha512-V0r2Y9scmbDRLCNex/+hYzvp/zyYjvFbHPNgVTKfQvVrb6guiE/fxP+XblDNR011utopbkex2nM4dHNV6GDsng==}
    dependencies:
      chownr: 1.1.4
      mkdirp-classic: 0.5.3
      pump: 3.0.0
      tar-stream: 2.2.0
    dev: true

  /tar-stream/2.2.0:
    resolution: {integrity: sha512-ujeqbceABgwMZxEJnk2HDY2DlnUZ+9oEcb1KzTVfYHio0UE6dG71n60d8D2I4qNvleWrrXpmjpt7vZeF1LnMZQ==}
    engines: {node: '>=6'}
    dependencies:
      bl: 4.1.0
      end-of-stream: 1.4.4
      fs-constants: 1.0.0
      inherits: 2.0.4
      readable-stream: 3.6.0
    dev: true

  /tar/6.1.11:
    resolution: {integrity: sha512-an/KZQzQUkZCkuoAA64hM92X0Urb6VpRhAFllDzz44U2mcD5scmT3zBc4VgVpkugF580+DQn8eAFSyoQt0tznA==}
    engines: {node: '>= 10'}
    dependencies:
      chownr: 2.0.0
      fs-minipass: 2.1.0
      minipass: 3.3.4
      minizlib: 2.1.2
      mkdirp: 1.0.4
      yallist: 4.0.0
    dev: false

  /terminal-link/2.1.1:
    resolution: {integrity: sha512-un0FmiRUQNr5PJqy9kP7c40F5BOfpGlYTrxonDChEZB7pzZxRNp/bt+ymiy9/npwXya9KH99nJ/GXFIiUkYGFQ==}
    engines: {node: '>=8'}
    dependencies:
      ansi-escapes: 4.3.2
      supports-hyperlinks: 2.2.0
    dev: true

  /test-exclude/6.0.0:
    resolution: {integrity: sha512-cAGWPIyOHU6zlmg88jwm7VRyXnMN7iV68OGAbYDk/Mh/xC/pzVPlQtY6ngoIH/5/tciuhGfvESU8GrHrcxD56w==}
    engines: {node: '>=8'}
    dependencies:
      '@istanbuljs/schema': 0.1.3
      glob: 7.2.3
      minimatch: 3.1.2
    dev: true

  /text-hex/1.0.0:
    resolution: {integrity: sha512-uuVGNWzgJ4yhRaNSiubPY7OjISw4sw4E5Uv0wbjp+OzcbmVU/rsT8ujgcXJhn9ypzsgr5vlzpPqP+MBBKcGvbg==}
    dev: false

  /text-table/0.2.0:
    resolution: {integrity: sha512-N+8UisAXDGk8PFXP4HAzVR9nbfmVJ3zYLAWiTIoqC5v5isinhr+r5uaO8+7r3BMfuNIufIsA7RdpVgacC2cSpw==}

  /thenify-all/1.6.0:
    resolution: {integrity: sha512-RNxQH/qI8/t3thXJDwcstUO4zeqo64+Uy/+sNVRBx4Xn2OX+OZ9oP+iJnNFqplFra2ZUVeKCSa2oVWi3T4uVmA==}
    engines: {node: '>=0.8'}
    dependencies:
      thenify: 3.3.1
    dev: false

  /thenify/3.3.1:
    resolution: {integrity: sha512-RVZSIV5IG10Hk3enotrhvz0T9em6cyHBLkH/YAZuKqd8hRkKhSfCGIcP2KUY0EPxndzANBmNllzWPwak+bheSw==}
    dependencies:
      any-promise: 1.3.0
    dev: false

  /throat/6.0.1:
    resolution: {integrity: sha512-8hmiGIJMDlwjg7dlJ4yKGLK8EsYqKgPWbG3b4wjJddKNwc7N7Dpn08Df4szr/sZdMVeOstrdYSsqzX6BYbcB+w==}
    dev: true

  /through/2.3.8:
    resolution: {integrity: sha512-w89qg7PI8wAdvX60bMDP+bFoD5Dvhm9oLheFp5O4a2QF0cSBGsBX4qZmadPMvVqlLJBBci+WqGGOAPvcDeNSVg==}
    dev: false

  /timsort/0.3.0:
    resolution: {integrity: sha512-qsdtZH+vMoCARQtyod4imc2nIJwg9Cc7lPRrw9CzF8ZKR0khdr8+2nX80PBhET3tcyTtJDxAffGh2rXH4tyU8A==}

  /tmp/0.0.33:
    resolution: {integrity: sha512-jRCJlojKnZ3addtTOjdIqoRuPEKBvNXcGYqzO6zWZX8KfKEpnGY5jfggJQ3EjKuu8D4bJRr0y+cYJFmYbImXGw==}
    engines: {node: '>=0.6.0'}
    dependencies:
      os-tmpdir: 1.0.2
    dev: false

  /tmpl/1.0.5:
    resolution: {integrity: sha512-3f0uOEAQwIqGuWW2MVzYg8fV/QNnc/IpuJNG837rLuczAaLVHslWHZQj4IGiEl5Hs3kkbhwL9Ab7Hrsmuj+Smw==}
    dev: true

  /to-fast-properties/2.0.0:
    resolution: {integrity: sha512-/OaKK0xYrs3DmxRYqL/yDc+FxFUVYhDlXMhRmv3z915w2HF1tnN1omB354j8VUGO/hbRzyD6Y3sA7v7GS/ceog==}
    engines: {node: '>=4'}
    dev: true

  /to-readable-stream/1.0.0:
    resolution: {integrity: sha512-Iq25XBt6zD5npPhlLVXGFN3/gyR2/qODcKNNyTMd4vbm39HUaOiAM4PMq0eMVC/Tkxz+Zjdsc55g9yyz+Yq00Q==}
    engines: {node: '>=6'}
    dev: true

  /to-regex-range/5.0.1:
    resolution: {integrity: sha512-65P7iz6X5yEr1cwcgvQxbbIw7Uk3gOy5dIdtZ4rDveLqhrdJP+Li/Hx6tyK0NEb+2GCyneCMJiGqrADCSNk8sQ==}
    engines: {node: '>=8.0'}
    dependencies:
      is-number: 7.0.0

  /toidentifier/1.0.1:
    resolution: {integrity: sha512-o5sSPKEkg/DIQNmH43V0/uerLrpzVedkUh8tGNvaeXpfpuwjKenlSox/2O/BTlZUtEe+JG7s5YhEz608PlAHRA==}
    engines: {node: '>=0.6'}

  /touch/3.1.0:
    resolution: {integrity: sha512-WBx8Uy5TLtOSRtIq+M03/sKDrXCLHxwDcquSP2c43Le03/9serjQBIztjRz6FkJez9D/hleyAXTBGLwwZUw9lA==}
    hasBin: true
    dependencies:
      nopt: 1.0.10
    dev: true

  /tough-cookie/4.0.0:
    resolution: {integrity: sha512-tHdtEpQCMrc1YLrMaqXXcj6AxhYi/xgit6mZu1+EDWUn+qhUf8wMQoFIy9NXuq23zAwtcB0t/MjACGR18pcRbg==}
    engines: {node: '>=6'}
    dependencies:
      psl: 1.8.0
      punycode: 2.1.1
      universalify: 0.1.2

  /tr46/0.0.3:
    resolution: {integrity: sha512-N3WMsuqV66lT30CrXNbEjx4GEwlow3v6rr4mCcv6prnfwhS01rkgyFdjPNBYd9br7LpXV1+Emh01fHnq2Gdgrw==}
    dev: false

  /tr46/2.1.0:
    resolution: {integrity: sha512-15Ih7phfcdP5YxqiB+iDtLoaTz4Nd35+IiAv0kQ5FNKHzXgdWqPoTIqEDDJmXceQt4JZk6lVPT8lnDlPpGDppw==}
    engines: {node: '>=8'}
    dependencies:
      punycode: 2.1.1
    dev: true

  /tree-kill/1.2.2:
    resolution: {integrity: sha512-L0Orpi8qGpRG//Nd+H90vFB+3iHnue1zSSGmNOOCh1GLJ7rUKVwV2HvijphGQS2UmhUZewS9VgvxYIdgr+fG1A==}
    hasBin: true
    dev: true

  /trim-newlines/3.0.1:
    resolution: {integrity: sha512-c1PTsA3tYrIsLGkJkzHF+w9F2EyxfXGo4UyJc4pFL++FMjnq0HJS69T3M7d//gKrFKwy429bouPescbjecU+Zw==}
    engines: {node: '>=8'}
    dev: true

  /triple-beam/1.3.0:
    resolution: {integrity: sha512-XrHUvV5HpdLmIj4uVMxHggLbFSZYIn7HEWsqePZcI50pco+MPqJ50wMGY794X7AOOhxOBAjbkqfAbEe/QMp2Lw==}
    dev: false

  /true-case-path/2.2.1:
    resolution: {integrity: sha512-0z3j8R7MCjy10kc/g+qg7Ln3alJTodw9aDuVWZa3uiWqfuBMKeAeP2ocWcxoyM3D73yz3Jt/Pu4qPr4wHSdB/Q==}

  /ts-jest/27.1.5_21e20a532f4ca1c96b11c526f73696c5:
    resolution: {integrity: sha512-Xv6jBQPoBEvBq/5i2TeSG9tt/nqkbpcurrEG1b+2yfBrcJelOZF9Ml6dmyMh7bcW9JyFbRYpR5rxROSlBLTZHA==}
    engines: {node: ^10.13.0 || ^12.13.0 || ^14.15.0 || >=15.0.0}
    hasBin: true
    peerDependencies:
      '@babel/core': '>=7.0.0-beta.0 <8'
      '@types/jest': ^27.0.0
      babel-jest: '>=27.0.0 <28'
      esbuild: '*'
      jest: ^27.0.0
      typescript: '>=3.8 <5.0'
    peerDependenciesMeta:
      '@babel/core':
        optional: true
      '@types/jest':
        optional: true
      babel-jest:
        optional: true
      esbuild:
        optional: true
    dependencies:
      '@types/jest': 27.5.2
      bs-logger: 0.2.6
      esbuild: 0.14.47
      fast-json-stable-stringify: 2.1.0
      jest: 27.5.1_ts-node@10.8.1
      jest-util: 27.5.1
      json5: 2.2.1
      lodash.memoize: 4.1.2
      make-error: 1.3.6
      semver: 7.3.7
      typescript: 4.7.4
      yargs-parser: 20.2.9
    dev: true

  /ts-jest/27.1.5_6400e448c8ce26641831d9829b55a941:
    resolution: {integrity: sha512-Xv6jBQPoBEvBq/5i2TeSG9tt/nqkbpcurrEG1b+2yfBrcJelOZF9Ml6dmyMh7bcW9JyFbRYpR5rxROSlBLTZHA==}
    engines: {node: ^10.13.0 || ^12.13.0 || ^14.15.0 || >=15.0.0}
    hasBin: true
    peerDependencies:
      '@babel/core': '>=7.0.0-beta.0 <8'
      '@types/jest': ^27.0.0
      babel-jest: '>=27.0.0 <28'
      esbuild: '*'
      jest: ^27.0.0
      typescript: '>=3.8 <5.0'
    peerDependenciesMeta:
      '@babel/core':
        optional: true
      '@types/jest':
        optional: true
      babel-jest:
        optional: true
      esbuild:
        optional: true
    dependencies:
      '@types/jest': 27.5.2
      bs-logger: 0.2.6
      fast-json-stable-stringify: 2.1.0
      jest: 27.5.1
      jest-util: 27.5.1
      json5: 2.2.1
      lodash.memoize: 4.1.2
      make-error: 1.3.6
      semver: 7.3.7
      typescript: 4.7.4
      yargs-parser: 20.2.9
    dev: true

  /ts-jest/27.1.5_9aad12bf37a51c380d7fd766c0633ba1:
    resolution: {integrity: sha512-Xv6jBQPoBEvBq/5i2TeSG9tt/nqkbpcurrEG1b+2yfBrcJelOZF9Ml6dmyMh7bcW9JyFbRYpR5rxROSlBLTZHA==}
    engines: {node: ^10.13.0 || ^12.13.0 || ^14.15.0 || >=15.0.0}
    hasBin: true
    peerDependencies:
      '@babel/core': '>=7.0.0-beta.0 <8'
      '@types/jest': ^27.0.0
      babel-jest: '>=27.0.0 <28'
      esbuild: '*'
      jest: ^27.0.0
      typescript: '>=3.8 <5.0'
    peerDependenciesMeta:
      '@babel/core':
        optional: true
      '@types/jest':
        optional: true
      babel-jest:
        optional: true
      esbuild:
        optional: true
    dependencies:
      '@babel/core': 7.18.6
      '@types/jest': 27.5.2
      babel-jest: 27.5.1_@babel+core@7.18.6
      bs-logger: 0.2.6
      fast-json-stable-stringify: 2.1.0
      jest: 27.5.1
      jest-util: 27.5.1
      json5: 2.2.1
      lodash.memoize: 4.1.2
      make-error: 1.3.6
      semver: 7.3.7
      typescript: 4.7.4
      yargs-parser: 20.2.9
    dev: true

  /ts-node/10.8.1_01f4831a90327c4fa15ca04ce3a26ce1:
    resolution: {integrity: sha512-Wwsnao4DQoJsN034wePSg5nZiw4YKXf56mPIAeD6wVmiv+RytNSWqc2f3fKvcUoV+Yn2+yocD71VOfQHbmVX4g==}
    hasBin: true
    peerDependencies:
      '@swc/core': '>=1.2.50'
      '@swc/wasm': '>=1.2.50'
      '@types/node': '*'
      typescript: '>=2.7'
    peerDependenciesMeta:
      '@swc/core':
        optional: true
      '@swc/wasm':
        optional: true
    dependencies:
      '@cspotcode/source-map-support': 0.8.1
      '@tsconfig/node10': 1.0.9
      '@tsconfig/node12': 1.0.11
      '@tsconfig/node14': 1.0.3
      '@tsconfig/node16': 1.0.3
      '@types/node': 14.18.21
      acorn: 8.7.1
      acorn-walk: 8.2.0
      arg: 4.1.3
      create-require: 1.1.1
      diff: 4.0.2
      make-error: 1.3.6
      typescript: 4.7.4
      v8-compile-cache-lib: 3.0.1
      yn: 3.1.1
    dev: true

  /tsconfig-paths/3.14.1:
    resolution: {integrity: sha512-fxDhWnFSLt3VuTwtvJt5fpwxBHg5AdKWMsgcPOOIilyjymcYVZoCQF8fvFRezCNfblEXmi+PcM1eYHeOAgXCOQ==}
    dependencies:
      '@types/json5': 0.0.29
      json5: 1.0.1
      minimist: 1.2.6
      strip-bom: 3.0.0

  /tslib/1.14.1:
    resolution: {integrity: sha512-Xni35NKzjgMrwevysHTCArtLDpPvye8zV/0E4EyYn43P7/7qvQwPh9BGkHewbMulVntbigmcT7rdX3BNo9wRJg==}

  /tslib/2.4.0:
    resolution: {integrity: sha512-d6xOpEDfsi2CZVlPQzGeux8XMwLT9hssAsaPYExaQMuYskwb+x1x7J371tWlbBdWHroy99KnVB6qIkUbs5X3UQ==}

  /tsutils/3.21.0_typescript@4.7.4:
    resolution: {integrity: sha512-mHKK3iUXL+3UF6xL5k0PEhKRUBKPBCv/+RkEOpjRWxxx27KKRBmmA60A9pgOUvMi8GKhRMPEmjBRPzs2W7O1OA==}
    engines: {node: '>= 6'}
    peerDependencies:
      typescript: '>=2.8.0 || >= 3.2.0-dev || >= 3.3.0-dev || >= 3.4.0-dev || >= 3.5.0-dev || >= 3.6.0-dev || >= 3.6.0-beta || >= 3.7.0-dev || >= 3.7.0-beta'
    dependencies:
      tslib: 1.14.1
      typescript: 4.7.4

  /tunnel-agent/0.6.0:
    resolution: {integrity: sha512-McnNiV1l8RYeY8tBgEpuodCC1mLUdbSN+CYBL7kJsJNInOP8UjDDEwdk6Mw60vdLLrr5NHKZhMAOSrR2NZuQ+w==}
    dependencies:
      safe-buffer: 5.2.1
    dev: true

  /tunnel/0.0.6:
    resolution: {integrity: sha512-1h/Lnq9yajKY2PEbBadPXj3VxsDDu844OnaAo52UVmIzIvwwtBPIuNvkjuzBlTWpfJyUbG3ez0KSBibQkj4ojg==}
    engines: {node: '>=0.6.11 <=0.7.0 || >=0.7.3'}
    dev: false

  /type-check/0.3.2:
    resolution: {integrity: sha512-ZCmOJdvOWDBYJlzAoFkC+Q0+bUyEOS1ltgp1MGU03fqHG+dbi9tBFU2Rd9QKiDZFAYrhPh2JUf7rZRIuHRKtOg==}
    engines: {node: '>= 0.8.0'}
    dependencies:
      prelude-ls: 1.1.2
    dev: true

  /type-check/0.4.0:
    resolution: {integrity: sha512-XleUoc9uwGXqjWwXaUTZAmzMcFZ5858QA2vvx1Ur5xIcixXIP+8LnFDgRplU30us6teqdlskFfu+ae4K79Ooew==}
    engines: {node: '>= 0.8.0'}
    dependencies:
      prelude-ls: 1.2.1

  /type-detect/4.0.8:
    resolution: {integrity: sha512-0fr/mIH1dlO+x7TlcMy+bIDqKPsw/70tVyeHW787goQjhmqaZe10uwLujubK9q9Lg6Fiho1KUKDYz0Z7k7g5/g==}
    engines: {node: '>=4'}

  /type-fest/0.18.1:
    resolution: {integrity: sha512-OIAYXk8+ISY+qTOwkHtKqzAuxchoMiD9Udx+FSGQDuiRR+PJKJHc2NJAXlbhkGwTt/4/nKZxELY1w3ReWOL8mw==}
    engines: {node: '>=10'}
    dev: true

  /type-fest/0.20.2:
    resolution: {integrity: sha512-Ne+eE4r0/iWnpAxD852z3A+N0Bt5RN//NjJwRd2VFHEmrywxf5vsZlh4R6lixl6B+wz/8d+maTSAkN1FIkI3LQ==}
    engines: {node: '>=10'}

  /type-fest/0.21.3:
    resolution: {integrity: sha512-t0rzBq87m3fVcduHDUFhKmyyX+9eo6WQjZvf51Ea/M0Q7+T374Jp1aUiyUl0GKxp8M/OETVHSDvmkyPgvX+X2w==}
    engines: {node: '>=10'}

  /type-fest/0.6.0:
    resolution: {integrity: sha512-q+MB8nYR1KDLrgr4G5yemftpMC7/QLqVndBmEEdqzmNj5dcFOO4Oo8qlwZE3ULT3+Zim1F8Kq4cBnikNhlCMlg==}
    engines: {node: '>=8'}

  /type-fest/0.8.1:
    resolution: {integrity: sha512-4dbzIzqvjtgiM5rw1k5rEHtBANKmdudhGyBEajN01fEyhaAIhsoKNy6y7+IN93IfpFtwY9iqi7kD+xwKhQsNJA==}
    engines: {node: '>=8'}
    dev: true

  /type-fest/2.14.0:
    resolution: {integrity: sha512-hQnTQkFjL5ik6HF2fTAM8ycbr94UbQXK364wF930VHb0dfBJ5JBP8qwrR8TaK9zwUEk7meruo2JAUDMwvuxd/w==}
    engines: {node: '>=12.20'}
    dev: true

  /type-is/1.6.18:
    resolution: {integrity: sha512-TkRKr9sUTxEH8MdfuCSP7VizJyzRNMjj2J2do2Jr3Kym598JVdEksuzPQCnlFPW4ky9Q+iA+ma9BGm06XQBy8g==}
    engines: {node: '>= 0.6'}
    dependencies:
      media-typer: 0.3.0
      mime-types: 2.1.35

  /typedarray-to-buffer/3.1.5:
    resolution: {integrity: sha512-zdu8XMNEDepKKR+XYOXAVPtWui0ly0NtohUscw+UmaHiAWT8hrV1rr//H6V+0DvJ3OQ19S979M0laLfX8rm82Q==}
    dependencies:
      is-typedarray: 1.0.0

  /typescript/4.6.4:
    resolution: {integrity: sha512-9ia/jWHIEbo49HfjrLGfKbZSuWo9iTMwXO+Ca3pRsSpbsMbc7/IU8NKdCZVRRBafVPGnoJeFL76ZOAA84I9fEg==}
    engines: {node: '>=4.2.0'}
    hasBin: true
    dev: true

  /typescript/4.7.4:
    resolution: {integrity: sha512-C0WQT0gezHuw6AdY1M2jxUO83Rjf0HP7Sk1DtXj6j1EwkQNZrHAg2XPWlq62oqEhYvONq5pkC2Y9oPljWToLmQ==}
    engines: {node: '>=4.2.0'}
    hasBin: true
    dev: true

  /unbox-primitive/1.0.2:
    resolution: {integrity: sha512-61pPlCD9h51VoreyJ0BReideM3MDKMKnh6+V9L08331ipq6Q8OFXZYiqP6n/tbHx4s5I9uRhcye6BrbkizkBDw==}
    dependencies:
      call-bind: 1.0.2
      has-bigints: 1.0.2
      has-symbols: 1.0.3
      which-boxed-primitive: 1.0.2

  /undefsafe/2.0.5:
    resolution: {integrity: sha512-WxONCrssBM8TSPRqN5EmsjVrsv4A8X12J4ArBiiayv3DyyG3ZlIg6yysuuSYdZsVz3TKcTg2fd//Ujd4CHV1iA==}
    dev: true

  /unicode-canonical-property-names-ecmascript/2.0.0:
    resolution: {integrity: sha512-yY5PpDlfVIU5+y/BSCxAJRBIS1Zc2dDG3Ujq+sR0U+JjUevW2JhocOF+soROYDSaAezOzOKuyyixhD6mBknSmQ==}
    engines: {node: '>=4'}
    dev: true

  /unicode-match-property-ecmascript/2.0.0:
    resolution: {integrity: sha512-5kaZCrbp5mmbz5ulBkDkbY0SsPOjKqVS35VpL9ulMPfSl0J0Xsm+9Evphv9CoIZFwre7aJoa94AY6seMKGVN5Q==}
    engines: {node: '>=4'}
    dependencies:
      unicode-canonical-property-names-ecmascript: 2.0.0
      unicode-property-aliases-ecmascript: 2.0.0
    dev: true

  /unicode-match-property-value-ecmascript/2.0.0:
    resolution: {integrity: sha512-7Yhkc0Ye+t4PNYzOGKedDhXbYIBe1XEQYQxOPyhcXNMJ0WCABqqj6ckydd6pWRZTHV4GuCPKdBAUiMc60tsKVw==}
    engines: {node: '>=4'}
    dev: true

  /unicode-property-aliases-ecmascript/2.0.0:
    resolution: {integrity: sha512-5Zfuy9q/DFr4tfO7ZPeVXb1aPoeQSdeFMLpYuFebehDAhbuevLs5yxSZmIFN1tP5F9Wl4IpJrYojg85/zgyZHQ==}
    engines: {node: '>=4'}
    dev: true

  /unique-string/2.0.0:
    resolution: {integrity: sha512-uNaeirEPvpZWSgzwsPGtU2zVSTrn/8L5q/IexZmH0eH6SA73CmAA5U4GwORTxQAZs95TAXLNqeLoPPNO5gZfWg==}
    engines: {node: '>=8'}
    dependencies:
      crypto-random-string: 2.0.0
    dev: true

  /universalify/0.1.2:
    resolution: {integrity: sha512-rBJeI5CXAlmy1pV+617WB9J63U6XcazHHF2f2dbJix4XzpUF0RS3Zbj0FGIOCAva5P/d/GBOYaACQ1w+0azUkg==}
    engines: {node: '>= 4.0.0'}

  /universalify/2.0.0:
    resolution: {integrity: sha512-hAZsKq7Yy11Zu1DE0OzWjw7nnLZmJZYTDZZyEFHZdUhV8FkH5MCfoU1XMaxXovpyW5nq5scPqq0ZDP9Zyl04oQ==}
    engines: {node: '>= 10.0.0'}

  /unpipe/1.0.0:
    resolution: {integrity: sha512-pjy2bYhSsufwWlKwPc+l3cN7+wuJlK6uz0YdJEOlQDbl6jo/YlPi4mb8agUkVC8BF7V8NuzeyPNqRksA3hztKQ==}
    engines: {node: '>= 0.8'}

  /update-browserslist-db/1.0.4_browserslist@4.21.1:
    resolution: {integrity: sha512-jnmO2BEGUjsMOe/Fg9u0oczOe/ppIDZPebzccl1yDWGLFP16Pa1/RM5wEoKYPG2zstNcDuAStejyxsOuKINdGA==}
    hasBin: true
    peerDependencies:
      browserslist: '>= 4.21.0'
    dependencies:
      browserslist: 4.21.1
      escalade: 3.1.1
      picocolors: 1.0.0
    dev: true

  /update-notifier/5.1.0:
    resolution: {integrity: sha512-ItnICHbeMh9GqUy31hFPrD1kcuZ3rpxDZbf4KUDavXwS0bW5m7SLbDQpGX3UYr072cbrF5hFUs3r5tUsPwjfHw==}
    engines: {node: '>=10'}
    dependencies:
      boxen: 5.1.2
      chalk: 4.1.2
      configstore: 5.0.1
      has-yarn: 2.1.0
      import-lazy: 2.1.0
      is-ci: 2.0.0
      is-installed-globally: 0.4.0
      is-npm: 5.0.0
      is-yarn-global: 0.3.0
      latest-version: 5.1.0
      pupa: 2.1.1
      semver: 7.3.7
      semver-diff: 3.1.1
      xdg-basedir: 4.0.0
    dev: true

  /uri-js/4.4.1:
    resolution: {integrity: sha512-7rKUyy33Q1yc98pQ1DAmLtwX109F7TIfWlW1Ydo8Wl1ii1SeHieeh0HHfPeL2fMXK6z0s8ecKs9frCuLJvndBg==}
    dependencies:
      punycode: 2.1.1

  /url-parse-lax/3.0.0:
    resolution: {integrity: sha512-NjFKA0DidqPa5ciFcSrXnAltTtzz84ogy+NebPvfEgAck0+TNg4UJ4IN+fB7zRZfbgUf0syOo9MDxFkDSMuFaQ==}
    engines: {node: '>=4'}
    dependencies:
      prepend-http: 2.0.0
    dev: true

  /url/0.10.3:
    resolution: {integrity: sha512-hzSUW2q06EqL1gKM/a+obYHLIO6ct2hwPuviqTTOcfFVc61UbfJ2Q32+uGL/HCPxKqrdGB5QUwIe7UqlDgwsOQ==}
    dependencies:
      punycode: 1.3.2
      querystring: 0.2.0
    dev: true

  /url/0.11.0:
    resolution: {integrity: sha512-kbailJa29QrtXnxgq+DdCEGlbTeYM2eJUxsz6vjZavrCYPMIFHMKQmSKYAIuUK2i7hgPm28a8piX5NTUtM/LKQ==}
    dependencies:
      punycode: 1.3.2
      querystring: 0.2.0
    dev: false

  /use-callback-ref/1.3.0_b08e3c15324cbe90a6ff8fcd416c932c:
    resolution: {integrity: sha512-3FT9PRuRdbB9HfXhEq35u4oZkvpJ5kuYbpqhCfmiZyReuRgpnhDlbr2ZEnnuS0RrJAPn6l23xjFg9kpDM+Ms7w==}
    engines: {node: '>=10'}
    peerDependencies:
      '@types/react': ^16.8.0 || ^17.0.0 || ^18.0.0
      react: ^16.8.0 || ^17.0.0 || ^18.0.0
    peerDependenciesMeta:
      '@types/react':
        optional: true
    dependencies:
      '@types/react': 17.0.38
      react: 17.0.2
      tslib: 2.4.0
    dev: true

  /use-sidecar/1.1.2_b08e3c15324cbe90a6ff8fcd416c932c:
    resolution: {integrity: sha512-epTbsLuzZ7lPClpz2TyryBfztm7m+28DlEv2ZCQ3MDr5ssiwyOwGH/e5F9CkfWjJ1t4clvI58yF822/GUkjjhw==}
    engines: {node: '>=10'}
    peerDependencies:
      '@types/react': ^16.9.0 || ^17.0.0 || ^18.0.0
      react: ^16.8.0 || ^17.0.0 || ^18.0.0
    peerDependenciesMeta:
      '@types/react':
        optional: true
    dependencies:
      '@types/react': 17.0.38
      detect-node-es: 1.1.0
      react: 17.0.2
      tslib: 2.4.0
    dev: true

  /use-sync-external-store/1.1.0_react@17.0.2:
    resolution: {integrity: sha512-SEnieB2FPKEVne66NpXPd1Np4R1lTNKfjuy3XdIoPQKYBAFdzbzSZlSn1KJZUiihQLQC5Znot4SBz1EOTBwQAQ==}
    peerDependencies:
      react: ^16.8.0 || ^17.0.0 || ^18.0.0
    dependencies:
      react: 17.0.2
    dev: false

  /util-deprecate/1.0.2:
    resolution: {integrity: sha512-EPD5q1uXyFxJpCrLnCc1nHnq3gOa6DZBocAIiI2TaSCA7VCJ1UJDMagCzIkXNsUYfD1daK//LTEQ8xiIbrHtcw==}

  /utils-merge/1.0.1:
    resolution: {integrity: sha512-pMZTvIkT1d+TFGvDOqodOclx0QWkkgi6Tdoa8gC8ffGAAqz9pzPTZWAybbsHHoED/ztMtkv/VoYTYyShUn81hA==}
    engines: {node: '>= 0.4.0'}

  /uuid/3.4.0:
    resolution: {integrity: sha512-HjSDRw6gZE5JMggctHBcjVak08+KEVhSIiDzFnT9S9aegmp85S/bReBVTb4QTFaRNptJ9kuYaNhnbNEOkbKb/A==}
    deprecated: Please upgrade  to version 7 or higher.  Older versions may use Math.random() in certain circumstances, which is known to be problematic.  See https://v8.dev/blog/math-random for details.
    hasBin: true
    dev: false

  /uuid/8.0.0:
    resolution: {integrity: sha512-jOXGuXZAWdsTH7eZLtyXMqUb9EcWMGZNbL9YcGBJl4MH4nrxHmZJhEHvyLFrkxo+28uLb/NYRcStH48fnD0Vzw==}
    hasBin: true
    dev: true

  /uuid/8.3.2:
    resolution: {integrity: sha512-+NYs2QeMWy+GWFOEm9xnn6HCDp0l7QBD7ml8zLUmJ+93Q5NF0NocErnwkTkXVFNiX3/fpC6afS8Dhb/gz7R7eg==}
    hasBin: true

  /v8-compile-cache-lib/3.0.1:
    resolution: {integrity: sha512-wa7YjyUGfNZngI/vtK0UHAN+lgDCxBPCylVXGp0zu59Fz5aiGtNXaq3DhIov063MorB+VfufLh3JlF2KdTK3xg==}
    dev: true

  /v8-compile-cache/2.3.0:
    resolution: {integrity: sha512-l8lCEmLcLYZh4nbunNZvQCJc5pv7+RCwa8q/LdUx8u7lsWvPDKmpodJAJNwkAhJC//dFY48KuIEmjtd4RViDrA==}

  /v8-to-istanbul/8.1.1:
    resolution: {integrity: sha512-FGtKtv3xIpR6BYhvgH8MI/y78oT7d8Au3ww4QIxymrCtZEh5b8gCw2siywE+puhEmuWKDtmfrvF5UlB298ut3w==}
    engines: {node: '>=10.12.0'}
    dependencies:
      '@types/istanbul-lib-coverage': 2.0.4
      convert-source-map: 1.8.0
      source-map: 0.7.4
    dev: true

  /validate-npm-package-license/3.0.4:
    resolution: {integrity: sha512-DpKm2Ui/xN7/HQKCtpZxoRWBhZ9Z0kqtygG8XCgNQ8ZlDnxuQmWhj566j8fN4Cu3/JmbhsDo7fcAJq4s9h27Ew==}
    dependencies:
      spdx-correct: 3.1.1
      spdx-expression-parse: 3.0.1

  /validate-npm-package-name/3.0.0:
    resolution: {integrity: sha512-M6w37eVCMMouJ9V/sdPGnC5H4uDr73/+xdq0FBLO3TFFX1+7wiUY6Es328NN+y43tmY+doUdN9g9J21vqB7iLw==}
    dependencies:
      builtins: 1.0.3

  /validator/13.7.0:
    resolution: {integrity: sha512-nYXQLCBkpJ8X6ltALua9dRrZDHVYxjJ1wgskNt1lH9fzGjs3tgojGSCBjmEPwkWS1y29+DrizMTW19Pr9uB2nw==}
    engines: {node: '>= 0.10'}

  /vary/1.1.2:
    resolution: {integrity: sha512-BNGbWLfd0eUPabhkXUVm0j8uuvREyTh5ovRa/dyow/BqAbZJyC+5fU+IzQOzmAKzYqYRAISoRhdQr3eIZ/PXqg==}
    engines: {node: '>= 0.8'}

  /void-elements/3.1.0:
    resolution: {integrity: sha512-Dhxzh5HZuiHQhbvTW9AMetFfBHDMYpo23Uo9btPXgdYP+3T5S+p+jgNy7spra+veYhBP2dCSgxR/i2Y02h5/6w==}
    engines: {node: '>=0.10.0'}
    dev: false

  /w3c-hr-time/1.0.2:
    resolution: {integrity: sha512-z8P5DvDNjKDoFIHK7q8r8lackT6l+jo/Ye3HOle7l9nICP9lf1Ci25fy9vHd0JOWewkIFzXIEig3TdKT7JQ5fQ==}
    dependencies:
      browser-process-hrtime: 1.0.0
    dev: true

  /w3c-xmlserializer/2.0.0:
    resolution: {integrity: sha512-4tzD0mF8iSiMiNs30BiLO3EpfGLZUT2MSX/G+o7ZywDzliWQ3OPtTZ0PTC3B3ca1UAf4cJMHB+2Bf56EriJuRA==}
    engines: {node: '>=10'}
    dependencies:
      xml-name-validator: 3.0.0
    dev: true

  /walker/1.0.8:
    resolution: {integrity: sha512-ts/8E8l5b7kY0vlWLewOkDXMmPdLcVV4GmOQLyxuSswIJsweeFZtAsMF7k1Nszz+TYBQrlYRmzOnr398y1JemQ==}
    dependencies:
      makeerror: 1.0.12
    dev: true

  /watchpack/2.4.0:
    resolution: {integrity: sha512-Lcvm7MGST/4fup+ifyKi2hjyIAwcdI4HRgtvTpIUxBRhB+RFtUh8XtDOxUfctVCnhVi+QQj49i91OyvzkJl6cg==}
    engines: {node: '>=10.13.0'}
    dependencies:
      glob-to-regexp: 0.4.1
      graceful-fs: 4.2.10
    dev: true

  /webidl-conversions/3.0.1:
    resolution: {integrity: sha512-2JAn3z8AR6rjK8Sm8orRC0h/bcl/DqL7tRPdGZ4I1CjdF+EaMLmYxBHyXuKL849eucPFhvBoxMsflfOb8kxaeQ==}
    dev: false

  /webidl-conversions/5.0.0:
    resolution: {integrity: sha512-VlZwKPCkYKxQgeSbH5EyngOmRp7Ww7I9rQLERETtf5ofd9pGeswWiOtogpEO850jziPRarreGxn5QIiTqpb2wA==}
    engines: {node: '>=8'}
    dev: true

  /webidl-conversions/6.1.0:
    resolution: {integrity: sha512-qBIvFLGiBpLjfwmYAaHPXsn+ho5xZnGvyGvsarywGNc8VyQJUMHJ8OBKGGrPER0okBeMDaan4mNBlgBROxuI8w==}
    engines: {node: '>=10.4'}
    dev: true

  /weekstart/1.1.0:
    resolution: {integrity: sha512-ZO3I7c7J9nwGN1PZKZeBYAsuwWEsCOZi5T68cQoVNYrzrpp5Br0Bgi0OF4l8kH/Ez7nKfxa5mSsXjsgris3+qg==}
    dev: true

  /whatwg-encoding/1.0.5:
    resolution: {integrity: sha512-b5lim54JOPN9HtzvK9HFXvBma/rnfFeqsic0hSpjtDbVxR3dJKLc+KB4V6GgiGOvl7CY/KNh8rxSo9DKQrnUEw==}
    dependencies:
      iconv-lite: 0.4.24
    dev: true

  /whatwg-mimetype/2.3.0:
    resolution: {integrity: sha512-M4yMwr6mAnQz76TbJm914+gPpB/nCwvZbJU28cUD6dR004SAxDLOOSUaB1JDRqLtaOV/vi0IC5lEAGFgrjGv/g==}
    dev: true

  /whatwg-url/5.0.0:
    resolution: {integrity: sha512-saE57nupxk6v3HY35+jzBwYa0rKSy0XR8JSxZPwgLr7ys0IBzhGviA1/TUGJLmSVqs8pb9AnvICXEuOHLprYTw==}
    dependencies:
      tr46: 0.0.3
      webidl-conversions: 3.0.1
    dev: false

  /whatwg-url/8.7.0:
    resolution: {integrity: sha512-gAojqb/m9Q8a5IV96E3fHJM70AzCkgt4uXYX2O7EmuyOnLrViCQlsEBmF9UQIu3/aeAIp2U17rtbpZWNntQqdg==}
    engines: {node: '>=10'}
    dependencies:
      lodash: 4.17.21
      tr46: 2.1.0
      webidl-conversions: 6.1.0
    dev: true

  /which-boxed-primitive/1.0.2:
    resolution: {integrity: sha512-bwZdv0AKLpplFY2KZRX6TvyuN7ojjr7lwkg6ml0roIy9YeuSr7JS372qlNW18UQYzgYK9ziGcerWqZOmEn9VNg==}
    dependencies:
      is-bigint: 1.0.4
      is-boolean-object: 1.1.2
      is-number-object: 1.0.7
      is-string: 1.0.7
      is-symbol: 1.0.4

  /which/2.0.2:
    resolution: {integrity: sha512-BLI3Tl1TW3Pvl70l3yq3Y64i+awpwXqsGBYWkkqMtnbXgrMD+yj7rhW0kuEDxzJaYXGjEW5ogapKNMEKNMjibA==}
    engines: {node: '>= 8'}
    hasBin: true
    dependencies:
      isexe: 2.0.0

  /widest-line/3.1.0:
    resolution: {integrity: sha512-NsmoXalsWVDMGupxZ5R08ka9flZjjiLvHVAWYOKtiKM8ujtZWr9cRffak+uSE48+Ob8ObalXpwyeUiyDD6QFgg==}
    engines: {node: '>=8'}
    dependencies:
      string-width: 4.2.3
    dev: true

  /winston-transport/4.5.0:
    resolution: {integrity: sha512-YpZzcUzBedhlTAfJg6vJDlyEai/IFMIVcaEZZyl3UXIl4gmqRpU7AE89AHLkbzLUsv0NVmw7ts+iztqKxxPW1Q==}
    engines: {node: '>= 6.4.0'}
    dependencies:
      logform: 2.4.1
      readable-stream: 3.6.0
      triple-beam: 1.3.0
    dev: false

  /winston/2.4.6:
    resolution: {integrity: sha512-J5Zu4p0tojLde8mIOyDSsmLmcP8I3Z6wtwpTDHx1+hGcdhxcJaAmG4CFtagkb+NiN1M9Ek4b42pzMWqfc9jm8w==}
    engines: {node: '>= 0.10.0'}
    dependencies:
      async: 3.2.4
      colors: 1.0.3
      cycle: 1.0.3
      eyes: 0.1.8
      isstream: 0.1.2
      stack-trace: 0.0.10
    dev: false

  /winston/3.8.0:
    resolution: {integrity: sha512-Iix1w8rIq2kBDkGvclO0db2CVOHYVamCIkVWcUbs567G9i2pdB+gvqLgDgxx4B4HXHYD6U4Zybh6ojepUOqcFQ==}
    engines: {node: '>= 12.0.0'}
    dependencies:
      '@dabh/diagnostics': 2.0.3
      async: 3.2.4
      is-stream: 2.0.1
      logform: 2.4.1
      one-time: 1.0.0
      readable-stream: 3.6.0
      safe-stable-stringify: 2.3.1
      stack-trace: 0.0.10
      triple-beam: 1.3.0
      winston-transport: 4.5.0
    dev: false

  /word-wrap/1.2.3:
    resolution: {integrity: sha512-Hz/mrNwitNRh/HUAtM/VT/5VH+ygD6DV7mYKZAtHOrbs8U7lvPS6xf7EJKMF0uW1KJCl0H701g3ZGus+muE5vQ==}
    engines: {node: '>=0.10.0'}

  /wordwrap/1.0.0:
    resolution: {integrity: sha512-gvVzJFlPycKc5dZN4yPkP8w7Dc37BtP1yczEneOb4uq34pXZcvrtRTmWV8W+Ume+XCxKgbjM+nevkyFPMybd4Q==}
    dev: false

  /wrap-ansi/7.0.0:
    resolution: {integrity: sha512-YVGIj2kamLSTxw6NsZjoBxfSwsn0ycdesmc4p+Q21c5zPuZ1pl+NfxVdxPtdHvmNVOQ6XSYG4AUtyt/Fi7D16Q==}
    engines: {node: '>=10'}
    dependencies:
      ansi-styles: 4.3.0
      string-width: 4.2.3
      strip-ansi: 6.0.1

  /wrappy/1.0.2:
    resolution: {integrity: sha512-l4Sp/DRseor9wL6EvV2+TuQn63dMkPjZ/sp9XkghTEbV9KlPS1xUsZ3u7/IQO4wxtcFB4bgpQPRcR3QCvezPcQ==}

  /write-file-atomic/3.0.3:
    resolution: {integrity: sha512-AvHcyZ5JnSfq3ioSyjrBkH9yW4m7Ayk8/9My/DD9onKeu/94fwrMocemO2QAJFAlnnDN+ZDS+ZjAR5ua1/PV/Q==}
    dependencies:
      imurmurhash: 0.1.4
      is-typedarray: 1.0.0
      signal-exit: 3.0.7
      typedarray-to-buffer: 3.1.5

  /write-yaml-file/4.2.0:
    resolution: {integrity: sha512-LwyucHy0uhWqbrOkh9cBluZBeNVxzHjDaE9mwepZG3n3ZlbM4v3ndrFw51zW/NXYFFqP+QWZ72ihtLWTh05e4Q==}
    engines: {node: '>=10.13'}
    dependencies:
      js-yaml: 4.1.0
      write-file-atomic: 3.0.3
    dev: false

  /ws/7.5.8:
    resolution: {integrity: sha512-ri1Id1WinAX5Jqn9HejiGb8crfRio0Qgu8+MtL36rlTA6RLsMdWt1Az/19A2Qij6uSHUMphEFaTKa4WG+UNHNw==}
    engines: {node: '>=8.3.0'}
    peerDependencies:
      bufferutil: ^4.0.1
      utf-8-validate: ^5.0.2
    peerDependenciesMeta:
      bufferutil:
        optional: true
      utf-8-validate:
        optional: true
    dev: true

  /xdg-basedir/4.0.0:
    resolution: {integrity: sha512-PSNhEJDejZYV7h50BohL09Er9VaIefr2LMAf3OEmpCkjOi34eYyQYAXUTjEQtZJTKcF0E2UKTh+osDLsgNim9Q==}
    engines: {node: '>=8'}
    dev: true

  /xml-name-validator/3.0.0:
    resolution: {integrity: sha512-A5CUptxDsvxKJEU3yO6DuWBSJz/qizqzJKOMIfUJHETbBw/sFaDxgd6fxm1ewUaM0jZ444Fc5vC5ROYurg/4Pw==}
    dev: true

  /xml2js/0.4.19:
    resolution: {integrity: sha512-esZnJZJOiJR9wWKMyuvSE1y6Dq5LCuJanqhxslH2bxM6duahNZ+HMpCLhBQGZkbX6xRf8x1Y2eJlgt2q3qo49Q==}
    dependencies:
      sax: 1.2.1
      xmlbuilder: 9.0.7
    dev: true

  /xml2js/0.4.23:
    resolution: {integrity: sha512-ySPiMjM0+pLDftHgXY4By0uswI3SPKLDw/i3UXbnO8M/p28zqexCUoPmQFrYD+/1BzhGJSs2i1ERWKJAtiLrug==}
    engines: {node: '>=4.0.0'}
    dependencies:
      sax: 1.2.4
      xmlbuilder: 11.0.1
    dev: false

  /xmlbuilder/11.0.1:
    resolution: {integrity: sha512-fDlsI/kFEx7gLvbecc0/ohLG50fugQp8ryHzMTuW9vSa1GJ0XYWKnhsUx7oie3G98+r56aTQIUB4kht42R3JvA==}
    engines: {node: '>=4.0'}
    dev: false

  /xmlbuilder/9.0.7:
    resolution: {integrity: sha512-7YXTQc3P2l9+0rjaUbLwMKRhtmwg1M1eDf6nag7urC7pIPYLD9W/jmzQ4ptRSUbodw5S0jfoGTflLemQibSpeQ==}
    engines: {node: '>=4.0'}
    dev: true

  /xmlchars/2.2.0:
    resolution: {integrity: sha512-JZnDKK8B0RCDw84FNdDAIpZK+JuJw+s7Lz8nksI7SIuU3UXJJslUthsi+uWBUYOwPFwW7W7PRLRfUKpxjtjFCw==}
    dev: true

  /y18n/5.0.8:
    resolution: {integrity: sha512-0pfFzegeDWJHJIAmTLRP2DwHjdF5s7jo9tuztdQxAhINCdvS+3nGINqPd00AphqJR/0LhANUS6/+7SCb98YOfA==}
    engines: {node: '>=10'}

  /yallist/4.0.0:
    resolution: {integrity: sha512-3wdGidZyq5PB084XLES5TpOSRA3wjXAlIWMhum2kRcv/41Sn2emQ0dycQW4uZXLejwKvg6EsvbdlVL+FYEct7A==}

  /yaml/1.10.2:
    resolution: {integrity: sha512-r3vXyErRCYJ7wg28yvBY5VSoAF8ZvlcW9/BwUzEtUsjvX/DKs24dIkuwjtuprwJJHsbyUbLApepYTR1BN4uHrg==}
    engines: {node: '>= 6'}
    dev: true

  /yargs-parser/20.2.9:
    resolution: {integrity: sha512-y11nGElTIV+CT3Zv9t7VKl+Q3hTQoT9a1Qzezhhl6Rp21gJ/IVTW7Z3y9EWXhuUBC2Shnf+DX0antecpAwSP8w==}
    engines: {node: '>=10'}

  /yargs-parser/21.0.1:
    resolution: {integrity: sha512-9BK1jFpLzJROCI5TzwZL/TU4gqjK5xiHV/RfWLOahrjAko/e4DJkRDZQXfvqAsiZzzYhgAzbgz6lg48jcm4GLg==}
    engines: {node: '>=12'}
    dev: true

  /yargs/16.2.0:
    resolution: {integrity: sha512-D1mvvtDG0L5ft/jGWkLpG1+m0eQxOfaBvTNELraWj22wSVUMWxZUvYgJYcKh6jGGIkJFhH4IZPQhR4TKpc8mBw==}
    engines: {node: '>=10'}
    dependencies:
      cliui: 7.0.4
      escalade: 3.1.1
      get-caller-file: 2.0.5
      require-directory: 2.1.1
      string-width: 4.2.3
      y18n: 5.0.8
      yargs-parser: 20.2.9

  /yargs/17.5.1:
    resolution: {integrity: sha512-t6YAJcxDkNX7NFYiVtKvWUz8l+PaKTLiL63mJYWR2GnHq2gjEWISzsLp9wg3aY36dY1j+gfIEL3pIF+XlJJfbA==}
    engines: {node: '>=12'}
    dependencies:
      cliui: 7.0.4
      escalade: 3.1.1
      get-caller-file: 2.0.5
      require-directory: 2.1.1
      string-width: 4.2.3
      y18n: 5.0.8
      yargs-parser: 21.0.1
    dev: true

  /yn/3.1.1:
    resolution: {integrity: sha512-Ux4ygGWsu2c7isFWe8Yu1YluJmqVhxqK2cLXNQA5AcC3QfbGNpM7fu0Y8b/z16pXLnFxZYvWhd3fhBY9DLmC6Q==}
    engines: {node: '>=6'}
    dev: true

  /yn/4.0.0:
    resolution: {integrity: sha512-huWiiCS4TxKc4SfgmTwW1K7JmXPPAmuXWYy4j9qjQo4+27Kni8mGhAAi1cloRWmBe2EqcLgt3IGqQoRL/MtPgg==}
    engines: {node: '>=10'}
    dev: false

  /z-schema/5.0.3:
    resolution: {integrity: sha512-sGvEcBOTNum68x9jCpCVGPFJ6mWnkD0YxOcddDlJHRx3tKdB2q8pCHExMVZo/AV/6geuVJXG7hljDaWG8+5GDw==}
    engines: {node: '>=8.0.0'}
    hasBin: true
    dependencies:
      lodash.get: 4.4.2
      lodash.isequal: 4.5.0
      validator: 13.7.0
    optionalDependencies:
      commander: 2.20.3<|MERGE_RESOLUTION|>--- conflicted
+++ resolved
@@ -249,17 +249,11 @@
       '@amzn/swb-app': workspace:*
       '@amzn/workbench-core-audit': workspace:*
       '@amzn/workbench-core-base': workspace:*
-<<<<<<< HEAD
       '@amzn/workbench-core-datasets': workspace:*
       '@amzn/workbench-core-logging': workspace:*
-      '@aws-sdk/client-cloudformation': ^3.58.0
-      '@aws-sdk/client-dynamodb': ^3.67.0
-      '@aws-sdk/client-s3': ^3.58.0
-=======
       '@aws-sdk/client-cloudformation': ^3.118.1
       '@aws-sdk/client-dynamodb': ^3.118.1
       '@aws-sdk/client-s3': ^3.118.1
->>>>>>> 57e7c39b
       '@aws-sdk/client-sagemaker': ^3.58.0
       '@aws-sdk/client-service-catalog': ^3.118.1
       '@aws-sdk/client-ssm': ^3.118.1
@@ -305,19 +299,8 @@
       '@amzn/swb-app': link:../swb-app
       '@amzn/workbench-core-audit': link:../../workbench-core/audit
       '@amzn/workbench-core-base': link:../../workbench-core/base
-<<<<<<< HEAD
       '@amzn/workbench-core-datasets': link:../../workbench-core/datasets
       '@amzn/workbench-core-logging': link:../../workbench-core/logging
-      '@aws-sdk/client-cloudformation': 3.100.0
-      '@aws-sdk/client-dynamodb': 3.100.0
-      '@aws-sdk/client-s3': 3.100.0
-      '@aws-sdk/client-service-catalog': 3.100.0
-      '@aws-sdk/client-ssm': 3.100.0
-      '@aws-sdk/client-sts': 3.100.0
-      '@aws-sdk/types': 3.78.0
-      '@vendia/serverless-express': 4.8.0
-      aws-sdk-client-mock: 0.6.2_b3baf346a3b9422a0ecddb3e973bec80
-=======
       '@aws-sdk/client-cloudformation': 3.118.1
       '@aws-sdk/client-dynamodb': 3.118.1
       '@aws-sdk/client-s3': 3.118.1
@@ -327,7 +310,6 @@
       '@aws-sdk/types': 3.110.0
       '@vendia/serverless-express': 4.8.2
       aws-sdk-client-mock: 0.6.2_186c47bf154802e3879e62ee3def12b3
->>>>>>> 57e7c39b
       express: 4.18.1
       js-yaml: 4.1.0
       lodash: 4.17.21
@@ -627,15 +609,6 @@
     specifiers:
       '@amzn/eslint-config-workbench-core-eslint-custom': workspace:*
       '@aws-cdk/aws-dynamodb': ^1.152.0
-<<<<<<< HEAD
-      '@aws-sdk/client-cloudformation': ^3.58.0
-      '@aws-sdk/client-cognito-identity-provider': ^3.67.0
-      '@aws-sdk/client-dynamodb': ^3.67.0
-      '@aws-sdk/client-ec2': ^3.60.0
-      '@aws-sdk/client-eventbridge': ^3.66.0
-      '@aws-sdk/client-iam': ^3.58.0
-      '@aws-sdk/client-kms': ~3.118.1
-=======
       '@aws-sdk/client-cloudformation': ^3.118.1
       '@aws-sdk/client-cognito-identity-provider': ^3.118.1
       '@aws-sdk/client-dynamodb': ^3.118.1
@@ -643,7 +616,6 @@
       '@aws-sdk/client-eventbridge': ^3.118.1
       '@aws-sdk/client-iam': ^3.118.1
       '@aws-sdk/client-kms': ^3.118.1
->>>>>>> 57e7c39b
       '@aws-sdk/client-lambda': ^3.82.0
       '@aws-sdk/client-s3': ^3.118.1
       '@aws-sdk/client-s3-control': ^3.118.1
@@ -675,25 +647,6 @@
       typescript: ^4.5.2
     dependencies:
       '@amzn/eslint-config-workbench-core-eslint-custom': link:../eslint-custom
-<<<<<<< HEAD
-      '@aws-cdk/aws-dynamodb': 1.158.0
-      '@aws-sdk/client-cloudformation': 3.100.0
-      '@aws-sdk/client-cognito-identity-provider': 3.102.0
-      '@aws-sdk/client-dynamodb': 3.100.0
-      '@aws-sdk/client-ec2': 3.100.0
-      '@aws-sdk/client-eventbridge': 3.100.0
-      '@aws-sdk/client-iam': 3.100.0
-      '@aws-sdk/client-kms': 3.118.1
-      '@aws-sdk/client-lambda': 3.105.0
-      '@aws-sdk/client-s3': 3.100.0
-      '@aws-sdk/client-s3-control': 3.100.0
-      '@aws-sdk/client-sagemaker': 3.105.0
-      '@aws-sdk/client-service-catalog': 3.100.0
-      '@aws-sdk/client-ssm': 3.100.0
-      '@aws-sdk/client-sts': 3.100.0
-      '@aws-sdk/types': 3.78.0
-      '@aws-sdk/util-dynamodb': 3.105.0
-=======
       '@aws-cdk/aws-dynamodb': 1.161.0
       '@aws-sdk/client-cloudformation': 3.118.1
       '@aws-sdk/client-cognito-identity-provider': 3.118.1
@@ -711,7 +664,6 @@
       '@aws-sdk/client-sts': 3.118.1
       '@aws-sdk/types': 3.110.0
       '@aws-sdk/util-dynamodb': 3.118.1
->>>>>>> 57e7c39b
       lodash: 4.17.21
     devDependencies:
       '@rushstack/eslint-config': 2.6.2_eslint@8.18.0+typescript@4.7.4
@@ -740,21 +692,12 @@
       '@amzn/workbench-core-audit': workspace:*
       '@amzn/workbench-core-base': workspace:*
       '@amzn/workbench-core-logging': workspace:*
-<<<<<<< HEAD
-      '@aws-cdk/aws-iam': ~1.159.0
-      '@aws-sdk/client-dynamodb': ^3.67.0
-      '@aws-sdk/client-kms': ~3.118.1
-      '@aws-sdk/client-s3': ^3.58.0
-      '@aws-sdk/client-s3-control': ^3.100.0
-      '@aws-sdk/types': ^3.55.0
-=======
       '@aws-cdk/aws-iam': ^1.159.0
       '@aws-sdk/client-dynamodb': ^3.118.1
       '@aws-sdk/client-kms': ^3.118.1
       '@aws-sdk/client-s3': ^3.118.1
       '@aws-sdk/client-s3-control': ^3.118.1
       '@aws-sdk/types': ^3.110.0
->>>>>>> 57e7c39b
       '@hapi/boom': ^10.0.0
       '@rushstack/heft': ^0.45.0
       '@rushstack/heft-jest-plugin': ^0.2.3
@@ -782,21 +725,12 @@
       '@amzn/workbench-core-audit': link:../audit
       '@amzn/workbench-core-base': link:../base
       '@amzn/workbench-core-logging': link:../logging
-<<<<<<< HEAD
-      '@aws-cdk/aws-iam': 1.159.0
-      '@aws-sdk/client-dynamodb': 3.100.0
-      '@aws-sdk/client-kms': 3.118.1
-      '@aws-sdk/client-s3': 3.100.0
-      '@aws-sdk/client-s3-control': 3.100.0
-      '@aws-sdk/types': 3.78.0
-=======
       '@aws-cdk/aws-iam': 1.161.0
       '@aws-sdk/client-dynamodb': 3.118.1
       '@aws-sdk/client-kms': 3.118.1
       '@aws-sdk/client-s3': 3.118.1
       '@aws-sdk/client-s3-control': 3.118.1
       '@aws-sdk/types': 3.110.0
->>>>>>> 57e7c39b
       '@hapi/boom': 10.0.0
       lodash: 4.17.21
       uuid: 8.3.2
@@ -1684,17 +1618,6 @@
 
   /@aws-sdk/abort-controller/3.110.0:
     resolution: {integrity: sha512-zok/WEVuK7Jh6V9YeA56pNZtxUASon9LTkS7vE65A4UFmNkPGNBCNgoiBcbhWfxwrZ8wtXcQk6rtUut39831mA==}
-<<<<<<< HEAD
-    engines: {node: '>= 12.0.0'}
-    dependencies:
-      '@aws-sdk/types': 3.110.0
-      tslib: 2.4.0
-    dev: false
-
-  /@aws-sdk/abort-controller/3.78.0:
-    resolution: {integrity: sha512-iz1YLwM2feJUj/y97yO4XmDeTxs+yZ1XJwQgoawKuc8IDBKUutnJNCHL5jL04WUKU7Nrlq+Hr2fCTScFh2z9zg==}
-=======
->>>>>>> 57e7c39b
     engines: {node: '>= 12.0.0'}
     dependencies:
       '@aws-sdk/types': 3.110.0
@@ -1983,51 +1906,6 @@
 
   /@aws-sdk/client-kms/3.118.1:
     resolution: {integrity: sha512-u3nKD+Hr6ABIH8X6dwDLuqUjCWz0MdLl1j8+SBUVxTs7HW9zxNJp6eQF7ISYmAvYkY5evlYZtUOA+uCKaSuXEA==}
-<<<<<<< HEAD
-    engines: {node: '>=12.0.0'}
-    dependencies:
-      '@aws-crypto/sha256-browser': 2.0.0
-      '@aws-crypto/sha256-js': 2.0.0
-      '@aws-sdk/client-sts': 3.118.1
-      '@aws-sdk/config-resolver': 3.110.0
-      '@aws-sdk/credential-provider-node': 3.118.1
-      '@aws-sdk/fetch-http-handler': 3.110.0
-      '@aws-sdk/hash-node': 3.110.0
-      '@aws-sdk/invalid-dependency': 3.110.0
-      '@aws-sdk/middleware-content-length': 3.110.0
-      '@aws-sdk/middleware-host-header': 3.110.0
-      '@aws-sdk/middleware-logger': 3.110.0
-      '@aws-sdk/middleware-recursion-detection': 3.110.0
-      '@aws-sdk/middleware-retry': 3.118.1
-      '@aws-sdk/middleware-serde': 3.110.0
-      '@aws-sdk/middleware-signing': 3.110.0
-      '@aws-sdk/middleware-stack': 3.110.0
-      '@aws-sdk/middleware-user-agent': 3.110.0
-      '@aws-sdk/node-config-provider': 3.110.0
-      '@aws-sdk/node-http-handler': 3.118.1
-      '@aws-sdk/protocol-http': 3.110.0
-      '@aws-sdk/smithy-client': 3.110.0
-      '@aws-sdk/types': 3.110.0
-      '@aws-sdk/url-parser': 3.110.0
-      '@aws-sdk/util-base64-browser': 3.109.0
-      '@aws-sdk/util-base64-node': 3.55.0
-      '@aws-sdk/util-body-length-browser': 3.55.0
-      '@aws-sdk/util-body-length-node': 3.55.0
-      '@aws-sdk/util-defaults-mode-browser': 3.110.0
-      '@aws-sdk/util-defaults-mode-node': 3.110.0
-      '@aws-sdk/util-user-agent-browser': 3.110.0
-      '@aws-sdk/util-user-agent-node': 3.118.0
-      '@aws-sdk/util-utf8-browser': 3.109.0
-      '@aws-sdk/util-utf8-node': 3.109.0
-      tslib: 2.4.0
-    transitivePeerDependencies:
-      - aws-crt
-    dev: false
-
-  /@aws-sdk/client-lambda/3.105.0:
-    resolution: {integrity: sha512-wLAo88id2REcYk4ogvmKid/WCXsEQcDZckvYWKIaX7yII9Uluox9fblxSl+cnaylb14cCxH+ZoVEkfRZQlzhqw==}
-=======
->>>>>>> 57e7c39b
     engines: {node: '>=12.0.0'}
     dependencies:
       '@aws-crypto/sha256-browser': 2.0.0
@@ -2399,48 +2277,6 @@
 
   /@aws-sdk/client-sso/3.118.1:
     resolution: {integrity: sha512-dvufBhoE+sVo2sB9+m39GaxmvCKskWLy2hqv+cqyh5poqSWlCZaliRJFpq/rwQm15lUfrHoD8b+NSNEUIVJf9w==}
-<<<<<<< HEAD
-    engines: {node: '>=12.0.0'}
-    dependencies:
-      '@aws-crypto/sha256-browser': 2.0.0
-      '@aws-crypto/sha256-js': 2.0.0
-      '@aws-sdk/config-resolver': 3.110.0
-      '@aws-sdk/fetch-http-handler': 3.110.0
-      '@aws-sdk/hash-node': 3.110.0
-      '@aws-sdk/invalid-dependency': 3.110.0
-      '@aws-sdk/middleware-content-length': 3.110.0
-      '@aws-sdk/middleware-host-header': 3.110.0
-      '@aws-sdk/middleware-logger': 3.110.0
-      '@aws-sdk/middleware-recursion-detection': 3.110.0
-      '@aws-sdk/middleware-retry': 3.118.1
-      '@aws-sdk/middleware-serde': 3.110.0
-      '@aws-sdk/middleware-stack': 3.110.0
-      '@aws-sdk/middleware-user-agent': 3.110.0
-      '@aws-sdk/node-config-provider': 3.110.0
-      '@aws-sdk/node-http-handler': 3.118.1
-      '@aws-sdk/protocol-http': 3.110.0
-      '@aws-sdk/smithy-client': 3.110.0
-      '@aws-sdk/types': 3.110.0
-      '@aws-sdk/url-parser': 3.110.0
-      '@aws-sdk/util-base64-browser': 3.109.0
-      '@aws-sdk/util-base64-node': 3.55.0
-      '@aws-sdk/util-body-length-browser': 3.55.0
-      '@aws-sdk/util-body-length-node': 3.55.0
-      '@aws-sdk/util-defaults-mode-browser': 3.110.0
-      '@aws-sdk/util-defaults-mode-node': 3.110.0
-      '@aws-sdk/util-user-agent-browser': 3.110.0
-      '@aws-sdk/util-user-agent-node': 3.118.0
-      '@aws-sdk/util-utf8-browser': 3.109.0
-      '@aws-sdk/util-utf8-node': 3.109.0
-      tslib: 2.4.0
-    transitivePeerDependencies:
-      - aws-crt
-    dev: false
-
-  /@aws-sdk/client-sts/3.100.0:
-    resolution: {integrity: sha512-WHy0e6COf6/LfMsYqG9H4SGaQRDjuckMtwOLtu6cYr4cro3bOU5pNuyEjAdUHCpuhZgiE6gkZozhTlxMJqIuRQ==}
-=======
->>>>>>> 57e7c39b
     engines: {node: '>=12.0.0'}
     dependencies:
       '@aws-crypto/sha256-browser': 2.0.0
@@ -2520,51 +2356,6 @@
     transitivePeerDependencies:
       - aws-crt
 
-<<<<<<< HEAD
-  /@aws-sdk/client-sts/3.118.1:
-    resolution: {integrity: sha512-i144bIUf+KmKJp00g08V/QPOh4v0xDIO7IX7m7ngkDlttIWGg9lXDcWhiRU+j0z72uv48D9em3nibJdFCjZjrA==}
-    engines: {node: '>=12.0.0'}
-    dependencies:
-      '@aws-crypto/sha256-browser': 2.0.0
-      '@aws-crypto/sha256-js': 2.0.0
-      '@aws-sdk/config-resolver': 3.110.0
-      '@aws-sdk/credential-provider-node': 3.118.1
-      '@aws-sdk/fetch-http-handler': 3.110.0
-      '@aws-sdk/hash-node': 3.110.0
-      '@aws-sdk/invalid-dependency': 3.110.0
-      '@aws-sdk/middleware-content-length': 3.110.0
-      '@aws-sdk/middleware-host-header': 3.110.0
-      '@aws-sdk/middleware-logger': 3.110.0
-      '@aws-sdk/middleware-recursion-detection': 3.110.0
-      '@aws-sdk/middleware-retry': 3.118.1
-      '@aws-sdk/middleware-sdk-sts': 3.110.0
-      '@aws-sdk/middleware-serde': 3.110.0
-      '@aws-sdk/middleware-signing': 3.110.0
-      '@aws-sdk/middleware-stack': 3.110.0
-      '@aws-sdk/middleware-user-agent': 3.110.0
-      '@aws-sdk/node-config-provider': 3.110.0
-      '@aws-sdk/node-http-handler': 3.118.1
-      '@aws-sdk/protocol-http': 3.110.0
-      '@aws-sdk/smithy-client': 3.110.0
-      '@aws-sdk/types': 3.110.0
-      '@aws-sdk/url-parser': 3.110.0
-      '@aws-sdk/util-base64-browser': 3.109.0
-      '@aws-sdk/util-base64-node': 3.55.0
-      '@aws-sdk/util-body-length-browser': 3.55.0
-      '@aws-sdk/util-body-length-node': 3.55.0
-      '@aws-sdk/util-defaults-mode-browser': 3.110.0
-      '@aws-sdk/util-defaults-mode-node': 3.110.0
-      '@aws-sdk/util-user-agent-browser': 3.110.0
-      '@aws-sdk/util-user-agent-node': 3.118.0
-      '@aws-sdk/util-utf8-browser': 3.109.0
-      '@aws-sdk/util-utf8-node': 3.109.0
-      entities: 2.2.0
-      fast-xml-parser: 3.19.0
-      tslib: 2.4.0
-    transitivePeerDependencies:
-      - aws-crt
-    dev: false
-
   /@aws-sdk/config-resolver/3.110.0:
     resolution: {integrity: sha512-7VvtKy4CL63BAktQ2vgsjhWDSXpkXO5YdiI56LQnHztrvSuJBBaxJ7R1p/k0b2tEUhYKUziAIW8EKE/7EGPR4g==}
     engines: {node: '>= 12.0.0'}
@@ -2574,17 +2365,6 @@
       '@aws-sdk/util-config-provider': 3.109.0
       '@aws-sdk/util-middleware': 3.110.0
       tslib: 2.4.0
-    dev: false
-
-  /@aws-sdk/config-resolver/3.80.0:
-    resolution: {integrity: sha512-vFruNKlmhsaC8yjnHmasi1WW/7EELlEuFTj4mqcqNqR4dfraf0maVvpqF1VSR8EstpFMsGYI5dmoWAnnG4PcLQ==}
-    engines: {node: '>= 12.0.0'}
-    dependencies:
-      '@aws-sdk/signature-v4': 3.78.0
-      '@aws-sdk/types': 3.78.0
-      '@aws-sdk/util-config-provider': 3.55.0
-      '@aws-sdk/util-middleware': 3.78.0
-      tslib: 2.4.0
 
   /@aws-sdk/credential-provider-env/3.110.0:
     resolution: {integrity: sha512-oFU3IYk/Bl5tdsz1qigtm3I25a9cvXPqlE8VjYjxVDdLujF5zd/4HLbhP4GQWhpEwZmM1ijcSNfLcyywVevTZg==}
@@ -2593,23 +2373,7 @@
       '@aws-sdk/property-provider': 3.110.0
       '@aws-sdk/types': 3.110.0
       tslib: 2.4.0
-    dev: false
-
-  /@aws-sdk/credential-provider-env/3.78.0:
-    resolution: {integrity: sha512-K41VTIzVHm2RyIwtBER8Hte3huUBXdV1WKO+i7olYVgLFmaqcZUNrlyoGDRqZcQ/u4AbxTzBU9jeMIbIfzMOWg==}
-=======
-  /@aws-sdk/config-resolver/3.110.0:
-    resolution: {integrity: sha512-7VvtKy4CL63BAktQ2vgsjhWDSXpkXO5YdiI56LQnHztrvSuJBBaxJ7R1p/k0b2tEUhYKUziAIW8EKE/7EGPR4g==}
->>>>>>> 57e7c39b
-    engines: {node: '>= 12.0.0'}
-    dependencies:
-      '@aws-sdk/signature-v4': 3.110.0
-      '@aws-sdk/types': 3.110.0
-      '@aws-sdk/util-config-provider': 3.109.0
-      '@aws-sdk/util-middleware': 3.110.0
-      tslib: 2.4.0
-
-<<<<<<< HEAD
+
   /@aws-sdk/credential-provider-imds/3.110.0:
     resolution: {integrity: sha512-atl+7/dAB+8fG9XI2fYyCgXKYDbOzot65VAwis+14bOEUCVp7PCJifBEZ/L8GEq564p+Fa2p1IpV0wuQXxqFUQ==}
     engines: {node: '>= 12.0.0'}
@@ -2619,50 +2383,11 @@
       '@aws-sdk/types': 3.110.0
       '@aws-sdk/url-parser': 3.110.0
       tslib: 2.4.0
-    dev: false
-
-  /@aws-sdk/credential-provider-imds/3.81.0:
-    resolution: {integrity: sha512-BHopP+gaovTYj+4tSrwCk8NNCR48gE9CWmpIOLkP9ell0gOL81Qh7aCEiIK0BZBZkccv1s16cYq1MSZZGS7PEQ==}
-=======
-  /@aws-sdk/credential-provider-env/3.110.0:
-    resolution: {integrity: sha512-oFU3IYk/Bl5tdsz1qigtm3I25a9cvXPqlE8VjYjxVDdLujF5zd/4HLbhP4GQWhpEwZmM1ijcSNfLcyywVevTZg==}
->>>>>>> 57e7c39b
-    engines: {node: '>= 12.0.0'}
-    dependencies:
-      '@aws-sdk/property-provider': 3.110.0
-      '@aws-sdk/types': 3.110.0
-      tslib: 2.4.0
-
-  /@aws-sdk/credential-provider-imds/3.110.0:
-    resolution: {integrity: sha512-atl+7/dAB+8fG9XI2fYyCgXKYDbOzot65VAwis+14bOEUCVp7PCJifBEZ/L8GEq564p+Fa2p1IpV0wuQXxqFUQ==}
-    engines: {node: '>= 12.0.0'}
-    dependencies:
-      '@aws-sdk/node-config-provider': 3.110.0
-      '@aws-sdk/property-provider': 3.110.0
-      '@aws-sdk/types': 3.110.0
-      '@aws-sdk/url-parser': 3.110.0
-      tslib: 2.4.0
 
   /@aws-sdk/credential-provider-ini/3.118.1:
     resolution: {integrity: sha512-Ri05NMc0T2BT7O/6iS+tVwwPtF4Y+BbJrAwoeGApYI9gJqrRSSJ1I2oSye2UV/Ty49n3NmZGtQ+LZJjXShVFSw==}
     engines: {node: '>= 12.0.0'}
     dependencies:
-<<<<<<< HEAD
-      '@aws-sdk/credential-provider-env': 3.78.0
-      '@aws-sdk/credential-provider-imds': 3.81.0
-      '@aws-sdk/credential-provider-sso': 3.105.0
-      '@aws-sdk/credential-provider-web-identity': 3.78.0
-      '@aws-sdk/property-provider': 3.78.0
-      '@aws-sdk/shared-ini-file-loader': 3.80.0
-      '@aws-sdk/types': 3.78.0
-      tslib: 2.4.0
-
-  /@aws-sdk/credential-provider-ini/3.118.1:
-    resolution: {integrity: sha512-Ri05NMc0T2BT7O/6iS+tVwwPtF4Y+BbJrAwoeGApYI9gJqrRSSJ1I2oSye2UV/Ty49n3NmZGtQ+LZJjXShVFSw==}
-    engines: {node: '>= 12.0.0'}
-    dependencies:
-=======
->>>>>>> 57e7c39b
       '@aws-sdk/credential-provider-env': 3.110.0
       '@aws-sdk/credential-provider-imds': 3.110.0
       '@aws-sdk/credential-provider-sso': 3.118.1
@@ -2670,53 +2395,14 @@
       '@aws-sdk/property-provider': 3.110.0
       '@aws-sdk/shared-ini-file-loader': 3.110.0
       '@aws-sdk/types': 3.110.0
-<<<<<<< HEAD
       tslib: 2.4.0
     transitivePeerDependencies:
       - aws-crt
-    dev: false
-
-  /@aws-sdk/credential-provider-node/3.100.0:
-    resolution: {integrity: sha512-PMIPnn/dhv9tlWR0qXnANJpTumujWfhKnLAsV3BUqB1K9IzWqz/zXjCT0jcSUTY8X/VkSuehtBdCKvOOM5mMqg==}
-    engines: {node: '>=12.0.0'}
-    dependencies:
-      '@aws-sdk/credential-provider-env': 3.78.0
-      '@aws-sdk/credential-provider-imds': 3.81.0
-      '@aws-sdk/credential-provider-ini': 3.100.0
-      '@aws-sdk/credential-provider-process': 3.80.0
-      '@aws-sdk/credential-provider-sso': 3.100.0
-      '@aws-sdk/credential-provider-web-identity': 3.78.0
-      '@aws-sdk/property-provider': 3.78.0
-      '@aws-sdk/shared-ini-file-loader': 3.80.0
-      '@aws-sdk/types': 3.78.0
-=======
->>>>>>> 57e7c39b
-      tslib: 2.4.0
-    transitivePeerDependencies:
-      - aws-crt
 
   /@aws-sdk/credential-provider-node/3.118.1:
     resolution: {integrity: sha512-+DntbY0Foi5aIx1+6hNMUCSd2Oa109X6AJBdiUpwuRQu7+9wK0MBEzyi6Ap5QCa6/ThMQgq0PenR2Bwdl39fXw==}
     engines: {node: '>=12.0.0'}
     dependencies:
-<<<<<<< HEAD
-      '@aws-sdk/credential-provider-env': 3.78.0
-      '@aws-sdk/credential-provider-imds': 3.81.0
-      '@aws-sdk/credential-provider-ini': 3.105.0
-      '@aws-sdk/credential-provider-process': 3.80.0
-      '@aws-sdk/credential-provider-sso': 3.105.0
-      '@aws-sdk/credential-provider-web-identity': 3.78.0
-      '@aws-sdk/property-provider': 3.78.0
-      '@aws-sdk/shared-ini-file-loader': 3.80.0
-      '@aws-sdk/types': 3.78.0
-      tslib: 2.4.0
-
-  /@aws-sdk/credential-provider-node/3.118.1:
-    resolution: {integrity: sha512-+DntbY0Foi5aIx1+6hNMUCSd2Oa109X6AJBdiUpwuRQu7+9wK0MBEzyi6Ap5QCa6/ThMQgq0PenR2Bwdl39fXw==}
-    engines: {node: '>=12.0.0'}
-    dependencies:
-=======
->>>>>>> 57e7c39b
       '@aws-sdk/credential-provider-env': 3.110.0
       '@aws-sdk/credential-provider-imds': 3.110.0
       '@aws-sdk/credential-provider-ini': 3.118.1
@@ -2726,31 +2412,6 @@
       '@aws-sdk/property-provider': 3.110.0
       '@aws-sdk/shared-ini-file-loader': 3.110.0
       '@aws-sdk/types': 3.110.0
-<<<<<<< HEAD
-      tslib: 2.4.0
-    transitivePeerDependencies:
-      - aws-crt
-    dev: false
-
-  /@aws-sdk/credential-provider-process/3.110.0:
-    resolution: {integrity: sha512-JJcZePvRTfQHYj/+EEY13yItnZH/e8exlARFUjN0L13UrgHpOJtDQBa+YBHXo6MbTFQh+re25z2kzc+zOYSMNQ==}
-    engines: {node: '>= 12.0.0'}
-    dependencies:
-      '@aws-sdk/property-provider': 3.110.0
-      '@aws-sdk/shared-ini-file-loader': 3.110.0
-      '@aws-sdk/types': 3.110.0
-      tslib: 2.4.0
-    dev: false
-
-  /@aws-sdk/credential-provider-process/3.80.0:
-    resolution: {integrity: sha512-3Ro+kMMyLUJHefOhGc5pOO/ibGcJi8bkj0z/Jtqd5I2Sm1qi7avoztST67/k48KMW1OqPnD/FUqxz5T8B2d+FQ==}
-    engines: {node: '>= 12.0.0'}
-    dependencies:
-      '@aws-sdk/property-provider': 3.78.0
-      '@aws-sdk/shared-ini-file-loader': 3.80.0
-      '@aws-sdk/types': 3.78.0
-=======
->>>>>>> 57e7c39b
       tslib: 2.4.0
     transitivePeerDependencies:
       - aws-crt
@@ -2776,35 +2437,8 @@
     transitivePeerDependencies:
       - aws-crt
 
-<<<<<<< HEAD
-  /@aws-sdk/credential-provider-sso/3.118.1:
-    resolution: {integrity: sha512-oycFvPBcmfO2WAz5GfLrfGg+HbYA090gnNw5YknMtWewujXkgZ18AMhBsyRw/+mlHpbcFv/w1Gq0RgeTGSssRg==}
-    engines: {node: '>= 12.0.0'}
-    dependencies:
-      '@aws-sdk/client-sso': 3.118.1
-      '@aws-sdk/property-provider': 3.110.0
-      '@aws-sdk/shared-ini-file-loader': 3.110.0
-      '@aws-sdk/types': 3.110.0
-      tslib: 2.4.0
-    transitivePeerDependencies:
-      - aws-crt
-    dev: false
-
   /@aws-sdk/credential-provider-web-identity/3.110.0:
     resolution: {integrity: sha512-e4e5u7v3fsUFZsMcFMhMy1NdJBQpunYcLwpYlszm3OEICwTTekQ+hVvnVRd134doHvzepE4yp9sAop0Cj+IRVQ==}
-    engines: {node: '>= 12.0.0'}
-    dependencies:
-      '@aws-sdk/property-provider': 3.110.0
-      '@aws-sdk/types': 3.110.0
-      tslib: 2.4.0
-    dev: false
-
-  /@aws-sdk/credential-provider-web-identity/3.78.0:
-    resolution: {integrity: sha512-9/IvqHdJaVqMEABA8xZE3t5YF1S2PepfckVu0Ws9YUglj6oO+2QyVX6aRgMF1xph6781+Yc31TDh8/3eaDja7w==}
-=======
-  /@aws-sdk/credential-provider-web-identity/3.110.0:
-    resolution: {integrity: sha512-e4e5u7v3fsUFZsMcFMhMy1NdJBQpunYcLwpYlszm3OEICwTTekQ+hVvnVRd134doHvzepE4yp9sAop0Cj+IRVQ==}
->>>>>>> 57e7c39b
     engines: {node: '>= 12.0.0'}
     dependencies:
       '@aws-sdk/property-provider': 3.110.0
@@ -2860,25 +2494,12 @@
 
   /@aws-sdk/fetch-http-handler/3.110.0:
     resolution: {integrity: sha512-vk+K4GeCZL2J2rtvKO+T0Q7i3MDpEGZBMg5K2tj9sMcEQwty0BF0aFnP7Eu2l4/Zif2z1mWuUFM2WcZI6DVnbw==}
-<<<<<<< HEAD
     dependencies:
       '@aws-sdk/protocol-http': 3.110.0
       '@aws-sdk/querystring-builder': 3.110.0
       '@aws-sdk/types': 3.110.0
       '@aws-sdk/util-base64-browser': 3.109.0
       tslib: 2.4.0
-    dev: false
-
-  /@aws-sdk/fetch-http-handler/3.78.0:
-    resolution: {integrity: sha512-cR6r2h2kJ1DNEZSXC6GknQB7OKmy+s9ZNV+g3AsNqkrUmNNOaHpFoSn+m6SC3qaclcGd0eQBpqzSu/TDn23Ihw==}
-=======
->>>>>>> 57e7c39b
-    dependencies:
-      '@aws-sdk/protocol-http': 3.110.0
-      '@aws-sdk/querystring-builder': 3.110.0
-      '@aws-sdk/types': 3.110.0
-      '@aws-sdk/util-base64-browser': 3.109.0
-      tslib: 2.4.0
 
   /@aws-sdk/hash-blob-browser/3.110.0:
     resolution: {integrity: sha512-NkTosjlYwP2dcBXY6yzhNafAK+W2nceheffvWdyGA29+E9YdRjDminXvKc/WAkZUMOW0CaCbD90otOiimAAYyQ==}
@@ -2890,23 +2511,11 @@
 
   /@aws-sdk/hash-node/3.110.0:
     resolution: {integrity: sha512-wakl+kP2O8wTGYiQ3InZy+CVfGrIpFfq9fo4zif9PZac0BbUbguUU1dkY34uZiaf+4o2/9MoDYrHU2HYeXKxWw==}
-<<<<<<< HEAD
     engines: {node: '>= 12.0.0'}
     dependencies:
       '@aws-sdk/types': 3.110.0
       '@aws-sdk/util-buffer-from': 3.55.0
       tslib: 2.4.0
-    dev: false
-
-  /@aws-sdk/hash-node/3.78.0:
-    resolution: {integrity: sha512-ev48yXaqZVtMeuKy52LUZPHCyKvkKQ9uiUebqkA+zFxIk+eN8SMPFHmsififIHWuS6ZkXBUSctjH9wmLebH60A==}
-=======
->>>>>>> 57e7c39b
-    engines: {node: '>= 12.0.0'}
-    dependencies:
-      '@aws-sdk/types': 3.110.0
-      '@aws-sdk/util-buffer-from': 3.55.0
-      tslib: 2.4.0
 
   /@aws-sdk/hash-stream-node/3.110.0:
     resolution: {integrity: sha512-srlStn+dCnBlQy4oWBz3oFS8vT5Xgxhra91rt9U+vHruCyQ0L1es0J87X4uwy2HRlnIw3daPtVLtxekahEXzKQ==}
@@ -2917,16 +2526,6 @@
 
   /@aws-sdk/invalid-dependency/3.110.0:
     resolution: {integrity: sha512-O8J1InmtJkoiUMbQDtxBfOzgigBp9iSVsNXQrhs2qHh3826cJOfE7NGT3u+NMw73Pk5j2cfmOh1+7k/76IqxOg==}
-<<<<<<< HEAD
-    dependencies:
-      '@aws-sdk/types': 3.110.0
-      tslib: 2.4.0
-    dev: false
-
-  /@aws-sdk/invalid-dependency/3.78.0:
-    resolution: {integrity: sha512-zUo+PbeRMN/Mzj6y+6p9qqk/znuFetT1gmpOcZGL9Rp2T+b9WJWd+daq5ktsL10sVCzIt2UvneJRz6b+aU+bfw==}
-=======
->>>>>>> 57e7c39b
     dependencies:
       '@aws-sdk/types': 3.110.0
       tslib: 2.4.0
@@ -2967,18 +2566,6 @@
 
   /@aws-sdk/middleware-content-length/3.110.0:
     resolution: {integrity: sha512-hKU+zdqfAJQg22LXMVu/z35nNIHrVAKpVKPe9+WYVdL/Z7JKUPK7QymqKGOyDuDbzW6OxyulC1zKGEX12zGmdA==}
-<<<<<<< HEAD
-    engines: {node: '>= 12.0.0'}
-    dependencies:
-      '@aws-sdk/protocol-http': 3.110.0
-      '@aws-sdk/types': 3.110.0
-      tslib: 2.4.0
-    dev: false
-
-  /@aws-sdk/middleware-content-length/3.78.0:
-    resolution: {integrity: sha512-5MpKt6lB9TdFy25/AGrpOjPY0iDHZAKpEHc+jSOJBXLl6xunXA7qHdiYaVqkWodLxy70nIckGNHqQ3drabidkA==}
-=======
->>>>>>> 57e7c39b
     engines: {node: '>= 12.0.0'}
     dependencies:
       '@aws-sdk/protocol-http': 3.110.0
@@ -3017,66 +2604,33 @@
 
   /@aws-sdk/middleware-host-header/3.110.0:
     resolution: {integrity: sha512-/Cknn1vL2LTlclI0MX2RzmtdPlCJ5palCRXxm/mod1oHwg4oNTKRlUX3LUD+L8g7JuJ4h053Ch9KS/A0vanE5Q==}
-<<<<<<< HEAD
     engines: {node: '>= 12.0.0'}
     dependencies:
       '@aws-sdk/protocol-http': 3.110.0
       '@aws-sdk/types': 3.110.0
       tslib: 2.4.0
-    dev: false
-
-  /@aws-sdk/middleware-host-header/3.78.0:
-    resolution: {integrity: sha512-1zL8uaDWGmH50c8B8jjz75e0ePj6/3QeZEhjJgTgL6DTdiqvRt32p3t+XWHW+yDI14fZZUYeTklAaLVxqFrHqQ==}
-=======
->>>>>>> 57e7c39b
+
+  /@aws-sdk/middleware-location-constraint/3.110.0:
+    resolution: {integrity: sha512-8ZSo9sqrTMcSp0xEJQ3ypmQpeSMQl1NXXv72khJPweZqDoO0eAbfytwyH4JH4sP0VwVVmuDHdwPXyDZX7I0iQg==}
+    engines: {node: '>= 12.0.0'}
+    dependencies:
+      '@aws-sdk/types': 3.110.0
+      tslib: 2.4.0
+
+  /@aws-sdk/middleware-logger/3.110.0:
+    resolution: {integrity: sha512-+pz+a+8dfTnzLj79nHrv3aONMp/N36/erMd+7JXeR84QEosVLrFBUwKA8x5x6O3s1iBbQzRKMYEIuja9xn1BPA==}
+    engines: {node: '>= 12.0.0'}
+    dependencies:
+      '@aws-sdk/types': 3.110.0
+      tslib: 2.4.0
+
+  /@aws-sdk/middleware-recursion-detection/3.110.0:
+    resolution: {integrity: sha512-Wav782zd7bcd1e6txRob76CDOdVOaUQ8HXoywiIm/uFrEEUZvhs2mgnXjVUVCMBUehdNgnL99z420aS13JeL/Q==}
     engines: {node: '>= 12.0.0'}
     dependencies:
       '@aws-sdk/protocol-http': 3.110.0
       '@aws-sdk/types': 3.110.0
       tslib: 2.4.0
-
-  /@aws-sdk/middleware-location-constraint/3.110.0:
-    resolution: {integrity: sha512-8ZSo9sqrTMcSp0xEJQ3ypmQpeSMQl1NXXv72khJPweZqDoO0eAbfytwyH4JH4sP0VwVVmuDHdwPXyDZX7I0iQg==}
-    engines: {node: '>= 12.0.0'}
-    dependencies:
-      '@aws-sdk/types': 3.110.0
-      tslib: 2.4.0
-
-  /@aws-sdk/middleware-logger/3.110.0:
-    resolution: {integrity: sha512-+pz+a+8dfTnzLj79nHrv3aONMp/N36/erMd+7JXeR84QEosVLrFBUwKA8x5x6O3s1iBbQzRKMYEIuja9xn1BPA==}
-<<<<<<< HEAD
-    engines: {node: '>= 12.0.0'}
-    dependencies:
-      '@aws-sdk/types': 3.110.0
-      tslib: 2.4.0
-    dev: false
-
-  /@aws-sdk/middleware-logger/3.78.0:
-    resolution: {integrity: sha512-GBhwxNjhCJUIeQQDaGasX/C23Jay77al2vRyGwmxf8no0DdFsa4J1Ik6/2hhIqkqko+WM4SpCnpZrY4MtnxNvA==}
-=======
->>>>>>> 57e7c39b
-    engines: {node: '>= 12.0.0'}
-    dependencies:
-      '@aws-sdk/types': 3.110.0
-      tslib: 2.4.0
-
-  /@aws-sdk/middleware-recursion-detection/3.110.0:
-    resolution: {integrity: sha512-Wav782zd7bcd1e6txRob76CDOdVOaUQ8HXoywiIm/uFrEEUZvhs2mgnXjVUVCMBUehdNgnL99z420aS13JeL/Q==}
-    engines: {node: '>= 12.0.0'}
-    dependencies:
-      '@aws-sdk/protocol-http': 3.110.0
-      '@aws-sdk/types': 3.110.0
-      tslib: 2.4.0
-
-<<<<<<< HEAD
-  /@aws-sdk/middleware-recursion-detection/3.110.0:
-    resolution: {integrity: sha512-Wav782zd7bcd1e6txRob76CDOdVOaUQ8HXoywiIm/uFrEEUZvhs2mgnXjVUVCMBUehdNgnL99z420aS13JeL/Q==}
-    engines: {node: '>= 12.0.0'}
-    dependencies:
-      '@aws-sdk/protocol-http': 3.110.0
-      '@aws-sdk/types': 3.110.0
-      tslib: 2.4.0
-    dev: false
 
   /@aws-sdk/middleware-retry/3.118.1:
     resolution: {integrity: sha512-Dh0EgO3yPHEaRC6CVrofgAMdUQaG0Kkl466iVFHN5n5kExQvCtvpMHwO9N7kqaq9lXten3yhzboRNLIo98E1Kw==}
@@ -3088,22 +2642,6 @@
       '@aws-sdk/util-middleware': 3.110.0
       tslib: 2.4.0
       uuid: 8.3.2
-    dev: false
-
-  /@aws-sdk/middleware-retry/3.80.0:
-    resolution: {integrity: sha512-CTk+tA4+WMUNOcUfR6UQrkhwvPYFpnMsQ1vuHlpLFOGG3nCqywA2hueLMRQmVcDXzP0sGeygce6dzRI9dJB/GA==}
-=======
-  /@aws-sdk/middleware-retry/3.118.1:
-    resolution: {integrity: sha512-Dh0EgO3yPHEaRC6CVrofgAMdUQaG0Kkl466iVFHN5n5kExQvCtvpMHwO9N7kqaq9lXten3yhzboRNLIo98E1Kw==}
->>>>>>> 57e7c39b
-    engines: {node: '>= 12.0.0'}
-    dependencies:
-      '@aws-sdk/protocol-http': 3.110.0
-      '@aws-sdk/service-error-classification': 3.110.0
-      '@aws-sdk/types': 3.110.0
-      '@aws-sdk/util-middleware': 3.110.0
-      tslib: 2.4.0
-      uuid: 8.3.2
 
   /@aws-sdk/middleware-sdk-ec2/3.110.0:
     resolution: {integrity: sha512-b5L2HULfTOoQLg1vuz7kYeER5sdZxScIciclUSjEmTTIkmqxIYHsiQMffL3Q4QrwYIjOtn8Um0CiwtZjIaVE4w==}
@@ -3148,7 +2686,6 @@
 
   /@aws-sdk/middleware-sdk-sts/3.110.0:
     resolution: {integrity: sha512-EjY/YFdlr5jECde6qIrTIyGBbn/34CKcQGKvmvRd31+3qaClIJLAwNuHfcVzWvCUGbAslsfvdbOpLju33pSQRA==}
-<<<<<<< HEAD
     engines: {node: '>= 12.0.0'}
     dependencies:
       '@aws-sdk/middleware-signing': 3.110.0
@@ -3157,63 +2694,24 @@
       '@aws-sdk/signature-v4': 3.110.0
       '@aws-sdk/types': 3.110.0
       tslib: 2.4.0
-    dev: false
-
-  /@aws-sdk/middleware-sdk-sts/3.78.0:
-    resolution: {integrity: sha512-Lu/kN0J0/Kt0ON1hvwNel+y8yvf35licfIgtedHbBCa/ju8qQ9j+uL9Lla6Y5Tqu29yVaye1JxhiIDhscSwrLA==}
-=======
->>>>>>> 57e7c39b
+
+  /@aws-sdk/middleware-serde/3.110.0:
+    resolution: {integrity: sha512-brVupxgEAmcZ9cZvdHEH8zncjvGKIiud8pOe4fiimp5NpHmjBLew4jUbnOKNZNAjaidcKUtz//cxtutD6yXEww==}
     engines: {node: '>= 12.0.0'}
     dependencies:
-      '@aws-sdk/middleware-signing': 3.110.0
+      '@aws-sdk/types': 3.110.0
+      tslib: 2.4.0
+
+  /@aws-sdk/middleware-signing/3.110.0:
+    resolution: {integrity: sha512-y6ZKrGYfgDlFMzWhZmoq5J1UctBgZOUvMmnU9sSeZ020IlEPiOxFMvR0Zu6TcYThp8uy3P0wyjQtGYeTl9Z/kA==}
+    engines: {node: '>= 12.0.0'}
+    dependencies:
       '@aws-sdk/property-provider': 3.110.0
       '@aws-sdk/protocol-http': 3.110.0
       '@aws-sdk/signature-v4': 3.110.0
       '@aws-sdk/types': 3.110.0
       tslib: 2.4.0
 
-  /@aws-sdk/middleware-serde/3.110.0:
-    resolution: {integrity: sha512-brVupxgEAmcZ9cZvdHEH8zncjvGKIiud8pOe4fiimp5NpHmjBLew4jUbnOKNZNAjaidcKUtz//cxtutD6yXEww==}
-<<<<<<< HEAD
-    engines: {node: '>= 12.0.0'}
-    dependencies:
-      '@aws-sdk/types': 3.110.0
-      tslib: 2.4.0
-    dev: false
-
-  /@aws-sdk/middleware-serde/3.78.0:
-    resolution: {integrity: sha512-4DPsNOxsl1bxRzfo1WXEZjmD7OEi7qGNpxrDWucVe96Fqj2dH08jR8wxvBIVV1e6bAad07IwdPuCGmivNvwRuQ==}
-=======
->>>>>>> 57e7c39b
-    engines: {node: '>= 12.0.0'}
-    dependencies:
-      '@aws-sdk/types': 3.110.0
-      tslib: 2.4.0
-
-  /@aws-sdk/middleware-signing/3.110.0:
-    resolution: {integrity: sha512-y6ZKrGYfgDlFMzWhZmoq5J1UctBgZOUvMmnU9sSeZ020IlEPiOxFMvR0Zu6TcYThp8uy3P0wyjQtGYeTl9Z/kA==}
-<<<<<<< HEAD
-    engines: {node: '>= 12.0.0'}
-    dependencies:
-      '@aws-sdk/property-provider': 3.110.0
-      '@aws-sdk/protocol-http': 3.110.0
-      '@aws-sdk/signature-v4': 3.110.0
-      '@aws-sdk/types': 3.110.0
-      tslib: 2.4.0
-    dev: false
-
-  /@aws-sdk/middleware-signing/3.78.0:
-    resolution: {integrity: sha512-OEjJJCNhHHSOprLZ9CzjHIXEKFtPHWP/bG9pMhkV3/6Bmscsgcf8gWHcOnmIrjqX+hT1VALDNpl/RIh0J6/eQw==}
-=======
->>>>>>> 57e7c39b
-    engines: {node: '>= 12.0.0'}
-    dependencies:
-      '@aws-sdk/property-provider': 3.110.0
-      '@aws-sdk/protocol-http': 3.110.0
-      '@aws-sdk/signature-v4': 3.110.0
-      '@aws-sdk/types': 3.110.0
-      tslib: 2.4.0
-
   /@aws-sdk/middleware-ssec/3.110.0:
     resolution: {integrity: sha512-Zrm+h+C+MXv2Q+mh8O/zwK2hUYM4kq4I1vx72RPpvyfIk4/F5ZzeA3LSVluISyAW+iNqS8XFvGFrzl2gB8zWsg==}
     engines: {node: '>= 12.0.0'}
@@ -3223,65 +2721,29 @@
 
   /@aws-sdk/middleware-stack/3.110.0:
     resolution: {integrity: sha512-iaLHw6ctOuGa9UxNueU01Xes+15dR+mqioRpUOUZ9Zx+vhXVpD7C8lnNqhRnYeFXs10/rNIzASgsIrAHTlnlIQ==}
-<<<<<<< HEAD
-    engines: {node: '>= 12.0.0'}
-    dependencies:
-      tslib: 2.4.0
-    dev: false
-
-  /@aws-sdk/middleware-stack/3.78.0:
-    resolution: {integrity: sha512-UoNfRh6eAJN3BJHlG1eb+KeuSe+zARTC2cglroJRyHc2j7GxH2i9FD3IJbj5wvzopJEnQzuY/VCs6STFkqWL1g==}
-=======
->>>>>>> 57e7c39b
     engines: {node: '>= 12.0.0'}
     dependencies:
       tslib: 2.4.0
 
   /@aws-sdk/middleware-user-agent/3.110.0:
     resolution: {integrity: sha512-Y6FgiZr99DilYq6AjeaaWcNwVlSQpNGKrILzvV4Tmz03OaBIspe4KL+8EZ2YA/sAu5Lpw80vItdezqDOwGAlnQ==}
-<<<<<<< HEAD
     engines: {node: '>= 12.0.0'}
     dependencies:
       '@aws-sdk/protocol-http': 3.110.0
       '@aws-sdk/types': 3.110.0
       tslib: 2.4.0
-    dev: false
-
-  /@aws-sdk/middleware-user-agent/3.78.0:
-    resolution: {integrity: sha512-wdN5uoq8RxxhLhj0EPeuDSRFuXfUwKeEqRzCKMsYAOC0cAm+PryaP2leo0oTGJ9LUK8REK7zyfFcmtC4oOzlkA==}
-=======
->>>>>>> 57e7c39b
-    engines: {node: '>= 12.0.0'}
-    dependencies:
-      '@aws-sdk/protocol-http': 3.110.0
-      '@aws-sdk/types': 3.110.0
-      tslib: 2.4.0
 
   /@aws-sdk/node-config-provider/3.110.0:
     resolution: {integrity: sha512-46p4dCPGYctuybTQTwLpjenA1QFHeyJw/OyggGbtUJUy+833+ldnAwcPVML2aXJKUKv3APGI8vq1kaloyNku3Q==}
-<<<<<<< HEAD
     engines: {node: '>= 12.0.0'}
     dependencies:
       '@aws-sdk/property-provider': 3.110.0
       '@aws-sdk/shared-ini-file-loader': 3.110.0
       '@aws-sdk/types': 3.110.0
       tslib: 2.4.0
-    dev: false
-
-  /@aws-sdk/node-config-provider/3.80.0:
-    resolution: {integrity: sha512-vyTOMK04huB7n10ZUv0thd2TE6KlY8livOuLqFTMtj99AJ6vyeB5XBNwKnQtJIt/P7CijYgp8KcFvI9fndOmKg==}
-=======
->>>>>>> 57e7c39b
-    engines: {node: '>= 12.0.0'}
-    dependencies:
-      '@aws-sdk/property-provider': 3.110.0
-      '@aws-sdk/shared-ini-file-loader': 3.110.0
-      '@aws-sdk/types': 3.110.0
-      tslib: 2.4.0
 
   /@aws-sdk/node-http-handler/3.118.1:
     resolution: {integrity: sha512-pfWVAUNJEs0UW0KkDqq2/VCz9PIpvg4mYEfCVZ4jR+Rv8F7UezNeM3FrEdHk8dfYShH+OV0hFskHBQJhw1BX2Q==}
-<<<<<<< HEAD
     engines: {node: '>= 12.0.0'}
     dependencies:
       '@aws-sdk/abort-controller': 3.110.0
@@ -3289,118 +2751,42 @@
       '@aws-sdk/querystring-builder': 3.110.0
       '@aws-sdk/types': 3.110.0
       tslib: 2.4.0
-    dev: false
-
-  /@aws-sdk/node-http-handler/3.94.0:
-    resolution: {integrity: sha512-g9q6k+PS+BrtOzt8jrBWr9D543uB3ZoYZ2JCriwuCwnP4uIHlMf9wAOGcOgqgykfUAPBOLvz2rTwVs3Xl8GUmQ==}
-=======
->>>>>>> 57e7c39b
+
+  /@aws-sdk/property-provider/3.110.0:
+    resolution: {integrity: sha512-7NkpmYeOkK3mhWBNU+/zSDqwzeaSPH1qrq4L//WV7WS/weYyE/jusQeZoOxVsuZQnQEXHt5O2hKVeUwShl12xA==}
     engines: {node: '>= 12.0.0'}
     dependencies:
-      '@aws-sdk/abort-controller': 3.110.0
-      '@aws-sdk/protocol-http': 3.110.0
-      '@aws-sdk/querystring-builder': 3.110.0
       '@aws-sdk/types': 3.110.0
       tslib: 2.4.0
 
-  /@aws-sdk/property-provider/3.110.0:
-    resolution: {integrity: sha512-7NkpmYeOkK3mhWBNU+/zSDqwzeaSPH1qrq4L//WV7WS/weYyE/jusQeZoOxVsuZQnQEXHt5O2hKVeUwShl12xA==}
-<<<<<<< HEAD
+  /@aws-sdk/protocol-http/3.110.0:
+    resolution: {integrity: sha512-qdi2gCbJiyPyLn+afebPNp/5nVCRh1X7t7IRIFl3FHVEC+o54u/ojay/MLZ4M/+X9Fa4Zxsb0Wpp3T0xAHVDBg==}
     engines: {node: '>= 12.0.0'}
     dependencies:
       '@aws-sdk/types': 3.110.0
       tslib: 2.4.0
-    dev: false
-
-  /@aws-sdk/property-provider/3.78.0:
-    resolution: {integrity: sha512-PZpLvV0hF6lqg3CSN9YmphrB/t5LVJVWGJLB9d9qm7sJs5ksjTYBb5bY91OQ3zit0F4cqBMU8xt2GQ9J6d4DvQ==}
-=======
->>>>>>> 57e7c39b
-    engines: {node: '>= 12.0.0'}
-    dependencies:
-      '@aws-sdk/types': 3.110.0
-      tslib: 2.4.0
-
-  /@aws-sdk/protocol-http/3.110.0:
-    resolution: {integrity: sha512-qdi2gCbJiyPyLn+afebPNp/5nVCRh1X7t7IRIFl3FHVEC+o54u/ojay/MLZ4M/+X9Fa4Zxsb0Wpp3T0xAHVDBg==}
-<<<<<<< HEAD
-    engines: {node: '>= 12.0.0'}
-    dependencies:
-      '@aws-sdk/types': 3.110.0
-      tslib: 2.4.0
-    dev: false
-
-  /@aws-sdk/protocol-http/3.78.0:
-    resolution: {integrity: sha512-SQB26MhEK96yDxyXd3UAaxLz1Y/ZvgE4pzv7V3wZiokdEedM0kawHKEn1UQJlqJLEZcQI9QYyysh3rTvHZ3fyg==}
-=======
->>>>>>> 57e7c39b
-    engines: {node: '>= 12.0.0'}
-    dependencies:
-      '@aws-sdk/types': 3.110.0
-      tslib: 2.4.0
 
   /@aws-sdk/querystring-builder/3.110.0:
     resolution: {integrity: sha512-7V3CDXj519izmbBn9ZE68ymASwGriA+Aq+cb/yHSVtffnvXjPtvONNw7G/5iVblisGLSCUe2hSvpYtcaXozbHw==}
-<<<<<<< HEAD
     engines: {node: '>= 12.0.0'}
     dependencies:
       '@aws-sdk/types': 3.110.0
       '@aws-sdk/util-uri-escape': 3.55.0
       tslib: 2.4.0
-    dev: false
-
-  /@aws-sdk/querystring-builder/3.78.0:
-    resolution: {integrity: sha512-aib6RW1WAaTQDqVgRU1Ku9idkhm90gJKbCxVaGId+as6QHNUqMChEfK2v+0afuKiPNOs5uWmqvOXI9+Gt+UGDg==}
-=======
->>>>>>> 57e7c39b
-    engines: {node: '>= 12.0.0'}
-    dependencies:
-      '@aws-sdk/types': 3.110.0
-      '@aws-sdk/util-uri-escape': 3.55.0
-      tslib: 2.4.0
 
   /@aws-sdk/querystring-parser/3.110.0:
     resolution: {integrity: sha512-//pJHH7hrhdDMZGBPKXKymmC/tJM7gFT0w/qbu/yd3Wm4W2fMB+8gkmj6EZctx7jrsWlfRQuvFejKqEfapur/g==}
-<<<<<<< HEAD
     engines: {node: '>= 12.0.0'}
     dependencies:
       '@aws-sdk/types': 3.110.0
       tslib: 2.4.0
-    dev: false
-
-  /@aws-sdk/querystring-parser/3.78.0:
-    resolution: {integrity: sha512-csaH8YTyN+KMNczeK6fBS8l7iJaqcQcKOIbpQFg5upX4Ly5A56HJn4sVQhY1LSgfSk4xRsNfMy5mu6BlsIiaXA==}
-=======
->>>>>>> 57e7c39b
-    engines: {node: '>= 12.0.0'}
-    dependencies:
-      '@aws-sdk/types': 3.110.0
-      tslib: 2.4.0
 
   /@aws-sdk/service-error-classification/3.110.0:
     resolution: {integrity: sha512-ccgCE0pU/4RmXR6CP3fLAdhPAve7bK/yXBbGzpSHGAQOXqNxYzOsAvQ30Jg6X+qjLHsI/HR2pLIE65z4k6tynw==}
-<<<<<<< HEAD
-    engines: {node: '>= 12.0.0'}
-    dev: false
-
-  /@aws-sdk/service-error-classification/3.78.0:
-    resolution: {integrity: sha512-x7Lx8KWctJa01q4Q72Zb4ol9L/era3vy2daASu8l2paHHxsAPBE0PThkvLdUSLZSzlHSVdh3YHESIsT++VsK4w==}
-=======
->>>>>>> 57e7c39b
     engines: {node: '>= 12.0.0'}
 
   /@aws-sdk/shared-ini-file-loader/3.110.0:
     resolution: {integrity: sha512-E1ERoqEoG206XNBYWCKLgHkzCbTxdpDEGbsLET2DnvjFsT0s9p2dPvVux3bYl7JVAhyGduE+qcqWk7MzhFCBNQ==}
-<<<<<<< HEAD
-    engines: {node: '>= 12.0.0'}
-    dependencies:
-      tslib: 2.4.0
-    dev: false
-
-  /@aws-sdk/shared-ini-file-loader/3.80.0:
-    resolution: {integrity: sha512-3d5EBJjnWWkjLK9skqLLHYbagtFaZZy+3jUTlbTuOKhlOwe8jF7CUM3j6I4JA6yXNcB3w0exDKKHa8w+l+05aA==}
-=======
->>>>>>> 57e7c39b
     engines: {node: '>= 12.0.0'}
     dependencies:
       tslib: 2.4.0
@@ -3422,7 +2808,6 @@
 
   /@aws-sdk/signature-v4/3.110.0:
     resolution: {integrity: sha512-utxxdllOnmQDhbpipnFAbuQ4c2pwefZ+2hi48jKvQRULQ2PO4nxLmdZm6B0FXaTijbKsyO7GrMik+EZ6mi3ARQ==}
-<<<<<<< HEAD
     engines: {node: '>= 12.0.0'}
     dependencies:
       '@aws-sdk/is-array-buffer': 3.55.0
@@ -3431,69 +2816,25 @@
       '@aws-sdk/util-middleware': 3.110.0
       '@aws-sdk/util-uri-escape': 3.55.0
       tslib: 2.4.0
-    dev: false
-
-  /@aws-sdk/signature-v4/3.78.0:
-    resolution: {integrity: sha512-eePjRYuzKoi3VMr/lgrUEF1ytLeH4fA/NMCykr/uR6NMo4bSJA59KrFLYSM7SlWLRIyB0UvJqygVEvSxFluyDw==}
-=======
->>>>>>> 57e7c39b
-    engines: {node: '>= 12.0.0'}
-    dependencies:
-      '@aws-sdk/is-array-buffer': 3.55.0
-      '@aws-sdk/types': 3.110.0
-      '@aws-sdk/util-hex-encoding': 3.109.0
-      '@aws-sdk/util-middleware': 3.110.0
-      '@aws-sdk/util-uri-escape': 3.55.0
-      tslib: 2.4.0
 
   /@aws-sdk/smithy-client/3.110.0:
     resolution: {integrity: sha512-gNLYrmdAe/1hVF2Nv2LF4OkL1A0a1o708pEMZHzql9xP164omRDaLrGDhz9tH7tsJEgLz+Bf4E8nTuISeDwvGg==}
-<<<<<<< HEAD
     engines: {node: '>= 12.0.0'}
     dependencies:
       '@aws-sdk/middleware-stack': 3.110.0
       '@aws-sdk/types': 3.110.0
       tslib: 2.4.0
-    dev: false
-
-  /@aws-sdk/smithy-client/3.99.0:
-    resolution: {integrity: sha512-N9xgCcwbOBZ4/WuROzlErExXV6+vFrFkNJzeBT31/avvrHXjxgxwQlMoXoQCfM8PyRuDuVSfZeoh1iIRfoxidA==}
-=======
->>>>>>> 57e7c39b
-    engines: {node: '>= 12.0.0'}
-    dependencies:
-      '@aws-sdk/middleware-stack': 3.110.0
-      '@aws-sdk/types': 3.110.0
-      tslib: 2.4.0
 
   /@aws-sdk/types/3.110.0:
     resolution: {integrity: sha512-dLVoqODU3laaqNFPyN1QLtlQnwX4gNPMXptEBIt/iJpuZf66IYJe6WCzVZGt4Zfa1CnUmrlA428AzdcA/KCr2A==}
-<<<<<<< HEAD
-    engines: {node: '>= 12.0.0'}
-
-  /@aws-sdk/types/3.78.0:
-    resolution: {integrity: sha512-I9PTlVNSbwhIgMfmDM5as1tqRIkVZunjVmfogb2WVVPp4CaX0Ll01S0FSMSLL9k6tcQLXqh45pFRjrxCl9WKdQ==}
-=======
->>>>>>> 57e7c39b
     engines: {node: '>= 12.0.0'}
 
   /@aws-sdk/url-parser/3.110.0:
     resolution: {integrity: sha512-tILFB8/Q73yzgO0dErJNnELmmBszd0E6FucwAnG3hfDefjqCBe09Q/1yhu2aARXyRmZa4AKp0sWcdwIWHc8dnA==}
-<<<<<<< HEAD
     dependencies:
       '@aws-sdk/querystring-parser': 3.110.0
       '@aws-sdk/types': 3.110.0
       tslib: 2.4.0
-    dev: false
-
-  /@aws-sdk/url-parser/3.78.0:
-    resolution: {integrity: sha512-iQn2AjECUoJE0Ae9XtgHtGGKvUkvE8hhbktGopdj+zsPBe4WrBN2DgVxlKPPrBonG/YlcL1D7a5EXaujWSlUUw==}
-=======
->>>>>>> 57e7c39b
-    dependencies:
-      '@aws-sdk/querystring-parser': 3.110.0
-      '@aws-sdk/types': 3.110.0
-      tslib: 2.4.0
 
   /@aws-sdk/util-arn-parser/3.55.0:
     resolution: {integrity: sha512-76KJxp4MRWufHYWys7DFl64znr5yeJ3AIQNAPCKKw1sP0hzO7p6Kx0PaJnw9x+CPSzOrT4NbuApL6/srYhKDGg==}
@@ -3503,15 +2844,6 @@
 
   /@aws-sdk/util-base64-browser/3.109.0:
     resolution: {integrity: sha512-lAZ6fyDGiRLaIsKT9qh7P9FGuNyZ4gAbr1YOSQk/5mHtaTuUvxlPptZuInNM/0MPQm6lpcot00D8IWTucn4PbA==}
-<<<<<<< HEAD
-    dependencies:
-      tslib: 2.4.0
-    dev: false
-
-  /@aws-sdk/util-base64-browser/3.58.0:
-    resolution: {integrity: sha512-0ebsXIZNpu/fup9OgsFPnRKfCFbuuI9PPRzvP6twzLxUB0c/aix6Co7LGHFKcRKHZdaykoJMXArf8eHj2Nzv1Q==}
-=======
->>>>>>> 57e7c39b
     dependencies:
       tslib: 2.4.0
 
@@ -3542,45 +2874,21 @@
 
   /@aws-sdk/util-config-provider/3.109.0:
     resolution: {integrity: sha512-GrAZl/aBv0A28LkyNyq8SPJ5fmViCwz80fWLMeWx/6q5AbivuILogjlWwEZSvZ9zrlHOcFC0+AnCa5pQrjaslw==}
-<<<<<<< HEAD
-    engines: {node: '>= 12.0.0'}
-    dependencies:
-      tslib: 2.4.0
-    dev: false
-
-  /@aws-sdk/util-config-provider/3.55.0:
-    resolution: {integrity: sha512-30dzofQQfx6tp1jVZkZ0DGRsT0wwC15nEysKRiAcjncM64A0Cm6sra77d0os3vbKiKoPCI/lMsFr4o3533+qvQ==}
-=======
->>>>>>> 57e7c39b
     engines: {node: '>= 12.0.0'}
     dependencies:
       tslib: 2.4.0
 
   /@aws-sdk/util-defaults-mode-browser/3.110.0:
     resolution: {integrity: sha512-Y2dcOOD20S3bv/IjUqpdKIiDt6995SXNG5Pu/LeSdXNyLCOIm9rX4gHTxl9fC1KK5M/gR9fGJ362f67WwqEEqw==}
-<<<<<<< HEAD
     engines: {node: '>= 10.0.0'}
     dependencies:
       '@aws-sdk/property-provider': 3.110.0
       '@aws-sdk/types': 3.110.0
       bowser: 2.11.0
       tslib: 2.4.0
-    dev: false
-
-  /@aws-sdk/util-defaults-mode-browser/3.99.0:
-    resolution: {integrity: sha512-qSYjUGuN8n7Q/zAi0tzU4BrU389jQosXtjp7eHpLATl0pKGpaHx6rJNwbiNhvBhBEfmSgqsJ09b4gZUpUezHEw==}
-=======
->>>>>>> 57e7c39b
-    engines: {node: '>= 10.0.0'}
-    dependencies:
-      '@aws-sdk/property-provider': 3.110.0
-      '@aws-sdk/types': 3.110.0
-      bowser: 2.11.0
-      tslib: 2.4.0
 
   /@aws-sdk/util-defaults-mode-node/3.110.0:
     resolution: {integrity: sha512-Cr3Z5nyrw1KowjbW76xp8hkT/zJtYjAVZ9PS4l84KxIicbVvDOBpxG3yNddkuQcavmlH6G4wH9uM5DcnpKDncg==}
-<<<<<<< HEAD
     engines: {node: '>= 10.0.0'}
     dependencies:
       '@aws-sdk/config-resolver': 3.110.0
@@ -3589,20 +2897,6 @@
       '@aws-sdk/property-provider': 3.110.0
       '@aws-sdk/types': 3.110.0
       tslib: 2.4.0
-    dev: false
-
-  /@aws-sdk/util-defaults-mode-node/3.99.0:
-    resolution: {integrity: sha512-8TUO0kEnQcgT1gAW9y9oO6a5gKhfEGEUeKidEgbTczEUrjr3aCXIC+p0DI5FJfImwPrTKXra8A22utDM92phWw==}
-=======
->>>>>>> 57e7c39b
-    engines: {node: '>= 10.0.0'}
-    dependencies:
-      '@aws-sdk/config-resolver': 3.110.0
-      '@aws-sdk/credential-provider-imds': 3.110.0
-      '@aws-sdk/node-config-provider': 3.110.0
-      '@aws-sdk/property-provider': 3.110.0
-      '@aws-sdk/types': 3.110.0
-      tslib: 2.4.0
 
   /@aws-sdk/util-dynamodb/3.118.1:
     resolution: {integrity: sha512-Ow4t1EcZMhR6ZbzkJ+so6Osr02KCs/OOk13AyJR+TvsRHpO9qurZEB/Ri/EMzJ3vUNpKb5UwKRKYNZwOgTstYg==}
@@ -3622,16 +2916,6 @@
 
   /@aws-sdk/util-hex-encoding/3.109.0:
     resolution: {integrity: sha512-s8CgTNrn3cLkrdiohfxLuOYPCanzvHn/aH5RW6DaMoeQiG5Hl9QUiP/WtdQ9QQx3xvpQFpmvxIaSBwSgFNLQxA==}
-<<<<<<< HEAD
-    engines: {node: '>= 12.0.0'}
-    dependencies:
-      tslib: 2.4.0
-    dev: false
-
-  /@aws-sdk/util-hex-encoding/3.58.0:
-    resolution: {integrity: sha512-Rl+jXUzk/FJkOLYfUVYPhKa2aUmTpeobRP31l8IatQltSzDgLyRHO35f6UEs7Ztn5s1jbu/POatLAZ2WjbgVyg==}
-=======
->>>>>>> 57e7c39b
     engines: {node: '>= 12.0.0'}
     dependencies:
       tslib: 2.4.0
@@ -3644,16 +2928,6 @@
 
   /@aws-sdk/util-middleware/3.110.0:
     resolution: {integrity: sha512-PTVWrI5fA9d5hHJs6RzX2dIS2jRQ3uW073Fm0BePpQeDdZrEk+S5KNwRhUtpN6sdSV45vm6S9rrjZUG51qwGmA==}
-<<<<<<< HEAD
-    engines: {node: '>= 12.0.0'}
-    dependencies:
-      tslib: 2.4.0
-    dev: false
-
-  /@aws-sdk/util-middleware/3.78.0:
-    resolution: {integrity: sha512-Hi3wv2b0VogO4mzyeEaeU5KgIt4qeo0LXU5gS6oRrG0T7s2FyKbMBkJW3YDh/Y8fNwqArZ+/QQFujpP0PIKwkA==}
-=======
->>>>>>> 57e7c39b
     engines: {node: '>= 12.0.0'}
     dependencies:
       tslib: 2.4.0
@@ -3679,25 +2953,13 @@
 
   /@aws-sdk/util-user-agent-browser/3.110.0:
     resolution: {integrity: sha512-rNdhmHDMV5dNJctqlBWimkZLJRB+x03DB+61pm+SKSFk6gPIVIvc1WNXqDFphkiswT4vA13ZUkGHzt+N4+noQQ==}
-<<<<<<< HEAD
     dependencies:
       '@aws-sdk/types': 3.110.0
       bowser: 2.11.0
       tslib: 2.4.0
-    dev: false
-
-  /@aws-sdk/util-user-agent-browser/3.78.0:
-    resolution: {integrity: sha512-diGO/Bf4ggBOEnfD7lrrXaaXOwOXGz0bAJ0HhpizwEMlBld5zfDlWXjNpslh+8+u3EHRjPJQ16KGT6mp/Dm+aw==}
-=======
->>>>>>> 57e7c39b
-    dependencies:
-      '@aws-sdk/types': 3.110.0
-      bowser: 2.11.0
-      tslib: 2.4.0
 
   /@aws-sdk/util-user-agent-node/3.118.0:
     resolution: {integrity: sha512-7j21HNumxMkeUpgoMX8o3y66k+qMSEkCPCMGnoiiMtgfWX9SY0S/fLwR1nDBw8HI3NthRXfgWdAXUu8K3Kjp6g==}
-<<<<<<< HEAD
     engines: {node: '>= 12.0.0'}
     peerDependencies:
       aws-crt: '>=1.0.0'
@@ -3708,49 +2970,14 @@
       '@aws-sdk/node-config-provider': 3.110.0
       '@aws-sdk/types': 3.110.0
       tslib: 2.4.0
-    dev: false
-
-  /@aws-sdk/util-user-agent-node/3.80.0:
-    resolution: {integrity: sha512-QV26qIXws1m6sZXg65NS+XrQ5NhAzbDVQLtEVE4nC39UN8fuieP6Uet/gZm9mlLI9hllwvcV7EfgBM3GSC7pZg==}
-=======
->>>>>>> 57e7c39b
-    engines: {node: '>= 12.0.0'}
-    peerDependencies:
-      aws-crt: '>=1.0.0'
-    peerDependenciesMeta:
-      aws-crt:
-        optional: true
-    dependencies:
-      '@aws-sdk/node-config-provider': 3.110.0
-      '@aws-sdk/types': 3.110.0
-      tslib: 2.4.0
 
   /@aws-sdk/util-utf8-browser/3.109.0:
     resolution: {integrity: sha512-FmcGSz0v7Bqpl1SE8G1Gc0CtDpug+rvqNCG/szn86JApD/f5x8oByjbEiAyTU2ZH2VevUntx6EW68ulHyH+x+w==}
-<<<<<<< HEAD
-    dependencies:
-      tslib: 2.4.0
-
-  /@aws-sdk/util-utf8-browser/3.55.0:
-    resolution: {integrity: sha512-ljzqJcyjfJpEVSIAxwtIS8xMRUly84BdjlBXyp6cu4G8TUufgjNS31LWdhyGhgmW5vYBNr+LTz0Kwf6J+ou7Ug==}
-=======
->>>>>>> 57e7c39b
     dependencies:
       tslib: 2.4.0
 
   /@aws-sdk/util-utf8-node/3.109.0:
     resolution: {integrity: sha512-Ti/ZBdvz2eSTElsucjzNmzpyg2MwfD1rXmxD0hZuIF8bPON/0+sZYnWd5CbDw9kgmhy28dmKue086tbZ1G0iLQ==}
-<<<<<<< HEAD
-    engines: {node: '>= 12.0.0'}
-    dependencies:
-      '@aws-sdk/util-buffer-from': 3.55.0
-      tslib: 2.4.0
-    dev: false
-
-  /@aws-sdk/util-utf8-node/3.55.0:
-    resolution: {integrity: sha512-FsFm7GFaC7j0tlPEm/ri8bU2QCwFW5WKjxUg8lm1oWaxplCpKGUsmcfPJ4sw58GIoyoGu4QXBK60oCWosZYYdQ==}
-=======
->>>>>>> 57e7c39b
     engines: {node: '>= 12.0.0'}
     dependencies:
       '@aws-sdk/util-buffer-from': 3.55.0
@@ -5229,7 +4456,6 @@
 
   /@balena/dockerignore/1.0.2:
     resolution: {integrity: sha512-wMue2Sy4GAVTk6Ic4tJVcnfdau+gx2EnG7S+uAEe+TWJFqE4YoWN4/H8MSLj4eYJKxGg26lZwboEniNiNwZQ6Q==}
-    dev: false
 
   /@bcoe/v8-coverage/0.2.3:
     resolution: {integrity: sha512-0hYQ8SB4Db5zvZB4axdMHGwEaQjkZzFjQiN9LVYvIFB2nSUHW9tYpxWriPrWDASIxiaXax83REcLxuSdnGPZtw==}
@@ -7484,7 +6710,16 @@
     peerDependencies:
       constructs: ^10.0.0
     dependencies:
+      '@balena/dockerignore': 1.0.2
+      case: 1.6.3
       constructs: 10.1.42
+      fs-extra: 9.1.0
+      ignore: 5.2.0
+      jsonschema: 1.4.1
+      minimatch: 3.1.2
+      punycode: 2.1.1
+      semver: 7.3.7
+      yaml: 1.10.2
     bundledDependencies:
       - '@balena/dockerignore'
       - case
@@ -7869,6 +7104,10 @@
 
   /caniuse-lite/1.0.30001359:
     resolution: {integrity: sha512-Xln/BAsPzEuiVLgJ2/45IaqD9jShtk3Y33anKb4+yLwQzws3+v6odKfpgES/cDEaZMLzSChpIGdbOYtH9MyuHw==}
+
+  /case/1.6.3:
+    resolution: {integrity: sha512-mzDSXIPaFwVDvZAHqZ9VlbyF4yyXRuX6IvB06WvPYkqJVO24kX1PPhv9bfpKNFZyxYFmmgo03HUiD8iklmJYRQ==}
+    engines: {node: '>= 0.8.0'}
 
   /cdk-nag/2.14.47_b58070d5c904f2e35eeee41952391c50:
     resolution: {integrity: sha512-AmXLZal9EHfAMr+8nsLTTDRYfkG7LoCqfgaOfVQ9Urr7sirgXghfU8BfZvUhM7fFHd4a+LDuzDVe3Xu7OOK4yQ==}
@@ -11212,7 +10451,6 @@
 
   /jsonschema/1.4.1:
     resolution: {integrity: sha512-S6cATIPVv1z0IlxdN+zUk5EPjkGCdnhN4wVSBlvoUO1tOLJootbo9CquNJmbIh4yikWHiUedhRYrNPn1arpEmQ==}
-    dev: false
 
   /jsrsasign/10.5.25:
     resolution: {integrity: sha512-N7zxHaCwYvFlXsybq4p4RxRwn4AbEq3cEiyjbCrWmwA7g8aS4LTKDJ9AJmsXxwtYesYx0imJ+ITtkyyxLCgeIg==}
@@ -14154,7 +13392,6 @@
   /yaml/1.10.2:
     resolution: {integrity: sha512-r3vXyErRCYJ7wg28yvBY5VSoAF8ZvlcW9/BwUzEtUsjvX/DKs24dIkuwjtuprwJJHsbyUbLApepYTR1BN4uHrg==}
     engines: {node: '>= 6'}
-    dev: true
 
   /yargs-parser/20.2.9:
     resolution: {integrity: sha512-y11nGElTIV+CT3Zv9t7VKl+Q3hTQoT9a1Qzezhhl6Rp21gJ/IVTW7Z3y9EWXhuUBC2Shnf+DX0antecpAwSP8w==}
