--- conflicted
+++ resolved
@@ -254,12 +254,12 @@
       '@rushstack/heft-node-rig': ^1.7.1
       '@types/heft-jest': 1.0.2
       '@types/node': ^12
-      '@types/triple-beam': ~1.3.2
+      '@types/triple-beam': ^1.3.2
       istanbul-badges-readme: 1.8.1
-      triple-beam: ~1.3.0
-      typescript: ~4.5.2
-      winston: ~3.6.0
-      winston-transport: ~4.5.0
+      triple-beam: ^1.3.0
+      typescript: ^4.5.2
+      winston: ^3.6.0
+      winston-transport: ^4.5.0
     dependencies:
       triple-beam: 1.3.0
       winston: 3.6.0
@@ -3483,7 +3483,6 @@
 
   /color-name/1.1.4:
     resolution: {integrity: sha512-dOy+3AuW3a2wNbZHIuMZpTcgjGuLU/uBL/ubcZF9OXbDo8ff4O8yVp5Bf0efS8uEoYo5q4Fx7dY9OgQGXgAsQA==}
-<<<<<<< HEAD
 
   /color-string/1.9.0:
     resolution: {integrity: sha512-9Mrz2AQLefkH1UvASKj6v6hj/7eWgjnT/cVsR8CumieLoT+g900exWeNogqtweI8dxloXN9BDQTYro1oWu/5CQ==}
@@ -3498,8 +3497,6 @@
       color-convert: 1.9.3
       color-string: 1.9.0
     dev: false
-=======
->>>>>>> 24367cf3
 
   /colors/1.2.5:
     resolution: {integrity: sha512-erNRLao/Y3Fv54qUa0LBB+//Uf3YwMUmdJinN20yMXm9zdKKqH9wt7R9IIVZ+K7ShzfpLV/Zg8+VyrBJYB4lpg==}
@@ -3860,14 +3857,13 @@
     resolution: {integrity: sha512-MSjYzcWNOA0ewAHpz0MxpYFvwg6yjy1NG3xteoqz644VCo/RPgnr1/GGt+ic3iJTzQ8Eu3TdM14SawnVUmGE6A==}
     dev: true
 
-<<<<<<< HEAD
   /enabled/2.0.0:
     resolution: {integrity: sha512-AKrN98kuwOzMIdAizXGI86UFBoo26CL21UM763y1h/GMSJ4/OHU9k2YlsmBpyScFo/wbLzWQJBMCW4+IO3/+OQ==}
-=======
+    dev: false
+
   /encodeurl/1.0.2:
     resolution: {integrity: sha1-rT/0yG7C0CkyL1oCw6mmBslbP1k=}
     engines: {node: '>= 0.8'}
->>>>>>> 24367cf3
     dev: false
 
   /end-of-stream/1.4.4:
@@ -4958,15 +4954,13 @@
     engines: {node: '>= 0.10'}
     dev: false
 
-<<<<<<< HEAD
+  /is-arrayish/0.2.1:
+    resolution: {integrity: sha1-d8mYQFJ6qOyxqLppe4BkWnqSap0=}
+    dev: true
+
   /is-arrayish/0.3.2:
     resolution: {integrity: sha512-eVRqCvVlZbuw3GrM63ovNSNAeA1K16kaR/LRY/92w0zxQ5/1YzwblUX652i4Xs9RwAGjW9d9y6X88t8OaAJfWQ==}
     dev: false
-=======
-  /is-arrayish/0.2.1:
-    resolution: {integrity: sha1-d8mYQFJ6qOyxqLppe4BkWnqSap0=}
-    dev: true
->>>>>>> 24367cf3
 
   /is-bigint/1.0.4:
     resolution: {integrity: sha512-zB9CruMamjym81i2JZ3UMn54PKGsQzsJeo6xvN3HJJ4CAsQNB6iRutp2To77OfCNuoxspsIhzaPoO1zyCEhFOg==}
@@ -6030,16 +6024,14 @@
       json-buffer: 3.0.0
     dev: true
 
-<<<<<<< HEAD
-  /kuler/2.0.0:
-    resolution: {integrity: sha512-Xq9nH7KlWZmXAtodXDDRE7vs6DU1gTU8zYDHDiWLSip45Egwq3plLHzPn27NgvzL2r1LMPC1vdqh98sQxtqj4A==}
-    dev: false
-=======
   /kleur/3.0.3:
     resolution: {integrity: sha512-eTIzlVOSUR+JxdDFepEYcBMtZ9Qqdef+rnzWdRZuMbOywu5tO2w2N7rqjoANZ5k9vywhL6Br1VRjUIgTQx4E8w==}
     engines: {node: '>=6'}
     dev: true
->>>>>>> 24367cf3
+
+  /kuler/2.0.0:
+    resolution: {integrity: sha512-Xq9nH7KlWZmXAtodXDDRE7vs6DU1gTU8zYDHDiWLSip45Egwq3plLHzPn27NgvzL2r1LMPC1vdqh98sQxtqj4A==}
+    dev: false
 
   /latest-version/5.1.0:
     resolution: {integrity: sha512-weT+r0kTkRQdCdYCNtkMwWXQTMEswKrFBkm4ckQOMVhhqhIMI1UT2hMj+1iigIhgSZm5gTmrRXBNoGUgaTY1xA==}
@@ -6134,7 +6126,7 @@
     dependencies:
       '@colors/colors': 1.5.0
       fecha: 4.2.1
-      ms: 2.1.2
+      ms: 2.1.3
       safe-stable-stringify: 2.3.1
       triple-beam: 1.3.0
     dev: false
@@ -7062,13 +7054,12 @@
     resolution: {integrity: sha512-wnD2ZE+l+SPC/uoS0vXeE9L1+0wuaMqKlfz9AMUo38JsyLSBWSFcHR1Rri62LZc12vLr1gb3jl7iwQhgwpAbGQ==}
     dev: true
 
-<<<<<<< HEAD
   /simple-swizzle/0.2.2:
     resolution: {integrity: sha1-pNprY1/8zMoz9w0Xy5JZLeleVXo=}
     dependencies:
       is-arrayish: 0.3.2
     dev: false
-=======
+
   /sinon/11.1.2:
     resolution: {integrity: sha512-59237HChms4kg7/sXhiRcUzdSkKuydDeTiamT/jesUVHshBgL8XAmhgFo0GfK6RruMDM/iRSij1EybmMog9cJw==}
     dependencies:
@@ -7083,7 +7074,6 @@
   /sisteransi/1.0.5:
     resolution: {integrity: sha512-bLGGlR1QxBcynn2d5YmDX4MGjlZvy2MRBDRNHLJ8VI6l6+9FUiyTFNJ0IveOSP0bcXgVDPRcfGqA0pjaqUpfVg==}
     dev: true
->>>>>>> 24367cf3
 
   /slash/3.0.0:
     resolution: {integrity: sha512-g9Q1haeby36OSStwb4ntCGGGaKsaVSjQ68fBxoQcutl5fS1vuY18H3wSt3jFyFtrkx+Kz0V1G85A4MyAdDMi2Q==}
