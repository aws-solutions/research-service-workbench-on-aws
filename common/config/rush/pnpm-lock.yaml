lockfileVersion: 5.3

importers:

  .:
    specifiers: {}

  ../../solutions/example-ui-app:
    specifiers:
      '@amzn/eslint-config-workbench-core-eslint-custom': workspace:*
      '@awsui/collection-hooks': ^1.0.0
      '@awsui/components-react': ^3.0.0
      '@awsui/design-tokens': ^3.0.0
      '@awsui/global-styles': ^1.0.0
      '@awsui/test-utils-core': ^1.0.0
      '@babel/core': ^7.17.9
      '@babel/preset-env': ^7.16.11
      '@babel/preset-react': ^7.16.7
      '@babel/preset-typescript': ^7.16.7
      '@rushstack/eslint-config': ^2.5.1
      '@rushstack/heft': ^0.45.0
      '@rushstack/heft-jest-plugin': ^0.2.3
      '@testing-library/dom': ^8.13.0
      '@testing-library/jest-dom': 5.16.1
      '@testing-library/react': 12.1.2
      '@testing-library/user-event': 13.5.0
      '@types/jest': ^27.4.1
      '@types/node': ^14
      '@types/react': 17.0.38
      babel-jest: 27.5.1
      depcheck: ^1.4.3
      eslint: ^8.7.0
      eslint-config-next: 12.1.5
      eslint-plugin-import: ^2.26.0
      eslint-plugin-testing-library: 5.0.1
      istanbul-badges-readme: 1.8.1
      jest: ^27.5.1
      next: ^12.1.5
      next-global-css: ^1.2.0
      next-i18next: ^11.0.0
      next-transpile-modules: ^9.0.0
      npm-package-json-lint: ^6.3.0
      npm-package-json-lint-config-default: ^5.0.0
      react: 17.0.2
      react-dom: 17.0.2
      sass: ^1.49.8
      sharp: ^0.30.4
      sort-package-json: ^1.57.0
      ts-jest: ^27.1.3
      typescript: ^4.5.2
    dependencies:
      next: 12.1.6_b0652172d01ba0854d2b8278c26a598a
      next-global-css: 1.3.1
      next-i18next: 11.0.0_c9e78c1ef548b95661158f8b65ef5848
      next-transpile-modules: 9.0.0
      react: 17.0.2
      react-dom: 17.0.2_react@17.0.2
    devDependencies:
      '@amzn/eslint-config-workbench-core-eslint-custom': link:../../workbench-core/eslint-custom
      '@awsui/collection-hooks': 1.0.25_react@17.0.2
      '@awsui/components-react': 3.0.512_b3482aaf5744fc7c2aeb7941b0e0a78f
      '@awsui/design-tokens': 3.0.21
      '@awsui/global-styles': 1.0.14
      '@awsui/test-utils-core': 1.0.19
      '@babel/core': 7.18.2
      '@babel/preset-env': 7.18.2_@babel+core@7.18.2
      '@babel/preset-react': 7.17.12_@babel+core@7.18.2
      '@babel/preset-typescript': 7.17.12_@babel+core@7.18.2
      '@rushstack/eslint-config': 2.6.0_eslint@8.16.0+typescript@4.7.2
      '@rushstack/heft': 0.45.5
      '@rushstack/heft-jest-plugin': 0.2.15_@rushstack+heft@0.45.5
      '@testing-library/dom': 8.13.0
      '@testing-library/jest-dom': 5.16.1
      '@testing-library/react': 12.1.2_react-dom@17.0.2+react@17.0.2
      '@testing-library/user-event': 13.5.0_@testing-library+dom@8.13.0
      '@types/jest': 27.5.2
      '@types/node': 14.18.20
      '@types/react': 17.0.38
      babel-jest: 27.5.1_@babel+core@7.18.2
      depcheck: 1.4.3
      eslint: 8.16.0
      eslint-config-next: 12.1.5_5794735a2262de3d29e0baaa885b5942
      eslint-plugin-import: 2.26.0_eslint@8.16.0
      eslint-plugin-testing-library: 5.0.1_eslint@8.16.0+typescript@4.7.2
      istanbul-badges-readme: 1.8.1
      jest: 27.5.1
      npm-package-json-lint: 6.3.0
      npm-package-json-lint-config-default: 5.0.0_npm-package-json-lint@6.3.0
      sass: 1.52.1
      sharp: 0.30.6
      sort-package-json: 1.57.0
      ts-jest: 27.1.5_7f5c30a72d82a681fbc0438998364388
      typescript: 4.7.2

  ../../solutions/swb-app:
    specifiers:
      '@amzn/environments': workspace:*
      '@amzn/eslint-config-workbench-core-eslint-custom': workspace:*
      '@hapi/boom': ^10.0.0
      '@rushstack/eslint-config': ^2.5.1
      '@rushstack/heft': ^0.45.0
      '@rushstack/heft-jest-plugin': ^0.2.3
      '@rushstack/heft-node-rig': ^1.7.1
      '@types/cors': ^2.8.12
      '@types/express': ^4.17.13
      '@types/heft-jest': 1.0.2
      '@types/jest': ^27.4.1
      '@types/node': ^14
      concurrently: ^7.0.0
      cors: ^2.8.5
      depcheck: ^1.4.3
      eslint: ^8.7.0
      eslint-plugin-import: ^2.26.0
      express: ^4.17.3
      istanbul-badges-readme: 1.8.1
      jest: ^27.5.1
      nodemon: ^2.0.15
      npm-package-json-lint: ^6.3.0
      npm-package-json-lint-config-default: ^5.0.0
      sort-package-json: ^1.57.0
      ts-jest: ^27.1.3
      typescript: ^4.5.2
    dependencies:
      '@amzn/environments': link:../../workbench-core/environments
      '@hapi/boom': 10.0.0
      '@types/cors': 2.8.12
      cors: 2.8.5
      express: 4.18.1
    devDependencies:
      '@amzn/eslint-config-workbench-core-eslint-custom': link:../../workbench-core/eslint-custom
      '@rushstack/eslint-config': 2.6.0_eslint@8.16.0+typescript@4.7.2
      '@rushstack/heft': 0.45.5
      '@rushstack/heft-jest-plugin': 0.2.15_@rushstack+heft@0.45.5
      '@rushstack/heft-node-rig': 1.9.6_@rushstack+heft@0.45.5
      '@types/express': 4.17.13
      '@types/heft-jest': 1.0.2
      '@types/jest': 27.5.2
      '@types/node': 14.18.20
      concurrently: 7.2.1
      depcheck: 1.4.3
      eslint: 8.16.0
      eslint-plugin-import: 2.26.0_eslint@8.16.0
      istanbul-badges-readme: 1.8.1
      jest: 27.5.1
      nodemon: 2.0.16
      npm-package-json-lint: 6.3.0
      npm-package-json-lint-config-default: 5.0.0_npm-package-json-lint@6.3.0
      sort-package-json: 1.57.0
      ts-jest: 27.1.5_4e623839ecfc1b0242d7f262e6e0b1df
      typescript: 4.7.2

  ../../solutions/swb-reference:
    specifiers:
      '@amzn/environments': workspace:*
      '@amzn/eslint-config-workbench-core-eslint-custom': workspace:*
      '@amzn/swb-app': workspace:*
      '@amzn/workbench-core-base': workspace:*
      '@aws-sdk/client-cloudformation': ^3.58.0
      '@aws-sdk/client-dynamodb': ^3.67.0
      '@aws-sdk/client-s3': ^3.58.0
      '@aws-sdk/client-sagemaker': ^3.58.0
      '@aws-sdk/client-service-catalog': ^3.58.0
      '@aws-sdk/client-ssm': ^3.58.0
      '@aws-sdk/client-sts': ^3.58.0
      '@aws-sdk/types': ^3.55.0
      '@rushstack/eslint-config': ^2.5.1
      '@rushstack/heft': ^0.45.0
      '@rushstack/heft-jest-plugin': ^0.2.3
      '@rushstack/heft-node-rig': ^1.7.1
      '@types/aws-lambda': ^8.10.92
      '@types/express': ^4.17.13
      '@types/heft-jest': 1.0.2
      '@types/jest': ^27.4.1
      '@types/js-yaml': ^4.0.5
      '@types/lodash': ^4.14.181
      '@types/node': ^14
      '@types/uuid': ^8.3.4
      '@vendia/serverless-express': ^4.5.4
      aws-cdk: ^2.12.0
      aws-cdk-lib: ^2.0.0
      aws-lambda: ^1.0.7
      aws-sdk-client-mock: ^0.6.2
      cdk-ssm-document: ^3.1.1
      constructs: ^10.0.0
      depcheck: ^1.4.3
      esbuild: ^0.14.21
      eslint: ^8.7.0
      eslint-plugin-import: ^2.26.0
      express: ^4.17.3
      istanbul-badges-readme: 1.8.1
      jest: ^27.5.1
      js-yaml: ^4.1.0
      lodash: ^4.17.21
      npm-package-json-lint: ^6.3.0
      npm-package-json-lint-config-default: ^5.0.0
      sort-package-json: ^1.57.0
      ts-jest: ^27.1.3
      ts-node: ^10.4.0
      typescript: ^4.5.2
      uuid: ^8.3.2
    dependencies:
      '@amzn/environments': link:../../workbench-core/environments
      '@amzn/swb-app': link:../swb-app
      '@amzn/workbench-core-base': link:../../workbench-core/base
      '@aws-sdk/client-cloudformation': 3.100.0
      '@aws-sdk/client-dynamodb': 3.100.0
      '@aws-sdk/client-s3': 3.100.0
      '@aws-sdk/client-service-catalog': 3.100.0
      '@aws-sdk/client-ssm': 3.100.0
      '@aws-sdk/client-sts': 3.100.0
      '@aws-sdk/types': 3.78.0
      '@vendia/serverless-express': 4.8.0
      aws-sdk-client-mock: 0.6.2_b3baf346a3b9422a0ecddb3e973bec80
      express: 4.18.1
      js-yaml: 4.1.0
      lodash: 4.17.21
      uuid: 8.3.2
    devDependencies:
      '@amzn/eslint-config-workbench-core-eslint-custom': link:../../workbench-core/eslint-custom
      '@aws-sdk/client-sagemaker': 3.105.0
      '@rushstack/eslint-config': 2.6.0_eslint@8.16.0+typescript@4.7.2
      '@rushstack/heft': 0.45.5
      '@rushstack/heft-jest-plugin': 0.2.15_04f3c65f6de4a5e5529a6fededa44e1d
      '@rushstack/heft-node-rig': 1.9.6_04f3c65f6de4a5e5529a6fededa44e1d
      '@types/aws-lambda': 8.10.97
      '@types/express': 4.17.13
      '@types/heft-jest': 1.0.2
      '@types/jest': 27.5.2
      '@types/js-yaml': 4.0.5
      '@types/lodash': 4.14.182
      '@types/node': 14.18.20
      '@types/uuid': 8.3.4
      aws-cdk: 2.26.0
      aws-cdk-lib: 2.26.0_constructs@10.1.25
      aws-lambda: 1.0.7
      cdk-ssm-document: 3.1.1_47b13785010171dab9c30d40a45387b9
      constructs: 10.1.25
      depcheck: 1.4.3
      esbuild: 0.14.42
      eslint: 8.16.0
      eslint-plugin-import: 2.26.0_eslint@8.16.0
      istanbul-badges-readme: 1.8.1
      jest: 27.5.1_ts-node@10.8.0
      npm-package-json-lint: 6.3.0
      npm-package-json-lint-config-default: 5.0.0_npm-package-json-lint@6.3.0
      sort-package-json: 1.57.0
      ts-jest: 27.1.5_1b4874bc0c3bb6b4d44d6be38bf36242
      ts-node: 10.8.0_0c1b05e96b429c05fff7f0589ebca14f
      typescript: 4.7.2

  ../../solutions/swb-ui:
    specifiers:
      '@amzn/environments': workspace:*
      '@amzn/eslint-config-workbench-core-eslint-custom': workspace:*
      '@awsui/collection-hooks': ^1.0.0
      '@awsui/components-react': ^3.0.0
      '@awsui/design-tokens': ^3.0.0
      '@awsui/global-styles': ^1.0.0
      '@awsui/test-utils-core': ^1.0.0
      '@babel/core': ^7.17.9
      '@babel/preset-env': ^7.16.11
      '@babel/preset-react': ^7.16.7
      '@babel/preset-typescript': ^7.16.7
      '@rushstack/eslint-config': ^2.5.1
      '@rushstack/heft': ^0.45.0
      '@rushstack/heft-jest-plugin': ^0.2.3
      '@rushstack/heft-node-rig': ^1.7.1
      '@testing-library/dom': ^8.13.0
      '@testing-library/jest-dom': 5.16.1
      '@testing-library/react': 12.1.2
      '@testing-library/user-event': 13.5.0
      '@types/express': ^4.17.13
      '@types/heft-jest': 1.0.2
      '@types/jest': ^27.4.1
      '@types/node': ^14
      '@types/react': 17.0.38
      axios: ^0.27.1
      babel-jest: 27.5.1
      concurrently: ^7.0.0
      date-fns: ^2.28.0
      depcheck: ^1.4.3
      eslint: ^8.7.0
      eslint-config-next: 12.1.5
      eslint-plugin-import: ^2.26.0
      eslint-plugin-testing-library: 5.0.1
      express: ^4.17.3
      istanbul-badges-readme: 1.8.1
      jest: ^27.5.1
      next: ^12.1.5
      next-global-css: ^1.2.0
      next-i18next: ^11.0.0
      next-transpile-modules: ^9.0.0
      nodemon: ^2.0.15
      npm-package-json-lint: ^6.3.0
      npm-package-json-lint-config-default: ^5.0.0
      react: 17.0.2
      react-dom: 17.0.2
      sass: ^1.49.8
      sharp: ^0.30.4
      sort-package-json: ^1.57.0
      swr: ^1.3.0
      ts-jest: ^27.1.3
      typescript: ^4.5.2
    dependencies:
      '@amzn/environments': link:../../workbench-core/environments
      axios: 0.27.2
      date-fns: 2.28.0
      express: 4.18.1
      next: 12.1.6_b0652172d01ba0854d2b8278c26a598a
      next-global-css: 1.3.1
      next-i18next: 11.0.0_c9e78c1ef548b95661158f8b65ef5848
      next-transpile-modules: 9.0.0
      react: 17.0.2
      react-dom: 17.0.2_react@17.0.2
      swr: 1.3.0_react@17.0.2
    devDependencies:
      '@amzn/eslint-config-workbench-core-eslint-custom': link:../../workbench-core/eslint-custom
      '@awsui/collection-hooks': 1.0.25_react@17.0.2
      '@awsui/components-react': 3.0.512_b3482aaf5744fc7c2aeb7941b0e0a78f
      '@awsui/design-tokens': 3.0.21
      '@awsui/global-styles': 1.0.14
      '@awsui/test-utils-core': 1.0.19
      '@babel/core': 7.18.2
      '@babel/preset-env': 7.18.2_@babel+core@7.18.2
      '@babel/preset-react': 7.17.12_@babel+core@7.18.2
      '@babel/preset-typescript': 7.17.12_@babel+core@7.18.2
      '@rushstack/eslint-config': 2.6.0_eslint@8.16.0+typescript@4.7.2
      '@rushstack/heft': 0.45.5
      '@rushstack/heft-jest-plugin': 0.2.15_@rushstack+heft@0.45.5
      '@rushstack/heft-node-rig': 1.9.6_@rushstack+heft@0.45.5
      '@testing-library/dom': 8.13.0
      '@testing-library/jest-dom': 5.16.1
      '@testing-library/react': 12.1.2_react-dom@17.0.2+react@17.0.2
      '@testing-library/user-event': 13.5.0_@testing-library+dom@8.13.0
      '@types/express': 4.17.13
      '@types/heft-jest': 1.0.2
      '@types/jest': 27.5.2
      '@types/node': 14.18.20
      '@types/react': 17.0.38
      babel-jest: 27.5.1_@babel+core@7.18.2
      concurrently: 7.2.1
      depcheck: 1.4.3
      eslint: 8.16.0
      eslint-config-next: 12.1.5_5794735a2262de3d29e0baaa885b5942
      eslint-plugin-import: 2.26.0_eslint@8.16.0
      eslint-plugin-testing-library: 5.0.1_eslint@8.16.0+typescript@4.7.2
      istanbul-badges-readme: 1.8.1
      jest: 27.5.1
      nodemon: 2.0.16
      npm-package-json-lint: 6.3.0
      npm-package-json-lint-config-default: 5.0.0_npm-package-json-lint@6.3.0
      sass: 1.52.1
      sharp: 0.30.6
      sort-package-json: 1.57.0
      ts-jest: 27.1.5_7f5c30a72d82a681fbc0438998364388
      typescript: 4.7.2

  ../../workbench-core/audit:
    specifiers:
      '@amzn/eslint-config-workbench-core-eslint-custom': workspace:*
      '@rushstack/eslint-config': ^2.5.1
      '@rushstack/heft': ^0.45.0
      '@rushstack/heft-jest-plugin': ^0.2.3
      '@rushstack/heft-node-rig': ^1.7.1
      '@types/heft-jest': 1.0.2
      '@types/node': ^14
      depcheck: ^1.4.3
      eslint: ^8.7.0
      eslint-plugin-import: ^2.26.0
      istanbul-badges-readme: 1.8.1
      npm-package-json-lint: ^6.3.0
      npm-package-json-lint-config-default: ^5.0.0
      sort-package-json: ^1.57.0
      typescript: ^4.5.2
    devDependencies:
      '@amzn/eslint-config-workbench-core-eslint-custom': link:../eslint-custom
      '@rushstack/eslint-config': 2.6.0_eslint@8.16.0+typescript@4.7.2
      '@rushstack/heft': 0.45.5
      '@rushstack/heft-jest-plugin': 0.2.15_@rushstack+heft@0.45.5
      '@rushstack/heft-node-rig': 1.9.6_@rushstack+heft@0.45.5
      '@types/heft-jest': 1.0.2
      '@types/node': 14.18.20
      depcheck: 1.4.3
      eslint: 8.16.0
      eslint-plugin-import: 2.26.0_eslint@8.16.0
      istanbul-badges-readme: 1.8.1
      npm-package-json-lint: 6.3.0
      npm-package-json-lint-config-default: 5.0.0_npm-package-json-lint@6.3.0
      sort-package-json: 1.57.0
      typescript: 4.7.2

  ../../workbench-core/authentication:
    specifiers:
      '@amzn/eslint-config-workbench-core-eslint-custom': workspace:*
      '@amzn/workbench-core-logging': workspace:*
      '@aws-sdk/client-cognito-identity-provider': ^3.67.0
      '@aws-sdk/client-s3': ^3.58.0
      '@aws-sdk/types': ^3.55.0
      '@rushstack/eslint-config': ^2.5.1
      '@rushstack/heft': ^0.45.0
      '@rushstack/heft-jest-plugin': ^0.2.3
      '@rushstack/heft-node-rig': ^1.7.1
      '@types/express': ^4.17.13
      '@types/heft-jest': 1.0.2
      '@types/node': ^14
      aws-jwt-verify: ^3.0.0
      aws-sdk-client-mock: ^0.6.2
      axios: ^0.27.1
      depcheck: ^1.4.3
      eslint: ^8.7.0
      eslint-plugin-import: ^2.26.0
      istanbul-badges-readme: 1.8.1
      npm-package-json-lint: ^6.3.0
      npm-package-json-lint-config-default: ^5.0.0
      sort-package-json: ^1.57.0
      typescript: ^4.5.2
    dependencies:
      '@amzn/workbench-core-logging': link:../logging
      '@aws-sdk/client-cognito-identity-provider': 3.102.0
      aws-jwt-verify: 3.1.0
      axios: 0.27.2
    devDependencies:
      '@amzn/eslint-config-workbench-core-eslint-custom': link:../eslint-custom
      '@aws-sdk/client-s3': 3.100.0
      '@aws-sdk/types': 3.78.0
      '@rushstack/eslint-config': 2.6.0_eslint@8.16.0+typescript@4.7.2
      '@rushstack/heft': 0.45.5
      '@rushstack/heft-jest-plugin': 0.2.15_@rushstack+heft@0.45.5
      '@rushstack/heft-node-rig': 1.9.6_@rushstack+heft@0.45.5
      '@types/express': 4.17.13
      '@types/heft-jest': 1.0.2
      '@types/node': 14.18.20
      aws-sdk-client-mock: 0.6.2_b3baf346a3b9422a0ecddb3e973bec80
      depcheck: 1.4.3
      eslint: 8.16.0
      eslint-plugin-import: 2.26.0_eslint@8.16.0
      istanbul-badges-readme: 1.8.1
      npm-package-json-lint: 6.3.0
      npm-package-json-lint-config-default: 5.0.0_npm-package-json-lint@6.3.0
      sort-package-json: 1.57.0
      typescript: 4.7.2

  ../../workbench-core/authorization:
    specifiers:
      '@amzn/eslint-config-workbench-core-eslint-custom': workspace:*
      '@amzn/workbench-core-authentication': workspace:*
      '@amzn/workbench-core-logging': workspace:*
      '@casl/ability': ^5.4.3
      '@rushstack/eslint-config': ^2.5.1
      '@rushstack/heft': ^0.45.0
      '@rushstack/heft-jest-plugin': ^0.2.3
      '@rushstack/heft-node-rig': ^1.7.1
      '@types/express': ^4.17.13
      '@types/heft-jest': 1.0.2
      '@types/lodash': ^4.14.181
      '@types/node': ^14
      depcheck: ^1.4.3
      eslint: ^8.7.0
      eslint-plugin-import: ^2.26.0
      fast-check: ^2.24.0
      istanbul-badges-readme: 1.8.1
      jest: ^27.5.1
      jest-fast-check: ^1.0.2
      lodash: ^4.17.21
      npm-package-json-lint: ^6.3.0
      npm-package-json-lint-config-default: ^5.0.0
      sort-package-json: ^1.57.0
      typescript: ^4.5.2
    dependencies:
      '@amzn/workbench-core-authentication': link:../authentication
      '@amzn/workbench-core-logging': link:../logging
      '@casl/ability': 5.4.4
      lodash: 4.17.21
    devDependencies:
      '@amzn/eslint-config-workbench-core-eslint-custom': link:../eslint-custom
      '@rushstack/eslint-config': 2.6.0_eslint@8.16.0+typescript@4.7.2
      '@rushstack/heft': 0.45.5
      '@rushstack/heft-jest-plugin': 0.2.15_@rushstack+heft@0.45.5
      '@rushstack/heft-node-rig': 1.9.6_@rushstack+heft@0.45.5
      '@types/express': 4.17.13
      '@types/heft-jest': 1.0.2
      '@types/lodash': 4.14.182
      '@types/node': 14.18.20
      depcheck: 1.4.3
      eslint: 8.16.0
      eslint-plugin-import: 2.26.0_eslint@8.16.0
      fast-check: 2.25.0
      istanbul-badges-readme: 1.8.1
      jest: 27.5.1
      jest-fast-check: 1.0.2_fast-check@2.25.0+jest@27.5.1
      npm-package-json-lint: 6.3.0
      npm-package-json-lint-config-default: 5.0.0_npm-package-json-lint@6.3.0
      sort-package-json: 1.57.0
      typescript: 4.7.2

  ../../workbench-core/base:
    specifiers:
      '@amzn/eslint-config-workbench-core-eslint-custom': workspace:*
      '@aws-cdk/aws-dynamodb': ^1.152.0
      '@aws-sdk/client-cloudformation': ^3.58.0
      '@aws-sdk/client-cognito-identity-provider': ^3.67.0
      '@aws-sdk/client-dynamodb': ^3.67.0
      '@aws-sdk/client-ec2': ^3.60.0
      '@aws-sdk/client-eventbridge': ^3.66.0
      '@aws-sdk/client-iam': ^3.58.0
      '@aws-sdk/client-lambda': ^3.82.0
      '@aws-sdk/client-s3': ^3.58.0
      '@aws-sdk/client-sagemaker': ^3.58.0
      '@aws-sdk/client-service-catalog': ^3.58.0
      '@aws-sdk/client-ssm': ^3.58.0
      '@aws-sdk/client-sts': ^3.58.0
      '@aws-sdk/types': ^3.55.0
      '@aws-sdk/util-dynamodb': ^3.87.0
      '@rushstack/eslint-config': ^2.5.1
      '@rushstack/heft': ^0.45.0
      '@rushstack/heft-jest-plugin': ^0.2.3
      '@rushstack/heft-node-rig': ^1.7.1
      '@types/heft-jest': 1.0.2
      '@types/jest': ^27.4.1
      '@types/js-yaml': ^4.0.5
      '@types/lodash': ^4.14.181
      '@types/node': ^14
      depcheck: ^1.4.3
      eslint: ^8.7.0
      eslint-plugin-import: ^2.26.0
      istanbul-badges-readme: 1.8.1
      jest: ^27.5.1
      lodash: ^4.17.21
      npm-package-json-lint: ^6.3.0
      npm-package-json-lint-config-default: ^5.0.0
      sort-package-json: ^1.57.0
      ts-jest: ^27.1.3
      typescript: ^4.5.2
    dependencies:
      '@amzn/eslint-config-workbench-core-eslint-custom': link:../eslint-custom
      '@aws-cdk/aws-dynamodb': 1.158.0
      '@aws-sdk/client-cloudformation': 3.100.0
      '@aws-sdk/client-cognito-identity-provider': 3.102.0
      '@aws-sdk/client-dynamodb': 3.100.0
      '@aws-sdk/client-ec2': 3.100.0
      '@aws-sdk/client-eventbridge': 3.100.0
      '@aws-sdk/client-iam': 3.100.0
      '@aws-sdk/client-lambda': 3.105.0
      '@aws-sdk/client-s3': 3.100.0
      '@aws-sdk/client-sagemaker': 3.105.0
      '@aws-sdk/client-service-catalog': 3.100.0
      '@aws-sdk/client-ssm': 3.100.0
      '@aws-sdk/client-sts': 3.100.0
      '@aws-sdk/types': 3.78.0
      '@aws-sdk/util-dynamodb': 3.105.0
      lodash: 4.17.21
    devDependencies:
      '@rushstack/eslint-config': 2.6.0_eslint@8.16.0+typescript@4.7.2
      '@rushstack/heft': 0.45.5
      '@rushstack/heft-jest-plugin': 0.2.15_@rushstack+heft@0.45.5
      '@rushstack/heft-node-rig': 1.9.6_@rushstack+heft@0.45.5
      '@types/heft-jest': 1.0.2
      '@types/jest': 27.5.2
      '@types/js-yaml': 4.0.5
      '@types/lodash': 4.14.182
      '@types/node': 14.18.20
      depcheck: 1.4.3
      eslint: 8.16.0
      eslint-plugin-import: 2.26.0_eslint@8.16.0
      istanbul-badges-readme: 1.8.1
      jest: 27.5.1
      npm-package-json-lint: 6.3.0
      npm-package-json-lint-config-default: 5.0.0_npm-package-json-lint@6.3.0
      sort-package-json: 1.57.0
      ts-jest: 27.1.5_4e623839ecfc1b0242d7f262e6e0b1df
      typescript: 4.7.2

  ../../workbench-core/datasets:
    specifiers:
      '@amzn/eslint-config-workbench-core-eslint-custom': workspace:*
      '@amzn/workbench-core-audit': workspace:*
      '@amzn/workbench-core-logging': workspace:*
      '@rushstack/heft': ^0.45.0
      '@rushstack/heft-jest-plugin': ^0.2.3
      '@rushstack/heft-node-rig': ^1.7.1
      '@types/heft-jest': 1.0.2
      '@types/node': ^14
      '@types/triple-beam': ^1.3.2
      depcheck: ^1.4.3
      eslint: ^8.7.0
      eslint-plugin-import: ^2.26.0
      fast-check: ^2.24.0
      istanbul-badges-readme: 1.8.1
      jest: ^27.5.1
      jest-fast-check: ^1.0.2
      npm-package-json-lint: ^6.3.0
      npm-package-json-lint-config-default: ^5.0.0
      sort-package-json: ^1.57.0
      typescript: ^4.5.2
    dependencies:
      '@amzn/workbench-core-audit': link:../audit
      '@amzn/workbench-core-logging': link:../logging
    devDependencies:
      '@amzn/eslint-config-workbench-core-eslint-custom': link:../eslint-custom
      '@rushstack/heft': 0.45.5
      '@rushstack/heft-jest-plugin': 0.2.15_@rushstack+heft@0.45.5
      '@rushstack/heft-node-rig': 1.9.6_@rushstack+heft@0.45.5
      '@types/heft-jest': 1.0.2
      '@types/node': 14.18.20
      '@types/triple-beam': 1.3.2
      depcheck: 1.4.3
      eslint: 8.16.0
      eslint-plugin-import: 2.26.0_eslint@8.16.0
      fast-check: 2.25.0
      istanbul-badges-readme: 1.8.1
      jest: 27.5.1
      jest-fast-check: 1.0.2_fast-check@2.25.0+jest@27.5.1
      npm-package-json-lint: 6.3.0
      npm-package-json-lint-config-default: 5.0.0_npm-package-json-lint@6.3.0
      sort-package-json: 1.57.0
      typescript: 4.7.2

  ../../workbench-core/environments:
    specifiers:
      '@amzn/eslint-config-workbench-core-eslint-custom': workspace:*
      '@amzn/workbench-core-base': workspace:*
      '@aws-sdk/client-cloudformation': ^3.58.0
      '@aws-sdk/client-cognito-identity-provider': ^3.67.0
      '@aws-sdk/client-dynamodb': ^3.67.0
      '@aws-sdk/client-ec2': ^3.60.0
      '@aws-sdk/client-eventbridge': ^3.66.0
      '@aws-sdk/client-iam': ^3.58.0
      '@aws-sdk/client-lambda': ^3.82.0
      '@aws-sdk/client-s3': ^3.58.0
      '@aws-sdk/client-service-catalog': ^3.58.0
      '@aws-sdk/client-ssm': ^3.58.0
      '@aws-sdk/client-sts': ^3.58.0
      '@aws-sdk/types': ^3.55.0
      '@aws-sdk/util-dynamodb': ^3.87.0
      '@hapi/boom': ^10.0.0
      '@rushstack/eslint-config': ^2.5.1
      '@rushstack/heft': ^0.45.0
      '@rushstack/heft-jest-plugin': ^0.2.3
      '@rushstack/heft-node-rig': ^1.7.1
      '@types/heft-jest': 1.0.2
      '@types/jest': ^27.4.1
      '@types/lodash': ^4.14.181
      '@types/node': ^14
      '@types/uuid': ^8.3.4
      aws-sdk-client-mock: ^0.6.2
      depcheck: ^1.4.3
      eslint: ^8.7.0
      eslint-plugin-import: ^2.26.0
      generate-password: ^1.7.0
      istanbul-badges-readme: 1.8.1
      jest: ^27.5.1
      lodash: ^4.17.21
      md5-file: ^5.0.0
      npm-package-json-lint: ^6.3.0
      npm-package-json-lint-config-default: ^5.0.0
      sort-package-json: ^1.57.0
      ts-jest: ^27.1.3
      typescript: ^4.5.2
      uuid: ^8.3.2
    dependencies:
      '@amzn/workbench-core-base': link:../base
      '@aws-sdk/client-cloudformation': 3.100.0
      '@aws-sdk/client-cognito-identity-provider': 3.102.0
      '@aws-sdk/client-dynamodb': 3.100.0
      '@aws-sdk/client-ec2': 3.100.0
      '@aws-sdk/client-eventbridge': 3.100.0
      '@aws-sdk/client-iam': 3.100.0
      '@aws-sdk/client-lambda': 3.105.0
      '@aws-sdk/client-s3': 3.100.0
      '@aws-sdk/client-service-catalog': 3.100.0
      '@aws-sdk/client-ssm': 3.100.0
      '@aws-sdk/client-sts': 3.100.0
      '@aws-sdk/util-dynamodb': 3.105.0
      '@hapi/boom': 10.0.0
      generate-password: 1.7.0
      lodash: 4.17.21
      md5-file: 5.0.0
      uuid: 8.3.2
    devDependencies:
      '@amzn/eslint-config-workbench-core-eslint-custom': link:../eslint-custom
      '@aws-sdk/types': 3.78.0
      '@rushstack/eslint-config': 2.6.0_eslint@8.16.0+typescript@4.7.2
      '@rushstack/heft': 0.45.5
      '@rushstack/heft-jest-plugin': 0.2.15_@rushstack+heft@0.45.5
      '@rushstack/heft-node-rig': 1.9.6_@rushstack+heft@0.45.5
      '@types/heft-jest': 1.0.2
      '@types/jest': 27.5.2
      '@types/lodash': 4.14.182
      '@types/node': 14.18.20
      '@types/uuid': 8.3.4
      aws-sdk-client-mock: 0.6.2_b3baf346a3b9422a0ecddb3e973bec80
      depcheck: 1.4.3
      eslint: 8.16.0
      eslint-plugin-import: 2.26.0_eslint@8.16.0
      istanbul-badges-readme: 1.8.1
      jest: 27.5.1
      npm-package-json-lint: 6.3.0
      npm-package-json-lint-config-default: 5.0.0_npm-package-json-lint@6.3.0
      sort-package-json: 1.57.0
      ts-jest: 27.1.5_4e623839ecfc1b0242d7f262e6e0b1df
      typescript: 4.7.2

  ../../workbench-core/eslint-custom:
    specifiers:
      '@rushstack/eslint-config': ^2.5.1
      '@rushstack/heft': ^0.45.0
      '@rushstack/heft-jest-plugin': ^0.2.3
      '@rushstack/heft-node-rig': ^1.7.1
      '@types/heft-jest': 1.0.2
      '@types/node': ^14
      depcheck: ^1.4.3
      eslint: ^8.7.0
      eslint-plugin-import: ^2.26.0
      eslint-plugin-security: ^1.4.0
      npm-package-json-lint: ^6.3.0
      npm-package-json-lint-config-default: ^5.0.0
      sort-package-json: ^1.57.0
      typescript: ^4.5.2
    dependencies:
      '@rushstack/eslint-config': 2.6.0_eslint@8.16.0+typescript@4.7.2
      eslint: 8.16.0
      eslint-plugin-import: 2.26.0_eslint@8.16.0
      eslint-plugin-security: 1.5.0
    devDependencies:
      '@rushstack/heft': 0.45.5
      '@rushstack/heft-jest-plugin': 0.2.15_@rushstack+heft@0.45.5
      '@rushstack/heft-node-rig': 1.9.6_@rushstack+heft@0.45.5
      '@types/heft-jest': 1.0.2
      '@types/node': 14.18.20
      depcheck: 1.4.3
      npm-package-json-lint: 6.3.0
      npm-package-json-lint-config-default: 5.0.0_npm-package-json-lint@6.3.0
      sort-package-json: 1.57.0
      typescript: 4.7.2

  ../../workbench-core/example/express:
    specifiers:
      '@amzn/eslint-config-workbench-core-eslint-custom': workspace:*
      '@amzn/workbench-core-audit': workspace:*
      '@amzn/workbench-core-logging': workspace:*
      '@rushstack/eslint-config': ^2.5.1
      '@rushstack/heft': ^0.45.0
      '@rushstack/heft-jest-plugin': ^0.2.3
      '@rushstack/heft-node-rig': ^1.7.1
      '@types/express': ^4.17.13
      '@types/heft-jest': 1.0.2
      '@types/node': ^14
      depcheck: ^1.4.3
      eslint: ^8.7.0
      eslint-plugin-import: ^2.26.0
      eslint-plugin-security: ^1.4.0
      express: ^4.17.3
      npm-package-json-lint: ^6.3.0
      npm-package-json-lint-config-default: ^5.0.0
      sort-package-json: ^1.57.0
      typescript: ^4.5.2
    dependencies:
      '@amzn/workbench-core-audit': link:../../audit
      '@amzn/workbench-core-logging': link:../../logging
    devDependencies:
      '@amzn/eslint-config-workbench-core-eslint-custom': link:../../eslint-custom
      '@rushstack/eslint-config': 2.6.0_eslint@8.16.0+typescript@4.7.2
      '@rushstack/heft': 0.45.5
      '@rushstack/heft-jest-plugin': 0.2.15_@rushstack+heft@0.45.5
      '@rushstack/heft-node-rig': 1.9.6_@rushstack+heft@0.45.5
      '@types/express': 4.17.13
      '@types/heft-jest': 1.0.2
      '@types/node': 14.18.20
      depcheck: 1.4.3
      eslint: 8.16.0
      eslint-plugin-import: 2.26.0_eslint@8.16.0
      eslint-plugin-security: 1.5.0
      express: 4.18.1
      npm-package-json-lint: 6.3.0
      npm-package-json-lint-config-default: 5.0.0_npm-package-json-lint@6.3.0
      sort-package-json: 1.57.0
      typescript: 4.7.2

  ../../workbench-core/example/infrastructure:
    specifiers:
      '@amzn/eslint-config-workbench-core-eslint-custom': workspace:*
      '@amzn/workbench-core-example-express': workspace:*
      '@aws-cdk/assert': ^2.0.0
      '@aws-cdk/aws-apigatewayv2-alpha': ^2.22.0-alpha.0
      '@aws-cdk/aws-apigatewayv2-authorizers-alpha': ^2.22.0-alpha.0
      '@aws-cdk/aws-apigatewayv2-integrations-alpha': ^2.22.0-alpha.0
      '@rushstack/eslint-config': ^2.5.1
      '@rushstack/heft': ^0.45.0
      '@rushstack/heft-jest-plugin': ^0.2.3
      '@rushstack/heft-node-rig': ^1.7.1
      '@types/express': ^4.17.13
      '@types/heft-jest': 1.0.2
      '@types/lodash': ^4.14.181
      '@types/node': ^14
      '@vendia/serverless-express': ^4.5.4
      aws-cdk: ^2.12.0
      aws-cdk-lib: ^2.0.0
      axios: ^0.27.1
      cdk-nag: ^2.12.25
      constructs: ^10.0.0
      depcheck: ^1.4.3
      esbuild: ^0.14.21
      eslint: ^8.7.0
      eslint-plugin-import: ^2.26.0
      eslint-plugin-security: ^1.4.0
      express: ^4.17.3
      istanbul-badges-readme: 1.8.1
      jest: ^27.5.1
      lodash: ^4.17.21
      npm-package-json-lint: ^6.3.0
      npm-package-json-lint-config-default: ^5.0.0
      sort-package-json: ^1.57.0
      source-map-support: ^0.5.16
      typescript: ^4.5.2
    dependencies:
      '@amzn/workbench-core-example-express': link:../express
      aws-cdk-lib: 2.26.0_constructs@10.1.25
      constructs: 10.1.25
      lodash: 4.17.21
      source-map-support: 0.5.21
    devDependencies:
      '@amzn/eslint-config-workbench-core-eslint-custom': link:../../eslint-custom
      '@aws-cdk/assert': 2.26.0_ff954e4fdea3307140553c784317d43e
      '@aws-cdk/aws-apigatewayv2-alpha': 2.22.0-alpha.0_47b13785010171dab9c30d40a45387b9
      '@aws-cdk/aws-apigatewayv2-authorizers-alpha': 2.22.0-alpha.0_15bb583c0b2f1331ba42a53a8128ee01
      '@aws-cdk/aws-apigatewayv2-integrations-alpha': 2.22.0-alpha.0_15bb583c0b2f1331ba42a53a8128ee01
      '@rushstack/eslint-config': 2.6.0_eslint@8.16.0+typescript@4.7.2
      '@rushstack/heft': 0.45.5
      '@rushstack/heft-jest-plugin': 0.2.15_@rushstack+heft@0.45.5
      '@rushstack/heft-node-rig': 1.9.6_@rushstack+heft@0.45.5
      '@types/express': 4.17.13
      '@types/heft-jest': 1.0.2
      '@types/lodash': 4.14.182
      '@types/node': 14.18.20
      '@vendia/serverless-express': 4.8.0
      aws-cdk: 2.26.0
      axios: 0.27.2
      cdk-nag: 2.14.22_47b13785010171dab9c30d40a45387b9
      depcheck: 1.4.3
      esbuild: 0.14.42
      eslint: 8.16.0
      eslint-plugin-import: 2.26.0_eslint@8.16.0
      eslint-plugin-security: 1.5.0
      express: 4.18.1
      istanbul-badges-readme: 1.8.1
      jest: 27.5.1
      npm-package-json-lint: 6.3.0
      npm-package-json-lint-config-default: 5.0.0_npm-package-json-lint@6.3.0
      sort-package-json: 1.57.0
      typescript: 4.7.2

  ../../workbench-core/infrastructure:
    specifiers:
      '@amzn/eslint-config-workbench-core-eslint-custom': workspace:*
      '@rushstack/eslint-config': ^2.5.1
      '@rushstack/heft': ^0.45.0
      '@rushstack/heft-jest-plugin': ^0.2.3
      '@rushstack/heft-node-rig': ^1.7.1
      '@types/heft-jest': 1.0.2
      '@types/lodash': ^4.14.181
      '@types/node': ^14
      aws-cdk-lib: ^2.0.0
      constructs: ^10.0.0
      depcheck: ^1.4.3
      eslint: ^8.7.0
      eslint-plugin-import: ^2.26.0
      eslint-plugin-security: ^1.4.0
      istanbul-badges-readme: 1.8.1
      lodash: ^4.17.21
      npm-package-json-lint: ^6.3.0
      npm-package-json-lint-config-default: ^5.0.0
      sort-package-json: ^1.57.0
      typescript: ^4.5.2
    dependencies:
      aws-cdk-lib: 2.26.0_constructs@10.1.25
      constructs: 10.1.25
      lodash: 4.17.21
    devDependencies:
      '@amzn/eslint-config-workbench-core-eslint-custom': link:../eslint-custom
      '@rushstack/eslint-config': 2.6.0_eslint@8.16.0+typescript@4.7.2
      '@rushstack/heft': 0.45.5
      '@rushstack/heft-jest-plugin': 0.2.15_@rushstack+heft@0.45.5
      '@rushstack/heft-node-rig': 1.9.6_@rushstack+heft@0.45.5
      '@types/heft-jest': 1.0.2
      '@types/lodash': 4.14.182
      '@types/node': 14.18.20
      depcheck: 1.4.3
      eslint: 8.16.0
      eslint-plugin-import: 2.26.0_eslint@8.16.0
      eslint-plugin-security: 1.5.0
      istanbul-badges-readme: 1.8.1
      npm-package-json-lint: 6.3.0
      npm-package-json-lint-config-default: 5.0.0_npm-package-json-lint@6.3.0
      sort-package-json: 1.57.0
      typescript: 4.7.2

  ../../workbench-core/logging:
    specifiers:
      '@amzn/eslint-config-workbench-core-eslint-custom': workspace:*
      '@rushstack/heft': ^0.45.0
      '@rushstack/heft-jest-plugin': ^0.2.3
      '@rushstack/heft-node-rig': ^1.7.1
      '@types/heft-jest': 1.0.2
      '@types/node': ^14
      '@types/triple-beam': ^1.3.2
      depcheck: ^1.4.3
      eslint: ^8.7.0
      eslint-plugin-import: ^2.26.0
      fast-check: ^2.24.0
      istanbul-badges-readme: 1.8.1
      jest: ^27.5.1
      jest-fast-check: ^1.0.2
      npm-package-json-lint: ^6.3.0
      npm-package-json-lint-config-default: ^5.0.0
      sort-package-json: ^1.57.0
      triple-beam: ^1.3.0
      typescript: ^4.5.2
      winston: ^3.6.0
      winston-transport: ^4.5.0
    dependencies:
      triple-beam: 1.3.0
      winston: 3.7.2
      winston-transport: 4.5.0
    devDependencies:
      '@amzn/eslint-config-workbench-core-eslint-custom': link:../eslint-custom
      '@rushstack/heft': 0.45.5
      '@rushstack/heft-jest-plugin': 0.2.15_@rushstack+heft@0.45.5
      '@rushstack/heft-node-rig': 1.9.6_@rushstack+heft@0.45.5
      '@types/heft-jest': 1.0.2
      '@types/node': 14.18.20
      '@types/triple-beam': 1.3.2
      depcheck: 1.4.3
      eslint: 8.16.0
      eslint-plugin-import: 2.26.0_eslint@8.16.0
      fast-check: 2.25.0
      istanbul-badges-readme: 1.8.1
      jest: 27.5.1
      jest-fast-check: 1.0.2_fast-check@2.25.0+jest@27.5.1
      npm-package-json-lint: 6.3.0
      npm-package-json-lint-config-default: 5.0.0_npm-package-json-lint@6.3.0
      sort-package-json: 1.57.0
      typescript: 4.7.2

  ../../workbench-core/repo-scripts/repo-toolbox:
    specifiers:
      '@amzn/eslint-config-workbench-core-eslint-custom': workspace:*
      '@microsoft/rush-lib': ^5.69.0
      '@rushstack/eslint-config': ^2.5.1
      '@rushstack/heft': ^0.45.0
      '@rushstack/heft-jest-plugin': ^0.2.3
      '@rushstack/heft-node-rig': ^1.7.1
      '@rushstack/node-core-library': ^3.45.5
      '@rushstack/ts-command-line': ^4.11.0
      '@types/diff': 5.0.1
      '@types/heft-jest': 1.0.2
      '@types/node': ^14
      depcheck: ^1.4.3
      diff: ^5.0.0
      eslint: ^8.7.0
      eslint-plugin-import: ^2.26.0
      eslint-plugin-security: ^1.4.0
      npm-package-json-lint: ^6.3.0
      npm-package-json-lint-config-default: ^5.0.0
      sort-package-json: ^1.57.0
      typescript: ^4.5.2
    dependencies:
      '@microsoft/rush-lib': 5.71.0
      '@rushstack/node-core-library': 3.45.5
      '@rushstack/ts-command-line': 4.11.0
      diff: 5.1.0
    devDependencies:
      '@amzn/eslint-config-workbench-core-eslint-custom': link:../../eslint-custom
      '@rushstack/eslint-config': 2.6.0_eslint@8.16.0+typescript@4.7.2
      '@rushstack/heft': 0.45.5
      '@rushstack/heft-jest-plugin': 0.2.15_@rushstack+heft@0.45.5
      '@rushstack/heft-node-rig': 1.9.6_@rushstack+heft@0.45.5
      '@types/diff': 5.0.1
      '@types/heft-jest': 1.0.2
      '@types/node': 14.18.20
      depcheck: 1.4.3
      eslint: 8.16.0
      eslint-plugin-import: 2.26.0_eslint@8.16.0
      eslint-plugin-security: 1.5.0
      npm-package-json-lint: 6.3.0
      npm-package-json-lint-config-default: 5.0.0_npm-package-json-lint@6.3.0
      sort-package-json: 1.57.0
      typescript: 4.7.2

packages:

  /@ampproject/remapping/2.2.0:
    resolution: {integrity: sha512-qRmjj8nj9qmLTQXXmaR1cck3UXSRMPrbsLJAasZpF+t3riI71BXed5ebIOYwQntykeZuhjsdweEc9BxH5Jc26w==}
    engines: {node: '>=6.0.0'}
    dependencies:
      '@jridgewell/gen-mapping': 0.1.1
      '@jridgewell/trace-mapping': 0.3.13
    dev: true

  /@aws-cdk/assert/2.26.0_ff954e4fdea3307140553c784317d43e:
    resolution: {integrity: sha512-wJhVtlpkyRiYSpsQayaY8Gp71cOE9lvozQXtZXo8YC0j8w5Tw8hRvxLk3aXs4b7TwgbsysMoayPbr2HJYlWYQA==}
    engines: {node: '>= 14.15.0'}
    peerDependencies:
      aws-cdk-lib: ^2.26.0
      constructs: ^10.0.0
      jest: '>=26.6.3'
    dependencies:
      '@aws-cdk/cloudformation-diff': 2.26.0
      aws-cdk-lib: 2.26.0_constructs@10.1.25
      constructs: 10.1.25
      jest: 27.5.1
    dev: true

  /@aws-cdk/assets/1.158.0:
    resolution: {integrity: sha512-2aCeHODgj5ruUj4rnrkKAblmddhOgUQYxShLy4h8fmYdJbkSjvzxtBF8u70607uZ9NYO4Vty915LtLI3xeBnRA==}
    engines: {node: '>= 10.13.0 <13 || >=13.7.0'}
    dependencies:
      '@aws-cdk/core': 1.158.0
      '@aws-cdk/cx-api': 1.158.0
      constructs: 3.4.25
    dev: false

  /@aws-cdk/aws-apigatewayv2-alpha/2.22.0-alpha.0_47b13785010171dab9c30d40a45387b9:
    resolution: {integrity: sha512-O8ZY2ny8TapdvD6iIULzBKJ4rn9JlmkwfDzfR7cYl7y+P220sLh1iJmU/m1yqtIRMLjv2022XCNBMZUJfwpVqQ==}
    engines: {node: '>= 14.15.0'}
    peerDependencies:
      aws-cdk-lib: ^2.22.0
      constructs: ^10.0.0
    dependencies:
      aws-cdk-lib: 2.26.0_constructs@10.1.25
      constructs: 10.1.25
    dev: true

  /@aws-cdk/aws-apigatewayv2-authorizers-alpha/2.22.0-alpha.0_15bb583c0b2f1331ba42a53a8128ee01:
    resolution: {integrity: sha512-Q2lJqF8OuhcnJ2Wx6lgycjoudwvGLGhJ55QtO6XSSuogYLyJDhABqPFFxGGS8UqSJQ2IbBfGR6Ebtg2xnbkgKQ==}
    engines: {node: '>= 14.15.0'}
    peerDependencies:
      '@aws-cdk/aws-apigatewayv2-alpha': 2.22.0-alpha.0
      aws-cdk-lib: ^2.22.0
      constructs: ^10.0.0
    dependencies:
      '@aws-cdk/aws-apigatewayv2-alpha': 2.22.0-alpha.0_47b13785010171dab9c30d40a45387b9
      aws-cdk-lib: 2.26.0_constructs@10.1.25
      constructs: 10.1.25
    dev: true

  /@aws-cdk/aws-apigatewayv2-integrations-alpha/2.22.0-alpha.0_15bb583c0b2f1331ba42a53a8128ee01:
    resolution: {integrity: sha512-QVXHA8J6ECkE29aT3Rnwtgxq15eDW3SlMuX8Z9J3BVqPPAH7rLAruD3hKL//KklVFd8xke7zBxMeYJ5CGkduZA==}
    engines: {node: '>= 14.15.0'}
    peerDependencies:
      '@aws-cdk/aws-apigatewayv2-alpha': 2.22.0-alpha.0
      aws-cdk-lib: ^2.22.0
      constructs: ^10.0.0
    dependencies:
      '@aws-cdk/aws-apigatewayv2-alpha': 2.22.0-alpha.0_47b13785010171dab9c30d40a45387b9
      aws-cdk-lib: 2.26.0_constructs@10.1.25
      constructs: 10.1.25
    dev: true

  /@aws-cdk/aws-applicationautoscaling/1.158.0:
    resolution: {integrity: sha512-hFmLuUtKgKkHa7rpdCoacKcYfnV5r1eQXgNeAXZRlhtDW1HHxQO7BV+d2zh/zbN1Qf4uTotWWvWDZkFZl1RLMw==}
    engines: {node: '>= 10.13.0 <13 || >=13.7.0'}
    dependencies:
      '@aws-cdk/aws-autoscaling-common': 1.158.0
      '@aws-cdk/aws-cloudwatch': 1.158.0
      '@aws-cdk/aws-iam': 1.158.0
      '@aws-cdk/core': 1.158.0
      constructs: 3.4.25
    dev: false

  /@aws-cdk/aws-autoscaling-common/1.158.0:
    resolution: {integrity: sha512-ZL5kQatuxnXDSjUj0nPmsKEkEGZyfKTCSYPMs5NYLraLiPmijCEMEed5WkrLTVyo6aTJCVgv2ybubHl0QH2o4g==}
    engines: {node: '>= 10.13.0 <13 || >=13.7.0'}
    dependencies:
      '@aws-cdk/aws-iam': 1.158.0
      '@aws-cdk/core': 1.158.0
      constructs: 3.4.25
    dev: false

  /@aws-cdk/aws-cloudformation/1.158.0:
    resolution: {integrity: sha512-q7PqHg0DbKwfpYBDOvBBZQ7nDt+FPisVZecfI2kWxCXTkXiqyXWU93Ow1Jjxo9nYg516AWdDDPsAXFTA0GLKtw==}
    engines: {node: '>= 10.13.0 <13 || >=13.7.0'}
    dependencies:
      '@aws-cdk/aws-iam': 1.158.0
      '@aws-cdk/aws-lambda': 1.158.0
      '@aws-cdk/aws-s3': 1.158.0
      '@aws-cdk/aws-sns': 1.158.0
      '@aws-cdk/core': 1.158.0
      '@aws-cdk/cx-api': 1.158.0
      constructs: 3.4.25
    dev: false

  /@aws-cdk/aws-cloudwatch/1.158.0:
    resolution: {integrity: sha512-Yausvyfya4NidhbZAalKsmg2Rd3HUHqfwo9ibjpbYUQHH3GOjBxO8LovADT5lC0p8voNEhsv/toOgBSKrjE6qQ==}
    engines: {node: '>= 10.13.0 <13 || >=13.7.0'}
    dependencies:
      '@aws-cdk/aws-iam': 1.158.0
      '@aws-cdk/core': 1.158.0
      constructs: 3.4.25
    dev: false

  /@aws-cdk/aws-codeguruprofiler/1.158.0:
    resolution: {integrity: sha512-abHaufjClEfxuwlKfZ9AI4vF/L4mhPGX/duIGCWXTZleYSzd69SF8Ato6gHXqMcn4kTpEi0roWALc/FCv9t2yw==}
    engines: {node: '>= 10.13.0 <13 || >=13.7.0'}
    dependencies:
      '@aws-cdk/aws-iam': 1.158.0
      '@aws-cdk/core': 1.158.0
      constructs: 3.4.25
    dev: false

  /@aws-cdk/aws-codestarnotifications/1.158.0:
    resolution: {integrity: sha512-xLnnqQ6UyJWlnY5rHty5wGXI+eoo7whibXMM8QEDbYqo9oRZg0aXF5Rq4Sz8G5s9jcInTzeKhwfsFgM/coM4/A==}
    engines: {node: '>= 10.13.0 <13 || >=13.7.0'}
    dependencies:
      '@aws-cdk/core': 1.158.0
      constructs: 3.4.25
    dev: false

  /@aws-cdk/aws-dynamodb/1.158.0:
    resolution: {integrity: sha512-udeBMdbuyNYYda8O6fp9dG/vK5G7kLi7K3WKbNJMTuecr8bEp7nMSRzjSGfduIggqPxJuA7d6M5Ov9RZboK1oQ==}
    engines: {node: '>= 10.13.0 <13 || >=13.7.0'}
    dependencies:
      '@aws-cdk/aws-applicationautoscaling': 1.158.0
      '@aws-cdk/aws-cloudwatch': 1.158.0
      '@aws-cdk/aws-iam': 1.158.0
      '@aws-cdk/aws-kinesis': 1.158.0
      '@aws-cdk/aws-kms': 1.158.0
      '@aws-cdk/aws-lambda': 1.158.0
      '@aws-cdk/core': 1.158.0
      '@aws-cdk/custom-resources': 1.158.0
      constructs: 3.4.25
    dev: false

  /@aws-cdk/aws-ec2/1.158.0:
    resolution: {integrity: sha512-MkVxKNlOSVnW1TiF2bpKkR93p+eRzlJS/8kl4YDLGzSdNcFrGr35YyvB0GpY7mVwkNXaTzHf+RX3V0ATVLKzbg==}
    engines: {node: '>= 10.13.0 <13 || >=13.7.0'}
    dependencies:
      '@aws-cdk/aws-cloudwatch': 1.158.0
      '@aws-cdk/aws-iam': 1.158.0
      '@aws-cdk/aws-kms': 1.158.0
      '@aws-cdk/aws-logs': 1.158.0
      '@aws-cdk/aws-s3': 1.158.0
      '@aws-cdk/aws-s3-assets': 1.158.0
      '@aws-cdk/aws-ssm': 1.158.0
      '@aws-cdk/cloud-assembly-schema': 1.158.0
      '@aws-cdk/core': 1.158.0
      '@aws-cdk/cx-api': 1.158.0
      '@aws-cdk/region-info': 1.158.0
      constructs: 3.4.25
    dev: false

  /@aws-cdk/aws-ecr-assets/1.158.0:
    resolution: {integrity: sha512-sgY3vH2FA3SLujPxlAE3v2VjahlCl0JZHksqJbVuPUcvqK19JVMNMI2lqU754zQbkJRsxHbuuziuzCUY/vSavg==}
    engines: {node: '>= 10.13.0 <13 || >=13.7.0'}
    dependencies:
      '@aws-cdk/assets': 1.158.0
      '@aws-cdk/aws-ecr': 1.158.0
      '@aws-cdk/aws-iam': 1.158.0
      '@aws-cdk/aws-s3': 1.158.0
      '@aws-cdk/core': 1.158.0
      '@aws-cdk/cx-api': 1.158.0
      constructs: 3.4.25
    dev: false

  /@aws-cdk/aws-ecr/1.158.0:
    resolution: {integrity: sha512-8GIQgfKnubvFW10DLnmwkXSTjcNGGNjJ9QQfsuSYum5eDewVAIKN1njHrt9g2iZgy0z78hn8CMYS1Eh6iq4R2Q==}
    engines: {node: '>= 10.13.0 <13 || >=13.7.0'}
    dependencies:
      '@aws-cdk/aws-events': 1.158.0
      '@aws-cdk/aws-iam': 1.158.0
      '@aws-cdk/aws-kms': 1.158.0
      '@aws-cdk/core': 1.158.0
      constructs: 3.4.25
    dev: false

  /@aws-cdk/aws-efs/1.158.0:
    resolution: {integrity: sha512-SiqiWRhZZ94AeB9yP73PtA2ZnPK2bxf+8ReAFimrUJc+hXcLk++raC79EbXt9KmlMUq6BNik7eNB/hubKIVxUg==}
    engines: {node: '>= 10.13.0 <13 || >=13.7.0'}
    dependencies:
      '@aws-cdk/aws-ec2': 1.158.0
      '@aws-cdk/aws-iam': 1.158.0
      '@aws-cdk/aws-kms': 1.158.0
      '@aws-cdk/cloud-assembly-schema': 1.158.0
      '@aws-cdk/core': 1.158.0
      '@aws-cdk/cx-api': 1.158.0
      constructs: 3.4.25
    dev: false

  /@aws-cdk/aws-events/1.158.0:
    resolution: {integrity: sha512-vSCvZlAZrjev6fTs5H9KkceZa6+7KzoMgdSDZ5WwlH6UdfUL1ASu/ipkMeXgNhrMweF4RU2eeLN0VfqAPAKGKw==}
    engines: {node: '>= 10.13.0 <13 || >=13.7.0'}
    dependencies:
      '@aws-cdk/aws-iam': 1.158.0
      '@aws-cdk/core': 1.158.0
      constructs: 3.4.25
    dev: false

  /@aws-cdk/aws-iam/1.158.0:
    resolution: {integrity: sha512-gMmQ34P5sD4Soxug254NLHzlerP+97UWdAfzPfiC2N2AWbkzd+e4lb5pZJF/7lFqFfCpmNGLdgL6m5Q78iLWhQ==}
    engines: {node: '>= 10.13.0 <13 || >=13.7.0'}
    dependencies:
      '@aws-cdk/core': 1.158.0
      '@aws-cdk/cx-api': 1.158.0
      '@aws-cdk/region-info': 1.158.0
      constructs: 3.4.25
    dev: false

  /@aws-cdk/aws-kinesis/1.158.0:
    resolution: {integrity: sha512-Wkbtq3lV97MvXw4fhIjh7EVtLtIvgIg+5v8AJoD1GTOw/iHyZi0hXfNBqO+sTkqq51RJnHMDP6naQgcE6M9VxQ==}
    engines: {node: '>= 10.13.0 <13 || >=13.7.0'}
    dependencies:
      '@aws-cdk/aws-cloudwatch': 1.158.0
      '@aws-cdk/aws-iam': 1.158.0
      '@aws-cdk/aws-kms': 1.158.0
      '@aws-cdk/aws-logs': 1.158.0
      '@aws-cdk/core': 1.158.0
      constructs: 3.4.25
    dev: false

  /@aws-cdk/aws-kms/1.158.0:
    resolution: {integrity: sha512-DoUVUFXjqJAzpwH71YZEuFtdzPwJakfcVG416UotIHaUhmDoR88RF2sNo0/5tl5gED8H84qQ+eMOHM3fXCVBYw==}
    engines: {node: '>= 10.13.0 <13 || >=13.7.0'}
    dependencies:
      '@aws-cdk/aws-iam': 1.158.0
      '@aws-cdk/cloud-assembly-schema': 1.158.0
      '@aws-cdk/core': 1.158.0
      '@aws-cdk/cx-api': 1.158.0
      constructs: 3.4.25
    dev: false

  /@aws-cdk/aws-lambda/1.158.0:
    resolution: {integrity: sha512-OXWiqrUU5ZtisJsGYAtmYj6FptfDn1jN9cUlR7Uvj2UAfOitFwpjxNHlQz9Bx6qc/dJuGxsyhAP8h/JcUuOLIg==}
    engines: {node: '>= 10.13.0 <13 || >=13.7.0'}
    dependencies:
      '@aws-cdk/aws-applicationautoscaling': 1.158.0
      '@aws-cdk/aws-cloudwatch': 1.158.0
      '@aws-cdk/aws-codeguruprofiler': 1.158.0
      '@aws-cdk/aws-ec2': 1.158.0
      '@aws-cdk/aws-ecr': 1.158.0
      '@aws-cdk/aws-ecr-assets': 1.158.0
      '@aws-cdk/aws-efs': 1.158.0
      '@aws-cdk/aws-events': 1.158.0
      '@aws-cdk/aws-iam': 1.158.0
      '@aws-cdk/aws-kms': 1.158.0
      '@aws-cdk/aws-logs': 1.158.0
      '@aws-cdk/aws-s3': 1.158.0
      '@aws-cdk/aws-s3-assets': 1.158.0
      '@aws-cdk/aws-signer': 1.158.0
      '@aws-cdk/aws-sns': 1.158.0
      '@aws-cdk/aws-sqs': 1.158.0
      '@aws-cdk/core': 1.158.0
      '@aws-cdk/cx-api': 1.158.0
      '@aws-cdk/region-info': 1.158.0
      constructs: 3.4.25
    dev: false

  /@aws-cdk/aws-logs/1.158.0:
    resolution: {integrity: sha512-6BaNpzFBbXzyyFQckPnTBVIHqgtVcRZeMfjcQgbZvWojp0iNenRiKVBardwn1q/GN6+KsylfzUT7HHgNMmkahg==}
    engines: {node: '>= 10.13.0 <13 || >=13.7.0'}
    dependencies:
      '@aws-cdk/aws-cloudwatch': 1.158.0
      '@aws-cdk/aws-iam': 1.158.0
      '@aws-cdk/aws-kms': 1.158.0
      '@aws-cdk/aws-s3-assets': 1.158.0
      '@aws-cdk/core': 1.158.0
      '@aws-cdk/cx-api': 1.158.0
      constructs: 3.4.25
    dev: false

  /@aws-cdk/aws-s3-assets/1.158.0:
    resolution: {integrity: sha512-lobc9ZrOlEQn5TMcX1Bkmx4voRxITl2oMBLC88LLjYSvvD1WgZZxfQ8Rk/cZD61CWXXwResukNQ2LJZcxcly+g==}
    engines: {node: '>= 10.13.0 <13 || >=13.7.0'}
    dependencies:
      '@aws-cdk/assets': 1.158.0
      '@aws-cdk/aws-iam': 1.158.0
      '@aws-cdk/aws-kms': 1.158.0
      '@aws-cdk/aws-s3': 1.158.0
      '@aws-cdk/core': 1.158.0
      '@aws-cdk/cx-api': 1.158.0
      constructs: 3.4.25
    dev: false

  /@aws-cdk/aws-s3/1.158.0:
    resolution: {integrity: sha512-0NVcDSY3Z+0HFmwCK0Q5mIgRW4GUl5hPRM99oBfWtglWbnpa81pw1lnrj3lKt1+L4wUWTBRVeVdah9W6qfbaBA==}
    engines: {node: '>= 10.13.0 <13 || >=13.7.0'}
    dependencies:
      '@aws-cdk/aws-events': 1.158.0
      '@aws-cdk/aws-iam': 1.158.0
      '@aws-cdk/aws-kms': 1.158.0
      '@aws-cdk/core': 1.158.0
      '@aws-cdk/cx-api': 1.158.0
      constructs: 3.4.25
    dev: false

  /@aws-cdk/aws-signer/1.158.0:
    resolution: {integrity: sha512-upswV6ezDIXWuKT9WogHH2ohJ2lvobC/4buqShjuebQ7TWJ1tX4+4uHz2oU2jOnDkbP//GGjaeAnKldOZPcxjQ==}
    engines: {node: '>= 10.13.0 <13 || >=13.7.0'}
    dependencies:
      '@aws-cdk/core': 1.158.0
      constructs: 3.4.25
    dev: false

  /@aws-cdk/aws-sns/1.158.0:
    resolution: {integrity: sha512-qo5+5JF2poHMcAEy3G1YyzUwRYi3lcMsUSurWFxNrcnlV4qMuZ420AqvzlItjcIWvzATgHMWEmfdmkXkQKMI/A==}
    engines: {node: '>= 10.13.0 <13 || >=13.7.0'}
    dependencies:
      '@aws-cdk/aws-cloudwatch': 1.158.0
      '@aws-cdk/aws-codestarnotifications': 1.158.0
      '@aws-cdk/aws-events': 1.158.0
      '@aws-cdk/aws-iam': 1.158.0
      '@aws-cdk/aws-kms': 1.158.0
      '@aws-cdk/aws-sqs': 1.158.0
      '@aws-cdk/core': 1.158.0
      constructs: 3.4.25
    dev: false

  /@aws-cdk/aws-sqs/1.158.0:
    resolution: {integrity: sha512-5ywPVcJxcpa0a/wBpnjHPe0P9J3pHnp1/ngI3omfHcRt3ejKDuz/IHimm6DsZiOOiO2ozLgGZWddYcQB140hsw==}
    engines: {node: '>= 10.13.0 <13 || >=13.7.0'}
    dependencies:
      '@aws-cdk/aws-cloudwatch': 1.158.0
      '@aws-cdk/aws-iam': 1.158.0
      '@aws-cdk/aws-kms': 1.158.0
      '@aws-cdk/core': 1.158.0
      constructs: 3.4.25
    dev: false

  /@aws-cdk/aws-ssm/1.158.0:
    resolution: {integrity: sha512-YrG7PhlUtFcovL6tbIJfEbuDvMEVN+rQEamMYKyT0XKYmvKnjkAqa+jMAx+JYkvjRT/lLz/w9cDDC61mbufx3w==}
    engines: {node: '>= 10.13.0 <13 || >=13.7.0'}
    dependencies:
      '@aws-cdk/aws-iam': 1.158.0
      '@aws-cdk/aws-kms': 1.158.0
      '@aws-cdk/cloud-assembly-schema': 1.158.0
      '@aws-cdk/core': 1.158.0
      constructs: 3.4.25
    dev: false

  /@aws-cdk/cfnspec/2.26.0:
    resolution: {integrity: sha512-T1mh/4ufMgJDQcdRN3LzfhYmsjd15sUWeidsOkuXn5ZsJh+zsX7sjVdbNEvjurfJ/cMMzNnAvO0/XGDx5itpOg==}
    dependencies:
      fs-extra: 9.1.0
      md5: 2.3.0
    dev: true

  /@aws-cdk/cloud-assembly-schema/1.158.0:
    resolution: {integrity: sha512-qn8OoDL+50KfZpFHogNPWFkrquyB2/Nz1XOSSjEU/UgEsMhYY9XAGZ3FoP9CB4Sd1Zpid7r5fEfAX/n6ssbpSg==}
    engines: {node: '>= 10.13.0 <13 || >=13.7.0'}
    dependencies:
      jsonschema: 1.4.1
      semver: 7.3.7
    dev: false
    bundledDependencies:
      - jsonschema
      - semver

  /@aws-cdk/cloudformation-diff/2.26.0:
    resolution: {integrity: sha512-2TlcKogX3kqnhp52rldDgvypwYe5K1WSID6QrltK05nOrVQajaBv5YsLRIxM8woNcNmd2N7D3Sb7yhcZ+8cA7g==}
    engines: {node: '>= 14.15.0'}
    dependencies:
      '@aws-cdk/cfnspec': 2.26.0
      '@types/node': 10.17.60
      chalk: 4.1.2
      diff: 5.1.0
      fast-deep-equal: 3.1.3
      string-width: 4.2.3
      table: 6.8.0
    dev: true

  /@aws-cdk/core/1.158.0:
    resolution: {integrity: sha512-HpkeUdQdZFVFDkIeNxVYuUUKijeuNNloRHldqE66aRbWzBjDIqhlHfbey3lEHpH/sOfPmkNC+akjIvel4Auw6A==}
    engines: {node: '>= 10.13.0 <13 || >=13.7.0'}
    dependencies:
<<<<<<< HEAD
      '@aws-cdk/cloud-assembly-schema': 1.159.0
      '@aws-cdk/cx-api': 1.159.0
      '@aws-cdk/region-info': 1.159.0
      '@balena/dockerignore': 1.0.2
      constructs: 3.4.29
=======
      '@aws-cdk/cloud-assembly-schema': 1.158.0
      '@aws-cdk/cx-api': 1.158.0
      '@aws-cdk/region-info': 1.158.0
      '@balena/dockerignore': 1.0.2
      constructs: 3.4.25
>>>>>>> c6135b68
      fs-extra: 9.1.0
      ignore: 5.2.0
      minimatch: 3.1.2
    dev: false
    bundledDependencies:
      - fs-extra
      - minimatch
      - '@balena/dockerignore'
      - ignore

  /@aws-cdk/custom-resources/1.158.0:
    resolution: {integrity: sha512-2jsgG69AK7ek4cbj+a4PtCUf0Ic+79CiEhEh3qqlf5fgcY0l/u2FTPTCMOLfOV5qKWo6pSUVvFiCP0HjHLax1A==}
    engines: {node: '>= 10.13.0 <13 || >=13.7.0'}
    dependencies:
      '@aws-cdk/aws-cloudformation': 1.158.0
      '@aws-cdk/aws-ec2': 1.158.0
      '@aws-cdk/aws-iam': 1.158.0
      '@aws-cdk/aws-lambda': 1.158.0
      '@aws-cdk/aws-logs': 1.158.0
      '@aws-cdk/aws-sns': 1.158.0
      '@aws-cdk/core': 1.158.0
      constructs: 3.4.25
    dev: false

  /@aws-cdk/cx-api/1.158.0:
    resolution: {integrity: sha512-VafYfYpKGrrYndk1bwtNxrIlbkS13wiqAnuHzfa1pdblWS5TX+Z/wEGqQzVbXmh8RFPdpxxvQr0mZJBFrqTdjQ==}
    engines: {node: '>= 10.13.0 <13 || >=13.7.0'}
    dependencies:
<<<<<<< HEAD
      '@aws-cdk/cloud-assembly-schema': 1.159.0
=======
      '@aws-cdk/cloud-assembly-schema': 1.158.0
>>>>>>> c6135b68
      semver: 7.3.7
    dev: false
    bundledDependencies:
      - semver

  /@aws-cdk/region-info/1.158.0:
    resolution: {integrity: sha512-SzIIMSB/KfaEaTBOofq54ryu4zsyu/Kwko0aUd6ClNd720n644xbv9DgGRAm0W2tJOrvtMSMKdAYHs+tALTN9Q==}
    engines: {node: '>= 10.13.0 <13 || >=13.7.0'}
    dev: false

  /@aws-crypto/crc32/2.0.0:
    resolution: {integrity: sha512-TvE1r2CUueyXOuHdEigYjIZVesInd9KN+K/TFFNfkkxRThiNxO6i4ZqqAVMoEjAamZZ1AA8WXJkjCz7YShHPQA==}
    dependencies:
      '@aws-crypto/util': 2.0.1
      '@aws-sdk/types': 3.78.0
      tslib: 1.14.1

  /@aws-crypto/crc32c/2.0.0:
    resolution: {integrity: sha512-vF0eMdMHx3O3MoOXUfBZry8Y4ZDtcuskjjKgJz8YfIDjLStxTZrYXk+kZqtl6A0uCmmiN/Eb/JbC/CndTV1MHg==}
    dependencies:
      '@aws-crypto/util': 2.0.1
      '@aws-sdk/types': 3.78.0
      tslib: 1.14.1

  /@aws-crypto/ie11-detection/2.0.0:
    resolution: {integrity: sha512-pkVXf/dq6PITJ0jzYZ69VhL8VFOFoPZLZqtU/12SGnzYuJOOGNfF41q9GxdI1yqC8R13Rq3jOLKDFpUJFT5eTA==}
    dependencies:
      tslib: 1.14.1

  /@aws-crypto/sha1-browser/2.0.0:
    resolution: {integrity: sha512-3fIVRjPFY8EG5HWXR+ZJZMdWNRpwbxGzJ9IH9q93FpbgCH8u8GHRi46mZXp3cYD7gealmyqpm3ThZwLKJjWJhA==}
    dependencies:
      '@aws-crypto/ie11-detection': 2.0.0
      '@aws-crypto/supports-web-crypto': 2.0.0
      '@aws-sdk/types': 3.78.0
      '@aws-sdk/util-locate-window': 3.55.0
      '@aws-sdk/util-utf8-browser': 3.55.0
      tslib: 1.14.1

  /@aws-crypto/sha256-browser/2.0.0:
    resolution: {integrity: sha512-rYXOQ8BFOaqMEHJrLHul/25ckWH6GTJtdLSajhlqGMx0PmSueAuvboCuZCTqEKlxR8CQOwRarxYMZZSYlhRA1A==}
    dependencies:
      '@aws-crypto/ie11-detection': 2.0.0
      '@aws-crypto/sha256-js': 2.0.0
      '@aws-crypto/supports-web-crypto': 2.0.0
      '@aws-crypto/util': 2.0.1
      '@aws-sdk/types': 3.78.0
      '@aws-sdk/util-locate-window': 3.55.0
      '@aws-sdk/util-utf8-browser': 3.55.0
      tslib: 1.14.1

  /@aws-crypto/sha256-js/2.0.0:
    resolution: {integrity: sha512-VZY+mCY4Nmrs5WGfitmNqXzaE873fcIZDu54cbaDaaamsaTOP1DBImV9F4pICc3EHjQXujyE8jig+PFCaew9ig==}
    dependencies:
      '@aws-crypto/util': 2.0.1
      '@aws-sdk/types': 3.78.0
      tslib: 1.14.1

  /@aws-crypto/supports-web-crypto/2.0.0:
    resolution: {integrity: sha512-Ge7WQ3E0OC7FHYprsZV3h0QIcpdyJLvIeg+uTuHqRYm8D6qCFJoiC+edSzSyFiHtZf+NOQDJ1q46qxjtzIY2nA==}
    dependencies:
      tslib: 1.14.1

  /@aws-crypto/util/2.0.1:
    resolution: {integrity: sha512-JJmFFwvbm08lULw4Nm5QOLg8+lAQeC8aCXK5xrtxntYzYXCGfHwUJ4Is3770Q7HmICsXthGQ+ZsDL7C2uH3yBQ==}
    dependencies:
      '@aws-sdk/types': 3.78.0
      '@aws-sdk/util-utf8-browser': 3.55.0
      tslib: 1.14.1

  /@aws-sdk/abort-controller/3.78.0:
    resolution: {integrity: sha512-iz1YLwM2feJUj/y97yO4XmDeTxs+yZ1XJwQgoawKuc8IDBKUutnJNCHL5jL04WUKU7Nrlq+Hr2fCTScFh2z9zg==}
    engines: {node: '>= 12.0.0'}
    dependencies:
      '@aws-sdk/types': 3.78.0
      tslib: 2.4.0

  /@aws-sdk/chunked-blob-reader-native/3.58.0:
    resolution: {integrity: sha512-+D3xnPD5985iphgAqgUerBDs371a2WzzoEVi7eHJUMMsP/gEnSTdSH0HNxsqhYv6CW4EdKtvDAQdAwA1VtCf2A==}
    dependencies:
      '@aws-sdk/util-base64-browser': 3.58.0
      tslib: 2.4.0

  /@aws-sdk/chunked-blob-reader/3.55.0:
    resolution: {integrity: sha512-o/xjMCq81opAjSBjt7YdHJwIJcGVG5XIV9+C2KXcY5QwVimkOKPybWTv0mXPvSwSilSx+EhpLNhkcJuXdzhw4w==}
    dependencies:
      tslib: 2.4.0

  /@aws-sdk/client-cloudformation/3.100.0:
    resolution: {integrity: sha512-i839MunKzeglERKGQZ7JvF91YEcL6sLUpYTuSUrOxiij6jGBFSJ405i0RBFgYxXwZ3j5uChO5k4i2xoBOu6g+A==}
    engines: {node: '>=12.0.0'}
    dependencies:
      '@aws-crypto/sha256-browser': 2.0.0
      '@aws-crypto/sha256-js': 2.0.0
      '@aws-sdk/client-sts': 3.100.0
      '@aws-sdk/config-resolver': 3.80.0
      '@aws-sdk/credential-provider-node': 3.100.0
      '@aws-sdk/fetch-http-handler': 3.78.0
      '@aws-sdk/hash-node': 3.78.0
      '@aws-sdk/invalid-dependency': 3.78.0
      '@aws-sdk/middleware-content-length': 3.78.0
      '@aws-sdk/middleware-host-header': 3.78.0
      '@aws-sdk/middleware-logger': 3.78.0
      '@aws-sdk/middleware-retry': 3.80.0
      '@aws-sdk/middleware-serde': 3.78.0
      '@aws-sdk/middleware-signing': 3.78.0
      '@aws-sdk/middleware-stack': 3.78.0
      '@aws-sdk/middleware-user-agent': 3.78.0
      '@aws-sdk/node-config-provider': 3.80.0
      '@aws-sdk/node-http-handler': 3.94.0
      '@aws-sdk/protocol-http': 3.78.0
      '@aws-sdk/smithy-client': 3.99.0
      '@aws-sdk/types': 3.78.0
      '@aws-sdk/url-parser': 3.78.0
      '@aws-sdk/util-base64-browser': 3.58.0
      '@aws-sdk/util-base64-node': 3.55.0
      '@aws-sdk/util-body-length-browser': 3.55.0
      '@aws-sdk/util-body-length-node': 3.55.0
      '@aws-sdk/util-defaults-mode-browser': 3.99.0
      '@aws-sdk/util-defaults-mode-node': 3.99.0
      '@aws-sdk/util-user-agent-browser': 3.78.0
      '@aws-sdk/util-user-agent-node': 3.80.0
      '@aws-sdk/util-utf8-browser': 3.55.0
      '@aws-sdk/util-utf8-node': 3.55.0
      '@aws-sdk/util-waiter': 3.78.0
      entities: 2.2.0
      fast-xml-parser: 3.19.0
      tslib: 2.4.0
      uuid: 8.3.2
    dev: false

  /@aws-sdk/client-cognito-identity-provider/3.102.0:
    resolution: {integrity: sha512-73y9SPQiuGs7cBB0/m//2N3SI9qD8u3GDLiImJs4bKfgh+zbVtxho90F/BKJ5w1eWfKpz0JTNbrY1qkKxPujhg==}
    engines: {node: '>=12.0.0'}
    dependencies:
      '@aws-crypto/sha256-browser': 2.0.0
      '@aws-crypto/sha256-js': 2.0.0
      '@aws-sdk/client-sts': 3.100.0
      '@aws-sdk/config-resolver': 3.80.0
      '@aws-sdk/credential-provider-node': 3.100.0
      '@aws-sdk/fetch-http-handler': 3.78.0
      '@aws-sdk/hash-node': 3.78.0
      '@aws-sdk/invalid-dependency': 3.78.0
      '@aws-sdk/middleware-content-length': 3.78.0
      '@aws-sdk/middleware-host-header': 3.78.0
      '@aws-sdk/middleware-logger': 3.78.0
      '@aws-sdk/middleware-retry': 3.80.0
      '@aws-sdk/middleware-serde': 3.78.0
      '@aws-sdk/middleware-signing': 3.78.0
      '@aws-sdk/middleware-stack': 3.78.0
      '@aws-sdk/middleware-user-agent': 3.78.0
      '@aws-sdk/node-config-provider': 3.80.0
      '@aws-sdk/node-http-handler': 3.94.0
      '@aws-sdk/protocol-http': 3.78.0
      '@aws-sdk/smithy-client': 3.99.0
      '@aws-sdk/types': 3.78.0
      '@aws-sdk/url-parser': 3.78.0
      '@aws-sdk/util-base64-browser': 3.58.0
      '@aws-sdk/util-base64-node': 3.55.0
      '@aws-sdk/util-body-length-browser': 3.55.0
      '@aws-sdk/util-body-length-node': 3.55.0
      '@aws-sdk/util-defaults-mode-browser': 3.99.0
      '@aws-sdk/util-defaults-mode-node': 3.99.0
      '@aws-sdk/util-user-agent-browser': 3.78.0
      '@aws-sdk/util-user-agent-node': 3.80.0
      '@aws-sdk/util-utf8-browser': 3.55.0
      '@aws-sdk/util-utf8-node': 3.55.0
      tslib: 2.4.0
    dev: false

  /@aws-sdk/client-dynamodb/3.100.0:
    resolution: {integrity: sha512-0/PDutv4DDEpckH89x0hn6yFJGjtGhV+JnVimMw0dT+f+plWt706RTqPKgLCPftKTEDWncoQlSux+FO7vvXb4Q==}
    engines: {node: '>=12.0.0'}
    dependencies:
      '@aws-crypto/sha256-browser': 2.0.0
      '@aws-crypto/sha256-js': 2.0.0
      '@aws-sdk/client-sts': 3.100.0
      '@aws-sdk/config-resolver': 3.80.0
      '@aws-sdk/credential-provider-node': 3.100.0
      '@aws-sdk/fetch-http-handler': 3.78.0
      '@aws-sdk/hash-node': 3.78.0
      '@aws-sdk/invalid-dependency': 3.78.0
      '@aws-sdk/middleware-content-length': 3.78.0
      '@aws-sdk/middleware-endpoint-discovery': 3.80.0
      '@aws-sdk/middleware-host-header': 3.78.0
      '@aws-sdk/middleware-logger': 3.78.0
      '@aws-sdk/middleware-retry': 3.80.0
      '@aws-sdk/middleware-serde': 3.78.0
      '@aws-sdk/middleware-signing': 3.78.0
      '@aws-sdk/middleware-stack': 3.78.0
      '@aws-sdk/middleware-user-agent': 3.78.0
      '@aws-sdk/node-config-provider': 3.80.0
      '@aws-sdk/node-http-handler': 3.94.0
      '@aws-sdk/protocol-http': 3.78.0
      '@aws-sdk/smithy-client': 3.99.0
      '@aws-sdk/types': 3.78.0
      '@aws-sdk/url-parser': 3.78.0
      '@aws-sdk/util-base64-browser': 3.58.0
      '@aws-sdk/util-base64-node': 3.55.0
      '@aws-sdk/util-body-length-browser': 3.55.0
      '@aws-sdk/util-body-length-node': 3.55.0
      '@aws-sdk/util-defaults-mode-browser': 3.99.0
      '@aws-sdk/util-defaults-mode-node': 3.99.0
      '@aws-sdk/util-user-agent-browser': 3.78.0
      '@aws-sdk/util-user-agent-node': 3.80.0
      '@aws-sdk/util-utf8-browser': 3.55.0
      '@aws-sdk/util-utf8-node': 3.55.0
      '@aws-sdk/util-waiter': 3.78.0
      tslib: 2.4.0
      uuid: 8.3.2
    dev: false

  /@aws-sdk/client-ec2/3.100.0:
    resolution: {integrity: sha512-EsbgbqDymSRBBEib0OXjCI+YQJZEddzPlmUWTegjg1eKdPeZFgI8EHiaBUp668Cy77SrsWc2Wpk1xOLptUo3xg==}
    engines: {node: '>=12.0.0'}
    dependencies:
      '@aws-crypto/sha256-browser': 2.0.0
      '@aws-crypto/sha256-js': 2.0.0
      '@aws-sdk/client-sts': 3.100.0
      '@aws-sdk/config-resolver': 3.80.0
      '@aws-sdk/credential-provider-node': 3.100.0
      '@aws-sdk/fetch-http-handler': 3.78.0
      '@aws-sdk/hash-node': 3.78.0
      '@aws-sdk/invalid-dependency': 3.78.0
      '@aws-sdk/middleware-content-length': 3.78.0
      '@aws-sdk/middleware-host-header': 3.78.0
      '@aws-sdk/middleware-logger': 3.78.0
      '@aws-sdk/middleware-retry': 3.80.0
      '@aws-sdk/middleware-sdk-ec2': 3.78.0
      '@aws-sdk/middleware-serde': 3.78.0
      '@aws-sdk/middleware-signing': 3.78.0
      '@aws-sdk/middleware-stack': 3.78.0
      '@aws-sdk/middleware-user-agent': 3.78.0
      '@aws-sdk/node-config-provider': 3.80.0
      '@aws-sdk/node-http-handler': 3.94.0
      '@aws-sdk/protocol-http': 3.78.0
      '@aws-sdk/smithy-client': 3.99.0
      '@aws-sdk/types': 3.78.0
      '@aws-sdk/url-parser': 3.78.0
      '@aws-sdk/util-base64-browser': 3.58.0
      '@aws-sdk/util-base64-node': 3.55.0
      '@aws-sdk/util-body-length-browser': 3.55.0
      '@aws-sdk/util-body-length-node': 3.55.0
      '@aws-sdk/util-defaults-mode-browser': 3.99.0
      '@aws-sdk/util-defaults-mode-node': 3.99.0
      '@aws-sdk/util-user-agent-browser': 3.78.0
      '@aws-sdk/util-user-agent-node': 3.80.0
      '@aws-sdk/util-utf8-browser': 3.55.0
      '@aws-sdk/util-utf8-node': 3.55.0
      '@aws-sdk/util-waiter': 3.78.0
      entities: 2.2.0
      fast-xml-parser: 3.19.0
      tslib: 2.4.0
      uuid: 8.3.2
    dev: false

  /@aws-sdk/client-eventbridge/3.100.0:
    resolution: {integrity: sha512-5+32mo3rZ9tFKv+D+Jf5SEw6ZYia6m57Mbtb3EGLjHVggLB2s9+oZ295D8ATyxZWxnY4lZk//Kcp7IgEpQk0Rw==}
    engines: {node: '>=12.0.0'}
    dependencies:
      '@aws-crypto/sha256-browser': 2.0.0
      '@aws-crypto/sha256-js': 2.0.0
      '@aws-sdk/client-sts': 3.100.0
      '@aws-sdk/config-resolver': 3.80.0
      '@aws-sdk/credential-provider-node': 3.100.0
      '@aws-sdk/fetch-http-handler': 3.78.0
      '@aws-sdk/hash-node': 3.78.0
      '@aws-sdk/invalid-dependency': 3.78.0
      '@aws-sdk/middleware-content-length': 3.78.0
      '@aws-sdk/middleware-host-header': 3.78.0
      '@aws-sdk/middleware-logger': 3.78.0
      '@aws-sdk/middleware-retry': 3.80.0
      '@aws-sdk/middleware-sdk-eventbridge': 3.78.0
      '@aws-sdk/middleware-serde': 3.78.0
      '@aws-sdk/middleware-signing': 3.78.0
      '@aws-sdk/middleware-stack': 3.78.0
      '@aws-sdk/middleware-user-agent': 3.78.0
      '@aws-sdk/node-config-provider': 3.80.0
      '@aws-sdk/node-http-handler': 3.94.0
      '@aws-sdk/protocol-http': 3.78.0
      '@aws-sdk/signature-v4-multi-region': 3.88.0
      '@aws-sdk/smithy-client': 3.99.0
      '@aws-sdk/types': 3.78.0
      '@aws-sdk/url-parser': 3.78.0
      '@aws-sdk/util-base64-browser': 3.58.0
      '@aws-sdk/util-base64-node': 3.55.0
      '@aws-sdk/util-body-length-browser': 3.55.0
      '@aws-sdk/util-body-length-node': 3.55.0
      '@aws-sdk/util-defaults-mode-browser': 3.99.0
      '@aws-sdk/util-defaults-mode-node': 3.99.0
      '@aws-sdk/util-user-agent-browser': 3.78.0
      '@aws-sdk/util-user-agent-node': 3.80.0
      '@aws-sdk/util-utf8-browser': 3.55.0
      '@aws-sdk/util-utf8-node': 3.55.0
      tslib: 2.4.0
    transitivePeerDependencies:
      - '@aws-sdk/signature-v4-crt'
    dev: false

  /@aws-sdk/client-iam/3.100.0:
    resolution: {integrity: sha512-j/ZvCgp3Kv/BLgoEx6Nfx39HNc257U9GyOkaOqiIlhRt68fMWQRorRnRWXTVleClhqd4O2jOKst7jT31hA77og==}
    engines: {node: '>=12.0.0'}
    dependencies:
      '@aws-crypto/sha256-browser': 2.0.0
      '@aws-crypto/sha256-js': 2.0.0
      '@aws-sdk/client-sts': 3.100.0
      '@aws-sdk/config-resolver': 3.80.0
      '@aws-sdk/credential-provider-node': 3.100.0
      '@aws-sdk/fetch-http-handler': 3.78.0
      '@aws-sdk/hash-node': 3.78.0
      '@aws-sdk/invalid-dependency': 3.78.0
      '@aws-sdk/middleware-content-length': 3.78.0
      '@aws-sdk/middleware-host-header': 3.78.0
      '@aws-sdk/middleware-logger': 3.78.0
      '@aws-sdk/middleware-retry': 3.80.0
      '@aws-sdk/middleware-serde': 3.78.0
      '@aws-sdk/middleware-signing': 3.78.0
      '@aws-sdk/middleware-stack': 3.78.0
      '@aws-sdk/middleware-user-agent': 3.78.0
      '@aws-sdk/node-config-provider': 3.80.0
      '@aws-sdk/node-http-handler': 3.94.0
      '@aws-sdk/protocol-http': 3.78.0
      '@aws-sdk/smithy-client': 3.99.0
      '@aws-sdk/types': 3.78.0
      '@aws-sdk/url-parser': 3.78.0
      '@aws-sdk/util-base64-browser': 3.58.0
      '@aws-sdk/util-base64-node': 3.55.0
      '@aws-sdk/util-body-length-browser': 3.55.0
      '@aws-sdk/util-body-length-node': 3.55.0
      '@aws-sdk/util-defaults-mode-browser': 3.99.0
      '@aws-sdk/util-defaults-mode-node': 3.99.0
      '@aws-sdk/util-user-agent-browser': 3.78.0
      '@aws-sdk/util-user-agent-node': 3.80.0
      '@aws-sdk/util-utf8-browser': 3.55.0
      '@aws-sdk/util-utf8-node': 3.55.0
      '@aws-sdk/util-waiter': 3.78.0
      entities: 2.2.0
      fast-xml-parser: 3.19.0
      tslib: 2.4.0
    dev: false

  /@aws-sdk/client-lambda/3.105.0:
    resolution: {integrity: sha512-wLAo88id2REcYk4ogvmKid/WCXsEQcDZckvYWKIaX7yII9Uluox9fblxSl+cnaylb14cCxH+ZoVEkfRZQlzhqw==}
    engines: {node: '>=12.0.0'}
    dependencies:
      '@aws-crypto/sha256-browser': 2.0.0
      '@aws-crypto/sha256-js': 2.0.0
      '@aws-sdk/client-sts': 3.105.0
      '@aws-sdk/config-resolver': 3.80.0
      '@aws-sdk/credential-provider-node': 3.105.0
      '@aws-sdk/fetch-http-handler': 3.78.0
      '@aws-sdk/hash-node': 3.78.0
      '@aws-sdk/invalid-dependency': 3.78.0
      '@aws-sdk/middleware-content-length': 3.78.0
      '@aws-sdk/middleware-host-header': 3.78.0
      '@aws-sdk/middleware-logger': 3.78.0
      '@aws-sdk/middleware-recursion-detection': 3.105.0
      '@aws-sdk/middleware-retry': 3.80.0
      '@aws-sdk/middleware-serde': 3.78.0
      '@aws-sdk/middleware-signing': 3.78.0
      '@aws-sdk/middleware-stack': 3.78.0
      '@aws-sdk/middleware-user-agent': 3.78.0
      '@aws-sdk/node-config-provider': 3.80.0
      '@aws-sdk/node-http-handler': 3.94.0
      '@aws-sdk/protocol-http': 3.78.0
      '@aws-sdk/smithy-client': 3.99.0
      '@aws-sdk/types': 3.78.0
      '@aws-sdk/url-parser': 3.78.0
      '@aws-sdk/util-base64-browser': 3.58.0
      '@aws-sdk/util-base64-node': 3.55.0
      '@aws-sdk/util-body-length-browser': 3.55.0
      '@aws-sdk/util-body-length-node': 3.55.0
      '@aws-sdk/util-defaults-mode-browser': 3.99.0
      '@aws-sdk/util-defaults-mode-node': 3.99.0
      '@aws-sdk/util-user-agent-browser': 3.78.0
      '@aws-sdk/util-user-agent-node': 3.80.0
      '@aws-sdk/util-utf8-browser': 3.55.0
      '@aws-sdk/util-utf8-node': 3.55.0
      '@aws-sdk/util-waiter': 3.78.0
      tslib: 2.4.0
    dev: false

  /@aws-sdk/client-s3/3.100.0:
    resolution: {integrity: sha512-UmgFdJabWtiUS4dWsC3kZ+ZMvH5QUUbDnLS8pT12duwLGt+xlWPn3PUkV8kL6qjG6XePLUgCqFTLjDD4tsTZNg==}
    engines: {node: '>=12.0.0'}
    dependencies:
      '@aws-crypto/sha1-browser': 2.0.0
      '@aws-crypto/sha256-browser': 2.0.0
      '@aws-crypto/sha256-js': 2.0.0
      '@aws-sdk/client-sts': 3.100.0
      '@aws-sdk/config-resolver': 3.80.0
      '@aws-sdk/credential-provider-node': 3.100.0
      '@aws-sdk/eventstream-serde-browser': 3.78.0
      '@aws-sdk/eventstream-serde-config-resolver': 3.78.0
      '@aws-sdk/eventstream-serde-node': 3.78.0
      '@aws-sdk/fetch-http-handler': 3.78.0
      '@aws-sdk/hash-blob-browser': 3.78.0
      '@aws-sdk/hash-node': 3.78.0
      '@aws-sdk/hash-stream-node': 3.78.0
      '@aws-sdk/invalid-dependency': 3.78.0
      '@aws-sdk/md5-js': 3.78.0
      '@aws-sdk/middleware-bucket-endpoint': 3.80.0
      '@aws-sdk/middleware-content-length': 3.78.0
      '@aws-sdk/middleware-expect-continue': 3.78.0
      '@aws-sdk/middleware-flexible-checksums': 3.78.0
      '@aws-sdk/middleware-host-header': 3.78.0
      '@aws-sdk/middleware-location-constraint': 3.78.0
      '@aws-sdk/middleware-logger': 3.78.0
      '@aws-sdk/middleware-retry': 3.80.0
      '@aws-sdk/middleware-sdk-s3': 3.86.0
      '@aws-sdk/middleware-serde': 3.78.0
      '@aws-sdk/middleware-signing': 3.78.0
      '@aws-sdk/middleware-ssec': 3.78.0
      '@aws-sdk/middleware-stack': 3.78.0
      '@aws-sdk/middleware-user-agent': 3.78.0
      '@aws-sdk/node-config-provider': 3.80.0
      '@aws-sdk/node-http-handler': 3.94.0
      '@aws-sdk/protocol-http': 3.78.0
      '@aws-sdk/signature-v4-multi-region': 3.88.0
      '@aws-sdk/smithy-client': 3.99.0
      '@aws-sdk/types': 3.78.0
      '@aws-sdk/url-parser': 3.78.0
      '@aws-sdk/util-base64-browser': 3.58.0
      '@aws-sdk/util-base64-node': 3.55.0
      '@aws-sdk/util-body-length-browser': 3.55.0
      '@aws-sdk/util-body-length-node': 3.55.0
      '@aws-sdk/util-defaults-mode-browser': 3.99.0
      '@aws-sdk/util-defaults-mode-node': 3.99.0
      '@aws-sdk/util-stream-browser': 3.78.0
      '@aws-sdk/util-stream-node': 3.78.0
      '@aws-sdk/util-user-agent-browser': 3.78.0
      '@aws-sdk/util-user-agent-node': 3.80.0
      '@aws-sdk/util-utf8-browser': 3.55.0
      '@aws-sdk/util-utf8-node': 3.55.0
      '@aws-sdk/util-waiter': 3.78.0
      '@aws-sdk/xml-builder': 3.55.0
      entities: 2.2.0
      fast-xml-parser: 3.19.0
      tslib: 2.4.0
    transitivePeerDependencies:
      - '@aws-sdk/signature-v4-crt'

  /@aws-sdk/client-sagemaker/3.105.0:
    resolution: {integrity: sha512-Bztyh5Y5xW9K/Dd20gqhr6eNfEdj/K3tA9T4As7sa/rHET5THpYN2Xoom9zzivok8gKKiSUwXsvPj6eGg3jV/A==}
    engines: {node: '>=12.0.0'}
    dependencies:
      '@aws-crypto/sha256-browser': 2.0.0
      '@aws-crypto/sha256-js': 2.0.0
      '@aws-sdk/client-sts': 3.105.0
      '@aws-sdk/config-resolver': 3.80.0
      '@aws-sdk/credential-provider-node': 3.105.0
      '@aws-sdk/fetch-http-handler': 3.78.0
      '@aws-sdk/hash-node': 3.78.0
      '@aws-sdk/invalid-dependency': 3.78.0
      '@aws-sdk/middleware-content-length': 3.78.0
      '@aws-sdk/middleware-host-header': 3.78.0
      '@aws-sdk/middleware-logger': 3.78.0
      '@aws-sdk/middleware-recursion-detection': 3.105.0
      '@aws-sdk/middleware-retry': 3.80.0
      '@aws-sdk/middleware-serde': 3.78.0
      '@aws-sdk/middleware-signing': 3.78.0
      '@aws-sdk/middleware-stack': 3.78.0
      '@aws-sdk/middleware-user-agent': 3.78.0
      '@aws-sdk/node-config-provider': 3.80.0
      '@aws-sdk/node-http-handler': 3.94.0
      '@aws-sdk/protocol-http': 3.78.0
      '@aws-sdk/smithy-client': 3.99.0
      '@aws-sdk/types': 3.78.0
      '@aws-sdk/url-parser': 3.78.0
      '@aws-sdk/util-base64-browser': 3.58.0
      '@aws-sdk/util-base64-node': 3.55.0
      '@aws-sdk/util-body-length-browser': 3.55.0
      '@aws-sdk/util-body-length-node': 3.55.0
      '@aws-sdk/util-defaults-mode-browser': 3.99.0
      '@aws-sdk/util-defaults-mode-node': 3.99.0
      '@aws-sdk/util-user-agent-browser': 3.78.0
      '@aws-sdk/util-user-agent-node': 3.80.0
      '@aws-sdk/util-utf8-browser': 3.55.0
      '@aws-sdk/util-utf8-node': 3.55.0
      '@aws-sdk/util-waiter': 3.78.0
      tslib: 2.4.0
      uuid: 8.3.2

  /@aws-sdk/client-service-catalog/3.100.0:
    resolution: {integrity: sha512-V/+413HSGcOw8b/TuYksD9IiOlJbqOWGfvz/sUHPrB8S5hWaQlMEInqWPPzx6u5dyqsp9Z0Ij5eXtrb612i3NA==}
    engines: {node: '>=12.0.0'}
    dependencies:
      '@aws-crypto/sha256-browser': 2.0.0
      '@aws-crypto/sha256-js': 2.0.0
      '@aws-sdk/client-sts': 3.100.0
      '@aws-sdk/config-resolver': 3.80.0
      '@aws-sdk/credential-provider-node': 3.100.0
      '@aws-sdk/fetch-http-handler': 3.78.0
      '@aws-sdk/hash-node': 3.78.0
      '@aws-sdk/invalid-dependency': 3.78.0
      '@aws-sdk/middleware-content-length': 3.78.0
      '@aws-sdk/middleware-host-header': 3.78.0
      '@aws-sdk/middleware-logger': 3.78.0
      '@aws-sdk/middleware-retry': 3.80.0
      '@aws-sdk/middleware-serde': 3.78.0
      '@aws-sdk/middleware-signing': 3.78.0
      '@aws-sdk/middleware-stack': 3.78.0
      '@aws-sdk/middleware-user-agent': 3.78.0
      '@aws-sdk/node-config-provider': 3.80.0
      '@aws-sdk/node-http-handler': 3.94.0
      '@aws-sdk/protocol-http': 3.78.0
      '@aws-sdk/smithy-client': 3.99.0
      '@aws-sdk/types': 3.78.0
      '@aws-sdk/url-parser': 3.78.0
      '@aws-sdk/util-base64-browser': 3.58.0
      '@aws-sdk/util-base64-node': 3.55.0
      '@aws-sdk/util-body-length-browser': 3.55.0
      '@aws-sdk/util-body-length-node': 3.55.0
      '@aws-sdk/util-defaults-mode-browser': 3.99.0
      '@aws-sdk/util-defaults-mode-node': 3.99.0
      '@aws-sdk/util-user-agent-browser': 3.78.0
      '@aws-sdk/util-user-agent-node': 3.80.0
      '@aws-sdk/util-utf8-browser': 3.55.0
      '@aws-sdk/util-utf8-node': 3.55.0
      tslib: 2.4.0
      uuid: 8.3.2
    dev: false

  /@aws-sdk/client-ssm/3.100.0:
    resolution: {integrity: sha512-dH/XjcUOGQ+lgYs9G3ezv+E8wknx8grKqCGTkC7VjJg/TqRM3O2/J+DZa9TzXWSesoPUqMNGRtMj/G0TjW27wA==}
    engines: {node: '>=12.0.0'}
    dependencies:
      '@aws-crypto/sha256-browser': 2.0.0
      '@aws-crypto/sha256-js': 2.0.0
      '@aws-sdk/client-sts': 3.100.0
      '@aws-sdk/config-resolver': 3.80.0
      '@aws-sdk/credential-provider-node': 3.100.0
      '@aws-sdk/fetch-http-handler': 3.78.0
      '@aws-sdk/hash-node': 3.78.0
      '@aws-sdk/invalid-dependency': 3.78.0
      '@aws-sdk/middleware-content-length': 3.78.0
      '@aws-sdk/middleware-host-header': 3.78.0
      '@aws-sdk/middleware-logger': 3.78.0
      '@aws-sdk/middleware-retry': 3.80.0
      '@aws-sdk/middleware-serde': 3.78.0
      '@aws-sdk/middleware-signing': 3.78.0
      '@aws-sdk/middleware-stack': 3.78.0
      '@aws-sdk/middleware-user-agent': 3.78.0
      '@aws-sdk/node-config-provider': 3.80.0
      '@aws-sdk/node-http-handler': 3.94.0
      '@aws-sdk/protocol-http': 3.78.0
      '@aws-sdk/smithy-client': 3.99.0
      '@aws-sdk/types': 3.78.0
      '@aws-sdk/url-parser': 3.78.0
      '@aws-sdk/util-base64-browser': 3.58.0
      '@aws-sdk/util-base64-node': 3.55.0
      '@aws-sdk/util-body-length-browser': 3.55.0
      '@aws-sdk/util-body-length-node': 3.55.0
      '@aws-sdk/util-defaults-mode-browser': 3.99.0
      '@aws-sdk/util-defaults-mode-node': 3.99.0
      '@aws-sdk/util-user-agent-browser': 3.78.0
      '@aws-sdk/util-user-agent-node': 3.80.0
      '@aws-sdk/util-utf8-browser': 3.55.0
      '@aws-sdk/util-utf8-node': 3.55.0
      '@aws-sdk/util-waiter': 3.78.0
      tslib: 2.4.0
      uuid: 8.3.2
    dev: false

  /@aws-sdk/client-sso/3.100.0:
    resolution: {integrity: sha512-nmBRUO5QfQ2IO8fHb37p8HT3n1ZooPb3sfTQejrpFH9Eq82VEOatIGt6yH3yTQ8+mhbabEhV5aY2wt/0D7wGVA==}
    engines: {node: '>=12.0.0'}
    dependencies:
      '@aws-crypto/sha256-browser': 2.0.0
      '@aws-crypto/sha256-js': 2.0.0
      '@aws-sdk/config-resolver': 3.80.0
      '@aws-sdk/fetch-http-handler': 3.78.0
      '@aws-sdk/hash-node': 3.78.0
      '@aws-sdk/invalid-dependency': 3.78.0
      '@aws-sdk/middleware-content-length': 3.78.0
      '@aws-sdk/middleware-host-header': 3.78.0
      '@aws-sdk/middleware-logger': 3.78.0
      '@aws-sdk/middleware-retry': 3.80.0
      '@aws-sdk/middleware-serde': 3.78.0
      '@aws-sdk/middleware-stack': 3.78.0
      '@aws-sdk/middleware-user-agent': 3.78.0
      '@aws-sdk/node-config-provider': 3.80.0
      '@aws-sdk/node-http-handler': 3.94.0
      '@aws-sdk/protocol-http': 3.78.0
      '@aws-sdk/smithy-client': 3.99.0
      '@aws-sdk/types': 3.78.0
      '@aws-sdk/url-parser': 3.78.0
      '@aws-sdk/util-base64-browser': 3.58.0
      '@aws-sdk/util-base64-node': 3.55.0
      '@aws-sdk/util-body-length-browser': 3.55.0
      '@aws-sdk/util-body-length-node': 3.55.0
      '@aws-sdk/util-defaults-mode-browser': 3.99.0
      '@aws-sdk/util-defaults-mode-node': 3.99.0
      '@aws-sdk/util-user-agent-browser': 3.78.0
      '@aws-sdk/util-user-agent-node': 3.80.0
      '@aws-sdk/util-utf8-browser': 3.55.0
      '@aws-sdk/util-utf8-node': 3.55.0
      tslib: 2.4.0

  /@aws-sdk/client-sso/3.105.0:
    resolution: {integrity: sha512-Lp92m3ayckXpAElpgZ8E6JEGB7B5sBsjCkTmYeZq3uVXF8uCVMQFmFo4v2yndLQ3NFCEE8qN2PE8obLDOAsNIA==}
    engines: {node: '>=12.0.0'}
    dependencies:
      '@aws-crypto/sha256-browser': 2.0.0
      '@aws-crypto/sha256-js': 2.0.0
      '@aws-sdk/config-resolver': 3.80.0
      '@aws-sdk/fetch-http-handler': 3.78.0
      '@aws-sdk/hash-node': 3.78.0
      '@aws-sdk/invalid-dependency': 3.78.0
      '@aws-sdk/middleware-content-length': 3.78.0
      '@aws-sdk/middleware-host-header': 3.78.0
      '@aws-sdk/middleware-logger': 3.78.0
      '@aws-sdk/middleware-recursion-detection': 3.105.0
      '@aws-sdk/middleware-retry': 3.80.0
      '@aws-sdk/middleware-serde': 3.78.0
      '@aws-sdk/middleware-stack': 3.78.0
      '@aws-sdk/middleware-user-agent': 3.78.0
      '@aws-sdk/node-config-provider': 3.80.0
      '@aws-sdk/node-http-handler': 3.94.0
      '@aws-sdk/protocol-http': 3.78.0
      '@aws-sdk/smithy-client': 3.99.0
      '@aws-sdk/types': 3.78.0
      '@aws-sdk/url-parser': 3.78.0
      '@aws-sdk/util-base64-browser': 3.58.0
      '@aws-sdk/util-base64-node': 3.55.0
      '@aws-sdk/util-body-length-browser': 3.55.0
      '@aws-sdk/util-body-length-node': 3.55.0
      '@aws-sdk/util-defaults-mode-browser': 3.99.0
      '@aws-sdk/util-defaults-mode-node': 3.99.0
      '@aws-sdk/util-user-agent-browser': 3.78.0
      '@aws-sdk/util-user-agent-node': 3.80.0
      '@aws-sdk/util-utf8-browser': 3.55.0
      '@aws-sdk/util-utf8-node': 3.55.0
      tslib: 2.4.0

  /@aws-sdk/client-sts/3.100.0:
    resolution: {integrity: sha512-WHy0e6COf6/LfMsYqG9H4SGaQRDjuckMtwOLtu6cYr4cro3bOU5pNuyEjAdUHCpuhZgiE6gkZozhTlxMJqIuRQ==}
    engines: {node: '>=12.0.0'}
    dependencies:
      '@aws-crypto/sha256-browser': 2.0.0
      '@aws-crypto/sha256-js': 2.0.0
      '@aws-sdk/config-resolver': 3.80.0
      '@aws-sdk/credential-provider-node': 3.100.0
      '@aws-sdk/fetch-http-handler': 3.78.0
      '@aws-sdk/hash-node': 3.78.0
      '@aws-sdk/invalid-dependency': 3.78.0
      '@aws-sdk/middleware-content-length': 3.78.0
      '@aws-sdk/middleware-host-header': 3.78.0
      '@aws-sdk/middleware-logger': 3.78.0
      '@aws-sdk/middleware-retry': 3.80.0
      '@aws-sdk/middleware-sdk-sts': 3.78.0
      '@aws-sdk/middleware-serde': 3.78.0
      '@aws-sdk/middleware-signing': 3.78.0
      '@aws-sdk/middleware-stack': 3.78.0
      '@aws-sdk/middleware-user-agent': 3.78.0
      '@aws-sdk/node-config-provider': 3.80.0
      '@aws-sdk/node-http-handler': 3.94.0
      '@aws-sdk/protocol-http': 3.78.0
      '@aws-sdk/smithy-client': 3.99.0
      '@aws-sdk/types': 3.78.0
      '@aws-sdk/url-parser': 3.78.0
      '@aws-sdk/util-base64-browser': 3.58.0
      '@aws-sdk/util-base64-node': 3.55.0
      '@aws-sdk/util-body-length-browser': 3.55.0
      '@aws-sdk/util-body-length-node': 3.55.0
      '@aws-sdk/util-defaults-mode-browser': 3.99.0
      '@aws-sdk/util-defaults-mode-node': 3.99.0
      '@aws-sdk/util-user-agent-browser': 3.78.0
      '@aws-sdk/util-user-agent-node': 3.80.0
      '@aws-sdk/util-utf8-browser': 3.55.0
      '@aws-sdk/util-utf8-node': 3.55.0
      entities: 2.2.0
      fast-xml-parser: 3.19.0
      tslib: 2.4.0

  /@aws-sdk/client-sts/3.105.0:
    resolution: {integrity: sha512-ZZyw5hu0Ip/jHc9umpWTnWNUHV270fS25LB7fecUwQeC/cok+EvaG5QGBVI5t0GSUynEIC0sNlG9SDc1wLTZPA==}
    engines: {node: '>=12.0.0'}
    dependencies:
      '@aws-crypto/sha256-browser': 2.0.0
      '@aws-crypto/sha256-js': 2.0.0
      '@aws-sdk/config-resolver': 3.80.0
      '@aws-sdk/credential-provider-node': 3.105.0
      '@aws-sdk/fetch-http-handler': 3.78.0
      '@aws-sdk/hash-node': 3.78.0
      '@aws-sdk/invalid-dependency': 3.78.0
      '@aws-sdk/middleware-content-length': 3.78.0
      '@aws-sdk/middleware-host-header': 3.78.0
      '@aws-sdk/middleware-logger': 3.78.0
      '@aws-sdk/middleware-recursion-detection': 3.105.0
      '@aws-sdk/middleware-retry': 3.80.0
      '@aws-sdk/middleware-sdk-sts': 3.78.0
      '@aws-sdk/middleware-serde': 3.78.0
      '@aws-sdk/middleware-signing': 3.78.0
      '@aws-sdk/middleware-stack': 3.78.0
      '@aws-sdk/middleware-user-agent': 3.78.0
      '@aws-sdk/node-config-provider': 3.80.0
      '@aws-sdk/node-http-handler': 3.94.0
      '@aws-sdk/protocol-http': 3.78.0
      '@aws-sdk/smithy-client': 3.99.0
      '@aws-sdk/types': 3.78.0
      '@aws-sdk/url-parser': 3.78.0
      '@aws-sdk/util-base64-browser': 3.58.0
      '@aws-sdk/util-base64-node': 3.55.0
      '@aws-sdk/util-body-length-browser': 3.55.0
      '@aws-sdk/util-body-length-node': 3.55.0
      '@aws-sdk/util-defaults-mode-browser': 3.99.0
      '@aws-sdk/util-defaults-mode-node': 3.99.0
      '@aws-sdk/util-user-agent-browser': 3.78.0
      '@aws-sdk/util-user-agent-node': 3.80.0
      '@aws-sdk/util-utf8-browser': 3.55.0
      '@aws-sdk/util-utf8-node': 3.55.0
      entities: 2.2.0
      fast-xml-parser: 3.19.0
      tslib: 2.4.0

  /@aws-sdk/config-resolver/3.80.0:
    resolution: {integrity: sha512-vFruNKlmhsaC8yjnHmasi1WW/7EELlEuFTj4mqcqNqR4dfraf0maVvpqF1VSR8EstpFMsGYI5dmoWAnnG4PcLQ==}
    engines: {node: '>= 12.0.0'}
    dependencies:
      '@aws-sdk/signature-v4': 3.78.0
      '@aws-sdk/types': 3.78.0
      '@aws-sdk/util-config-provider': 3.55.0
      '@aws-sdk/util-middleware': 3.78.0
      tslib: 2.4.0

  /@aws-sdk/credential-provider-env/3.78.0:
    resolution: {integrity: sha512-K41VTIzVHm2RyIwtBER8Hte3huUBXdV1WKO+i7olYVgLFmaqcZUNrlyoGDRqZcQ/u4AbxTzBU9jeMIbIfzMOWg==}
    engines: {node: '>= 12.0.0'}
    dependencies:
      '@aws-sdk/property-provider': 3.78.0
      '@aws-sdk/types': 3.78.0
      tslib: 2.4.0

  /@aws-sdk/credential-provider-imds/3.81.0:
    resolution: {integrity: sha512-BHopP+gaovTYj+4tSrwCk8NNCR48gE9CWmpIOLkP9ell0gOL81Qh7aCEiIK0BZBZkccv1s16cYq1MSZZGS7PEQ==}
    engines: {node: '>= 12.0.0'}
    dependencies:
      '@aws-sdk/node-config-provider': 3.80.0
      '@aws-sdk/property-provider': 3.78.0
      '@aws-sdk/types': 3.78.0
      '@aws-sdk/url-parser': 3.78.0
      tslib: 2.4.0

  /@aws-sdk/credential-provider-ini/3.100.0:
    resolution: {integrity: sha512-2pCtth/Iv4mATRwb2g1nJdd9TolMyhTnhcskopukFvzp13VS5cgtz0hgYmJNnztTF8lpKJhJaidtKS5JJTWnHg==}
    engines: {node: '>= 12.0.0'}
    dependencies:
      '@aws-sdk/credential-provider-env': 3.78.0
      '@aws-sdk/credential-provider-imds': 3.81.0
      '@aws-sdk/credential-provider-sso': 3.100.0
      '@aws-sdk/credential-provider-web-identity': 3.78.0
      '@aws-sdk/property-provider': 3.78.0
      '@aws-sdk/shared-ini-file-loader': 3.80.0
      '@aws-sdk/types': 3.78.0
      tslib: 2.4.0

  /@aws-sdk/credential-provider-ini/3.105.0:
    resolution: {integrity: sha512-qYEUciSpeIBkIDt3ljWkVphG7OUIvQOMklYjtEYjYGFjHX7GuyNbV0NI0T6W/edV0aU/a/KpBi0uKd93Gi43Lg==}
    engines: {node: '>= 12.0.0'}
    dependencies:
      '@aws-sdk/credential-provider-env': 3.78.0
      '@aws-sdk/credential-provider-imds': 3.81.0
      '@aws-sdk/credential-provider-sso': 3.105.0
      '@aws-sdk/credential-provider-web-identity': 3.78.0
      '@aws-sdk/property-provider': 3.78.0
      '@aws-sdk/shared-ini-file-loader': 3.80.0
      '@aws-sdk/types': 3.78.0
      tslib: 2.4.0

  /@aws-sdk/credential-provider-node/3.100.0:
    resolution: {integrity: sha512-PMIPnn/dhv9tlWR0qXnANJpTumujWfhKnLAsV3BUqB1K9IzWqz/zXjCT0jcSUTY8X/VkSuehtBdCKvOOM5mMqg==}
    engines: {node: '>=12.0.0'}
    dependencies:
      '@aws-sdk/credential-provider-env': 3.78.0
      '@aws-sdk/credential-provider-imds': 3.81.0
      '@aws-sdk/credential-provider-ini': 3.100.0
      '@aws-sdk/credential-provider-process': 3.80.0
      '@aws-sdk/credential-provider-sso': 3.100.0
      '@aws-sdk/credential-provider-web-identity': 3.78.0
      '@aws-sdk/property-provider': 3.78.0
      '@aws-sdk/shared-ini-file-loader': 3.80.0
      '@aws-sdk/types': 3.78.0
      tslib: 2.4.0

  /@aws-sdk/credential-provider-node/3.105.0:
    resolution: {integrity: sha512-A781wWAcghqw21Vddj2jZo1BeKDyqqMcBYIuXJxjwK4fq+IBxlnI6De1vzv3H7QxosDyDS4mKWGW2FqUQI8ofg==}
    engines: {node: '>=12.0.0'}
    dependencies:
      '@aws-sdk/credential-provider-env': 3.78.0
      '@aws-sdk/credential-provider-imds': 3.81.0
      '@aws-sdk/credential-provider-ini': 3.105.0
      '@aws-sdk/credential-provider-process': 3.80.0
      '@aws-sdk/credential-provider-sso': 3.105.0
      '@aws-sdk/credential-provider-web-identity': 3.78.0
      '@aws-sdk/property-provider': 3.78.0
      '@aws-sdk/shared-ini-file-loader': 3.80.0
      '@aws-sdk/types': 3.78.0
      tslib: 2.4.0

  /@aws-sdk/credential-provider-process/3.80.0:
    resolution: {integrity: sha512-3Ro+kMMyLUJHefOhGc5pOO/ibGcJi8bkj0z/Jtqd5I2Sm1qi7avoztST67/k48KMW1OqPnD/FUqxz5T8B2d+FQ==}
    engines: {node: '>= 12.0.0'}
    dependencies:
      '@aws-sdk/property-provider': 3.78.0
      '@aws-sdk/shared-ini-file-loader': 3.80.0
      '@aws-sdk/types': 3.78.0
      tslib: 2.4.0

  /@aws-sdk/credential-provider-sso/3.100.0:
    resolution: {integrity: sha512-DwJvrh77vBJ1/fS9z0i2QuIvSk4pATA4DH8AEWoQ8LQX97tp3es7gZV5Wu93wFsEyIYC8penz6pNVq5QajMk2A==}
    engines: {node: '>= 12.0.0'}
    dependencies:
      '@aws-sdk/client-sso': 3.100.0
      '@aws-sdk/property-provider': 3.78.0
      '@aws-sdk/shared-ini-file-loader': 3.80.0
      '@aws-sdk/types': 3.78.0
      tslib: 2.4.0

  /@aws-sdk/credential-provider-sso/3.105.0:
    resolution: {integrity: sha512-oHvMZ0uHfOzFkepX29GPXUrI7HTQklQl01laVxEdCNtgZGfos9gjz+xPUDBCaoiEzM+xF9uu4wtaQ15c1bCclQ==}
    engines: {node: '>= 12.0.0'}
    dependencies:
      '@aws-sdk/client-sso': 3.105.0
      '@aws-sdk/property-provider': 3.78.0
      '@aws-sdk/shared-ini-file-loader': 3.80.0
      '@aws-sdk/types': 3.78.0
      tslib: 2.4.0

  /@aws-sdk/credential-provider-web-identity/3.78.0:
    resolution: {integrity: sha512-9/IvqHdJaVqMEABA8xZE3t5YF1S2PepfckVu0Ws9YUglj6oO+2QyVX6aRgMF1xph6781+Yc31TDh8/3eaDja7w==}
    engines: {node: '>= 12.0.0'}
    dependencies:
      '@aws-sdk/property-provider': 3.78.0
      '@aws-sdk/types': 3.78.0
      tslib: 2.4.0

  /@aws-sdk/endpoint-cache/3.55.0:
    resolution: {integrity: sha512-kxDoHFDuQwZEEUZRp+ZLOg68EXuKPzUN86DcpIZantDVcmu7MSPTbbQp9DZd8MnKVEKCP7Sop5f7zCqOPl3LXw==}
    engines: {node: '>= 12.0.0'}
    dependencies:
      mnemonist: 0.38.3
      tslib: 2.4.0
    dev: false

  /@aws-sdk/eventstream-marshaller/3.78.0:
    resolution: {integrity: sha512-BMbRvLe6wNWQ+NO1pdPw3kGXXEdYV94BxEr3rTkKwr5yHpl8sUb/Va9sJJufUjzggpgE4vYu5nVsrT8ByMYXuA==}
    dependencies:
      '@aws-crypto/crc32': 2.0.0
      '@aws-sdk/types': 3.78.0
      '@aws-sdk/util-hex-encoding': 3.58.0
      tslib: 2.4.0

  /@aws-sdk/eventstream-serde-browser/3.78.0:
    resolution: {integrity: sha512-ehQI2iLsj8MMskDRbrPB7SibIdJq6LleBP6ojT+cgrLJRbVXUOxK+3MPHDZVdGYx4ukVg48E1fA2DzVfAp7Emw==}
    engines: {node: '>= 12.0.0'}
    dependencies:
      '@aws-sdk/eventstream-marshaller': 3.78.0
      '@aws-sdk/eventstream-serde-universal': 3.78.0
      '@aws-sdk/types': 3.78.0
      tslib: 2.4.0

  /@aws-sdk/eventstream-serde-config-resolver/3.78.0:
    resolution: {integrity: sha512-iUG0wtZH/L7d6XfipwbhgjBHip0uTm9S27EasCn+g0CunbW6w7rXd7rfMqA+gSLVXPTBYjTMPIwRxrTCdRprwA==}
    engines: {node: '>= 12.0.0'}
    dependencies:
      '@aws-sdk/types': 3.78.0
      tslib: 2.4.0

  /@aws-sdk/eventstream-serde-node/3.78.0:
    resolution: {integrity: sha512-H78LLoZEngZBSdk3lRQkAaR3cGsy/3UIjq9AFPeqoPVQtHkzBob1jVfE/5VSVAMhKLxWn8iqhRPS37AvyBGOwQ==}
    engines: {node: '>= 12.0.0'}
    dependencies:
      '@aws-sdk/eventstream-marshaller': 3.78.0
      '@aws-sdk/eventstream-serde-universal': 3.78.0
      '@aws-sdk/types': 3.78.0
      tslib: 2.4.0

  /@aws-sdk/eventstream-serde-universal/3.78.0:
    resolution: {integrity: sha512-PZTLdyF923/1GJuMNtq9VMGd2vEx33HhsGInXvYtulKDSD5SgaTGj+Dz5wYepqL1gUEuXqZjBD71uZgrY/JgRg==}
    engines: {node: '>= 12.0.0'}
    dependencies:
      '@aws-sdk/eventstream-marshaller': 3.78.0
      '@aws-sdk/types': 3.78.0
      tslib: 2.4.0

  /@aws-sdk/fetch-http-handler/3.78.0:
    resolution: {integrity: sha512-cR6r2h2kJ1DNEZSXC6GknQB7OKmy+s9ZNV+g3AsNqkrUmNNOaHpFoSn+m6SC3qaclcGd0eQBpqzSu/TDn23Ihw==}
    dependencies:
      '@aws-sdk/protocol-http': 3.78.0
      '@aws-sdk/querystring-builder': 3.78.0
      '@aws-sdk/types': 3.78.0
      '@aws-sdk/util-base64-browser': 3.58.0
      tslib: 2.4.0

  /@aws-sdk/hash-blob-browser/3.78.0:
    resolution: {integrity: sha512-IEkA+t6qJEtEYEZgsqFRRITeZJ3mirw7IHJVHxwb86lpeufTVcbILI59B8/rhbqG+9dk0kWTjYSjC/ZdM+rgHA==}
    dependencies:
      '@aws-sdk/chunked-blob-reader': 3.55.0
      '@aws-sdk/chunked-blob-reader-native': 3.58.0
      '@aws-sdk/types': 3.78.0
      tslib: 2.4.0

  /@aws-sdk/hash-node/3.78.0:
    resolution: {integrity: sha512-ev48yXaqZVtMeuKy52LUZPHCyKvkKQ9uiUebqkA+zFxIk+eN8SMPFHmsififIHWuS6ZkXBUSctjH9wmLebH60A==}
    engines: {node: '>= 12.0.0'}
    dependencies:
      '@aws-sdk/types': 3.78.0
      '@aws-sdk/util-buffer-from': 3.55.0
      tslib: 2.4.0

  /@aws-sdk/hash-stream-node/3.78.0:
    resolution: {integrity: sha512-y42Pm0Nk6zf/MI6acLFVFAMya0Ncvy6F6Xu5aYAmwIMIoMI0ctNeyuL/Dikgt8+oyxC+kORw+W9jtzgWj2zY/w==}
    engines: {node: '>= 12.0.0'}
    dependencies:
      '@aws-sdk/types': 3.78.0
      tslib: 2.4.0

  /@aws-sdk/invalid-dependency/3.78.0:
    resolution: {integrity: sha512-zUo+PbeRMN/Mzj6y+6p9qqk/znuFetT1gmpOcZGL9Rp2T+b9WJWd+daq5ktsL10sVCzIt2UvneJRz6b+aU+bfw==}
    dependencies:
      '@aws-sdk/types': 3.78.0
      tslib: 2.4.0

  /@aws-sdk/is-array-buffer/3.55.0:
    resolution: {integrity: sha512-NbiPHVYuPxdqdFd6FxzzN3H1BQn/iWA3ri3Ry7AyLeP/tGs1yzEWMwf8BN8TSMALI0GXT6Sh0GDWy3Ok5xB6DA==}
    engines: {node: '>= 12.0.0'}
    dependencies:
      tslib: 2.4.0

  /@aws-sdk/md5-js/3.78.0:
    resolution: {integrity: sha512-vKOXJWJvv6QH6rnqMYEWzwAnMr4hfcmY8+t6BAuTcDpcEVF77e3bwUcaajXi2U0JMuNvnLwuJF3h6kL6aX4l6g==}
    dependencies:
      '@aws-sdk/types': 3.78.0
      '@aws-sdk/util-utf8-browser': 3.55.0
      '@aws-sdk/util-utf8-node': 3.55.0
      tslib: 2.4.0

  /@aws-sdk/middleware-bucket-endpoint/3.80.0:
    resolution: {integrity: sha512-FSSx6IgT7xftSlpjxoPKv8XI9nv7EK+OCODo2s3CmElMW1kBRdmQ/ImVuTwvqhdxJEVUeUdgupmC7cqyqgt04w==}
    engines: {node: '>= 12.0.0'}
    dependencies:
      '@aws-sdk/protocol-http': 3.78.0
      '@aws-sdk/types': 3.78.0
      '@aws-sdk/util-arn-parser': 3.55.0
      '@aws-sdk/util-config-provider': 3.55.0
      tslib: 2.4.0

  /@aws-sdk/middleware-content-length/3.78.0:
    resolution: {integrity: sha512-5MpKt6lB9TdFy25/AGrpOjPY0iDHZAKpEHc+jSOJBXLl6xunXA7qHdiYaVqkWodLxy70nIckGNHqQ3drabidkA==}
    engines: {node: '>= 12.0.0'}
    dependencies:
      '@aws-sdk/protocol-http': 3.78.0
      '@aws-sdk/types': 3.78.0
      tslib: 2.4.0

  /@aws-sdk/middleware-endpoint-discovery/3.80.0:
    resolution: {integrity: sha512-73pKz8ossZKisG684raP1dn2u3fQRktWY29oa9Q3cBvRYdyu5UOhwayt2MObgSC8S6NfNdTGC/DGf7+/JRSY7A==}
    engines: {node: '>= 12.0.0'}
    dependencies:
      '@aws-sdk/config-resolver': 3.80.0
      '@aws-sdk/endpoint-cache': 3.55.0
      '@aws-sdk/protocol-http': 3.78.0
      '@aws-sdk/types': 3.78.0
      tslib: 2.4.0
    dev: false

  /@aws-sdk/middleware-expect-continue/3.78.0:
    resolution: {integrity: sha512-IXfcSugFV3uNk50VQsN/Cm80iCsUSwcYJ5RzEwy7wXbZ+KM03xWXlbXzqkeTDnS74wLWSw09nKF3rkp1eyfDfg==}
    engines: {node: '>= 12.0.0'}
    dependencies:
      '@aws-sdk/middleware-header-default': 3.78.0
      '@aws-sdk/protocol-http': 3.78.0
      '@aws-sdk/types': 3.78.0
      tslib: 2.4.0

  /@aws-sdk/middleware-flexible-checksums/3.78.0:
    resolution: {integrity: sha512-1jjxHcB3Le/2Z7BzugXzZnIwKGlUluNm0d1lB4fF2QVq3GHlA6e8uv0rCtqe/3wSsrzV6YzJ8vjioymKSNIjKQ==}
    engines: {node: '>= 12.0.0'}
    dependencies:
      '@aws-crypto/crc32': 2.0.0
      '@aws-crypto/crc32c': 2.0.0
      '@aws-sdk/is-array-buffer': 3.55.0
      '@aws-sdk/protocol-http': 3.78.0
      '@aws-sdk/types': 3.78.0
      tslib: 2.4.0

  /@aws-sdk/middleware-header-default/3.78.0:
    resolution: {integrity: sha512-USyOIF7ObBVMKbV/8lOBLDNwMAGdOtujd+RO/9dX6OQLceUTKIS1dOfJoYYwRHgengn7ikpDxoyROyspPYYDZQ==}
    engines: {node: '>= 12.0.0'}
    dependencies:
      '@aws-sdk/protocol-http': 3.78.0
      '@aws-sdk/types': 3.78.0
      tslib: 2.4.0

  /@aws-sdk/middleware-host-header/3.78.0:
    resolution: {integrity: sha512-1zL8uaDWGmH50c8B8jjz75e0ePj6/3QeZEhjJgTgL6DTdiqvRt32p3t+XWHW+yDI14fZZUYeTklAaLVxqFrHqQ==}
    engines: {node: '>= 12.0.0'}
    dependencies:
      '@aws-sdk/protocol-http': 3.78.0
      '@aws-sdk/types': 3.78.0
      tslib: 2.4.0

  /@aws-sdk/middleware-location-constraint/3.78.0:
    resolution: {integrity: sha512-m626H1WwXYJtwHEkV/2DsLlu1ckWq3j57NzsexZki3qS0nU8HEiDl6YYi+k84vDD4Qpba6EI9AdhzwnvZLXtGw==}
    engines: {node: '>= 12.0.0'}
    dependencies:
      '@aws-sdk/types': 3.78.0
      tslib: 2.4.0

  /@aws-sdk/middleware-logger/3.78.0:
    resolution: {integrity: sha512-GBhwxNjhCJUIeQQDaGasX/C23Jay77al2vRyGwmxf8no0DdFsa4J1Ik6/2hhIqkqko+WM4SpCnpZrY4MtnxNvA==}
    engines: {node: '>= 12.0.0'}
    dependencies:
      '@aws-sdk/types': 3.78.0
      tslib: 2.4.0

  /@aws-sdk/middleware-recursion-detection/3.105.0:
    resolution: {integrity: sha512-KksW6cBQ3BWTNlN+4eMW8//oqsuKLYJsSUsdSLQb7MFBHnw+6r8GS9WXMYN0IBswlhdYi9fv83zlKDTV21ZL+g==}
    engines: {node: '>= 12.0.0'}
    dependencies:
      '@aws-sdk/protocol-http': 3.78.0
      '@aws-sdk/types': 3.78.0
      tslib: 2.4.0

  /@aws-sdk/middleware-retry/3.80.0:
    resolution: {integrity: sha512-CTk+tA4+WMUNOcUfR6UQrkhwvPYFpnMsQ1vuHlpLFOGG3nCqywA2hueLMRQmVcDXzP0sGeygce6dzRI9dJB/GA==}
    engines: {node: '>= 12.0.0'}
    dependencies:
      '@aws-sdk/protocol-http': 3.78.0
      '@aws-sdk/service-error-classification': 3.78.0
      '@aws-sdk/types': 3.78.0
      '@aws-sdk/util-middleware': 3.78.0
      tslib: 2.4.0
      uuid: 8.3.2

  /@aws-sdk/middleware-sdk-ec2/3.78.0:
    resolution: {integrity: sha512-ikxYS7r0HYvGkk4FR/SjMjK64rysRmJy7C5bSlOk5xrOjnDp4nQve2zStMRROn17wPU702Rsosa+9jbzYqG82w==}
    engines: {node: '>= 12.0.0'}
    dependencies:
      '@aws-sdk/protocol-http': 3.78.0
      '@aws-sdk/signature-v4': 3.78.0
      '@aws-sdk/types': 3.78.0
      '@aws-sdk/util-format-url': 3.78.0
      tslib: 2.4.0
    dev: false

  /@aws-sdk/middleware-sdk-eventbridge/3.78.0:
    resolution: {integrity: sha512-xBjm7KJaiRatfll97E7Ld3ySO7+IuiB6yBPYwj/aM0pg85uRw51220og6cHRusFwPkJDYyJy0wFSIMp/zNvVTA==}
    engines: {node: '>= 12.0.0'}
    dependencies:
      '@aws-sdk/protocol-http': 3.78.0
      '@aws-sdk/types': 3.78.0
      tslib: 2.4.0
    dev: false

  /@aws-sdk/middleware-sdk-s3/3.86.0:
    resolution: {integrity: sha512-1L9q8iJXy/KNyVR8JRs4DZ5SJse6nJPiK4AR8c2xF5FWHdGoFaLcdqpg2/TLB1kpdcfGgNp96uCROxh+IPXtDQ==}
    engines: {node: '>= 12.0.0'}
    dependencies:
      '@aws-sdk/protocol-http': 3.78.0
      '@aws-sdk/types': 3.78.0
      '@aws-sdk/util-arn-parser': 3.55.0
      tslib: 2.4.0

  /@aws-sdk/middleware-sdk-sts/3.78.0:
    resolution: {integrity: sha512-Lu/kN0J0/Kt0ON1hvwNel+y8yvf35licfIgtedHbBCa/ju8qQ9j+uL9Lla6Y5Tqu29yVaye1JxhiIDhscSwrLA==}
    engines: {node: '>= 12.0.0'}
    dependencies:
      '@aws-sdk/middleware-signing': 3.78.0
      '@aws-sdk/property-provider': 3.78.0
      '@aws-sdk/protocol-http': 3.78.0
      '@aws-sdk/signature-v4': 3.78.0
      '@aws-sdk/types': 3.78.0
      tslib: 2.4.0

  /@aws-sdk/middleware-serde/3.78.0:
    resolution: {integrity: sha512-4DPsNOxsl1bxRzfo1WXEZjmD7OEi7qGNpxrDWucVe96Fqj2dH08jR8wxvBIVV1e6bAad07IwdPuCGmivNvwRuQ==}
    engines: {node: '>= 12.0.0'}
    dependencies:
      '@aws-sdk/types': 3.78.0
      tslib: 2.4.0

  /@aws-sdk/middleware-signing/3.78.0:
    resolution: {integrity: sha512-OEjJJCNhHHSOprLZ9CzjHIXEKFtPHWP/bG9pMhkV3/6Bmscsgcf8gWHcOnmIrjqX+hT1VALDNpl/RIh0J6/eQw==}
    engines: {node: '>= 12.0.0'}
    dependencies:
      '@aws-sdk/property-provider': 3.78.0
      '@aws-sdk/protocol-http': 3.78.0
      '@aws-sdk/signature-v4': 3.78.0
      '@aws-sdk/types': 3.78.0
      tslib: 2.4.0

  /@aws-sdk/middleware-ssec/3.78.0:
    resolution: {integrity: sha512-3z+UOd95rxvj+iO6WxMjuRNNUMlO6xhXZdBHvQmoiyS+9nMDcNieTu6gfQyLAilVeCh8xU9a0IenJuIYVdJ96g==}
    engines: {node: '>= 12.0.0'}
    dependencies:
      '@aws-sdk/types': 3.78.0
      tslib: 2.4.0

  /@aws-sdk/middleware-stack/3.78.0:
    resolution: {integrity: sha512-UoNfRh6eAJN3BJHlG1eb+KeuSe+zARTC2cglroJRyHc2j7GxH2i9FD3IJbj5wvzopJEnQzuY/VCs6STFkqWL1g==}
    engines: {node: '>= 12.0.0'}
    dependencies:
      tslib: 2.4.0

  /@aws-sdk/middleware-user-agent/3.78.0:
    resolution: {integrity: sha512-wdN5uoq8RxxhLhj0EPeuDSRFuXfUwKeEqRzCKMsYAOC0cAm+PryaP2leo0oTGJ9LUK8REK7zyfFcmtC4oOzlkA==}
    engines: {node: '>= 12.0.0'}
    dependencies:
      '@aws-sdk/protocol-http': 3.78.0
      '@aws-sdk/types': 3.78.0
      tslib: 2.4.0

  /@aws-sdk/node-config-provider/3.80.0:
    resolution: {integrity: sha512-vyTOMK04huB7n10ZUv0thd2TE6KlY8livOuLqFTMtj99AJ6vyeB5XBNwKnQtJIt/P7CijYgp8KcFvI9fndOmKg==}
    engines: {node: '>= 12.0.0'}
    dependencies:
      '@aws-sdk/property-provider': 3.78.0
      '@aws-sdk/shared-ini-file-loader': 3.80.0
      '@aws-sdk/types': 3.78.0
      tslib: 2.4.0

  /@aws-sdk/node-http-handler/3.94.0:
    resolution: {integrity: sha512-g9q6k+PS+BrtOzt8jrBWr9D543uB3ZoYZ2JCriwuCwnP4uIHlMf9wAOGcOgqgykfUAPBOLvz2rTwVs3Xl8GUmQ==}
    engines: {node: '>= 12.0.0'}
    dependencies:
      '@aws-sdk/abort-controller': 3.78.0
      '@aws-sdk/protocol-http': 3.78.0
      '@aws-sdk/querystring-builder': 3.78.0
      '@aws-sdk/types': 3.78.0
      tslib: 2.4.0

  /@aws-sdk/property-provider/3.78.0:
    resolution: {integrity: sha512-PZpLvV0hF6lqg3CSN9YmphrB/t5LVJVWGJLB9d9qm7sJs5ksjTYBb5bY91OQ3zit0F4cqBMU8xt2GQ9J6d4DvQ==}
    engines: {node: '>= 12.0.0'}
    dependencies:
      '@aws-sdk/types': 3.78.0
      tslib: 2.4.0

  /@aws-sdk/protocol-http/3.78.0:
    resolution: {integrity: sha512-SQB26MhEK96yDxyXd3UAaxLz1Y/ZvgE4pzv7V3wZiokdEedM0kawHKEn1UQJlqJLEZcQI9QYyysh3rTvHZ3fyg==}
    engines: {node: '>= 12.0.0'}
    dependencies:
      '@aws-sdk/types': 3.78.0
      tslib: 2.4.0

  /@aws-sdk/querystring-builder/3.78.0:
    resolution: {integrity: sha512-aib6RW1WAaTQDqVgRU1Ku9idkhm90gJKbCxVaGId+as6QHNUqMChEfK2v+0afuKiPNOs5uWmqvOXI9+Gt+UGDg==}
    engines: {node: '>= 12.0.0'}
    dependencies:
      '@aws-sdk/types': 3.78.0
      '@aws-sdk/util-uri-escape': 3.55.0
      tslib: 2.4.0

  /@aws-sdk/querystring-parser/3.78.0:
    resolution: {integrity: sha512-csaH8YTyN+KMNczeK6fBS8l7iJaqcQcKOIbpQFg5upX4Ly5A56HJn4sVQhY1LSgfSk4xRsNfMy5mu6BlsIiaXA==}
    engines: {node: '>= 12.0.0'}
    dependencies:
      '@aws-sdk/types': 3.78.0
      tslib: 2.4.0

  /@aws-sdk/service-error-classification/3.78.0:
    resolution: {integrity: sha512-x7Lx8KWctJa01q4Q72Zb4ol9L/era3vy2daASu8l2paHHxsAPBE0PThkvLdUSLZSzlHSVdh3YHESIsT++VsK4w==}
    engines: {node: '>= 12.0.0'}

  /@aws-sdk/shared-ini-file-loader/3.80.0:
    resolution: {integrity: sha512-3d5EBJjnWWkjLK9skqLLHYbagtFaZZy+3jUTlbTuOKhlOwe8jF7CUM3j6I4JA6yXNcB3w0exDKKHa8w+l+05aA==}
    engines: {node: '>= 12.0.0'}
    dependencies:
      tslib: 2.4.0

  /@aws-sdk/signature-v4-multi-region/3.88.0:
    resolution: {integrity: sha512-RBbyQRpohlIQiuZc5qAvwbXO0Bob9XhHFS/kuLh+DcyeaBp+m+Bt291FX1Ksz2A0Q3ETNM34LFt7kTOBtMvjIQ==}
    engines: {node: '>= 12.0.0'}
    peerDependencies:
      '@aws-sdk/signature-v4-crt': ^3.79.0
    peerDependenciesMeta:
      '@aws-sdk/signature-v4-crt':
        optional: true
    dependencies:
      '@aws-sdk/protocol-http': 3.78.0
      '@aws-sdk/signature-v4': 3.78.0
      '@aws-sdk/types': 3.78.0
      '@aws-sdk/util-arn-parser': 3.55.0
      tslib: 2.4.0

  /@aws-sdk/signature-v4/3.78.0:
    resolution: {integrity: sha512-eePjRYuzKoi3VMr/lgrUEF1ytLeH4fA/NMCykr/uR6NMo4bSJA59KrFLYSM7SlWLRIyB0UvJqygVEvSxFluyDw==}
    engines: {node: '>= 12.0.0'}
    dependencies:
      '@aws-sdk/is-array-buffer': 3.55.0
      '@aws-sdk/types': 3.78.0
      '@aws-sdk/util-hex-encoding': 3.58.0
      '@aws-sdk/util-middleware': 3.78.0
      '@aws-sdk/util-uri-escape': 3.55.0
      tslib: 2.4.0

  /@aws-sdk/smithy-client/3.99.0:
    resolution: {integrity: sha512-N9xgCcwbOBZ4/WuROzlErExXV6+vFrFkNJzeBT31/avvrHXjxgxwQlMoXoQCfM8PyRuDuVSfZeoh1iIRfoxidA==}
    engines: {node: '>= 12.0.0'}
    dependencies:
      '@aws-sdk/middleware-stack': 3.78.0
      '@aws-sdk/types': 3.78.0
      tslib: 2.4.0

  /@aws-sdk/types/3.78.0:
    resolution: {integrity: sha512-I9PTlVNSbwhIgMfmDM5as1tqRIkVZunjVmfogb2WVVPp4CaX0Ll01S0FSMSLL9k6tcQLXqh45pFRjrxCl9WKdQ==}
    engines: {node: '>= 12.0.0'}

  /@aws-sdk/url-parser/3.78.0:
    resolution: {integrity: sha512-iQn2AjECUoJE0Ae9XtgHtGGKvUkvE8hhbktGopdj+zsPBe4WrBN2DgVxlKPPrBonG/YlcL1D7a5EXaujWSlUUw==}
    dependencies:
      '@aws-sdk/querystring-parser': 3.78.0
      '@aws-sdk/types': 3.78.0
      tslib: 2.4.0

  /@aws-sdk/util-arn-parser/3.55.0:
    resolution: {integrity: sha512-76KJxp4MRWufHYWys7DFl64znr5yeJ3AIQNAPCKKw1sP0hzO7p6Kx0PaJnw9x+CPSzOrT4NbuApL6/srYhKDGg==}
    engines: {node: '>= 12.0.0'}
    dependencies:
      tslib: 2.4.0

  /@aws-sdk/util-base64-browser/3.58.0:
    resolution: {integrity: sha512-0ebsXIZNpu/fup9OgsFPnRKfCFbuuI9PPRzvP6twzLxUB0c/aix6Co7LGHFKcRKHZdaykoJMXArf8eHj2Nzv1Q==}
    dependencies:
      tslib: 2.4.0

  /@aws-sdk/util-base64-node/3.55.0:
    resolution: {integrity: sha512-UQ/ZuNoAc8CFMpSiRYmevaTsuRKzLwulZTnM8LNlIt9Wx1tpNvqp80cfvVj7yySKROtEi20wq29h31dZf1eYNQ==}
    engines: {node: '>= 12.0.0'}
    dependencies:
      '@aws-sdk/util-buffer-from': 3.55.0
      tslib: 2.4.0

  /@aws-sdk/util-body-length-browser/3.55.0:
    resolution: {integrity: sha512-Ei2OCzXQw5N6ZkTMZbamUzc1z+z1R1Ja5tMEagz5BxuX4vWdBObT+uGlSzL8yvTbjoPjnxWA2aXyEqaUP3JS8Q==}
    dependencies:
      tslib: 2.4.0

  /@aws-sdk/util-body-length-node/3.55.0:
    resolution: {integrity: sha512-lU1d4I+9wJwydduXs0SxSfd+mHKjxeyd39VwOv6i2KSwWkPbji9UQqpflKLKw+r45jL7+xU/zfeTUg5Tt/3Gew==}
    engines: {node: '>= 12.0.0'}
    dependencies:
      tslib: 2.4.0

  /@aws-sdk/util-buffer-from/3.55.0:
    resolution: {integrity: sha512-uVzKG1UgvnV7XX2FPTylBujYMKBPBaq/qFBxfl0LVNfrty7YjpfieQxAe6yRLD+T0Kir/WDQwGvYC+tOYG3IGA==}
    engines: {node: '>= 12.0.0'}
    dependencies:
      '@aws-sdk/is-array-buffer': 3.55.0
      tslib: 2.4.0

  /@aws-sdk/util-config-provider/3.55.0:
    resolution: {integrity: sha512-30dzofQQfx6tp1jVZkZ0DGRsT0wwC15nEysKRiAcjncM64A0Cm6sra77d0os3vbKiKoPCI/lMsFr4o3533+qvQ==}
    engines: {node: '>= 12.0.0'}
    dependencies:
      tslib: 2.4.0

  /@aws-sdk/util-defaults-mode-browser/3.99.0:
    resolution: {integrity: sha512-qSYjUGuN8n7Q/zAi0tzU4BrU389jQosXtjp7eHpLATl0pKGpaHx6rJNwbiNhvBhBEfmSgqsJ09b4gZUpUezHEw==}
    engines: {node: '>= 10.0.0'}
    dependencies:
      '@aws-sdk/property-provider': 3.78.0
      '@aws-sdk/types': 3.78.0
      bowser: 2.11.0
      tslib: 2.4.0

  /@aws-sdk/util-defaults-mode-node/3.99.0:
    resolution: {integrity: sha512-8TUO0kEnQcgT1gAW9y9oO6a5gKhfEGEUeKidEgbTczEUrjr3aCXIC+p0DI5FJfImwPrTKXra8A22utDM92phWw==}
    engines: {node: '>= 10.0.0'}
    dependencies:
      '@aws-sdk/config-resolver': 3.80.0
      '@aws-sdk/credential-provider-imds': 3.81.0
      '@aws-sdk/node-config-provider': 3.80.0
      '@aws-sdk/property-provider': 3.78.0
      '@aws-sdk/types': 3.78.0
      tslib: 2.4.0

  /@aws-sdk/util-dynamodb/3.105.0:
    resolution: {integrity: sha512-y6WuhUDt3TIqitCxznyVYMkfs9r8QkR6jg0oEwzYekWg7qf9JTlpL51weslSxv1pJj1vrr6ZAsJob8qkluwTtg==}
    engines: {node: '>= 12.0.0'}
    dependencies:
      tslib: 2.4.0
    dev: false

  /@aws-sdk/util-format-url/3.78.0:
    resolution: {integrity: sha512-wdjt8ZAMyBrH/02QrQtB+S9cwtsBJ6bXRJ3XwL6z7L75nwTflKkzOQUS5Ie7HBf3j3JH0KhlqlEbf2nnM9jsPQ==}
    engines: {node: '>= 12.0.0'}
    dependencies:
      '@aws-sdk/querystring-builder': 3.78.0
      '@aws-sdk/types': 3.78.0
      tslib: 2.4.0
    dev: false

  /@aws-sdk/util-hex-encoding/3.58.0:
    resolution: {integrity: sha512-Rl+jXUzk/FJkOLYfUVYPhKa2aUmTpeobRP31l8IatQltSzDgLyRHO35f6UEs7Ztn5s1jbu/POatLAZ2WjbgVyg==}
    engines: {node: '>= 12.0.0'}
    dependencies:
      tslib: 2.4.0

  /@aws-sdk/util-locate-window/3.55.0:
    resolution: {integrity: sha512-0sPmK2JaJE2BbTcnvybzob/VrFKCXKfN4CUKcvn0yGg/me7Bz+vtzQRB3Xp+YSx+7OtWxzv63wsvHoAnXvgxgg==}
    engines: {node: '>= 12.0.0'}
    dependencies:
      tslib: 2.4.0

  /@aws-sdk/util-middleware/3.78.0:
    resolution: {integrity: sha512-Hi3wv2b0VogO4mzyeEaeU5KgIt4qeo0LXU5gS6oRrG0T7s2FyKbMBkJW3YDh/Y8fNwqArZ+/QQFujpP0PIKwkA==}
    engines: {node: '>= 12.0.0'}
    dependencies:
      tslib: 2.4.0

  /@aws-sdk/util-stream-browser/3.78.0:
    resolution: {integrity: sha512-EcThf/sJoD4NYTUNO/nehR57lqkOuL6btRoVnm4LGUR8XgQcJ/WMYYgxOMY8E81xXzRFX2ukRHRxL2xmQsbHDw==}
    dependencies:
      '@aws-sdk/types': 3.78.0
      tslib: 2.4.0

  /@aws-sdk/util-stream-node/3.78.0:
    resolution: {integrity: sha512-CHfX37ioUyamAnlS2p4Nq+4BBjCSlZolFkVyxtVJwzPBBksdvjW67nKG+SShR48RBPJ5LEzbgAaEXNRktCSf6w==}
    engines: {node: '>= 12.0.0'}
    dependencies:
      '@aws-sdk/types': 3.78.0
      tslib: 2.4.0

  /@aws-sdk/util-uri-escape/3.55.0:
    resolution: {integrity: sha512-mmdDLUpFCN2nkfwlLdOM54lTD528GiGSPN1qb8XtGLgZsJUmg3uJSFIN2lPeSbEwJB3NFjVas/rnQC48i7mV8w==}
    engines: {node: '>= 12.0.0'}
    dependencies:
      tslib: 2.4.0

  /@aws-sdk/util-user-agent-browser/3.78.0:
    resolution: {integrity: sha512-diGO/Bf4ggBOEnfD7lrrXaaXOwOXGz0bAJ0HhpizwEMlBld5zfDlWXjNpslh+8+u3EHRjPJQ16KGT6mp/Dm+aw==}
    dependencies:
      '@aws-sdk/types': 3.78.0
      bowser: 2.11.0
      tslib: 2.4.0

  /@aws-sdk/util-user-agent-node/3.80.0:
    resolution: {integrity: sha512-QV26qIXws1m6sZXg65NS+XrQ5NhAzbDVQLtEVE4nC39UN8fuieP6Uet/gZm9mlLI9hllwvcV7EfgBM3GSC7pZg==}
    engines: {node: '>= 12.0.0'}
    dependencies:
      '@aws-sdk/node-config-provider': 3.80.0
      '@aws-sdk/types': 3.78.0
      tslib: 2.4.0

  /@aws-sdk/util-utf8-browser/3.55.0:
    resolution: {integrity: sha512-ljzqJcyjfJpEVSIAxwtIS8xMRUly84BdjlBXyp6cu4G8TUufgjNS31LWdhyGhgmW5vYBNr+LTz0Kwf6J+ou7Ug==}
    dependencies:
      tslib: 2.4.0

  /@aws-sdk/util-utf8-node/3.55.0:
    resolution: {integrity: sha512-FsFm7GFaC7j0tlPEm/ri8bU2QCwFW5WKjxUg8lm1oWaxplCpKGUsmcfPJ4sw58GIoyoGu4QXBK60oCWosZYYdQ==}
    engines: {node: '>= 12.0.0'}
    dependencies:
      '@aws-sdk/util-buffer-from': 3.55.0
      tslib: 2.4.0

  /@aws-sdk/util-waiter/3.78.0:
    resolution: {integrity: sha512-8pWd0XiNOS8AkWQyac8VNEI+gz/cGWlC2TAE2CJp0rOK5XhvlcNBINai4D6TxQ+9foyJXLOI1b8nuXemekoG8A==}
    engines: {node: '>= 12.0.0'}
    dependencies:
      '@aws-sdk/abort-controller': 3.78.0
      '@aws-sdk/types': 3.78.0
      tslib: 2.4.0

  /@aws-sdk/xml-builder/3.55.0:
    resolution: {integrity: sha512-BH+i5S2FLprmfSeIuGy3UbNtEoJPVjh8arl5+LV3i2KY/+TmrS4yT8JtztDlDxHF0cMtNLZNO0KEPtsACS6SOg==}
    engines: {node: '>= 12.0.0'}
    dependencies:
      tslib: 2.4.0

  /@awsui/collection-hooks/1.0.25_react@17.0.2:
    resolution: {integrity: sha512-/FL0StdAKMBDrvPEB7MfMzTBGHbPtsWZY9BmcZqc4+WR7LVaPnBF90uN3brMPRQEJn8omEMSrZl6tVL9gtP51Q==}
    peerDependencies:
      react: ^16.8.0 || ^17.0.0
    dependencies:
      react: 17.0.2
    dev: true

  /@awsui/components-react/3.0.512_b3482aaf5744fc7c2aeb7941b0e0a78f:
    resolution: {integrity: sha512-dJYMFtjNuOuL7D4FukYFE2U3NIpGo06eXI8x5kILQg9enFOt3OlqfP0mKC7nN17uZn/utfnygM3WOkZkAul6ZA==}
    peerDependencies:
      react: ^16.8 || ^17 || ^18
      react-dom: ^16.8 || ^17 || ^18
    dependencies:
      '@awsui/collection-hooks': 1.0.25_react@17.0.2
      '@awsui/test-utils-core': 1.0.19
      '@awsui/theming-runtime': 1.0.7
      '@juggle/resize-observer': 3.3.1
      ace-builds: 1.5.3
      balanced-match: 1.0.2
      clsx: 1.1.1
      d3-scale: 2.2.2
      d3-shape: 1.3.7
      date-fns: 2.28.0
      mnth: 2.0.0
      react: 17.0.2
      react-dom: 17.0.2_react@17.0.2
      react-focus-lock: 2.8.1_b08e3c15324cbe90a6ff8fcd416c932c
      react-keyed-flatten-children: 1.3.0_react@17.0.2
      react-resizable: 1.11.1_react-dom@17.0.2+react@17.0.2
      react-transition-group: 4.4.2_react-dom@17.0.2+react@17.0.2
      react-virtual: 2.10.4_react@17.0.2
      tslib: 2.4.0
      weekstart: 1.1.0
    transitivePeerDependencies:
      - '@types/react'
    dev: true

  /@awsui/design-tokens/3.0.21:
    resolution: {integrity: sha512-HyBfMZKuq/DwW9VXIYRCuNHcQbVO9acGugfZk2GtzeYqdVZbQnnTeZHQKbmAdH97Uapb/D6nrSCbCLC0F9PTSg==}
    dev: true

  /@awsui/global-styles/1.0.14:
    resolution: {integrity: sha512-2YjLtjKFT/CDRf4D4AGUr2633VF9l5QRdzISYkdlp+IMpPsQFLFgf3/+jTECXhP/o/gFKapBUQz0vQ4yJ5miKg==}
    dev: true

  /@awsui/test-utils-core/1.0.19:
    resolution: {integrity: sha512-bJTwZ6jLBjld0ZC9Djv7GouRUpSxADOtvLehxiBcPIzqInP51fIBZKvFZ2Ev+KL2hOZVCbaOGqN6+c74pCYFww==}
    dependencies:
      css-selector-tokenizer: 0.8.0
      css.escape: 1.5.1
    dev: true

  /@awsui/theming-runtime/1.0.7:
    resolution: {integrity: sha512-QJkQW46EqkkZLw0lUxgz5xvXcFtcC3cgfgcBOMfNPtknmxwW/GBdmGiGl7ddmMMtBdjGsMcMn6UDXebOmlxBaA==}
    dependencies:
      tslib: 2.4.0
    dev: true

  /@azure/abort-controller/1.1.0:
    resolution: {integrity: sha512-TrRLIoSQVzfAJX9H1JeFjzAoDGcoK1IYX1UImfceTZpsyYfWr09Ss1aHW1y5TrrR3iq6RZLBwJ3E24uwPhwahw==}
    engines: {node: '>=12.0.0'}
    dependencies:
      tslib: 2.4.0
    dev: false

  /@azure/core-asynciterator-polyfill/1.0.2:
    resolution: {integrity: sha512-3rkP4LnnlWawl0LZptJOdXNrT/fHp2eQMadoasa6afspXdpGrtPZuAQc2PD0cpgyuoXtUWyC3tv7xfntjGS5Dw==}
    engines: {node: '>=12.0.0'}
    dev: false

  /@azure/core-auth/1.3.2:
    resolution: {integrity: sha512-7CU6DmCHIZp5ZPiZ9r3J17lTKMmYsm/zGvNkjArQwPkrLlZ1TZ+EUYfGgh2X31OLMVAQCTJZW4cXHJi02EbJnA==}
    engines: {node: '>=12.0.0'}
    dependencies:
      '@azure/abort-controller': 1.1.0
      tslib: 2.4.0
    dev: false

  /@azure/core-http/1.2.6:
    resolution: {integrity: sha512-odtH7UMKtekc5YQ86xg9GlVHNXR6pq2JgJ5FBo7/jbOjNGdBqcrIVrZx2bevXVJz/uUTSx6vUf62gzTXTfqYSQ==}
    engines: {node: '>=8.0.0'}
    dependencies:
      '@azure/abort-controller': 1.1.0
      '@azure/core-asynciterator-polyfill': 1.0.2
      '@azure/core-auth': 1.3.2
      '@azure/core-tracing': 1.0.0-preview.11
      '@azure/logger': 1.0.3
      '@types/node-fetch': 2.6.1
      '@types/tunnel': 0.0.1
      form-data: 3.0.1
      node-fetch: 2.6.7
      process: 0.11.10
      tough-cookie: 4.0.0
      tslib: 2.4.0
      tunnel: 0.0.6
      uuid: 8.3.2
      xml2js: 0.4.23
    transitivePeerDependencies:
      - encoding
    dev: false

  /@azure/core-lro/1.0.5:
    resolution: {integrity: sha512-0EFCFZxARrIoLWMIRt4vuqconRVIO2Iin7nFBfJiYCCbKp5eEmxutNk8uqudPmG0XFl5YqlVh68/al/vbE5OOg==}
    engines: {node: '>=8.0.0'}
    dependencies:
      '@azure/abort-controller': 1.1.0
      '@azure/core-http': 1.2.6
      '@azure/core-tracing': 1.0.0-preview.11
      events: 3.3.0
      tslib: 2.4.0
    transitivePeerDependencies:
      - encoding
    dev: false

  /@azure/core-paging/1.3.0:
    resolution: {integrity: sha512-H6Tg9eBm0brHqLy0OSAGzxIh1t4UL8eZVrSUMJ60Ra9cwq2pOskFqVpz2pYoHDsBY1jZ4V/P8LRGb5D5pmC6rg==}
    engines: {node: '>=12.0.0'}
    dependencies:
      tslib: 2.4.0
    dev: false

  /@azure/core-tracing/1.0.0-preview.11:
    resolution: {integrity: sha512-frF0pJc9HTmKncVokhBxCqipjbql02DThQ1ZJ9wLi7SDMLdPAFyDI5xZNzX5guLz+/DtPkY+SGK2li9FIXqshQ==}
    engines: {node: '>=8.0.0'}
    dependencies:
      '@opencensus/web-types': 0.0.7
      '@opentelemetry/api': 1.0.0-rc.0
      tslib: 2.4.0
    dev: false

  /@azure/core-tracing/1.0.0-preview.7:
    resolution: {integrity: sha512-pkFCw6OiJrpR+aH1VQe6DYm3fK2KWCC5Jf3m/Pv1RxF08M1Xm08RCyQ5Qe0YyW5L16yYT2nnV48krVhYZ6SGFA==}
    dependencies:
      '@opencensus/web-types': 0.0.7
      '@opentelemetry/types': 0.2.0
      tslib: 1.14.1
    dev: false

  /@azure/core-tracing/1.0.0-preview.9:
    resolution: {integrity: sha512-zczolCLJ5QG42AEPQ+Qg9SRYNUyB+yZ5dzof4YEc+dyWczO9G2sBqbAjLB7IqrsdHN2apkiB2oXeDKCsq48jug==}
    engines: {node: '>=8.0.0'}
    dependencies:
      '@opencensus/web-types': 0.0.7
      '@opentelemetry/api': 0.10.2
      tslib: 2.4.0
    dev: false

  /@azure/identity/1.0.3:
    resolution: {integrity: sha512-yWoOL3WjbD1sAYHdx4buFCGd9mCIHGzlTHgkhhLrmMpBztsfp9ejo5LRPYIV2Za4otfJzPL4kH/vnSLTS/4WYA==}
    dependencies:
      '@azure/core-http': 1.2.6
      '@azure/core-tracing': 1.0.0-preview.7
      '@azure/logger': 1.0.3
      '@opentelemetry/types': 0.2.0
      events: 3.3.0
      jws: 3.2.2
      msal: 1.4.16
      qs: 6.10.3
      tslib: 1.14.1
      uuid: 3.4.0
    transitivePeerDependencies:
      - encoding
    dev: false

  /@azure/logger/1.0.3:
    resolution: {integrity: sha512-aK4s3Xxjrx3daZr3VylxejK3vG5ExXck5WOHDJ8in/k9AqlfIyFMMT1uG7u8mNjX+QRILTIn0/Xgschfh/dQ9g==}
    engines: {node: '>=12.0.0'}
    dependencies:
      tslib: 2.4.0
    dev: false

  /@azure/storage-blob/12.3.0:
    resolution: {integrity: sha512-nCySzNfm782pEW3sg9GHj1zE4gBeVVMeEBdWb4MefifrCwQQOoz5cXZTNFiUJAJqAO+/72r2UjZcUwHk/QmzkA==}
    dependencies:
      '@azure/abort-controller': 1.1.0
      '@azure/core-http': 1.2.6
      '@azure/core-lro': 1.0.5
      '@azure/core-paging': 1.3.0
      '@azure/core-tracing': 1.0.0-preview.9
      '@azure/logger': 1.0.3
      '@opentelemetry/api': 0.10.2
      events: 3.3.0
      tslib: 2.4.0
    transitivePeerDependencies:
      - encoding
    dev: false

  /@babel/code-frame/7.16.7:
    resolution: {integrity: sha512-iAXqUn8IIeBTNd72xsFlgaXHkMBMt6y4HJp1tIaK465CWLT/fG1aqB7ykr95gHHmlBdGbFeWWfyB4NJJ0nmeIg==}
    engines: {node: '>=6.9.0'}
    dependencies:
      '@babel/highlight': 7.17.12

  /@babel/compat-data/7.17.10:
    resolution: {integrity: sha512-GZt/TCsG70Ms19gfZO1tM4CVnXsPgEPBCpJu+Qz3L0LUDsY5nZqFZglIoPC1kIYOtNBZlrnFT+klg12vFGZXrw==}
    engines: {node: '>=6.9.0'}
    dev: true

  /@babel/core/7.18.2:
    resolution: {integrity: sha512-A8pri1YJiC5UnkdrWcmfZTJTV85b4UXTAfImGmCfYmax4TR9Cw8sDS0MOk++Gp2mE/BefVJ5nwy5yzqNJbP/DQ==}
    engines: {node: '>=6.9.0'}
    dependencies:
      '@ampproject/remapping': 2.2.0
      '@babel/code-frame': 7.16.7
      '@babel/generator': 7.18.2
      '@babel/helper-compilation-targets': 7.18.2_@babel+core@7.18.2
      '@babel/helper-module-transforms': 7.18.0
      '@babel/helpers': 7.18.2
      '@babel/parser': 7.18.4
      '@babel/template': 7.16.7
      '@babel/traverse': 7.18.2
      '@babel/types': 7.18.4
      convert-source-map: 1.8.0
      debug: 4.3.4
      gensync: 1.0.0-beta.2
      json5: 2.2.1
      semver: 6.3.0
    transitivePeerDependencies:
      - supports-color
    dev: true

  /@babel/generator/7.18.2:
    resolution: {integrity: sha512-W1lG5vUwFvfMd8HVXqdfbuG7RuaSrTCCD8cl8fP8wOivdbtbIg2Db3IWUcgvfxKbbn6ZBGYRW/Zk1MIwK49mgw==}
    engines: {node: '>=6.9.0'}
    dependencies:
      '@babel/types': 7.18.4
      '@jridgewell/gen-mapping': 0.3.1
      jsesc: 2.5.2
    dev: true

  /@babel/helper-annotate-as-pure/7.16.7:
    resolution: {integrity: sha512-s6t2w/IPQVTAET1HitoowRGXooX8mCgtuP5195wD/QJPV6wYjpujCGF7JuMODVX2ZAJOf1GT6DT9MHEZvLOFSw==}
    engines: {node: '>=6.9.0'}
    dependencies:
      '@babel/types': 7.18.4
    dev: true

  /@babel/helper-builder-binary-assignment-operator-visitor/7.16.7:
    resolution: {integrity: sha512-C6FdbRaxYjwVu/geKW4ZeQ0Q31AftgRcdSnZ5/jsH6BzCJbtvXvhpfkbkThYSuutZA7nCXpPR6AD9zd1dprMkA==}
    engines: {node: '>=6.9.0'}
    dependencies:
      '@babel/helper-explode-assignable-expression': 7.16.7
      '@babel/types': 7.18.4
    dev: true

  /@babel/helper-compilation-targets/7.18.2_@babel+core@7.18.2:
    resolution: {integrity: sha512-s1jnPotJS9uQnzFtiZVBUxe67CuBa679oWFHpxYYnTpRL/1ffhyX44R9uYiXoa/pLXcY9H2moJta0iaanlk/rQ==}
    engines: {node: '>=6.9.0'}
    peerDependencies:
      '@babel/core': ^7.0.0
    dependencies:
      '@babel/compat-data': 7.17.10
      '@babel/core': 7.18.2
      '@babel/helper-validator-option': 7.16.7
      browserslist: 4.20.3
      semver: 6.3.0
    dev: true

  /@babel/helper-create-class-features-plugin/7.18.0_@babel+core@7.18.2:
    resolution: {integrity: sha512-Kh8zTGR9de3J63e5nS0rQUdRs/kbtwoeQQ0sriS0lItjC96u8XXZN6lKpuyWd2coKSU13py/y+LTmThLuVX0Pg==}
    engines: {node: '>=6.9.0'}
    peerDependencies:
      '@babel/core': ^7.0.0
    dependencies:
      '@babel/core': 7.18.2
      '@babel/helper-annotate-as-pure': 7.16.7
      '@babel/helper-environment-visitor': 7.18.2
      '@babel/helper-function-name': 7.17.9
      '@babel/helper-member-expression-to-functions': 7.17.7
      '@babel/helper-optimise-call-expression': 7.16.7
      '@babel/helper-replace-supers': 7.18.2
      '@babel/helper-split-export-declaration': 7.16.7
    transitivePeerDependencies:
      - supports-color
    dev: true

  /@babel/helper-create-regexp-features-plugin/7.17.12_@babel+core@7.18.2:
    resolution: {integrity: sha512-b2aZrV4zvutr9AIa6/gA3wsZKRwTKYoDxYiFKcESS3Ug2GTXzwBEvMuuFLhCQpEnRXs1zng4ISAXSUxxKBIcxw==}
    engines: {node: '>=6.9.0'}
    peerDependencies:
      '@babel/core': ^7.0.0
    dependencies:
      '@babel/core': 7.18.2
      '@babel/helper-annotate-as-pure': 7.16.7
      regexpu-core: 5.0.1
    dev: true

  /@babel/helper-define-polyfill-provider/0.3.1_@babel+core@7.18.2:
    resolution: {integrity: sha512-J9hGMpJQmtWmj46B3kBHmL38UhJGhYX7eqkcq+2gsstyYt341HmPeWspihX43yVRA0mS+8GGk2Gckc7bY/HCmA==}
    peerDependencies:
      '@babel/core': ^7.4.0-0
    dependencies:
      '@babel/core': 7.18.2
      '@babel/helper-compilation-targets': 7.18.2_@babel+core@7.18.2
      '@babel/helper-module-imports': 7.16.7
      '@babel/helper-plugin-utils': 7.17.12
      '@babel/traverse': 7.18.2
      debug: 4.3.4
      lodash.debounce: 4.0.8
      resolve: 1.22.0
      semver: 6.3.0
    transitivePeerDependencies:
      - supports-color
    dev: true

  /@babel/helper-environment-visitor/7.18.2:
    resolution: {integrity: sha512-14GQKWkX9oJzPiQQ7/J36FTXcD4kSp8egKjO9nINlSKiHITRA9q/R74qu8S9xlc/b/yjsJItQUeeh3xnGN0voQ==}
    engines: {node: '>=6.9.0'}
    dev: true

  /@babel/helper-explode-assignable-expression/7.16.7:
    resolution: {integrity: sha512-KyUenhWMC8VrxzkGP0Jizjo4/Zx+1nNZhgocs+gLzyZyB8SHidhoq9KK/8Ato4anhwsivfkBLftky7gvzbZMtQ==}
    engines: {node: '>=6.9.0'}
    dependencies:
      '@babel/types': 7.18.4
    dev: true

  /@babel/helper-function-name/7.17.9:
    resolution: {integrity: sha512-7cRisGlVtiVqZ0MW0/yFB4atgpGLWEHUVYnb448hZK4x+vih0YO5UoS11XIYtZYqHd0dIPMdUSv8q5K4LdMnIg==}
    engines: {node: '>=6.9.0'}
    dependencies:
      '@babel/template': 7.16.7
      '@babel/types': 7.18.4
    dev: true

  /@babel/helper-hoist-variables/7.16.7:
    resolution: {integrity: sha512-m04d/0Op34H5v7pbZw6pSKP7weA6lsMvfiIAMeIvkY/R4xQtBSMFEigu9QTZ2qB/9l22vsxtM8a+Q8CzD255fg==}
    engines: {node: '>=6.9.0'}
    dependencies:
      '@babel/types': 7.18.4
    dev: true

  /@babel/helper-member-expression-to-functions/7.17.7:
    resolution: {integrity: sha512-thxXgnQ8qQ11W2wVUObIqDL4p148VMxkt5T/qpN5k2fboRyzFGFmKsTGViquyM5QHKUy48OZoca8kw4ajaDPyw==}
    engines: {node: '>=6.9.0'}
    dependencies:
      '@babel/types': 7.18.4
    dev: true

  /@babel/helper-module-imports/7.16.7:
    resolution: {integrity: sha512-LVtS6TqjJHFc+nYeITRo6VLXve70xmq7wPhWTqDJusJEgGmkAACWwMiTNrvfoQo6hEhFwAIixNkvB0jPXDL8Wg==}
    engines: {node: '>=6.9.0'}
    dependencies:
      '@babel/types': 7.18.4
    dev: true

  /@babel/helper-module-transforms/7.18.0:
    resolution: {integrity: sha512-kclUYSUBIjlvnzN2++K9f2qzYKFgjmnmjwL4zlmU5f8ZtzgWe8s0rUPSTGy2HmK4P8T52MQsS+HTQAgZd3dMEA==}
    engines: {node: '>=6.9.0'}
    dependencies:
      '@babel/helper-environment-visitor': 7.18.2
      '@babel/helper-module-imports': 7.16.7
      '@babel/helper-simple-access': 7.18.2
      '@babel/helper-split-export-declaration': 7.16.7
      '@babel/helper-validator-identifier': 7.16.7
      '@babel/template': 7.16.7
      '@babel/traverse': 7.18.2
      '@babel/types': 7.18.4
    transitivePeerDependencies:
      - supports-color
    dev: true

  /@babel/helper-optimise-call-expression/7.16.7:
    resolution: {integrity: sha512-EtgBhg7rd/JcnpZFXpBy0ze1YRfdm7BnBX4uKMBd3ixa3RGAE002JZB66FJyNH7g0F38U05pXmA5P8cBh7z+1w==}
    engines: {node: '>=6.9.0'}
    dependencies:
      '@babel/types': 7.18.4
    dev: true

  /@babel/helper-plugin-utils/7.17.12:
    resolution: {integrity: sha512-JDkf04mqtN3y4iAbO1hv9U2ARpPyPL1zqyWs/2WG1pgSq9llHFjStX5jdxb84himgJm+8Ng+x0oiWF/nw/XQKA==}
    engines: {node: '>=6.9.0'}
    dev: true

  /@babel/helper-remap-async-to-generator/7.16.8:
    resolution: {integrity: sha512-fm0gH7Flb8H51LqJHy3HJ3wnE1+qtYR2A99K06ahwrawLdOFsCEWjZOrYricXJHoPSudNKxrMBUPEIPxiIIvBw==}
    engines: {node: '>=6.9.0'}
    dependencies:
      '@babel/helper-annotate-as-pure': 7.16.7
      '@babel/helper-wrap-function': 7.16.8
      '@babel/types': 7.18.4
    transitivePeerDependencies:
      - supports-color
    dev: true

  /@babel/helper-replace-supers/7.18.2:
    resolution: {integrity: sha512-XzAIyxx+vFnrOxiQrToSUOzUOn0e1J2Li40ntddek1Y69AXUTXoDJ40/D5RdjFu7s7qHiaeoTiempZcbuVXh2Q==}
    engines: {node: '>=6.9.0'}
    dependencies:
      '@babel/helper-environment-visitor': 7.18.2
      '@babel/helper-member-expression-to-functions': 7.17.7
      '@babel/helper-optimise-call-expression': 7.16.7
      '@babel/traverse': 7.18.2
      '@babel/types': 7.18.4
    transitivePeerDependencies:
      - supports-color
    dev: true

  /@babel/helper-simple-access/7.18.2:
    resolution: {integrity: sha512-7LIrjYzndorDY88MycupkpQLKS1AFfsVRm2k/9PtKScSy5tZq0McZTj+DiMRynboZfIqOKvo03pmhTaUgiD6fQ==}
    engines: {node: '>=6.9.0'}
    dependencies:
      '@babel/types': 7.18.4
    dev: true

  /@babel/helper-skip-transparent-expression-wrappers/7.16.0:
    resolution: {integrity: sha512-+il1gTy0oHwUsBQZyJvukbB4vPMdcYBrFHa0Uc4AizLxbq6BOYC51Rv4tWocX9BLBDLZ4kc6qUFpQ6HRgL+3zw==}
    engines: {node: '>=6.9.0'}
    dependencies:
      '@babel/types': 7.18.4
    dev: true

  /@babel/helper-split-export-declaration/7.16.7:
    resolution: {integrity: sha512-xbWoy/PFoxSWazIToT9Sif+jJTlrMcndIsaOKvTA6u7QEo7ilkRZpjew18/W3c7nm8fXdUDXh02VXTbZ0pGDNw==}
    engines: {node: '>=6.9.0'}
    dependencies:
      '@babel/types': 7.18.4
    dev: true

  /@babel/helper-validator-identifier/7.16.7:
    resolution: {integrity: sha512-hsEnFemeiW4D08A5gUAZxLBTXpZ39P+a+DGDsHw1yxqyQ/jzFEnxf5uTEGp+3bzAbNOxU1paTgYS4ECU/IgfDw==}
    engines: {node: '>=6.9.0'}

  /@babel/helper-validator-option/7.16.7:
    resolution: {integrity: sha512-TRtenOuRUVo9oIQGPC5G9DgK4743cdxvtOw0weQNpZXaS16SCBi5MNjZF8vba3ETURjZpTbVn7Vvcf2eAwFozQ==}
    engines: {node: '>=6.9.0'}
    dev: true

  /@babel/helper-wrap-function/7.16.8:
    resolution: {integrity: sha512-8RpyRVIAW1RcDDGTA+GpPAwV22wXCfKOoM9bet6TLkGIFTkRQSkH1nMQ5Yet4MpoXe1ZwHPVtNasc2w0uZMqnw==}
    engines: {node: '>=6.9.0'}
    dependencies:
      '@babel/helper-function-name': 7.17.9
      '@babel/template': 7.16.7
      '@babel/traverse': 7.18.2
      '@babel/types': 7.18.4
    transitivePeerDependencies:
      - supports-color
    dev: true

  /@babel/helpers/7.18.2:
    resolution: {integrity: sha512-j+d+u5xT5utcQSzrh9p+PaJX94h++KN+ng9b9WEJq7pkUPAd61FGqhjuUEdfknb3E/uDBb7ruwEeKkIxNJPIrg==}
    engines: {node: '>=6.9.0'}
    dependencies:
      '@babel/template': 7.16.7
      '@babel/traverse': 7.18.2
      '@babel/types': 7.18.4
    transitivePeerDependencies:
      - supports-color
    dev: true

  /@babel/highlight/7.17.12:
    resolution: {integrity: sha512-7yykMVF3hfZY2jsHZEEgLc+3x4o1O+fYyULu11GynEUQNwB6lua+IIQn1FiJxNucd5UlyJryrwsOh8PL9Sn8Qg==}
    engines: {node: '>=6.9.0'}
    dependencies:
      '@babel/helper-validator-identifier': 7.16.7
      chalk: 2.4.2
      js-tokens: 4.0.0

  /@babel/parser/7.16.4:
    resolution: {integrity: sha512-6V0qdPUaiVHH3RtZeLIsc+6pDhbYzHR8ogA8w+f+Wc77DuXto19g2QUwveINoS34Uw+W8/hQDGJCx+i4n7xcng==}
    engines: {node: '>=6.0.0'}
    hasBin: true
    dev: true

  /@babel/parser/7.18.4:
    resolution: {integrity: sha512-FDge0dFazETFcxGw/EXzOkN8uJp0PC7Qbm+Pe9T+av2zlBpOgunFHkQPPn+eRuClU73JF+98D531UgayY89tow==}
    engines: {node: '>=6.0.0'}
    hasBin: true
    dev: true

  /@babel/plugin-bugfix-safari-id-destructuring-collision-in-function-expression/7.17.12_@babel+core@7.18.2:
    resolution: {integrity: sha512-xCJQXl4EeQ3J9C4yOmpTrtVGmzpm2iSzyxbkZHw7UCnZBftHpF/hpII80uWVyVrc40ytIClHjgWGTG1g/yB+aw==}
    engines: {node: '>=6.9.0'}
    peerDependencies:
      '@babel/core': ^7.0.0
    dependencies:
      '@babel/core': 7.18.2
      '@babel/helper-plugin-utils': 7.17.12
    dev: true

  /@babel/plugin-bugfix-v8-spread-parameters-in-optional-chaining/7.17.12_@babel+core@7.18.2:
    resolution: {integrity: sha512-/vt0hpIw0x4b6BLKUkwlvEoiGZYYLNZ96CzyHYPbtG2jZGz6LBe7/V+drYrc/d+ovrF9NBi0pmtvmNb/FsWtRQ==}
    engines: {node: '>=6.9.0'}
    peerDependencies:
      '@babel/core': ^7.13.0
    dependencies:
      '@babel/core': 7.18.2
      '@babel/helper-plugin-utils': 7.17.12
      '@babel/helper-skip-transparent-expression-wrappers': 7.16.0
      '@babel/plugin-proposal-optional-chaining': 7.17.12_@babel+core@7.18.2
    dev: true

  /@babel/plugin-proposal-async-generator-functions/7.17.12_@babel+core@7.18.2:
    resolution: {integrity: sha512-RWVvqD1ooLKP6IqWTA5GyFVX2isGEgC5iFxKzfYOIy/QEFdxYyCybBDtIGjipHpb9bDWHzcqGqFakf+mVmBTdQ==}
    engines: {node: '>=6.9.0'}
    peerDependencies:
      '@babel/core': ^7.0.0-0
    dependencies:
      '@babel/core': 7.18.2
      '@babel/helper-plugin-utils': 7.17.12
      '@babel/helper-remap-async-to-generator': 7.16.8
      '@babel/plugin-syntax-async-generators': 7.8.4_@babel+core@7.18.2
    transitivePeerDependencies:
      - supports-color
    dev: true

  /@babel/plugin-proposal-class-properties/7.17.12_@babel+core@7.18.2:
    resolution: {integrity: sha512-U0mI9q8pW5Q9EaTHFPwSVusPMV/DV9Mm8p7csqROFLtIE9rBF5piLqyrBGigftALrBcsBGu4m38JneAe7ZDLXw==}
    engines: {node: '>=6.9.0'}
    peerDependencies:
      '@babel/core': ^7.0.0-0
    dependencies:
      '@babel/core': 7.18.2
      '@babel/helper-create-class-features-plugin': 7.18.0_@babel+core@7.18.2
      '@babel/helper-plugin-utils': 7.17.12
    transitivePeerDependencies:
      - supports-color
    dev: true

  /@babel/plugin-proposal-class-static-block/7.18.0_@babel+core@7.18.2:
    resolution: {integrity: sha512-t+8LsRMMDE74c6sV7KShIw13sqbqd58tlqNrsWoWBTIMw7SVQ0cZ905wLNS/FBCy/3PyooRHLFFlfrUNyyz5lA==}
    engines: {node: '>=6.9.0'}
    peerDependencies:
      '@babel/core': ^7.12.0
    dependencies:
      '@babel/core': 7.18.2
      '@babel/helper-create-class-features-plugin': 7.18.0_@babel+core@7.18.2
      '@babel/helper-plugin-utils': 7.17.12
      '@babel/plugin-syntax-class-static-block': 7.14.5_@babel+core@7.18.2
    transitivePeerDependencies:
      - supports-color
    dev: true

  /@babel/plugin-proposal-dynamic-import/7.16.7_@babel+core@7.18.2:
    resolution: {integrity: sha512-I8SW9Ho3/8DRSdmDdH3gORdyUuYnk1m4cMxUAdu5oy4n3OfN8flDEH+d60iG7dUfi0KkYwSvoalHzzdRzpWHTg==}
    engines: {node: '>=6.9.0'}
    peerDependencies:
      '@babel/core': ^7.0.0-0
    dependencies:
      '@babel/core': 7.18.2
      '@babel/helper-plugin-utils': 7.17.12
      '@babel/plugin-syntax-dynamic-import': 7.8.3_@babel+core@7.18.2
    dev: true

  /@babel/plugin-proposal-export-namespace-from/7.17.12_@babel+core@7.18.2:
    resolution: {integrity: sha512-j7Ye5EWdwoXOpRmo5QmRyHPsDIe6+u70ZYZrd7uz+ebPYFKfRcLcNu3Ro0vOlJ5zuv8rU7xa+GttNiRzX56snQ==}
    engines: {node: '>=6.9.0'}
    peerDependencies:
      '@babel/core': ^7.0.0-0
    dependencies:
      '@babel/core': 7.18.2
      '@babel/helper-plugin-utils': 7.17.12
      '@babel/plugin-syntax-export-namespace-from': 7.8.3_@babel+core@7.18.2
    dev: true

  /@babel/plugin-proposal-json-strings/7.17.12_@babel+core@7.18.2:
    resolution: {integrity: sha512-rKJ+rKBoXwLnIn7n6o6fulViHMrOThz99ybH+hKHcOZbnN14VuMnH9fo2eHE69C8pO4uX1Q7t2HYYIDmv8VYkg==}
    engines: {node: '>=6.9.0'}
    peerDependencies:
      '@babel/core': ^7.0.0-0
    dependencies:
      '@babel/core': 7.18.2
      '@babel/helper-plugin-utils': 7.17.12
      '@babel/plugin-syntax-json-strings': 7.8.3_@babel+core@7.18.2
    dev: true

  /@babel/plugin-proposal-logical-assignment-operators/7.17.12_@babel+core@7.18.2:
    resolution: {integrity: sha512-EqFo2s1Z5yy+JeJu7SFfbIUtToJTVlC61/C7WLKDntSw4Sz6JNAIfL7zQ74VvirxpjB5kz/kIx0gCcb+5OEo2Q==}
    engines: {node: '>=6.9.0'}
    peerDependencies:
      '@babel/core': ^7.0.0-0
    dependencies:
      '@babel/core': 7.18.2
      '@babel/helper-plugin-utils': 7.17.12
      '@babel/plugin-syntax-logical-assignment-operators': 7.10.4_@babel+core@7.18.2
    dev: true

  /@babel/plugin-proposal-nullish-coalescing-operator/7.17.12_@babel+core@7.18.2:
    resolution: {integrity: sha512-ws/g3FSGVzv+VH86+QvgtuJL/kR67xaEIF2x0iPqdDfYW6ra6JF3lKVBkWynRLcNtIC1oCTfDRVxmm2mKzy+ag==}
    engines: {node: '>=6.9.0'}
    peerDependencies:
      '@babel/core': ^7.0.0-0
    dependencies:
      '@babel/core': 7.18.2
      '@babel/helper-plugin-utils': 7.17.12
      '@babel/plugin-syntax-nullish-coalescing-operator': 7.8.3_@babel+core@7.18.2
    dev: true

  /@babel/plugin-proposal-numeric-separator/7.16.7_@babel+core@7.18.2:
    resolution: {integrity: sha512-vQgPMknOIgiuVqbokToyXbkY/OmmjAzr/0lhSIbG/KmnzXPGwW/AdhdKpi+O4X/VkWiWjnkKOBiqJrTaC98VKw==}
    engines: {node: '>=6.9.0'}
    peerDependencies:
      '@babel/core': ^7.0.0-0
    dependencies:
      '@babel/core': 7.18.2
      '@babel/helper-plugin-utils': 7.17.12
      '@babel/plugin-syntax-numeric-separator': 7.10.4_@babel+core@7.18.2
    dev: true

  /@babel/plugin-proposal-object-rest-spread/7.18.0_@babel+core@7.18.2:
    resolution: {integrity: sha512-nbTv371eTrFabDfHLElkn9oyf9VG+VKK6WMzhY2o4eHKaG19BToD9947zzGMO6I/Irstx9d8CwX6njPNIAR/yw==}
    engines: {node: '>=6.9.0'}
    peerDependencies:
      '@babel/core': ^7.0.0-0
    dependencies:
      '@babel/compat-data': 7.17.10
      '@babel/core': 7.18.2
      '@babel/helper-compilation-targets': 7.18.2_@babel+core@7.18.2
      '@babel/helper-plugin-utils': 7.17.12
      '@babel/plugin-syntax-object-rest-spread': 7.8.3_@babel+core@7.18.2
      '@babel/plugin-transform-parameters': 7.17.12_@babel+core@7.18.2
    dev: true

  /@babel/plugin-proposal-optional-catch-binding/7.16.7_@babel+core@7.18.2:
    resolution: {integrity: sha512-eMOH/L4OvWSZAE1VkHbr1vckLG1WUcHGJSLqqQwl2GaUqG6QjddvrOaTUMNYiv77H5IKPMZ9U9P7EaHwvAShfA==}
    engines: {node: '>=6.9.0'}
    peerDependencies:
      '@babel/core': ^7.0.0-0
    dependencies:
      '@babel/core': 7.18.2
      '@babel/helper-plugin-utils': 7.17.12
      '@babel/plugin-syntax-optional-catch-binding': 7.8.3_@babel+core@7.18.2
    dev: true

  /@babel/plugin-proposal-optional-chaining/7.17.12_@babel+core@7.18.2:
    resolution: {integrity: sha512-7wigcOs/Z4YWlK7xxjkvaIw84vGhDv/P1dFGQap0nHkc8gFKY/r+hXc8Qzf5k1gY7CvGIcHqAnOagVKJJ1wVOQ==}
    engines: {node: '>=6.9.0'}
    peerDependencies:
      '@babel/core': ^7.0.0-0
    dependencies:
      '@babel/core': 7.18.2
      '@babel/helper-plugin-utils': 7.17.12
      '@babel/helper-skip-transparent-expression-wrappers': 7.16.0
      '@babel/plugin-syntax-optional-chaining': 7.8.3_@babel+core@7.18.2
    dev: true

  /@babel/plugin-proposal-private-methods/7.17.12_@babel+core@7.18.2:
    resolution: {integrity: sha512-SllXoxo19HmxhDWm3luPz+cPhtoTSKLJE9PXshsfrOzBqs60QP0r8OaJItrPhAj0d7mZMnNF0Y1UUggCDgMz1A==}
    engines: {node: '>=6.9.0'}
    peerDependencies:
      '@babel/core': ^7.0.0-0
    dependencies:
      '@babel/core': 7.18.2
      '@babel/helper-create-class-features-plugin': 7.18.0_@babel+core@7.18.2
      '@babel/helper-plugin-utils': 7.17.12
    transitivePeerDependencies:
      - supports-color
    dev: true

  /@babel/plugin-proposal-private-property-in-object/7.17.12_@babel+core@7.18.2:
    resolution: {integrity: sha512-/6BtVi57CJfrtDNKfK5b66ydK2J5pXUKBKSPD2G1whamMuEnZWgoOIfO8Vf9F/DoD4izBLD/Au4NMQfruzzykg==}
    engines: {node: '>=6.9.0'}
    peerDependencies:
      '@babel/core': ^7.0.0-0
    dependencies:
      '@babel/core': 7.18.2
      '@babel/helper-annotate-as-pure': 7.16.7
      '@babel/helper-create-class-features-plugin': 7.18.0_@babel+core@7.18.2
      '@babel/helper-plugin-utils': 7.17.12
      '@babel/plugin-syntax-private-property-in-object': 7.14.5_@babel+core@7.18.2
    transitivePeerDependencies:
      - supports-color
    dev: true

  /@babel/plugin-proposal-unicode-property-regex/7.17.12_@babel+core@7.18.2:
    resolution: {integrity: sha512-Wb9qLjXf3ZazqXA7IvI7ozqRIXIGPtSo+L5coFmEkhTQK18ao4UDDD0zdTGAarmbLj2urpRwrc6893cu5Bfh0A==}
    engines: {node: '>=4'}
    peerDependencies:
      '@babel/core': ^7.0.0-0
    dependencies:
      '@babel/core': 7.18.2
      '@babel/helper-create-regexp-features-plugin': 7.17.12_@babel+core@7.18.2
      '@babel/helper-plugin-utils': 7.17.12
    dev: true

  /@babel/plugin-syntax-async-generators/7.8.4_@babel+core@7.18.2:
    resolution: {integrity: sha512-tycmZxkGfZaxhMRbXlPXuVFpdWlXpir2W4AMhSJgRKzk/eDlIXOhb2LHWoLpDF7TEHylV5zNhykX6KAgHJmTNw==}
    peerDependencies:
      '@babel/core': ^7.0.0-0
    dependencies:
      '@babel/core': 7.18.2
      '@babel/helper-plugin-utils': 7.17.12
    dev: true

  /@babel/plugin-syntax-bigint/7.8.3_@babel+core@7.18.2:
    resolution: {integrity: sha512-wnTnFlG+YxQm3vDxpGE57Pj0srRU4sHE/mDkt1qv2YJJSeUAec2ma4WLUnUPeKjyrfntVwe/N6dCXpU+zL3Npg==}
    peerDependencies:
      '@babel/core': ^7.0.0-0
    dependencies:
      '@babel/core': 7.18.2
      '@babel/helper-plugin-utils': 7.17.12
    dev: true

  /@babel/plugin-syntax-class-properties/7.12.13_@babel+core@7.18.2:
    resolution: {integrity: sha512-fm4idjKla0YahUNgFNLCB0qySdsoPiZP3iQE3rky0mBUtMZ23yDJ9SJdg6dXTSDnulOVqiF3Hgr9nbXvXTQZYA==}
    peerDependencies:
      '@babel/core': ^7.0.0-0
    dependencies:
      '@babel/core': 7.18.2
      '@babel/helper-plugin-utils': 7.17.12
    dev: true

  /@babel/plugin-syntax-class-static-block/7.14.5_@babel+core@7.18.2:
    resolution: {integrity: sha512-b+YyPmr6ldyNnM6sqYeMWE+bgJcJpO6yS4QD7ymxgH34GBPNDM/THBh8iunyvKIZztiwLH4CJZ0RxTk9emgpjw==}
    engines: {node: '>=6.9.0'}
    peerDependencies:
      '@babel/core': ^7.0.0-0
    dependencies:
      '@babel/core': 7.18.2
      '@babel/helper-plugin-utils': 7.17.12
    dev: true

  /@babel/plugin-syntax-dynamic-import/7.8.3_@babel+core@7.18.2:
    resolution: {integrity: sha512-5gdGbFon+PszYzqs83S3E5mpi7/y/8M9eC90MRTZfduQOYW76ig6SOSPNe41IG5LoP3FGBn2N0RjVDSQiS94kQ==}
    peerDependencies:
      '@babel/core': ^7.0.0-0
    dependencies:
      '@babel/core': 7.18.2
      '@babel/helper-plugin-utils': 7.17.12
    dev: true

  /@babel/plugin-syntax-export-namespace-from/7.8.3_@babel+core@7.18.2:
    resolution: {integrity: sha512-MXf5laXo6c1IbEbegDmzGPwGNTsHZmEy6QGznu5Sh2UCWvueywb2ee+CCE4zQiZstxU9BMoQO9i6zUFSY0Kj0Q==}
    peerDependencies:
      '@babel/core': ^7.0.0-0
    dependencies:
      '@babel/core': 7.18.2
      '@babel/helper-plugin-utils': 7.17.12
    dev: true

  /@babel/plugin-syntax-import-assertions/7.17.12_@babel+core@7.18.2:
    resolution: {integrity: sha512-n/loy2zkq9ZEM8tEOwON9wTQSTNDTDEz6NujPtJGLU7qObzT1N4c4YZZf8E6ATB2AjNQg/Ib2AIpO03EZaCehw==}
    engines: {node: '>=6.9.0'}
    peerDependencies:
      '@babel/core': ^7.0.0-0
    dependencies:
      '@babel/core': 7.18.2
      '@babel/helper-plugin-utils': 7.17.12
    dev: true

  /@babel/plugin-syntax-import-meta/7.10.4_@babel+core@7.18.2:
    resolution: {integrity: sha512-Yqfm+XDx0+Prh3VSeEQCPU81yC+JWZ2pDPFSS4ZdpfZhp4MkFMaDC1UqseovEKwSUpnIL7+vK+Clp7bfh0iD7g==}
    peerDependencies:
      '@babel/core': ^7.0.0-0
    dependencies:
      '@babel/core': 7.18.2
      '@babel/helper-plugin-utils': 7.17.12
    dev: true

  /@babel/plugin-syntax-json-strings/7.8.3_@babel+core@7.18.2:
    resolution: {integrity: sha512-lY6kdGpWHvjoe2vk4WrAapEuBR69EMxZl+RoGRhrFGNYVK8mOPAW8VfbT/ZgrFbXlDNiiaxQnAtgVCZ6jv30EA==}
    peerDependencies:
      '@babel/core': ^7.0.0-0
    dependencies:
      '@babel/core': 7.18.2
      '@babel/helper-plugin-utils': 7.17.12
    dev: true

  /@babel/plugin-syntax-jsx/7.17.12_@babel+core@7.18.2:
    resolution: {integrity: sha512-spyY3E3AURfxh/RHtjx5j6hs8am5NbUBGfcZ2vB3uShSpZdQyXSf5rR5Mk76vbtlAZOelyVQ71Fg0x9SG4fsog==}
    engines: {node: '>=6.9.0'}
    peerDependencies:
      '@babel/core': ^7.0.0-0
    dependencies:
      '@babel/core': 7.18.2
      '@babel/helper-plugin-utils': 7.17.12
    dev: true

  /@babel/plugin-syntax-logical-assignment-operators/7.10.4_@babel+core@7.18.2:
    resolution: {integrity: sha512-d8waShlpFDinQ5MtvGU9xDAOzKH47+FFoney2baFIoMr952hKOLp1HR7VszoZvOsV/4+RRszNY7D17ba0te0ig==}
    peerDependencies:
      '@babel/core': ^7.0.0-0
    dependencies:
      '@babel/core': 7.18.2
      '@babel/helper-plugin-utils': 7.17.12
    dev: true

  /@babel/plugin-syntax-nullish-coalescing-operator/7.8.3_@babel+core@7.18.2:
    resolution: {integrity: sha512-aSff4zPII1u2QD7y+F8oDsz19ew4IGEJg9SVW+bqwpwtfFleiQDMdzA/R+UlWDzfnHFCxxleFT0PMIrR36XLNQ==}
    peerDependencies:
      '@babel/core': ^7.0.0-0
    dependencies:
      '@babel/core': 7.18.2
      '@babel/helper-plugin-utils': 7.17.12
    dev: true

  /@babel/plugin-syntax-numeric-separator/7.10.4_@babel+core@7.18.2:
    resolution: {integrity: sha512-9H6YdfkcK/uOnY/K7/aA2xpzaAgkQn37yzWUMRK7OaPOqOpGS1+n0H5hxT9AUw9EsSjPW8SVyMJwYRtWs3X3ug==}
    peerDependencies:
      '@babel/core': ^7.0.0-0
    dependencies:
      '@babel/core': 7.18.2
      '@babel/helper-plugin-utils': 7.17.12
    dev: true

  /@babel/plugin-syntax-object-rest-spread/7.8.3_@babel+core@7.18.2:
    resolution: {integrity: sha512-XoqMijGZb9y3y2XskN+P1wUGiVwWZ5JmoDRwx5+3GmEplNyVM2s2Dg8ILFQm8rWM48orGy5YpI5Bl8U1y7ydlA==}
    peerDependencies:
      '@babel/core': ^7.0.0-0
    dependencies:
      '@babel/core': 7.18.2
      '@babel/helper-plugin-utils': 7.17.12
    dev: true

  /@babel/plugin-syntax-optional-catch-binding/7.8.3_@babel+core@7.18.2:
    resolution: {integrity: sha512-6VPD0Pc1lpTqw0aKoeRTMiB+kWhAoT24PA+ksWSBrFtl5SIRVpZlwN3NNPQjehA2E/91FV3RjLWoVTglWcSV3Q==}
    peerDependencies:
      '@babel/core': ^7.0.0-0
    dependencies:
      '@babel/core': 7.18.2
      '@babel/helper-plugin-utils': 7.17.12
    dev: true

  /@babel/plugin-syntax-optional-chaining/7.8.3_@babel+core@7.18.2:
    resolution: {integrity: sha512-KoK9ErH1MBlCPxV0VANkXW2/dw4vlbGDrFgz8bmUsBGYkFRcbRwMh6cIJubdPrkxRwuGdtCk0v/wPTKbQgBjkg==}
    peerDependencies:
      '@babel/core': ^7.0.0-0
    dependencies:
      '@babel/core': 7.18.2
      '@babel/helper-plugin-utils': 7.17.12
    dev: true

  /@babel/plugin-syntax-private-property-in-object/7.14.5_@babel+core@7.18.2:
    resolution: {integrity: sha512-0wVnp9dxJ72ZUJDV27ZfbSj6iHLoytYZmh3rFcxNnvsJF3ktkzLDZPy/mA17HGsaQT3/DQsWYX1f1QGWkCoVUg==}
    engines: {node: '>=6.9.0'}
    peerDependencies:
      '@babel/core': ^7.0.0-0
    dependencies:
      '@babel/core': 7.18.2
      '@babel/helper-plugin-utils': 7.17.12
    dev: true

  /@babel/plugin-syntax-top-level-await/7.14.5_@babel+core@7.18.2:
    resolution: {integrity: sha512-hx++upLv5U1rgYfwe1xBQUhRmU41NEvpUvrp8jkrSCdvGSnM5/qdRMtylJ6PG5OFkBaHkbTAKTnd3/YyESRHFw==}
    engines: {node: '>=6.9.0'}
    peerDependencies:
      '@babel/core': ^7.0.0-0
    dependencies:
      '@babel/core': 7.18.2
      '@babel/helper-plugin-utils': 7.17.12
    dev: true

  /@babel/plugin-syntax-typescript/7.17.12_@babel+core@7.18.2:
    resolution: {integrity: sha512-TYY0SXFiO31YXtNg3HtFwNJHjLsAyIIhAhNWkQ5whPPS7HWUFlg9z0Ta4qAQNjQbP1wsSt/oKkmZ/4/WWdMUpw==}
    engines: {node: '>=6.9.0'}
    peerDependencies:
      '@babel/core': ^7.0.0-0
    dependencies:
      '@babel/core': 7.18.2
      '@babel/helper-plugin-utils': 7.17.12
    dev: true

  /@babel/plugin-transform-arrow-functions/7.17.12_@babel+core@7.18.2:
    resolution: {integrity: sha512-PHln3CNi/49V+mza4xMwrg+WGYevSF1oaiXaC2EQfdp4HWlSjRsrDXWJiQBKpP7749u6vQ9mcry2uuFOv5CXvA==}
    engines: {node: '>=6.9.0'}
    peerDependencies:
      '@babel/core': ^7.0.0-0
    dependencies:
      '@babel/core': 7.18.2
      '@babel/helper-plugin-utils': 7.17.12
    dev: true

  /@babel/plugin-transform-async-to-generator/7.17.12_@babel+core@7.18.2:
    resolution: {integrity: sha512-J8dbrWIOO3orDzir57NRsjg4uxucvhby0L/KZuGsWDj0g7twWK3g7JhJhOrXtuXiw8MeiSdJ3E0OW9H8LYEzLQ==}
    engines: {node: '>=6.9.0'}
    peerDependencies:
      '@babel/core': ^7.0.0-0
    dependencies:
      '@babel/core': 7.18.2
      '@babel/helper-module-imports': 7.16.7
      '@babel/helper-plugin-utils': 7.17.12
      '@babel/helper-remap-async-to-generator': 7.16.8
    transitivePeerDependencies:
      - supports-color
    dev: true

  /@babel/plugin-transform-block-scoped-functions/7.16.7_@babel+core@7.18.2:
    resolution: {integrity: sha512-JUuzlzmF40Z9cXyytcbZEZKckgrQzChbQJw/5PuEHYeqzCsvebDx0K0jWnIIVcmmDOAVctCgnYs0pMcrYj2zJg==}
    engines: {node: '>=6.9.0'}
    peerDependencies:
      '@babel/core': ^7.0.0-0
    dependencies:
      '@babel/core': 7.18.2
      '@babel/helper-plugin-utils': 7.17.12
    dev: true

  /@babel/plugin-transform-block-scoping/7.18.4_@babel+core@7.18.2:
    resolution: {integrity: sha512-+Hq10ye+jlvLEogSOtq4mKvtk7qwcUQ1f0Mrueai866C82f844Yom2cttfJdMdqRLTxWpsbfbkIkOIfovyUQXw==}
    engines: {node: '>=6.9.0'}
    peerDependencies:
      '@babel/core': ^7.0.0-0
    dependencies:
      '@babel/core': 7.18.2
      '@babel/helper-plugin-utils': 7.17.12
    dev: true

  /@babel/plugin-transform-classes/7.18.4_@babel+core@7.18.2:
    resolution: {integrity: sha512-e42NSG2mlKWgxKUAD9EJJSkZxR67+wZqzNxLSpc51T8tRU5SLFHsPmgYR5yr7sdgX4u+iHA1C5VafJ6AyImV3A==}
    engines: {node: '>=6.9.0'}
    peerDependencies:
      '@babel/core': ^7.0.0-0
    dependencies:
      '@babel/core': 7.18.2
      '@babel/helper-annotate-as-pure': 7.16.7
      '@babel/helper-environment-visitor': 7.18.2
      '@babel/helper-function-name': 7.17.9
      '@babel/helper-optimise-call-expression': 7.16.7
      '@babel/helper-plugin-utils': 7.17.12
      '@babel/helper-replace-supers': 7.18.2
      '@babel/helper-split-export-declaration': 7.16.7
      globals: 11.12.0
    transitivePeerDependencies:
      - supports-color
    dev: true

  /@babel/plugin-transform-computed-properties/7.17.12_@babel+core@7.18.2:
    resolution: {integrity: sha512-a7XINeplB5cQUWMg1E/GI1tFz3LfK021IjV1rj1ypE+R7jHm+pIHmHl25VNkZxtx9uuYp7ThGk8fur1HHG7PgQ==}
    engines: {node: '>=6.9.0'}
    peerDependencies:
      '@babel/core': ^7.0.0-0
    dependencies:
      '@babel/core': 7.18.2
      '@babel/helper-plugin-utils': 7.17.12
    dev: true

  /@babel/plugin-transform-destructuring/7.18.0_@babel+core@7.18.2:
    resolution: {integrity: sha512-Mo69klS79z6KEfrLg/1WkmVnB8javh75HX4pi2btjvlIoasuxilEyjtsQW6XPrubNd7AQy0MMaNIaQE4e7+PQw==}
    engines: {node: '>=6.9.0'}
    peerDependencies:
      '@babel/core': ^7.0.0-0
    dependencies:
      '@babel/core': 7.18.2
      '@babel/helper-plugin-utils': 7.17.12
    dev: true

  /@babel/plugin-transform-dotall-regex/7.16.7_@babel+core@7.18.2:
    resolution: {integrity: sha512-Lyttaao2SjZF6Pf4vk1dVKv8YypMpomAbygW+mU5cYP3S5cWTfCJjG8xV6CFdzGFlfWK81IjL9viiTvpb6G7gQ==}
    engines: {node: '>=6.9.0'}
    peerDependencies:
      '@babel/core': ^7.0.0-0
    dependencies:
      '@babel/core': 7.18.2
      '@babel/helper-create-regexp-features-plugin': 7.17.12_@babel+core@7.18.2
      '@babel/helper-plugin-utils': 7.17.12
    dev: true

  /@babel/plugin-transform-duplicate-keys/7.17.12_@babel+core@7.18.2:
    resolution: {integrity: sha512-EA5eYFUG6xeerdabina/xIoB95jJ17mAkR8ivx6ZSu9frKShBjpOGZPn511MTDTkiCO+zXnzNczvUM69YSf3Zw==}
    engines: {node: '>=6.9.0'}
    peerDependencies:
      '@babel/core': ^7.0.0-0
    dependencies:
      '@babel/core': 7.18.2
      '@babel/helper-plugin-utils': 7.17.12
    dev: true

  /@babel/plugin-transform-exponentiation-operator/7.16.7_@babel+core@7.18.2:
    resolution: {integrity: sha512-8UYLSlyLgRixQvlYH3J2ekXFHDFLQutdy7FfFAMm3CPZ6q9wHCwnUyiXpQCe3gVVnQlHc5nsuiEVziteRNTXEA==}
    engines: {node: '>=6.9.0'}
    peerDependencies:
      '@babel/core': ^7.0.0-0
    dependencies:
      '@babel/core': 7.18.2
      '@babel/helper-builder-binary-assignment-operator-visitor': 7.16.7
      '@babel/helper-plugin-utils': 7.17.12
    dev: true

  /@babel/plugin-transform-for-of/7.18.1_@babel+core@7.18.2:
    resolution: {integrity: sha512-+TTB5XwvJ5hZbO8xvl2H4XaMDOAK57zF4miuC9qQJgysPNEAZZ9Z69rdF5LJkozGdZrjBIUAIyKUWRMmebI7vg==}
    engines: {node: '>=6.9.0'}
    peerDependencies:
      '@babel/core': ^7.0.0-0
    dependencies:
      '@babel/core': 7.18.2
      '@babel/helper-plugin-utils': 7.17.12
    dev: true

  /@babel/plugin-transform-function-name/7.16.7_@babel+core@7.18.2:
    resolution: {integrity: sha512-SU/C68YVwTRxqWj5kgsbKINakGag0KTgq9f2iZEXdStoAbOzLHEBRYzImmA6yFo8YZhJVflvXmIHUO7GWHmxxA==}
    engines: {node: '>=6.9.0'}
    peerDependencies:
      '@babel/core': ^7.0.0-0
    dependencies:
      '@babel/core': 7.18.2
      '@babel/helper-compilation-targets': 7.18.2_@babel+core@7.18.2
      '@babel/helper-function-name': 7.17.9
      '@babel/helper-plugin-utils': 7.17.12
    dev: true

  /@babel/plugin-transform-literals/7.17.12_@babel+core@7.18.2:
    resolution: {integrity: sha512-8iRkvaTjJciWycPIZ9k9duu663FT7VrBdNqNgxnVXEFwOIp55JWcZd23VBRySYbnS3PwQ3rGiabJBBBGj5APmQ==}
    engines: {node: '>=6.9.0'}
    peerDependencies:
      '@babel/core': ^7.0.0-0
    dependencies:
      '@babel/core': 7.18.2
      '@babel/helper-plugin-utils': 7.17.12
    dev: true

  /@babel/plugin-transform-member-expression-literals/7.16.7_@babel+core@7.18.2:
    resolution: {integrity: sha512-mBruRMbktKQwbxaJof32LT9KLy2f3gH+27a5XSuXo6h7R3vqltl0PgZ80C8ZMKw98Bf8bqt6BEVi3svOh2PzMw==}
    engines: {node: '>=6.9.0'}
    peerDependencies:
      '@babel/core': ^7.0.0-0
    dependencies:
      '@babel/core': 7.18.2
      '@babel/helper-plugin-utils': 7.17.12
    dev: true

  /@babel/plugin-transform-modules-amd/7.18.0_@babel+core@7.18.2:
    resolution: {integrity: sha512-h8FjOlYmdZwl7Xm2Ug4iX2j7Qy63NANI+NQVWQzv6r25fqgg7k2dZl03p95kvqNclglHs4FZ+isv4p1uXMA+QA==}
    engines: {node: '>=6.9.0'}
    peerDependencies:
      '@babel/core': ^7.0.0-0
    dependencies:
      '@babel/core': 7.18.2
      '@babel/helper-module-transforms': 7.18.0
      '@babel/helper-plugin-utils': 7.17.12
      babel-plugin-dynamic-import-node: 2.3.3
    transitivePeerDependencies:
      - supports-color
    dev: true

  /@babel/plugin-transform-modules-commonjs/7.18.2_@babel+core@7.18.2:
    resolution: {integrity: sha512-f5A865gFPAJAEE0K7F/+nm5CmAE3y8AWlMBG9unu5j9+tk50UQVK0QS8RNxSp7MJf0wh97uYyLWt3Zvu71zyOQ==}
    engines: {node: '>=6.9.0'}
    peerDependencies:
      '@babel/core': ^7.0.0-0
    dependencies:
      '@babel/core': 7.18.2
      '@babel/helper-module-transforms': 7.18.0
      '@babel/helper-plugin-utils': 7.17.12
      '@babel/helper-simple-access': 7.18.2
      babel-plugin-dynamic-import-node: 2.3.3
    transitivePeerDependencies:
      - supports-color
    dev: true

  /@babel/plugin-transform-modules-systemjs/7.18.4_@babel+core@7.18.2:
    resolution: {integrity: sha512-lH2UaQaHVOAeYrUUuZ8i38o76J/FnO8vu21OE+tD1MyP9lxdZoSfz+pDbWkq46GogUrdrMz3tiz/FYGB+bVThg==}
    engines: {node: '>=6.9.0'}
    peerDependencies:
      '@babel/core': ^7.0.0-0
    dependencies:
      '@babel/core': 7.18.2
      '@babel/helper-hoist-variables': 7.16.7
      '@babel/helper-module-transforms': 7.18.0
      '@babel/helper-plugin-utils': 7.17.12
      '@babel/helper-validator-identifier': 7.16.7
      babel-plugin-dynamic-import-node: 2.3.3
    transitivePeerDependencies:
      - supports-color
    dev: true

  /@babel/plugin-transform-modules-umd/7.18.0_@babel+core@7.18.2:
    resolution: {integrity: sha512-d/zZ8I3BWli1tmROLxXLc9A6YXvGK8egMxHp+E/rRwMh1Kip0AP77VwZae3snEJ33iiWwvNv2+UIIhfalqhzZA==}
    engines: {node: '>=6.9.0'}
    peerDependencies:
      '@babel/core': ^7.0.0-0
    dependencies:
      '@babel/core': 7.18.2
      '@babel/helper-module-transforms': 7.18.0
      '@babel/helper-plugin-utils': 7.17.12
    transitivePeerDependencies:
      - supports-color
    dev: true

  /@babel/plugin-transform-named-capturing-groups-regex/7.17.12_@babel+core@7.18.2:
    resolution: {integrity: sha512-vWoWFM5CKaTeHrdUJ/3SIOTRV+MBVGybOC9mhJkaprGNt5demMymDW24yC74avb915/mIRe3TgNb/d8idvnCRA==}
    engines: {node: '>=6.9.0'}
    peerDependencies:
      '@babel/core': ^7.0.0
    dependencies:
      '@babel/core': 7.18.2
      '@babel/helper-create-regexp-features-plugin': 7.17.12_@babel+core@7.18.2
      '@babel/helper-plugin-utils': 7.17.12
    dev: true

  /@babel/plugin-transform-new-target/7.17.12_@babel+core@7.18.2:
    resolution: {integrity: sha512-CaOtzk2fDYisbjAD4Sd1MTKGVIpRtx9bWLyj24Y/k6p4s4gQ3CqDGJauFJxt8M/LEx003d0i3klVqnN73qvK3w==}
    engines: {node: '>=6.9.0'}
    peerDependencies:
      '@babel/core': ^7.0.0-0
    dependencies:
      '@babel/core': 7.18.2
      '@babel/helper-plugin-utils': 7.17.12
    dev: true

  /@babel/plugin-transform-object-super/7.16.7_@babel+core@7.18.2:
    resolution: {integrity: sha512-14J1feiQVWaGvRxj2WjyMuXS2jsBkgB3MdSN5HuC2G5nRspa5RK9COcs82Pwy5BuGcjb+fYaUj94mYcOj7rCvw==}
    engines: {node: '>=6.9.0'}
    peerDependencies:
      '@babel/core': ^7.0.0-0
    dependencies:
      '@babel/core': 7.18.2
      '@babel/helper-plugin-utils': 7.17.12
      '@babel/helper-replace-supers': 7.18.2
    transitivePeerDependencies:
      - supports-color
    dev: true

  /@babel/plugin-transform-parameters/7.17.12_@babel+core@7.18.2:
    resolution: {integrity: sha512-6qW4rWo1cyCdq1FkYri7AHpauchbGLXpdwnYsfxFb+KtddHENfsY5JZb35xUwkK5opOLcJ3BNd2l7PhRYGlwIA==}
    engines: {node: '>=6.9.0'}
    peerDependencies:
      '@babel/core': ^7.0.0-0
    dependencies:
      '@babel/core': 7.18.2
      '@babel/helper-plugin-utils': 7.17.12
    dev: true

  /@babel/plugin-transform-property-literals/7.16.7_@babel+core@7.18.2:
    resolution: {integrity: sha512-z4FGr9NMGdoIl1RqavCqGG+ZuYjfZ/hkCIeuH6Do7tXmSm0ls11nYVSJqFEUOSJbDab5wC6lRE/w6YjVcr6Hqw==}
    engines: {node: '>=6.9.0'}
    peerDependencies:
      '@babel/core': ^7.0.0-0
    dependencies:
      '@babel/core': 7.18.2
      '@babel/helper-plugin-utils': 7.17.12
    dev: true

  /@babel/plugin-transform-react-display-name/7.16.7_@babel+core@7.18.2:
    resolution: {integrity: sha512-qgIg8BcZgd0G/Cz916D5+9kqX0c7nPZyXaP8R2tLNN5tkyIZdG5fEwBrxwplzSnjC1jvQmyMNVwUCZPcbGY7Pg==}
    engines: {node: '>=6.9.0'}
    peerDependencies:
      '@babel/core': ^7.0.0-0
    dependencies:
      '@babel/core': 7.18.2
      '@babel/helper-plugin-utils': 7.17.12
    dev: true

  /@babel/plugin-transform-react-jsx-development/7.16.7_@babel+core@7.18.2:
    resolution: {integrity: sha512-RMvQWvpla+xy6MlBpPlrKZCMRs2AGiHOGHY3xRwl0pEeim348dDyxeH4xBsMPbIMhujeq7ihE702eM2Ew0Wo+A==}
    engines: {node: '>=6.9.0'}
    peerDependencies:
      '@babel/core': ^7.0.0-0
    dependencies:
      '@babel/core': 7.18.2
      '@babel/plugin-transform-react-jsx': 7.17.12_@babel+core@7.18.2
    dev: true

  /@babel/plugin-transform-react-jsx/7.17.12_@babel+core@7.18.2:
    resolution: {integrity: sha512-Lcaw8bxd1DKht3thfD4A12dqo1X16he1Lm8rIv8sTwjAYNInRS1qHa9aJoqvzpscItXvftKDCfaEQzwoVyXpEQ==}
    engines: {node: '>=6.9.0'}
    peerDependencies:
      '@babel/core': ^7.0.0-0
    dependencies:
      '@babel/core': 7.18.2
      '@babel/helper-annotate-as-pure': 7.16.7
      '@babel/helper-module-imports': 7.16.7
      '@babel/helper-plugin-utils': 7.17.12
      '@babel/plugin-syntax-jsx': 7.17.12_@babel+core@7.18.2
      '@babel/types': 7.18.4
    dev: true

  /@babel/plugin-transform-react-pure-annotations/7.18.0_@babel+core@7.18.2:
    resolution: {integrity: sha512-6+0IK6ouvqDn9bmEG7mEyF/pwlJXVj5lwydybpyyH3D0A7Hftk+NCTdYjnLNZksn261xaOV5ksmp20pQEmc2RQ==}
    engines: {node: '>=6.9.0'}
    peerDependencies:
      '@babel/core': ^7.0.0-0
    dependencies:
      '@babel/core': 7.18.2
      '@babel/helper-annotate-as-pure': 7.16.7
      '@babel/helper-plugin-utils': 7.17.12
    dev: true

  /@babel/plugin-transform-regenerator/7.18.0_@babel+core@7.18.2:
    resolution: {integrity: sha512-C8YdRw9uzx25HSIzwA7EM7YP0FhCe5wNvJbZzjVNHHPGVcDJ3Aie+qGYYdS1oVQgn+B3eAIJbWFLrJ4Jipv7nw==}
    engines: {node: '>=6.9.0'}
    peerDependencies:
      '@babel/core': ^7.0.0-0
    dependencies:
      '@babel/core': 7.18.2
      '@babel/helper-plugin-utils': 7.17.12
      regenerator-transform: 0.15.0
    dev: true

  /@babel/plugin-transform-reserved-words/7.17.12_@babel+core@7.18.2:
    resolution: {integrity: sha512-1KYqwbJV3Co03NIi14uEHW8P50Md6KqFgt0FfpHdK6oyAHQVTosgPuPSiWud1HX0oYJ1hGRRlk0fP87jFpqXZA==}
    engines: {node: '>=6.9.0'}
    peerDependencies:
      '@babel/core': ^7.0.0-0
    dependencies:
      '@babel/core': 7.18.2
      '@babel/helper-plugin-utils': 7.17.12
    dev: true

  /@babel/plugin-transform-shorthand-properties/7.16.7_@babel+core@7.18.2:
    resolution: {integrity: sha512-hah2+FEnoRoATdIb05IOXf+4GzXYTq75TVhIn1PewihbpyrNWUt2JbudKQOETWw6QpLe+AIUpJ5MVLYTQbeeUg==}
    engines: {node: '>=6.9.0'}
    peerDependencies:
      '@babel/core': ^7.0.0-0
    dependencies:
      '@babel/core': 7.18.2
      '@babel/helper-plugin-utils': 7.17.12
    dev: true

  /@babel/plugin-transform-spread/7.17.12_@babel+core@7.18.2:
    resolution: {integrity: sha512-9pgmuQAtFi3lpNUstvG9nGfk9DkrdmWNp9KeKPFmuZCpEnxRzYlS8JgwPjYj+1AWDOSvoGN0H30p1cBOmT/Svg==}
    engines: {node: '>=6.9.0'}
    peerDependencies:
      '@babel/core': ^7.0.0-0
    dependencies:
      '@babel/core': 7.18.2
      '@babel/helper-plugin-utils': 7.17.12
      '@babel/helper-skip-transparent-expression-wrappers': 7.16.0
    dev: true

  /@babel/plugin-transform-sticky-regex/7.16.7_@babel+core@7.18.2:
    resolution: {integrity: sha512-NJa0Bd/87QV5NZZzTuZG5BPJjLYadeSZ9fO6oOUoL4iQx+9EEuw/eEM92SrsT19Yc2jgB1u1hsjqDtH02c3Drw==}
    engines: {node: '>=6.9.0'}
    peerDependencies:
      '@babel/core': ^7.0.0-0
    dependencies:
      '@babel/core': 7.18.2
      '@babel/helper-plugin-utils': 7.17.12
    dev: true

  /@babel/plugin-transform-template-literals/7.18.2_@babel+core@7.18.2:
    resolution: {integrity: sha512-/cmuBVw9sZBGZVOMkpAEaVLwm4JmK2GZ1dFKOGGpMzEHWFmyZZ59lUU0PdRr8YNYeQdNzTDwuxP2X2gzydTc9g==}
    engines: {node: '>=6.9.0'}
    peerDependencies:
      '@babel/core': ^7.0.0-0
    dependencies:
      '@babel/core': 7.18.2
      '@babel/helper-plugin-utils': 7.17.12
    dev: true

  /@babel/plugin-transform-typeof-symbol/7.17.12_@babel+core@7.18.2:
    resolution: {integrity: sha512-Q8y+Jp7ZdtSPXCThB6zjQ74N3lj0f6TDh1Hnf5B+sYlzQ8i5Pjp8gW0My79iekSpT4WnI06blqP6DT0OmaXXmw==}
    engines: {node: '>=6.9.0'}
    peerDependencies:
      '@babel/core': ^7.0.0-0
    dependencies:
      '@babel/core': 7.18.2
      '@babel/helper-plugin-utils': 7.17.12
    dev: true

  /@babel/plugin-transform-typescript/7.18.4_@babel+core@7.18.2:
    resolution: {integrity: sha512-l4vHuSLUajptpHNEOUDEGsnpl9pfRLsN1XUoDQDD/YBuXTM+v37SHGS+c6n4jdcZy96QtuUuSvZYMLSSsjH8Mw==}
    engines: {node: '>=6.9.0'}
    peerDependencies:
      '@babel/core': ^7.0.0-0
    dependencies:
      '@babel/core': 7.18.2
      '@babel/helper-create-class-features-plugin': 7.18.0_@babel+core@7.18.2
      '@babel/helper-plugin-utils': 7.17.12
      '@babel/plugin-syntax-typescript': 7.17.12_@babel+core@7.18.2
    transitivePeerDependencies:
      - supports-color
    dev: true

  /@babel/plugin-transform-unicode-escapes/7.16.7_@babel+core@7.18.2:
    resolution: {integrity: sha512-TAV5IGahIz3yZ9/Hfv35TV2xEm+kaBDaZQCn2S/hG9/CZ0DktxJv9eKfPc7yYCvOYR4JGx1h8C+jcSOvgaaI/Q==}
    engines: {node: '>=6.9.0'}
    peerDependencies:
      '@babel/core': ^7.0.0-0
    dependencies:
      '@babel/core': 7.18.2
      '@babel/helper-plugin-utils': 7.17.12
    dev: true

  /@babel/plugin-transform-unicode-regex/7.16.7_@babel+core@7.18.2:
    resolution: {integrity: sha512-oC5tYYKw56HO75KZVLQ+R/Nl3Hro9kf8iG0hXoaHP7tjAyCpvqBiSNe6vGrZni1Z6MggmUOC6A7VP7AVmw225Q==}
    engines: {node: '>=6.9.0'}
    peerDependencies:
      '@babel/core': ^7.0.0-0
    dependencies:
      '@babel/core': 7.18.2
      '@babel/helper-create-regexp-features-plugin': 7.17.12_@babel+core@7.18.2
      '@babel/helper-plugin-utils': 7.17.12
    dev: true

  /@babel/preset-env/7.18.2_@babel+core@7.18.2:
    resolution: {integrity: sha512-PfpdxotV6afmXMU47S08F9ZKIm2bJIQ0YbAAtDfIENX7G1NUAXigLREh69CWDjtgUy7dYn7bsMzkgdtAlmS68Q==}
    engines: {node: '>=6.9.0'}
    peerDependencies:
      '@babel/core': ^7.0.0-0
    dependencies:
      '@babel/compat-data': 7.17.10
      '@babel/core': 7.18.2
      '@babel/helper-compilation-targets': 7.18.2_@babel+core@7.18.2
      '@babel/helper-plugin-utils': 7.17.12
      '@babel/helper-validator-option': 7.16.7
      '@babel/plugin-bugfix-safari-id-destructuring-collision-in-function-expression': 7.17.12_@babel+core@7.18.2
      '@babel/plugin-bugfix-v8-spread-parameters-in-optional-chaining': 7.17.12_@babel+core@7.18.2
      '@babel/plugin-proposal-async-generator-functions': 7.17.12_@babel+core@7.18.2
      '@babel/plugin-proposal-class-properties': 7.17.12_@babel+core@7.18.2
      '@babel/plugin-proposal-class-static-block': 7.18.0_@babel+core@7.18.2
      '@babel/plugin-proposal-dynamic-import': 7.16.7_@babel+core@7.18.2
      '@babel/plugin-proposal-export-namespace-from': 7.17.12_@babel+core@7.18.2
      '@babel/plugin-proposal-json-strings': 7.17.12_@babel+core@7.18.2
      '@babel/plugin-proposal-logical-assignment-operators': 7.17.12_@babel+core@7.18.2
      '@babel/plugin-proposal-nullish-coalescing-operator': 7.17.12_@babel+core@7.18.2
      '@babel/plugin-proposal-numeric-separator': 7.16.7_@babel+core@7.18.2
      '@babel/plugin-proposal-object-rest-spread': 7.18.0_@babel+core@7.18.2
      '@babel/plugin-proposal-optional-catch-binding': 7.16.7_@babel+core@7.18.2
      '@babel/plugin-proposal-optional-chaining': 7.17.12_@babel+core@7.18.2
      '@babel/plugin-proposal-private-methods': 7.17.12_@babel+core@7.18.2
      '@babel/plugin-proposal-private-property-in-object': 7.17.12_@babel+core@7.18.2
      '@babel/plugin-proposal-unicode-property-regex': 7.17.12_@babel+core@7.18.2
      '@babel/plugin-syntax-async-generators': 7.8.4_@babel+core@7.18.2
      '@babel/plugin-syntax-class-properties': 7.12.13_@babel+core@7.18.2
      '@babel/plugin-syntax-class-static-block': 7.14.5_@babel+core@7.18.2
      '@babel/plugin-syntax-dynamic-import': 7.8.3_@babel+core@7.18.2
      '@babel/plugin-syntax-export-namespace-from': 7.8.3_@babel+core@7.18.2
      '@babel/plugin-syntax-import-assertions': 7.17.12_@babel+core@7.18.2
      '@babel/plugin-syntax-json-strings': 7.8.3_@babel+core@7.18.2
      '@babel/plugin-syntax-logical-assignment-operators': 7.10.4_@babel+core@7.18.2
      '@babel/plugin-syntax-nullish-coalescing-operator': 7.8.3_@babel+core@7.18.2
      '@babel/plugin-syntax-numeric-separator': 7.10.4_@babel+core@7.18.2
      '@babel/plugin-syntax-object-rest-spread': 7.8.3_@babel+core@7.18.2
      '@babel/plugin-syntax-optional-catch-binding': 7.8.3_@babel+core@7.18.2
      '@babel/plugin-syntax-optional-chaining': 7.8.3_@babel+core@7.18.2
      '@babel/plugin-syntax-private-property-in-object': 7.14.5_@babel+core@7.18.2
      '@babel/plugin-syntax-top-level-await': 7.14.5_@babel+core@7.18.2
      '@babel/plugin-transform-arrow-functions': 7.17.12_@babel+core@7.18.2
      '@babel/plugin-transform-async-to-generator': 7.17.12_@babel+core@7.18.2
      '@babel/plugin-transform-block-scoped-functions': 7.16.7_@babel+core@7.18.2
      '@babel/plugin-transform-block-scoping': 7.18.4_@babel+core@7.18.2
      '@babel/plugin-transform-classes': 7.18.4_@babel+core@7.18.2
      '@babel/plugin-transform-computed-properties': 7.17.12_@babel+core@7.18.2
      '@babel/plugin-transform-destructuring': 7.18.0_@babel+core@7.18.2
      '@babel/plugin-transform-dotall-regex': 7.16.7_@babel+core@7.18.2
      '@babel/plugin-transform-duplicate-keys': 7.17.12_@babel+core@7.18.2
      '@babel/plugin-transform-exponentiation-operator': 7.16.7_@babel+core@7.18.2
      '@babel/plugin-transform-for-of': 7.18.1_@babel+core@7.18.2
      '@babel/plugin-transform-function-name': 7.16.7_@babel+core@7.18.2
      '@babel/plugin-transform-literals': 7.17.12_@babel+core@7.18.2
      '@babel/plugin-transform-member-expression-literals': 7.16.7_@babel+core@7.18.2
      '@babel/plugin-transform-modules-amd': 7.18.0_@babel+core@7.18.2
      '@babel/plugin-transform-modules-commonjs': 7.18.2_@babel+core@7.18.2
      '@babel/plugin-transform-modules-systemjs': 7.18.4_@babel+core@7.18.2
      '@babel/plugin-transform-modules-umd': 7.18.0_@babel+core@7.18.2
      '@babel/plugin-transform-named-capturing-groups-regex': 7.17.12_@babel+core@7.18.2
      '@babel/plugin-transform-new-target': 7.17.12_@babel+core@7.18.2
      '@babel/plugin-transform-object-super': 7.16.7_@babel+core@7.18.2
      '@babel/plugin-transform-parameters': 7.17.12_@babel+core@7.18.2
      '@babel/plugin-transform-property-literals': 7.16.7_@babel+core@7.18.2
      '@babel/plugin-transform-regenerator': 7.18.0_@babel+core@7.18.2
      '@babel/plugin-transform-reserved-words': 7.17.12_@babel+core@7.18.2
      '@babel/plugin-transform-shorthand-properties': 7.16.7_@babel+core@7.18.2
      '@babel/plugin-transform-spread': 7.17.12_@babel+core@7.18.2
      '@babel/plugin-transform-sticky-regex': 7.16.7_@babel+core@7.18.2
      '@babel/plugin-transform-template-literals': 7.18.2_@babel+core@7.18.2
      '@babel/plugin-transform-typeof-symbol': 7.17.12_@babel+core@7.18.2
      '@babel/plugin-transform-unicode-escapes': 7.16.7_@babel+core@7.18.2
      '@babel/plugin-transform-unicode-regex': 7.16.7_@babel+core@7.18.2
      '@babel/preset-modules': 0.1.5_@babel+core@7.18.2
      '@babel/types': 7.18.4
      babel-plugin-polyfill-corejs2: 0.3.1_@babel+core@7.18.2
      babel-plugin-polyfill-corejs3: 0.5.2_@babel+core@7.18.2
      babel-plugin-polyfill-regenerator: 0.3.1_@babel+core@7.18.2
      core-js-compat: 3.22.8
      semver: 6.3.0
    transitivePeerDependencies:
      - supports-color
    dev: true

  /@babel/preset-modules/0.1.5_@babel+core@7.18.2:
    resolution: {integrity: sha512-A57th6YRG7oR3cq/yt/Y84MvGgE0eJG2F1JLhKuyG+jFxEgrd/HAMJatiFtmOiZurz+0DkrvbheCLaV5f2JfjA==}
    peerDependencies:
      '@babel/core': ^7.0.0-0
    dependencies:
      '@babel/core': 7.18.2
      '@babel/helper-plugin-utils': 7.17.12
      '@babel/plugin-proposal-unicode-property-regex': 7.17.12_@babel+core@7.18.2
      '@babel/plugin-transform-dotall-regex': 7.16.7_@babel+core@7.18.2
      '@babel/types': 7.18.4
      esutils: 2.0.3
    dev: true

  /@babel/preset-react/7.17.12_@babel+core@7.18.2:
    resolution: {integrity: sha512-h5U+rwreXtZaRBEQhW1hOJLMq8XNJBQ/9oymXiCXTuT/0uOwpbT0gUt+sXeOqoXBgNuUKI7TaObVwoEyWkpFgA==}
    engines: {node: '>=6.9.0'}
    peerDependencies:
      '@babel/core': ^7.0.0-0
    dependencies:
      '@babel/core': 7.18.2
      '@babel/helper-plugin-utils': 7.17.12
      '@babel/helper-validator-option': 7.16.7
      '@babel/plugin-transform-react-display-name': 7.16.7_@babel+core@7.18.2
      '@babel/plugin-transform-react-jsx': 7.17.12_@babel+core@7.18.2
      '@babel/plugin-transform-react-jsx-development': 7.16.7_@babel+core@7.18.2
      '@babel/plugin-transform-react-pure-annotations': 7.18.0_@babel+core@7.18.2
    dev: true

  /@babel/preset-typescript/7.17.12_@babel+core@7.18.2:
    resolution: {integrity: sha512-S1ViF8W2QwAKUGJXxP9NAfNaqGDdEBJKpYkxHf5Yy2C4NPPzXGeR3Lhk7G8xJaaLcFTRfNjVbtbVtm8Gb0mqvg==}
    engines: {node: '>=6.9.0'}
    peerDependencies:
      '@babel/core': ^7.0.0-0
    dependencies:
      '@babel/core': 7.18.2
      '@babel/helper-plugin-utils': 7.17.12
      '@babel/helper-validator-option': 7.16.7
      '@babel/plugin-transform-typescript': 7.18.4_@babel+core@7.18.2
    transitivePeerDependencies:
      - supports-color
    dev: true

  /@babel/runtime-corejs3/7.18.3:
    resolution: {integrity: sha512-l4ddFwrc9rnR+EJsHsh+TJ4A35YqQz/UqcjtlX2ov53hlJYG5CxtQmNZxyajwDVmCxwy++rtvGU5HazCK4W41Q==}
    engines: {node: '>=6.9.0'}
    dependencies:
      core-js-pure: 3.22.8
      regenerator-runtime: 0.13.9
    dev: true

  /@babel/runtime/7.18.3:
    resolution: {integrity: sha512-38Y8f7YUhce/K7RMwTp7m0uCumpv9hZkitCbBClqQIow1qSbCvGkcegKOXpEWCQLfWmevgRiWokZ1GkpfhbZug==}
    engines: {node: '>=6.9.0'}
    dependencies:
      regenerator-runtime: 0.13.9

  /@babel/template/7.16.7:
    resolution: {integrity: sha512-I8j/x8kHUrbYRTUxXrrMbfCa7jxkE7tZre39x3kjr9hvI82cK1FfqLygotcWN5kdPGWcLdWMHpSBavse5tWw3w==}
    engines: {node: '>=6.9.0'}
    dependencies:
      '@babel/code-frame': 7.16.7
      '@babel/parser': 7.18.4
      '@babel/types': 7.18.4
    dev: true

  /@babel/traverse/7.18.2:
    resolution: {integrity: sha512-9eNwoeovJ6KH9zcCNnENY7DMFwTU9JdGCFtqNLfUAqtUHRCOsTOqWoffosP8vKmNYeSBUv3yVJXjfd8ucwOjUA==}
    engines: {node: '>=6.9.0'}
    dependencies:
      '@babel/code-frame': 7.16.7
      '@babel/generator': 7.18.2
      '@babel/helper-environment-visitor': 7.18.2
      '@babel/helper-function-name': 7.17.9
      '@babel/helper-hoist-variables': 7.16.7
      '@babel/helper-split-export-declaration': 7.16.7
      '@babel/parser': 7.18.4
      '@babel/types': 7.18.4
      debug: 4.3.4
      globals: 11.12.0
    transitivePeerDependencies:
      - supports-color
    dev: true

  /@babel/types/7.18.4:
    resolution: {integrity: sha512-ThN1mBcMq5pG/Vm2IcBmPPfyPXbd8S02rS+OBIDENdufvqC7Z/jHPCv9IcP01277aKtDI8g/2XysBN4hA8niiw==}
    engines: {node: '>=6.9.0'}
    dependencies:
      '@babel/helper-validator-identifier': 7.16.7
      to-fast-properties: 2.0.0
    dev: true

  /@balena/dockerignore/1.0.2:
    resolution: {integrity: sha512-wMue2Sy4GAVTk6Ic4tJVcnfdau+gx2EnG7S+uAEe+TWJFqE4YoWN4/H8MSLj4eYJKxGg26lZwboEniNiNwZQ6Q==}

  /@bcoe/v8-coverage/0.2.3:
    resolution: {integrity: sha512-0hYQ8SB4Db5zvZB4axdMHGwEaQjkZzFjQiN9LVYvIFB2nSUHW9tYpxWriPrWDASIxiaXax83REcLxuSdnGPZtw==}
    dev: true

  /@casl/ability/5.4.4:
    resolution: {integrity: sha512-7+GOnMUq6q4fqtDDesymBXTS9LSDVezYhFiSJ8Rn3f0aQLeRm7qHn66KWbej4niCOvm0XzNj9jzpkK0yz6hUww==}
    dependencies:
      '@ucast/mongo2js': 1.3.3
    dev: false

  /@colors/colors/1.5.0:
    resolution: {integrity: sha512-ooWCrlZP11i8GImSjTHYHLkvFDP48nS4+204nGb1RiX/WXYHmJA2III9/e2DWVabCESdW7hBAEzHRqUn9OUVvQ==}
    engines: {node: '>=0.1.90'}
    dev: false

  /@cspotcode/source-map-support/0.8.1:
    resolution: {integrity: sha512-IchNf6dN4tHoMFIn/7OE8LWZ19Y6q/67Bmf6vnGREv8RSbBVb9LPJxEcnwrcwX6ixSvaiGoomAUvu4YSxXrVgw==}
    engines: {node: '>=12'}
    dependencies:
      '@jridgewell/trace-mapping': 0.3.9
    dev: true

  /@dabh/diagnostics/2.0.3:
    resolution: {integrity: sha512-hrlQOIi7hAfzsMqlGSFyVucrx38O+j6wiGOf//H2ecvIEqYN4ADBSS2iLMh5UFyDunCNniUIPk/q3riFv45xRA==}
    dependencies:
      colorspace: 1.1.4
      enabled: 2.0.0
      kuler: 2.0.0
    dev: false

  /@eslint/eslintrc/1.3.0:
    resolution: {integrity: sha512-UWW0TMTmk2d7hLcWD1/e2g5HDM/HQ3csaLSqXCfqwh4uNDuNqlaKWXmEsL4Cs41Z0KnILNvwbHAah3C2yt06kw==}
    engines: {node: ^12.22.0 || ^14.17.0 || >=16.0.0}
    dependencies:
      ajv: 6.12.6
      debug: 4.3.4
      espree: 9.3.2
      globals: 13.15.0
      ignore: 5.2.0
      import-fresh: 3.3.0
      js-yaml: 4.1.0
      minimatch: 3.1.2
      strip-json-comments: 3.1.1
    transitivePeerDependencies:
      - supports-color

  /@hapi/boom/10.0.0:
    resolution: {integrity: sha512-1YVs9tLHhypBqqinKQRqh7FUERIolarQApO37OWkzD+z6y6USi871Sv746zBPKcIOBuI6g6y4FrwX87mmJ90Gg==}
    dependencies:
      '@hapi/hoek': 10.0.0
    dev: false

  /@hapi/hoek/10.0.0:
    resolution: {integrity: sha512-CeNFz1JcLZ5xE8Vc9aau37cgHw9bxXqSDK/D55GF2GAOv0n0XjyyjSodHtKahB7A1tV3FlgCpijp3zkSITmBdA==}
    dev: false

  /@humanwhocodes/config-array/0.9.5:
    resolution: {integrity: sha512-ObyMyWxZiCu/yTisA7uzx81s40xR2fD5Cg/2Kq7G02ajkNubJf6BopgDTmDyc3U7sXpNKM8cYOw7s7Tyr+DnCw==}
    engines: {node: '>=10.10.0'}
    dependencies:
      '@humanwhocodes/object-schema': 1.2.1
      debug: 4.3.4
      minimatch: 3.1.2
    transitivePeerDependencies:
      - supports-color

  /@humanwhocodes/object-schema/1.2.1:
    resolution: {integrity: sha512-ZnQMnLV4e7hDlUvw8H+U8ASL02SS2Gn6+9Ac3wGGLIe7+je2AeAOxPY+izIPJDfFDb7eDjev0Us8MO1iFRN8hA==}

  /@istanbuljs/load-nyc-config/1.1.0:
    resolution: {integrity: sha512-VjeHSlIzpv/NyD3N0YuHfXOPDIixcA1q2ZV98wsMqcYlPmv2n3Yb2lYP9XMElnaFVXg5A7YLTeLu6V84uQDjmQ==}
    engines: {node: '>=8'}
    dependencies:
      camelcase: 5.3.1
      find-up: 4.1.0
      get-package-type: 0.1.0
      js-yaml: 3.14.1
      resolve-from: 5.0.0
    dev: true

  /@istanbuljs/schema/0.1.3:
    resolution: {integrity: sha512-ZXRY4jNvVgSVQ8DL3LTcakaAtXwTVUxE81hslsyD2AtoXW/wVob10HkOJ1X/pAlcI7D+2YoZKg5do8G/w6RYgA==}
    engines: {node: '>=8'}
    dev: true

  /@jest/console/27.5.1:
    resolution: {integrity: sha512-kZ/tNpS3NXn0mlXXXPNuDZnb4c0oZ20r4K5eemM2k30ZC3G0T02nXUvyhf5YdbXWHPEJLc9qGLxEZ216MdL+Zg==}
    engines: {node: ^10.13.0 || ^12.13.0 || ^14.15.0 || >=15.0.0}
    dependencies:
      '@jest/types': 27.5.1
      '@types/node': 14.18.20
      chalk: 4.1.2
      jest-message-util: 27.5.1
      jest-util: 27.5.1
      slash: 3.0.0
    dev: true

  /@jest/core/27.4.7:
    resolution: {integrity: sha512-n181PurSJkVMS+kClIFSX/LLvw9ExSb+4IMtD6YnfxZVerw9ANYtW0bPrm0MJu2pfe9SY9FJ9FtQ+MdZkrZwjg==}
    engines: {node: ^10.13.0 || ^12.13.0 || ^14.15.0 || >=15.0.0}
    peerDependencies:
      node-notifier: ^8.0.1 || ^9.0.0 || ^10.0.0
    peerDependenciesMeta:
      node-notifier:
        optional: true
    dependencies:
      '@jest/console': 27.5.1
      '@jest/reporters': 27.4.6
      '@jest/test-result': 27.5.1
      '@jest/transform': 27.4.6
      '@jest/types': 27.5.1
      '@types/node': 14.18.20
      ansi-escapes: 4.3.2
      chalk: 4.1.2
      emittery: 0.8.1
      exit: 0.1.2
      graceful-fs: 4.2.10
      jest-changed-files: 27.5.1
      jest-config: 27.4.7
      jest-haste-map: 27.5.1
      jest-message-util: 27.5.1
      jest-regex-util: 27.5.1
      jest-resolve: 27.4.6
      jest-resolve-dependencies: 27.5.1
      jest-runner: 27.5.1
      jest-runtime: 27.5.1
      jest-snapshot: 27.4.6
      jest-util: 27.5.1
      jest-validate: 27.5.1
      jest-watcher: 27.5.1
      micromatch: 4.0.5
      rimraf: 3.0.2
      slash: 3.0.0
      strip-ansi: 6.0.1
    transitivePeerDependencies:
      - bufferutil
      - canvas
      - supports-color
      - ts-node
      - utf-8-validate
    dev: true

  /@jest/core/27.4.7_ts-node@10.8.0:
    resolution: {integrity: sha512-n181PurSJkVMS+kClIFSX/LLvw9ExSb+4IMtD6YnfxZVerw9ANYtW0bPrm0MJu2pfe9SY9FJ9FtQ+MdZkrZwjg==}
    engines: {node: ^10.13.0 || ^12.13.0 || ^14.15.0 || >=15.0.0}
    peerDependencies:
      node-notifier: ^8.0.1 || ^9.0.0 || ^10.0.0
    peerDependenciesMeta:
      node-notifier:
        optional: true
    dependencies:
      '@jest/console': 27.5.1
      '@jest/reporters': 27.4.6
      '@jest/test-result': 27.5.1
      '@jest/transform': 27.4.6
      '@jest/types': 27.5.1
      '@types/node': 14.18.20
      ansi-escapes: 4.3.2
      chalk: 4.1.2
      emittery: 0.8.1
      exit: 0.1.2
      graceful-fs: 4.2.10
      jest-changed-files: 27.5.1
      jest-config: 27.4.7_ts-node@10.8.0
      jest-haste-map: 27.5.1
      jest-message-util: 27.5.1
      jest-regex-util: 27.5.1
      jest-resolve: 27.4.6
      jest-resolve-dependencies: 27.5.1
      jest-runner: 27.5.1
      jest-runtime: 27.5.1
      jest-snapshot: 27.4.6
      jest-util: 27.5.1
      jest-validate: 27.5.1
      jest-watcher: 27.5.1
      micromatch: 4.0.5
      rimraf: 3.0.2
      slash: 3.0.0
      strip-ansi: 6.0.1
    transitivePeerDependencies:
      - bufferutil
      - canvas
      - supports-color
      - ts-node
      - utf-8-validate
    dev: true

  /@jest/core/27.5.1:
    resolution: {integrity: sha512-AK6/UTrvQD0Cd24NSqmIA6rKsu0tKIxfiCducZvqxYdmMisOYAsdItspT+fQDQYARPf8XgjAFZi0ogW2agH5nQ==}
    engines: {node: ^10.13.0 || ^12.13.0 || ^14.15.0 || >=15.0.0}
    peerDependencies:
      node-notifier: ^8.0.1 || ^9.0.0 || ^10.0.0
    peerDependenciesMeta:
      node-notifier:
        optional: true
    dependencies:
      '@jest/console': 27.5.1
      '@jest/reporters': 27.5.1
      '@jest/test-result': 27.5.1
      '@jest/transform': 27.5.1
      '@jest/types': 27.5.1
      '@types/node': 14.18.20
      ansi-escapes: 4.3.2
      chalk: 4.1.2
      emittery: 0.8.1
      exit: 0.1.2
      graceful-fs: 4.2.10
      jest-changed-files: 27.5.1
      jest-config: 27.5.1
      jest-haste-map: 27.5.1
      jest-message-util: 27.5.1
      jest-regex-util: 27.5.1
      jest-resolve: 27.5.1
      jest-resolve-dependencies: 27.5.1
      jest-runner: 27.5.1
      jest-runtime: 27.5.1
      jest-snapshot: 27.5.1
      jest-util: 27.5.1
      jest-validate: 27.5.1
      jest-watcher: 27.5.1
      micromatch: 4.0.5
      rimraf: 3.0.2
      slash: 3.0.0
      strip-ansi: 6.0.1
    transitivePeerDependencies:
      - bufferutil
      - canvas
      - supports-color
      - ts-node
      - utf-8-validate
    dev: true

  /@jest/core/27.5.1_ts-node@10.8.0:
    resolution: {integrity: sha512-AK6/UTrvQD0Cd24NSqmIA6rKsu0tKIxfiCducZvqxYdmMisOYAsdItspT+fQDQYARPf8XgjAFZi0ogW2agH5nQ==}
    engines: {node: ^10.13.0 || ^12.13.0 || ^14.15.0 || >=15.0.0}
    peerDependencies:
      node-notifier: ^8.0.1 || ^9.0.0 || ^10.0.0
    peerDependenciesMeta:
      node-notifier:
        optional: true
    dependencies:
      '@jest/console': 27.5.1
      '@jest/reporters': 27.5.1
      '@jest/test-result': 27.5.1
      '@jest/transform': 27.5.1
      '@jest/types': 27.5.1
      '@types/node': 14.18.20
      ansi-escapes: 4.3.2
      chalk: 4.1.2
      emittery: 0.8.1
      exit: 0.1.2
      graceful-fs: 4.2.10
      jest-changed-files: 27.5.1
      jest-config: 27.5.1_ts-node@10.8.0
      jest-haste-map: 27.5.1
      jest-message-util: 27.5.1
      jest-regex-util: 27.5.1
      jest-resolve: 27.5.1
      jest-resolve-dependencies: 27.5.1
      jest-runner: 27.5.1
      jest-runtime: 27.5.1
      jest-snapshot: 27.5.1
      jest-util: 27.5.1
      jest-validate: 27.5.1
      jest-watcher: 27.5.1
      micromatch: 4.0.5
      rimraf: 3.0.2
      slash: 3.0.0
      strip-ansi: 6.0.1
    transitivePeerDependencies:
      - bufferutil
      - canvas
      - supports-color
      - ts-node
      - utf-8-validate
    dev: true

  /@jest/environment/27.5.1:
    resolution: {integrity: sha512-/WQjhPJe3/ghaol/4Bq480JKXV/Rfw8nQdN7f41fM8VDHLcxKXou6QyXAh3EFr9/bVG3x74z1NWDkP87EiY8gA==}
    engines: {node: ^10.13.0 || ^12.13.0 || ^14.15.0 || >=15.0.0}
    dependencies:
      '@jest/fake-timers': 27.5.1
      '@jest/types': 27.5.1
      '@types/node': 14.18.20
      jest-mock: 27.5.1
    dev: true

  /@jest/fake-timers/27.5.1:
    resolution: {integrity: sha512-/aPowoolwa07k7/oM3aASneNeBGCmGQsc3ugN4u6s4C/+s5M64MFo/+djTdiwcbQlRfFElGuDXWzaWj6QgKObQ==}
    engines: {node: ^10.13.0 || ^12.13.0 || ^14.15.0 || >=15.0.0}
    dependencies:
      '@jest/types': 27.5.1
      '@sinonjs/fake-timers': 8.1.0
      '@types/node': 14.18.20
      jest-message-util: 27.5.1
      jest-mock: 27.5.1
      jest-util: 27.5.1
    dev: true

  /@jest/globals/27.5.1:
    resolution: {integrity: sha512-ZEJNB41OBQQgGzgyInAv0UUfDDj3upmHydjieSxFvTRuZElrx7tXg/uVQ5hYVEwiXs3+aMsAeEc9X7xiSKCm4Q==}
    engines: {node: ^10.13.0 || ^12.13.0 || ^14.15.0 || >=15.0.0}
    dependencies:
      '@jest/environment': 27.5.1
      '@jest/types': 27.5.1
      expect: 27.5.1
    dev: true

  /@jest/reporters/27.4.6:
    resolution: {integrity: sha512-+Zo9gV81R14+PSq4wzee4GC2mhAN9i9a7qgJWL90Gpx7fHYkWpTBvwWNZUXvJByYR9tAVBdc8VxDWqfJyIUrIQ==}
    engines: {node: ^10.13.0 || ^12.13.0 || ^14.15.0 || >=15.0.0}
    peerDependencies:
      node-notifier: ^8.0.1 || ^9.0.0 || ^10.0.0
    peerDependenciesMeta:
      node-notifier:
        optional: true
    dependencies:
      '@bcoe/v8-coverage': 0.2.3
      '@jest/console': 27.5.1
      '@jest/test-result': 27.5.1
      '@jest/transform': 27.4.6
      '@jest/types': 27.5.1
      '@types/node': 14.18.20
      chalk: 4.1.2
      collect-v8-coverage: 1.0.1
      exit: 0.1.2
      glob: 7.2.3
      graceful-fs: 4.2.10
      istanbul-lib-coverage: 3.2.0
      istanbul-lib-instrument: 5.2.0
      istanbul-lib-report: 3.0.0
      istanbul-lib-source-maps: 4.0.1
      istanbul-reports: 3.1.4
      jest-haste-map: 27.5.1
      jest-resolve: 27.4.6
      jest-util: 27.5.1
      jest-worker: 27.5.1
      slash: 3.0.0
      source-map: 0.6.1
      string-length: 4.0.2
      terminal-link: 2.1.1
      v8-to-istanbul: 8.1.1
    transitivePeerDependencies:
      - supports-color
    dev: true

  /@jest/reporters/27.5.1:
    resolution: {integrity: sha512-cPXh9hWIlVJMQkVk84aIvXuBB4uQQmFqZiacloFuGiP3ah1sbCxCosidXFDfqG8+6fO1oR2dTJTlsOy4VFmUfw==}
    engines: {node: ^10.13.0 || ^12.13.0 || ^14.15.0 || >=15.0.0}
    peerDependencies:
      node-notifier: ^8.0.1 || ^9.0.0 || ^10.0.0
    peerDependenciesMeta:
      node-notifier:
        optional: true
    dependencies:
      '@bcoe/v8-coverage': 0.2.3
      '@jest/console': 27.5.1
      '@jest/test-result': 27.5.1
      '@jest/transform': 27.5.1
      '@jest/types': 27.5.1
      '@types/node': 14.18.20
      chalk: 4.1.2
      collect-v8-coverage: 1.0.1
      exit: 0.1.2
      glob: 7.2.3
      graceful-fs: 4.2.10
      istanbul-lib-coverage: 3.2.0
      istanbul-lib-instrument: 5.2.0
      istanbul-lib-report: 3.0.0
      istanbul-lib-source-maps: 4.0.1
      istanbul-reports: 3.1.4
      jest-haste-map: 27.5.1
      jest-resolve: 27.5.1
      jest-util: 27.5.1
      jest-worker: 27.5.1
      slash: 3.0.0
      source-map: 0.6.1
      string-length: 4.0.2
      terminal-link: 2.1.1
      v8-to-istanbul: 8.1.1
    transitivePeerDependencies:
      - supports-color
    dev: true

  /@jest/source-map/27.5.1:
    resolution: {integrity: sha512-y9NIHUYF3PJRlHk98NdC/N1gl88BL08aQQgu4k4ZopQkCw9t9cV8mtl3TV8b/YCB8XaVTFrmUTAJvjsntDireg==}
    engines: {node: ^10.13.0 || ^12.13.0 || ^14.15.0 || >=15.0.0}
    dependencies:
      callsites: 3.1.0
      graceful-fs: 4.2.10
      source-map: 0.6.1
    dev: true

  /@jest/test-result/27.5.1:
    resolution: {integrity: sha512-EW35l2RYFUcUQxFJz5Cv5MTOxlJIQs4I7gxzi2zVU7PJhOwfYq1MdC5nhSmYjX1gmMmLPvB3sIaC+BkcHRBfag==}
    engines: {node: ^10.13.0 || ^12.13.0 || ^14.15.0 || >=15.0.0}
    dependencies:
      '@jest/console': 27.5.1
      '@jest/types': 27.5.1
      '@types/istanbul-lib-coverage': 2.0.4
      collect-v8-coverage: 1.0.1
    dev: true

  /@jest/test-sequencer/27.5.1:
    resolution: {integrity: sha512-LCheJF7WB2+9JuCS7VB/EmGIdQuhtqjRNI9A43idHv3E4KltCTsPsLxvdaubFHSYwY/fNjMWjl6vNRhDiN7vpQ==}
    engines: {node: ^10.13.0 || ^12.13.0 || ^14.15.0 || >=15.0.0}
    dependencies:
      '@jest/test-result': 27.5.1
      graceful-fs: 4.2.10
      jest-haste-map: 27.5.1
      jest-runtime: 27.5.1
    transitivePeerDependencies:
      - supports-color
    dev: true

  /@jest/transform/27.4.6:
    resolution: {integrity: sha512-9MsufmJC8t5JTpWEQJ0OcOOAXaH5ioaIX6uHVBLBMoCZPfKKQF+EqP8kACAvCZ0Y1h2Zr3uOccg8re+Dr5jxyw==}
    engines: {node: ^10.13.0 || ^12.13.0 || ^14.15.0 || >=15.0.0}
    dependencies:
      '@babel/core': 7.18.2
      '@jest/types': 27.5.1
      babel-plugin-istanbul: 6.1.1
      chalk: 4.1.2
      convert-source-map: 1.8.0
      fast-json-stable-stringify: 2.1.0
      graceful-fs: 4.2.10
      jest-haste-map: 27.5.1
      jest-regex-util: 27.5.1
      jest-util: 27.5.1
      micromatch: 4.0.5
      pirates: 4.0.5
      slash: 3.0.0
      source-map: 0.6.1
      write-file-atomic: 3.0.3
    transitivePeerDependencies:
      - supports-color
    dev: true

  /@jest/transform/27.5.1:
    resolution: {integrity: sha512-ipON6WtYgl/1329g5AIJVbUuEh0wZVbdpGwC99Jw4LwuoBNS95MVphU6zOeD9pDkon+LLbFL7lOQRapbB8SCHw==}
    engines: {node: ^10.13.0 || ^12.13.0 || ^14.15.0 || >=15.0.0}
    dependencies:
      '@babel/core': 7.18.2
      '@jest/types': 27.5.1
      babel-plugin-istanbul: 6.1.1
      chalk: 4.1.2
      convert-source-map: 1.8.0
      fast-json-stable-stringify: 2.1.0
      graceful-fs: 4.2.10
      jest-haste-map: 27.5.1
      jest-regex-util: 27.5.1
      jest-util: 27.5.1
      micromatch: 4.0.5
      pirates: 4.0.5
      slash: 3.0.0
      source-map: 0.6.1
      write-file-atomic: 3.0.3
    transitivePeerDependencies:
      - supports-color
    dev: true

  /@jest/types/27.5.1:
    resolution: {integrity: sha512-Cx46iJ9QpwQTjIdq5VJu2QTMMs3QlEjI0x1QbBP5W1+nMzyc2XmimiRR/CbX9TO0cPTeUlxWMOu8mslYsJ8DEw==}
    engines: {node: ^10.13.0 || ^12.13.0 || ^14.15.0 || >=15.0.0}
    dependencies:
      '@types/istanbul-lib-coverage': 2.0.4
      '@types/istanbul-reports': 3.0.1
      '@types/node': 14.18.20
      '@types/yargs': 16.0.4
      chalk: 4.1.2
    dev: true

  /@jridgewell/gen-mapping/0.1.1:
    resolution: {integrity: sha512-sQXCasFk+U8lWYEe66WxRDOE9PjVz4vSM51fTu3Hw+ClTpUSQb718772vH3pyS5pShp6lvQM7SxgIDXXXmOX7w==}
    engines: {node: '>=6.0.0'}
    dependencies:
      '@jridgewell/set-array': 1.1.1
      '@jridgewell/sourcemap-codec': 1.4.13
    dev: true

  /@jridgewell/gen-mapping/0.3.1:
    resolution: {integrity: sha512-GcHwniMlA2z+WFPWuY8lp3fsza0I8xPFMWL5+n8LYyP6PSvPrXf4+n8stDHZY2DM0zy9sVkRDy1jDI4XGzYVqg==}
    engines: {node: '>=6.0.0'}
    dependencies:
      '@jridgewell/set-array': 1.1.1
      '@jridgewell/sourcemap-codec': 1.4.13
      '@jridgewell/trace-mapping': 0.3.13
    dev: true

  /@jridgewell/resolve-uri/3.0.7:
    resolution: {integrity: sha512-8cXDaBBHOr2pQ7j77Y6Vp5VDT2sIqWyWQ56TjEq4ih/a4iST3dItRe8Q9fp0rrIl9DoKhWQtUQz/YpOxLkXbNA==}
    engines: {node: '>=6.0.0'}
    dev: true

  /@jridgewell/set-array/1.1.1:
    resolution: {integrity: sha512-Ct5MqZkLGEXTVmQYbGtx9SVqD2fqwvdubdps5D3djjAkgkKwT918VNOz65pEHFaYTeWcukmJmH5SwsA9Tn2ObQ==}
    engines: {node: '>=6.0.0'}
    dev: true

  /@jridgewell/sourcemap-codec/1.4.13:
    resolution: {integrity: sha512-GryiOJmNcWbovBxTfZSF71V/mXbgcV3MewDe3kIMCLyIh5e7SKAeUZs+rMnJ8jkMolZ/4/VsdBmMrw3l+VdZ3w==}
    dev: true

  /@jridgewell/trace-mapping/0.3.13:
    resolution: {integrity: sha512-o1xbKhp9qnIAoHJSWd6KlCZfqslL4valSF81H8ImioOAxluWYWOpWkpyktY2vnt4tbrX9XYaxovq6cgowaJp2w==}
    dependencies:
      '@jridgewell/resolve-uri': 3.0.7
      '@jridgewell/sourcemap-codec': 1.4.13
    dev: true

  /@jridgewell/trace-mapping/0.3.9:
    resolution: {integrity: sha512-3Belt6tdc8bPgAtbcmdtNJlirVoTmEb5e2gC94PnkwEW9jI6CAHUeoG85tjWP5WquqfavoMtMwiG4P926ZKKuQ==}
    dependencies:
      '@jridgewell/resolve-uri': 3.0.7
      '@jridgewell/sourcemap-codec': 1.4.13
    dev: true

  /@juggle/resize-observer/3.3.1:
    resolution: {integrity: sha512-zMM9Ds+SawiUkakS7y94Ymqx+S0ORzpG3frZirN3l+UlXUmSUR7hF4wxCVqW+ei94JzV5kt0uXBcoOEAuiydrw==}
    dev: true

  /@microsoft/api-extractor-model/7.17.3:
    resolution: {integrity: sha512-ETslFxVEZTEK6mrOARxM34Ll2W/5H2aTk9Pe9dxsMCnthE8O/CaStV4WZAGsvvZKyjelSWgPVYGowxGVnwOMlQ==}
    dependencies:
      '@microsoft/tsdoc': 0.14.1
      '@microsoft/tsdoc-config': 0.16.1
      '@rushstack/node-core-library': 3.45.5
    dev: true

  /@microsoft/api-extractor/7.24.2:
    resolution: {integrity: sha512-QWZh9aQZvBAdRVK+Go8NiW8YNMN//OGiNqgA3iZ2sEy8imUqkRBCybXgmw2HkEYyPnn55CFoMKvnAHvV9+4B/A==}
    hasBin: true
    dependencies:
      '@microsoft/api-extractor-model': 7.17.3
      '@microsoft/tsdoc': 0.14.1
      '@microsoft/tsdoc-config': 0.16.1
      '@rushstack/node-core-library': 3.45.5
      '@rushstack/rig-package': 0.3.11
      '@rushstack/ts-command-line': 4.11.0
      colors: 1.2.5
      lodash: 4.17.21
      resolve: 1.17.0
      semver: 7.3.7
      source-map: 0.6.1
      typescript: 4.6.4
    dev: true

  /@microsoft/rush-lib/5.71.0:
    resolution: {integrity: sha512-PBSrwBompWZzodOCv0ojUX4kxn4IpMNdavNyTDhLqdLb09WIFmITtLkgSwdHu9GD1T3oU+dn5ZiOa8ZOkfV3kw==}
    engines: {node: '>=5.6.0'}
    dependencies:
      '@pnpm/link-bins': 5.3.25
      '@rushstack/heft-config-file': 0.8.4
      '@rushstack/node-core-library': 3.45.5
      '@rushstack/package-deps-hash': 3.2.20
      '@rushstack/rig-package': 0.3.11
      '@rushstack/rush-amazon-s3-build-cache-plugin': 5.71.0
      '@rushstack/rush-azure-storage-build-cache-plugin': 5.71.0
      '@rushstack/stream-collator': 4.0.175
      '@rushstack/terminal': 0.3.44
      '@rushstack/ts-command-line': 4.11.0
      '@types/node-fetch': 1.6.9
      '@yarnpkg/lockfile': 1.0.2
      builtin-modules: 3.1.0
      cli-table: 0.3.11
      colors: 1.2.5
      git-repo-info: 2.1.1
      glob: 7.0.6
      glob-escape: 0.0.2
      https-proxy-agent: 5.0.1
      ignore: 5.1.9
      inquirer: 7.3.3
      js-yaml: 3.13.1
      jszip: 3.7.1
      lodash: 4.17.21
      node-fetch: 2.6.7
      npm-package-arg: 6.1.1
      npm-packlist: 2.1.5
      read-package-tree: 5.1.6
      resolve: 1.17.0
      semver: 7.3.7
      ssri: 8.0.1
      strict-uri-encode: 2.0.0
      tapable: 2.2.1
      tar: 6.1.11
      true-case-path: 2.2.1
    transitivePeerDependencies:
      - encoding
      - supports-color
    dev: false

  /@microsoft/tsdoc-config/0.16.1:
    resolution: {integrity: sha512-2RqkwiD4uN6MLnHFljqBlZIXlt/SaUT6cuogU1w2ARw4nKuuppSmR0+s+NC+7kXBQykd9zzu0P4HtBpZT5zBpQ==}
    dependencies:
      '@microsoft/tsdoc': 0.14.1
      ajv: 6.12.6
      jju: 1.4.0
      resolve: 1.19.0

  /@microsoft/tsdoc/0.14.1:
    resolution: {integrity: sha512-6Wci+Tp3CgPt/B9B0a3J4s3yMgLNSku6w5TV6mN+61C71UqsRBv2FUibBf3tPGlNxebgPHMEUzKpb1ggE8KCKw==}

  /@next/env/12.1.6:
    resolution: {integrity: sha512-Te/OBDXFSodPU6jlXYPAXpmZr/AkG6DCATAxttQxqOWaq6eDFX25Db3dK0120GZrSZmv4QCe9KsZmJKDbWs4OA==}
    dev: false

  /@next/eslint-plugin-next/12.1.5:
    resolution: {integrity: sha512-Cnb8ERC5bNKBFrnMH6203sp/b0Y78QRx1XsFu+86oBtDBmQmOFoHu7teQjHm69ER73XKK3aGaeoLiXacHoUFsg==}
    dependencies:
      glob: 7.1.7
    dev: true

  /@next/swc-android-arm-eabi/12.1.6:
    resolution: {integrity: sha512-BxBr3QAAAXWgk/K7EedvzxJr2dE014mghBSA9iOEAv0bMgF+MRq4PoASjuHi15M2zfowpcRG8XQhMFtxftCleQ==}
    engines: {node: '>= 10'}
    cpu: [arm]
    os: [android]
    requiresBuild: true
    dev: false
    optional: true

  /@next/swc-android-arm64/12.1.6:
    resolution: {integrity: sha512-EboEk3ROYY7U6WA2RrMt/cXXMokUTXXfnxe2+CU+DOahvbrO8QSWhlBl9I9ZbFzJx28AGB9Yo3oQHCvph/4Lew==}
    engines: {node: '>= 10'}
    cpu: [arm64]
    os: [android]
    requiresBuild: true
    dev: false
    optional: true

  /@next/swc-darwin-arm64/12.1.6:
    resolution: {integrity: sha512-P0EXU12BMSdNj1F7vdkP/VrYDuCNwBExtRPDYawgSUakzi6qP0iKJpya2BuLvNzXx+XPU49GFuDC5X+SvY0mOw==}
    engines: {node: '>= 10'}
    cpu: [arm64]
    os: [darwin]
    requiresBuild: true
    dev: false
    optional: true

  /@next/swc-darwin-x64/12.1.6:
    resolution: {integrity: sha512-9FptMnbgHJK3dRDzfTpexs9S2hGpzOQxSQbe8omz6Pcl7rnEp9x4uSEKY51ho85JCjL4d0tDLBcXEJZKKLzxNg==}
    engines: {node: '>= 10'}
    cpu: [x64]
    os: [darwin]
    requiresBuild: true
    dev: false
    optional: true

  /@next/swc-linux-arm-gnueabihf/12.1.6:
    resolution: {integrity: sha512-PvfEa1RR55dsik/IDkCKSFkk6ODNGJqPY3ysVUZqmnWMDSuqFtf7BPWHFa/53znpvVB5XaJ5Z1/6aR5CTIqxPw==}
    engines: {node: '>= 10'}
    cpu: [arm]
    os: [linux]
    requiresBuild: true
    dev: false
    optional: true

  /@next/swc-linux-arm64-gnu/12.1.6:
    resolution: {integrity: sha512-53QOvX1jBbC2ctnmWHyRhMajGq7QZfl974WYlwclXarVV418X7ed7o/EzGY+YVAEKzIVaAB9JFFWGXn8WWo0gQ==}
    engines: {node: '>= 10'}
    cpu: [arm64]
    os: [linux]
    requiresBuild: true
    dev: false
    optional: true

  /@next/swc-linux-arm64-musl/12.1.6:
    resolution: {integrity: sha512-CMWAkYqfGdQCS+uuMA1A2UhOfcUYeoqnTW7msLr2RyYAys15pD960hlDfq7QAi8BCAKk0sQ2rjsl0iqMyziohQ==}
    engines: {node: '>= 10'}
    cpu: [arm64]
    os: [linux]
    requiresBuild: true
    dev: false
    optional: true

  /@next/swc-linux-x64-gnu/12.1.6:
    resolution: {integrity: sha512-AC7jE4Fxpn0s3ujngClIDTiEM/CQiB2N2vkcyWWn6734AmGT03Duq6RYtPMymFobDdAtZGFZd5nR95WjPzbZAQ==}
    engines: {node: '>= 10'}
    cpu: [x64]
    os: [linux]
    requiresBuild: true
    dev: false
    optional: true

  /@next/swc-linux-x64-musl/12.1.6:
    resolution: {integrity: sha512-c9Vjmi0EVk0Kou2qbrynskVarnFwfYIi+wKufR9Ad7/IKKuP6aEhOdZiIIdKsYWRtK2IWRF3h3YmdnEa2WLUag==}
    engines: {node: '>= 10'}
    cpu: [x64]
    os: [linux]
    requiresBuild: true
    dev: false
    optional: true

  /@next/swc-win32-arm64-msvc/12.1.6:
    resolution: {integrity: sha512-3UTOL/5XZSKFelM7qN0it35o3Cegm6LsyuERR3/OoqEExyj3aCk7F025b54/707HTMAnjlvQK3DzLhPu/xxO4g==}
    engines: {node: '>= 10'}
    cpu: [arm64]
    os: [win32]
    requiresBuild: true
    dev: false
    optional: true

  /@next/swc-win32-ia32-msvc/12.1.6:
    resolution: {integrity: sha512-8ZWoj6nCq6fI1yCzKq6oK0jE6Mxlz4MrEsRyu0TwDztWQWe7rh4XXGLAa2YVPatYcHhMcUL+fQQbqd1MsgaSDA==}
    engines: {node: '>= 10'}
    cpu: [ia32]
    os: [win32]
    requiresBuild: true
    dev: false
    optional: true

  /@next/swc-win32-x64-msvc/12.1.6:
    resolution: {integrity: sha512-4ZEwiRuZEicXhXqmhw3+de8Z4EpOLQj/gp+D9fFWo6ii6W1kBkNNvvEx4A90ugppu+74pT1lIJnOuz3A9oQeJA==}
    engines: {node: '>= 10'}
    cpu: [x64]
    os: [win32]
    requiresBuild: true
    dev: false
    optional: true

  /@nodelib/fs.scandir/2.1.5:
    resolution: {integrity: sha512-vq24Bq3ym5HEQm2NKCr3yXDwjc7vTsEThRDnkp2DK9p1uqLR+DHurm/NOTo0KG7HYHU7eppKZj3MyqYuMBf62g==}
    engines: {node: '>= 8'}
    dependencies:
      '@nodelib/fs.stat': 2.0.5
      run-parallel: 1.2.0

  /@nodelib/fs.stat/2.0.5:
    resolution: {integrity: sha512-RkhPPp2zrqDAQA/2jNhnztcPAlv64XdhIp7a7454A5ovI7Bukxgt7MX7udwAu3zg1DcpPU0rz3VV1SeaqvY4+A==}
    engines: {node: '>= 8'}

  /@nodelib/fs.walk/1.2.8:
    resolution: {integrity: sha512-oGB+UxlgWcgQkgwo8GcEGwemoTFt3FIO9ababBmaGwXIoBKZ+GTy0pP185beGg7Llih/NSHSV2XAs1lnznocSg==}
    engines: {node: '>= 8'}
    dependencies:
      '@nodelib/fs.scandir': 2.1.5
      fastq: 1.13.0

  /@opencensus/web-types/0.0.7:
    resolution: {integrity: sha512-xB+w7ZDAu3YBzqH44rCmG9/RlrOmFuDPt/bpf17eJr8eZSrLt7nc7LnWdxM9Mmoj/YKMHpxRg28txu3TcpiL+g==}
    engines: {node: '>=6.0'}
    dev: false

  /@opentelemetry/api/0.10.2:
    resolution: {integrity: sha512-GtpMGd6vkzDMYcpu2t9LlhEgMy/SzBwRnz48EejlRArYqZzqSzAsKmegUK7zHgl+EOIaK9mKHhnRaQu3qw20cA==}
    engines: {node: '>=8.0.0'}
    dependencies:
      '@opentelemetry/context-base': 0.10.2
    dev: false

  /@opentelemetry/api/1.0.0-rc.0:
    resolution: {integrity: sha512-iXKByCMfrlO5S6Oh97BuM56tM2cIBB0XsL/vWF/AtJrJEKx4MC/Xdu0xDsGXMGcNWpqF7ujMsjjnp0+UHBwnDQ==}
    engines: {node: '>=8.0.0'}
    dev: false

  /@opentelemetry/context-base/0.10.2:
    resolution: {integrity: sha512-hZNKjKOYsckoOEgBziGMnBcX0M7EtstnCmwz5jZUOUYwlZ+/xxX6z3jPu1XVO2Jivk0eLfuP9GP+vFD49CMetw==}
    engines: {node: '>=8.0.0'}
    dev: false

  /@opentelemetry/types/0.2.0:
    resolution: {integrity: sha512-GtwNB6BNDdsIPAYEdpp3JnOGO/3AJxjPvny53s3HERBdXSJTGQw8IRhiaTEX0b3w9P8+FwFZde4k+qkjn67aVw==}
    engines: {node: '>=8.0.0'}
    deprecated: Package renamed to @opentelemetry/api, see https://github.com/open-telemetry/opentelemetry-js
    dev: false

  /@pnpm/error/1.4.0:
    resolution: {integrity: sha512-vxkRrkneBPVmP23kyjnYwVOtipwlSl6UfL+h+Xa3TrABJTz5rYBXemlTsU5BzST8U4pD7YDkTb3SQu+MMuIDKA==}
    engines: {node: '>=10.16'}
    dev: false

  /@pnpm/link-bins/5.3.25:
    resolution: {integrity: sha512-9Xq8lLNRHFDqvYPXPgaiKkZ4rtdsm7izwM/cUsFDc5IMnG0QYIVBXQbgwhz2UvjUotbJrvfKLJaCfA3NGBnLDg==}
    engines: {node: '>=10.16'}
    dependencies:
      '@pnpm/error': 1.4.0
      '@pnpm/package-bins': 4.1.0
      '@pnpm/read-modules-dir': 2.0.3
      '@pnpm/read-package-json': 4.0.0
      '@pnpm/read-project-manifest': 1.1.7
      '@pnpm/types': 6.4.0
      '@zkochan/cmd-shim': 5.2.2
      is-subdir: 1.2.0
      is-windows: 1.0.2
      mz: 2.7.0
      normalize-path: 3.0.0
      p-settle: 4.1.1
      ramda: 0.27.2
    dev: false

  /@pnpm/package-bins/4.1.0:
    resolution: {integrity: sha512-57/ioGYLBbVRR80Ux9/q2i3y8Q+uQADc3c+Yse8jr/60YLOi3jcWz13e2Jy+ANYtZI258Qc5wk2X077rp0Ly/Q==}
    engines: {node: '>=10.16'}
    dependencies:
      '@pnpm/types': 6.4.0
      fast-glob: 3.2.11
      is-subdir: 1.2.0
    dev: false

  /@pnpm/read-modules-dir/2.0.3:
    resolution: {integrity: sha512-i9OgRvSlxrTS9a2oXokhDxvQzDtfqtsooJ9jaGoHkznue5aFCTSrNZFQ6M18o8hC03QWfnxaKi0BtOvNkKu2+A==}
    engines: {node: '>=10.13'}
    dependencies:
      mz: 2.7.0
    dev: false

  /@pnpm/read-package-json/4.0.0:
    resolution: {integrity: sha512-1cr2tEwe4YU6SI0Hmg+wnsr6yxBt2iJtqv6wrF84On8pS9hx4A2PLw3CIgbwxaG0b+ur5wzhNogwl4qD5FLFNg==}
    engines: {node: '>=10.16'}
    dependencies:
      '@pnpm/error': 1.4.0
      '@pnpm/types': 6.4.0
      load-json-file: 6.2.0
      normalize-package-data: 3.0.3
    dev: false

  /@pnpm/read-project-manifest/1.1.7:
    resolution: {integrity: sha512-tj8ExXZeDcMmMUj7D292ETe/RiEirr1X1wpT6Zy85z2MrFYoG9jfCJpps40OdZBNZBhxbuKtGPWKVSgXD0yrVw==}
    engines: {node: '>=10.16'}
    dependencies:
      '@pnpm/error': 1.4.0
      '@pnpm/types': 6.4.0
      '@pnpm/write-project-manifest': 1.1.7
      detect-indent: 6.1.0
      fast-deep-equal: 3.1.3
      graceful-fs: 4.2.4
      is-windows: 1.0.2
      json5: 2.2.1
      parse-json: 5.2.0
      read-yaml-file: 2.1.0
      sort-keys: 4.2.0
      strip-bom: 4.0.0
    dev: false

  /@pnpm/types/6.4.0:
    resolution: {integrity: sha512-nco4+4sZqNHn60Y4VE/fbtlShCBqipyUO+nKRPvDHqLrecMW9pzHWMVRxk4nrMRoeowj3q0rX3GYRBa8lsHTAg==}
    engines: {node: '>=10.16'}
    dev: false

  /@pnpm/write-project-manifest/1.1.7:
    resolution: {integrity: sha512-OLkDZSqkA1mkoPNPvLFXyI6fb0enCuFji6Zfditi/CLAo9kmIhQFmEUDu4krSB8i908EljG8YwL5Xjxzm5wsWA==}
    engines: {node: '>=10.16'}
    dependencies:
      '@pnpm/types': 6.4.0
      json5: 2.2.1
      mz: 2.7.0
      write-file-atomic: 3.0.3
      write-yaml-file: 4.2.0
    dev: false

  /@reach/observe-rect/1.2.0:
    resolution: {integrity: sha512-Ba7HmkFgfQxZqqaeIWWkNK0rEhpxVQHIoVyW1YDSkGsGIXzcaW4deC8B0pZrNSSyLTdIk7y+5olKt5+g0GmFIQ==}
    dev: true

  /@rushstack/eslint-config/2.6.0_eslint@8.16.0+typescript@4.7.2:
    resolution: {integrity: sha512-HXK6HGeHgnDMlWyeeH6IAwUZyOAMargVw3JMXpyhGJEPq4L7zO02/WvUGsFnwoOTzMNktNlo3YNrOmZnasuEGg==}
    peerDependencies:
      eslint: ^6.0.0 || ^7.0.0 || ^8.0.0
      typescript: '>=3.0.0'
    dependencies:
      '@rushstack/eslint-patch': 1.1.3
      '@rushstack/eslint-plugin': 0.9.0_eslint@8.16.0+typescript@4.7.2
      '@rushstack/eslint-plugin-packlets': 0.4.0_eslint@8.16.0+typescript@4.7.2
      '@rushstack/eslint-plugin-security': 0.3.0_eslint@8.16.0+typescript@4.7.2
      '@typescript-eslint/eslint-plugin': 5.20.0_dce2f58b47902bf309a7c2e5b23210cc
      '@typescript-eslint/experimental-utils': 5.20.0_eslint@8.16.0+typescript@4.7.2
      '@typescript-eslint/parser': 5.20.0_eslint@8.16.0+typescript@4.7.2
      '@typescript-eslint/typescript-estree': 5.20.0_typescript@4.7.2
      eslint: 8.16.0
      eslint-plugin-promise: 6.0.0_eslint@8.16.0
      eslint-plugin-react: 7.27.1_eslint@8.16.0
      eslint-plugin-tsdoc: 0.2.16
      typescript: 4.7.2
    transitivePeerDependencies:
      - supports-color

  /@rushstack/eslint-patch/1.0.8:
    resolution: {integrity: sha512-ZK5v4bJwgXldAUA8r3q9YKfCwOqoHTK/ZqRjSeRXQrBXWouoPnS4MQtgC4AXGiiBuUu5wxrRgTlv0ktmM4P1Aw==}
    dev: true

  /@rushstack/eslint-patch/1.1.3:
    resolution: {integrity: sha512-WiBSI6JBIhC6LRIsB2Kwh8DsGTlbBU+mLRxJmAe3LjHTdkDpwIbEOZgoXBbZilk/vlfjK8i6nKRAvIRn1XaIMw==}

  /@rushstack/eslint-plugin-packlets/0.4.0_eslint@8.16.0+typescript@4.7.2:
    resolution: {integrity: sha512-oEUb5XPYNljpQXd+4ikaJ78agURaVAt1JrrGYdn4atMOdLUoyx5t9Om26IQ88gMkHSwHAyRyzzGcL282BwS2Nw==}
    peerDependencies:
      eslint: ^6.0.0 || ^7.0.0 || ^8.0.0
    dependencies:
      '@rushstack/tree-pattern': 0.2.3
      '@typescript-eslint/experimental-utils': 5.20.0_eslint@8.16.0+typescript@4.7.2
      eslint: 8.16.0
    transitivePeerDependencies:
      - supports-color
      - typescript

  /@rushstack/eslint-plugin-security/0.3.0_eslint@8.16.0+typescript@4.7.2:
    resolution: {integrity: sha512-l5BgfHsrZtU6IjC5wAQhNP/7NkCaTohiO3cwDztqgXnLDJUa/hBRD180tInRdOwRfZrd4pvRZ29MCohOh5wf3g==}
    peerDependencies:
      eslint: ^6.0.0 || ^7.0.0 || ^8.0.0
    dependencies:
      '@rushstack/tree-pattern': 0.2.3
      '@typescript-eslint/experimental-utils': 5.20.0_eslint@8.16.0+typescript@4.7.2
      eslint: 8.16.0
    transitivePeerDependencies:
      - supports-color
      - typescript

  /@rushstack/eslint-plugin/0.9.0_eslint@8.16.0+typescript@4.7.2:
    resolution: {integrity: sha512-epWOeNYjBRIYEOMcZ61BZx6ma1eHbp1HiwZD62204pwv5IYzh5OxfzgfGbp2RMlWaZBOh0+pRVJNaU4tGE1p+A==}
    peerDependencies:
      eslint: ^6.0.0 || ^7.0.0 || ^8.0.0
    dependencies:
      '@rushstack/tree-pattern': 0.2.3
      '@typescript-eslint/experimental-utils': 5.20.0_eslint@8.16.0+typescript@4.7.2
      eslint: 8.16.0
    transitivePeerDependencies:
      - supports-color
      - typescript

  /@rushstack/heft-config-file/0.8.3:
    resolution: {integrity: sha512-RXAcsA+oboUE/IZk5ONHKhn7XibRXljWql5B7l1ddFzbwDUnbddPz8IEMDCKG1v/Uma/7WSqpBR210RoC5uszg==}
    engines: {node: '>=10.13.0'}
    dependencies:
      '@rushstack/node-core-library': 3.45.4
      '@rushstack/rig-package': 0.3.11
      jsonpath-plus: 4.0.0
    dev: true

  /@rushstack/heft-config-file/0.8.4:
    resolution: {integrity: sha512-OFvezlWYFQlKSXXIIjuGlBwSIKIl7WXYQ48diK/J5WJWpdVaq/SLVzB3coAxNZPA/a7u+dbs1DcLORBa2e133Q==}
    engines: {node: '>=10.13.0'}
    dependencies:
      '@rushstack/node-core-library': 3.45.5
      '@rushstack/rig-package': 0.3.11
      jsonpath-plus: 4.0.0

  /@rushstack/heft-jest-plugin/0.2.15_04f3c65f6de4a5e5529a6fededa44e1d:
    resolution: {integrity: sha512-AHWGGIzByXb0wonywmUTJ8IZrMQOxM45rZ0v9hbXogD8PbtA7WhMZ7RyoiAHL1vrRbElAcnLC6xT1Erzh/09Pg==}
    peerDependencies:
      '@rushstack/heft': ^0.45.0
    dependencies:
      '@jest/core': 27.4.7_ts-node@10.8.0
      '@jest/reporters': 27.4.6
      '@jest/transform': 27.4.6
      '@rushstack/heft': 0.45.5
      '@rushstack/heft-config-file': 0.8.3
      '@rushstack/node-core-library': 3.45.4
      jest-config: 27.4.7_ts-node@10.8.0
      jest-resolve: 27.4.6
      jest-snapshot: 27.4.6
      lodash: 4.17.21
    transitivePeerDependencies:
      - bufferutil
      - canvas
      - node-notifier
      - supports-color
      - ts-node
      - utf-8-validate
    dev: true

  /@rushstack/heft-jest-plugin/0.2.15_@rushstack+heft@0.45.5:
    resolution: {integrity: sha512-AHWGGIzByXb0wonywmUTJ8IZrMQOxM45rZ0v9hbXogD8PbtA7WhMZ7RyoiAHL1vrRbElAcnLC6xT1Erzh/09Pg==}
    peerDependencies:
      '@rushstack/heft': ^0.45.0
    dependencies:
      '@jest/core': 27.4.7
      '@jest/reporters': 27.4.6
      '@jest/transform': 27.4.6
      '@rushstack/heft': 0.45.5
      '@rushstack/heft-config-file': 0.8.3
      '@rushstack/node-core-library': 3.45.4
      jest-config: 27.4.7
      jest-resolve: 27.4.6
      jest-snapshot: 27.4.6
      lodash: 4.17.21
    transitivePeerDependencies:
      - bufferutil
      - canvas
      - node-notifier
      - supports-color
      - ts-node
      - utf-8-validate
    dev: true

  /@rushstack/heft-jest-plugin/0.3.5_04f3c65f6de4a5e5529a6fededa44e1d:
    resolution: {integrity: sha512-n64rwKqZ3TeZEV/VV7GNI6vZ37DXCaE0uICJIo2jRAJ4kAi1RixbCftVou/lm7Ndr6pX08Zvtvcp2nseRM7BQg==}
    peerDependencies:
      '@rushstack/heft': ^0.45.5
    dependencies:
      '@jest/core': 27.4.7_ts-node@10.8.0
      '@jest/reporters': 27.4.6
      '@jest/transform': 27.4.6
      '@rushstack/heft': 0.45.5
      '@rushstack/heft-config-file': 0.8.4
      '@rushstack/node-core-library': 3.45.5
      jest-config: 27.4.7_ts-node@10.8.0
      jest-resolve: 27.4.6
      jest-snapshot: 27.4.6
      lodash: 4.17.21
    transitivePeerDependencies:
      - bufferutil
      - canvas
      - node-notifier
      - supports-color
      - ts-node
      - utf-8-validate
    dev: true

  /@rushstack/heft-jest-plugin/0.3.5_@rushstack+heft@0.45.5:
    resolution: {integrity: sha512-n64rwKqZ3TeZEV/VV7GNI6vZ37DXCaE0uICJIo2jRAJ4kAi1RixbCftVou/lm7Ndr6pX08Zvtvcp2nseRM7BQg==}
    peerDependencies:
      '@rushstack/heft': ^0.45.5
    dependencies:
      '@jest/core': 27.4.7
      '@jest/reporters': 27.4.6
      '@jest/transform': 27.4.6
      '@rushstack/heft': 0.45.5
      '@rushstack/heft-config-file': 0.8.4
      '@rushstack/node-core-library': 3.45.5
      jest-config: 27.4.7
      jest-resolve: 27.4.6
      jest-snapshot: 27.4.6
      lodash: 4.17.21
    transitivePeerDependencies:
      - bufferutil
      - canvas
      - node-notifier
      - supports-color
      - ts-node
      - utf-8-validate
    dev: true

  /@rushstack/heft-node-rig/1.9.6_04f3c65f6de4a5e5529a6fededa44e1d:
    resolution: {integrity: sha512-lR66pnjaXbuhXUxJQ5uo18XLJjYyzKodD0jSIuGWW2AYLc1ZRgd0uypiFu746N1VH6xMS3friK6I2FjZqp2ymg==}
    peerDependencies:
      '@rushstack/heft': ^0.45.5
    dependencies:
      '@microsoft/api-extractor': 7.24.2
      '@rushstack/heft': 0.45.5
      '@rushstack/heft-jest-plugin': 0.3.5_04f3c65f6de4a5e5529a6fededa44e1d
      eslint: 8.7.0
      jest-environment-node: 27.4.6
      typescript: 4.6.4
    transitivePeerDependencies:
      - bufferutil
      - canvas
      - node-notifier
      - supports-color
      - ts-node
      - utf-8-validate
    dev: true

  /@rushstack/heft-node-rig/1.9.6_@rushstack+heft@0.45.5:
    resolution: {integrity: sha512-lR66pnjaXbuhXUxJQ5uo18XLJjYyzKodD0jSIuGWW2AYLc1ZRgd0uypiFu746N1VH6xMS3friK6I2FjZqp2ymg==}
    peerDependencies:
      '@rushstack/heft': ^0.45.5
    dependencies:
      '@microsoft/api-extractor': 7.24.2
      '@rushstack/heft': 0.45.5
      '@rushstack/heft-jest-plugin': 0.3.5_@rushstack+heft@0.45.5
      eslint: 8.7.0
      jest-environment-node: 27.4.6
      typescript: 4.6.4
    transitivePeerDependencies:
      - bufferutil
      - canvas
      - node-notifier
      - supports-color
      - ts-node
      - utf-8-validate
    dev: true

  /@rushstack/heft/0.45.5:
    resolution: {integrity: sha512-tFj2q6coj3V3NOBa1VhoER/7n0pSercJ2SLeSysrA4dTUCgZJCRoL0uex7kvAdA4jo9RBaEEDF/WvtTHzx1Q3w==}
    engines: {node: '>=10.13.0'}
    hasBin: true
    dependencies:
      '@rushstack/heft-config-file': 0.8.4
      '@rushstack/node-core-library': 3.45.5
      '@rushstack/rig-package': 0.3.11
      '@rushstack/ts-command-line': 4.11.0
      '@types/tapable': 1.0.6
      argparse: 1.0.10
      chokidar: 3.4.3
      fast-glob: 3.2.11
      glob: 7.0.6
      glob-escape: 0.0.2
      prettier: 2.3.2
      semver: 7.3.7
      tapable: 1.1.3
      true-case-path: 2.2.1
    dev: true

  /@rushstack/node-core-library/3.45.4:
    resolution: {integrity: sha512-FMoEQWjK7nWAO2uFgV1eVpVhY9ZDGOdIIomi9zTej64cKJ+8/Nvu+ny0xKaUDEjw/ALftN2D2ml7L0RDpW/Z9g==}
    dependencies:
      '@types/node': 12.20.24
      colors: 1.2.5
      fs-extra: 7.0.1
      import-lazy: 4.0.0
      jju: 1.4.0
      resolve: 1.17.0
      semver: 7.3.7
      timsort: 0.3.0
      z-schema: 5.0.3
    dev: true

  /@rushstack/node-core-library/3.45.5:
    resolution: {integrity: sha512-KbN7Hp9vH3bD3YJfv6RnVtzzTAwGYIBl7y2HQLY4WEQqRbvE3LgI78W9l9X+cTAXCX//p0EeoiUYNTFdqJrMZg==}
    dependencies:
      '@types/node': 12.20.24
      colors: 1.2.5
      fs-extra: 7.0.1
      import-lazy: 4.0.0
      jju: 1.4.0
      resolve: 1.17.0
      semver: 7.3.7
      timsort: 0.3.0
      z-schema: 5.0.3

  /@rushstack/package-deps-hash/3.2.20:
    resolution: {integrity: sha512-pZzMeIDXm7L8L1P3pvKSJO8XELgAZxjPyiZpRS0LF1zAA7WhAz5CKnXzlr/kShudMtsavtpliib7gtMzWRqsTg==}
    dependencies:
      '@rushstack/node-core-library': 3.45.5
    dev: false

  /@rushstack/rig-package/0.3.11:
    resolution: {integrity: sha512-uI1/g5oQPtyrT9nStoyX/xgZSLa2b+srRFaDk3r1eqC7zA5th4/bvTGl2QfV3C9NcP+coSqmk5mFJkUfH6i3Lw==}
    dependencies:
      resolve: 1.17.0
      strip-json-comments: 3.1.1

  /@rushstack/rush-amazon-s3-build-cache-plugin/5.71.0:
    resolution: {integrity: sha512-O87pP33WqPPykzLt+Bjj3H0v+LJawojkUJRU5zBVXrA8cUpQZ7Iv4Ntzwq5Xq51sPASxG+6kOYLmcH1ffCNmJw==}
    dependencies:
      '@rushstack/node-core-library': 3.45.5
      '@rushstack/rush-sdk': 5.71.0
      https-proxy-agent: 5.0.1
      node-fetch: 2.6.7
    transitivePeerDependencies:
      - encoding
      - supports-color
    dev: false

  /@rushstack/rush-azure-storage-build-cache-plugin/5.71.0:
    resolution: {integrity: sha512-fBdcKBxqRRRi6av6rkrvlqlhL2g6pVb2oaE7ap6fiUjuImxTV2UHvPgy5rKnYxQDwCnmxbJnMrfHjrjqlhmleQ==}
    dependencies:
      '@azure/identity': 1.0.3
      '@azure/storage-blob': 12.3.0
      '@rushstack/node-core-library': 3.45.5
      '@rushstack/rush-sdk': 5.71.0
      '@rushstack/terminal': 0.3.44
    transitivePeerDependencies:
      - encoding
    dev: false

  /@rushstack/rush-sdk/5.71.0:
    resolution: {integrity: sha512-pkcCyV3h1MWf8FOBBMsibsoHXd/bGNCYapqEBh4niBNvJ3JKeTH4abHbHLfzlCduKBPIUzh9t5SkDwu7FbYniA==}
    dependencies:
      '@rushstack/node-core-library': 3.45.5
      '@types/node-fetch': 1.6.9
      tapable: 2.2.1
    dev: false

  /@rushstack/stream-collator/4.0.175:
    resolution: {integrity: sha512-9iJMLApSvSGnfGwTPOlzIVr2NWSQ7y3+TkNRJelK11hjS2VZ3Ei5E/YsGfhwakUdgOT+iy6FhMm6f/68Br1Dyw==}
    dependencies:
      '@rushstack/node-core-library': 3.45.5
      '@rushstack/terminal': 0.3.44
    dev: false

  /@rushstack/terminal/0.3.44:
    resolution: {integrity: sha512-NIBFmco3dYg66ogLV6uVDdDqS9IbxSr7iNcBgjA8SYrkbjA5288ECTX8wux3mxl5s2Gmv07WtGgFxOiRQADjgQ==}
    dependencies:
      '@rushstack/node-core-library': 3.45.5
      '@types/node': 12.20.24
      wordwrap: 1.0.0
    dev: false

  /@rushstack/tree-pattern/0.2.3:
    resolution: {integrity: sha512-8KWZxzn6XKuy3iKRSAd2CHXSXneRlGCmH9h/qM7jYQDekp+U18oUzub5xqOqHS2PLUC+torOMYZxgAIO/fF86A==}

  /@rushstack/ts-command-line/4.11.0:
    resolution: {integrity: sha512-ptG9L0mjvJ5QtK11GsAFY+jGfsnqHDS6CY6Yw1xT7a9bhjfNYnf6UPwjV+pF6UgiucfNcMDNW9lkDLxvZKKxMg==}
    dependencies:
      '@types/argparse': 1.0.38
      argparse: 1.0.10
      colors: 1.2.5
      string-argv: 0.3.1

  /@sindresorhus/is/0.14.0:
    resolution: {integrity: sha512-9NET910DNaIPngYnLLPeg+Ogzqsi9uM4mSboU5y6p8S5DzMTVEsJZrawi+BoDNUVBa2DhJqQYUFvMDfgU062LQ==}
    engines: {node: '>=6'}
    dev: true

  /@sinonjs/commons/1.8.3:
    resolution: {integrity: sha512-xkNcLAn/wZaX14RPlwizcKicDk9G3F8m2nU3L7Ukm5zBgTwiT0wsoFAHx9Jq56fJA1z/7uKGtCRu16sOUCLIHQ==}
    dependencies:
      type-detect: 4.0.8

  /@sinonjs/fake-timers/7.1.2:
    resolution: {integrity: sha512-iQADsW4LBMISqZ6Ci1dupJL9pprqwcVFTcOsEmQOEhW+KLCVn/Y4Jrvg2k19fIHCp+iFprriYPTdRcQR8NbUPg==}
    dependencies:
      '@sinonjs/commons': 1.8.3

  /@sinonjs/fake-timers/8.1.0:
    resolution: {integrity: sha512-OAPJUAtgeINhh/TAlUID4QTs53Njm7xzddaVlEs/SXwgtiD1tW22zAB/W1wdqfrpmikgaWQ9Fw6Ws+hsiRm5Vg==}
    dependencies:
      '@sinonjs/commons': 1.8.3

  /@sinonjs/samsam/6.1.1:
    resolution: {integrity: sha512-cZ7rKJTLiE7u7Wi/v9Hc2fs3Ucc3jrWeMgPHbbTCeVAB2S0wOBbYlkJVeNSL04i7fdhT8wIbDq1zhC/PXTD2SA==}
    dependencies:
      '@sinonjs/commons': 1.8.3
      lodash.get: 4.4.2
      type-detect: 4.0.8

  /@sinonjs/text-encoding/0.7.1:
    resolution: {integrity: sha512-+iTbntw2IZPb/anVDbypzfQa+ay64MW0Zo8aJ8gZPWMMK6/OubMVb6lUPMagqjOPnmtauXnFCACVl3O7ogjeqQ==}

  /@szmarczak/http-timer/1.1.2:
    resolution: {integrity: sha512-XIB2XbzHTN6ieIjfIMV9hlVcfPU26s2vafYWQcZHWXHOxiaRZYEDKEwdl129Zyg50+foYV2jCgtrqSA6qNuNSA==}
    engines: {node: '>=6'}
    dependencies:
      defer-to-connect: 1.1.3
    dev: true

  /@testing-library/dom/8.13.0:
    resolution: {integrity: sha512-9VHgfIatKNXQNaZTtLnalIy0jNZzY35a4S3oi08YAt9Hv1VsfZ/DfA45lM8D/UhtHBGJ4/lGwp0PZkVndRkoOQ==}
    engines: {node: '>=12'}
    dependencies:
      '@babel/code-frame': 7.16.7
      '@babel/runtime': 7.18.3
      '@types/aria-query': 4.2.2
      aria-query: 5.0.0
      chalk: 4.1.2
      dom-accessibility-api: 0.5.14
      lz-string: 1.4.4
      pretty-format: 27.5.1
    dev: true

  /@testing-library/jest-dom/5.16.1:
    resolution: {integrity: sha512-ajUJdfDIuTCadB79ukO+0l8O+QwN0LiSxDaYUTI4LndbbUsGi6rWU1SCexXzBA2NSjlVB9/vbkasQIL3tmPBjw==}
    engines: {node: '>=8', npm: '>=6', yarn: '>=1'}
    dependencies:
      '@babel/runtime': 7.18.3
      '@types/testing-library__jest-dom': 5.14.3
      aria-query: 5.0.0
      chalk: 3.0.0
      css: 3.0.0
      css.escape: 1.5.1
      dom-accessibility-api: 0.5.14
      lodash: 4.17.21
      redent: 3.0.0
    dev: true

  /@testing-library/react/12.1.2_react-dom@17.0.2+react@17.0.2:
    resolution: {integrity: sha512-ihQiEOklNyHIpo2Y8FREkyD1QAea054U0MVbwH1m8N9TxeFz+KoJ9LkqoKqJlzx2JDm56DVwaJ1r36JYxZM05g==}
    engines: {node: '>=12'}
    peerDependencies:
      react: '*'
      react-dom: '*'
    dependencies:
      '@babel/runtime': 7.18.3
      '@testing-library/dom': 8.13.0
      react: 17.0.2
      react-dom: 17.0.2_react@17.0.2
    dev: true

  /@testing-library/user-event/13.5.0_@testing-library+dom@8.13.0:
    resolution: {integrity: sha512-5Kwtbo3Y/NowpkbRuSepbyMFkZmHgD+vPzYB/RJ4oxt5Gj/avFFBYjhw27cqSVPVw/3a67NK1PbiIr9k4Gwmdg==}
    engines: {node: '>=10', npm: '>=6'}
    peerDependencies:
      '@testing-library/dom': '>=7.21.4'
    dependencies:
      '@babel/runtime': 7.18.3
      '@testing-library/dom': 8.13.0
    dev: true

  /@tootallnate/once/1.1.2:
    resolution: {integrity: sha512-RbzJvlNzmRq5c3O09UipeuXno4tA1FE6ikOjxZK0tuxVv3412l64l5t1W5pj4+rJq9vpkm/kwiR07aZXnsKPxw==}
    engines: {node: '>= 6'}
    dev: true

  /@tsconfig/node10/1.0.8:
    resolution: {integrity: sha512-6XFfSQmMgq0CFLY1MslA/CPUfhIL919M1rMsa5lP2P097N2Wd1sSX0tx1u4olM16fLNhtHZpRhedZJphNJqmZg==}
    dev: true

  /@tsconfig/node12/1.0.9:
    resolution: {integrity: sha512-/yBMcem+fbvhSREH+s14YJi18sp7J9jpuhYByADT2rypfajMZZN4WQ6zBGgBKp53NKmqI36wFYDb3yaMPurITw==}
    dev: true

  /@tsconfig/node14/1.0.1:
    resolution: {integrity: sha512-509r2+yARFfHHE7T6Puu2jjkoycftovhXRqW328PDXTVGKihlb1P8Z9mMZH04ebyajfRY7dedfGynlrFHJUQCg==}
    dev: true

  /@tsconfig/node16/1.0.2:
    resolution: {integrity: sha512-eZxlbI8GZscaGS7kkc/trHTT5xgrjH3/1n2JDwusC9iahPKWMRvRjJSAN5mCXviuTGQ/lHnhvv8Q1YTpnfz9gA==}
    dev: true

  /@types/argparse/1.0.38:
    resolution: {integrity: sha512-ebDJ9b0e702Yr7pWgB0jzm+CX4Srzz8RcXtLJDJB+BSccqMa36uyH/zUsSYao5+BD1ytv3k3rPYCq4mAE1hsXA==}

  /@types/aria-query/4.2.2:
    resolution: {integrity: sha512-HnYpAE1Y6kRyKM/XkEuiRQhTHvkzMBurTHnpFLYLBGPIylZNPs9jJcuOOYWxPLJCSEtmZT0Y8rHDokKN7rRTig==}
    dev: true

  /@types/aws-lambda/8.10.97:
    resolution: {integrity: sha512-BZk3qO4R2KN8Ts3eR6CW1n8LI46UOgv1KoDZjo8J9vOQvDeX/rsrv1H0BpEAMcSqZ1mLwTEyAMtlua5tlSn0kw==}
    dev: true

  /@types/babel__core/7.1.19:
    resolution: {integrity: sha512-WEOTgRsbYkvA/KCsDwVEGkd7WAr1e3g31VHQ8zy5gul/V1qKullU/BU5I68X5v7V3GnB9eotmom4v5a5gjxorw==}
    dependencies:
      '@babel/parser': 7.18.4
      '@babel/types': 7.18.4
      '@types/babel__generator': 7.6.4
      '@types/babel__template': 7.4.1
      '@types/babel__traverse': 7.17.1
    dev: true

  /@types/babel__generator/7.6.4:
    resolution: {integrity: sha512-tFkciB9j2K755yrTALxD44McOrk+gfpIpvC3sxHjRawj6PfnQxrse4Clq5y/Rq+G3mrBurMax/lG8Qn2t9mSsg==}
    dependencies:
      '@babel/types': 7.18.4
    dev: true

  /@types/babel__template/7.4.1:
    resolution: {integrity: sha512-azBFKemX6kMg5Io+/rdGT0dkGreboUVR0Cdm3fz9QJWpaQGJRQXl7C+6hOTCZcMll7KFyEQpgbYI2lHdsS4U7g==}
    dependencies:
      '@babel/parser': 7.18.4
      '@babel/types': 7.18.4
    dev: true

  /@types/babel__traverse/7.17.1:
    resolution: {integrity: sha512-kVzjari1s2YVi77D3w1yuvohV2idweYXMCDzqBiVNN63TcDWrIlTVOYpqVrvbbyOE/IyzBoTKF0fdnLPEORFxA==}
    dependencies:
      '@babel/types': 7.18.4
    dev: true

  /@types/body-parser/1.19.2:
    resolution: {integrity: sha512-ALYone6pm6QmwZoAgeyNksccT9Q4AWZQ6PvfwR37GT6r6FWUPguq6sUmNGSMV2Wr761oQoBxwGGa6DR5o1DC9g==}
    dependencies:
      '@types/connect': 3.4.35
      '@types/node': 14.18.20
    dev: true

  /@types/connect/3.4.35:
    resolution: {integrity: sha512-cdeYyv4KWoEgpBISTxWvqYsVy444DOqehiF3fM3ne10AmJ62RSyNkUnxMJXHQWRQQX2eR94m5y1IZyDwBjV9FQ==}
    dependencies:
      '@types/node': 14.18.20
    dev: true

  /@types/cors/2.8.12:
    resolution: {integrity: sha512-vt+kDhq/M2ayberEtJcIN/hxXy1Pk+59g2FV/ZQceeaTyCtCucjL2Q7FXlFjtWn4n15KCr1NE2lNNFhp0lEThw==}
    dev: false

  /@types/diff/5.0.1:
    resolution: {integrity: sha512-XIpxU6Qdvp1ZE6Kr3yrkv1qgUab0fyf4mHYvW8N3Bx3PCsbN6or1q9/q72cv5jIFWolaGH08U9XyYoLLIykyKQ==}
    dev: true

  /@types/express-serve-static-core/4.17.28:
    resolution: {integrity: sha512-P1BJAEAW3E2DJUlkgq4tOL3RyMunoWXqbSCygWo5ZIWTjUgN1YnaXWW4VWl/oc8vs/XoYibEGBKP0uZyF4AHig==}
    dependencies:
      '@types/node': 14.18.20
      '@types/qs': 6.9.7
      '@types/range-parser': 1.2.4
    dev: true

  /@types/express/4.17.13:
    resolution: {integrity: sha512-6bSZTPaTIACxn48l50SR+axgrqm6qXFIxrdAKaG6PaJk3+zuUr35hBlgT7vOmJcum+OEaIBLtHV/qloEAFITeA==}
    dependencies:
      '@types/body-parser': 1.19.2
      '@types/express-serve-static-core': 4.17.28
      '@types/qs': 6.9.7
      '@types/serve-static': 1.13.10
    dev: true

  /@types/glob/7.2.0:
    resolution: {integrity: sha512-ZUxbzKl0IfJILTS6t7ip5fQQM/J3TJYubDm3nMbgubNNYS62eXeUpoLUC8/7fJNiFYHTrGPQn7hspDUzIHX3UA==}
    dependencies:
      '@types/minimatch': 3.0.5
      '@types/node': 14.18.20
    dev: true

  /@types/graceful-fs/4.1.5:
    resolution: {integrity: sha512-anKkLmZZ+xm4p8JWBf4hElkM4XR+EZeA2M9BAkkTldmcyDY4mbdIJnRghDJH3Ov5ooY7/UAoENtmdMSkaAd7Cw==}
    dependencies:
      '@types/node': 14.18.20
    dev: true

  /@types/heft-jest/1.0.2:
    resolution: {integrity: sha512-HabX0JO8Pk+a3gTm2DQwTMrfZjqP6VxDnn8kIXAP6uZbmy4bkKuFRi9T9BV9K6LhwHrmcgq5kk2YikYHy4LJeg==}
    dependencies:
      '@types/jest': 27.5.2
    dev: true

  /@types/hoist-non-react-statics/3.3.1:
    resolution: {integrity: sha512-iMIqiko6ooLrTh1joXodJK5X9xeEALT1kM5G3ZLhD3hszxBdIEd5C75U834D9mLcINgD4OyZf5uQXjkuYydWvA==}
    dependencies:
      '@types/react': 17.0.38
      hoist-non-react-statics: 3.3.2
    dev: false

  /@types/istanbul-lib-coverage/2.0.4:
    resolution: {integrity: sha512-z/QT1XN4K4KYuslS23k62yDIDLwLFkzxOuMplDtObz0+y7VqJCaO2o+SPwHCvLFZh7xazvvoor2tA/hPz9ee7g==}
    dev: true

  /@types/istanbul-lib-report/3.0.0:
    resolution: {integrity: sha512-plGgXAPfVKFoYfa9NpYDAkseG+g6Jr294RqeqcqDixSbU34MZVJRi/P+7Y8GDpzkEwLaGZZOpKIEmeVZNtKsrg==}
    dependencies:
      '@types/istanbul-lib-coverage': 2.0.4
    dev: true

  /@types/istanbul-reports/3.0.1:
    resolution: {integrity: sha512-c3mAZEuK0lvBp8tmuL74XRKn1+y2dcwOUpH7x4WrF6gk1GIgiluDRgMYQtw2OFcBvAJWlt6ASU3tSqxp0Uu0Aw==}
    dependencies:
      '@types/istanbul-lib-report': 3.0.0
    dev: true

  /@types/jest/27.5.2:
    resolution: {integrity: sha512-mpT8LJJ4CMeeahobofYWIjFo0xonRS/HfxnVEPMPFSQdGUt1uHCnoPT7Zhb+sjDU2wz0oKV0OLUR0WzrHNgfeA==}
    dependencies:
      jest-matcher-utils: 27.5.1
      pretty-format: 27.5.1
    dev: true

  /@types/js-yaml/4.0.5:
    resolution: {integrity: sha512-FhpRzf927MNQdRZP0J5DLIdTXhjLYzeUTmLAu69mnVksLH9CJY3IuSeEgbKUki7GQZm0WqDkGzyxju2EZGD2wA==}
    dev: true

  /@types/json-schema/7.0.11:
    resolution: {integrity: sha512-wOuvG1SN4Us4rez+tylwwwCV1psiNVOkJeM3AUWUNWg/jDQY2+HE/444y5gc+jBmRqASOm2Oeh5c1axHobwRKQ==}

  /@types/json5/0.0.29:
    resolution: {integrity: sha512-dRLjCWHYg4oaA77cxO64oO+7JwCwnIzkZPdrrC71jQmQtlhM556pwKo5bUzqvZndkVbeFLIIi+9TC40JNF5hNQ==}

  /@types/lodash/4.14.182:
    resolution: {integrity: sha512-/THyiqyQAP9AfARo4pF+aCGcyiQ94tX/Is2I7HofNRqoYLgN1PBoOWu2/zTA5zMxzP5EFutMtWtGAFRKUe961Q==}
    dev: true

  /@types/mime/1.3.2:
    resolution: {integrity: sha512-YATxVxgRqNH6nHEIsvg6k2Boc1JHI9ZbH5iWFFv/MTkchz3b1ieGDa5T0a9RznNdI0KhVbdbWSN+KWWrQZRxTw==}
    dev: true

  /@types/minimatch/3.0.5:
    resolution: {integrity: sha512-Klz949h02Gz2uZCMGwDUSDS1YBlTdDDgbWHi+81l29tQALUtvz4rAYi5uoVhE5Lagoq6DeqAUlbrHvW/mXDgdQ==}
    dev: true

  /@types/minimist/1.2.2:
    resolution: {integrity: sha512-jhuKLIRrhvCPLqwPcx6INqmKeiA5EWrsCOPhrlFSrbrmU4ZMPjj5Ul/oLCMDO98XRUIwVm78xICz4EPCektzeQ==}
    dev: true

  /@types/node-fetch/1.6.9:
    resolution: {integrity: sha512-n2r6WLoY7+uuPT7pnEtKJCmPUGyJ+cbyBR8Avnu4+m1nzz7DwBVuyIvvlBzCZ/nrpC7rIgb3D6pNavL7rFEa9g==}
    dependencies:
      '@types/node': 14.18.20
    dev: false

  /@types/node-fetch/2.6.1:
    resolution: {integrity: sha512-oMqjURCaxoSIsHSr1E47QHzbmzNR5rK8McHuNb11BOM9cHcIK3Avy0s/b2JlXHoQGTYS3NsvWzV1M0iK7l0wbA==}
    dependencies:
      '@types/node': 14.18.20
      form-data: 3.0.1
    dev: false

  /@types/node/10.17.60:
    resolution: {integrity: sha512-F0KIgDJfy2nA3zMLmWGKxcH2ZVEtCZXHHdOQs2gSaQ27+lNeEfGxzkIw90aXswATX7AZ33tahPbzy6KAfUreVw==}
    dev: true

  /@types/node/12.20.24:
    resolution: {integrity: sha512-yxDeaQIAJlMav7fH5AQqPH1u8YIuhYJXYBzxaQ4PifsU0GDO38MSdmEDeRlIxrKbC6NbEaaEHDanWb+y30U8SQ==}

  /@types/node/14.18.20:
    resolution: {integrity: sha512-Q8KKwm9YqEmUBRsqJ2GWJDtXltBDxTdC4m5vTdXBolu2PeQh8LX+f6BTwU+OuXPu37fLxoN6gidqBmnky36FXA==}

  /@types/normalize-package-data/2.4.1:
    resolution: {integrity: sha512-Gj7cI7z+98M282Tqmp2K5EIsoouUEzbBJhQQzDE3jSIRk6r9gsz0oUokqIUR4u1R3dMHo0pDHM7sNOHyhulypw==}
    dev: true

  /@types/parse-json/4.0.0:
    resolution: {integrity: sha512-//oorEZjL6sbPcKUaCdIGlIUeH26mgzimjBB77G6XRgnDl/L5wOnpyBGRe/Mmf5CVW3PwEBE1NjiMZ/ssFh4wA==}
    dev: true

  /@types/prettier/2.6.3:
    resolution: {integrity: sha512-ymZk3LEC/fsut+/Q5qejp6R9O1rMxz3XaRHDV6kX8MrGAhOSPqVARbDi+EZvInBpw+BnCX3TD240byVkOfQsHg==}
    dev: true

  /@types/prop-types/15.7.5:
    resolution: {integrity: sha512-JCB8C6SnDoQf0cNycqd/35A7MjcnK+ZTqE7judS6o7utxUCg6imJg3QK2qzHKszlTjcj2cn+NwMB2i96ubpj7w==}

  /@types/qs/6.9.7:
    resolution: {integrity: sha512-FGa1F62FT09qcrueBA6qYTrJPVDzah9a+493+o2PCXsesWHIn27G98TsSMs3WPNbZIEj4+VJf6saSFpvD+3Zsw==}
    dev: true

  /@types/range-parser/1.2.4:
    resolution: {integrity: sha512-EEhsLsD6UsDM1yFhAvy0Cjr6VwmpMWqFBCb9w07wVugF7w9nfajxLuVmngTIpgS6svCnm6Vaw+MZhoDCKnOfsw==}
    dev: true

  /@types/react/17.0.38:
    resolution: {integrity: sha512-SI92X1IA+FMnP3qM5m4QReluXzhcmovhZnLNm3pyeQlooi02qI7sLiepEYqT678uNiyc25XfCqxREFpy3W7YhQ==}
    dependencies:
      '@types/prop-types': 15.7.5
      '@types/scheduler': 0.16.2
      csstype: 3.1.0

  /@types/scheduler/0.16.2:
    resolution: {integrity: sha512-hppQEBDmlwhFAXKJX2KnWLYu5yMfi91yazPb2l+lbJiwW+wdo1gNeRA+3RgNSO39WYX2euey41KEwnqesU2Jew==}

  /@types/serve-static/1.13.10:
    resolution: {integrity: sha512-nCkHGI4w7ZgAdNkrEu0bv+4xNV/XDqW+DydknebMOQwkpDGx8G+HTlj7R7ABI8i8nKxVw0wtKPi1D+lPOkh4YQ==}
    dependencies:
      '@types/mime': 1.3.2
      '@types/node': 14.18.20
    dev: true

  /@types/sinon/10.0.10:
    resolution: {integrity: sha512-US5E539UfeL2DiWALzCyk0c4zKh6sCv86V/0lpda/afMJJ0oEm2SrKgedH5optvFWstnJ8e1MNYhLmPhAy4rvQ==}
    dependencies:
      '@sinonjs/fake-timers': 7.1.2

  /@types/stack-utils/2.0.1:
    resolution: {integrity: sha512-Hl219/BT5fLAaz6NDkSuhzasy49dwQS/DSdu4MdggFB8zcXv7vflBI3xp7FEmkmdDkBUI2bPUNeMttp2knYdxw==}
    dev: true

  /@types/tapable/1.0.6:
    resolution: {integrity: sha512-W+bw9ds02rAQaMvaLYxAbJ6cvguW/iJXNT6lTssS1ps6QdrMKttqEAMEG/b5CR8TZl3/L7/lH0ZV5nNR1LXikA==}
    dev: true

  /@types/testing-library__jest-dom/5.14.3:
    resolution: {integrity: sha512-oKZe+Mf4ioWlMuzVBaXQ9WDnEm1+umLx0InILg+yvZVBBDmzV5KfZyLrCvadtWcx8+916jLmHafcmqqffl+iIw==}
    dependencies:
      '@types/jest': 27.5.2
    dev: true

  /@types/triple-beam/1.3.2:
    resolution: {integrity: sha512-txGIh+0eDFzKGC25zORnswy+br1Ha7hj5cMVwKIU7+s0U2AxxJru/jZSMU6OC9MJWP6+pc/hc6ZjyZShpsyY2g==}
    dev: true

  /@types/tunnel/0.0.1:
    resolution: {integrity: sha512-AOqu6bQu5MSWwYvehMXLukFHnupHrpZ8nvgae5Ggie9UwzDR1CCwoXgSSWNZJuyOlCdfdsWMA5F2LlmvyoTv8A==}
    dependencies:
      '@types/node': 14.18.20
    dev: false

  /@types/uuid/8.3.4:
    resolution: {integrity: sha512-c/I8ZRb51j+pYGAu5CrFMRxqZ2ke4y2grEBO5AUjgSkSk+qT2Ea+OdWElz/OiMf5MNpn2b17kuVBwZLQJXzihw==}
    dev: true

  /@types/yargs-parser/21.0.0:
    resolution: {integrity: sha512-iO9ZQHkZxHn4mSakYV0vFHAVDyEOIJQrV2uZ06HxEPcx+mt8swXoZHIbaaJ2crJYFfErySgktuTZ3BeLz+XmFA==}
    dev: true

  /@types/yargs/16.0.4:
    resolution: {integrity: sha512-T8Yc9wt/5LbJyCaLiHPReJa0kApcIgJ7Bn735GjItUfh08Z1pJvu8QZqb9s+mMvKV6WUQRV7K2R46YbjMXTTJw==}
    dependencies:
      '@types/yargs-parser': 21.0.0
    dev: true

  /@typescript-eslint/eslint-plugin/5.20.0_dce2f58b47902bf309a7c2e5b23210cc:
    resolution: {integrity: sha512-fapGzoxilCn3sBtC6NtXZX6+P/Hef7VDbyfGqTTpzYydwhlkevB+0vE0EnmHPVTVSy68GUncyJ/2PcrFBeCo5Q==}
    engines: {node: ^12.22.0 || ^14.17.0 || >=16.0.0}
    peerDependencies:
      '@typescript-eslint/parser': ^5.0.0
      eslint: ^6.0.0 || ^7.0.0 || ^8.0.0
      typescript: '*'
    peerDependenciesMeta:
      typescript:
        optional: true
    dependencies:
      '@typescript-eslint/parser': 5.20.0_eslint@8.16.0+typescript@4.7.2
      '@typescript-eslint/scope-manager': 5.20.0
      '@typescript-eslint/type-utils': 5.20.0_eslint@8.16.0+typescript@4.7.2
      '@typescript-eslint/utils': 5.20.0_eslint@8.16.0+typescript@4.7.2
      debug: 4.3.4
      eslint: 8.16.0
      functional-red-black-tree: 1.0.1
      ignore: 5.2.0
      regexpp: 3.2.0
      semver: 7.3.7
      tsutils: 3.21.0_typescript@4.7.2
      typescript: 4.7.2
    transitivePeerDependencies:
      - supports-color

  /@typescript-eslint/experimental-utils/5.20.0_eslint@8.16.0+typescript@4.7.2:
    resolution: {integrity: sha512-w5qtx2Wr9x13Dp/3ic9iGOGmVXK5gMwyc8rwVgZU46K9WTjPZSyPvdER9Ycy+B5lNHvoz+z2muWhUvlTpQeu+g==}
    engines: {node: ^12.22.0 || ^14.17.0 || >=16.0.0}
    peerDependencies:
      eslint: ^6.0.0 || ^7.0.0 || ^8.0.0
    dependencies:
      '@typescript-eslint/utils': 5.20.0_eslint@8.16.0+typescript@4.7.2
      eslint: 8.16.0
    transitivePeerDependencies:
      - supports-color
      - typescript

  /@typescript-eslint/experimental-utils/5.27.0_eslint@8.16.0+typescript@4.7.2:
    resolution: {integrity: sha512-ZOn342bYh19IYvkiorrqnzNoRAr91h3GiFSSfa4tlHV+R9GgR8SxCwAi8PKMyT8+pfwMxfQdNbwKsMurbF9hzg==}
    engines: {node: ^12.22.0 || ^14.17.0 || >=16.0.0}
    peerDependencies:
      eslint: ^6.0.0 || ^7.0.0 || ^8.0.0
    dependencies:
      '@typescript-eslint/utils': 5.27.0_eslint@8.16.0+typescript@4.7.2
      eslint: 8.16.0
    transitivePeerDependencies:
      - supports-color
      - typescript
    dev: true

  /@typescript-eslint/parser/5.10.1_eslint@8.16.0+typescript@4.7.2:
    resolution: {integrity: sha512-GReo3tjNBwR5RnRO0K2wDIDN31cM3MmDtgyQ85oAxAmC5K3j/g85IjP+cDfcqDsDDBf1HNKQAD0WqOYL8jXqUA==}
    engines: {node: ^12.22.0 || ^14.17.0 || >=16.0.0}
    peerDependencies:
      eslint: ^6.0.0 || ^7.0.0 || ^8.0.0
      typescript: '*'
    peerDependenciesMeta:
      typescript:
        optional: true
    dependencies:
      '@typescript-eslint/scope-manager': 5.10.1
      '@typescript-eslint/types': 5.10.1
      '@typescript-eslint/typescript-estree': 5.10.1_typescript@4.7.2
      debug: 4.3.4
      eslint: 8.16.0
      typescript: 4.7.2
    transitivePeerDependencies:
      - supports-color
    dev: true

  /@typescript-eslint/parser/5.20.0_eslint@8.16.0+typescript@4.7.2:
    resolution: {integrity: sha512-UWKibrCZQCYvobmu3/N8TWbEeo/EPQbS41Ux1F9XqPzGuV7pfg6n50ZrFo6hryynD8qOTTfLHtHjjdQtxJ0h/w==}
    engines: {node: ^12.22.0 || ^14.17.0 || >=16.0.0}
    peerDependencies:
      eslint: ^6.0.0 || ^7.0.0 || ^8.0.0
      typescript: '*'
    peerDependenciesMeta:
      typescript:
        optional: true
    dependencies:
      '@typescript-eslint/scope-manager': 5.20.0
      '@typescript-eslint/types': 5.20.0
      '@typescript-eslint/typescript-estree': 5.20.0_typescript@4.7.2
      debug: 4.3.4
      eslint: 8.16.0
      typescript: 4.7.2
    transitivePeerDependencies:
      - supports-color

  /@typescript-eslint/scope-manager/5.10.1:
    resolution: {integrity: sha512-Lyvi559Gvpn94k7+ElXNMEnXu/iundV5uFmCUNnftbFrUbAJ1WBoaGgkbOBm07jVZa682oaBU37ao/NGGX4ZDg==}
    engines: {node: ^12.22.0 || ^14.17.0 || >=16.0.0}
    dependencies:
      '@typescript-eslint/types': 5.10.1
      '@typescript-eslint/visitor-keys': 5.10.1
    dev: true

  /@typescript-eslint/scope-manager/5.20.0:
    resolution: {integrity: sha512-h9KtuPZ4D/JuX7rpp1iKg3zOH0WNEa+ZIXwpW/KWmEFDxlA/HSfCMhiyF1HS/drTICjIbpA6OqkAhrP/zkCStg==}
    engines: {node: ^12.22.0 || ^14.17.0 || >=16.0.0}
    dependencies:
      '@typescript-eslint/types': 5.20.0
      '@typescript-eslint/visitor-keys': 5.20.0

  /@typescript-eslint/scope-manager/5.27.0:
    resolution: {integrity: sha512-VnykheBQ/sHd1Vt0LJ1JLrMH1GzHO+SzX6VTXuStISIsvRiurue/eRkTqSrG0CexHQgKG8shyJfR4o5VYioB9g==}
    engines: {node: ^12.22.0 || ^14.17.0 || >=16.0.0}
    dependencies:
      '@typescript-eslint/types': 5.27.0
      '@typescript-eslint/visitor-keys': 5.27.0
    dev: true

  /@typescript-eslint/type-utils/5.20.0_eslint@8.16.0+typescript@4.7.2:
    resolution: {integrity: sha512-WxNrCwYB3N/m8ceyoGCgbLmuZwupvzN0rE8NBuwnl7APgjv24ZJIjkNzoFBXPRCGzLNkoU/WfanW0exvp/+3Iw==}
    engines: {node: ^12.22.0 || ^14.17.0 || >=16.0.0}
    peerDependencies:
      eslint: '*'
      typescript: '*'
    peerDependenciesMeta:
      typescript:
        optional: true
    dependencies:
      '@typescript-eslint/utils': 5.20.0_eslint@8.16.0+typescript@4.7.2
      debug: 4.3.4
      eslint: 8.16.0
      tsutils: 3.21.0_typescript@4.7.2
      typescript: 4.7.2
    transitivePeerDependencies:
      - supports-color

  /@typescript-eslint/types/5.10.1:
    resolution: {integrity: sha512-ZvxQ2QMy49bIIBpTqFiOenucqUyjTQ0WNLhBM6X1fh1NNlYAC6Kxsx8bRTY3jdYsYg44a0Z/uEgQkohbR0H87Q==}
    engines: {node: ^12.22.0 || ^14.17.0 || >=16.0.0}
    dev: true

  /@typescript-eslint/types/5.20.0:
    resolution: {integrity: sha512-+d8wprF9GyvPwtoB4CxBAR/s0rpP25XKgnOvMf/gMXYDvlUC3rPFHupdTQ/ow9vn7UDe5rX02ovGYQbv/IUCbg==}
    engines: {node: ^12.22.0 || ^14.17.0 || >=16.0.0}

  /@typescript-eslint/types/5.27.0:
    resolution: {integrity: sha512-lY6C7oGm9a/GWhmUDOs3xAVRz4ty/XKlQ2fOLr8GAIryGn0+UBOoJDWyHer3UgrHkenorwvBnphhP+zPmzmw0A==}
    engines: {node: ^12.22.0 || ^14.17.0 || >=16.0.0}
    dev: true

  /@typescript-eslint/typescript-estree/5.10.1_typescript@4.7.2:
    resolution: {integrity: sha512-PwIGnH7jIueXv4opcwEbVGDATjGPO1dx9RkUl5LlHDSe+FXxPwFL5W/qYd5/NHr7f6lo/vvTrAzd0KlQtRusJQ==}
    engines: {node: ^12.22.0 || ^14.17.0 || >=16.0.0}
    peerDependencies:
      typescript: '*'
    peerDependenciesMeta:
      typescript:
        optional: true
    dependencies:
      '@typescript-eslint/types': 5.10.1
      '@typescript-eslint/visitor-keys': 5.10.1
      debug: 4.3.4
      globby: 11.1.0
      is-glob: 4.0.3
      semver: 7.3.7
      tsutils: 3.21.0_typescript@4.7.2
      typescript: 4.7.2
    transitivePeerDependencies:
      - supports-color
    dev: true

  /@typescript-eslint/typescript-estree/5.20.0_typescript@4.7.2:
    resolution: {integrity: sha512-36xLjP/+bXusLMrT9fMMYy1KJAGgHhlER2TqpUVDYUQg4w0q/NW/sg4UGAgVwAqb8V4zYg43KMUpM8vV2lve6w==}
    engines: {node: ^12.22.0 || ^14.17.0 || >=16.0.0}
    peerDependencies:
      typescript: '*'
    peerDependenciesMeta:
      typescript:
        optional: true
    dependencies:
      '@typescript-eslint/types': 5.20.0
      '@typescript-eslint/visitor-keys': 5.20.0
      debug: 4.3.4
      globby: 11.1.0
      is-glob: 4.0.3
      semver: 7.3.7
      tsutils: 3.21.0_typescript@4.7.2
      typescript: 4.7.2
    transitivePeerDependencies:
      - supports-color

  /@typescript-eslint/typescript-estree/5.27.0_typescript@4.7.2:
    resolution: {integrity: sha512-QywPMFvgZ+MHSLRofLI7BDL+UczFFHyj0vF5ibeChDAJgdTV8k4xgEwF0geFhVlPc1p8r70eYewzpo6ps+9LJQ==}
    engines: {node: ^12.22.0 || ^14.17.0 || >=16.0.0}
    peerDependencies:
      typescript: '*'
    peerDependenciesMeta:
      typescript:
        optional: true
    dependencies:
      '@typescript-eslint/types': 5.27.0
      '@typescript-eslint/visitor-keys': 5.27.0
      debug: 4.3.4
      globby: 11.1.0
      is-glob: 4.0.3
      semver: 7.3.7
      tsutils: 3.21.0_typescript@4.7.2
      typescript: 4.7.2
    transitivePeerDependencies:
      - supports-color
    dev: true

  /@typescript-eslint/utils/5.20.0_eslint@8.16.0+typescript@4.7.2:
    resolution: {integrity: sha512-lHONGJL1LIO12Ujyx8L8xKbwWSkoUKFSO+0wDAqGXiudWB2EO7WEUT+YZLtVbmOmSllAjLb9tpoIPwpRe5Tn6w==}
    engines: {node: ^12.22.0 || ^14.17.0 || >=16.0.0}
    peerDependencies:
      eslint: ^6.0.0 || ^7.0.0 || ^8.0.0
    dependencies:
      '@types/json-schema': 7.0.11
      '@typescript-eslint/scope-manager': 5.20.0
      '@typescript-eslint/types': 5.20.0
      '@typescript-eslint/typescript-estree': 5.20.0_typescript@4.7.2
      eslint: 8.16.0
      eslint-scope: 5.1.1
      eslint-utils: 3.0.0_eslint@8.16.0
    transitivePeerDependencies:
      - supports-color
      - typescript

  /@typescript-eslint/utils/5.27.0_eslint@8.16.0+typescript@4.7.2:
    resolution: {integrity: sha512-nZvCrkIJppym7cIbP3pOwIkAefXOmfGPnCM0LQfzNaKxJHI6VjI8NC662uoiPlaf5f6ymkTy9C3NQXev2mdXmA==}
    engines: {node: ^12.22.0 || ^14.17.0 || >=16.0.0}
    peerDependencies:
      eslint: ^6.0.0 || ^7.0.0 || ^8.0.0
    dependencies:
      '@types/json-schema': 7.0.11
      '@typescript-eslint/scope-manager': 5.27.0
      '@typescript-eslint/types': 5.27.0
      '@typescript-eslint/typescript-estree': 5.27.0_typescript@4.7.2
      eslint: 8.16.0
      eslint-scope: 5.1.1
      eslint-utils: 3.0.0_eslint@8.16.0
    transitivePeerDependencies:
      - supports-color
      - typescript
    dev: true

  /@typescript-eslint/visitor-keys/5.10.1:
    resolution: {integrity: sha512-NjQ0Xinhy9IL979tpoTRuLKxMc0zJC7QVSdeerXs2/QvOy2yRkzX5dRb10X5woNUdJgU8G3nYRDlI33sq1K4YQ==}
    engines: {node: ^12.22.0 || ^14.17.0 || >=16.0.0}
    dependencies:
      '@typescript-eslint/types': 5.10.1
      eslint-visitor-keys: 3.3.0
    dev: true

  /@typescript-eslint/visitor-keys/5.20.0:
    resolution: {integrity: sha512-1flRpNF+0CAQkMNlTJ6L/Z5jiODG/e5+7mk6XwtPOUS3UrTz3UOiAg9jG2VtKsWI6rZQfy4C6a232QNRZTRGlg==}
    engines: {node: ^12.22.0 || ^14.17.0 || >=16.0.0}
    dependencies:
      '@typescript-eslint/types': 5.20.0
      eslint-visitor-keys: 3.3.0

  /@typescript-eslint/visitor-keys/5.27.0:
    resolution: {integrity: sha512-46cYrteA2MrIAjv9ai44OQDUoCZyHeGIc4lsjCUX2WT6r4C+kidz1bNiR4017wHOPUythYeH+Sc7/cFP97KEAA==}
    engines: {node: ^12.22.0 || ^14.17.0 || >=16.0.0}
    dependencies:
      '@typescript-eslint/types': 5.27.0
      eslint-visitor-keys: 3.3.0
    dev: true

  /@ucast/core/1.10.1:
    resolution: {integrity: sha512-sXKbvQiagjFh2JCpaHUa64P4UdJbOxYeC5xiZFn8y6iYdb0WkismduE+RmiJrIjw/eLDYmIEXiQeIYYowmkcAw==}
    dev: false

  /@ucast/js/3.0.2:
    resolution: {integrity: sha512-zxNkdIPVvqJjHI7D/iK8Aai1+59yqU+N7bpHFodVmiTN7ukeNiGGpNmmSjQgsUw7eNcEBnPrZHNzp5UBxwmaPw==}
    dependencies:
      '@ucast/core': 1.10.1
    dev: false

  /@ucast/mongo/2.4.2:
    resolution: {integrity: sha512-/zH1TdBJlYGKKD+Wh0oyD+aBvDSWrwHcD8b4tUL9UgHLhzHtkEnMVFuxbw3SRIRsAa01wmy06+LWt+WoZdj1Bw==}
    dependencies:
      '@ucast/core': 1.10.1
    dev: false

  /@ucast/mongo2js/1.3.3:
    resolution: {integrity: sha512-sBPtMUYg+hRnYeVYKL+ATm8FaRPdlU9PijMhGYKgsPGjV9J4Ks41ytIjGayvKUnBOEhiCaKUUnY4qPeifdqATw==}
    dependencies:
      '@ucast/core': 1.10.1
      '@ucast/js': 3.0.2
      '@ucast/mongo': 2.4.2
    dev: false

  /@vendia/serverless-express/4.8.0:
    resolution: {integrity: sha512-ELqWnPq+Y0GPnVa7S63pe/SpxYPwksZhuy+lE50S3WabYOzFTusJda0s9TaDZCkJ/hp8fhbDpGr9eA1UhIlVOQ==}
    engines: {node: '>=12'}

  /@vue/compiler-core/3.2.36:
    resolution: {integrity: sha512-bbyZM5hvBicv0PW3KUfVi+x3ylHnfKG7DOn5wM+f2OztTzTjLEyBb/5yrarIYpmnGitVGbjZqDbODyW4iK8hqw==}
    dependencies:
      '@babel/parser': 7.18.4
      '@vue/shared': 3.2.36
      estree-walker: 2.0.2
      source-map: 0.6.1
    dev: true

  /@vue/compiler-dom/3.2.36:
    resolution: {integrity: sha512-tcOTAOiW4s24QLnq+ON6J+GRONXJ+A/mqKCORi0LSlIh8XQlNnlm24y8xIL8la+ZDgkdbjarQ9ZqYSvEja6gVA==}
    dependencies:
      '@vue/compiler-core': 3.2.36
      '@vue/shared': 3.2.36
    dev: true

  /@vue/compiler-sfc/3.2.36:
    resolution: {integrity: sha512-AvGb4bTj4W8uQ4BqaSxo7UwTEqX5utdRSMyHy58OragWlt8nEACQ9mIeQh3K4di4/SX+41+pJrLIY01lHAOFOA==}
    dependencies:
      '@babel/parser': 7.16.4
      '@vue/compiler-core': 3.2.36
      '@vue/compiler-dom': 3.2.36
      '@vue/compiler-ssr': 3.2.36
      '@vue/reactivity-transform': 3.2.36
      '@vue/shared': 3.2.36
      estree-walker: 2.0.2
      magic-string: 0.25.9
      postcss: 8.4.14
      source-map: 0.6.1
    dev: true

  /@vue/compiler-ssr/3.2.36:
    resolution: {integrity: sha512-+KugInUFRvOxEdLkZwE+W43BqHyhBh0jpYXhmqw1xGq2dmE6J9eZ8UUSOKNhdHtQ/iNLWWeK/wPZkVLUf3YGaw==}
    dependencies:
      '@vue/compiler-dom': 3.2.36
      '@vue/shared': 3.2.36
    dev: true

  /@vue/reactivity-transform/3.2.36:
    resolution: {integrity: sha512-Jk5o2BhpODC9XTA7o4EL8hSJ4JyrFWErLtClG3NH8wDS7ri9jBDWxI7/549T7JY9uilKsaNM+4pJASLj5dtRwA==}
    dependencies:
      '@babel/parser': 7.18.4
      '@vue/compiler-core': 3.2.36
      '@vue/shared': 3.2.36
      estree-walker: 2.0.2
      magic-string: 0.25.9
    dev: true

  /@vue/shared/3.2.36:
    resolution: {integrity: sha512-JtB41wXl7Au3+Nl3gD16Cfpj7k/6aCroZ6BbOiCMFCMvrOpkg/qQUXTso2XowaNqBbnkuGHurLAqkLBxNGc1hQ==}
    dev: true

  /@yarnpkg/lockfile/1.0.2:
    resolution: {integrity: sha512-MqJ00WXw89ga0rK6GZkdmmgv3bAsxpJixyTthjcix73O44pBqotyU2BejBkLuIsaOBI6SEu77vAnSyLe5iIHkw==}
    dev: false

  /@zkochan/cmd-shim/5.2.2:
    resolution: {integrity: sha512-uNWpBESHNlerKPs34liL43S14y1j3G39dpSf/wzkyP+axOzqvQTr4i+Nz/4shyS5FIL4fTi/ejHCDMT0ZneNWQ==}
    engines: {node: '>=10.13'}
    dependencies:
      cmd-extension: 1.0.2
      is-windows: 1.0.2
    dev: false

  /abab/2.0.6:
    resolution: {integrity: sha512-j2afSsaIENvHZN2B8GOpF566vZ5WVk5opAiMTvWgaQT8DkbOqsTfvNAvHoRGU2zzP8cPoqys+xHTRDWW8L+/BA==}
    dev: true

  /abbrev/1.1.1:
    resolution: {integrity: sha512-nne9/IiQ/hzIhY6pdDnbBtz7DjPTKrY00P/zvPSm5pOFkl6xuGrGnXn/VtTNNfNtAfZ9/1RtehkszU9qcTii0Q==}
    dev: true

  /accepts/1.3.8:
    resolution: {integrity: sha512-PYAthTa2m2VKxuvSD3DPC/Gy+U+sOA1LAuT8mkmRuvw+NACSaeXEQ+NHcVF7rONl6qcaxV3Uuemwawk+7+SJLw==}
    engines: {node: '>= 0.6'}
    dependencies:
      mime-types: 2.1.35
      negotiator: 0.6.3

  /ace-builds/1.5.3:
    resolution: {integrity: sha512-WN5BKR2aTSuBmisO8jo3Fytk6sOmJGki82v/Boeic81IgYN8pFHNkXq2anDF0XkmfDWMqLbRoW9sjc/GtKzQbQ==}
    dev: true

  /acorn-globals/6.0.0:
    resolution: {integrity: sha512-ZQl7LOWaF5ePqqcX4hLuv/bLXYQNfNWw2c0/yX/TsPRKamzHcTGQnlCjHT3TsmkOUVEPS3crCxiPfdzE/Trlhg==}
    dependencies:
      acorn: 7.4.1
      acorn-walk: 7.2.0
    dev: true

  /acorn-jsx/5.3.2_acorn@8.7.1:
    resolution: {integrity: sha512-rq9s+JNhf0IChjtDXxllJ7g41oZk5SlXtp0LHwyA5cejwn7vKmKp4pPri6YEePv2PU65sAsegbXtIinmDFDXgQ==}
    peerDependencies:
      acorn: ^6.0.0 || ^7.0.0 || ^8.0.0
    dependencies:
      acorn: 8.7.1

  /acorn-walk/7.2.0:
    resolution: {integrity: sha512-OPdCF6GsMIP+Az+aWfAAOEt2/+iVDKE7oy6lJ098aoe59oAmK76qV6Gw60SbZ8jHuG2wH058GF4pLFbYamYrVA==}
    engines: {node: '>=0.4.0'}
    dev: true

  /acorn-walk/8.2.0:
    resolution: {integrity: sha512-k+iyHEuPgSw6SbuDpGQM+06HQUa04DZ3o+F6CSzXMvvI5KMvnaEqXe+YVe555R9nn6GPt404fos4wcgpw12SDA==}
    engines: {node: '>=0.4.0'}
    dev: true

  /acorn/7.4.1:
    resolution: {integrity: sha512-nQyp0o1/mNdbTO1PO6kHkwSrmgZ0MT/jCCpNiwbUjGoRN4dlBhqJtoQuCnEOKzgTVwg0ZWiCoQy6SxMebQVh8A==}
    engines: {node: '>=0.4.0'}
    hasBin: true
    dev: true

  /acorn/8.7.1:
    resolution: {integrity: sha512-Xx54uLJQZ19lKygFXOWsscKUbsBZW0CPykPhVQdhIeIwrbPmJzqeASDInc8nKBnp/JT6igTs82qPXz069H8I/A==}
    engines: {node: '>=0.4.0'}
    hasBin: true

  /agent-base/6.0.2:
    resolution: {integrity: sha512-RZNwNclF7+MS/8bDg70amg32dyeZGZxiDuQmZxKLAlQjr3jGyLx+4Kkk58UO7D2QdgFIQCovuSuZESne6RG6XQ==}
    engines: {node: '>= 6.0.0'}
    dependencies:
      debug: 4.3.4
    transitivePeerDependencies:
      - supports-color

  /ajv-errors/1.0.1_ajv@6.12.6:
    resolution: {integrity: sha512-DCRfO/4nQ+89p/RK43i8Ezd41EqdGIU4ld7nGF8OQ14oc/we5rEntLCUa7+jrn3nn83BosfwZA0wb4pon2o8iQ==}
    peerDependencies:
      ajv: '>=5.0.0'
    dependencies:
      ajv: 6.12.6
    dev: true

  /ajv/6.12.6:
    resolution: {integrity: sha512-j3fVLgvTo527anyYyJOGTYJbG+vnnQYvE0m5mmkc1TK+nxAppkCLMIL0aZ4dblVCNoGShhm+kzE4ZUykBoMg4g==}
    dependencies:
      fast-deep-equal: 3.1.3
      fast-json-stable-stringify: 2.1.0
      json-schema-traverse: 0.4.1
      uri-js: 4.4.1

  /ajv/8.11.0:
    resolution: {integrity: sha512-wGgprdCvMalC0BztXvitD2hC04YffAvtsUn93JbGXYLAtCUO4xd17mCCZQxUOItiBwZvJScWo8NIvQMQ71rdpg==}
    dependencies:
      fast-deep-equal: 3.1.3
      json-schema-traverse: 1.0.0
      require-from-string: 2.0.2
      uri-js: 4.4.1
    dev: true

  /ansi-align/3.0.1:
    resolution: {integrity: sha512-IOfwwBF5iczOjp/WeY4YxyjqAFMQoZufdQWDd19SEExbVLNXqvpzSJ/M7Za4/sCPmQ0+GRquoA7bGcINcxew6w==}
    dependencies:
      string-width: 4.2.3
    dev: true

  /ansi-escapes/4.3.2:
    resolution: {integrity: sha512-gKXj5ALrKWQLsYG9jlTRmR/xKluxHV+Z9QEwNIgCfM1/uwPMCuzVVnh5mwTd+OuBZcwSIMbqssNWRm1lE51QaQ==}
    engines: {node: '>=8'}
    dependencies:
      type-fest: 0.21.3

  /ansi-regex/2.1.1:
    resolution: {integrity: sha512-TIGnTpdo+E3+pCyAluZvtED5p5wCqLdezCyhPZzKPcxvFplEt4i+W7OONCKgeZFT3+y5NZZfOOS/Bdcanm1MYA==}
    engines: {node: '>=0.10.0'}
    dev: true

  /ansi-regex/5.0.1:
    resolution: {integrity: sha512-quJQXlTSUGL2LH9SUXo8VwsY4soanhgo6LNSm84E1LBcE8s3O0wpdiRzyR9z/ZZJMlMWv37qOOb9pdJlMUEKFQ==}
    engines: {node: '>=8'}

  /ansi-styles/3.2.1:
    resolution: {integrity: sha512-VT0ZI6kZRdTh8YyJw3SMbYm/u+NqfsAxEpWO0Pf9sq8/e94WxxOpPKx9FR1FlyCtOVDNOQ+8ntlqFxiRc+r5qA==}
    engines: {node: '>=4'}
    dependencies:
      color-convert: 1.9.3

  /ansi-styles/4.3.0:
    resolution: {integrity: sha512-zbB9rCJAT1rbjiVDb2hqKFHNYLxgtk8NURxZ3IZwD3F6NtxbXZQCnnSi1Lkx+IDohdPlFp222wVALIheZJQSEg==}
    engines: {node: '>=8'}
    dependencies:
      color-convert: 2.0.1

  /ansi-styles/5.2.0:
    resolution: {integrity: sha512-Cxwpt2SfTzTtXcfOlzGEee8O+c+MmUgGrNiBcXnuWxuFJHe6a5Hz7qwhwe5OgaSYI0IJvkLqWX1ASG+cJOkEiA==}
    engines: {node: '>=10'}
    dev: true

  /any-promise/1.3.0:
    resolution: {integrity: sha512-7UvmKalWRt1wgjL1RrGxoSJW/0QZFIegpeGvZG9kjp8vrRu55XTHbwnqq2GpXm9uLbcuhxm3IqX9OB4MZR1b2A==}
    dev: false

  /anymatch/3.1.2:
    resolution: {integrity: sha512-P43ePfOAIupkguHUycrc4qJ9kz8ZiuOUijaETwX7THt0Y/GNK7v0aa8rY816xWjZ7rJdA5XdMcpVFTKMq+RvWg==}
    engines: {node: '>= 8'}
    dependencies:
      normalize-path: 3.0.0
      picomatch: 2.3.1
    dev: true

  /aproba/1.2.0:
    resolution: {integrity: sha512-Y9J6ZjXtoYh8RnXVCMOU/ttDmk1aBjunq9vO0ta5x85WDQiQfUF9sIPBITdbiiIVcBo03Hi3jMxigBtsddlXRw==}
    dev: true

  /are-we-there-yet/1.1.7:
    resolution: {integrity: sha512-nxwy40TuMiUGqMyRHgCSWZ9FM4VAoRP4xUYSTv5ImRog+h9yISPbVH7H8fASCIzYn9wlEv4zvFL7uKDMCFQm3g==}
    dependencies:
      delegates: 1.0.0
      readable-stream: 2.3.7
    dev: true

  /arg/4.1.3:
    resolution: {integrity: sha512-58S9QDqG0Xx27YwPSt9fJxivjYl432YCwfDMfZ+71RAqUrZef7LrKQZ3LHLOwCS4FLNBplP533Zx895SeOCHvA==}
    dev: true

  /argparse/1.0.10:
    resolution: {integrity: sha512-o5Roy6tNG4SL/FOkCAN6RzjiakZS25RLYFrcMttJqbdd8BWrnA+fGz57iN5Pb06pvBGvl5gQ0B48dJlslXvoTg==}
    dependencies:
      sprintf-js: 1.0.3

  /argparse/2.0.1:
    resolution: {integrity: sha512-8+9WqebbFzpX9OR+Wa6O29asIogeRMzcGtAINdpMHHyAg10f05aSFVBbcEqGf/PXw1EjAZ+q2/bEBg3DvurK3Q==}

  /aria-query/4.2.2:
    resolution: {integrity: sha512-o/HelwhuKpTj/frsOsbNLNgnNGVIFsVP/SW2BSF14gVl7kAfMOJ6/8wUAUvG1R1NHKrfG+2sHZTu0yauT1qBrA==}
    engines: {node: '>=6.0'}
    dependencies:
      '@babel/runtime': 7.18.3
      '@babel/runtime-corejs3': 7.18.3
    dev: true

  /aria-query/5.0.0:
    resolution: {integrity: sha512-V+SM7AbUwJ+EBnB8+DXs0hPZHO0W6pqBcc0dW90OwtVG02PswOu/teuARoLQjdDOH+t9pJgGnW5/Qmouf3gPJg==}
    engines: {node: '>=6.0'}
    dev: true

  /array-differ/3.0.0:
    resolution: {integrity: sha512-THtfYS6KtME/yIAhKjZ2ul7XI96lQGHRputJQHO80LAWQnuGP4iCIN8vdMRboGbIEYBwU33q8Tch1os2+X0kMg==}
    engines: {node: '>=8'}
    dev: true

  /array-flatten/1.1.1:
    resolution: {integrity: sha1-ml9pkFGx5wczKPKgCJaLZOopVdI=}

  /array-includes/3.1.5:
    resolution: {integrity: sha512-iSDYZMMyTPkiFasVqfuAQnWAYcvO/SeBSCGKePoEthjp4LEMTe4uLc7b025o4jAZpHhihh8xPo99TNWUWWkGDQ==}
    engines: {node: '>= 0.4'}
    dependencies:
      call-bind: 1.0.2
      define-properties: 1.1.4
      es-abstract: 1.20.1
      get-intrinsic: 1.1.1
      is-string: 1.0.7

  /array-union/2.1.0:
    resolution: {integrity: sha512-HGyxoOTYUyCM6stUe6EJgnd4EoewAI7zMdfqO+kGjnlZmBDz/cR5pf8r/cR4Wq60sL/p0IkcjUEEPwS3GFrIyw==}
    engines: {node: '>=8'}

  /array.prototype.flat/1.3.0:
    resolution: {integrity: sha512-12IUEkHsAhA4DY5s0FPgNXIdc8VRSqD9Zp78a5au9abH/SOBrsp082JOWFNTjkMozh8mqcdiKuaLGhPeYztxSw==}
    engines: {node: '>= 0.4'}
    dependencies:
      call-bind: 1.0.2
      define-properties: 1.1.4
      es-abstract: 1.20.1
      es-shim-unscopables: 1.0.0

  /array.prototype.flatmap/1.3.0:
    resolution: {integrity: sha512-PZC9/8TKAIxcWKdyeb77EzULHPrIX/tIZebLJUQOMR1OwYosT8yggdfWScfTBCDj5utONvOuPQQumYsU2ULbkg==}
    engines: {node: '>= 0.4'}
    dependencies:
      call-bind: 1.0.2
      define-properties: 1.1.4
      es-abstract: 1.20.1
      es-shim-unscopables: 1.0.0

  /arrify/1.0.1:
    resolution: {integrity: sha512-3CYzex9M9FGQjCGMGyi6/31c8GJbgb0qGyrx5HWxPd0aCwh4cB2YjMb2Xf9UuoogrMrlO9cTqnB5rI5GHZTcUA==}
    engines: {node: '>=0.10.0'}
    dev: true

  /arrify/2.0.1:
    resolution: {integrity: sha512-3duEwti880xqi4eAMN8AyR4a0ByT90zoYdLlevfrvU43vb0YZwZVfxOgxWrLXXXpyugL0hNZc9G6BiB5B3nUug==}
    engines: {node: '>=8'}
    dev: true

  /asap/2.0.6:
    resolution: {integrity: sha512-BSHWgDSAiKs50o2Re8ppvp3seVHXSRM44cdSsT9FfNEUUZLOGWVCsiWaRPWM1Znn+mqZ1OfVZ3z3DWEzSp7hRA==}
    dev: false

  /ast-types-flow/0.0.7:
    resolution: {integrity: sha512-eBvWn1lvIApYMhzQMsu9ciLfkBY499mFZlNqG+/9WR7PVlroQw0vG30cOQQbaKz3sCEc44TAOu2ykzqXSNnwag==}
    dev: true

  /astral-regex/2.0.0:
    resolution: {integrity: sha512-Z7tMw1ytTXt5jqMcOP+OQteU1VuNK9Y02uuJtKQ1Sv69jXQKKg5cibLwGJow8yzZP+eAc18EmLGPal0bp36rvQ==}
    engines: {node: '>=8'}
    dev: true

  /async/3.2.3:
    resolution: {integrity: sha512-spZRyzKL5l5BZQrr/6m/SqFdBN0q3OCI0f9rjfBzCMBIP4p75P620rR3gTmaksNOhmzgdxcaxdNfMy6anrbM0g==}
    dev: false

  /asynckit/0.4.0:
    resolution: {integrity: sha512-Oei9OH4tRh0YqU3GxhX79dM/mwVgvbZJaSNaRk+bshkj0S5cfHcgYakreBjrHwatXKbz+IoIdYLxrKim2MjW0Q==}

  /at-least-node/1.0.0:
    resolution: {integrity: sha512-+q/t7Ekv1EDY2l6Gda6LLiX14rU9TV20Wa3ofeQmwPFZbOMo9DXrLbOjFaaclkXKWidIaopwAObQDqwWtGUjqg==}
    engines: {node: '>= 4.0.0'}

  /atob/2.1.2:
    resolution: {integrity: sha512-Wm6ukoaOGJi/73p/cl2GvLjTI5JM1k/O14isD73YML8StrH/7/lRFgmg8nICZgD3bZZvjwCGxtMOD3wWNAu8cg==}
    engines: {node: '>= 4.5.0'}
    hasBin: true
    dev: true

  /aws-cdk-lib/2.26.0_constructs@10.1.25:
    resolution: {integrity: sha512-FkTD79U7WRroI3J0fOuIv5DE2uhgIw2F1Z4Fz5XgrMDYB+F4F02/ud6YT+E4vIkUJkb+Jwlh814dDhZ53uYgUw==}
    engines: {node: '>= 14.15.0'}
    peerDependencies:
      constructs: ^10.0.0
    dependencies:
      '@balena/dockerignore': 1.0.2
      case: 1.6.3
<<<<<<< HEAD
      constructs: 10.1.30
=======
      constructs: 10.1.25
>>>>>>> c6135b68
      fs-extra: 9.1.0
      ignore: 5.2.0
      jsonschema: 1.4.1
      minimatch: 3.1.2
      punycode: 2.1.1
      semver: 7.3.7
      yaml: 1.10.2
    bundledDependencies:
      - '@balena/dockerignore'
      - case
      - fs-extra
      - ignore
      - jsonschema
      - minimatch
      - punycode
      - semver
      - yaml

  /aws-cdk/2.26.0:
    resolution: {integrity: sha512-C83HL418o6DTfe0cD4ywWN0xpwDNO4VwGBrjONdA09vWgc4Map7L2j1d3Nt0WksLUKF1h4G/eT+S7Pa5dmrdOw==}
    engines: {node: '>= 14.15.0'}
    hasBin: true
    optionalDependencies:
      fsevents: 2.3.2
    dev: true

  /aws-jwt-verify/3.1.0:
    resolution: {integrity: sha512-8BTDS3xEP5xhK6/mLEQXc7MfRRer5diV4Q2AD6ofoHQnaDbuDXG056egq4UCgo06+rmWQAC7/A6vVRZ/2FCs9g==}
    engines: {node: '>=14.0.0'}
    dev: false

  /aws-lambda/1.0.7:
    resolution: {integrity: sha512-9GNFMRrEMG5y3Jvv+V4azWvc+qNWdWLTjDdhf/zgMlz8haaaLWv0xeAIWxz9PuWUBawsVxy0zZotjCdR3Xq+2w==}
    hasBin: true
    dependencies:
      aws-sdk: 2.1148.0
      commander: 3.0.2
      js-yaml: 3.14.1
      watchpack: 2.4.0
    dev: true

  /aws-sdk-client-mock/0.6.2_b3baf346a3b9422a0ecddb3e973bec80:
    resolution: {integrity: sha512-0kH1cyfqGogp69vJitzVducx9q691vGOwg7wEG+DUegGlepjaeskp6YG4SJI0y5Vwh3vi+fP27YQTcWllv4GlQ==}
    peerDependencies:
      '@aws-sdk/client-s3': ^3.0.0
      '@aws-sdk/types': ^3.0.0
    dependencies:
      '@aws-sdk/client-s3': 3.100.0
      '@aws-sdk/types': 3.78.0
      '@types/sinon': 10.0.10
      sinon: 11.1.2
      tslib: 2.4.0

  /aws-sdk/2.1148.0:
    resolution: {integrity: sha512-FUYAyveKmS5eqIiGQgrGVsLZwwtI+K6S6Gz8oJf56pgypZCo9dV+cXO4aaS+vN0+LSmGh6dSKc6G8h8FYASIJg==}
    engines: {node: '>= 10.0.0'}
    dependencies:
      buffer: 4.9.2
      events: 1.1.1
      ieee754: 1.1.13
      jmespath: 0.16.0
      querystring: 0.2.0
      sax: 1.2.1
      url: 0.10.3
      uuid: 8.0.0
      xml2js: 0.4.19
    dev: true

  /axe-core/4.4.2:
    resolution: {integrity: sha512-LVAaGp/wkkgYJcjmHsoKx4juT1aQvJyPcW09MLCjVTh3V2cc6PnyempiLMNH5iMdfIX/zdbjUx2KDjMLCTdPeA==}
    engines: {node: '>=12'}
    dev: true

  /axios/0.27.2:
    resolution: {integrity: sha512-t+yRIyySRTp/wua5xEr+z1q60QmLq8ABsS5O9Me1AsE5dfKqgnCFzwiCZZ/cGNd1lq4/7akDWMxdhVlucjmnOQ==}
    dependencies:
      follow-redirects: 1.15.1
      form-data: 4.0.0
    transitivePeerDependencies:
      - debug

  /axobject-query/2.2.0:
    resolution: {integrity: sha512-Td525n+iPOOyUQIeBfcASuG6uJsDOITl7Mds5gFyerkWiX7qhUTdYUBlSgNMyVqtSJqwpt1kXGLdUt6SykLMRA==}
    dev: true

  /babel-jest/27.5.1_@babel+core@7.18.2:
    resolution: {integrity: sha512-cdQ5dXjGRd0IBRATiQ4mZGlGlRE8kJpjPOixdNRdT+m3UcNqmYWN6rK6nvtXYfY3D76cb8s/O1Ss8ea24PIwcg==}
    engines: {node: ^10.13.0 || ^12.13.0 || ^14.15.0 || >=15.0.0}
    peerDependencies:
      '@babel/core': ^7.8.0
    dependencies:
      '@babel/core': 7.18.2
      '@jest/transform': 27.5.1
      '@jest/types': 27.5.1
      '@types/babel__core': 7.1.19
      babel-plugin-istanbul: 6.1.1
      babel-preset-jest: 27.5.1_@babel+core@7.18.2
      chalk: 4.1.2
      graceful-fs: 4.2.10
      slash: 3.0.0
    transitivePeerDependencies:
      - supports-color
    dev: true

  /babel-plugin-dynamic-import-node/2.3.3:
    resolution: {integrity: sha512-jZVI+s9Zg3IqA/kdi0i6UDCybUI3aSBLnglhYbSSjKlV7yF1F/5LWv8MakQmvYpnbJDS6fcBL2KzHSxNCMtWSQ==}
    dependencies:
      object.assign: 4.1.2
    dev: true

  /babel-plugin-istanbul/6.1.1:
    resolution: {integrity: sha512-Y1IQok9821cC9onCx5otgFfRm7Lm+I+wwxOx738M/WLPZ9Q42m4IG5W0FNX8WLL2gYMZo3JkuXIH2DOpWM+qwA==}
    engines: {node: '>=8'}
    dependencies:
      '@babel/helper-plugin-utils': 7.17.12
      '@istanbuljs/load-nyc-config': 1.1.0
      '@istanbuljs/schema': 0.1.3
      istanbul-lib-instrument: 5.2.0
      test-exclude: 6.0.0
    transitivePeerDependencies:
      - supports-color
    dev: true

  /babel-plugin-jest-hoist/27.5.1:
    resolution: {integrity: sha512-50wCwD5EMNW4aRpOwtqzyZHIewTYNxLA4nhB+09d8BIssfNfzBRhkBIHiaPv1Si226TQSvp8gxAJm2iY2qs2hQ==}
    engines: {node: ^10.13.0 || ^12.13.0 || ^14.15.0 || >=15.0.0}
    dependencies:
      '@babel/template': 7.16.7
      '@babel/types': 7.18.4
      '@types/babel__core': 7.1.19
      '@types/babel__traverse': 7.17.1
    dev: true

  /babel-plugin-polyfill-corejs2/0.3.1_@babel+core@7.18.2:
    resolution: {integrity: sha512-v7/T6EQcNfVLfcN2X8Lulb7DjprieyLWJK/zOWH5DUYcAgex9sP3h25Q+DLsX9TloXe3y1O8l2q2Jv9q8UVB9w==}
    peerDependencies:
      '@babel/core': ^7.0.0-0
    dependencies:
      '@babel/compat-data': 7.17.10
      '@babel/core': 7.18.2
      '@babel/helper-define-polyfill-provider': 0.3.1_@babel+core@7.18.2
      semver: 6.3.0
    transitivePeerDependencies:
      - supports-color
    dev: true

  /babel-plugin-polyfill-corejs3/0.5.2_@babel+core@7.18.2:
    resolution: {integrity: sha512-G3uJih0XWiID451fpeFaYGVuxHEjzKTHtc9uGFEjR6hHrvNzeS/PX+LLLcetJcytsB5m4j+K3o/EpXJNb/5IEQ==}
    peerDependencies:
      '@babel/core': ^7.0.0-0
    dependencies:
      '@babel/core': 7.18.2
      '@babel/helper-define-polyfill-provider': 0.3.1_@babel+core@7.18.2
      core-js-compat: 3.22.8
    transitivePeerDependencies:
      - supports-color
    dev: true

  /babel-plugin-polyfill-regenerator/0.3.1_@babel+core@7.18.2:
    resolution: {integrity: sha512-Y2B06tvgHYt1x0yz17jGkGeeMr5FeKUu+ASJ+N6nB5lQ8Dapfg42i0OVrf8PNGJ3zKL4A23snMi1IRwrqqND7A==}
    peerDependencies:
      '@babel/core': ^7.0.0-0
    dependencies:
      '@babel/core': 7.18.2
      '@babel/helper-define-polyfill-provider': 0.3.1_@babel+core@7.18.2
    transitivePeerDependencies:
      - supports-color
    dev: true

  /babel-preset-current-node-syntax/1.0.1_@babel+core@7.18.2:
    resolution: {integrity: sha512-M7LQ0bxarkxQoN+vz5aJPsLBn77n8QgTFmo8WK0/44auK2xlCXrYcUxHFxgU7qW5Yzw/CjmLRK2uJzaCd7LvqQ==}
    peerDependencies:
      '@babel/core': ^7.0.0
    dependencies:
      '@babel/core': 7.18.2
      '@babel/plugin-syntax-async-generators': 7.8.4_@babel+core@7.18.2
      '@babel/plugin-syntax-bigint': 7.8.3_@babel+core@7.18.2
      '@babel/plugin-syntax-class-properties': 7.12.13_@babel+core@7.18.2
      '@babel/plugin-syntax-import-meta': 7.10.4_@babel+core@7.18.2
      '@babel/plugin-syntax-json-strings': 7.8.3_@babel+core@7.18.2
      '@babel/plugin-syntax-logical-assignment-operators': 7.10.4_@babel+core@7.18.2
      '@babel/plugin-syntax-nullish-coalescing-operator': 7.8.3_@babel+core@7.18.2
      '@babel/plugin-syntax-numeric-separator': 7.10.4_@babel+core@7.18.2
      '@babel/plugin-syntax-object-rest-spread': 7.8.3_@babel+core@7.18.2
      '@babel/plugin-syntax-optional-catch-binding': 7.8.3_@babel+core@7.18.2
      '@babel/plugin-syntax-optional-chaining': 7.8.3_@babel+core@7.18.2
      '@babel/plugin-syntax-top-level-await': 7.14.5_@babel+core@7.18.2
    dev: true

  /babel-preset-jest/27.5.1_@babel+core@7.18.2:
    resolution: {integrity: sha512-Nptf2FzlPCWYuJg41HBqXVT8ym6bXOevuCTbhxlUpjwtysGaIWFvDEjp4y+G7fl13FgOdjs7P/DmErqH7da0Ag==}
    engines: {node: ^10.13.0 || ^12.13.0 || ^14.15.0 || >=15.0.0}
    peerDependencies:
      '@babel/core': ^7.0.0
    dependencies:
      '@babel/core': 7.18.2
      babel-plugin-jest-hoist: 27.5.1
      babel-preset-current-node-syntax: 1.0.1_@babel+core@7.18.2
    dev: true

  /balanced-match/1.0.2:
    resolution: {integrity: sha512-3oSeUO0TMV67hN1AmbXsK4yaqU7tjiHlbxRDZOpH0KW9+CeX4bRAaX0Anxt0tx2MrpRpWwQaPwIlISEJhYU5Pw==}

  /base64-js/1.5.1:
    resolution: {integrity: sha512-AKpaYlHn8t4SVbOHCy+b5+KKgvR4vrsD8vbvrbiQJps7fKDTkjkDry6ji0rUJjC0kzbNePLwzxq8iypo41qeWA==}
    dev: true

  /better-path-resolve/1.0.0:
    resolution: {integrity: sha512-pbnl5XzGBdrFU/wT4jqmJVPn2B6UHPBOhzMQkY/SPUPB6QtUXtmBHBIwCbXJol93mOpGMnQyP/+BB19q04xj7g==}
    engines: {node: '>=4'}
    dependencies:
      is-windows: 1.0.2
    dev: false

  /binary-extensions/2.2.0:
    resolution: {integrity: sha512-jDctJ/IVQbZoJykoeHbhXpOlNBqGNcwXJKJog42E5HDPUwQTSdjCHdihjj0DlnheQ7blbT6dHOafNAiS8ooQKA==}
    engines: {node: '>=8'}
    dev: true

  /bl/4.1.0:
    resolution: {integrity: sha512-1W07cM9gS6DcLperZfFSj+bWLtaPGSOHWhPiGzXmvVJbRLdG82sH/Kn8EtW1VqWVA54AKf2h5k5BbnIbwF3h6w==}
    dependencies:
      buffer: 5.7.1
      inherits: 2.0.4
      readable-stream: 3.6.0
    dev: true

  /body-parser/1.20.0:
    resolution: {integrity: sha512-DfJ+q6EPcGKZD1QWUjSpqp+Q7bDQTsQIF4zfUAtZ6qk+H/3/QRhg9CEp39ss+/T2vw0+HaidC0ecJj/DRLIaKg==}
    engines: {node: '>= 0.8', npm: 1.2.8000 || >= 1.4.16}
    dependencies:
      bytes: 3.1.2
      content-type: 1.0.4
      debug: 2.6.9
      depd: 2.0.0
      destroy: 1.2.0
      http-errors: 2.0.0
      iconv-lite: 0.4.24
      on-finished: 2.4.1
      qs: 6.10.3
      raw-body: 2.5.1
      type-is: 1.6.18
      unpipe: 1.0.0

  /bowser/2.11.0:
    resolution: {integrity: sha512-AlcaJBi/pqqJBIQ8U9Mcpc9i8Aqxn88Skv5d+xBX006BY5u8N3mGLHa5Lgppa7L/HfwgwLgZ6NYs+Ag6uUmJRA==}

  /boxen/5.1.2:
    resolution: {integrity: sha512-9gYgQKXx+1nP8mP7CzFyaUARhg7D3n1dF/FnErWmu9l6JvGpNUN278h0aSb+QjoiKSWG+iZ3uHrcqk0qrY9RQQ==}
    engines: {node: '>=10'}
    dependencies:
      ansi-align: 3.0.1
      camelcase: 6.3.0
      chalk: 4.1.2
      cli-boxes: 2.2.1
      string-width: 4.2.3
      type-fest: 0.20.2
      widest-line: 3.1.0
      wrap-ansi: 7.0.0
    dev: true

  /brace-expansion/1.1.11:
    resolution: {integrity: sha512-iCuPHDFgrHX7H2vEI/5xpz07zSHB00TpugqhmYtVmMO6518mCuRMoOYFldEBl0g187ufozdaHgWKcYFb61qGiA==}
    dependencies:
      balanced-match: 1.0.2
      concat-map: 0.0.1

  /braces/3.0.2:
    resolution: {integrity: sha512-b8um+L1RzM3WDSzvhm6gIz1yfTbBt6YTlcEKAvsmqCZZFw46z626lVj9j1yEPW33H5H+lBQpZMP1k8l+78Ha0A==}
    engines: {node: '>=8'}
    dependencies:
      fill-range: 7.0.1

  /browser-process-hrtime/1.0.0:
    resolution: {integrity: sha512-9o5UecI3GhkpM6DrXr69PblIuWxPKk9Y0jHBRhdocZ2y7YECBFCsHm79Pr3OyR2AvjhDkabFJaDJMYRazHgsow==}
    dev: true

  /browserslist/4.20.3:
    resolution: {integrity: sha512-NBhymBQl1zM0Y5dQT/O+xiLP9/rzOIQdKM/eMJBAq7yBgaB6krIYLGejrwVYnSHZdqjscB1SPuAjHwxjvN6Wdg==}
    engines: {node: ^6 || ^7 || ^8 || ^9 || ^10 || ^11 || ^12 || >=13.7}
    hasBin: true
    dependencies:
      caniuse-lite: 1.0.30001346
      electron-to-chromium: 1.4.144
      escalade: 3.1.1
      node-releases: 2.0.5
      picocolors: 1.0.0
    dev: true

  /bs-logger/0.2.6:
    resolution: {integrity: sha512-pd8DCoxmbgc7hyPKOvxtqNcjYoOsABPQdcCUjGp3d42VR2CX1ORhk2A87oqqu5R1kk+76nsxZupkmyd+MVtCog==}
    engines: {node: '>= 6'}
    dependencies:
      fast-json-stable-stringify: 2.1.0
    dev: true

  /bser/2.1.1:
    resolution: {integrity: sha512-gQxTNE/GAfIIrmHLUE3oJyp5FO6HRBfhjnw4/wMmA63ZGDJnWBmgY/lyQBpnDUkGmAhbSe39tx2d/iTOAfglwQ==}
    dependencies:
      node-int64: 0.4.0
    dev: true

  /buffer-equal-constant-time/1.0.1:
    resolution: {integrity: sha1-+OcRMvf/5uAaXJaXpMbz5I1cyBk=}
    dev: false

  /buffer-from/1.1.2:
    resolution: {integrity: sha512-E+XQCRwSbaaiChtv6k6Dwgc+bx+Bs6vuKJHHl5kox/BaKbhiXzqQOwK4cO22yElGp2OCmjwVhT3HmxgyPGnJfQ==}

  /buffer/4.9.2:
    resolution: {integrity: sha512-xq+q3SRMOxGivLhBNaUdC64hDTQwejJ+H0T/NB1XMtTVEwNTrfFF3gAxiyW0Bu/xWEGhjVKgUcMhCrUy2+uCWg==}
    dependencies:
      base64-js: 1.5.1
      ieee754: 1.1.13
      isarray: 1.0.0
    dev: true

  /buffer/5.7.1:
    resolution: {integrity: sha512-EHcyIPBQ4BSGlvjB16k5KgAJ27CIsHY/2JBmCRReo48y9rQ3MaUzWX3KVlBa4U7MyX02HdVj0K7C3WaB3ju7FQ==}
    dependencies:
      base64-js: 1.5.1
      ieee754: 1.2.1
    dev: true

  /builtin-modules/3.1.0:
    resolution: {integrity: sha512-k0KL0aWZuBt2lrxrcASWDfwOLMnodeQjodT/1SxEQAXsHANgo6ZC/VEaSEHCXt7aSTZ4/4H5LKa+tBXmW7Vtvw==}
    engines: {node: '>=6'}
    dev: false

  /builtins/1.0.3:
    resolution: {integrity: sha512-uYBjakWipfaO/bXI7E8rq6kpwHRZK5cNYrUv2OzZSI/FvmdMyXJ2tG9dKcjEC5YHmHpUAwsargWIZNWdxb/bnQ==}

  /bytes/3.1.2:
    resolution: {integrity: sha512-/Nf7TyzTx6S3yRJObOAV7956r8cr2+Oj8AC5dt8wSP3BQAoeX58NoHyCU8P8zGkNXStjTSi6fzO6F0pBdcYbEg==}
    engines: {node: '>= 0.8'}

  /cacheable-request/6.1.0:
    resolution: {integrity: sha512-Oj3cAGPCqOZX7Rz64Uny2GYAZNliQSqfbePrgAQ1wKAihYmCUnraBtJtKcGR4xz7wF+LoJC+ssFZvv5BgF9Igg==}
    engines: {node: '>=8'}
    dependencies:
      clone-response: 1.0.2
      get-stream: 5.2.0
      http-cache-semantics: 4.1.0
      keyv: 3.1.0
      lowercase-keys: 2.0.0
      normalize-url: 4.5.1
      responselike: 1.0.2
    dev: true

  /call-bind/1.0.2:
    resolution: {integrity: sha512-7O+FbCihrB5WGbFYesctwmTKae6rOiIzmz1icreWJ+0aA7LJfuqhEso2T9ncpcFtzMQtzXf2QGGueWJGTYsqrA==}
    dependencies:
      function-bind: 1.1.1
      get-intrinsic: 1.1.1

  /callsites/3.1.0:
    resolution: {integrity: sha512-P8BjAsXvZS+VIDUI11hHCQEv74YT67YUi5JJFNWIqL235sBmjX4+qx9Muvls5ivyNENctx46xQLQ3aTuE7ssaQ==}
    engines: {node: '>=6'}

  /camelcase-keys/6.2.2:
    resolution: {integrity: sha512-YrwaA0vEKazPBkn0ipTiMpSajYDSe+KjQfrjhcBMxJt/znbvlHd8Pw/Vamaz5EB4Wfhs3SUR3Z9mwRu/P3s3Yg==}
    engines: {node: '>=8'}
    dependencies:
      camelcase: 5.3.1
      map-obj: 4.3.0
      quick-lru: 4.0.1
    dev: true

  /camelcase/5.3.1:
    resolution: {integrity: sha512-L28STB170nwWS63UjtlEOE3dldQApaJXZkOI1uMFfzf3rRuPegHaHesyee+YxQ+W6SvRDQV6UrdOdRiR153wJg==}
    engines: {node: '>=6'}
    dev: true

  /camelcase/6.3.0:
    resolution: {integrity: sha512-Gmy6FhYlCY7uOElZUSbxo2UCDH8owEk996gkbrpsgGtrJLM3J7jGxl9Ic7Qwwj4ivOE5AWZWRMecDdF7hqGjFA==}
    engines: {node: '>=10'}
    dev: true

  /caniuse-lite/1.0.30001346:
    resolution: {integrity: sha512-q6ibZUO2t88QCIPayP/euuDREq+aMAxFE5S70PkrLh0iTDj/zEhgvJRKC2+CvXY6EWc6oQwUR48lL5vCW6jiXQ==}

  /case/1.6.3:
    resolution: {integrity: sha512-mzDSXIPaFwVDvZAHqZ9VlbyF4yyXRuX6IvB06WvPYkqJVO24kX1PPhv9bfpKNFZyxYFmmgo03HUiD8iklmJYRQ==}
    engines: {node: '>= 0.8.0'}

<<<<<<< HEAD
  /cdk-nag/2.14.26_cb4d961d3ab0a175db0d2240fe599ce1:
    resolution: {integrity: sha512-emOwacq+6kHgVcCqQWRGdznBYt+GlfYU0Bqh4q9XvvxCSXxRL0K5UKrTFDqXpcquvncryegh4Pa2UoFBVdOWgA==}
=======
  /cdk-nag/2.14.22_47b13785010171dab9c30d40a45387b9:
    resolution: {integrity: sha512-2h6d6jE4XW4dZIhgdEnKwEB1cphPCPxzm2hO+Q2Oj2IAB+E7cHI4u8UmR0QYVAItBbABWqC6tAXZmieBxt274g==}
>>>>>>> c6135b68
    peerDependencies:
      aws-cdk-lib: ^2.11.0
      constructs: ^10.0.5
    dependencies:
      aws-cdk-lib: 2.26.0_constructs@10.1.25
      constructs: 10.1.25
    dev: true

  /cdk-ssm-document/3.1.1_47b13785010171dab9c30d40a45387b9:
    resolution: {integrity: sha512-mvw3M4hqI2UgGwWihUeCxp93UedOd29aU7Qx1QQfdKmO4DOHx5DsTtK51uoT5wlw920C9eRvzIAIPLK3lQr1VA==}
    peerDependencies:
      aws-cdk-lib: ^2.0.0
      constructs: ^10.0.0
    dependencies:
      aws-cdk-lib: 2.26.0_constructs@10.1.25
      constructs: 10.1.25
    dev: true
    bundledDependencies:
      - js-yaml

  /chalk/2.4.2:
    resolution: {integrity: sha512-Mti+f9lpJNcwF4tWV8/OrTTtF1gZi+f8FqlyAdouralcFWFQWF2+NgCHShjkCb+IFBLq9buZwE1xckQU4peSuQ==}
    engines: {node: '>=4'}
    dependencies:
      ansi-styles: 3.2.1
      escape-string-regexp: 1.0.5
      supports-color: 5.5.0

  /chalk/3.0.0:
    resolution: {integrity: sha512-4D3B6Wf41KOYRFdszmDqMCGq5VV/uMAB273JILmO+3jAlh8X4qDtdtgCR3fxtbLEMzSx22QdhnDcJvu2u1fVwg==}
    engines: {node: '>=8'}
    dependencies:
      ansi-styles: 4.3.0
      supports-color: 7.2.0
    dev: true

  /chalk/4.1.2:
    resolution: {integrity: sha512-oKnbhFyRIXpUuez8iBMmyEa4nbj4IOQyuhc/wy9kY7/WVPcwIO9VA668Pu8RkO7+0G76SLROeyw9CpQ061i4mA==}
    engines: {node: '>=10'}
    dependencies:
      ansi-styles: 4.3.0
      supports-color: 7.2.0

  /char-regex/1.0.2:
    resolution: {integrity: sha512-kWWXztvZ5SBQV+eRgKFeh8q5sLuZY2+8WUIzlxWVTg+oGwY14qylx1KbKzHd8P6ZYkAg0xyIDU9JMHhyJMZ1jw==}
    engines: {node: '>=10'}
    dev: true

  /chardet/0.7.0:
    resolution: {integrity: sha512-mT8iDcrh03qDGRRmoA2hmBJnxpllMR+0/0qlzjqZES6NdiWDcZkCNAk4rPFZ9Q85r27unkiNNg8ZOiwZXBHwcA==}
    dev: false

  /charenc/0.0.2:
    resolution: {integrity: sha512-yrLQ/yVUFXkzg7EDQsPieE/53+0RlaWTs+wBrvW36cyilJ2SaDWfl4Yj7MtLTXleV9uEKefbAGUPv2/iWSooRA==}
    dev: true

  /chokidar/3.4.3:
    resolution: {integrity: sha512-DtM3g7juCXQxFVSNPNByEC2+NImtBuxQQvWlHunpJIS5Ocr0lG306cC7FCi7cEA0fzmybPUIl4txBIobk1gGOQ==}
    engines: {node: '>= 8.10.0'}
    dependencies:
      anymatch: 3.1.2
      braces: 3.0.2
      glob-parent: 5.1.2
      is-binary-path: 2.1.0
      is-glob: 4.0.3
      normalize-path: 3.0.0
      readdirp: 3.5.0
    optionalDependencies:
      fsevents: 2.1.3
    dev: true

  /chokidar/3.5.3:
    resolution: {integrity: sha512-Dr3sfKRP6oTcjf2JmUmFJfeVMvXBdegxB0iVQ5eb2V10uFJUCAS8OByZdVAyVb8xXNz3GjjTgj9kLWsZTqE6kw==}
    engines: {node: '>= 8.10.0'}
    dependencies:
      anymatch: 3.1.2
      braces: 3.0.2
      glob-parent: 5.1.2
      is-binary-path: 2.1.0
      is-glob: 4.0.3
      normalize-path: 3.0.0
      readdirp: 3.6.0
    optionalDependencies:
      fsevents: 2.3.2
    dev: true

  /chownr/1.1.4:
    resolution: {integrity: sha512-jJ0bqzaylmJtVnNgzTeSOs8DPavpbYgEr/b0YL8/2GO3xJEhInFmhKMUnEJQjZumK7KXGFhUy89PrsJWlakBVg==}
    dev: true

  /chownr/2.0.0:
    resolution: {integrity: sha512-bIomtDF5KGpdogkLd9VspvFzk9KfpyyGlS8YFVZl7TGPBHL5snIOnxeshwVgPteQ9b4Eydl+pVbIyE1DcvCWgQ==}
    engines: {node: '>=10'}
    dev: false

  /ci-info/2.0.0:
    resolution: {integrity: sha512-5tK7EtrZ0N+OLFMthtqOj4fI2Jeb88C4CAZPu25LDVUgXJ0A3Js4PMGqrn0JU1W0Mh1/Z8wZzYPxqUrXeBboCQ==}
    dev: true

  /ci-info/3.3.1:
    resolution: {integrity: sha512-SXgeMX9VwDe7iFFaEWkA5AstuER9YKqy4EhHqr4DVqkwmD9rpVimkMKWHdjn30Ja45txyjhSn63lVX69eVCckg==}
    dev: true

  /cjs-module-lexer/1.2.2:
    resolution: {integrity: sha512-cOU9usZw8/dXIXKtwa8pM0OTJQuJkxMN6w30csNRUerHfeQ5R6U3kkU/FtJeIf3M202OHfY2U8ccInBG7/xogA==}
    dev: true

  /cli-boxes/2.2.1:
    resolution: {integrity: sha512-y4coMcylgSCdVinjiDBuR8PCC2bLjyGTwEmPb9NHR/QaNU6EUOXcTY/s6VjGMD6ENSEaeQYHCY0GNGS5jfMwPw==}
    engines: {node: '>=6'}
    dev: true

  /cli-cursor/3.1.0:
    resolution: {integrity: sha512-I/zHAwsKf9FqGoXM4WWRACob9+SNukZTd94DWF57E4toouRulbCxcUh6RKUEOQlYTHJnzkPMySvPNaaSLNfLZw==}
    engines: {node: '>=8'}
    dependencies:
      restore-cursor: 3.1.0
    dev: false

  /cli-table/0.3.11:
    resolution: {integrity: sha512-IqLQi4lO0nIB4tcdTpN4LCB9FI3uqrJZK7RC515EnhZ6qBaglkIgICb1wjeAqpdoOabm1+SuQtkXIPdYC93jhQ==}
    engines: {node: '>= 0.2.0'}
    dependencies:
      colors: 1.0.3
    dev: false

  /cli-width/3.0.0:
    resolution: {integrity: sha512-FxqpkPPwu1HjuN93Omfm4h8uIanXofW0RxVEW3k5RKx+mJJYSthzNhp32Kzxxy3YAEZ/Dc/EWN1vZRY0+kOhbw==}
    engines: {node: '>= 10'}
    dev: false

  /cliui/7.0.4:
    resolution: {integrity: sha512-OcRE68cOsVMXp1Yvonl/fzkQOyjLSu/8bhPDfQt0e0/Eb283TKP20Fs2MqoPsr9SwA595rRCA+QMzYc9nBP+JQ==}
    dependencies:
      string-width: 4.2.3
      strip-ansi: 6.0.1
      wrap-ansi: 7.0.0
    dev: true

  /clone-response/1.0.2:
    resolution: {integrity: sha512-yjLXh88P599UOyPTFX0POsd7WxnbsVsGohcwzHOLspIhhpalPw1BcqED8NblyZLKcGrL8dTgMlcaZxV2jAD41Q==}
    dependencies:
      mimic-response: 1.0.1
    dev: true

  /clsx/1.1.1:
    resolution: {integrity: sha512-6/bPho624p3S2pMyvP5kKBPXnI3ufHLObBFCfgx+LkeR5lg2XYy2hqZqUf45ypD8COn2bhgGJSUE+l5dhNBieA==}
    engines: {node: '>=6'}
    dev: true

  /cmd-extension/1.0.2:
    resolution: {integrity: sha512-iWDjmP8kvsMdBmLTHxFaqXikO8EdFRDfim7k6vUHglY/2xJ5jLrPsnQGijdfp4U+sr/BeecG0wKm02dSIAeQ1g==}
    engines: {node: '>=10'}
    dev: false

  /co/4.6.0:
    resolution: {integrity: sha512-QVb0dM5HvG+uaxitm8wONl7jltx8dqhfU33DcqtOZcLSVIKSDDLDi7+0LbAKiyI8hD9u42m2YxXSkMGWThaecQ==}
    engines: {iojs: '>= 1.0.0', node: '>= 0.12.0'}
    dev: true

  /code-point-at/1.1.0:
    resolution: {integrity: sha512-RpAVKQA5T63xEj6/giIbUEtZwJ4UFIc3ZtvEkiaUERylqe8xb5IvqcgOurZLahv93CLKfxcw5YI+DZcUBRyLXA==}
    engines: {node: '>=0.10.0'}
    dev: true

  /collect-v8-coverage/1.0.1:
    resolution: {integrity: sha512-iBPtljfCNcTKNAto0KEtDfZ3qzjJvqE3aTGZsbhjSBlorqpXJlaWWtPO35D+ZImoC3KWejX64o+yPGxhWSTzfg==}
    dev: true

  /color-convert/1.9.3:
    resolution: {integrity: sha512-QfAUtd+vFdAtFQcC8CCyYt1fYWxSqAiK2cSD6zDB8N3cpsEBAvRxp9zOGg6G/SHHJYAT88/az/IuDGALsNVbGg==}
    dependencies:
      color-name: 1.1.3

  /color-convert/2.0.1:
    resolution: {integrity: sha512-RRECPsj7iu/xb5oKYcsFHSppFNnsj/52OVTRKb4zP5onXwVF3zVmmToNcOfGC+CRDpfK/U584fMg38ZHCaElKQ==}
    engines: {node: '>=7.0.0'}
    dependencies:
      color-name: 1.1.4

  /color-name/1.1.3:
    resolution: {integrity: sha512-72fSenhMw2HZMTVHeCA9KCmpEIbzWiQsjN+BHcBbS9vr1mtt+vJjPdksIBNUmKAW8TFUDPJK5SUU3QhE9NEXDw==}

  /color-name/1.1.4:
    resolution: {integrity: sha512-dOy+3AuW3a2wNbZHIuMZpTcgjGuLU/uBL/ubcZF9OXbDo8ff4O8yVp5Bf0efS8uEoYo5q4Fx7dY9OgQGXgAsQA==}

  /color-string/1.9.1:
    resolution: {integrity: sha512-shrVawQFojnZv6xM40anx4CkoDP+fZsw/ZerEMsW/pyzsRbElpsL/DBVW7q3ExxwusdNXI3lXpuhEZkzs8p5Eg==}
    dependencies:
      color-name: 1.1.4
      simple-swizzle: 0.2.2

  /color/3.2.1:
    resolution: {integrity: sha512-aBl7dZI9ENN6fUGC7mWpMTPNHmWUSNan9tuWN6ahh5ZLNk9baLJOnSMlrQkHcrfFgz2/RigjUVAjdx36VcemKA==}
    dependencies:
      color-convert: 1.9.3
      color-string: 1.9.1
    dev: false

  /color/4.2.3:
    resolution: {integrity: sha512-1rXeuUUiGGrykh+CeBdu5Ie7OJwinCgQY0bc7GCRxy5xVHy+moaqkpL/jqQq0MtQOeYcrqEz4abc5f0KtU7W4A==}
    engines: {node: '>=12.5.0'}
    dependencies:
      color-convert: 2.0.1
      color-string: 1.9.1
    dev: true

  /colors/1.0.3:
    resolution: {integrity: sha512-pFGrxThWcWQ2MsAz6RtgeWe4NK2kUE1WfsrvvlctdII745EW9I0yflqhe7++M5LEc7bV2c/9/5zc8sFcpL0Drw==}
    engines: {node: '>=0.1.90'}
    dev: false

  /colors/1.2.5:
    resolution: {integrity: sha512-erNRLao/Y3Fv54qUa0LBB+//Uf3YwMUmdJinN20yMXm9zdKKqH9wt7R9IIVZ+K7ShzfpLV/Zg8+VyrBJYB4lpg==}
    engines: {node: '>=0.1.90'}

  /colorspace/1.1.4:
    resolution: {integrity: sha512-BgvKJiuVu1igBUF2kEjRCZXol6wiiGbY5ipL/oVPwm0BL9sIpMIzM8IK7vwuxIIzOXMV3Ey5w+vxhm0rR/TN8w==}
    dependencies:
      color: 3.2.1
      text-hex: 1.0.0
    dev: false

  /combined-stream/1.0.8:
    resolution: {integrity: sha512-FQN4MRfuJeHf7cBbBMJFXhKSDq+2kAArBlmRBvcvFE5BB1HZKXtSFASDhdlz9zOYwxh8lDdnvmMOe/+5cdoEdg==}
    engines: {node: '>= 0.8'}
    dependencies:
      delayed-stream: 1.0.0

  /commander/2.20.3:
    resolution: {integrity: sha512-GpVkmM8vF2vQUkj2LvZmD35JxeJOLCwJ9cUkugyk2nuhbv3+mJvpLYYt+0+USMxE+oj+ey/lJEnhZw75x/OMcQ==}
    requiresBuild: true
    optional: true

  /commander/3.0.2:
    resolution: {integrity: sha512-Gar0ASD4BDyKC4hl4DwHqDrmvjoxWKZigVnAbn5H1owvm4CxCPdb0HQDehwNYMJpla5+M2tPmPARzhtYuwpHow==}
    dev: true

  /concat-map/0.0.1:
    resolution: {integrity: sha512-/Srv4dswyQNBfohGpz9o6Yb3Gz3SrUDqBH5rTuhGR7ahtlbYKnVxw2bCFMRljaA7EXHaXZ8wsHdodFvbkhKmqg==}

  /concurrently/7.2.1:
    resolution: {integrity: sha512-7cab/QyqipqghrVr9qZmoWbidu0nHsmxrpNqQ7r/67vfl1DWJElexehQnTH1p+87tDkihaAjM79xTZyBQh7HLw==}
    engines: {node: ^12.20.0 || ^14.13.0 || >=16.0.0}
    hasBin: true
    dependencies:
      chalk: 4.1.2
      date-fns: 2.28.0
      lodash: 4.17.21
      rxjs: 6.6.7
      shell-quote: 1.7.3
      spawn-command: 0.0.2-1
      supports-color: 8.1.1
      tree-kill: 1.2.2
      yargs: 17.5.1
    dev: true

  /configstore/5.0.1:
    resolution: {integrity: sha512-aMKprgk5YhBNyH25hj8wGt2+D52Sw1DRRIzqBwLp2Ya9mFmY8KPvvtvmna8SxVR9JMZ4kzMD68N22vlaRpkeFA==}
    engines: {node: '>=8'}
    dependencies:
      dot-prop: 5.3.0
      graceful-fs: 4.2.10
      make-dir: 3.1.0
      unique-string: 2.0.0
      write-file-atomic: 3.0.3
      xdg-basedir: 4.0.0
    dev: true

  /console-control-strings/1.1.0:
    resolution: {integrity: sha512-ty/fTekppD2fIwRvnZAVdeOiGd1c7YXEixbgJTNzqcxJWKQnjJ/V1bNEEE6hygpM3WjwHFUVK6HTjWSzV4a8sQ==}
    dev: true

  /constructs/10.1.25:
    resolution: {integrity: sha512-etUavUwFJ3oTxoP9ax8Dvzv47Nzk9QHRnubL3cEOxLATd8b0SOLFN4xB7FP6eEg/D+cI7rgXTOQH9Oj4rIhwqw==}
    engines: {node: '>= 14.17.0'}

  /constructs/3.4.25:
    resolution: {integrity: sha512-Ilp8VFOVHCS9+TQxp0o+kD43s4Q53rqfu26vrI5ubVAFtxTEKsUyCnugeqwjm+rtMHM1iNFGujk0tGVFNhSnxQ==}
    engines: {node: '>= 14.17.0'}
    dev: false

  /content-disposition/0.5.4:
    resolution: {integrity: sha512-FveZTNuGw04cxlAiWbzi6zTAL/lhehaWbTtgluJh4/E95DqMwTmha3KZN1aAWA8cFIhHzMZUvLevkw5Rqk+tSQ==}
    engines: {node: '>= 0.6'}
    dependencies:
      safe-buffer: 5.2.1

  /content-type/1.0.4:
    resolution: {integrity: sha512-hIP3EEPs8tB9AT1L+NUqtwOAps4mk2Zob89MWXMHjHWg9milF/j4osnnQLXBCBFBk/tvIG/tUc9mOUJiPBhPXA==}
    engines: {node: '>= 0.6'}

  /convert-source-map/1.8.0:
    resolution: {integrity: sha512-+OQdjP49zViI/6i7nIJpA8rAl4sV/JdPfU9nZs3VqOwGIgizICvuN2ru6fMd+4llL0tar18UYJXfZ/TWtmhUjA==}
    dependencies:
      safe-buffer: 5.1.2
    dev: true

  /cookie-signature/1.0.6:
    resolution: {integrity: sha1-4wOogrNCzD7oylE6eZmXNNqzriw=}

  /cookie/0.5.0:
    resolution: {integrity: sha512-YZ3GUyn/o8gfKJlnlX7g7xq4gyO6OSuhGPKaaGssGB2qgDUS0gPgtTvoyZLTt9Ab6dC4hfc9dV5arkvc/OCmrw==}
    engines: {node: '>= 0.6'}

  /core-js-compat/3.22.8:
    resolution: {integrity: sha512-pQnwg4xtuvc2Bs/5zYQPaEYYSuTxsF7LBWF0SvnVhthZo/Qe+rJpcEekrdNK5DWwDJ0gv0oI9NNX5Mppdy0ctg==}
    dependencies:
      browserslist: 4.20.3
      semver: 7.0.0
    dev: true

  /core-js-pure/3.22.8:
    resolution: {integrity: sha512-bOxbZIy9S5n4OVH63XaLVXZ49QKicjowDx/UELyJ68vxfCRpYsbyh/WNZNfEfAk+ekA8vSjt+gCDpvh672bc3w==}
    requiresBuild: true
    dev: true

  /core-js/3.22.8:
    resolution: {integrity: sha512-UoGQ/cfzGYIuiq6Z7vWL1HfkE9U9IZ4Ub+0XSiJTCzvbZzgPA69oDF2f+lgJ6dFFLEdjW5O6svvoKzXX23xFkA==}
    requiresBuild: true
    dev: false

  /core-util-is/1.0.3:
    resolution: {integrity: sha512-ZQBvi1DcpJ4GDqanjucZ2Hj3wEO5pZDS89BWbkcrvdxksJorwUDDZamX9ldFkp9aw2lmBDLgkObEA4DWNJ9FYQ==}

  /cors/2.8.5:
    resolution: {integrity: sha512-KIHbLJqu73RGr/hnbrO9uBeixNGuvSQjul/jdFvS/KFSIH1hWVd1ng7zOHx+YrEfInLG7q4n6GHQ9cDtxv/P6g==}
    engines: {node: '>= 0.10'}
    dependencies:
      object-assign: 4.1.1
      vary: 1.1.2
    dev: false

  /cosmiconfig/7.0.1:
    resolution: {integrity: sha512-a1YWNUV2HwGimB7dU2s1wUMurNKjpx60HxBB6xUM8Re+2s1g1IIfJvFR0/iCF+XHdE0GMTKTuLR32UQff4TEyQ==}
    engines: {node: '>=10'}
    dependencies:
      '@types/parse-json': 4.0.0
      import-fresh: 3.3.0
      parse-json: 5.2.0
      path-type: 4.0.0
      yaml: 1.10.2
    dev: true

  /create-require/1.1.1:
    resolution: {integrity: sha512-dcKFX3jn0MpIaXjisoRvexIJVEKzaq7z2rZKxf+MSr9TkdmHmsU4m2lcLojrj/FHl8mk5VxMmYA+ftRkP/3oKQ==}
    dev: true

  /cross-spawn/7.0.3:
    resolution: {integrity: sha512-iRDPJKUPVEND7dHPO8rkbOnPpyDygcDFtWjpeWNCgy8WP2rXcxXL8TskReQl6OrB2G7+UJrags1q15Fudc7G6w==}
    engines: {node: '>= 8'}
    dependencies:
      path-key: 3.1.1
      shebang-command: 2.0.0
      which: 2.0.2

  /crypt/0.0.2:
    resolution: {integrity: sha1-iNf/fsDfuG9xPch7u0LQRNPmxBs=}
    dev: true

  /crypto-random-string/2.0.0:
    resolution: {integrity: sha512-v1plID3y9r/lPhviJ1wrXpLeyUIGAZ2SHNYTEapm7/8A9nLPoyvVp3RK/EPFqn5kEznyWgYZNsRtYYIWbuG8KA==}
    engines: {node: '>=8'}
    dev: true

  /css-selector-tokenizer/0.8.0:
    resolution: {integrity: sha512-Jd6Ig3/pe62/qe5SBPTN8h8LeUg/pT4lLgtavPf7updwwHpvFzxvOQBHYj2LZDMjUnBzgvIUSjRcf6oT5HzHFg==}
    dependencies:
      cssesc: 3.0.0
      fastparse: 1.1.2
    dev: true

  /css.escape/1.5.1:
    resolution: {integrity: sha512-YUifsXXuknHlUsmlgyY0PKzgPOr7/FjCePfHNt0jxm83wHZi44VDMQ7/fGNkjY3/jV1MC+1CmZbaHzugyeRtpg==}
    dev: true

  /css/3.0.0:
    resolution: {integrity: sha512-DG9pFfwOrzc+hawpmqX/dHYHJG+Bsdb0klhyi1sDneOgGOXy9wQIC8hzyVp1e4NRYDBdxcylvywPkkXCHAzTyQ==}
    dependencies:
      inherits: 2.0.4
      source-map: 0.6.1
      source-map-resolve: 0.6.0
    dev: true

  /cssesc/3.0.0:
    resolution: {integrity: sha512-/Tb/JcjK111nNScGob5MNtsntNM1aCNUDipB/TkwZFhyDrrE47SOx/18wF2bbjgc3ZzCSKW1T5nt5EbFoAz/Vg==}
    engines: {node: '>=4'}
    hasBin: true
    dev: true

  /cssom/0.3.8:
    resolution: {integrity: sha512-b0tGHbfegbhPJpxpiBPU2sCkigAqtM9O121le6bbOlgyV+NyGyCmVfJ6QW9eRjz8CpNfWEOYBIMIGRYkLwsIYg==}
    dev: true

  /cssom/0.4.4:
    resolution: {integrity: sha512-p3pvU7r1MyyqbTk+WbNJIgJjG2VmTIaB10rI93LzVPrmDJKkzKYMtxxyAvQXR/NS6otuzveI7+7BBq3SjBS2mw==}
    dev: true

  /cssstyle/2.3.0:
    resolution: {integrity: sha512-AZL67abkUzIuvcHqk7c09cezpGNcxUxU4Ioi/05xHk4DQeTkWmGYftIE6ctU6AEt+Gn4n1lDStOtj7FKycP71A==}
    engines: {node: '>=8'}
    dependencies:
      cssom: 0.3.8
    dev: true

  /csstype/3.1.0:
    resolution: {integrity: sha512-uX1KG+x9h5hIJsaKR9xHUeUraxf8IODOwq9JLNPq6BwB04a/xgpq3rcx47l5BZu5zBPlgD342tdke3Hom/nJRA==}

  /d3-array/1.2.4:
    resolution: {integrity: sha512-KHW6M86R+FUPYGb3R5XiYjXPq7VzwxZ22buHhAEVG5ztoEcZZMLov530mmccaqA1GghZArjQV46fuc8kUqhhHw==}
    dev: true

  /d3-collection/1.0.7:
    resolution: {integrity: sha512-ii0/r5f4sjKNTfh84Di+DpztYwqKhEyUlKoPrzUFfeSkWxjW49xU2QzO9qrPrNkpdI0XJkfzvmTu8V2Zylln6A==}
    dev: true

  /d3-color/1.4.1:
    resolution: {integrity: sha512-p2sTHSLCJI2QKunbGb7ocOh7DgTAn8IrLx21QRc/BSnodXM4sv6aLQlnfpvehFMLZEfBc6g9pH9SWQccFYfJ9Q==}
    dev: true

  /d3-format/1.4.5:
    resolution: {integrity: sha512-J0piedu6Z8iB6TbIGfZgDzfXxUFN3qQRMofy2oPdXzQibYGqPB/9iMcxr/TGalU+2RsyDO+U4f33id8tbnSRMQ==}
    dev: true

  /d3-interpolate/1.4.0:
    resolution: {integrity: sha512-V9znK0zc3jOPV4VD2zZn0sDhZU3WAE2bmlxdIwwQPPzPjvyLkd8B3JUVdS1IDUFDkWZ72c9qnv1GK2ZagTZ8EA==}
    dependencies:
      d3-color: 1.4.1
    dev: true

  /d3-path/1.0.9:
    resolution: {integrity: sha512-VLaYcn81dtHVTjEHd8B+pbe9yHWpXKZUC87PzoFmsFrJqgFwDe/qxfp5MlfsfM1V5E/iVt0MmEbWQ7FVIXh/bg==}
    dev: true

  /d3-scale/2.2.2:
    resolution: {integrity: sha512-LbeEvGgIb8UMcAa0EATLNX0lelKWGYDQiPdHj+gLblGVhGLyNbaCn3EvrJf0A3Y/uOOU5aD6MTh5ZFCdEwGiCw==}
    dependencies:
      d3-array: 1.2.4
      d3-collection: 1.0.7
      d3-format: 1.4.5
      d3-interpolate: 1.4.0
      d3-time: 1.1.0
      d3-time-format: 2.3.0
    dev: true

  /d3-shape/1.3.7:
    resolution: {integrity: sha512-EUkvKjqPFUAZyOlhY5gzCxCeI0Aep04LwIRpsZ/mLFelJiUfnK56jo5JMDSE7yyP2kLSb6LtF+S5chMk7uqPqw==}
    dependencies:
      d3-path: 1.0.9
    dev: true

  /d3-time-format/2.3.0:
    resolution: {integrity: sha512-guv6b2H37s2Uq/GefleCDtbe0XZAuy7Wa49VGkPVPMfLL9qObgBST3lEHJBMUp8S7NdLQAGIvr2KXk8Hc98iKQ==}
    dependencies:
      d3-time: 1.1.0
    dev: true

  /d3-time/1.1.0:
    resolution: {integrity: sha512-Xh0isrZ5rPYYdqhAVk8VLnMEidhz5aP7htAADH6MfzgmmicPkTo8LhkLxci61/lCB7n7UmE3bN0leRt+qvkLxA==}
    dev: true

  /damerau-levenshtein/1.0.8:
    resolution: {integrity: sha512-sdQSFB7+llfUcQHUQO3+B8ERRj0Oa4w9POWMI/puGtuf7gFywGmkaLCElnudfTiKZV+NvHqL0ifzdrI8Ro7ESA==}
    dev: true

  /data-urls/2.0.0:
    resolution: {integrity: sha512-X5eWTSXO/BJmpdIKCRuKUgSCgAN0OwliVK3yPKbwIWU1Tdw5BRajxlzMidvh+gwko9AfQ9zIj52pzF91Q3YAvQ==}
    engines: {node: '>=10'}
    dependencies:
      abab: 2.0.6
      whatwg-mimetype: 2.3.0
      whatwg-url: 8.7.0
    dev: true

  /date-fns/2.28.0:
    resolution: {integrity: sha512-8d35hViGYx/QH0icHYCeLmsLmMUheMmTyV9Fcm6gvNwdw31yXXH+O85sOBJ+OLnLQMKZowvpKb6FgMIQjcpvQw==}
    engines: {node: '>=0.11'}

  /debug/2.6.9:
    resolution: {integrity: sha512-bC7ElrdJaJnPbAP+1EotYvqZsb3ecl5wi6Bfi6BJTUcNowp6cvspg0jXznRTKDjm/E7AdgFBVeAPVMNcKGsHMA==}
    dependencies:
      ms: 2.0.0

  /debug/3.2.7:
    resolution: {integrity: sha512-CFjzYYAi4ThfiQvizrFQevTTXHtnCqWfe7x1AhgEscTz6ZbLbfoLRLPugTQyBth6f8ZERVUSyWHFD/7Wu4t1XQ==}
    dependencies:
      ms: 2.1.3

  /debug/4.3.4:
    resolution: {integrity: sha512-PRWFHuSU3eDtQJPvnNY7Jcket1j0t5OuOsFzPPzsekD52Zl8qUfFIPEiswXqIvHWGVHOgX+7G/vCNNhehwxfkQ==}
    engines: {node: '>=6.0'}
    peerDependencies:
      supports-color: '*'
    peerDependenciesMeta:
      supports-color:
        optional: true
    dependencies:
      ms: 2.1.2

  /debuglog/1.0.1:
    resolution: {integrity: sha512-syBZ+rnAK3EgMsH2aYEOLUW7mZSY9Gb+0wUMCFsZvcmiz+HigA0LOcq/HoQqVuGG+EKykunc7QG2bzrponfaSw==}
    dev: false

  /decamelize-keys/1.1.0:
    resolution: {integrity: sha512-ocLWuYzRPoS9bfiSdDd3cxvrzovVMZnRDVEzAs+hWIVXGDbHxWMECij2OBuyB/An0FFW/nLuq6Kv1i/YC5Qfzg==}
    engines: {node: '>=0.10.0'}
    dependencies:
      decamelize: 1.2.0
      map-obj: 1.0.1
    dev: true

  /decamelize/1.2.0:
    resolution: {integrity: sha512-z2S+W9X73hAUUki+N+9Za2lBlun89zigOyGrsax+KUQ6wKW4ZoWpEYBkGhQjwAjjDCkWxhY0VKEhk8wzY7F5cA==}
    engines: {node: '>=0.10.0'}
    dev: true

  /decimal.js/10.3.1:
    resolution: {integrity: sha512-V0pfhfr8suzyPGOx3nmq4aHqabehUZn6Ch9kyFpV79TGDTWFmHqUqXdabR7QHqxzrYolF4+tVmJhUG4OURg5dQ==}
    dev: true

  /decode-uri-component/0.2.0:
    resolution: {integrity: sha512-hjf+xovcEn31w/EUYdTXQh/8smFL/dzYjohQGEIgjyNavaJfBY2p5F527Bo1VPATxv0VYTUC2bOcXvqFwk78Og==}
    engines: {node: '>=0.10'}
    dev: true

  /decompress-response/3.3.0:
    resolution: {integrity: sha512-BzRPQuY1ip+qDonAOz42gRm/pg9F768C+npV/4JOsxRC2sq+Rlk+Q4ZCAsOhnIaMrgarILY+RMUIvMmmX1qAEA==}
    engines: {node: '>=4'}
    dependencies:
      mimic-response: 1.0.1
    dev: true

  /decompress-response/6.0.0:
    resolution: {integrity: sha512-aW35yZM6Bb/4oJlZncMH2LCoZtJXTRxES17vE3hoRiowU2kWHaJKFkSBDnDR+cm9J+9QhXmREyIfv0pji9ejCQ==}
    engines: {node: '>=10'}
    dependencies:
      mimic-response: 3.1.0
    dev: true

  /dedent/0.7.0:
    resolution: {integrity: sha512-Q6fKUPqnAHAyhiUgFU7BUzLiv0kd8saH9al7tnu5Q/okj6dnupxyTgFIBjVzJATdfIAm9NAsvXNzjaKa+bxVyA==}
    dev: true

  /deep-extend/0.6.0:
    resolution: {integrity: sha512-LOHxIOaPYdHlJRtCQfDIVZtfw/ufM8+rVj649RIHzcm/vGwQRXFt6OPqIFWsm2XEMrNIEtWR64sY1LEKD2vAOA==}
    engines: {node: '>=4.0.0'}
    dev: true

  /deep-is/0.1.4:
    resolution: {integrity: sha512-oIPzksmTg4/MriiaYGO+okXDT7ztn/w3Eptv/+gSIdMdKsJo0u4CfYNFJPy+4SKMuCqGw2wxnA+URMg3t8a/bQ==}

  /deepmerge/4.2.2:
    resolution: {integrity: sha512-FJ3UgI4gIl+PHZm53knsuSFpE+nESMr7M4v9QcgB7S63Kj/6WqMiFQJpBBYz1Pt+66bZpP3Q7Lye0Oo9MPKEdg==}
    engines: {node: '>=0.10.0'}
    dev: true

  /defer-to-connect/1.1.3:
    resolution: {integrity: sha512-0ISdNousHvZT2EiFlZeZAHBUvSxmKswVCEf8hW7KWgG4a8MVEu/3Vb6uWYozkjylyCxe0JBIiRB1jV45S70WVQ==}
    dev: true

  /define-properties/1.1.4:
    resolution: {integrity: sha512-uckOqKcfaVvtBdsVkdPv3XjveQJsNQqmhXgRi8uhvWWuPYZCNlzT8qAyblUgNoXdHdjMTzAqeGjAoli8f+bzPA==}
    engines: {node: '>= 0.4'}
    dependencies:
      has-property-descriptors: 1.0.0
      object-keys: 1.1.1

  /delayed-stream/1.0.0:
    resolution: {integrity: sha512-ZySD7Nf91aLB0RxL4KGrKHBXl7Eds1DAmEdcoVawXnLD7SDhpNgtuII2aAkg7a7QS41jxPSZ17p4VdGnMHk3MQ==}
    engines: {node: '>=0.4.0'}

  /delegates/1.0.0:
    resolution: {integrity: sha512-bd2L678uiWATM6m5Z1VzNCErI3jiGzt6HGY8OVICs40JQq/HALfbyNJmp0UDakEY4pMMaN0Ly5om/B1VI/+xfQ==}
    dev: true

  /depcheck/1.4.3:
    resolution: {integrity: sha512-vy8xe1tlLFu7t4jFyoirMmOR7x7N601ubU9Gkifyr9z8rjBFtEdWHDBMqXyk6OkK+94NXutzddVXJuo0JlUQKQ==}
    engines: {node: '>=10'}
    hasBin: true
    dependencies:
      '@babel/parser': 7.16.4
      '@babel/traverse': 7.18.2
      '@vue/compiler-sfc': 3.2.36
      camelcase: 6.3.0
      cosmiconfig: 7.0.1
      debug: 4.3.4
      deps-regex: 0.1.4
      ignore: 5.2.0
      is-core-module: 2.9.0
      js-yaml: 3.14.1
      json5: 2.2.1
      lodash: 4.17.21
      minimatch: 3.1.2
      multimatch: 5.0.0
      please-upgrade-node: 3.2.0
      query-ast: 1.0.4
      readdirp: 3.6.0
      require-package-name: 2.0.1
      resolve: 1.22.0
      sass: 1.52.1
      scss-parser: 1.0.5
      semver: 7.3.7
      yargs: 16.2.0
    transitivePeerDependencies:
      - supports-color
    dev: true

  /depd/2.0.0:
    resolution: {integrity: sha512-g7nH6P6dyDioJogAAGprGpCtVImJhpPk/roCzdb3fIh61/s/nPsfR6onyMwkCAR/OlC3yBC0lESvUoQEAssIrw==}
    engines: {node: '>= 0.8'}

  /deps-regex/0.1.4:
    resolution: {integrity: sha512-3tzwGYogSJi8HoG93R5x9NrdefZQOXgHgGih/7eivloOq6yC6O+yoFxZnkgP661twvfILONfoKRdF9GQOGx2RA==}
    dev: true

  /destroy/1.2.0:
    resolution: {integrity: sha512-2sJGJTaXIIaR1w4iJSNoN0hnMY7Gpc/n8D4qSCJw8QqFWXf7cuAgnEHxBpweaVcPevC2l3KpjYCx3NypQQgaJg==}
    engines: {node: '>= 0.8', npm: 1.2.8000 || >= 1.4.16}

  /detect-indent/6.1.0:
    resolution: {integrity: sha512-reYkTUJAZb9gUuZ2RvVCNhVHdg62RHnJ7WJl8ftMi4diZ6NWlciOzQN88pUhSELEwflJht4oQDv0F0BMlwaYtA==}
    engines: {node: '>=8'}

  /detect-libc/2.0.1:
    resolution: {integrity: sha512-463v3ZeIrcWtdgIg6vI6XUncguvr2TnGl4SzDXinkt9mSLpBJKXT3mW6xT3VQdDN11+WVs29pgvivTc4Lp8v+w==}
    engines: {node: '>=8'}
    dev: true

  /detect-newline/3.1.0:
    resolution: {integrity: sha512-TLz+x/vEXm/Y7P7wn1EJFNLxYpUD4TgMosxY6fAVJUnJMbupHBOncxyWUG9OpTaH9EBD7uFI5LfEgmMOc54DsA==}
    engines: {node: '>=8'}
    dev: true

  /detect-node-es/1.1.0:
    resolution: {integrity: sha512-ypdmJU/TbBby2Dxibuv7ZLW3Bs1QEmM7nHjEANfohJLvE0XVujisn1qPJcZxg+qDucsr+bP6fLD1rPS3AhJ7EQ==}
    dev: true

  /dezalgo/1.0.4:
    resolution: {integrity: sha512-rXSP0bf+5n0Qonsb+SVVfNfIsimO4HEtmnIpPHY8Q1UCzKlQrDMfdobr8nJOOsRgWCyMRqeSBQzmWUMq7zvVig==}
    dependencies:
      asap: 2.0.6
      wrappy: 1.0.2
    dev: false

  /diff-sequences/27.5.1:
    resolution: {integrity: sha512-k1gCAXAsNgLwEL+Y8Wvl+M6oEFj5bgazfZULpS5CneoPPXRaCCW7dm+q21Ky2VEE5X+VeRDBVg1Pcvvsr4TtNQ==}
    engines: {node: ^10.13.0 || ^12.13.0 || ^14.15.0 || >=15.0.0}
    dev: true

  /diff/4.0.2:
    resolution: {integrity: sha512-58lmxKSA4BNyLz+HHMUzlOEpg09FV+ev6ZMe3vJihgdxzgcwZ8VoEEPmALCZG9LmqfVoNMMKpttIYTVG6uDY7A==}
    engines: {node: '>=0.3.1'}
    dev: true

  /diff/5.1.0:
    resolution: {integrity: sha512-D+mk+qE8VC/PAUrlAU34N+VfXev0ghe5ywmpqrawphmVZc1bEfn56uo9qpyGp1p4xpzOHkSW4ztBd6L7Xx4ACw==}
    engines: {node: '>=0.3.1'}

  /dir-glob/3.0.1:
    resolution: {integrity: sha512-WkrWp9GR4KXfKGYzOLmTuGVi1UWFfws377n9cc55/tb6DuqyF6pcQ5AbiHEshaDpY9v6oaSr2XCDidGmMwdzIA==}
    engines: {node: '>=8'}
    dependencies:
      path-type: 4.0.0

  /doctrine/2.1.0:
    resolution: {integrity: sha512-35mSku4ZXK0vfCuHEDAwt55dg2jNajHZ1odvF+8SSr82EsZY4QmXfuWso8oEd8zRhVObSN18aM0CjSdoBX7zIw==}
    engines: {node: '>=0.10.0'}
    dependencies:
      esutils: 2.0.3

  /doctrine/3.0.0:
    resolution: {integrity: sha512-yS+Q5i3hBf7GBkd4KG8a7eBNNWNGLTaEwwYWUijIYM7zrlYDM0BFXHjjPWlWZ1Rg7UaddZeIDmi9jF3HmqiQ2w==}
    engines: {node: '>=6.0.0'}
    dependencies:
      esutils: 2.0.3

  /dom-accessibility-api/0.5.14:
    resolution: {integrity: sha512-NMt+m9zFMPZe0JcY9gN224Qvk6qLIdqex29clBvc/y75ZBX9YA9wNK3frsYvu2DI1xcCIwxwnX+TlsJ2DSOADg==}
    dev: true

  /dom-helpers/5.2.1:
    resolution: {integrity: sha512-nRCa7CK3VTrM2NmGkIy4cbK7IZlgBE/PYMn55rrXefr5xXDP0LdtfPnblFDoVdcAfslJ7or6iqAUnx0CCGIWQA==}
    dependencies:
      '@babel/runtime': 7.18.3
      csstype: 3.1.0
    dev: true

  /domexception/2.0.1:
    resolution: {integrity: sha512-yxJ2mFy/sibVQlu5qHjOkf9J3K6zgmCxgJ94u2EdvDOV09H+32LtRswEcUsmUWN72pVLOEnTSRaIVVzVQgS0dg==}
    engines: {node: '>=8'}
    dependencies:
      webidl-conversions: 5.0.0
    dev: true

  /dot-prop/5.3.0:
    resolution: {integrity: sha512-QM8q3zDe58hqUqjraQOmzZ1LIH9SWQJTlEKCH4kJ2oQvLZk7RbQXvtDM2XEq3fwkV9CCvvH4LA0AV+ogFsBM2Q==}
    engines: {node: '>=8'}
    dependencies:
      is-obj: 2.0.0
    dev: true

  /duplexer3/0.1.4:
    resolution: {integrity: sha512-CEj8FwwNA4cVH2uFCoHUrmojhYh1vmCdOaneKJXwkeY1i9jnlslVo9dx+hQ5Hl9GnH/Bwy/IjxAyOePyPKYnzA==}
    dev: true

  /ecdsa-sig-formatter/1.0.11:
    resolution: {integrity: sha512-nagl3RYrbNv6kQkeJIpt6NJZy8twLB/2vtz6yN9Z4vRKHN4/QZJIEbqohALSgwKdnksuY3k5Addp5lg8sVoVcQ==}
    dependencies:
      safe-buffer: 5.2.1
    dev: false

  /ee-first/1.1.1:
    resolution: {integrity: sha1-WQxhFWsK4vTwJVcyoViyZrxWsh0=}

  /electron-to-chromium/1.4.144:
    resolution: {integrity: sha512-R3RV3rU1xWwFJlSClVWDvARaOk6VUO/FubHLodIASDB3Mc2dzuWvNdfOgH9bwHUTqT79u92qw60NWfwUdzAqdg==}
    dev: true

  /emittery/0.8.1:
    resolution: {integrity: sha512-uDfvUjVrfGJJhymx/kz6prltenw1u7WrCg1oa94zYY8xxVpLLUu045LAT0dhDZdXG58/EpPL/5kA180fQ/qudg==}
    engines: {node: '>=10'}
    dev: true

  /emoji-regex/8.0.0:
    resolution: {integrity: sha512-MSjYzcWNOA0ewAHpz0MxpYFvwg6yjy1NG3xteoqz644VCo/RPgnr1/GGt+ic3iJTzQ8Eu3TdM14SawnVUmGE6A==}

  /emoji-regex/9.2.2:
    resolution: {integrity: sha512-L18DaJsXSUk2+42pv8mLs5jJT2hqFkFE4j21wOmgbUqsZ2hL72NsUU785g9RXgo3s0ZNgVl42TiHp3ZtOv/Vyg==}
    dev: true

  /enabled/2.0.0:
    resolution: {integrity: sha512-AKrN98kuwOzMIdAizXGI86UFBoo26CL21UM763y1h/GMSJ4/OHU9k2YlsmBpyScFo/wbLzWQJBMCW4+IO3/+OQ==}
    dev: false

  /encodeurl/1.0.2:
    resolution: {integrity: sha512-TPJXq8JqFaVYm2CWmPvnP2Iyo4ZSM7/QKcSmuMLDObfpH5fi7RUGmd/rTDf+rut/saiDiQEeVTNgAmJEdAOx0w==}
    engines: {node: '>= 0.8'}

  /end-of-stream/1.4.4:
    resolution: {integrity: sha512-+uw1inIHVPQoaVuHzRyXd21icM+cnt4CzD5rW+NC1wjOUSTOs+Te7FOv7AhN7vS9x/oIyhLP5PR1H+phQAHu5Q==}
    dependencies:
      once: 1.4.0
    dev: true

  /enhanced-resolve/5.9.3:
    resolution: {integrity: sha512-Bq9VSor+kjvW3f9/MiiR4eE3XYgOl7/rS8lnSxbRbF3kS0B2r+Y9w5krBWxZgDxASVZbdYrn5wT4j/Wb0J9qow==}
    engines: {node: '>=10.13.0'}
    dependencies:
      graceful-fs: 4.2.10
      tapable: 2.2.1
    dev: false

  /entities/2.2.0:
    resolution: {integrity: sha512-p92if5Nz619I0w+akJrLZH0MX0Pb5DX39XOwQTtXSdQQOaYH03S1uIQp4mhOZtAXrxq4ViO67YTiLBo2638o9A==}

  /error-ex/1.3.2:
    resolution: {integrity: sha512-7dFHNmqeFSEt2ZBsCriorKnn3Z2pj+fd9kmI6QoWw4//DL+icEBfc0U7qJCisqrTsKTjw4fNFy2pW9OqStD84g==}
    dependencies:
      is-arrayish: 0.2.1

  /es-abstract/1.20.1:
    resolution: {integrity: sha512-WEm2oBhfoI2sImeM4OF2zE2V3BYdSF+KnSi9Sidz51fQHd7+JuF8Xgcj9/0o+OWeIeIS/MiuNnlruQrJf16GQA==}
    engines: {node: '>= 0.4'}
    dependencies:
      call-bind: 1.0.2
      es-to-primitive: 1.2.1
      function-bind: 1.1.1
      function.prototype.name: 1.1.5
      get-intrinsic: 1.1.1
      get-symbol-description: 1.0.0
      has: 1.0.3
      has-property-descriptors: 1.0.0
      has-symbols: 1.0.3
      internal-slot: 1.0.3
      is-callable: 1.2.4
      is-negative-zero: 2.0.2
      is-regex: 1.1.4
      is-shared-array-buffer: 1.0.2
      is-string: 1.0.7
      is-weakref: 1.0.2
      object-inspect: 1.12.2
      object-keys: 1.1.1
      object.assign: 4.1.2
      regexp.prototype.flags: 1.4.3
      string.prototype.trimend: 1.0.5
      string.prototype.trimstart: 1.0.5
      unbox-primitive: 1.0.2

  /es-shim-unscopables/1.0.0:
    resolution: {integrity: sha512-Jm6GPcCdC30eMLbZ2x8z2WuRwAws3zTBBKuusffYVUrNj/GVSUAZ+xKMaUpfNDR5IbyNA5LJbaecoUVbmUcB1w==}
    dependencies:
      has: 1.0.3

  /es-to-primitive/1.2.1:
    resolution: {integrity: sha512-QCOllgZJtaUo9miYBcLChTUaHNjJF3PYs1VidD7AwiEj1kYxKeQTctLAezAOH5ZKRH0g2IgPn6KwB4IT8iRpvA==}
    engines: {node: '>= 0.4'}
    dependencies:
      is-callable: 1.2.4
      is-date-object: 1.0.5
      is-symbol: 1.0.4

  /esbuild-android-64/0.14.42:
    resolution: {integrity: sha512-P4Y36VUtRhK/zivqGVMqhptSrFILAGlYp0Z8r9UQqHJ3iWztRCNWnlBzD9HRx0DbueXikzOiwyOri+ojAFfW6A==}
    engines: {node: '>=12'}
    cpu: [x64]
    os: [android]
    requiresBuild: true
    dev: true
    optional: true

  /esbuild-android-arm64/0.14.42:
    resolution: {integrity: sha512-0cOqCubq+RWScPqvtQdjXG3Czb3AWI2CaKw3HeXry2eoA2rrPr85HF7IpdU26UWdBXgPYtlTN1LUiuXbboROhg==}
    engines: {node: '>=12'}
    cpu: [arm64]
    os: [android]
    requiresBuild: true
    dev: true
    optional: true

  /esbuild-darwin-64/0.14.42:
    resolution: {integrity: sha512-ipiBdCA3ZjYgRfRLdQwP82rTiv/YVMtW36hTvAN5ZKAIfxBOyPXY7Cejp3bMXWgzKD8B6O+zoMzh01GZsCuEIA==}
    engines: {node: '>=12'}
    cpu: [x64]
    os: [darwin]
    requiresBuild: true
    dev: true
    optional: true

  /esbuild-darwin-arm64/0.14.42:
    resolution: {integrity: sha512-bU2tHRqTPOaoH/4m0zYHbFWpiYDmaA0gt90/3BMEFaM0PqVK/a6MA2V/ypV5PO0v8QxN6gH5hBPY4YJ2lopXgA==}
    engines: {node: '>=12'}
    cpu: [arm64]
    os: [darwin]
    requiresBuild: true
    dev: true
    optional: true

  /esbuild-freebsd-64/0.14.42:
    resolution: {integrity: sha512-75h1+22Ivy07+QvxHyhVqOdekupiTZVLN1PMwCDonAqyXd8TVNJfIRFrdL8QmSJrOJJ5h8H1I9ETyl2L8LQDaw==}
    engines: {node: '>=12'}
    cpu: [x64]
    os: [freebsd]
    requiresBuild: true
    dev: true
    optional: true

  /esbuild-freebsd-arm64/0.14.42:
    resolution: {integrity: sha512-W6Jebeu5TTDQMJUJVarEzRU9LlKpNkPBbjqSu+GUPTHDCly5zZEQq9uHkmHHl7OKm+mQ2zFySN83nmfCeZCyNA==}
    engines: {node: '>=12'}
    cpu: [arm64]
    os: [freebsd]
    requiresBuild: true
    dev: true
    optional: true

  /esbuild-linux-32/0.14.42:
    resolution: {integrity: sha512-Ooy/Bj+mJ1z4jlWcK5Dl6SlPlCgQB9zg1UrTCeY8XagvuWZ4qGPyYEWGkT94HUsRi2hKsXvcs6ThTOjBaJSMfg==}
    engines: {node: '>=12'}
    cpu: [ia32]
    os: [linux]
    requiresBuild: true
    dev: true
    optional: true

  /esbuild-linux-64/0.14.42:
    resolution: {integrity: sha512-2L0HbzQfbTuemUWfVqNIjOfaTRt9zsvjnme6lnr7/MO9toz/MJ5tZhjqrG6uDWDxhsaHI2/nsDgrv8uEEN2eoA==}
    engines: {node: '>=12'}
    cpu: [x64]
    os: [linux]
    requiresBuild: true
    dev: true
    optional: true

  /esbuild-linux-arm/0.14.42:
    resolution: {integrity: sha512-STq69yzCMhdRaWnh29UYrLSr/qaWMm/KqwaRF1pMEK7kDiagaXhSL1zQGXbYv94GuGY/zAwzK98+6idCMUOOCg==}
    engines: {node: '>=12'}
    cpu: [arm]
    os: [linux]
    requiresBuild: true
    dev: true
    optional: true

  /esbuild-linux-arm64/0.14.42:
    resolution: {integrity: sha512-c3Ug3e9JpVr8jAcfbhirtpBauLxzYPpycjWulD71CF6ZSY26tvzmXMJYooQ2YKqDY4e/fPu5K8bm7MiXMnyxuA==}
    engines: {node: '>=12'}
    cpu: [arm64]
    os: [linux]
    requiresBuild: true
    dev: true
    optional: true

  /esbuild-linux-mips64le/0.14.42:
    resolution: {integrity: sha512-QuvpHGbYlkyXWf2cGm51LBCHx6eUakjaSrRpUqhPwjh/uvNUYvLmz2LgPTTPwCqaKt0iwL+OGVL0tXA5aDbAbg==}
    engines: {node: '>=12'}
    cpu: [mips64el]
    os: [linux]
    requiresBuild: true
    dev: true
    optional: true

  /esbuild-linux-ppc64le/0.14.42:
    resolution: {integrity: sha512-8ohIVIWDbDT+i7lCx44YCyIRrOW1MYlks9fxTo0ME2LS/fxxdoJBwHWzaDYhjvf8kNpA+MInZvyOEAGoVDrMHg==}
    engines: {node: '>=12'}
    cpu: [ppc64]
    os: [linux]
    requiresBuild: true
    dev: true
    optional: true

  /esbuild-linux-riscv64/0.14.42:
    resolution: {integrity: sha512-DzDqK3TuoXktPyG1Lwx7vhaF49Onv3eR61KwQyxYo4y5UKTpL3NmuarHSIaSVlTFDDpcIajCDwz5/uwKLLgKiQ==}
    engines: {node: '>=12'}
    cpu: [riscv64]
    os: [linux]
    requiresBuild: true
    dev: true
    optional: true

  /esbuild-linux-s390x/0.14.42:
    resolution: {integrity: sha512-YFRhPCxl8nb//Wn6SiS5pmtplBi4z9yC2gLrYoYI/tvwuB1jldir9r7JwAGy1Ck4D7sE7wBN9GFtUUX/DLdcEQ==}
    engines: {node: '>=12'}
    cpu: [s390x]
    os: [linux]
    requiresBuild: true
    dev: true
    optional: true

  /esbuild-netbsd-64/0.14.42:
    resolution: {integrity: sha512-QYSD2k+oT9dqB/4eEM9c+7KyNYsIPgzYOSrmfNGDIyJrbT1d+CFVKvnKahDKNJLfOYj8N4MgyFaU9/Ytc6w5Vw==}
    engines: {node: '>=12'}
    cpu: [x64]
    os: [netbsd]
    requiresBuild: true
    dev: true
    optional: true

  /esbuild-openbsd-64/0.14.42:
    resolution: {integrity: sha512-M2meNVIKWsm2HMY7+TU9AxM7ZVwI9havdsw6m/6EzdXysyCFFSoaTQ/Jg03izjCsK17FsVRHqRe26Llj6x0MNA==}
    engines: {node: '>=12'}
    cpu: [x64]
    os: [openbsd]
    requiresBuild: true
    dev: true
    optional: true

  /esbuild-sunos-64/0.14.42:
    resolution: {integrity: sha512-uXV8TAZEw36DkgW8Ak3MpSJs1ofBb3Smkc/6pZ29sCAN1KzCAQzsje4sUwugf+FVicrHvlamCOlFZIXgct+iqQ==}
    engines: {node: '>=12'}
    cpu: [x64]
    os: [sunos]
    requiresBuild: true
    dev: true
    optional: true

  /esbuild-windows-32/0.14.42:
    resolution: {integrity: sha512-4iw/8qWmRICWi9ZOnJJf9sYt6wmtp3hsN4TdI5NqgjfOkBVMxNdM9Vt3626G1Rda9ya2Q0hjQRD9W1o+m6Lz6g==}
    engines: {node: '>=12'}
    cpu: [ia32]
    os: [win32]
    requiresBuild: true
    dev: true
    optional: true

  /esbuild-windows-64/0.14.42:
    resolution: {integrity: sha512-j3cdK+Y3+a5H0wHKmLGTJcq0+/2mMBHPWkItR3vytp/aUGD/ua/t2BLdfBIzbNN9nLCRL9sywCRpOpFMx3CxzA==}
    engines: {node: '>=12'}
    cpu: [x64]
    os: [win32]
    requiresBuild: true
    dev: true
    optional: true

  /esbuild-windows-arm64/0.14.42:
    resolution: {integrity: sha512-+lRAARnF+hf8J0mN27ujO+VbhPbDqJ8rCcJKye4y7YZLV6C4n3pTRThAb388k/zqF5uM0lS5O201u0OqoWSicw==}
    engines: {node: '>=12'}
    cpu: [arm64]
    os: [win32]
    requiresBuild: true
    dev: true
    optional: true

  /esbuild/0.14.42:
    resolution: {integrity: sha512-V0uPZotCEHokJdNqyozH6qsaQXqmZEOiZWrXnds/zaH/0SyrIayRXWRB98CENO73MIZ9T3HBIOsmds5twWtmgw==}
    engines: {node: '>=12'}
    hasBin: true
    requiresBuild: true
    optionalDependencies:
      esbuild-android-64: 0.14.42
      esbuild-android-arm64: 0.14.42
      esbuild-darwin-64: 0.14.42
      esbuild-darwin-arm64: 0.14.42
      esbuild-freebsd-64: 0.14.42
      esbuild-freebsd-arm64: 0.14.42
      esbuild-linux-32: 0.14.42
      esbuild-linux-64: 0.14.42
      esbuild-linux-arm: 0.14.42
      esbuild-linux-arm64: 0.14.42
      esbuild-linux-mips64le: 0.14.42
      esbuild-linux-ppc64le: 0.14.42
      esbuild-linux-riscv64: 0.14.42
      esbuild-linux-s390x: 0.14.42
      esbuild-netbsd-64: 0.14.42
      esbuild-openbsd-64: 0.14.42
      esbuild-sunos-64: 0.14.42
      esbuild-windows-32: 0.14.42
      esbuild-windows-64: 0.14.42
      esbuild-windows-arm64: 0.14.42
    dev: true

  /escalade/3.1.1:
    resolution: {integrity: sha512-k0er2gUkLf8O0zKJiAhmkTnJlTvINGv7ygDNPbeIsX/TJjGJZHuh9B2UxbsaEkmlEo9MfhrSzmhIlhRlI2GXnw==}
    engines: {node: '>=6'}

  /escape-goat/2.1.1:
    resolution: {integrity: sha512-8/uIhbG12Csjy2JEW7D9pHbreaVaS/OpN3ycnyvElTdwM5n6GY6W6e2IPemfvGZeUMqZ9A/3GqIZMgKnBhAw/Q==}
    engines: {node: '>=8'}
    dev: true

  /escape-html/1.0.3:
    resolution: {integrity: sha512-NiSupZ4OeuGwr68lGIeym/ksIZMJodUGOSCZ/FSnTxcrekbvqrgdUxlJOMpijaKZVjAJrWrGs/6Jy8OMuyj9ow==}

  /escape-string-regexp/1.0.5:
    resolution: {integrity: sha512-vbRorB5FUQWvla16U8R/qgaFIya2qGzwDrNmCZuYKrbdSUMG6I1ZCGQRefkRVhuOkIGVne7BQ35DSfo1qvJqFg==}
    engines: {node: '>=0.8.0'}

  /escape-string-regexp/2.0.0:
    resolution: {integrity: sha512-UpzcLCXolUWcNu5HtVMHYdXJjArjsF9C0aNnquZYY4uW/Vu0miy5YoWvbV345HauVvcAUnpRuhMMcqTcGOY2+w==}
    engines: {node: '>=8'}
    dev: true

  /escape-string-regexp/4.0.0:
    resolution: {integrity: sha512-TtpcNJ3XAzx3Gq8sWRzJaVajRs0uVxA2YAkdb1jm2YkPz4G6egUFAyA3n5vtEIZefPk5Wa4UXbKuS5fKkJWdgA==}
    engines: {node: '>=10'}

  /escodegen/2.0.0:
    resolution: {integrity: sha512-mmHKys/C8BFUGI+MAWNcSYoORYLMdPzjrknd2Vc+bUsjN5bXcr8EhrNB+UTqfL1y3I9c4fw2ihgtMPQLBRiQxw==}
    engines: {node: '>=6.0'}
    hasBin: true
    dependencies:
      esprima: 4.0.1
      estraverse: 5.3.0
      esutils: 2.0.3
      optionator: 0.8.3
    optionalDependencies:
      source-map: 0.6.1
    dev: true

  /eslint-config-next/12.1.5_5794735a2262de3d29e0baaa885b5942:
    resolution: {integrity: sha512-P+DCt5ti63KhC0qNLzrAmPcwRGq8pYqgcf/NNr1E+WjCrMkWdCAXkIANTquo+kcO1adR2k1lTo5GCrNUtKy4hQ==}
    peerDependencies:
      eslint: ^7.23.0 || ^8.0.0
      next: '>=10.2.0'
      typescript: '>=3.3.1'
    peerDependenciesMeta:
      typescript:
        optional: true
    dependencies:
      '@next/eslint-plugin-next': 12.1.5
      '@rushstack/eslint-patch': 1.0.8
      '@typescript-eslint/parser': 5.10.1_eslint@8.16.0+typescript@4.7.2
      eslint: 8.16.0
      eslint-import-resolver-node: 0.3.4
      eslint-import-resolver-typescript: 2.4.0_ec640624cf8bc291366aa0299377ad0c
      eslint-plugin-import: 2.25.2_eslint@8.16.0
      eslint-plugin-jsx-a11y: 6.5.1_eslint@8.16.0
      eslint-plugin-react: 7.29.1_eslint@8.16.0
      eslint-plugin-react-hooks: 4.3.0_eslint@8.16.0
      next: 12.1.6_b0652172d01ba0854d2b8278c26a598a
      typescript: 4.7.2
    transitivePeerDependencies:
      - supports-color
    dev: true

  /eslint-import-resolver-node/0.3.4:
    resolution: {integrity: sha512-ogtf+5AB/O+nM6DIeBUNr2fuT7ot9Qg/1harBfBtaP13ekEWFQEEMP94BCB7zaNW3gyY+8SHYF00rnqYwXKWOA==}
    dependencies:
      debug: 2.6.9
      resolve: 1.22.0
    dev: true

  /eslint-import-resolver-node/0.3.6:
    resolution: {integrity: sha512-0En0w03NRVMn9Uiyn8YRPDKvWjxCWkslUEhGNTdGx15RvPJYQ+lbOlqrlNI2vEAs4pDYK4f/HN2TbDmk5TP0iw==}
    dependencies:
      debug: 3.2.7
      resolve: 1.22.0

  /eslint-import-resolver-typescript/2.4.0_ec640624cf8bc291366aa0299377ad0c:
    resolution: {integrity: sha512-useJKURidCcldRLCNKWemr1fFQL1SzB3G4a0li6lFGvlc5xGe1hY343bvG07cbpCzPuM/lK19FIJB3XGFSkplA==}
    engines: {node: '>=4'}
    peerDependencies:
      eslint: '*'
      eslint-plugin-import: '*'
    dependencies:
      debug: 4.3.4
      eslint: 8.16.0
      eslint-plugin-import: 2.25.2_eslint@8.16.0
      glob: 7.2.3
      is-glob: 4.0.3
      resolve: 1.22.0
      tsconfig-paths: 3.14.1
    transitivePeerDependencies:
      - supports-color
    dev: true

  /eslint-module-utils/2.7.3:
    resolution: {integrity: sha512-088JEC7O3lDZM9xGe0RerkOMd0EjFl+Yvd1jPWIkMT5u3H9+HC34mWWPnqPrN13gieT9pBOO+Qt07Nb/6TresQ==}
    engines: {node: '>=4'}
    dependencies:
      debug: 3.2.7
      find-up: 2.1.0

  /eslint-plugin-import/2.25.2_eslint@8.16.0:
    resolution: {integrity: sha512-qCwQr9TYfoBHOFcVGKY9C9unq05uOxxdklmBXLVvcwo68y5Hta6/GzCZEMx2zQiu0woKNEER0LE7ZgaOfBU14g==}
    engines: {node: '>=4'}
    peerDependencies:
      eslint: ^2 || ^3 || ^4 || ^5 || ^6 || ^7.2.0 || ^8
    dependencies:
      array-includes: 3.1.5
      array.prototype.flat: 1.3.0
      debug: 2.6.9
      doctrine: 2.1.0
      eslint: 8.16.0
      eslint-import-resolver-node: 0.3.6
      eslint-module-utils: 2.7.3
      has: 1.0.3
      is-core-module: 2.9.0
      is-glob: 4.0.3
      minimatch: 3.1.2
      object.values: 1.1.5
      resolve: 1.22.0
      tsconfig-paths: 3.14.1
    dev: true

  /eslint-plugin-import/2.26.0_eslint@8.16.0:
    resolution: {integrity: sha512-hYfi3FXaM8WPLf4S1cikh/r4IxnO6zrhZbEGz2b660EJRbuxgpDS5gkCuYgGWg2xxh2rBuIr4Pvhve/7c31koA==}
    engines: {node: '>=4'}
    peerDependencies:
      eslint: ^2 || ^3 || ^4 || ^5 || ^6 || ^7.2.0 || ^8
    dependencies:
      array-includes: 3.1.5
      array.prototype.flat: 1.3.0
      debug: 2.6.9
      doctrine: 2.1.0
      eslint: 8.16.0
      eslint-import-resolver-node: 0.3.6
      eslint-module-utils: 2.7.3
      has: 1.0.3
      is-core-module: 2.9.0
      is-glob: 4.0.3
      minimatch: 3.1.2
      object.values: 1.1.5
      resolve: 1.22.0
      tsconfig-paths: 3.14.1

  /eslint-plugin-jsx-a11y/6.5.1_eslint@8.16.0:
    resolution: {integrity: sha512-sVCFKX9fllURnXT2JwLN5Qgo24Ug5NF6dxhkmxsMEUZhXRcGg+X3e1JbJ84YePQKBl5E0ZjAH5Q4rkdcGY99+g==}
    engines: {node: '>=4.0'}
    peerDependencies:
      eslint: ^3 || ^4 || ^5 || ^6 || ^7 || ^8
    dependencies:
      '@babel/runtime': 7.18.3
      aria-query: 4.2.2
      array-includes: 3.1.5
      ast-types-flow: 0.0.7
      axe-core: 4.4.2
      axobject-query: 2.2.0
      damerau-levenshtein: 1.0.8
      emoji-regex: 9.2.2
      eslint: 8.16.0
      has: 1.0.3
      jsx-ast-utils: 3.3.0
      language-tags: 1.0.5
      minimatch: 3.1.2
    dev: true

  /eslint-plugin-promise/6.0.0_eslint@8.16.0:
    resolution: {integrity: sha512-7GPezalm5Bfi/E22PnQxDWH2iW9GTvAlUNTztemeHb6c1BniSyoeTrM87JkC0wYdi6aQrZX9p2qEiAno8aTcbw==}
    engines: {node: ^12.22.0 || ^14.17.0 || >=16.0.0}
    peerDependencies:
      eslint: ^7.0.0 || ^8.0.0
    dependencies:
      eslint: 8.16.0

  /eslint-plugin-react-hooks/4.3.0_eslint@8.16.0:
    resolution: {integrity: sha512-XslZy0LnMn+84NEG9jSGR6eGqaZB3133L8xewQo3fQagbQuGt7a63gf+P1NGKZavEYEC3UXaWEAA/AqDkuN6xA==}
    engines: {node: '>=10'}
    peerDependencies:
      eslint: ^3.0.0 || ^4.0.0 || ^5.0.0 || ^6.0.0 || ^7.0.0 || ^8.0.0-0
    dependencies:
      eslint: 8.16.0
    dev: true

  /eslint-plugin-react/7.27.1_eslint@8.16.0:
    resolution: {integrity: sha512-meyunDjMMYeWr/4EBLTV1op3iSG3mjT/pz5gti38UzfM4OPpNc2m0t2xvKCOMU5D6FSdd34BIMFOvQbW+i8GAA==}
    engines: {node: '>=4'}
    peerDependencies:
      eslint: ^3 || ^4 || ^5 || ^6 || ^7 || ^8
    dependencies:
      array-includes: 3.1.5
      array.prototype.flatmap: 1.3.0
      doctrine: 2.1.0
      eslint: 8.16.0
      estraverse: 5.3.0
      jsx-ast-utils: 3.3.0
      minimatch: 3.1.2
      object.entries: 1.1.5
      object.fromentries: 2.0.5
      object.hasown: 1.1.1
      object.values: 1.1.5
      prop-types: 15.8.1
      resolve: 2.0.0-next.3
      semver: 6.3.0
      string.prototype.matchall: 4.0.7

  /eslint-plugin-react/7.29.1_eslint@8.16.0:
    resolution: {integrity: sha512-WtzRpHMhsOX05ZrkyaaqmLl2uXGqmYooCfBxftJKlkYdsltiufGgfU7uuoHwR2lBam2Kh/EIVID4aU9e3kbCMA==}
    engines: {node: '>=4'}
    peerDependencies:
      eslint: ^3 || ^4 || ^5 || ^6 || ^7 || ^8
    dependencies:
      array-includes: 3.1.5
      array.prototype.flatmap: 1.3.0
      doctrine: 2.1.0
      eslint: 8.16.0
      estraverse: 5.3.0
      jsx-ast-utils: 3.3.0
      minimatch: 3.1.2
      object.entries: 1.1.5
      object.fromentries: 2.0.5
      object.hasown: 1.1.1
      object.values: 1.1.5
      prop-types: 15.8.1
      resolve: 2.0.0-next.3
      semver: 6.3.0
      string.prototype.matchall: 4.0.7
    dev: true

  /eslint-plugin-security/1.5.0:
    resolution: {integrity: sha512-hAFVwLZ/UeXrlyVD2TDarv/x00CoFVpaY0IUZhKjPjiFxqkuQVixsK4f2rxngeQOqSxi6OUjzJM/jMwKEVjJ8g==}
    dependencies:
      safe-regex: 2.1.1

  /eslint-plugin-testing-library/5.0.1_eslint@8.16.0+typescript@4.7.2:
    resolution: {integrity: sha512-8ZV4HbbacvOwu+adNnGpYd8E64NRcil2a11aFAbc/TZDUB/xxK2c8Z+LoeoHUbxNBGbTUdpAE4YUugxK85pcwQ==}
    engines: {node: ^12.22.0 || ^14.17.0 || >=16.0.0, npm: '>=6'}
    peerDependencies:
      eslint: ^7.5.0 || ^8.0.0
    dependencies:
      '@typescript-eslint/experimental-utils': 5.27.0_eslint@8.16.0+typescript@4.7.2
      eslint: 8.16.0
    transitivePeerDependencies:
      - supports-color
      - typescript
    dev: true

  /eslint-plugin-tsdoc/0.2.16:
    resolution: {integrity: sha512-F/RWMnyDQuGlg82vQEFHQtGyWi7++XJKdYNn0ulIbyMOFqYIjoJOUdE6olORxgwgLkpJxsCJpJbTHgxJ/ggfXw==}
    dependencies:
      '@microsoft/tsdoc': 0.14.1
      '@microsoft/tsdoc-config': 0.16.1

  /eslint-scope/5.1.1:
    resolution: {integrity: sha512-2NxwbF/hZ0KpepYN0cNbo+FN6XoK7GaHlQhgx/hIZl6Va0bF45RQOOwhLIy8lQDbuCiadSLCBnH2CFYquit5bw==}
    engines: {node: '>=8.0.0'}
    dependencies:
      esrecurse: 4.3.0
      estraverse: 4.3.0

  /eslint-scope/7.1.1:
    resolution: {integrity: sha512-QKQM/UXpIiHcLqJ5AOyIW7XZmzjkzQXYE54n1++wb0u9V/abW3l9uQnxX8Z5Xd18xyKIMTUAyQ0k1e8pz6LUrw==}
    engines: {node: ^12.22.0 || ^14.17.0 || >=16.0.0}
    dependencies:
      esrecurse: 4.3.0
      estraverse: 5.3.0

  /eslint-utils/3.0.0_eslint@8.16.0:
    resolution: {integrity: sha512-uuQC43IGctw68pJA1RgbQS8/NP7rch6Cwd4j3ZBtgo4/8Flj4eGE7ZYSZRN3iq5pVUv6GPdW5Z1RFleo84uLDA==}
    engines: {node: ^10.0.0 || ^12.0.0 || >= 14.0.0}
    peerDependencies:
      eslint: '>=5'
    dependencies:
      eslint: 8.16.0
      eslint-visitor-keys: 2.1.0

  /eslint-utils/3.0.0_eslint@8.7.0:
    resolution: {integrity: sha512-uuQC43IGctw68pJA1RgbQS8/NP7rch6Cwd4j3ZBtgo4/8Flj4eGE7ZYSZRN3iq5pVUv6GPdW5Z1RFleo84uLDA==}
    engines: {node: ^10.0.0 || ^12.0.0 || >= 14.0.0}
    peerDependencies:
      eslint: '>=5'
    dependencies:
      eslint: 8.7.0
      eslint-visitor-keys: 2.1.0
    dev: true

  /eslint-visitor-keys/2.1.0:
    resolution: {integrity: sha512-0rSmRBzXgDzIsD6mGdJgevzgezI534Cer5L/vyMX0kHzT/jiB43jRhd9YUlMGYLQy2zprNmoT8qasCGtY+QaKw==}
    engines: {node: '>=10'}

  /eslint-visitor-keys/3.3.0:
    resolution: {integrity: sha512-mQ+suqKJVyeuwGYHAdjMFqjCyfl8+Ldnxuyp3ldiMBFKkvytrXUZWaiPCEav8qDHKty44bD+qV1IP4T+w+xXRA==}
    engines: {node: ^12.22.0 || ^14.17.0 || >=16.0.0}

  /eslint/8.16.0:
    resolution: {integrity: sha512-MBndsoXY/PeVTDJeWsYj7kLZ5hQpJOfMYLsF6LicLHQWbRDG19lK5jOix4DPl8yY4SUFcE3txy86OzFLWT+yoA==}
    engines: {node: ^12.22.0 || ^14.17.0 || >=16.0.0}
    hasBin: true
    dependencies:
      '@eslint/eslintrc': 1.3.0
      '@humanwhocodes/config-array': 0.9.5
      ajv: 6.12.6
      chalk: 4.1.2
      cross-spawn: 7.0.3
      debug: 4.3.4
      doctrine: 3.0.0
      escape-string-regexp: 4.0.0
      eslint-scope: 7.1.1
      eslint-utils: 3.0.0_eslint@8.16.0
      eslint-visitor-keys: 3.3.0
      espree: 9.3.2
      esquery: 1.4.0
      esutils: 2.0.3
      fast-deep-equal: 3.1.3
      file-entry-cache: 6.0.1
      functional-red-black-tree: 1.0.1
      glob-parent: 6.0.2
      globals: 13.15.0
      ignore: 5.2.0
      import-fresh: 3.3.0
      imurmurhash: 0.1.4
      is-glob: 4.0.3
      js-yaml: 4.1.0
      json-stable-stringify-without-jsonify: 1.0.1
      levn: 0.4.1
      lodash.merge: 4.6.2
      minimatch: 3.1.2
      natural-compare: 1.4.0
      optionator: 0.9.1
      regexpp: 3.2.0
      strip-ansi: 6.0.1
      strip-json-comments: 3.1.1
      text-table: 0.2.0
      v8-compile-cache: 2.3.0
    transitivePeerDependencies:
      - supports-color

  /eslint/8.7.0:
    resolution: {integrity: sha512-ifHYzkBGrzS2iDU7KjhCAVMGCvF6M3Xfs8X8b37cgrUlDt6bWRTpRh6T/gtSXv1HJ/BUGgmjvNvOEGu85Iif7w==}
    engines: {node: ^12.22.0 || ^14.17.0 || >=16.0.0}
    hasBin: true
    dependencies:
      '@eslint/eslintrc': 1.3.0
      '@humanwhocodes/config-array': 0.9.5
      ajv: 6.12.6
      chalk: 4.1.2
      cross-spawn: 7.0.3
      debug: 4.3.4
      doctrine: 3.0.0
      escape-string-regexp: 4.0.0
      eslint-scope: 7.1.1
      eslint-utils: 3.0.0_eslint@8.7.0
      eslint-visitor-keys: 3.3.0
      espree: 9.3.2
      esquery: 1.4.0
      esutils: 2.0.3
      fast-deep-equal: 3.1.3
      file-entry-cache: 6.0.1
      functional-red-black-tree: 1.0.1
      glob-parent: 6.0.2
      globals: 13.15.0
      ignore: 5.2.0
      import-fresh: 3.3.0
      imurmurhash: 0.1.4
      is-glob: 4.0.3
      js-yaml: 4.1.0
      json-stable-stringify-without-jsonify: 1.0.1
      levn: 0.4.1
      lodash.merge: 4.6.2
      minimatch: 3.1.2
      natural-compare: 1.4.0
      optionator: 0.9.1
      regexpp: 3.2.0
      strip-ansi: 6.0.1
      strip-json-comments: 3.1.1
      text-table: 0.2.0
      v8-compile-cache: 2.3.0
    transitivePeerDependencies:
      - supports-color
    dev: true

  /espree/9.3.2:
    resolution: {integrity: sha512-D211tC7ZwouTIuY5x9XnS0E9sWNChB7IYKX/Xp5eQj3nFXhqmiUDB9q27y76oFl8jTg3pXcQx/bpxMfs3CIZbA==}
    engines: {node: ^12.22.0 || ^14.17.0 || >=16.0.0}
    dependencies:
      acorn: 8.7.1
      acorn-jsx: 5.3.2_acorn@8.7.1
      eslint-visitor-keys: 3.3.0

  /esprima/4.0.1:
    resolution: {integrity: sha512-eGuFFw7Upda+g4p+QHvnW0RyTX/SVeJBDM/gCtMARO0cLuT2HcEKnTPvhjV6aGeqrCB/sbNop0Kszm0jsaWU4A==}
    engines: {node: '>=4'}
    hasBin: true

  /esquery/1.4.0:
    resolution: {integrity: sha512-cCDispWt5vHHtwMY2YrAQ4ibFkAL8RbH5YGBnZBc90MolvvfkkQcJro/aZiAQUlQ3qgrYS6D6v8Gc5G5CQsc9w==}
    engines: {node: '>=0.10'}
    dependencies:
      estraverse: 5.3.0

  /esrecurse/4.3.0:
    resolution: {integrity: sha512-KmfKL3b6G+RXvP8N1vr3Tq1kL/oCFgn2NYXEtqP8/L3pKapUA4G8cFVaoF3SU323CD4XypR/ffioHmkti6/Tag==}
    engines: {node: '>=4.0'}
    dependencies:
      estraverse: 5.3.0

  /estraverse/4.3.0:
    resolution: {integrity: sha512-39nnKffWz8xN1BU/2c79n9nB9HDzo0niYUqx6xyqUnyoAnQyyWpOTdZEeiCch8BBu515t4wp9ZmgVfVhn9EBpw==}
    engines: {node: '>=4.0'}

  /estraverse/5.3.0:
    resolution: {integrity: sha512-MMdARuVEQziNTeJD8DgMqmhwR11BRQ/cBP+pLtYdSTnf3MIO8fFeiINEbX36ZdNlfU/7A9f3gUw49B3oQsvwBA==}
    engines: {node: '>=4.0'}

  /estree-walker/2.0.2:
    resolution: {integrity: sha512-Rfkk/Mp/DL7JVje3u18FxFujQlTNR2q6QfMSMB7AvCBx91NGj/ba3kCfza0f6dVDbw7YlRf/nDrn7pQrCCyQ/w==}
    dev: true

  /esutils/2.0.3:
    resolution: {integrity: sha512-kVscqXk4OCp68SZ0dkgEKVi6/8ij300KBWTJq32P/dYeWTSwK41WyTxalN1eRmA5Z9UU/LX9D7FWSmV9SAYx6g==}
    engines: {node: '>=0.10.0'}

  /etag/1.8.1:
    resolution: {integrity: sha512-aIL5Fx7mawVa300al2BnEE4iNvo1qETxLrPI/o05L7z6go7fCw1J6EQmbK4FmJ2AS7kgVF/KEZWufBfdClMcPg==}
    engines: {node: '>= 0.6'}

  /events/1.1.1:
    resolution: {integrity: sha512-kEcvvCBByWXGnZy6JUlgAp2gBIUjfCAV6P6TgT1/aaQKcmuAEC4OZTV1I4EWQLz2gxZw76atuVyvHhTxvi0Flw==}
    engines: {node: '>=0.4.x'}
    dev: true

  /events/3.3.0:
    resolution: {integrity: sha512-mQw+2fkQbALzQ7V0MY0IqdnXNOeTtP4r0lN9z7AAawCXgqea7bDii20AYrIBrFd/Hx0M2Ocz6S111CaFkUcb0Q==}
    engines: {node: '>=0.8.x'}
    dev: false

  /execa/5.1.1:
    resolution: {integrity: sha512-8uSpZZocAZRBAPIEINJj3Lo9HyGitllczc27Eh5YYojjMFMn8yHMDMaUHE2Jqfq05D/wucwI4JGURyXt1vchyg==}
    engines: {node: '>=10'}
    dependencies:
      cross-spawn: 7.0.3
      get-stream: 6.0.1
      human-signals: 2.1.0
      is-stream: 2.0.1
      merge-stream: 2.0.0
      npm-run-path: 4.0.1
      onetime: 5.1.2
      signal-exit: 3.0.7
      strip-final-newline: 2.0.0
    dev: true

  /exit/0.1.2:
    resolution: {integrity: sha512-Zk/eNKV2zbjpKzrsQ+n1G6poVbErQxJ0LBOJXaKZ1EViLzH+hrLu9cdXI4zw9dBQJslwBEpbQ2P1oS7nDxs6jQ==}
    engines: {node: '>= 0.8.0'}
    dev: true

  /expand-template/2.0.3:
    resolution: {integrity: sha512-XYfuKMvj4O35f/pOXLObndIRvyQ+/+6AhODh+OKWj9S9498pHHn/IMszH+gt0fBCRWMNfk1ZSp5x3AifmnI2vg==}
    engines: {node: '>=6'}
    dev: true

  /expect/27.5.1:
    resolution: {integrity: sha512-E1q5hSUG2AmYQwQJ041nvgpkODHQvB+RKlB4IYdru6uJsyFTRyZAP463M+1lINorwbqAmUggi6+WwkD8lCS/Dw==}
    engines: {node: ^10.13.0 || ^12.13.0 || ^14.15.0 || >=15.0.0}
    dependencies:
      '@jest/types': 27.5.1
      jest-get-type: 27.5.1
      jest-matcher-utils: 27.5.1
      jest-message-util: 27.5.1
    dev: true

  /express/4.18.1:
    resolution: {integrity: sha512-zZBcOX9TfehHQhtupq57OF8lFZ3UZi08Y97dwFCkD8p9d/d2Y3M+ykKcwaMDEL+4qyUolgBDX6AblpR3fL212Q==}
    engines: {node: '>= 0.10.0'}
    dependencies:
      accepts: 1.3.8
      array-flatten: 1.1.1
      body-parser: 1.20.0
      content-disposition: 0.5.4
      content-type: 1.0.4
      cookie: 0.5.0
      cookie-signature: 1.0.6
      debug: 2.6.9
      depd: 2.0.0
      encodeurl: 1.0.2
      escape-html: 1.0.3
      etag: 1.8.1
      finalhandler: 1.2.0
      fresh: 0.5.2
      http-errors: 2.0.0
      merge-descriptors: 1.0.1
      methods: 1.1.2
      on-finished: 2.4.1
      parseurl: 1.3.3
      path-to-regexp: 0.1.7
      proxy-addr: 2.0.7
      qs: 6.10.3
      range-parser: 1.2.1
      safe-buffer: 5.2.1
      send: 0.18.0
      serve-static: 1.15.0
      setprototypeof: 1.2.0
      statuses: 2.0.1
      type-is: 1.6.18
      utils-merge: 1.0.1
      vary: 1.1.2

  /external-editor/3.1.0:
    resolution: {integrity: sha512-hMQ4CX1p1izmuLYyZqLMO/qGNw10wSv9QDCPfzXfyFrOaCSSoRfqE1Kf1s5an66J5JZC62NewG+mK49jOCtQew==}
    engines: {node: '>=4'}
    dependencies:
      chardet: 0.7.0
      iconv-lite: 0.4.24
      tmp: 0.0.33
    dev: false

  /fast-check/2.25.0:
    resolution: {integrity: sha512-wRUT2KD2lAmT75WNIJIHECawoUUMHM0I5jrlLXGtGeqmPL8jl/EldUDjY1VCp6fDY8yflyfUeIOsOBrIbIiArg==}
    engines: {node: '>=8.0.0'}
    dependencies:
      pure-rand: 5.0.1
    dev: true

  /fast-deep-equal/3.1.3:
    resolution: {integrity: sha512-f3qQ9oQy9j2AhBe/H9VC91wLmKBCCU/gDOnKNAYG5hswO7BLKj09Hc5HYNz9cGI++xlpDCIgDaitVs03ATR84Q==}

  /fast-glob/3.2.11:
    resolution: {integrity: sha512-xrO3+1bxSo3ZVHAnqzyuewYT6aMFHRAd4Kcs92MAonjwQZLsK9d0SF1IyQ3k5PoirxTW0Oe/RqFgMQ6TcNE5Ew==}
    engines: {node: '>=8.6.0'}
    dependencies:
      '@nodelib/fs.stat': 2.0.5
      '@nodelib/fs.walk': 1.2.8
      glob-parent: 5.1.2
      merge2: 1.4.1
      micromatch: 4.0.5

  /fast-json-stable-stringify/2.1.0:
    resolution: {integrity: sha512-lhd/wF+Lk98HZoTCtlVraHtfh5XYijIjalXck7saUtuanSDyLMxnHhSXEDJqHxD7msR8D0uCmqlkwjCV8xvwHw==}

  /fast-levenshtein/2.0.6:
    resolution: {integrity: sha512-DCXu6Ifhqcks7TZKY3Hxp3y6qphY5SJZmrWMDrKcERSOXWQdMhU9Ig/PYrzyw/ul9jOIyh0N4M0tbC5hodg8dw==}

  /fast-xml-parser/3.19.0:
    resolution: {integrity: sha512-4pXwmBplsCPv8FOY1WRakF970TjNGnGnfbOnLqjlYvMiF1SR3yOHyxMR/YCXpPTOspNF5gwudqktIP4VsWkvBg==}
    hasBin: true

  /fastparse/1.1.2:
    resolution: {integrity: sha512-483XLLxTVIwWK3QTrMGRqUfUpoOs/0hbQrl2oz4J0pAcm3A3bu84wxTFqGqkJzewCLdME38xJLJAxBABfQT8sQ==}
    dev: true

  /fastq/1.13.0:
    resolution: {integrity: sha512-YpkpUnK8od0o1hmeSc7UUs/eB/vIPWJYjKck2QKIzAf71Vm1AAQ3EbuZB3g2JIy+pg+ERD0vqI79KyZiB2e2Nw==}
    dependencies:
      reusify: 1.0.4

  /fb-watchman/2.0.1:
    resolution: {integrity: sha512-DkPJKQeY6kKwmuMretBhr7G6Vodr7bFwDYTXIkfG1gjvNpaxBTQV3PbXg6bR1c1UP4jPOX0jHUbbHANL9vRjVg==}
    dependencies:
      bser: 2.1.1
    dev: true

  /fecha/4.2.3:
    resolution: {integrity: sha512-OP2IUU6HeYKJi3i0z4A19kHMQoLVs4Hc+DPqqxI2h/DPZHTm/vjsfC6P0b4jCMy14XizLBqvndQ+UilD7707Jw==}
    dev: false

  /figures/3.2.0:
    resolution: {integrity: sha512-yaduQFRKLXYOGgEn6AZau90j3ggSOyiqXU0F9JZfeXYhNa+Jk4X+s45A2zg5jns87GAFa34BBm2kXw4XpNcbdg==}
    engines: {node: '>=8'}
    dependencies:
      escape-string-regexp: 1.0.5
    dev: false

  /file-entry-cache/6.0.1:
    resolution: {integrity: sha512-7Gps/XWymbLk2QLYK4NzpMOrYjMhdIxXuIvy2QBsLE6ljuodKvdkWs/cpyJJ3CVIVpH0Oi1Hvg1ovbMzLdFBBg==}
    engines: {node: ^10.12.0 || >=12.0.0}
    dependencies:
      flat-cache: 3.0.4

  /fill-range/7.0.1:
    resolution: {integrity: sha512-qOo9F+dMUmC2Lcb4BbVvnKJxTPjCm+RRpe4gDuGrzkL7mEVl/djYSu2OdQ2Pa302N4oqkSg9ir6jaLWJ2USVpQ==}
    engines: {node: '>=8'}
    dependencies:
      to-regex-range: 5.0.1

  /finalhandler/1.2.0:
    resolution: {integrity: sha512-5uXcUVftlQMFnWC9qu/svkWv3GTd2PfUhK/3PLkYNAe7FbqJMt3515HaxE6eRL74GdsriiwujiawdaB1BpEISg==}
    engines: {node: '>= 0.8'}
    dependencies:
      debug: 2.6.9
      encodeurl: 1.0.2
      escape-html: 1.0.3
      on-finished: 2.4.1
      parseurl: 1.3.3
      statuses: 2.0.1
      unpipe: 1.0.0

  /find-up/2.1.0:
    resolution: {integrity: sha512-NWzkk0jSJtTt08+FBFMvXoeZnOJD+jTtsRmBYbAIzJdX6l7dLgR7CTubCM5/eDdPUBvLCeVasP1brfVR/9/EZQ==}
    engines: {node: '>=4'}
    dependencies:
      locate-path: 2.0.0

  /find-up/4.1.0:
    resolution: {integrity: sha512-PpOwAdQ/YlXQ2vj8a3h8IipDuYRi3wceVQQGYWxNINccq40Anw7BlsEXCMbt1Zt+OLA6Fq9suIpIWD0OsnISlw==}
    engines: {node: '>=8'}
    dependencies:
      locate-path: 5.0.0
      path-exists: 4.0.0
    dev: true

  /flat-cache/3.0.4:
    resolution: {integrity: sha512-dm9s5Pw7Jc0GvMYbshN6zchCA9RgQlzzEZX3vylR9IqFfS8XciblUXOKfW6SiuJ0e13eDYZoZV5wdrev7P3Nwg==}
    engines: {node: ^10.12.0 || >=12.0.0}
    dependencies:
      flatted: 3.2.5
      rimraf: 3.0.2

  /flatted/3.2.5:
    resolution: {integrity: sha512-WIWGi2L3DyTUvUrwRKgGi9TwxQMUEqPOPQBVi71R96jZXJdFskXEmf54BoZaS1kknGODoIGASGEzBUYdyMCBJg==}

  /fn.name/1.1.0:
    resolution: {integrity: sha512-GRnmB5gPyJpAhTQdSZTSp9uaPSvl09KoYcMQtsB9rQoOmzs9dH6ffeccH+Z+cv6P68Hu5bC6JjRh4Ah/mHSNRw==}
    dev: false

  /focus-lock/0.10.2:
    resolution: {integrity: sha512-DSaI/UHZ/02sg1P616aIWgToQcrKKBmcCvomDZ1PZvcJFj350PnWhSJxJ76T3e5/GbtQEARIACtbrdlrF9C5kA==}
    engines: {node: '>=10'}
    dependencies:
      tslib: 2.4.0
    dev: true

  /follow-redirects/1.15.1:
    resolution: {integrity: sha512-yLAMQs+k0b2m7cVxpS1VKJVvoz7SS9Td1zss3XRwXj+ZDH00RJgnuLx7E44wx02kQLrdM3aOOy+FpzS7+8OizA==}
    engines: {node: '>=4.0'}
    peerDependencies:
      debug: '*'
    peerDependenciesMeta:
      debug:
        optional: true

  /form-data/3.0.1:
    resolution: {integrity: sha512-RHkBKtLWUVwd7SqRIvCZMEvAMoGUp0XU+seQiZejj0COz3RI3hWP4sCv3gZWWLjJTd7rGwcsF5eKZGii0r/hbg==}
    engines: {node: '>= 6'}
    dependencies:
      asynckit: 0.4.0
      combined-stream: 1.0.8
      mime-types: 2.1.35

  /form-data/4.0.0:
    resolution: {integrity: sha512-ETEklSGi5t0QMZuiXoA/Q6vcnxcLQP5vdugSpuAyi6SVGi2clPPp+xgEhuMaHC+zGgn31Kd235W35f7Hykkaww==}
    engines: {node: '>= 6'}
    dependencies:
      asynckit: 0.4.0
      combined-stream: 1.0.8
      mime-types: 2.1.35

  /forwarded/0.2.0:
    resolution: {integrity: sha512-buRG0fpBtRHSTCOASe6hD258tEubFoRLb4ZNA6NxMVHNw2gOcwHo9wyablzMzOA5z9xA9L1KNjk/Nt6MT9aYow==}
    engines: {node: '>= 0.6'}

  /fresh/0.5.2:
    resolution: {integrity: sha1-PYyt2Q2XZWn6g1qx+OSyOhBWBac=}
    engines: {node: '>= 0.6'}

  /fs-constants/1.0.0:
    resolution: {integrity: sha512-y6OAwoSIf7FyjMIv94u+b5rdheZEjzR63GTyZJm5qh4Bi+2YgwLCcI/fPFZkL5PSixOt6ZNKm+w+Hfp/Bciwow==}
    dev: true

  /fs-extra/7.0.1:
    resolution: {integrity: sha512-YJDaCJZEnBmcbw13fvdAM9AwNOJwOzrE4pqMqBq5nFiEqXUqHwlK4B+3pUw6JNvfSPtX05xFHtYy/1ni01eGCw==}
    engines: {node: '>=6 <7 || >=8'}
    dependencies:
      graceful-fs: 4.2.10
      jsonfile: 4.0.0
      universalify: 0.1.2

  /fs-extra/9.1.0:
    resolution: {integrity: sha512-hcg3ZmepS30/7BSFqRvoo3DOMQu7IjqxO5nCDt+zM9XWjb33Wg7ziNT+Qvqbuc3+gWpzO02JubVyk2G4Zvo1OQ==}
    engines: {node: '>=10'}
    dependencies:
      at-least-node: 1.0.0
      graceful-fs: 4.2.10
      jsonfile: 6.1.0
      universalify: 2.0.0

  /fs-minipass/2.1.0:
    resolution: {integrity: sha512-V/JgOLFCS+R6Vcq0slCuaeWEdNC3ouDlJMNIsacH2VtALiu9mV4LPrHc5cDl8k5aw6J8jwgWWpiTo5RYhmIzvg==}
    engines: {node: '>= 8'}
    dependencies:
      minipass: 3.1.6
    dev: false

  /fs.realpath/1.0.0:
    resolution: {integrity: sha512-OO0pH2lK6a0hZnAdau5ItzHPI6pUlvI7jMVnxUQRtw4owF2wk8lOSabtGDCTP4Ggrg2MbGnWO9X8K1t4+fGMDw==}

  /fsevents/2.1.3:
    resolution: {integrity: sha512-Auw9a4AxqWpa9GUfj370BMPzzyncfBABW8Mab7BGWBYDj4Isgq+cDKtx0i6u9jcX9pQDnswsaaOTgTmA5pEjuQ==}
    engines: {node: ^8.16.0 || ^10.6.0 || >=11.0.0}
    os: [darwin]
    deprecated: '"Please update to latest v2.3 or v2.2"'
    requiresBuild: true
    dev: true
    optional: true

  /fsevents/2.3.2:
    resolution: {integrity: sha512-xiqMQR4xAeHTuB9uWm+fFRcIOgKBMiOBP+eXiyT7jsgVCq1bkVygt00oASowB7EdtpOHaaPgKt812P9ab+DDKA==}
    engines: {node: ^8.16.0 || ^10.6.0 || >=11.0.0}
    os: [darwin]
    requiresBuild: true
    dev: true
    optional: true

  /function-bind/1.1.1:
    resolution: {integrity: sha512-yIovAzMX49sF8Yl58fSCWJ5svSLuaibPxXQJFLmBObTuCr0Mf1KiPopGM9NiFjiYBCbfaa2Fh6breQ6ANVTI0A==}

  /function.prototype.name/1.1.5:
    resolution: {integrity: sha512-uN7m/BzVKQnCUF/iW8jYea67v++2u7m5UgENbHRtdDVclOUP+FMPlCNdmk0h/ysGyo2tavMJEDqJAkJdRa1vMA==}
    engines: {node: '>= 0.4'}
    dependencies:
      call-bind: 1.0.2
      define-properties: 1.1.4
      es-abstract: 1.20.1
      functions-have-names: 1.2.3

  /functional-red-black-tree/1.0.1:
    resolution: {integrity: sha512-dsKNQNdj6xA3T+QlADDA7mOSlX0qiMINjn0cgr+eGHGsbSHzTabcIogz2+p/iqP1Xs6EP/sS2SbqH+brGTbq0g==}

  /functions-have-names/1.2.3:
    resolution: {integrity: sha512-xckBUXyTIqT97tq2x2AMb+g163b5JFysYk0x4qxNFwbfQkmNZoiRHb6sPzI9/QV33WeuvVYBUIiD4NzNIyqaRQ==}

  /gauge/2.7.4:
    resolution: {integrity: sha512-14x4kjc6lkD3ltw589k0NrPD6cCNTD6CWoVUNpB85+DrtONoZn+Rug6xZU5RvSC4+TZPxA5AnBibQYAvZn41Hg==}
    dependencies:
      aproba: 1.2.0
      console-control-strings: 1.1.0
      has-unicode: 2.0.1
      object-assign: 4.1.1
      signal-exit: 3.0.7
      string-width: 1.0.2
      strip-ansi: 3.0.1
      wide-align: 1.1.5
    dev: true

  /generate-password/1.7.0:
    resolution: {integrity: sha512-WPCtlfy0jexf7W5IbwxGUgpIDvsZIohbI2DAq2Q6TSlKKis+G4GT9sxvPxrZUGL8kP6WUXMWNqYnxY6DDKAdFA==}
    dev: false

  /gensync/1.0.0-beta.2:
    resolution: {integrity: sha512-3hN7NaskYvMDLQY55gnW3NQ+mesEAepTqlg+VEbj7zzqEMBVNhzcGYYeqFo/TlYz6eQiFcp1HcsCZO+nGgS8zg==}
    engines: {node: '>=6.9.0'}
    dev: true

  /get-caller-file/2.0.5:
    resolution: {integrity: sha512-DyFP3BM/3YHTQOCUL/w0OZHR0lpKeGrxotcHWcqNEdnltqFwXVfhEBQ94eIo34AfQpo0rGki4cyIiftY06h2Fg==}
    engines: {node: 6.* || 8.* || >= 10.*}
    dev: true

  /get-intrinsic/1.1.1:
    resolution: {integrity: sha512-kWZrnVM42QCiEA2Ig1bG8zjoIMOgxWwYCEeNdwY6Tv/cOSeGpcoX4pXHfKUxNKVoArnrEr2e9srnAxxGIraS9Q==}
    dependencies:
      function-bind: 1.1.1
      has: 1.0.3
      has-symbols: 1.0.3

  /get-package-type/0.1.0:
    resolution: {integrity: sha512-pjzuKtY64GYfWizNAJ0fr9VqttZkNiK2iS430LtIHzjBEr6bX8Am2zm4sW4Ro5wjWW5cAlRL1qAMTcXbjNAO2Q==}
    engines: {node: '>=8.0.0'}
    dev: true

  /get-stream/4.1.0:
    resolution: {integrity: sha512-GMat4EJ5161kIy2HevLlr4luNjBgvmj413KaQA7jt4V8B4RDsfpHk7WQ9GVqfYyyx8OS/L66Kox+rJRNklLK7w==}
    engines: {node: '>=6'}
    dependencies:
      pump: 3.0.0
    dev: true

  /get-stream/5.2.0:
    resolution: {integrity: sha512-nBF+F1rAZVCu/p7rjzgA+Yb4lfYXrpl7a6VmJrU8wF9I1CKvP/QwPNZHnOlwbTkY6dvtFIzFMSyQXbLoTQPRpA==}
    engines: {node: '>=8'}
    dependencies:
      pump: 3.0.0
    dev: true

  /get-stream/6.0.1:
    resolution: {integrity: sha512-ts6Wi+2j3jQjqi70w5AlN8DFnkSwC+MqmxEzdEALB2qXZYV3X/b1CTfgPLGJNMeAWxdPfU8FO1ms3NUfaHCPYg==}
    engines: {node: '>=10'}
    dev: true

  /get-symbol-description/1.0.0:
    resolution: {integrity: sha512-2EmdH1YvIQiZpltCNgkuiUnyukzxM/R6NDJX31Ke3BG1Nq5b0S2PhX59UKi9vZpPDQVdqn+1IcaAwnzTT5vCjw==}
    engines: {node: '>= 0.4'}
    dependencies:
      call-bind: 1.0.2
      get-intrinsic: 1.1.1

  /git-hooks-list/1.0.3:
    resolution: {integrity: sha512-Y7wLWcrLUXwk2noSka166byGCvhMtDRpgHdzCno1UQv/n/Hegp++a2xBWJL1lJarnKD3SWaljD+0z1ztqxuKyQ==}
    dev: true

  /git-repo-info/2.1.1:
    resolution: {integrity: sha512-8aCohiDo4jwjOwma4FmYFd3i97urZulL8XL24nIPxuE+GZnfsAyy/g2Shqx6OjUiFKUXZM+Yy+KHnOmmA3FVcg==}
    engines: {node: '>= 4.0'}
    dev: false

  /github-from-package/0.0.0:
    resolution: {integrity: sha1-l/tdlr/eiXMxPyDoKI75oWf6ZM4=}
    dev: true

  /glob-escape/0.0.2:
    resolution: {integrity: sha512-L/cXYz8x7qer1HAyUQ+mbjcUsJVdpRxpAf7CwqHoNBs9vTpABlGfNN4tzkDxt+u3Z7ZncVyKlCNPtzb0R/7WbA==}
    engines: {node: '>= 0.10'}

  /glob-parent/5.1.2:
    resolution: {integrity: sha512-AOIgSQCepiJYwP3ARnGx+5VnTu2HBYdzbGP45eLw1vr3zB3vZLeyed1sC9hnbcOc9/SrMyM5RPQrkGz4aS9Zow==}
    engines: {node: '>= 6'}
    dependencies:
      is-glob: 4.0.3

  /glob-parent/6.0.2:
    resolution: {integrity: sha512-XxwI8EOhVQgWp6iDL+3b0r86f4d6AX6zSU55HfB4ydCEuXLXc5FcYeOu+nnGftS4TEju/11rt4KJPTMgbfmv4A==}
    engines: {node: '>=10.13.0'}
    dependencies:
      is-glob: 4.0.3

  /glob-to-regexp/0.4.1:
    resolution: {integrity: sha512-lkX1HJXwyMcprw/5YUZc2s7DrpAiHB21/V+E1rHUrVNokkvB6bqMzT0VfV6/86ZNabt1k14YOIaT7nDvOX3Iiw==}
    dev: true

  /glob/7.0.6:
    resolution: {integrity: sha512-f8c0rE8JiCxpa52kWPAOa3ZaYEnzofDzCQLCn3Vdk0Z5OVLq3BsRFJI4S4ykpeVW6QMGBUkMeUpoEgWnMTnw5Q==}
    dependencies:
      fs.realpath: 1.0.0
      inflight: 1.0.6
      inherits: 2.0.4
      minimatch: 3.1.2
      once: 1.4.0
      path-is-absolute: 1.0.1

  /glob/7.1.7:
    resolution: {integrity: sha512-OvD9ENzPLbegENnYP5UUfJIirTg4+XwMWGaQfQTY0JenxNvvIKP3U3/tAQSPIu/lHxXYSZmpXlUHeqAIdKzBLQ==}
    dependencies:
      fs.realpath: 1.0.0
      inflight: 1.0.6
      inherits: 2.0.4
      minimatch: 3.1.2
      once: 1.4.0
      path-is-absolute: 1.0.1
    dev: true

  /glob/7.2.3:
    resolution: {integrity: sha512-nFR0zLpU2YCaRxwoCJvL6UvCH2JFyFVIvwTLsIf21AuHlMskA1hhTdk+LlYJtOlYt9v6dvszD2BGRqBL+iQK9Q==}
    dependencies:
      fs.realpath: 1.0.0
      inflight: 1.0.6
      inherits: 2.0.4
      minimatch: 3.1.2
      once: 1.4.0
      path-is-absolute: 1.0.1

  /global-dirs/3.0.0:
    resolution: {integrity: sha512-v8ho2DS5RiCjftj1nD9NmnfaOzTdud7RRnVd9kFNOjqZbISlx5DQ+OrTkywgd0dIt7oFCvKetZSHoHcP3sDdiA==}
    engines: {node: '>=10'}
    dependencies:
      ini: 2.0.0
    dev: true

  /globals/11.12.0:
    resolution: {integrity: sha512-WOBp/EEGUiIsJSp7wcv/y6MO+lV9UoncWqxuFfm8eBwzWNgyfBd6Gz+IeKQ9jCmyhoH99g15M3T+QaVHFjizVA==}
    engines: {node: '>=4'}
    dev: true

  /globals/13.15.0:
    resolution: {integrity: sha512-bpzcOlgDhMG070Av0Vy5Owklpv1I6+j96GhUI7Rh7IzDCKLzboflLrrfqMu8NquDbiR4EOQk7XzJwqVJxicxog==}
    engines: {node: '>=8'}
    dependencies:
      type-fest: 0.20.2

  /globby/10.0.0:
    resolution: {integrity: sha512-3LifW9M4joGZasyYPz2A1U74zbC/45fvpXUvO/9KbSa+VV0aGZarWkfdgKyR9sExNP0t0x0ss/UMJpNpcaTspw==}
    engines: {node: '>=8'}
    dependencies:
      '@types/glob': 7.2.0
      array-union: 2.1.0
      dir-glob: 3.0.1
      fast-glob: 3.2.11
      glob: 7.2.3
      ignore: 5.2.0
      merge2: 1.4.1
      slash: 3.0.0
    dev: true

  /globby/11.1.0:
    resolution: {integrity: sha512-jhIXaOzy1sb8IyocaruWSn1TjmnBVs8Ayhcy83rmxNJ8q2uWKCAj3CnJY+KpGSXCueAPc0i05kVvVKtP1t9S3g==}
    engines: {node: '>=10'}
    dependencies:
      array-union: 2.1.0
      dir-glob: 3.0.1
      fast-glob: 3.2.11
      ignore: 5.2.0
      merge2: 1.4.1
      slash: 3.0.0

  /got/9.6.0:
    resolution: {integrity: sha512-R7eWptXuGYxwijs0eV+v3o6+XH1IqVK8dJOEecQfTmkncw9AV4dcw/Dhxi8MdlqPthxxpZyizMzyg8RTmEsG+Q==}
    engines: {node: '>=8.6'}
    dependencies:
      '@sindresorhus/is': 0.14.0
      '@szmarczak/http-timer': 1.1.2
      cacheable-request: 6.1.0
      decompress-response: 3.3.0
      duplexer3: 0.1.4
      get-stream: 4.1.0
      lowercase-keys: 1.0.1
      mimic-response: 1.0.1
      p-cancelable: 1.1.0
      to-readable-stream: 1.0.0
      url-parse-lax: 3.0.0
    dev: true

  /graceful-fs/4.2.10:
    resolution: {integrity: sha512-9ByhssR2fPVsNZj478qUUbKfmL0+t5BDVyjShtyZZLiK7ZDAArFFfopyOTj0M05wE2tJPisA4iTnnXl2YoPvOA==}

  /graceful-fs/4.2.4:
    resolution: {integrity: sha512-WjKPNJF79dtJAVniUlGGWHYGz2jWxT6VhN/4m1NdkbZ2nOsEF+cI1Edgql5zCRhs/VsQYRvrXctxktVXZUkixw==}
    dev: false

  /hard-rejection/2.1.0:
    resolution: {integrity: sha512-VIZB+ibDhx7ObhAe7OVtoEbuP4h/MuOTHJ+J8h/eBXotJYl0fBgR72xDFCKgIh22OJZIOVNxBMWuhAr10r8HdA==}
    engines: {node: '>=6'}
    dev: true

  /has-bigints/1.0.2:
    resolution: {integrity: sha512-tSvCKtBr9lkF0Ex0aQiP9N+OpV4zi2r/Nee5VkRDbaqv35RLYMzbwQfFSZZH0kR+Rd6302UJZ2p/bJCEoR3VoQ==}

  /has-flag/3.0.0:
    resolution: {integrity: sha512-sKJf1+ceQBr4SMkvQnBDNDtf4TXpVhVGateu0t918bl30FnbE2m4vNLX+VWe/dpjlb+HugGYzW7uQXH98HPEYw==}
    engines: {node: '>=4'}

  /has-flag/4.0.0:
    resolution: {integrity: sha512-EykJT/Q1KjTWctppgIAgfSO0tKVuZUjhgMr17kqTumMl6Afv3EISleU7qZUzoXDFTAHTDC4NOoG/ZxU3EvlMPQ==}
    engines: {node: '>=8'}

  /has-property-descriptors/1.0.0:
    resolution: {integrity: sha512-62DVLZGoiEBDHQyqG4w9xCuZ7eJEwNmJRWw2VY84Oedb7WFcA27fiEVe8oUQx9hAUJ4ekurquucTGwsyO1XGdQ==}
    dependencies:
      get-intrinsic: 1.1.1

  /has-symbols/1.0.3:
    resolution: {integrity: sha512-l3LCuF6MgDNwTDKkdYGEihYjt5pRPbEg46rtlmnSPlUbgmB8LOIrKJbYYFBSbnPaJexMKtiPO8hmeRjRz2Td+A==}
    engines: {node: '>= 0.4'}

  /has-tostringtag/1.0.0:
    resolution: {integrity: sha512-kFjcSNhnlGV1kyoGk7OXKSawH5JOb/LzUc5w9B02hOTO0dfFRjbHQKvg1d6cf3HbeUmtU9VbbV3qzZ2Teh97WQ==}
    engines: {node: '>= 0.4'}
    dependencies:
      has-symbols: 1.0.3

  /has-unicode/2.0.1:
    resolution: {integrity: sha512-8Rf9Y83NBReMnx0gFzA8JImQACstCYWUplepDa9xprwwtmgEZUF0h/i5xSA625zB/I37EtrswSST6OXxwaaIJQ==}
    dev: true

  /has-yarn/2.1.0:
    resolution: {integrity: sha512-UqBRqi4ju7T+TqGNdqAO0PaSVGsDGJUBQvk9eUWNGRY1CFGDzYhLWoM7JQEemnlvVcv/YEmc2wNW8BC24EnUsw==}
    engines: {node: '>=8'}
    dev: true

  /has/1.0.3:
    resolution: {integrity: sha512-f2dvO0VU6Oej7RkWJGrehjbzMAjFp5/VKPp5tTpWIV4JHHZK1/BxbFRtf/siA2SWTe09caDmVtYYzWEIbBS4zw==}
    engines: {node: '>= 0.4.0'}
    dependencies:
      function-bind: 1.1.1

  /hoist-non-react-statics/3.3.2:
    resolution: {integrity: sha512-/gGivxi8JPKWNm/W0jSmzcMPpfpPLc3dY/6GxhX2hQ9iGj3aDfklV4ET7NjKpSinLpJ5vafa9iiGIEZg10SfBw==}
    dependencies:
      react-is: 16.13.1
    dev: false

  /hosted-git-info/2.8.9:
    resolution: {integrity: sha512-mxIDAb9Lsm6DoOJ7xH+5+X4y1LU/4Hi50L9C5sIswK3JzULS4bwk1FvjdBgvYR4bzT4tuUQiC15FE2f5HbLvYw==}

  /hosted-git-info/4.1.0:
    resolution: {integrity: sha512-kyCuEOWjJqZuDbRHzL8V93NzQhwIB71oFWSyzVo+KPZI+pnQPPxucdkrOZvkLRnrf5URsQM+IJ09Dw29cRALIA==}
    engines: {node: '>=10'}
    dependencies:
      lru-cache: 6.0.0

  /html-encoding-sniffer/2.0.1:
    resolution: {integrity: sha512-D5JbOMBIR/TVZkubHT+OyT2705QvogUW4IBn6nHd756OwieSF9aDYFj4dv6HHEVGYbHaLETa3WggZYWWMyy3ZQ==}
    engines: {node: '>=10'}
    dependencies:
      whatwg-encoding: 1.0.5
    dev: true

  /html-escaper/2.0.2:
    resolution: {integrity: sha512-H2iMtd0I4Mt5eYiapRdIDjp+XzelXQ0tFE4JS7YFwFevXXMmOp9myNrUvCg0D6ws8iqkRPBfKHgbwig1SmlLfg==}

  /html-parse-stringify/3.0.1:
    resolution: {integrity: sha512-KknJ50kTInJ7qIScF3jeaFRpMpE8/lfiTdzf/twXyPBLAGrLRTmkz3AdTnKeh40X8k9L2fdYwEp/42WGXIRGcg==}
    dependencies:
      void-elements: 3.1.0
    dev: false

  /http-cache-semantics/4.1.0:
    resolution: {integrity: sha512-carPklcUh7ROWRK7Cv27RPtdhYhUsela/ue5/jKzjegVvXDqM2ILE9Q2BGn9JZJh1g87cp56su/FgQSzcWS8cQ==}
    dev: true

  /http-errors/2.0.0:
    resolution: {integrity: sha512-FtwrG/euBzaEjYeRqOgly7G0qviiXoJWnvEH2Z1plBdXgbyjv34pHTSb9zoeHMyDy33+DWy5Wt9Wo+TURtOYSQ==}
    engines: {node: '>= 0.8'}
    dependencies:
      depd: 2.0.0
      inherits: 2.0.4
      setprototypeof: 1.2.0
      statuses: 2.0.1
      toidentifier: 1.0.1

  /http-proxy-agent/4.0.1:
    resolution: {integrity: sha512-k0zdNgqWTGA6aeIRVpvfVob4fL52dTfaehylg0Y4UvSySvOq/Y+BOyPrgpUrA7HylqvU8vIZGsRuXmspskV0Tg==}
    engines: {node: '>= 6'}
    dependencies:
      '@tootallnate/once': 1.1.2
      agent-base: 6.0.2
      debug: 4.3.4
    transitivePeerDependencies:
      - supports-color
    dev: true

  /https-proxy-agent/5.0.1:
    resolution: {integrity: sha512-dFcAjpTQFgoLMzC2VwU+C/CbS7uRL0lWmxDITmqm7C+7F0Odmj6s9l6alZc6AELXhrnggM2CeWSXHGOdX2YtwA==}
    engines: {node: '>= 6'}
    dependencies:
      agent-base: 6.0.2
      debug: 4.3.4
    transitivePeerDependencies:
      - supports-color

  /human-signals/2.1.0:
    resolution: {integrity: sha512-B4FFZ6q/T2jhhksgkbEW3HBvWIfDW85snkQgawt07S7J5QXTk6BkNV+0yAeZrM5QpMAdYlocGoljn0sJ/WQkFw==}
    engines: {node: '>=10.17.0'}
    dev: true

  /i18next-fs-backend/1.1.4:
    resolution: {integrity: sha512-/MfAGMP0jHonV966uFf9PkWWuDjPYLIcsipnSO3NxpNtAgRUKLTwvm85fEmsF6hGeu0zbZiCQ3W74jwO6K9uXA==}
    dev: false

  /i18next/21.8.7:
    resolution: {integrity: sha512-fYbEmaCIMSDrAzXGnisZyBd0h3bcO43jVJa5fulk4ambTIOgs9tqgNsiyr1sy6Xi4iZpYMHp2ZBjU3IcCLGxPA==}
    dependencies:
      '@babel/runtime': 7.18.3
    dev: false

  /iconv-lite/0.4.24:
    resolution: {integrity: sha512-v3MXnZAcvnywkTUEZomIActle7RXXeedOR31wwl7VlyoXO4Qi9arvSenNQWne1TcRwhCL1HwLI21bEqdpj8/rA==}
    engines: {node: '>=0.10.0'}
    dependencies:
      safer-buffer: 2.1.2

  /ieee754/1.1.13:
    resolution: {integrity: sha512-4vf7I2LYV/HaWerSo3XmlMkp5eZ83i+/CDluXi/IGTs/O1sejBNhTtnxzmRZfvOUqj7lZjqHkeTvpgSFDlWZTg==}
    dev: true

  /ieee754/1.2.1:
    resolution: {integrity: sha512-dcyqhDvX1C46lXZcVqCpK+FtMRQVdIMN6/Df5js2zouUsqG7I6sFxitIC+7KYK29KdXOLHdu9zL4sFnoVQnqaA==}
    dev: true

  /ignore-by-default/1.0.1:
    resolution: {integrity: sha512-Ius2VYcGNk7T90CppJqcIkS5ooHUZyIQK+ClZfMfMNFEF9VSE73Fq+906u/CWu92x4gzZMWOwfFYckPObzdEbA==}
    dev: true

  /ignore-walk/3.0.4:
    resolution: {integrity: sha512-PY6Ii8o1jMRA1z4F2hRkH/xN59ox43DavKvD3oDpfurRlOJyAHpifIwpbdv1n4jt4ov0jSpw3kQ4GhJnpBL6WQ==}
    dependencies:
      minimatch: 3.1.2
    dev: false

  /ignore/5.1.9:
    resolution: {integrity: sha512-2zeMQpbKz5dhZ9IwL0gbxSW5w0NK/MSAMtNuhgIHEPmaU3vPdKPL0UdvUCXs5SS4JAwsBxysK5sFMW8ocFiVjQ==}
    engines: {node: '>= 4'}
    dev: false

  /ignore/5.2.0:
    resolution: {integrity: sha512-CmxgYGiEPCLhfLnpPp1MoRmifwEIOgjcHXxOBjv7mY96c+eWScsOP9c112ZyLdWHi0FxHjI+4uVhKYp/gcdRmQ==}
    engines: {node: '>= 4'}

  /immediate/3.0.6:
    resolution: {integrity: sha512-XXOFtyqDjNDAQxVfYxuF7g9Il/IbWmmlQg2MYKOH8ExIT1qg6xc4zyS3HaEEATgs1btfzxq15ciUiY7gjSXRGQ==}
    dev: false

  /immutable/4.1.0:
    resolution: {integrity: sha512-oNkuqVTA8jqG1Q6c+UglTOD1xhC1BtjKI7XkCXRkZHrN5m18/XsnUp8Q89GkQO/z+0WjonSvl0FLhDYftp46nQ==}
    dev: true

  /import-fresh/3.3.0:
    resolution: {integrity: sha512-veYYhQa+D1QBKznvhUHxb8faxlrwUnxseDAbAp457E0wLNio2bOSKnjYDhMj+YiAq61xrMGhQk9iXVk5FzgQMw==}
    engines: {node: '>=6'}
    dependencies:
      parent-module: 1.0.1
      resolve-from: 4.0.0

  /import-lazy/2.1.0:
    resolution: {integrity: sha512-m7ZEHgtw69qOGw+jwxXkHlrlIPdTGkyh66zXZ1ajZbxkDBNjSY/LGbmjc7h0s2ELsUDTAhFr55TrPSSqJGPG0A==}
    engines: {node: '>=4'}
    dev: true

  /import-lazy/4.0.0:
    resolution: {integrity: sha512-rKtvo6a868b5Hu3heneU+L4yEQ4jYKLtjpnPeUdK7h0yzXGmyBTypknlkCvHFBqfX9YlorEiMM6Dnq/5atfHkw==}
    engines: {node: '>=8'}

  /import-local/3.1.0:
    resolution: {integrity: sha512-ASB07uLtnDs1o6EHjKpX34BKYDSqnFerfTOJL2HvMqF70LnxpjkzDB8J44oT9pu4AMPkQwf8jl6szgvNd2tRIg==}
    engines: {node: '>=8'}
    hasBin: true
    dependencies:
      pkg-dir: 4.2.0
      resolve-cwd: 3.0.0
    dev: true

  /imurmurhash/0.1.4:
    resolution: {integrity: sha512-JmXMZ6wuvDmLiHEml9ykzqO6lwFbof0GG4IkcGaENdCRDDmMVnny7s5HsIgHCbaq0w2MyPhDqkhTUgS2LU2PHA==}
    engines: {node: '>=0.8.19'}

  /indent-string/4.0.0:
    resolution: {integrity: sha512-EdDDZu4A2OyIK7Lr/2zG+w5jmbuk1DVBnEwREQvBzspBJkCEbRa8GxU1lghYcaGJCnRWibjDXlq779X1/y5xwg==}
    engines: {node: '>=8'}
    dev: true

  /inflight/1.0.6:
    resolution: {integrity: sha512-k92I/b08q4wvFscXCLvqfsHCrjrF7yiXsQuIVvVE7N82W3+aqpzuUdBbfhWcy/FZR3/4IgflMgKLOsvPDrGCJA==}
    dependencies:
      once: 1.4.0
      wrappy: 1.0.2

  /inherits/2.0.4:
    resolution: {integrity: sha512-k/vGaX4/Yla3WzyMCvTQOXYeIHvqOKtnqBduzTHpzpQZzAskKMhZ2K+EnBiSM9zGSoIFeMpXKxa4dYeZIQqewQ==}

  /ini/1.3.8:
    resolution: {integrity: sha512-JV/yugV2uzW5iMRSiZAyDtQd+nxtUnjeLt0acNdw98kKLrvuRVyB80tsREOE7yvGVgalhZ6RNXCmEHkUKBKxew==}
    dev: true

  /ini/2.0.0:
    resolution: {integrity: sha512-7PnF4oN3CvZF23ADhA5wRaYEQpJ8qygSkbtTXWBeXWXmEVRXK+1ITciHWwHhsjv1TmW0MgacIv6hEi5pX5NQdA==}
    engines: {node: '>=10'}
    dev: true

  /inquirer/7.3.3:
    resolution: {integrity: sha512-JG3eIAj5V9CwcGvuOmoo6LB9kbAYT8HXffUl6memuszlwDC/qvFAJw49XJ5NROSFNPxp3iQg1GqkFhaY/CR0IA==}
    engines: {node: '>=8.0.0'}
    dependencies:
      ansi-escapes: 4.3.2
      chalk: 4.1.2
      cli-cursor: 3.1.0
      cli-width: 3.0.0
      external-editor: 3.1.0
      figures: 3.2.0
      lodash: 4.17.21
      mute-stream: 0.0.8
      run-async: 2.4.1
      rxjs: 6.6.7
      string-width: 4.2.3
      strip-ansi: 6.0.1
      through: 2.3.8
    dev: false

  /internal-slot/1.0.3:
    resolution: {integrity: sha512-O0DB1JC/sPyZl7cIo78n5dR7eUSwwpYPiXRhTzNxZVAMUuB8vlnRFyLxdrVToks6XPLVnFfbzaVd5WLjhgg+vA==}
    engines: {node: '>= 0.4'}
    dependencies:
      get-intrinsic: 1.1.1
      has: 1.0.3
      side-channel: 1.0.4

  /invariant/2.2.4:
    resolution: {integrity: sha512-phJfQVBuaJM5raOpJjSfkiD6BpbCE4Ns//LaXl6wGYtUBY83nWS6Rf9tXm2e8VaK60JEjYldbPif/A2B1C2gNA==}
    dependencies:
      loose-envify: 1.4.0
    dev: true

  /ipaddr.js/1.9.1:
    resolution: {integrity: sha512-0KI/607xoxSToH7GjN1FfSbLoU0+btTicjsQSWQlh/hZykN8KpmMf7uYwPW3R+akZ6R/w18ZlXSHBYXiYUPO3g==}
    engines: {node: '>= 0.10'}

  /irregular-plurals/3.3.0:
    resolution: {integrity: sha512-MVBLKUTangM3EfRPFROhmWQQKRDsrgI83J8GS3jXy+OwYqiR2/aoWndYQ5416jLE3uaGgLH7ncme3X9y09gZ3g==}
    engines: {node: '>=8'}
    dev: true

  /is-arrayish/0.2.1:
    resolution: {integrity: sha512-zz06S8t0ozoDXMG+ube26zeCTNXcKIPJZJi8hBrF4idCLms4CG9QtK7qBl1boi5ODzFpjswb5JPmHCbMpjaYzg==}

  /is-arrayish/0.3.2:
    resolution: {integrity: sha512-eVRqCvVlZbuw3GrM63ovNSNAeA1K16kaR/LRY/92w0zxQ5/1YzwblUX652i4Xs9RwAGjW9d9y6X88t8OaAJfWQ==}

  /is-bigint/1.0.4:
    resolution: {integrity: sha512-zB9CruMamjym81i2JZ3UMn54PKGsQzsJeo6xvN3HJJ4CAsQNB6iRutp2To77OfCNuoxspsIhzaPoO1zyCEhFOg==}
    dependencies:
      has-bigints: 1.0.2

  /is-binary-path/2.1.0:
    resolution: {integrity: sha512-ZMERYes6pDydyuGidse7OsHxtbI7WVeUEozgR/g7rd0xUimYNlvZRE/K2MgZTjWy725IfelLeVcEM97mmtRGXw==}
    engines: {node: '>=8'}
    dependencies:
      binary-extensions: 2.2.0
    dev: true

  /is-boolean-object/1.1.2:
    resolution: {integrity: sha512-gDYaKHJmnj4aWxyj6YHyXVpdQawtVLHU5cb+eztPGczf6cjuTdwve5ZIEfgXqH4e57An1D1AKf8CZ3kYrQRqYA==}
    engines: {node: '>= 0.4'}
    dependencies:
      call-bind: 1.0.2
      has-tostringtag: 1.0.0

  /is-buffer/1.1.6:
    resolution: {integrity: sha512-NcdALwpXkTm5Zvvbk7owOUSvVvBKDgKP5/ewfXEznmQFfs4ZRmanOeKBTjRVjka3QFoN6XJ+9F3USqfHqTaU5w==}
    dev: true

  /is-callable/1.2.4:
    resolution: {integrity: sha512-nsuwtxZfMX67Oryl9LCQ+upnC0Z0BgpwntpS89m1H/TLF0zNfzfLMV/9Wa/6MZsj0acpEjAO0KF1xT6ZdLl95w==}
    engines: {node: '>= 0.4'}

  /is-ci/2.0.0:
    resolution: {integrity: sha512-YfJT7rkpQB0updsdHLGWrvhBJfcfzNNawYDNIyQXJz0IViGf75O8EBPKSdvw2rF+LGCsX4FZ8tcr3b19LcZq4w==}
    hasBin: true
    dependencies:
      ci-info: 2.0.0
    dev: true

  /is-core-module/2.9.0:
    resolution: {integrity: sha512-+5FPy5PnwmO3lvfMb0AsoPaBG+5KHUI0wYFXOtYPnVVVspTFUuMZNfNaNVRt3FZadstu2c8x23vykRW/NBoU6A==}
    dependencies:
      has: 1.0.3

  /is-date-object/1.0.5:
    resolution: {integrity: sha512-9YQaSxsAiSwcvS33MBk3wTCVnWK+HhF8VZR2jRxehM16QcVOdHqPn4VPHmRK4lSr38n9JriurInLcP90xsYNfQ==}
    engines: {node: '>= 0.4'}
    dependencies:
      has-tostringtag: 1.0.0

  /is-extglob/2.1.1:
    resolution: {integrity: sha512-SbKbANkN603Vi4jEZv49LeVJMn4yGwsbzZworEoyEiutsN3nJYdbO36zfhGJ6QEDpOZIFkDtnq5JRxmvl3jsoQ==}
    engines: {node: '>=0.10.0'}

  /is-fullwidth-code-point/1.0.0:
    resolution: {integrity: sha512-1pqUqRjkhPJ9miNq9SwMfdvi6lBJcd6eFxvfaivQhaH3SgisfiuudvFntdKOmxuee/77l+FPjKrQjWvmPjWrRw==}
    engines: {node: '>=0.10.0'}
    dependencies:
      number-is-nan: 1.0.1
    dev: true

  /is-fullwidth-code-point/3.0.0:
    resolution: {integrity: sha512-zymm5+u+sCsSWyD9qNaejV3DFvhCKclKdizYaJUuHA83RLjb7nSuGnddCHGv0hk+KY7BMAlsWeK4Ueg6EV6XQg==}
    engines: {node: '>=8'}

  /is-generator-fn/2.1.0:
    resolution: {integrity: sha512-cTIB4yPYL/Grw0EaSzASzg6bBy9gqCofvWN8okThAYIxKJZC+udlRAmGbM0XLeniEJSs8uEgHPGuHSe1XsOLSQ==}
    engines: {node: '>=6'}
    dev: true

  /is-glob/4.0.3:
    resolution: {integrity: sha512-xelSayHH36ZgE7ZWhli7pW34hNbNl8Ojv5KVmkJD4hBdD3th8Tfk9vYasLM+mXWOZhFkgZfxhLSnrwRr4elSSg==}
    engines: {node: '>=0.10.0'}
    dependencies:
      is-extglob: 2.1.1

  /is-installed-globally/0.4.0:
    resolution: {integrity: sha512-iwGqO3J21aaSkC7jWnHP/difazwS7SFeIqxv6wEtLU8Y5KlzFTjyqcSIT0d8s4+dDhKytsk9PJZ2BkS5eZwQRQ==}
    engines: {node: '>=10'}
    dependencies:
      global-dirs: 3.0.0
      is-path-inside: 3.0.3
    dev: true

  /is-negative-zero/2.0.2:
    resolution: {integrity: sha512-dqJvarLawXsFbNDeJW7zAz8ItJ9cd28YufuuFzh0G8pNHjJMnY08Dv7sYX2uF5UpQOwieAeOExEYAWWfu7ZZUA==}
    engines: {node: '>= 0.4'}

  /is-npm/5.0.0:
    resolution: {integrity: sha512-WW/rQLOazUq+ST/bCAVBp/2oMERWLsR7OrKyt052dNDk4DHcDE0/7QSXITlmi+VBcV13DfIbysG3tZJm5RfdBA==}
    engines: {node: '>=10'}
    dev: true

  /is-number-object/1.0.7:
    resolution: {integrity: sha512-k1U0IRzLMo7ZlYIfzRu23Oh6MiIFasgpb9X76eqfFZAqwH44UI4KTBvBYIZ1dSL9ZzChTB9ShHfLkR4pdW5krQ==}
    engines: {node: '>= 0.4'}
    dependencies:
      has-tostringtag: 1.0.0

  /is-number/7.0.0:
    resolution: {integrity: sha512-41Cifkg6e8TylSpdtTpeLVMqvSBEVzTttHvERD741+pnZ8ANv0004MRL43QKPDlK9cGvNp6NZWZUBlbGXYxxng==}
    engines: {node: '>=0.12.0'}

  /is-obj/2.0.0:
    resolution: {integrity: sha512-drqDG3cbczxxEJRoOXcOjtdp1J/lyp1mNn0xaznRs8+muBhgQcrnbspox5X5fOw0HnMnbfDzvnEMEtqDEJEo8w==}
    engines: {node: '>=8'}
    dev: true

  /is-path-inside/3.0.3:
    resolution: {integrity: sha512-Fd4gABb+ycGAmKou8eMftCupSir5lRxqf4aD/vd0cD2qc4HL07OjCeuHMr8Ro4CoMaeCKDB0/ECBOVWjTwUvPQ==}
    engines: {node: '>=8'}
    dev: true

  /is-plain-obj/1.1.0:
    resolution: {integrity: sha512-yvkRyxmFKEOQ4pNXCmJG5AEQNlXJS5LaONXo5/cLdTZdWvsZ1ioJEonLGAosKlMWE8lwUy/bJzMjcw8az73+Fg==}
    engines: {node: '>=0.10.0'}
    dev: true

  /is-plain-obj/2.1.0:
    resolution: {integrity: sha512-YWnfyRwxL/+SsrWYfOpUtz5b3YD+nyfkHvjbcanzk8zgyO4ASD67uVMRt8k5bM4lLMDnXfriRhOpemw+NfT1eA==}
    engines: {node: '>=8'}

  /is-plain-obj/3.0.0:
    resolution: {integrity: sha512-gwsOE28k+23GP1B6vFl1oVh/WOzmawBrKwo5Ev6wMKzPkaXaCDIQKzLnvsA42DRlbVTWorkgTKIviAKCWkfUwA==}
    engines: {node: '>=10'}
    dev: true

  /is-potential-custom-element-name/1.0.1:
    resolution: {integrity: sha512-bCYeRA2rVibKZd+s2625gGnGF/t7DSqDs4dP7CrLA1m7jKWz6pps0LpYLJN8Q64HtmPKJ1hrN3nzPNKFEKOUiQ==}
    dev: true

  /is-regex/1.1.4:
    resolution: {integrity: sha512-kvRdxDsxZjhzUX07ZnLydzS1TU/TJlTUHHY4YLL87e37oUA49DfkLqgy+VjFocowy29cKvcSiu+kIv728jTTVg==}
    engines: {node: '>= 0.4'}
    dependencies:
      call-bind: 1.0.2
      has-tostringtag: 1.0.0

  /is-shared-array-buffer/1.0.2:
    resolution: {integrity: sha512-sqN2UDu1/0y6uvXyStCOzyhAjCSlHceFoMKJW8W9EU9cvic/QdsZ0kEU93HEy3IUEFZIiH/3w+AH/UQbPHNdhA==}
    dependencies:
      call-bind: 1.0.2

  /is-stream/2.0.1:
    resolution: {integrity: sha512-hFoiJiTl63nn+kstHGBtewWSKnQLpyb155KHheA1l39uvtO9nWIop1p3udqPcUd/xbF1VLMO4n7OI6p7RbngDg==}
    engines: {node: '>=8'}

  /is-string/1.0.7:
    resolution: {integrity: sha512-tE2UXzivje6ofPW7l23cjDOMa09gb7xlAqG6jG5ej6uPV32TlWP3NKPigtaGeHNu9fohccRYvIiZMfOOnOYUtg==}
    engines: {node: '>= 0.4'}
    dependencies:
      has-tostringtag: 1.0.0

  /is-subdir/1.2.0:
    resolution: {integrity: sha512-2AT6j+gXe/1ueqbW6fLZJiIw3F8iXGJtt0yDrZaBhAZEG1raiTxKWU+IPqMCzQAXOUCKdA4UDMgacKH25XG2Cw==}
    engines: {node: '>=4'}
    dependencies:
      better-path-resolve: 1.0.0
    dev: false

  /is-symbol/1.0.4:
    resolution: {integrity: sha512-C/CPBqKWnvdcxqIARxyOh4v1UUEOCHpgDa0WYgpKDFMszcrPcffg5uhwSgPCLD2WWxmq6isisz87tzT01tuGhg==}
    engines: {node: '>= 0.4'}
    dependencies:
      has-symbols: 1.0.3

  /is-typedarray/1.0.0:
    resolution: {integrity: sha512-cyA56iCMHAh5CdzjJIa4aohJyeO1YbwLi3Jc35MmRU6poroFjIGZzUzupGiRPOjgHg9TLu43xbpwXk523fMxKA==}

  /is-unicode-supported/0.1.0:
    resolution: {integrity: sha512-knxG2q4UC3u8stRGyAVJCOdxFmv5DZiRcdlIaAQXAbSfJya+OhopNotLQrstBhququ4ZpuKbDc/8S6mgXgPFPw==}
    engines: {node: '>=10'}
    dev: true

  /is-weakref/1.0.2:
    resolution: {integrity: sha512-qctsuLZmIQ0+vSSMfoVvyFe2+GSEvnmZ2ezTup1SBse9+twCCeial6EEi3Nc2KFcf6+qz2FBPnjXsk8xhKSaPQ==}
    dependencies:
      call-bind: 1.0.2

  /is-windows/1.0.2:
    resolution: {integrity: sha512-eXK1UInq2bPmjyX6e3VHIzMLobc4J94i4AWn+Hpq3OU5KkrRC96OAcR3PRJ/pGu6m8TRnBHP9dkXQVsT/COVIA==}
    engines: {node: '>=0.10.0'}
    dev: false

  /is-yarn-global/0.3.0:
    resolution: {integrity: sha512-VjSeb/lHmkoyd8ryPVIKvOCn4D1koMqY+vqyjjUfc3xyKtP4dYOxM44sZrnqQSzSds3xyOrUTLTC9LVCVgLngw==}
    dev: true

  /isarray/0.0.1:
    resolution: {integrity: sha512-D2S+3GLxWH+uhrNEcoh/fnmYeP8E8/zHl644d/jdA0g2uyXvy3sb0qxotE+ne0LtccHknQzWwZEzhak7oJ0COQ==}

  /isarray/1.0.0:
    resolution: {integrity: sha512-VLghIWNM6ELQzo7zwmcg0NmTVyWKYjvIeM83yjp0wRDTmUnrM678fQbcKBo6n2CJEF0szoG//ytg+TKla89ALQ==}

  /isexe/2.0.0:
    resolution: {integrity: sha512-RHxMLp9lnKHGHRng9QFhRCMbYAcVpn69smSGcq3f36xjgVVWThj4qqLbTLlq7Ssj8B+fIQ1EuCEGI2lKsyQeIw==}

  /istanbul-badges-readme/1.8.1:
    resolution: {integrity: sha512-I7cEFAFlWc5VB17a71U0TgQbez5+U78F0f4kky1w33L4t3BC4/8gbN1tbmX4LVaki52Op4LrkttpvcdZ6kd/jg==}
    hasBin: true
    dev: true

  /istanbul-lib-coverage/3.2.0:
    resolution: {integrity: sha512-eOeJ5BHCmHYvQK7xt9GkdHuzuCGS1Y6g9Gvnx3Ym33fz/HpLRYxiS0wHNr+m/MBC8B647Xt608vCDEvhl9c6Mw==}
    engines: {node: '>=8'}
    dev: true

  /istanbul-lib-instrument/5.2.0:
    resolution: {integrity: sha512-6Lthe1hqXHBNsqvgDzGO6l03XNeu3CrG4RqQ1KM9+l5+jNGpEJfIELx1NS3SEHmJQA8np/u+E4EPRKRiu6m19A==}
    engines: {node: '>=8'}
    dependencies:
      '@babel/core': 7.18.2
      '@babel/parser': 7.18.4
      '@istanbuljs/schema': 0.1.3
      istanbul-lib-coverage: 3.2.0
      semver: 6.3.0
    transitivePeerDependencies:
      - supports-color
    dev: true

  /istanbul-lib-report/3.0.0:
    resolution: {integrity: sha512-wcdi+uAKzfiGT2abPpKZ0hSU1rGQjUQnLvtY5MpQ7QCTahD3VODhcu4wcfY1YtkGaDD5yuydOLINXsfbus9ROw==}
    engines: {node: '>=8'}
    dependencies:
      istanbul-lib-coverage: 3.2.0
      make-dir: 3.1.0
      supports-color: 7.2.0
    dev: true

  /istanbul-lib-source-maps/4.0.1:
    resolution: {integrity: sha512-n3s8EwkdFIJCG3BPKBYvskgXGoy88ARzvegkitk60NxRdwltLOTaH7CUiMRXvwYorl0Q712iEjcWB+fK/MrWVw==}
    engines: {node: '>=10'}
    dependencies:
      debug: 4.3.4
      istanbul-lib-coverage: 3.2.0
      source-map: 0.6.1
    transitivePeerDependencies:
      - supports-color
    dev: true

  /istanbul-reports/3.1.4:
    resolution: {integrity: sha512-r1/DshN4KSE7xWEknZLLLLDn5CJybV3nw01VTkp6D5jzLuELlcbudfj/eSQFvrKsJuTVCGnePO7ho82Nw9zzfw==}
    engines: {node: '>=8'}
    dependencies:
      html-escaper: 2.0.2
      istanbul-lib-report: 3.0.0
    dev: true

  /jest-changed-files/27.5.1:
    resolution: {integrity: sha512-buBLMiByfWGCoMsLLzGUUSpAmIAGnbR2KJoMN10ziLhOLvP4e0SlypHnAel8iqQXTrcbmfEY9sSqae5sgUsTvw==}
    engines: {node: ^10.13.0 || ^12.13.0 || ^14.15.0 || >=15.0.0}
    dependencies:
      '@jest/types': 27.5.1
      execa: 5.1.1
      throat: 6.0.1
    dev: true

  /jest-circus/27.5.1:
    resolution: {integrity: sha512-D95R7x5UtlMA5iBYsOHFFbMD/GVA4R/Kdq15f7xYWUfWHBto9NYRsOvnSauTgdF+ogCpJ4tyKOXhUifxS65gdw==}
    engines: {node: ^10.13.0 || ^12.13.0 || ^14.15.0 || >=15.0.0}
    dependencies:
      '@jest/environment': 27.5.1
      '@jest/test-result': 27.5.1
      '@jest/types': 27.5.1
      '@types/node': 14.18.20
      chalk: 4.1.2
      co: 4.6.0
      dedent: 0.7.0
      expect: 27.5.1
      is-generator-fn: 2.1.0
      jest-each: 27.5.1
      jest-matcher-utils: 27.5.1
      jest-message-util: 27.5.1
      jest-runtime: 27.5.1
      jest-snapshot: 27.5.1
      jest-util: 27.5.1
      pretty-format: 27.5.1
      slash: 3.0.0
      stack-utils: 2.0.5
      throat: 6.0.1
    transitivePeerDependencies:
      - supports-color
    dev: true

  /jest-cli/27.5.1:
    resolution: {integrity: sha512-Hc6HOOwYq4/74/c62dEE3r5elx8wjYqxY0r0G/nFrLDPMFRu6RA/u8qINOIkvhxG7mMQ5EJsOGfRpI8L6eFUVw==}
    engines: {node: ^10.13.0 || ^12.13.0 || ^14.15.0 || >=15.0.0}
    hasBin: true
    peerDependencies:
      node-notifier: ^8.0.1 || ^9.0.0 || ^10.0.0
    peerDependenciesMeta:
      node-notifier:
        optional: true
    dependencies:
      '@jest/core': 27.5.1
      '@jest/test-result': 27.5.1
      '@jest/types': 27.5.1
      chalk: 4.1.2
      exit: 0.1.2
      graceful-fs: 4.2.10
      import-local: 3.1.0
      jest-config: 27.5.1
      jest-util: 27.5.1
      jest-validate: 27.5.1
      prompts: 2.4.2
      yargs: 16.2.0
    transitivePeerDependencies:
      - bufferutil
      - canvas
      - supports-color
      - ts-node
      - utf-8-validate
    dev: true

  /jest-cli/27.5.1_ts-node@10.8.0:
    resolution: {integrity: sha512-Hc6HOOwYq4/74/c62dEE3r5elx8wjYqxY0r0G/nFrLDPMFRu6RA/u8qINOIkvhxG7mMQ5EJsOGfRpI8L6eFUVw==}
    engines: {node: ^10.13.0 || ^12.13.0 || ^14.15.0 || >=15.0.0}
    hasBin: true
    peerDependencies:
      node-notifier: ^8.0.1 || ^9.0.0 || ^10.0.0
    peerDependenciesMeta:
      node-notifier:
        optional: true
    dependencies:
      '@jest/core': 27.5.1_ts-node@10.8.0
      '@jest/test-result': 27.5.1
      '@jest/types': 27.5.1
      chalk: 4.1.2
      exit: 0.1.2
      graceful-fs: 4.2.10
      import-local: 3.1.0
      jest-config: 27.5.1_ts-node@10.8.0
      jest-util: 27.5.1
      jest-validate: 27.5.1
      prompts: 2.4.2
      yargs: 16.2.0
    transitivePeerDependencies:
      - bufferutil
      - canvas
      - supports-color
      - ts-node
      - utf-8-validate
    dev: true

  /jest-config/27.4.7:
    resolution: {integrity: sha512-xz/o/KJJEedHMrIY9v2ParIoYSrSVY6IVeE4z5Z3i101GoA5XgfbJz+1C8EYPsv7u7f39dS8F9v46BHDhn0vlw==}
    engines: {node: ^10.13.0 || ^12.13.0 || ^14.15.0 || >=15.0.0}
    peerDependencies:
      ts-node: '>=9.0.0'
    peerDependenciesMeta:
      ts-node:
        optional: true
    dependencies:
      '@babel/core': 7.18.2
      '@jest/test-sequencer': 27.5.1
      '@jest/types': 27.5.1
      babel-jest: 27.5.1_@babel+core@7.18.2
      chalk: 4.1.2
      ci-info: 3.3.1
      deepmerge: 4.2.2
      glob: 7.2.3
      graceful-fs: 4.2.10
      jest-circus: 27.5.1
      jest-environment-jsdom: 27.5.1
      jest-environment-node: 27.5.1
      jest-get-type: 27.5.1
      jest-jasmine2: 27.5.1
      jest-regex-util: 27.5.1
      jest-resolve: 27.4.6
      jest-runner: 27.5.1
      jest-util: 27.5.1
      jest-validate: 27.5.1
      micromatch: 4.0.5
      pretty-format: 27.5.1
      slash: 3.0.0
    transitivePeerDependencies:
      - bufferutil
      - canvas
      - supports-color
      - utf-8-validate
    dev: true

  /jest-config/27.4.7_ts-node@10.8.0:
    resolution: {integrity: sha512-xz/o/KJJEedHMrIY9v2ParIoYSrSVY6IVeE4z5Z3i101GoA5XgfbJz+1C8EYPsv7u7f39dS8F9v46BHDhn0vlw==}
    engines: {node: ^10.13.0 || ^12.13.0 || ^14.15.0 || >=15.0.0}
    peerDependencies:
      ts-node: '>=9.0.0'
    peerDependenciesMeta:
      ts-node:
        optional: true
    dependencies:
      '@babel/core': 7.18.2
      '@jest/test-sequencer': 27.5.1
      '@jest/types': 27.5.1
      babel-jest: 27.5.1_@babel+core@7.18.2
      chalk: 4.1.2
      ci-info: 3.3.1
      deepmerge: 4.2.2
      glob: 7.2.3
      graceful-fs: 4.2.10
      jest-circus: 27.5.1
      jest-environment-jsdom: 27.5.1
      jest-environment-node: 27.5.1
      jest-get-type: 27.5.1
      jest-jasmine2: 27.5.1
      jest-regex-util: 27.5.1
      jest-resolve: 27.4.6
      jest-runner: 27.5.1
      jest-util: 27.5.1
      jest-validate: 27.5.1
      micromatch: 4.0.5
      pretty-format: 27.5.1
      slash: 3.0.0
      ts-node: 10.8.0_0c1b05e96b429c05fff7f0589ebca14f
    transitivePeerDependencies:
      - bufferutil
      - canvas
      - supports-color
      - utf-8-validate
    dev: true

  /jest-config/27.5.1:
    resolution: {integrity: sha512-5sAsjm6tGdsVbW9ahcChPAFCk4IlkQUknH5AvKjuLTSlcO/wCZKyFdn7Rg0EkC+OGgWODEy2hDpWB1PgzH0JNA==}
    engines: {node: ^10.13.0 || ^12.13.0 || ^14.15.0 || >=15.0.0}
    peerDependencies:
      ts-node: '>=9.0.0'
    peerDependenciesMeta:
      ts-node:
        optional: true
    dependencies:
      '@babel/core': 7.18.2
      '@jest/test-sequencer': 27.5.1
      '@jest/types': 27.5.1
      babel-jest: 27.5.1_@babel+core@7.18.2
      chalk: 4.1.2
      ci-info: 3.3.1
      deepmerge: 4.2.2
      glob: 7.2.3
      graceful-fs: 4.2.10
      jest-circus: 27.5.1
      jest-environment-jsdom: 27.5.1
      jest-environment-node: 27.5.1
      jest-get-type: 27.5.1
      jest-jasmine2: 27.5.1
      jest-regex-util: 27.5.1
      jest-resolve: 27.5.1
      jest-runner: 27.5.1
      jest-util: 27.5.1
      jest-validate: 27.5.1
      micromatch: 4.0.5
      parse-json: 5.2.0
      pretty-format: 27.5.1
      slash: 3.0.0
      strip-json-comments: 3.1.1
    transitivePeerDependencies:
      - bufferutil
      - canvas
      - supports-color
      - utf-8-validate
    dev: true

  /jest-config/27.5.1_ts-node@10.8.0:
    resolution: {integrity: sha512-5sAsjm6tGdsVbW9ahcChPAFCk4IlkQUknH5AvKjuLTSlcO/wCZKyFdn7Rg0EkC+OGgWODEy2hDpWB1PgzH0JNA==}
    engines: {node: ^10.13.0 || ^12.13.0 || ^14.15.0 || >=15.0.0}
    peerDependencies:
      ts-node: '>=9.0.0'
    peerDependenciesMeta:
      ts-node:
        optional: true
    dependencies:
      '@babel/core': 7.18.2
      '@jest/test-sequencer': 27.5.1
      '@jest/types': 27.5.1
      babel-jest: 27.5.1_@babel+core@7.18.2
      chalk: 4.1.2
      ci-info: 3.3.1
      deepmerge: 4.2.2
      glob: 7.2.3
      graceful-fs: 4.2.10
      jest-circus: 27.5.1
      jest-environment-jsdom: 27.5.1
      jest-environment-node: 27.5.1
      jest-get-type: 27.5.1
      jest-jasmine2: 27.5.1
      jest-regex-util: 27.5.1
      jest-resolve: 27.5.1
      jest-runner: 27.5.1
      jest-util: 27.5.1
      jest-validate: 27.5.1
      micromatch: 4.0.5
      parse-json: 5.2.0
      pretty-format: 27.5.1
      slash: 3.0.0
      strip-json-comments: 3.1.1
      ts-node: 10.8.0_0c1b05e96b429c05fff7f0589ebca14f
    transitivePeerDependencies:
      - bufferutil
      - canvas
      - supports-color
      - utf-8-validate
    dev: true

  /jest-diff/27.5.1:
    resolution: {integrity: sha512-m0NvkX55LDt9T4mctTEgnZk3fmEg3NRYutvMPWM/0iPnkFj2wIeF45O1718cMSOFO1vINkqmxqD8vE37uTEbqw==}
    engines: {node: ^10.13.0 || ^12.13.0 || ^14.15.0 || >=15.0.0}
    dependencies:
      chalk: 4.1.2
      diff-sequences: 27.5.1
      jest-get-type: 27.5.1
      pretty-format: 27.5.1
    dev: true

  /jest-docblock/27.5.1:
    resolution: {integrity: sha512-rl7hlABeTsRYxKiUfpHrQrG4e2obOiTQWfMEH3PxPjOtdsfLQO4ReWSZaQ7DETm4xu07rl4q/h4zcKXyU0/OzQ==}
    engines: {node: ^10.13.0 || ^12.13.0 || ^14.15.0 || >=15.0.0}
    dependencies:
      detect-newline: 3.1.0
    dev: true

  /jest-each/27.5.1:
    resolution: {integrity: sha512-1Ff6p+FbhT/bXQnEouYy00bkNSY7OUpfIcmdl8vZ31A1UUaurOLPA8a8BbJOF2RDUElwJhmeaV7LnagI+5UwNQ==}
    engines: {node: ^10.13.0 || ^12.13.0 || ^14.15.0 || >=15.0.0}
    dependencies:
      '@jest/types': 27.5.1
      chalk: 4.1.2
      jest-get-type: 27.5.1
      jest-util: 27.5.1
      pretty-format: 27.5.1
    dev: true

  /jest-environment-jsdom/27.5.1:
    resolution: {integrity: sha512-TFBvkTC1Hnnnrka/fUb56atfDtJ9VMZ94JkjTbggl1PEpwrYtUBKMezB3inLmWqQsXYLcMwNoDQwoBTAvFfsfw==}
    engines: {node: ^10.13.0 || ^12.13.0 || ^14.15.0 || >=15.0.0}
    dependencies:
      '@jest/environment': 27.5.1
      '@jest/fake-timers': 27.5.1
      '@jest/types': 27.5.1
      '@types/node': 14.18.20
      jest-mock: 27.5.1
      jest-util: 27.5.1
      jsdom: 16.7.0
    transitivePeerDependencies:
      - bufferutil
      - canvas
      - supports-color
      - utf-8-validate
    dev: true

  /jest-environment-node/27.4.6:
    resolution: {integrity: sha512-yfHlZ9m+kzTKZV0hVfhVu6GuDxKAYeFHrfulmy7Jxwsq4V7+ZK7f+c0XP/tbVDMQW7E4neG2u147hFkuVz0MlQ==}
    engines: {node: ^10.13.0 || ^12.13.0 || ^14.15.0 || >=15.0.0}
    dependencies:
      '@jest/environment': 27.5.1
      '@jest/fake-timers': 27.5.1
      '@jest/types': 27.5.1
      '@types/node': 14.18.20
      jest-mock: 27.5.1
      jest-util: 27.5.1
    dev: true

  /jest-environment-node/27.5.1:
    resolution: {integrity: sha512-Jt4ZUnxdOsTGwSRAfKEnE6BcwsSPNOijjwifq5sDFSA2kesnXTvNqKHYgM0hDq3549Uf/KzdXNYn4wMZJPlFLw==}
    engines: {node: ^10.13.0 || ^12.13.0 || ^14.15.0 || >=15.0.0}
    dependencies:
      '@jest/environment': 27.5.1
      '@jest/fake-timers': 27.5.1
      '@jest/types': 27.5.1
      '@types/node': 14.18.20
      jest-mock: 27.5.1
      jest-util: 27.5.1
    dev: true

  /jest-fast-check/1.0.2_fast-check@2.25.0+jest@27.5.1:
    resolution: {integrity: sha512-XuPENBGUN2gaTdPxgPJwFsYp0oj+MieRLpBha0flMxfI01zPHgGkZjGSLThimmsU5XFTGhJYZGVnift7UmsSuw==}
    peerDependencies:
      fast-check: ^2.0.0
      jest: '>=25.1.0'
    dependencies:
      fast-check: 2.25.0
      jest: 27.5.1
    dev: true

  /jest-get-type/27.5.1:
    resolution: {integrity: sha512-2KY95ksYSaK7DMBWQn6dQz3kqAf3BB64y2udeG+hv4KfSOb9qwcYQstTJc1KCbsix+wLZWZYN8t7nwX3GOBLRw==}
    engines: {node: ^10.13.0 || ^12.13.0 || ^14.15.0 || >=15.0.0}
    dev: true

  /jest-haste-map/27.5.1:
    resolution: {integrity: sha512-7GgkZ4Fw4NFbMSDSpZwXeBiIbx+t/46nJ2QitkOjvwPYyZmqttu2TDSimMHP1EkPOi4xUZAN1doE5Vd25H4Jng==}
    engines: {node: ^10.13.0 || ^12.13.0 || ^14.15.0 || >=15.0.0}
    dependencies:
      '@jest/types': 27.5.1
      '@types/graceful-fs': 4.1.5
      '@types/node': 14.18.20
      anymatch: 3.1.2
      fb-watchman: 2.0.1
      graceful-fs: 4.2.10
      jest-regex-util: 27.5.1
      jest-serializer: 27.5.1
      jest-util: 27.5.1
      jest-worker: 27.5.1
      micromatch: 4.0.5
      walker: 1.0.8
    optionalDependencies:
      fsevents: 2.3.2
    dev: true

  /jest-jasmine2/27.5.1:
    resolution: {integrity: sha512-jtq7VVyG8SqAorDpApwiJJImd0V2wv1xzdheGHRGyuT7gZm6gG47QEskOlzsN1PG/6WNaCo5pmwMHDf3AkG2pQ==}
    engines: {node: ^10.13.0 || ^12.13.0 || ^14.15.0 || >=15.0.0}
    dependencies:
      '@jest/environment': 27.5.1
      '@jest/source-map': 27.5.1
      '@jest/test-result': 27.5.1
      '@jest/types': 27.5.1
      '@types/node': 14.18.20
      chalk: 4.1.2
      co: 4.6.0
      expect: 27.5.1
      is-generator-fn: 2.1.0
      jest-each: 27.5.1
      jest-matcher-utils: 27.5.1
      jest-message-util: 27.5.1
      jest-runtime: 27.5.1
      jest-snapshot: 27.5.1
      jest-util: 27.5.1
      pretty-format: 27.5.1
      throat: 6.0.1
    transitivePeerDependencies:
      - supports-color
    dev: true

  /jest-leak-detector/27.5.1:
    resolution: {integrity: sha512-POXfWAMvfU6WMUXftV4HolnJfnPOGEu10fscNCA76KBpRRhcMN2c8d3iT2pxQS3HLbA+5X4sOUPzYO2NUyIlHQ==}
    engines: {node: ^10.13.0 || ^12.13.0 || ^14.15.0 || >=15.0.0}
    dependencies:
      jest-get-type: 27.5.1
      pretty-format: 27.5.1
    dev: true

  /jest-matcher-utils/27.5.1:
    resolution: {integrity: sha512-z2uTx/T6LBaCoNWNFWwChLBKYxTMcGBRjAt+2SbP929/Fflb9aa5LGma654Rz8z9HLxsrUaYzxE9T/EFIL/PAw==}
    engines: {node: ^10.13.0 || ^12.13.0 || ^14.15.0 || >=15.0.0}
    dependencies:
      chalk: 4.1.2
      jest-diff: 27.5.1
      jest-get-type: 27.5.1
      pretty-format: 27.5.1
    dev: true

  /jest-message-util/27.5.1:
    resolution: {integrity: sha512-rMyFe1+jnyAAf+NHwTclDz0eAaLkVDdKVHHBFWsBWHnnh5YeJMNWWsv7AbFYXfK3oTqvL7VTWkhNLu1jX24D+g==}
    engines: {node: ^10.13.0 || ^12.13.0 || ^14.15.0 || >=15.0.0}
    dependencies:
      '@babel/code-frame': 7.16.7
      '@jest/types': 27.5.1
      '@types/stack-utils': 2.0.1
      chalk: 4.1.2
      graceful-fs: 4.2.10
      micromatch: 4.0.5
      pretty-format: 27.5.1
      slash: 3.0.0
      stack-utils: 2.0.5
    dev: true

  /jest-mock/27.5.1:
    resolution: {integrity: sha512-K4jKbY1d4ENhbrG2zuPWaQBvDly+iZ2yAW+T1fATN78hc0sInwn7wZB8XtlNnvHug5RMwV897Xm4LqmPM4e2Og==}
    engines: {node: ^10.13.0 || ^12.13.0 || ^14.15.0 || >=15.0.0}
    dependencies:
      '@jest/types': 27.5.1
      '@types/node': 14.18.20
    dev: true

  /jest-pnp-resolver/1.2.2_jest-resolve@27.4.6:
    resolution: {integrity: sha512-olV41bKSMm8BdnuMsewT4jqlZ8+3TCARAXjZGT9jcoSnrfUnRCqnMoF9XEeoWjbzObpqF9dRhHQj0Xb9QdF6/w==}
    engines: {node: '>=6'}
    peerDependencies:
      jest-resolve: '*'
    peerDependenciesMeta:
      jest-resolve:
        optional: true
    dependencies:
      jest-resolve: 27.4.6
    dev: true

  /jest-pnp-resolver/1.2.2_jest-resolve@27.5.1:
    resolution: {integrity: sha512-olV41bKSMm8BdnuMsewT4jqlZ8+3TCARAXjZGT9jcoSnrfUnRCqnMoF9XEeoWjbzObpqF9dRhHQj0Xb9QdF6/w==}
    engines: {node: '>=6'}
    peerDependencies:
      jest-resolve: '*'
    peerDependenciesMeta:
      jest-resolve:
        optional: true
    dependencies:
      jest-resolve: 27.5.1
    dev: true

  /jest-regex-util/27.5.1:
    resolution: {integrity: sha512-4bfKq2zie+x16okqDXjXn9ql2B0dScQu+vcwe4TvFVhkVyuWLqpZrZtXxLLWoXYgn0E87I6r6GRYHF7wFZBUvg==}
    engines: {node: ^10.13.0 || ^12.13.0 || ^14.15.0 || >=15.0.0}
    dev: true

  /jest-resolve-dependencies/27.5.1:
    resolution: {integrity: sha512-QQOOdY4PE39iawDn5rzbIePNigfe5B9Z91GDD1ae/xNDlu9kaat8QQ5EKnNmVWPV54hUdxCVwwj6YMgR2O7IOg==}
    engines: {node: ^10.13.0 || ^12.13.0 || ^14.15.0 || >=15.0.0}
    dependencies:
      '@jest/types': 27.5.1
      jest-regex-util: 27.5.1
      jest-snapshot: 27.5.1
    transitivePeerDependencies:
      - supports-color
    dev: true

  /jest-resolve/27.4.6:
    resolution: {integrity: sha512-SFfITVApqtirbITKFAO7jOVN45UgFzcRdQanOFzjnbd+CACDoyeX7206JyU92l4cRr73+Qy/TlW51+4vHGt+zw==}
    engines: {node: ^10.13.0 || ^12.13.0 || ^14.15.0 || >=15.0.0}
    dependencies:
      '@jest/types': 27.5.1
      chalk: 4.1.2
      graceful-fs: 4.2.10
      jest-haste-map: 27.5.1
      jest-pnp-resolver: 1.2.2_jest-resolve@27.4.6
      jest-util: 27.5.1
      jest-validate: 27.5.1
      resolve: 1.22.0
      resolve.exports: 1.1.0
      slash: 3.0.0
    dev: true

  /jest-resolve/27.5.1:
    resolution: {integrity: sha512-FFDy8/9E6CV83IMbDpcjOhumAQPDyETnU2KZ1O98DwTnz8AOBsW/Xv3GySr1mOZdItLR+zDZ7I/UdTFbgSOVCw==}
    engines: {node: ^10.13.0 || ^12.13.0 || ^14.15.0 || >=15.0.0}
    dependencies:
      '@jest/types': 27.5.1
      chalk: 4.1.2
      graceful-fs: 4.2.10
      jest-haste-map: 27.5.1
      jest-pnp-resolver: 1.2.2_jest-resolve@27.5.1
      jest-util: 27.5.1
      jest-validate: 27.5.1
      resolve: 1.22.0
      resolve.exports: 1.1.0
      slash: 3.0.0
    dev: true

  /jest-runner/27.5.1:
    resolution: {integrity: sha512-g4NPsM4mFCOwFKXO4p/H/kWGdJp9V8kURY2lX8Me2drgXqG7rrZAx5kv+5H7wtt/cdFIjhqYx1HrlqWHaOvDaQ==}
    engines: {node: ^10.13.0 || ^12.13.0 || ^14.15.0 || >=15.0.0}
    dependencies:
      '@jest/console': 27.5.1
      '@jest/environment': 27.5.1
      '@jest/test-result': 27.5.1
      '@jest/transform': 27.5.1
      '@jest/types': 27.5.1
      '@types/node': 14.18.20
      chalk: 4.1.2
      emittery: 0.8.1
      graceful-fs: 4.2.10
      jest-docblock: 27.5.1
      jest-environment-jsdom: 27.5.1
      jest-environment-node: 27.5.1
      jest-haste-map: 27.5.1
      jest-leak-detector: 27.5.1
      jest-message-util: 27.5.1
      jest-resolve: 27.5.1
      jest-runtime: 27.5.1
      jest-util: 27.5.1
      jest-worker: 27.5.1
      source-map-support: 0.5.21
      throat: 6.0.1
    transitivePeerDependencies:
      - bufferutil
      - canvas
      - supports-color
      - utf-8-validate
    dev: true

  /jest-runtime/27.5.1:
    resolution: {integrity: sha512-o7gxw3Gf+H2IGt8fv0RiyE1+r83FJBRruoA+FXrlHw6xEyBsU8ugA6IPfTdVyA0w8HClpbK+DGJxH59UrNMx8A==}
    engines: {node: ^10.13.0 || ^12.13.0 || ^14.15.0 || >=15.0.0}
    dependencies:
      '@jest/environment': 27.5.1
      '@jest/fake-timers': 27.5.1
      '@jest/globals': 27.5.1
      '@jest/source-map': 27.5.1
      '@jest/test-result': 27.5.1
      '@jest/transform': 27.5.1
      '@jest/types': 27.5.1
      chalk: 4.1.2
      cjs-module-lexer: 1.2.2
      collect-v8-coverage: 1.0.1
      execa: 5.1.1
      glob: 7.2.3
      graceful-fs: 4.2.10
      jest-haste-map: 27.5.1
      jest-message-util: 27.5.1
      jest-mock: 27.5.1
      jest-regex-util: 27.5.1
      jest-resolve: 27.5.1
      jest-snapshot: 27.5.1
      jest-util: 27.5.1
      slash: 3.0.0
      strip-bom: 4.0.0
    transitivePeerDependencies:
      - supports-color
    dev: true

  /jest-serializer/27.5.1:
    resolution: {integrity: sha512-jZCyo6iIxO1aqUxpuBlwTDMkzOAJS4a3eYz3YzgxxVQFwLeSA7Jfq5cbqCY+JLvTDrWirgusI/0KwxKMgrdf7w==}
    engines: {node: ^10.13.0 || ^12.13.0 || ^14.15.0 || >=15.0.0}
    dependencies:
      '@types/node': 14.18.20
      graceful-fs: 4.2.10
    dev: true

  /jest-snapshot/27.4.6:
    resolution: {integrity: sha512-fafUCDLQfzuNP9IRcEqaFAMzEe7u5BF7mude51wyWv7VRex60WznZIC7DfKTgSIlJa8aFzYmXclmN328aqSDmQ==}
    engines: {node: ^10.13.0 || ^12.13.0 || ^14.15.0 || >=15.0.0}
    dependencies:
      '@babel/core': 7.18.2
      '@babel/generator': 7.18.2
      '@babel/plugin-syntax-typescript': 7.17.12_@babel+core@7.18.2
      '@babel/traverse': 7.18.2
      '@babel/types': 7.18.4
      '@jest/transform': 27.4.6
      '@jest/types': 27.5.1
      '@types/babel__traverse': 7.17.1
      '@types/prettier': 2.6.3
      babel-preset-current-node-syntax: 1.0.1_@babel+core@7.18.2
      chalk: 4.1.2
      expect: 27.5.1
      graceful-fs: 4.2.10
      jest-diff: 27.5.1
      jest-get-type: 27.5.1
      jest-haste-map: 27.5.1
      jest-matcher-utils: 27.5.1
      jest-message-util: 27.5.1
      jest-util: 27.5.1
      natural-compare: 1.4.0
      pretty-format: 27.5.1
      semver: 7.3.7
    transitivePeerDependencies:
      - supports-color
    dev: true

  /jest-snapshot/27.5.1:
    resolution: {integrity: sha512-yYykXI5a0I31xX67mgeLw1DZ0bJB+gpq5IpSuCAoyDi0+BhgU/RIrL+RTzDmkNTchvDFWKP8lp+w/42Z3us5sA==}
    engines: {node: ^10.13.0 || ^12.13.0 || ^14.15.0 || >=15.0.0}
    dependencies:
      '@babel/core': 7.18.2
      '@babel/generator': 7.18.2
      '@babel/plugin-syntax-typescript': 7.17.12_@babel+core@7.18.2
      '@babel/traverse': 7.18.2
      '@babel/types': 7.18.4
      '@jest/transform': 27.5.1
      '@jest/types': 27.5.1
      '@types/babel__traverse': 7.17.1
      '@types/prettier': 2.6.3
      babel-preset-current-node-syntax: 1.0.1_@babel+core@7.18.2
      chalk: 4.1.2
      expect: 27.5.1
      graceful-fs: 4.2.10
      jest-diff: 27.5.1
      jest-get-type: 27.5.1
      jest-haste-map: 27.5.1
      jest-matcher-utils: 27.5.1
      jest-message-util: 27.5.1
      jest-util: 27.5.1
      natural-compare: 1.4.0
      pretty-format: 27.5.1
      semver: 7.3.7
    transitivePeerDependencies:
      - supports-color
    dev: true

  /jest-util/27.5.1:
    resolution: {integrity: sha512-Kv2o/8jNvX1MQ0KGtw480E/w4fBCDOnH6+6DmeKi6LZUIlKA5kwY0YNdlzaWTiVgxqAqik11QyxDOKk543aKXw==}
    engines: {node: ^10.13.0 || ^12.13.0 || ^14.15.0 || >=15.0.0}
    dependencies:
      '@jest/types': 27.5.1
      '@types/node': 14.18.20
      chalk: 4.1.2
      ci-info: 3.3.1
      graceful-fs: 4.2.10
      picomatch: 2.3.1
    dev: true

  /jest-validate/27.5.1:
    resolution: {integrity: sha512-thkNli0LYTmOI1tDB3FI1S1RTp/Bqyd9pTarJwL87OIBFuqEb5Apv5EaApEudYg4g86e3CT6kM0RowkhtEnCBQ==}
    engines: {node: ^10.13.0 || ^12.13.0 || ^14.15.0 || >=15.0.0}
    dependencies:
      '@jest/types': 27.5.1
      camelcase: 6.3.0
      chalk: 4.1.2
      jest-get-type: 27.5.1
      leven: 3.1.0
      pretty-format: 27.5.1
    dev: true

  /jest-watcher/27.5.1:
    resolution: {integrity: sha512-z676SuD6Z8o8qbmEGhoEUFOM1+jfEiL3DXHK/xgEiG2EyNYfFG60jluWcupY6dATjfEsKQuibReS1djInQnoVw==}
    engines: {node: ^10.13.0 || ^12.13.0 || ^14.15.0 || >=15.0.0}
    dependencies:
      '@jest/test-result': 27.5.1
      '@jest/types': 27.5.1
      '@types/node': 14.18.20
      ansi-escapes: 4.3.2
      chalk: 4.1.2
      jest-util: 27.5.1
      string-length: 4.0.2
    dev: true

  /jest-worker/27.5.1:
    resolution: {integrity: sha512-7vuh85V5cdDofPyxn58nrPjBktZo0u9x1g8WtjQol+jZDaE+fhN+cIvTj11GndBnMnyfrUOG1sZQxCdjKh+DKg==}
    engines: {node: '>= 10.13.0'}
    dependencies:
      '@types/node': 14.18.20
      merge-stream: 2.0.0
      supports-color: 8.1.1
    dev: true

  /jest/27.5.1:
    resolution: {integrity: sha512-Yn0mADZB89zTtjkPJEXwrac3LHudkQMR+Paqa8uxJHCBr9agxztUifWCyiYrjhMPBoUVBjyny0I7XH6ozDr7QQ==}
    engines: {node: ^10.13.0 || ^12.13.0 || ^14.15.0 || >=15.0.0}
    hasBin: true
    peerDependencies:
      node-notifier: ^8.0.1 || ^9.0.0 || ^10.0.0
    peerDependenciesMeta:
      node-notifier:
        optional: true
    dependencies:
      '@jest/core': 27.5.1
      import-local: 3.1.0
      jest-cli: 27.5.1
    transitivePeerDependencies:
      - bufferutil
      - canvas
      - supports-color
      - ts-node
      - utf-8-validate
    dev: true

  /jest/27.5.1_ts-node@10.8.0:
    resolution: {integrity: sha512-Yn0mADZB89zTtjkPJEXwrac3LHudkQMR+Paqa8uxJHCBr9agxztUifWCyiYrjhMPBoUVBjyny0I7XH6ozDr7QQ==}
    engines: {node: ^10.13.0 || ^12.13.0 || ^14.15.0 || >=15.0.0}
    hasBin: true
    peerDependencies:
      node-notifier: ^8.0.1 || ^9.0.0 || ^10.0.0
    peerDependenciesMeta:
      node-notifier:
        optional: true
    dependencies:
      '@jest/core': 27.5.1_ts-node@10.8.0
      import-local: 3.1.0
      jest-cli: 27.5.1_ts-node@10.8.0
    transitivePeerDependencies:
      - bufferutil
      - canvas
      - supports-color
      - ts-node
      - utf-8-validate
    dev: true

  /jju/1.4.0:
    resolution: {integrity: sha512-8wb9Yw966OSxApiCt0K3yNJL8pnNeIv+OEq2YMidz4FKP6nonSRoOXc80iXY4JaN2FC11B9qsNmDsm+ZOfMROA==}

  /jmespath/0.16.0:
    resolution: {integrity: sha512-9FzQjJ7MATs1tSpnco1K6ayiYE3figslrXA72G2HQ/n76RzvYlofyi5QM+iX4YRs/pu3yzxlVQSST23+dMDknw==}
    engines: {node: '>= 0.6.0'}
    dev: true

  /js-tokens/4.0.0:
    resolution: {integrity: sha512-RdJUflcE3cUzKiMqQgsCu06FPu9UdIJO0beYbPhHN4k6apgJtifcoCtT9bcxOpYBtpD2kCM6Sbzg4CausW/PKQ==}

  /js-yaml/3.13.1:
    resolution: {integrity: sha512-YfbcO7jXDdyj0DGxYVSlSeQNHbD7XPWvrVWeVUujrQEoZzWJIRrCPoyk6kL6IAjAG2IolMK4T0hNUe0HOUs5Jw==}
    hasBin: true
    dependencies:
      argparse: 1.0.10
      esprima: 4.0.1
    dev: false

  /js-yaml/3.14.1:
    resolution: {integrity: sha512-okMH7OXXJ7YrN9Ok3/SXrnu4iX9yOk+25nqX4imS2npuvTYDmo/QEZoqwZkYaIDk3jVvBOTOIEgEhaLOynBS9g==}
    hasBin: true
    dependencies:
      argparse: 1.0.10
      esprima: 4.0.1
    dev: true

  /js-yaml/4.1.0:
    resolution: {integrity: sha512-wpxZs9NoxZaJESJGIZTyDEaYpl0FKSA+FB9aJiyemKhMwkxQg63h4T1KJgUGHpTqPDNRcmmYLugrRjJlBtWvRA==}
    hasBin: true
    dependencies:
      argparse: 2.0.1

  /jsdom/16.7.0:
    resolution: {integrity: sha512-u9Smc2G1USStM+s/x1ru5Sxrl6mPYCbByG1U/hUmqaVsm4tbNyS7CicOSRyuGQYZhTu0h84qkZZQ/I+dzizSVw==}
    engines: {node: '>=10'}
    peerDependencies:
      canvas: ^2.5.0
    peerDependenciesMeta:
      canvas:
        optional: true
    dependencies:
      abab: 2.0.6
      acorn: 8.7.1
      acorn-globals: 6.0.0
      cssom: 0.4.4
      cssstyle: 2.3.0
      data-urls: 2.0.0
      decimal.js: 10.3.1
      domexception: 2.0.1
      escodegen: 2.0.0
      form-data: 3.0.1
      html-encoding-sniffer: 2.0.1
      http-proxy-agent: 4.0.1
      https-proxy-agent: 5.0.1
      is-potential-custom-element-name: 1.0.1
      nwsapi: 2.2.0
      parse5: 6.0.1
      saxes: 5.0.1
      symbol-tree: 3.2.4
      tough-cookie: 4.0.0
      w3c-hr-time: 1.0.2
      w3c-xmlserializer: 2.0.0
      webidl-conversions: 6.1.0
      whatwg-encoding: 1.0.5
      whatwg-mimetype: 2.3.0
      whatwg-url: 8.7.0
      ws: 7.5.8
      xml-name-validator: 3.0.0
    transitivePeerDependencies:
      - bufferutil
      - supports-color
      - utf-8-validate
    dev: true

  /jsesc/0.5.0:
    resolution: {integrity: sha512-uZz5UnB7u4T9LvwmFqXii7pZSouaRPorGs5who1Ip7VO0wxanFvBL7GkM6dTHlgX+jhBApRetaWpnDabOeTcnA==}
    hasBin: true
    dev: true

  /jsesc/2.5.2:
    resolution: {integrity: sha512-OYu7XEzjkCQ3C5Ps3QIZsQfNpqoJyZZA99wd9aWd05NCtC5pWOkShK2mkL6HXQR6/Cy2lbNdPlZBpuQHXE63gA==}
    engines: {node: '>=4'}
    hasBin: true
    dev: true

  /json-buffer/3.0.0:
    resolution: {integrity: sha1-Wx85evx11ne96Lz8Dkfh+aPZqJg=}
    dev: true

  /json-parse-even-better-errors/2.3.1:
    resolution: {integrity: sha512-xyFwyhro/JEof6Ghe2iz2NcXoj2sloNsWr/XsERDK/oiPCfaNhl5ONfp+jQdAZRQQ0IJWNzH9zIZF7li91kh2w==}

  /json-schema-traverse/0.4.1:
    resolution: {integrity: sha512-xbbCH5dCYU5T8LcEhhuh7HJ88HXuW3qsI3Y0zOZFKfZEHcpWiHU/Jxzk629Brsab/mMiHQti9wMP+845RPe3Vg==}

  /json-schema-traverse/1.0.0:
    resolution: {integrity: sha512-NM8/P9n3XjXhIZn1lLhkFaACTOURQXjWhV4BA/RnOv8xvgqtqpAX9IO4mRQxSx1Rlo4tqzeqb0sOlruaOy3dug==}
    dev: true

  /json-stable-stringify-without-jsonify/1.0.1:
    resolution: {integrity: sha512-Bdboy+l7tA3OGW6FjyFHWkP5LuByj1Tk33Ljyq0axyzdk9//JSi2u3fP1QSmd1KNwq6VOKYGlAu87CisVir6Pw==}

  /json5/1.0.1:
    resolution: {integrity: sha512-aKS4WQjPenRxiQsC93MNfjx+nbF4PAdYzmd/1JIj8HYzqfbu86beTuNgXDzPknWk0n0uARlyewZo4s++ES36Ow==}
    hasBin: true
    dependencies:
      minimist: 1.2.6

  /json5/2.2.1:
    resolution: {integrity: sha512-1hqLFMSrGHRHxav9q9gNjJ5EXznIxGVO09xQRrwplcS8qs28pZ8s8hupZAmqDwZUmVZ2Qb2jnyPOWcDH8m8dlA==}
    engines: {node: '>=6'}
    hasBin: true

  /jsonc-parser/3.0.0:
    resolution: {integrity: sha512-fQzRfAbIBnR0IQvftw9FJveWiHp72Fg20giDrHz6TdfB12UH/uue0D3hm57UB5KgAVuniLMCaS8P1IMj9NR7cA==}
    dev: true

  /jsonfile/4.0.0:
    resolution: {integrity: sha512-m6F1R3z8jjlf2imQHS2Qez5sjKWQzbuuhuJ/FKYFRZvPE3PuHcSMVZzfsLhGVOkfd20obL5SWEBew5ShlquNxg==}
    optionalDependencies:
      graceful-fs: 4.2.10

  /jsonfile/6.1.0:
    resolution: {integrity: sha512-5dgndWOriYSm5cnYaJNhalLNDKOqFwyDB/rr1E9ZsGciGvKPs8R2xYGCacuf3z6K1YKDz182fd+fY3cn3pMqXQ==}
    dependencies:
      universalify: 2.0.0
    optionalDependencies:
      graceful-fs: 4.2.10

  /jsonpath-plus/4.0.0:
    resolution: {integrity: sha512-e0Jtg4KAzDJKKwzbLaUtinCn0RZseWBVRTRGihSpvFlM3wTR7ExSp+PTdeTsDrLNJUe7L7JYJe8mblHX5SCT6A==}
    engines: {node: '>=10.0'}

  /jsonschema/1.4.1:
    resolution: {integrity: sha512-S6cATIPVv1z0IlxdN+zUk5EPjkGCdnhN4wVSBlvoUO1tOLJootbo9CquNJmbIh4yikWHiUedhRYrNPn1arpEmQ==}

  /jsx-ast-utils/3.3.0:
    resolution: {integrity: sha512-XzO9luP6L0xkxwhIJMTJQpZo/eeN60K08jHdexfD569AGxeNug6UketeHXEhROoM8aR7EcUoOQmIhcJQjcuq8Q==}
    engines: {node: '>=4.0'}
    dependencies:
      array-includes: 3.1.5
      object.assign: 4.1.2

  /jszip/3.7.1:
    resolution: {integrity: sha512-ghL0tz1XG9ZEmRMcEN2vt7xabrDdqHHeykgARpmZ0BiIctWxM47Vt63ZO2dnp4QYt/xJVLLy5Zv1l/xRdh2byg==}
    dependencies:
      lie: 3.3.0
      pako: 1.0.11
      readable-stream: 2.3.7
      set-immediate-shim: 1.0.1
    dev: false

  /just-extend/4.2.1:
    resolution: {integrity: sha512-g3UB796vUFIY90VIv/WX3L2c8CS2MdWUww3CNrYmqza1Fg0DURc2K/O4YrnklBdQarSJ/y8JnJYDGc+1iumQjg==}

  /jwa/1.4.1:
    resolution: {integrity: sha512-qiLX/xhEEFKUAJ6FiBMbes3w9ATzyk5W7Hvzpa/SLYdxNtng+gcurvrI7TbACjIXlsJyr05/S1oUhZrc63evQA==}
    dependencies:
      buffer-equal-constant-time: 1.0.1
      ecdsa-sig-formatter: 1.0.11
      safe-buffer: 5.2.1
    dev: false

  /jws/3.2.2:
    resolution: {integrity: sha512-YHlZCB6lMTllWDtSPHz/ZXTsi8S00usEV6v1tjq8tOUZzw7DpSDWVXjXDre6ed1w/pd495ODpHZYSdkRTsa0HA==}
    dependencies:
      jwa: 1.4.1
      safe-buffer: 5.2.1
    dev: false

  /keyv/3.1.0:
    resolution: {integrity: sha512-9ykJ/46SN/9KPM/sichzQ7OvXyGDYKGTaDlKMGCAlg2UK8KRy4jb0d8sFc+0Tt0YYnThq8X2RZgCg74RPxgcVA==}
    dependencies:
      json-buffer: 3.0.0
    dev: true

  /kind-of/6.0.3:
    resolution: {integrity: sha512-dcS1ul+9tmeD95T+x28/ehLgd9mENa3LsvDTtzm3vyBEO7RPptvAD+t44WVXaUjTBRcrpFeFlC8WCruUR456hw==}
    engines: {node: '>=0.10.0'}
    dev: true

  /kleur/3.0.3:
    resolution: {integrity: sha512-eTIzlVOSUR+JxdDFepEYcBMtZ9Qqdef+rnzWdRZuMbOywu5tO2w2N7rqjoANZ5k9vywhL6Br1VRjUIgTQx4E8w==}
    engines: {node: '>=6'}
    dev: true

  /kuler/2.0.0:
    resolution: {integrity: sha512-Xq9nH7KlWZmXAtodXDDRE7vs6DU1gTU8zYDHDiWLSip45Egwq3plLHzPn27NgvzL2r1LMPC1vdqh98sQxtqj4A==}
    dev: false

  /language-subtag-registry/0.3.21:
    resolution: {integrity: sha512-L0IqwlIXjilBVVYKFT37X9Ih11Um5NEl9cbJIuU/SwP/zEEAbBPOnEeeuxVMf45ydWQRDQN3Nqc96OgbH1K+Pg==}
    dev: true

  /language-tags/1.0.5:
    resolution: {integrity: sha512-qJhlO9cGXi6hBGKoxEG/sKZDAHD5Hnu9Hs4WbOY3pCWXDhw0N8x1NenNzm2EnNLkLkk7J2SdxAkDSbb6ftT+UQ==}
    dependencies:
      language-subtag-registry: 0.3.21
    dev: true

  /latest-version/5.1.0:
    resolution: {integrity: sha512-weT+r0kTkRQdCdYCNtkMwWXQTMEswKrFBkm4ckQOMVhhqhIMI1UT2hMj+1iigIhgSZm5gTmrRXBNoGUgaTY1xA==}
    engines: {node: '>=8'}
    dependencies:
      package-json: 6.5.0
    dev: true

  /leven/3.1.0:
    resolution: {integrity: sha512-qsda+H8jTaUaN/x5vzW2rzc+8Rw4TAQ/4KjB46IwK5VH+IlVeeeje/EoZRpiXvIqjFgK84QffqPztGI3VBLG1A==}
    engines: {node: '>=6'}
    dev: true

  /levn/0.3.0:
    resolution: {integrity: sha512-0OO4y2iOHix2W6ujICbKIaEQXvFQHue65vUG3pb5EUomzPI90z9hsA1VsO/dbIIpC53J8gxM9Q4Oho0jrCM/yA==}
    engines: {node: '>= 0.8.0'}
    dependencies:
      prelude-ls: 1.1.2
      type-check: 0.3.2
    dev: true

  /levn/0.4.1:
    resolution: {integrity: sha512-+bT2uH4E5LGE7h/n3evcS/sQlJXCpIp6ym8OWJ5eV6+67Dsql/LaaT7qJBAt2rzfoa/5QBGBhxDix1dMt2kQKQ==}
    engines: {node: '>= 0.8.0'}
    dependencies:
      prelude-ls: 1.2.1
      type-check: 0.4.0

  /lie/3.3.0:
    resolution: {integrity: sha512-UaiMJzeWRlEujzAuw5LokY1L5ecNQYZKfmyZ9L7wDHb/p5etKaxXhohBcrw0EYby+G/NA52vRSN4N39dxHAIwQ==}
    dependencies:
      immediate: 3.0.6
    dev: false

  /lines-and-columns/1.2.4:
    resolution: {integrity: sha512-7ylylesZQ/PV29jhEDl3Ufjo6ZX7gCqJr5F7PKrqc93v7fzSymt1BpwEU8nAUXs8qzzvqhbjhK5QZg6Mt/HkBg==}

  /load-json-file/6.2.0:
    resolution: {integrity: sha512-gUD/epcRms75Cw8RT1pUdHugZYM5ce64ucs2GEISABwkRsOQr0q2wm/MV2TKThycIe5e0ytRweW2RZxclogCdQ==}
    engines: {node: '>=8'}
    dependencies:
      graceful-fs: 4.2.10
      parse-json: 5.2.0
      strip-bom: 4.0.0
      type-fest: 0.6.0
    dev: false

  /locate-path/2.0.0:
    resolution: {integrity: sha512-NCI2kiDkyR7VeEKm27Kda/iQHyKJe1Bu0FlTbYp3CqJu+9IFe9bLyAjMxf5ZDDbEg+iMPzB5zYyUTSm8wVTKmA==}
    engines: {node: '>=4'}
    dependencies:
      p-locate: 2.0.0
      path-exists: 3.0.0

  /locate-path/5.0.0:
    resolution: {integrity: sha512-t7hw9pI+WvuwNJXwk5zVHpyhIqzg2qTlklJOf0mVxGSbe3Fp2VieZcduNYjaLDoy6p9uGpQEGWG87WpMKlNq8g==}
    engines: {node: '>=8'}
    dependencies:
      p-locate: 4.1.0
    dev: true

  /lodash.debounce/4.0.8:
    resolution: {integrity: sha512-FT1yDzDYEoYWhnSGnpE/4Kj1fLZkDFyqRb7fNt6FdYOSxlUWAtp42Eh6Wb0rGIv/m9Bgo7x4GhQbm5Ys4SG5ow==}
    dev: true

  /lodash.get/4.4.2:
    resolution: {integrity: sha512-z+Uw/vLuy6gQe8cfaFWD7p0wVv8fJl3mbzXh33RS+0oW2wvUqiRXiQ69gLWSLpgB5/6sU+r6BlQR0MBILadqTQ==}

  /lodash.isequal/4.5.0:
    resolution: {integrity: sha512-pDo3lu8Jhfjqls6GkMgpahsF9kCyayhgykjyLMNFTKWrpVdAQtYyB4muAMWozBB4ig/dtWAmsMxLEI8wuz+DYQ==}

  /lodash.memoize/4.1.2:
    resolution: {integrity: sha512-t7j+NzmgnQzTAYXcsHYLgimltOV1MXHtlOWf6GjL9Kj8GK5FInw5JotxvbOs+IvV1/Dzo04/fCGfLVs7aXb4Ag==}
    dev: true

  /lodash.merge/4.6.2:
    resolution: {integrity: sha512-0KpjqXRVvrYyCsX1swR/XTK0va6VQkQM6MNo7PqW77ByjAhoARA8EfrP1N4+KlKj8YS0ZUCtRT/YUuhyYDujIQ==}

  /lodash.truncate/4.4.2:
    resolution: {integrity: sha512-jttmRe7bRse52OsWIMDLaXxWqRAmtIUccAQ3garviCqJjafXOfNMO0yMfNpdD6zbGaTU0P5Nz7e7gAT6cKmJRw==}
    dev: true

  /lodash/4.17.21:
    resolution: {integrity: sha512-v2kDEe57lecTulaDIuNTPy3Ry4gLGJ6Z1O3vE1krgXZNrsQ+LFTGHVxVjcXPs17LhbZVGedAJv8XZ1tvj5FvSg==}

  /log-symbols/4.1.0:
    resolution: {integrity: sha512-8XPvpAA8uyhfteu8pIvQxpJZ7SYYdpUivZpGy6sFsBuKRY/7rQGavedeB8aK+Zkyq6upMFVL/9AW6vOYzfRyLg==}
    engines: {node: '>=10'}
    dependencies:
      chalk: 4.1.2
      is-unicode-supported: 0.1.0
    dev: true

  /logform/2.4.0:
    resolution: {integrity: sha512-CPSJw4ftjf517EhXZGGvTHHkYobo7ZCc0kvwUoOYcjfR2UVrI66RHj8MCrfAdEitdmFqbu2BYdYs8FHHZSb6iw==}
    dependencies:
      '@colors/colors': 1.5.0
      fecha: 4.2.3
      ms: 2.1.3
      safe-stable-stringify: 2.3.1
      triple-beam: 1.3.0
    dev: false

  /loose-envify/1.4.0:
    resolution: {integrity: sha512-lyuxPGr/Wfhrlem2CL/UcnUc1zcqKAImBDzukY7Y5F/yQiNdko6+fRLevlw1HgMySw7f611UIY408EtxRSoK3Q==}
    hasBin: true
    dependencies:
      js-tokens: 4.0.0

  /lowercase-keys/1.0.1:
    resolution: {integrity: sha512-G2Lj61tXDnVFFOi8VZds+SoQjtQC3dgokKdDG2mTm1tx4m50NUHBOZSBwQQHyy0V12A0JTG4icfZQH+xPyh8VA==}
    engines: {node: '>=0.10.0'}
    dev: true

  /lowercase-keys/2.0.0:
    resolution: {integrity: sha512-tqNXrS78oMOE73NMxK4EMLQsQowWf8jKooH9g7xPavRT706R6bkQJ6DY2Te7QukaZsulxa30wQ7bk0pm4XiHmA==}
    engines: {node: '>=8'}
    dev: true

  /lru-cache/6.0.0:
    resolution: {integrity: sha512-Jo6dJ04CmSjuznwJSS3pUeWmd/H0ffTlkXXgwZi+eq1UCmqQwCh+eLsYOYCwY991i2Fah4h1BEMCx4qThGbsiA==}
    engines: {node: '>=10'}
    dependencies:
      yallist: 4.0.0

  /lz-string/1.4.4:
    resolution: {integrity: sha512-0ckx7ZHRPqb0oUm8zNr+90mtf9DQB60H1wMCjBtfi62Kl3a7JbHob6gA2bC+xRvZoOL+1hzUK8jeuEIQE8svEQ==}
    hasBin: true
    dev: true

  /magic-string/0.25.9:
    resolution: {integrity: sha512-RmF0AsMzgt25qzqqLc1+MbHmhdx0ojF2Fvs4XnOqz2ZOBXzzkEwc/dJQZCYHAn7v1jbVOjAZfK8msRn4BxO4VQ==}
    dependencies:
      sourcemap-codec: 1.4.8
    dev: true

  /make-dir/3.1.0:
    resolution: {integrity: sha512-g3FeP20LNwhALb/6Cz6Dd4F2ngze0jz7tbzrD2wAV+o9FeNHe4rL+yK2md0J/fiSf1sa1ADhXqi5+oVwOM/eGw==}
    engines: {node: '>=8'}
    dependencies:
      semver: 6.3.0
    dev: true

  /make-error/1.3.6:
    resolution: {integrity: sha512-s8UhlNe7vPKomQhC1qFelMokr/Sc3AgNbso3n74mVPA5LTZwkB9NlXf4XPamLxJE8h0gh73rM94xvwRT2CVInw==}
    dev: true

  /makeerror/1.0.12:
    resolution: {integrity: sha512-JmqCvUhmt43madlpFzG4BQzG2Z3m6tvQDNKdClZnO3VbIudJYmxsT0FNJMeiB2+JTSlTQTSbU8QdesVmwJcmLg==}
    dependencies:
      tmpl: 1.0.5
    dev: true

  /map-obj/1.0.1:
    resolution: {integrity: sha512-7N/q3lyZ+LVCp7PzuxrJr4KMbBE2hW7BT7YNia330OFxIf4d3r5zVpicP2650l7CPN6RM9zOJRl3NGpqSiw3Eg==}
    engines: {node: '>=0.10.0'}
    dev: true

  /map-obj/4.3.0:
    resolution: {integrity: sha512-hdN1wVrZbb29eBGiGjJbeP8JbKjq1urkHJ/LIP/NY48MZ1QVXUsQBV1G1zvYFHn1XE06cwjBsOI2K3Ulnj1YXQ==}
    engines: {node: '>=8'}
    dev: true

  /md5-file/5.0.0:
    resolution: {integrity: sha512-xbEFXCYVWrSx/gEKS1VPlg84h/4L20znVIulKw6kMfmBUAZNAnF00eczz9ICMl+/hjQGo5KSXRxbL/47X3rmMw==}
    engines: {node: '>=10.13.0'}
    hasBin: true
    dev: false

  /md5/2.3.0:
    resolution: {integrity: sha512-T1GITYmFaKuO91vxyoQMFETst+O71VUPEU3ze5GNzDm0OWdP8v1ziTaAEPUr/3kLsY3Sftgz242A1SetQiDL7g==}
    dependencies:
      charenc: 0.0.2
      crypt: 0.0.2
      is-buffer: 1.1.6
    dev: true

  /media-typer/0.3.0:
    resolution: {integrity: sha1-hxDXrwqmJvj/+hzgAWhUUmMlV0g=}
    engines: {node: '>= 0.6'}

  /meow/9.0.0:
    resolution: {integrity: sha512-+obSblOQmRhcyBt62furQqRAQpNyWXo8BuQ5bN7dG8wmwQ+vwHKp/rCFD4CrTP8CsDQD1sjoZ94K417XEUk8IQ==}
    engines: {node: '>=10'}
    dependencies:
      '@types/minimist': 1.2.2
      camelcase-keys: 6.2.2
      decamelize: 1.2.0
      decamelize-keys: 1.1.0
      hard-rejection: 2.1.0
      minimist-options: 4.1.0
      normalize-package-data: 3.0.3
      read-pkg-up: 7.0.1
      redent: 3.0.0
      trim-newlines: 3.0.1
      type-fest: 0.18.1
      yargs-parser: 20.2.9
    dev: true

  /merge-descriptors/1.0.1:
    resolution: {integrity: sha1-sAqqVW3YtEVoFQ7J0blT8/kMu2E=}

  /merge-stream/2.0.0:
    resolution: {integrity: sha512-abv/qOcuPfk3URPfDzmZU1LKmuw8kT+0nIHvKrKgFrwifol/doWcdA4ZqsWQ8ENrFKkd67Mfpo/LovbIUsbt3w==}
    dev: true

  /merge2/1.4.1:
    resolution: {integrity: sha512-8q7VEgMJW4J8tcfVPy8g09NcQwZdbwFEqhe/WZkoIzjn/3TGDwtOCYtXGxA3O8tPzpczCCDgv+P2P5y00ZJOOg==}
    engines: {node: '>= 8'}

  /methods/1.1.2:
    resolution: {integrity: sha512-iclAHeNqNm68zFtnZ0e+1L2yUIdvzNoauKU4WBA3VvH/vPFieF7qfRlwUZU+DA9P9bPXIS90ulxoUoCH23sV2w==}
    engines: {node: '>= 0.6'}

  /micromatch/4.0.5:
    resolution: {integrity: sha512-DMy+ERcEW2q8Z2Po+WNXuw3c5YaUSFjAO5GsJqfEl7UjvtIuFKO6ZrKvcItdy98dwFI2N1tg3zNIdKaQT+aNdA==}
    engines: {node: '>=8.6'}
    dependencies:
      braces: 3.0.2
      picomatch: 2.3.1

  /mime-db/1.52.0:
    resolution: {integrity: sha512-sPU4uV7dYlvtWJxwwxHD0PuihVNiE7TyAbQ5SWxDCB9mUYvOgroQOwYQQOKPJ8CIbE+1ETVlOoK1UC2nU3gYvg==}
    engines: {node: '>= 0.6'}

  /mime-types/2.1.35:
    resolution: {integrity: sha512-ZDY+bPm5zTTF+YpCrAU9nK0UgICYPT0QtT1NZWFv4s++TNkcgVaT0g6+4R2uI4MjQjzysHB1zxuWL50hzaeXiw==}
    engines: {node: '>= 0.6'}
    dependencies:
      mime-db: 1.52.0

  /mime/1.6.0:
    resolution: {integrity: sha512-x0Vn8spI+wuJ1O6S7gnbaQg8Pxh4NNHb7KSINmEWKiPE4RKOplvijn+NkmYmmRgP68mc70j2EbeTFRsrswaQeg==}
    engines: {node: '>=4'}
    hasBin: true

  /mimic-fn/2.1.0:
    resolution: {integrity: sha512-OqbOk5oEQeAZ8WXWydlu9HJjz9WVdEIvamMCcXmuqUYjTknH/sqsWvhQ3vgwKFRR1HpjvNBKQ37nbJgYzGqGcg==}
    engines: {node: '>=6'}

  /mimic-response/1.0.1:
    resolution: {integrity: sha512-j5EctnkH7amfV/q5Hgmoal1g2QHFJRraOtmx0JpIqkxhBhI/lJSl1nMpQ45hVarwNETOoWEimndZ4QK0RHxuxQ==}
    engines: {node: '>=4'}
    dev: true

  /mimic-response/3.1.0:
    resolution: {integrity: sha512-z0yWI+4FDrrweS8Zmt4Ej5HdJmky15+L2e6Wgn3+iK5fWzb6T3fhNFq2+MeTRb064c6Wr4N/wv0DzQTjNzHNGQ==}
    engines: {node: '>=10'}
    dev: true

  /min-indent/1.0.1:
    resolution: {integrity: sha512-I9jwMn07Sy/IwOj3zVkVik2JTvgpaykDZEigL6Rx6N9LbMywwUSMtxET+7lVoDLLd3O3IXwJwvuuns8UB/HeAg==}
    engines: {node: '>=4'}
    dev: true

  /minimatch/3.1.2:
    resolution: {integrity: sha512-J7p63hRiAjw1NDEww1W7i37+ByIrOWO5XQQAzZ3VOcL0PNybwpfmV/N05zFAzwQ9USyEcX6t3UO+K5aqBQOIHw==}
    dependencies:
      brace-expansion: 1.1.11

  /minimist-options/4.1.0:
    resolution: {integrity: sha512-Q4r8ghd80yhO/0j1O3B2BjweX3fiHg9cdOwjJd2J76Q135c+NDxGCqdYKQ1SKBuFfgWbAUzBfvYjPUEeNgqN1A==}
    engines: {node: '>= 6'}
    dependencies:
      arrify: 1.0.1
      is-plain-obj: 1.1.0
      kind-of: 6.0.3
    dev: true

  /minimist/1.2.6:
    resolution: {integrity: sha512-Jsjnk4bw3YJqYzbdyBiNsPWHPfO++UGG749Cxs6peCu5Xg4nrena6OVxOYxrQTqww0Jmwt+Ref8rggumkTLz9Q==}

  /minipass/3.1.6:
    resolution: {integrity: sha512-rty5kpw9/z8SX9dmxblFA6edItUmwJgMeYDZRrwlIVN27i8gysGbznJwUggw2V/FVqFSDdWy040ZPS811DYAqQ==}
    engines: {node: '>=8'}
    dependencies:
      yallist: 4.0.0
    dev: false

  /minizlib/2.1.2:
    resolution: {integrity: sha512-bAxsR8BVfj60DWXHE3u30oHzfl4G7khkSuPW+qvpd7jFRHm7dLxOjUk1EHACJ/hxLY8phGJ0YhYHZo7jil7Qdg==}
    engines: {node: '>= 8'}
    dependencies:
      minipass: 3.1.6
      yallist: 4.0.0
    dev: false

  /mkdirp-classic/0.5.3:
    resolution: {integrity: sha512-gKLcREMhtuZRwRAfqP3RFW+TK4JqApVBtOIftVgjuABpAtpxhPGaDcfvbhNvD0B8iD1oUr/txX35NjcaY6Ns/A==}
    dev: true

  /mkdirp/1.0.4:
    resolution: {integrity: sha512-vVqVZQyf3WLx2Shd0qJ9xuvqgAyKPLAiqITEtqW0oIUjzo3PePDd6fW9iFz30ef7Ysp/oiWqbhszeGWW2T6Gzw==}
    engines: {node: '>=10'}
    hasBin: true
    dev: false

  /mnemonist/0.38.3:
    resolution: {integrity: sha512-2K9QYubXx/NAjv4VLq1d1Ly8pWNC5L3BrixtdkyTegXWJIqY+zLNDhhX/A+ZwWt70tB1S8H4BE8FLYEFyNoOBw==}
    dependencies:
      obliterator: 1.6.1
    dev: false

  /mnth/2.0.0:
    resolution: {integrity: sha512-3ZH4UWBGpAwCKdfjynLQpUDVZWMe6vRHwarIpMdGLUp89CVR9hjzgyWERtMyqx+fPEqQ/PsAxFwvwPxLFxW40A==}
    engines: {node: '>=12.13.0'}
    dependencies:
      '@babel/runtime': 7.18.3
    dev: true

  /ms/2.0.0:
    resolution: {integrity: sha512-Tpp60P6IUJDTuOq/5Z8cdskzJujfwqfOTkrwIwj7IRISpnkJnT6SyJ4PCPnGMoFjC9ddhal5KVIYtAt97ix05A==}

  /ms/2.1.2:
    resolution: {integrity: sha512-sGkPx+VjMtmA6MX27oA4FBFELFCZZ4S4XqeGOXCv68tT+jb3vk/RyaKWP0PTKyWtmLSM0b+adUTEvbs1PEaH2w==}

  /ms/2.1.3:
    resolution: {integrity: sha512-6FlzubTLZG3J2a/NVCAleEhjzq5oxgHyaCU9yYXvcLsvoVaHJq/s5xXI6/XXP6tz7R9xAOtHnSO/tXtF3WRTlA==}

  /msal/1.4.16:
    resolution: {integrity: sha512-Q6jIV5RG6mD9O0bzZrR/f8v5QikrVWU0sccwOyqWE1xlBkKYVKRa/L8Gxt1X58M+J/N9V0JskhvO4KIfRHlE8g==}
    engines: {node: '>=0.8.0'}
    dependencies:
      tslib: 1.14.1
    dev: false

  /multimatch/5.0.0:
    resolution: {integrity: sha512-ypMKuglUrZUD99Tk2bUQ+xNQj43lPEfAeX2o9cTteAmShXy2VHDJpuwu1o0xqoKCt9jLVAvwyFKdLTPXKAfJyA==}
    engines: {node: '>=10'}
    dependencies:
      '@types/minimatch': 3.0.5
      array-differ: 3.0.0
      array-union: 2.1.0
      arrify: 2.0.1
      minimatch: 3.1.2
    dev: true

  /mute-stream/0.0.8:
    resolution: {integrity: sha512-nnbWWOkoWyUsTjKrhgD0dcz22mdkSnpYqbEjIm2nhwhuxlSkpywJmBo8h0ZqJdkp73mb90SssHkN4rsRaBAfAA==}
    dev: false

  /mz/2.7.0:
    resolution: {integrity: sha512-z81GNO7nnYMEhrGh9LeymoE4+Yr0Wn5McHIZMK5cfQCl+NDX08sCZgUc9/6MHni9IWuFLm1Z3HTCXu2z9fN62Q==}
    dependencies:
      any-promise: 1.3.0
      object-assign: 4.1.1
      thenify-all: 1.6.0
    dev: false

  /nanoid/3.3.4:
    resolution: {integrity: sha512-MqBkQh/OHTS2egovRtLk45wEyNXwF+cokD+1YPf9u5VfJiRdAiRwB2froX5Co9Rh20xs4siNPm8naNotSD6RBw==}
    engines: {node: ^10 || ^12 || ^13.7 || ^14 || >=15.0.1}
    hasBin: true

  /napi-build-utils/1.0.2:
    resolution: {integrity: sha512-ONmRUqK7zj7DWX0D9ADe03wbwOBZxNAfF20PlGfCWQcD3+/MakShIHrMqx9YwPTfxDdF1zLeL+RGZiR9kGMLdg==}
    dev: true

  /natural-compare/1.4.0:
    resolution: {integrity: sha512-OWND8ei3VtNC9h7V60qff3SVobHr996CTwgxubgyQYEpg290h9J0buyECNNJexkFm5sOajh5G116RYA1c8ZMSw==}

  /negotiator/0.6.3:
    resolution: {integrity: sha512-+EUsqGPLsM+j/zdChZjsnX51g4XrHFOIXwfnCVPGlQk/k5giakcKsuxCObBRu6DSm9opw/O6slWbJdghQM4bBg==}
    engines: {node: '>= 0.6'}

  /next-global-css/1.3.1:
    resolution: {integrity: sha512-+OnTwQKmv1lDP7r4R3T94oq6372R9UGVivchBQu49j7ZjzvSXHCnv93yAuhgMkvUgAbGifTs8sQ5YL9wjyAxfA==}
    dev: false

  /next-i18next/11.0.0_c9e78c1ef548b95661158f8b65ef5848:
    resolution: {integrity: sha512-phxbQiZGSJTTBE2FI4+BnqFZl88AI2V+6MrEQnT9aPFAXq/fATQ/F0pOUM3J7kU4nEeCfn3hjISq+ygGHlEz0g==}
    engines: {node: '>=12'}
    peerDependencies:
      next: '>= 10.0.0'
      react: '>= 16.8.0'
    dependencies:
      '@babel/runtime': 7.18.3
      '@types/hoist-non-react-statics': 3.3.1
      core-js: 3.22.8
      hoist-non-react-statics: 3.3.2
      i18next: 21.8.7
      i18next-fs-backend: 1.1.4
      next: 12.1.6_b0652172d01ba0854d2b8278c26a598a
      react: 17.0.2
      react-i18next: 11.16.9_a21aa3e9109a2e54c8103a290f02d115
    transitivePeerDependencies:
      - react-dom
      - react-native
    dev: false

  /next-transpile-modules/9.0.0:
    resolution: {integrity: sha512-VCNFOazIAnXn1hvgYYSTYMnoWgKgwlYh4lm1pKbSfiB3kj5ZYLcKVhfh3jkPOg1cnd9DP+pte9yCUocdPEUBTQ==}
    dependencies:
      enhanced-resolve: 5.9.3
      escalade: 3.1.1
    dev: false

  /next/12.1.6_b0652172d01ba0854d2b8278c26a598a:
    resolution: {integrity: sha512-cebwKxL3/DhNKfg9tPZDQmbRKjueqykHHbgaoG4VBRH3AHQJ2HO0dbKFiS1hPhe1/qgc2d/hFeadsbPicmLD+A==}
    engines: {node: '>=12.22.0'}
    hasBin: true
    peerDependencies:
      fibers: '>= 3.1.0'
      node-sass: ^6.0.0 || ^7.0.0
      react: ^17.0.2 || ^18.0.0-0
      react-dom: ^17.0.2 || ^18.0.0-0
      sass: ^1.3.0
    peerDependenciesMeta:
      fibers:
        optional: true
      node-sass:
        optional: true
      sass:
        optional: true
    dependencies:
      '@next/env': 12.1.6
      caniuse-lite: 1.0.30001346
      postcss: 8.4.5
      react: 17.0.2
      react-dom: 17.0.2_react@17.0.2
      sass: 1.52.1
      styled-jsx: 5.0.2_@babel+core@7.18.2+react@17.0.2
    optionalDependencies:
      '@next/swc-android-arm-eabi': 12.1.6
      '@next/swc-android-arm64': 12.1.6
      '@next/swc-darwin-arm64': 12.1.6
      '@next/swc-darwin-x64': 12.1.6
      '@next/swc-linux-arm-gnueabihf': 12.1.6
      '@next/swc-linux-arm64-gnu': 12.1.6
      '@next/swc-linux-arm64-musl': 12.1.6
      '@next/swc-linux-x64-gnu': 12.1.6
      '@next/swc-linux-x64-musl': 12.1.6
      '@next/swc-win32-arm64-msvc': 12.1.6
      '@next/swc-win32-ia32-msvc': 12.1.6
      '@next/swc-win32-x64-msvc': 12.1.6
    transitivePeerDependencies:
      - '@babel/core'
      - babel-plugin-macros
    dev: false

  /nise/5.1.1:
    resolution: {integrity: sha512-yr5kW2THW1AkxVmCnKEh4nbYkJdB3I7LUkiUgOvEkOp414mc2UMaHMA7pjq1nYowhdoJZGwEKGaQVbxfpWj10A==}
    dependencies:
      '@sinonjs/commons': 1.8.3
      '@sinonjs/fake-timers': 8.1.0
      '@sinonjs/text-encoding': 0.7.1
      just-extend: 4.2.1
      path-to-regexp: 1.8.0

  /node-abi/3.22.0:
    resolution: {integrity: sha512-u4uAs/4Zzmp/jjsD9cyFYDXeISfUWaAVWshPmDZOFOv4Xl4SbzTXm53I04C2uRueYJ+0t5PEtLH/owbn2Npf/w==}
    engines: {node: '>=10'}
    dependencies:
      semver: 7.3.7
    dev: true

  /node-addon-api/5.0.0:
    resolution: {integrity: sha512-CvkDw2OEnme7ybCykJpVcKH+uAOLV2qLqiyla128dN9TkEWfrYmxG6C2boDe5KcNQqZF3orkqzGgOMvZ/JNekA==}
    dev: true

  /node-fetch/2.6.7:
    resolution: {integrity: sha512-ZjMPFEfVx5j+y2yF35Kzx5sF7kDzxuDj6ziH4FFbOp87zKDZNx8yExJIb05OGF4Nlt9IHFIMBkRl41VdvcNdbQ==}
    engines: {node: 4.x || >=6.0.0}
    peerDependencies:
      encoding: ^0.1.0
    peerDependenciesMeta:
      encoding:
        optional: true
    dependencies:
      whatwg-url: 5.0.0
    dev: false

  /node-int64/0.4.0:
    resolution: {integrity: sha512-O5lz91xSOeoXP6DulyHfllpq+Eg00MWitZIbtPfoSEvqIHdl5gfcY6hYzDWnj0qD5tz52PI08u9qUvSVeUBeHw==}
    dev: true

  /node-releases/2.0.5:
    resolution: {integrity: sha512-U9h1NLROZTq9uE1SNffn6WuPDg8icmi3ns4rEl/oTfIle4iLjTliCzgTsbaIFMq/Xn078/lfY/BL0GWZ+psK4Q==}
    dev: true

  /nodemon/2.0.16:
    resolution: {integrity: sha512-zsrcaOfTWRuUzBn3P44RDliLlp263Z/76FPoHFr3cFFkOz0lTPAcIw8dCzfdVIx/t3AtDYCZRCDkoCojJqaG3w==}
    engines: {node: '>=8.10.0'}
    hasBin: true
    requiresBuild: true
    dependencies:
      chokidar: 3.5.3
      debug: 3.2.7
      ignore-by-default: 1.0.1
      minimatch: 3.1.2
      pstree.remy: 1.1.8
      semver: 5.7.1
      supports-color: 5.5.0
      touch: 3.1.0
      undefsafe: 2.0.5
      update-notifier: 5.1.0
    dev: true

  /nopt/1.0.10:
    resolution: {integrity: sha512-NWmpvLSqUrgrAC9HCuxEvb+PSloHpqVu+FqcO4eeF2h5qYRhA7ev6KvelyQAKtegUbC6RypJnlEOhd8vloNKYg==}
    hasBin: true
    dependencies:
      abbrev: 1.1.1
    dev: true

  /normalize-package-data/2.5.0:
    resolution: {integrity: sha512-/5CMN3T0R4XTj4DcGaexo+roZSdSFW/0AOOTROrjxzCG1wrWXEsGbRKevjlIL+ZDE4sZlJr5ED4YW0yqmkK+eA==}
    dependencies:
      hosted-git-info: 2.8.9
      resolve: 1.17.0
      semver: 5.7.1
      validate-npm-package-license: 3.0.4

  /normalize-package-data/3.0.3:
    resolution: {integrity: sha512-p2W1sgqij3zMMyRC067Dg16bfzVH+w7hyegmpIvZ4JNjqtGOVAIvLmjBx3yP7YTe9vKJgkoNOPjwQGogDoMXFA==}
    engines: {node: '>=10'}
    dependencies:
      hosted-git-info: 4.1.0
      is-core-module: 2.9.0
      semver: 7.3.7
      validate-npm-package-license: 3.0.4

  /normalize-path/3.0.0:
    resolution: {integrity: sha512-6eZs5Ls3WtCisHWp9S2GUy8dqkpGi4BVSz3GaqiE6ezub0512ESztXUwUB6C6IKbQkY2Pnb/mD4WYojCRwcwLA==}
    engines: {node: '>=0.10.0'}

  /normalize-url/4.5.1:
    resolution: {integrity: sha512-9UZCFRHQdNrfTpGg8+1INIg93B6zE0aXMVFkw1WFwvO4SlZywU6aLg5Of0Ap/PgcbSw4LNxvMWXMeugwMCX0AA==}
    engines: {node: '>=8'}
    dev: true

  /npm-bundled/1.1.2:
    resolution: {integrity: sha512-x5DHup0SuyQcmL3s7Rx/YQ8sbw/Hzg0rj48eN0dV7hf5cmQq5PXIeioroH3raV1QC1yh3uTYuMThvEQF3iKgGQ==}
    dependencies:
      npm-normalize-package-bin: 1.0.1
    dev: false

  /npm-normalize-package-bin/1.0.1:
    resolution: {integrity: sha512-EPfafl6JL5/rU+ot6P3gRSCpPDW5VmIzX959Ob1+ySFUuuYHWHekXpwdUZcKP5C+DS4GEtdJluwBjnsNDl+fSA==}
    dev: false

  /npm-package-arg/6.1.1:
    resolution: {integrity: sha512-qBpssaL3IOZWi5vEKUKW0cO7kzLeT+EQO9W8RsLOZf76KF9E/K9+wH0C7t06HXPpaH8WH5xF1MExLuCwbTqRUg==}
    dependencies:
      hosted-git-info: 2.8.9
      osenv: 0.1.5
      semver: 5.7.1
      validate-npm-package-name: 3.0.0
    dev: false

  /npm-package-json-lint-config-default/5.0.0_npm-package-json-lint@6.3.0:
    resolution: {integrity: sha512-guf+bECFtVz6sekPBmkf/m/k8gbX16F5S9wZI6cvhrkSEl+AhM2GoCU6alOhbaGbkn0PgbNRcRrsuu4jWEZFHQ==}
    engines: {node: '>=14.0.0', npm: '>=6.0.0'}
    peerDependencies:
      npm-package-json-lint: ^6.0.0
    dependencies:
      npm-package-json-lint: 6.3.0
    dev: true

  /npm-package-json-lint/6.3.0:
    resolution: {integrity: sha512-wOCWHSssQUzNvo85NYZweec5SNr9LtkB9tQzjOHjucoABJivtkOLcH/A/cfp6X+cPAC8UNzRC0K08HCm7G+rTA==}
    engines: {node: '>=14.0.0', npm: '>=6.0.0'}
    hasBin: true
    dependencies:
      ajv: 6.12.6
      ajv-errors: 1.0.1_ajv@6.12.6
      chalk: 4.1.2
      cosmiconfig: 7.0.1
      debug: 4.3.4
      globby: 11.1.0
      ignore: 5.2.0
      is-plain-obj: 3.0.0
      jsonc-parser: 3.0.0
      log-symbols: 4.1.0
      meow: 9.0.0
      plur: 4.0.0
      semver: 7.3.7
      slash: 3.0.0
      strip-json-comments: 3.1.1
      type-fest: 2.13.0
      validate-npm-package-name: 3.0.0
    transitivePeerDependencies:
      - supports-color
    dev: true

  /npm-packlist/2.1.5:
    resolution: {integrity: sha512-KCfK3Vi2F+PH1klYauoQzg81GQ8/GGjQRKYY6tRnpQUPKTs/1gBZSRWtTEd7jGdSn1LZL7gpAmJT+BcS55k2XQ==}
    engines: {node: '>=10'}
    hasBin: true
    dependencies:
      glob: 7.2.3
      ignore-walk: 3.0.4
      npm-bundled: 1.1.2
      npm-normalize-package-bin: 1.0.1
    dev: false

  /npm-run-path/4.0.1:
    resolution: {integrity: sha512-S48WzZW777zhNIrn7gxOlISNAqi9ZC/uQFnRdbeIHhZhCA6UqpkOT8T1G7BvfdgP4Er8gF4sUbaS0i7QvIfCWw==}
    engines: {node: '>=8'}
    dependencies:
      path-key: 3.1.1
    dev: true

  /npmlog/4.1.2:
    resolution: {integrity: sha512-2uUqazuKlTaSI/dC8AzicUck7+IrEaOnN/e0jd3Xtt1KcGpwx30v50mL7oPyr/h9bL3E4aZccVwpwP+5W9Vjkg==}
    dependencies:
      are-we-there-yet: 1.1.7
      console-control-strings: 1.1.0
      gauge: 2.7.4
      set-blocking: 2.0.0
    dev: true

  /number-is-nan/1.0.1:
    resolution: {integrity: sha512-4jbtZXNAsfZbAHiiqjLPBiCl16dES1zI4Hpzzxw61Tk+loF+sBDBKx1ICKKKwIqQ7M0mFn1TmkN7euSncWgHiQ==}
    engines: {node: '>=0.10.0'}
    dev: true

  /nwsapi/2.2.0:
    resolution: {integrity: sha512-h2AatdwYH+JHiZpv7pt/gSX1XoRGb7L/qSIeuqA6GwYoF9w1vP1cw42TO0aI2pNyshRK5893hNSl+1//vHK7hQ==}
    dev: true

  /object-assign/4.1.1:
    resolution: {integrity: sha512-rJgTQnkUnH1sFw8yT6VSU3zD3sWmu6sZhIseY8VX+GRu3P6F7Fu+JNDoXfklElbLJSnc3FUQHVe4cU5hj+BcUg==}
    engines: {node: '>=0.10.0'}

  /object-inspect/1.12.2:
    resolution: {integrity: sha512-z+cPxW0QGUp0mcqcsgQyLVRDoXFQbXOwBaqyF7VIgI4TWNQsDHrBpUQslRmIfAoYWdYzs6UlKJtB2XJpTaNSpQ==}

  /object-keys/1.1.1:
    resolution: {integrity: sha512-NuAESUOUMrlIXOfHKzD6bpPu3tYt3xvjNdRIQ+FeT0lNb4K8WR70CaDxhuNguS2XG+GjkyMwOzsN5ZktImfhLA==}
    engines: {node: '>= 0.4'}

  /object.assign/4.1.2:
    resolution: {integrity: sha512-ixT2L5THXsApyiUPYKmW+2EHpXXe5Ii3M+f4e+aJFAHao5amFRW6J0OO6c/LU8Be47utCx2GL89hxGB6XSmKuQ==}
    engines: {node: '>= 0.4'}
    dependencies:
      call-bind: 1.0.2
      define-properties: 1.1.4
      has-symbols: 1.0.3
      object-keys: 1.1.1

  /object.entries/1.1.5:
    resolution: {integrity: sha512-TyxmjUoZggd4OrrU1W66FMDG6CuqJxsFvymeyXI51+vQLN67zYfZseptRge703kKQdo4uccgAKebXFcRCzk4+g==}
    engines: {node: '>= 0.4'}
    dependencies:
      call-bind: 1.0.2
      define-properties: 1.1.4
      es-abstract: 1.20.1

  /object.fromentries/2.0.5:
    resolution: {integrity: sha512-CAyG5mWQRRiBU57Re4FKoTBjXfDoNwdFVH2Y1tS9PqCsfUTymAohOkEMSG3aRNKmv4lV3O7p1et7c187q6bynw==}
    engines: {node: '>= 0.4'}
    dependencies:
      call-bind: 1.0.2
      define-properties: 1.1.4
      es-abstract: 1.20.1

  /object.hasown/1.1.1:
    resolution: {integrity: sha512-LYLe4tivNQzq4JdaWW6WO3HMZZJWzkkH8fnI6EebWl0VZth2wL2Lovm74ep2/gZzlaTdV62JZHEqHQ2yVn8Q/A==}
    dependencies:
      define-properties: 1.1.4
      es-abstract: 1.20.1

  /object.values/1.1.5:
    resolution: {integrity: sha512-QUZRW0ilQ3PnPpbNtgdNV1PDbEqLIiSFB3l+EnGtBQ/8SUTLj1PZwtQHABZtLgwpJZTSZhuGLOGk57Drx2IvYg==}
    engines: {node: '>= 0.4'}
    dependencies:
      call-bind: 1.0.2
      define-properties: 1.1.4
      es-abstract: 1.20.1

  /obliterator/1.6.1:
    resolution: {integrity: sha512-9WXswnqINnnhOG/5SLimUlzuU1hFJUc8zkwyD59Sd+dPOMf05PmnYG/d6Q7HZ+KmgkZJa1PxRso6QdM3sTNHig==}
    dev: false

  /on-finished/2.4.1:
    resolution: {integrity: sha512-oVlzkg3ENAhCk2zdv7IJwd/QUD4z2RxRwpkcGY8psCVcCYZNq4wYnVWALHM+brtuJjePWiYF/ClmuDr8Ch5+kg==}
    engines: {node: '>= 0.8'}
    dependencies:
      ee-first: 1.1.1

  /once/1.4.0:
    resolution: {integrity: sha512-lNaJgI+2Q5URQBkccEKHTQOPaXdUxnZZElQTZY0MFUAuaEqe1E+Nyvgdz/aIyNi6Z9MzO5dv1H8n58/GELp3+w==}
    dependencies:
      wrappy: 1.0.2

  /one-time/1.0.0:
    resolution: {integrity: sha512-5DXOiRKwuSEcQ/l0kGCF6Q3jcADFv5tSmRaJck/OqkVFcOzutB134KRSfF0xDrL39MNnqxbHBbUUcjZIhTgb2g==}
    dependencies:
      fn.name: 1.1.0
    dev: false

  /onetime/5.1.2:
    resolution: {integrity: sha512-kbpaSSGJTWdAY5KPVeMOKXSrPtr8C8C7wodJbcsd51jRnmD+GZu8Y0VoU6Dm5Z4vWr0Ig/1NKuWRKf7j5aaYSg==}
    engines: {node: '>=6'}
    dependencies:
      mimic-fn: 2.1.0

  /optionator/0.8.3:
    resolution: {integrity: sha512-+IW9pACdk3XWmmTXG8m3upGUJst5XRGzxMRjXzAuJ1XnIFNvfhjjIuYkDvysnPQ7qzqVzLt78BCruntqRhWQbA==}
    engines: {node: '>= 0.8.0'}
    dependencies:
      deep-is: 0.1.4
      fast-levenshtein: 2.0.6
      levn: 0.3.0
      prelude-ls: 1.1.2
      type-check: 0.3.2
      word-wrap: 1.2.3
    dev: true

  /optionator/0.9.1:
    resolution: {integrity: sha512-74RlY5FCnhq4jRxVUPKDaRwrVNXMqsGsiW6AJw4XK8hmtm10wC0ypZBLw5IIp85NZMr91+qd1RvvENwg7jjRFw==}
    engines: {node: '>= 0.8.0'}
    dependencies:
      deep-is: 0.1.4
      fast-levenshtein: 2.0.6
      levn: 0.4.1
      prelude-ls: 1.2.1
      type-check: 0.4.0
      word-wrap: 1.2.3

  /os-homedir/1.0.2:
    resolution: {integrity: sha512-B5JU3cabzk8c67mRRd3ECmROafjYMXbuzlwtqdM8IbS8ktlTix8aFGb2bAGKrSRIlnfKwovGUUr72JUPyOb6kQ==}
    engines: {node: '>=0.10.0'}
    dev: false

  /os-tmpdir/1.0.2:
    resolution: {integrity: sha512-D2FR03Vir7FIu45XBY20mTb+/ZSWB00sjU9jdQXt83gDrI4Ztz5Fs7/yy74g2N5SVQY4xY1qDr4rNddwYRVX0g==}
    engines: {node: '>=0.10.0'}
    dev: false

  /osenv/0.1.5:
    resolution: {integrity: sha512-0CWcCECdMVc2Rw3U5w9ZjqX6ga6ubk1xDVKxtBQPK7wis/0F2r9T6k4ydGYhecl7YUBxBVxhL5oisPsNxAPe2g==}
    dependencies:
      os-homedir: 1.0.2
      os-tmpdir: 1.0.2
    dev: false

  /p-cancelable/1.1.0:
    resolution: {integrity: sha512-s73XxOZ4zpt1edZYZzvhqFa6uvQc1vwUa0K0BdtIZgQMAJj9IbebH+JkgKZc9h+B05PKHLOTl4ajG1BmNrVZlw==}
    engines: {node: '>=6'}
    dev: true

  /p-limit/1.3.0:
    resolution: {integrity: sha512-vvcXsLAJ9Dr5rQOPk7toZQZJApBl2K4J6dANSsEuh6QI41JYcsS/qhTGa9ErIUUgK3WNQoJYvylxvjqmiqEA9Q==}
    engines: {node: '>=4'}
    dependencies:
      p-try: 1.0.0

  /p-limit/2.3.0:
    resolution: {integrity: sha512-//88mFWSJx8lxCzwdAABTJL2MyWB12+eIY7MDL2SqLmAkeKU9qxRvWuSyTjm3FUmpBEMuFfckAIqEaVGUDxb6w==}
    engines: {node: '>=6'}
    dependencies:
      p-try: 2.2.0

  /p-locate/2.0.0:
    resolution: {integrity: sha512-nQja7m7gSKuewoVRen45CtVfODR3crN3goVQ0DDZ9N3yHxgpkuBhZqsaiotSQRrADUrne346peY7kT3TSACykg==}
    engines: {node: '>=4'}
    dependencies:
      p-limit: 1.3.0

  /p-locate/4.1.0:
    resolution: {integrity: sha512-R79ZZ/0wAxKGu3oYMlz8jy/kbhsNrS7SKZ7PxEHBgJ5+F2mtFW2fK2cOtBh1cHYkQsbzFV7I+EoRKe6Yt0oK7A==}
    engines: {node: '>=8'}
    dependencies:
      p-limit: 2.3.0
    dev: true

  /p-reflect/2.1.0:
    resolution: {integrity: sha512-paHV8NUz8zDHu5lhr/ngGWQiW067DK/+IbJ+RfZ4k+s8y4EKyYCz8pGYWjxCg35eHztpJAt+NUgvN4L+GCbPlg==}
    engines: {node: '>=8'}
    dev: false

  /p-settle/4.1.1:
    resolution: {integrity: sha512-6THGh13mt3gypcNMm0ADqVNCcYa3BK6DWsuJWFCuEKP1rpY+OKGp7gaZwVmLspmic01+fsg/fN57MfvDzZ/PuQ==}
    engines: {node: '>=10'}
    dependencies:
      p-limit: 2.3.0
      p-reflect: 2.1.0
    dev: false

  /p-try/1.0.0:
    resolution: {integrity: sha512-U1etNYuMJoIz3ZXSrrySFjsXQTWOx2/jdi86L+2pRvph/qMKL6sbcCYdH23fqsbm8TH2Gn0OybpT4eSFlCVHww==}
    engines: {node: '>=4'}

  /p-try/2.2.0:
    resolution: {integrity: sha512-R4nPAVTAU0B9D35/Gk3uJf/7XYbQcyohSKdvAxIRSNghFl4e71hVoGnBNQz9cWaXxO2I10KTC+3jMdvvoKw6dQ==}
    engines: {node: '>=6'}

  /package-json/6.5.0:
    resolution: {integrity: sha512-k3bdm2n25tkyxcjSKzB5x8kfVxlMdgsbPr0GkZcwHsLpba6cBjqCt1KlcChKEvxHIcTB1FVMuwoijZ26xex5MQ==}
    engines: {node: '>=8'}
    dependencies:
      got: 9.6.0
      registry-auth-token: 4.2.1
      registry-url: 5.1.0
      semver: 6.3.0
    dev: true

  /pako/1.0.11:
    resolution: {integrity: sha512-4hLB8Py4zZce5s4yd9XzopqwVv/yGNhV1Bl8NTmCq1763HeK2+EwVTv+leGeL13Dnh2wfbqowVPXCIO0z4taYw==}
    dev: false

  /parent-module/1.0.1:
    resolution: {integrity: sha512-GQ2EWRpQV8/o+Aw8YqtfZZPfNRWZYkbidE9k5rpl/hC3vtHHBfGm2Ifi6qWV+coDGkrUKZAxE3Lot5kcsRlh+g==}
    engines: {node: '>=6'}
    dependencies:
      callsites: 3.1.0

  /parse-json/5.2.0:
    resolution: {integrity: sha512-ayCKvm/phCGxOkYRSCM82iDwct8/EonSEgCSxWxD7ve6jHggsFl4fZVQBPRNgQoKiuV/odhFrGzQXZwbifC8Rg==}
    engines: {node: '>=8'}
    dependencies:
      '@babel/code-frame': 7.16.7
      error-ex: 1.3.2
      json-parse-even-better-errors: 2.3.1
      lines-and-columns: 1.2.4

  /parse5/6.0.1:
    resolution: {integrity: sha512-Ofn/CTFzRGTTxwpNEs9PP93gXShHcTq255nzRYSKe8AkVpZY7e1fpmTfOyoIvjP5HG7Z2ZM7VS9PPhQGW2pOpw==}
    dev: true

  /parseurl/1.3.3:
    resolution: {integrity: sha512-CiyeOxFT/JZyN5m0z9PfXw4SCBJ6Sygz1Dpl0wqjlhDEGGBP1GnsUVEL0p63hoG1fcj3fHynXi9NYO4nWOL+qQ==}
    engines: {node: '>= 0.8'}

  /path-exists/3.0.0:
    resolution: {integrity: sha512-bpC7GYwiDYQ4wYLe+FA8lhRjhQCMcQGuSgGGqDkg/QerRWw9CmGRT0iSOVRSZJ29NMLZgIzqaljJ63oaL4NIJQ==}
    engines: {node: '>=4'}

  /path-exists/4.0.0:
    resolution: {integrity: sha512-ak9Qy5Q7jYb2Wwcey5Fpvg2KoAc/ZIhLSLOSBmRmygPsGwkVVt0fZa0qrtMz+m6tJTAHfZQ8FnmB4MG4LWy7/w==}
    engines: {node: '>=8'}
    dev: true

  /path-is-absolute/1.0.1:
    resolution: {integrity: sha512-AVbw3UJ2e9bq64vSaS9Am0fje1Pa8pbGqTTsmXfaIiMpnr5DlDhfJOuLj9Sf95ZPVDAUerDfEk88MPmPe7UCQg==}
    engines: {node: '>=0.10.0'}

  /path-key/3.1.1:
    resolution: {integrity: sha512-ojmeN0qd+y0jszEtoY48r0Peq5dwMEkIlCOu6Q5f41lfkswXuKtYrhgoTpLnyIcHm24Uhqx+5Tqm2InSwLhE6Q==}
    engines: {node: '>=8'}

  /path-parse/1.0.7:
    resolution: {integrity: sha512-LDJzPVEEEPR+y48z93A0Ed0yXb8pAByGWo/k5YYdYgpY2/2EsOsksJrq7lOHxryrVOn1ejG6oAp8ahvOIQD8sw==}

  /path-to-regexp/0.1.7:
    resolution: {integrity: sha512-5DFkuoqlv1uYQKxy8omFBeJPQcdoE07Kv2sferDCrAq1ohOU+MSDswDIbnx3YAM60qIOnYa53wBhXW0EbMonrQ==}

  /path-to-regexp/1.8.0:
    resolution: {integrity: sha512-n43JRhlUKUAlibEJhPeir1ncUID16QnEjNpwzNdO3Lm4ywrBpBZ5oLD0I6br9evr1Y9JTqwRtAh7JLoOzAQdVA==}
    dependencies:
      isarray: 0.0.1

  /path-type/4.0.0:
    resolution: {integrity: sha512-gDKb8aZMDeD/tZWs9P6+q0J9Mwkdl6xMV8TjnGP3qJVJ06bdMgkbBlLU8IdfOsIsFz2BW1rNVT3XuNEl8zPAvw==}
    engines: {node: '>=8'}

  /picocolors/1.0.0:
    resolution: {integrity: sha512-1fygroTLlHu66zi26VoTDv8yRgm0Fccecssto+MhsZ0D/DGW2sm8E8AjW7NU5VVTRt5GxbeZ5qBuJr+HyLYkjQ==}

  /picomatch/2.3.1:
    resolution: {integrity: sha512-JU3teHTNjmE2VCGFzuY8EXzCDVwEqB2a8fsIvwaStHhAWJEeVd1o1QD80CU6+ZdEXXSLbSsuLwJjkCBWqRQUVA==}
    engines: {node: '>=8.6'}

  /pirates/4.0.5:
    resolution: {integrity: sha512-8V9+HQPupnaXMA23c5hvl69zXvTwTzyAYasnkb0Tts4XvO4CliqONMOnvlq26rkhLC3nWDFBJf73LU1e1VZLaQ==}
    engines: {node: '>= 6'}
    dev: true

  /pkg-dir/4.2.0:
    resolution: {integrity: sha512-HRDzbaKjC+AOWVXxAU/x54COGeIv9eb+6CkDSQoNTt4XyWoIJvuPsXizxu/Fr23EiekbtZwmh1IcIG/l/a10GQ==}
    engines: {node: '>=8'}
    dependencies:
      find-up: 4.1.0
    dev: true

  /please-upgrade-node/3.2.0:
    resolution: {integrity: sha512-gQR3WpIgNIKwBMVLkpMUeR3e1/E1y42bqDQZfql+kDeXd8COYfM8PQA4X6y7a8u9Ua9FHmsrrmirW2vHs45hWg==}
    dependencies:
      semver-compare: 1.0.0
    dev: true

  /plur/4.0.0:
    resolution: {integrity: sha512-4UGewrYgqDFw9vV6zNV+ADmPAUAfJPKtGvb/VdpQAx25X5f3xXdGdyOEVFwkl8Hl/tl7+xbeHqSEM+D5/TirUg==}
    engines: {node: '>=10'}
    dependencies:
      irregular-plurals: 3.3.0
    dev: true

  /postcss/8.4.14:
    resolution: {integrity: sha512-E398TUmfAYFPBSdzgeieK2Y1+1cpdxJx8yXbK/m57nRhKSmk1GB2tO4lbLBtlkfPQTDKfe4Xqv1ASWPpayPEig==}
    engines: {node: ^10 || ^12 || >=14}
    dependencies:
      nanoid: 3.3.4
      picocolors: 1.0.0
      source-map-js: 1.0.2
    dev: true

  /postcss/8.4.5:
    resolution: {integrity: sha512-jBDboWM8qpaqwkMwItqTQTiFikhs/67OYVvblFFTM7MrZjt6yMKd6r2kgXizEbTTljacm4NldIlZnhbjr84QYg==}
    engines: {node: ^10 || ^12 || >=14}
    dependencies:
      nanoid: 3.3.4
      picocolors: 1.0.0
      source-map-js: 1.0.2
    dev: false

  /prebuild-install/7.1.0:
    resolution: {integrity: sha512-CNcMgI1xBypOyGqjp3wOc8AAo1nMhZS3Cwd3iHIxOdAUbb+YxdNuM4Z5iIrZ8RLvOsf3F3bl7b7xGq6DjQoNYA==}
    engines: {node: '>=10'}
    hasBin: true
    dependencies:
      detect-libc: 2.0.1
      expand-template: 2.0.3
      github-from-package: 0.0.0
      minimist: 1.2.6
      mkdirp-classic: 0.5.3
      napi-build-utils: 1.0.2
      node-abi: 3.22.0
      npmlog: 4.1.2
      pump: 3.0.0
      rc: 1.2.8
      simple-get: 4.0.1
      tar-fs: 2.1.1
      tunnel-agent: 0.6.0
    dev: true

  /prelude-ls/1.1.2:
    resolution: {integrity: sha512-ESF23V4SKG6lVSGZgYNpbsiaAkdab6ZgOxe52p7+Kid3W3u3bxR4Vfd/o21dmN7jSt0IwgZ4v5MUd26FEtXE9w==}
    engines: {node: '>= 0.8.0'}
    dev: true

  /prelude-ls/1.2.1:
    resolution: {integrity: sha512-vkcDPrRZo1QZLbn5RLGPpg/WmIQ65qoWWhcGKf/b5eplkkarX0m9z8ppCat4mlOqUsWpyNuYgO3VRyrYHSzX5g==}
    engines: {node: '>= 0.8.0'}

  /prepend-http/2.0.0:
    resolution: {integrity: sha512-ravE6m9Atw9Z/jjttRUZ+clIXogdghyZAuWJ3qEzjT+jI/dL1ifAqhZeC5VHzQp1MSt1+jxKkFNemj/iO7tVUA==}
    engines: {node: '>=4'}
    dev: true

  /prettier/2.3.2:
    resolution: {integrity: sha512-lnJzDfJ66zkMy58OL5/NY5zp70S7Nz6KqcKkXYzn2tMVrNxvbqaBpg7H3qHaLxCJ5lNMsGuM8+ohS7cZrthdLQ==}
    engines: {node: '>=10.13.0'}
    hasBin: true
    dev: true

  /pretty-format/27.5.1:
    resolution: {integrity: sha512-Qb1gy5OrP5+zDf2Bvnzdl3jsTf1qXVMazbvCoKhtKqVs4/YK4ozX4gKQJJVyNe+cajNPn0KoC0MC3FUmaHWEmQ==}
    engines: {node: ^10.13.0 || ^12.13.0 || ^14.15.0 || >=15.0.0}
    dependencies:
      ansi-regex: 5.0.1
      ansi-styles: 5.2.0
      react-is: 17.0.2
    dev: true

  /process-nextick-args/2.0.1:
    resolution: {integrity: sha512-3ouUOpQhtgrbOa17J7+uxOTpITYWaGP7/AhoR3+A+/1e9skrzelGi/dXzEYyvbxubEF6Wn2ypscTKiKJFFn1ag==}

  /process/0.11.10:
    resolution: {integrity: sha512-cdGef/drWFoydD1JsMzuFf8100nZl+GT+yacc2bEced5f9Rjk4z+WtFUTBu9PhOi9j/jfmBPu0mMEY4wIdAF8A==}
    engines: {node: '>= 0.6.0'}
    dev: false

  /prompts/2.4.2:
    resolution: {integrity: sha512-NxNv/kLguCA7p3jE8oL2aEBsrJWgAakBpgmgK6lpPWV+WuOmY6r2/zbAVnP+T8bQlA0nzHXSJSJW0Hq7ylaD2Q==}
    engines: {node: '>= 6'}
    dependencies:
      kleur: 3.0.3
      sisteransi: 1.0.5
    dev: true

  /prop-types/15.8.1:
    resolution: {integrity: sha512-oj87CgZICdulUohogVAR7AjlC0327U4el4L6eAvOqCeudMDVU0NThNaV+b9Df4dXgSP1gXMTnPdhfe/2qDH5cg==}
    dependencies:
      loose-envify: 1.4.0
      object-assign: 4.1.1
      react-is: 16.13.1

  /proxy-addr/2.0.7:
    resolution: {integrity: sha512-llQsMLSUDUPT44jdrU/O37qlnifitDP+ZwrmmZcoSKyLKvtZxpyV0n2/bD/N4tBAAZ/gJEdZU7KMraoK1+XYAg==}
    engines: {node: '>= 0.10'}
    dependencies:
      forwarded: 0.2.0
      ipaddr.js: 1.9.1

  /psl/1.8.0:
    resolution: {integrity: sha512-RIdOzyoavK+hA18OGGWDqUTsCLhtA7IcZ/6NCs4fFJaHBDab+pDDmDIByWFRQJq2Cd7r1OoQxBGKOaztq+hjIQ==}

  /pstree.remy/1.1.8:
    resolution: {integrity: sha512-77DZwxQmxKnu3aR542U+X8FypNzbfJ+C5XQDk3uWjWxn6151aIMGthWYRXTqT1E5oJvg+ljaa2OJi+VfvCOQ8w==}
    dev: true

  /pump/3.0.0:
    resolution: {integrity: sha512-LwZy+p3SFs1Pytd/jYct4wpv49HiYCqd9Rlc5ZVdk0V+8Yzv6jR5Blk3TRmPL1ft69TxP0IMZGJ+WPFU2BFhww==}
    dependencies:
      end-of-stream: 1.4.4
      once: 1.4.0
    dev: true

  /punycode/1.3.2:
    resolution: {integrity: sha512-RofWgt/7fL5wP1Y7fxE7/EmTLzQVnB0ycyibJ0OOHIlJqTNzglYFxVwETOcIoJqJmpDXJ9xImDv+Fq34F/d4Dw==}
    dev: true

  /punycode/2.1.1:
    resolution: {integrity: sha512-XRsRjdf+j5ml+y/6GKHPZbrF/8p2Yga0JPtdqTIY2Xe5ohJPD9saDJJLPvp9+NSBprVvevdXZybnj2cv8OEd0A==}
    engines: {node: '>=6'}

  /pupa/2.1.1:
    resolution: {integrity: sha512-l1jNAspIBSFqbT+y+5FosojNpVpF94nlI+wDUpqP9enwOTfHx9f0gh5nB96vl+6yTpsJsypeNrwfzPrKuHB41A==}
    engines: {node: '>=8'}
    dependencies:
      escape-goat: 2.1.1
    dev: true

  /pure-rand/5.0.1:
    resolution: {integrity: sha512-ksWccjmXOHU2gJBnH0cK1lSYdvSZ0zLoCMSz/nTGh6hDvCSgcRxDyIcOBD6KNxFz3xhMPm/T267Tbe2JRymKEQ==}
    dev: true

  /qs/6.10.3:
    resolution: {integrity: sha512-wr7M2E0OFRfIfJZjKGieI8lBKb7fRCH4Fv5KNPEs7gJ8jadvotdsS08PzOKR7opXhZ/Xkjtt3WF9g38drmyRqQ==}
    engines: {node: '>=0.6'}
    dependencies:
      side-channel: 1.0.4

  /query-ast/1.0.4:
    resolution: {integrity: sha512-KFJFSvODCBjIH5HbHvITj9EEZKYUU6VX0T5CuB1ayvjUoUaZkKMi6eeby5Tf8DMukyZHlJQOE1+f3vevKUe6eg==}
    dependencies:
      invariant: 2.2.4
    dev: true

  /querystring/0.2.0:
    resolution: {integrity: sha1-sgmEkgO7Jd+CDadW50cAWHhSFiA=}
    engines: {node: '>=0.4.x'}
    deprecated: The querystring API is considered Legacy. new code should use the URLSearchParams API instead.
    dev: true

  /queue-microtask/1.2.3:
    resolution: {integrity: sha512-NuaNSa6flKT5JaSYQzJok04JzTL1CA6aGhv5rfLW3PgqA+M2ChpZQnAC8h8i4ZFkBS8X5RqkDBHA7r4hej3K9A==}

  /quick-lru/4.0.1:
    resolution: {integrity: sha512-ARhCpm70fzdcvNQfPoy49IaanKkTlRWF2JMzqhcJbhSFRZv7nPTvZJdcY7301IPmvW+/p0RgIWnQDLJxifsQ7g==}
    engines: {node: '>=8'}
    dev: true

  /ramda/0.27.2:
    resolution: {integrity: sha512-SbiLPU40JuJniHexQSAgad32hfwd+DRUdwF2PlVuI5RZD0/vahUco7R8vD86J/tcEKKF9vZrUVwgtmGCqlCKyA==}
    dev: false

  /range-parser/1.2.1:
    resolution: {integrity: sha512-Hrgsx+orqoygnmhFbKaHE6c296J+HTAQXoxEF6gNupROmmGJRoyzfG3ccAveqCBrwr/2yxQ5BVd/GTl5agOwSg==}
    engines: {node: '>= 0.6'}

  /raw-body/2.5.1:
    resolution: {integrity: sha512-qqJBtEyVgS0ZmPGdCFPWJ3FreoqvG4MVQln/kCgF7Olq95IbOp0/BWyMwbdtn4VTvkM8Y7khCQ2Xgk/tcrCXig==}
    engines: {node: '>= 0.8'}
    dependencies:
      bytes: 3.1.2
      http-errors: 2.0.0
      iconv-lite: 0.4.24
      unpipe: 1.0.0

  /rc/1.2.8:
    resolution: {integrity: sha512-y3bGgqKj3QBdxLbLkomlohkvsA8gdAiUQlSBJnBhfn+BPxg4bc62d8TcBW15wavDfgexCgccckhcZvywyQYPOw==}
    hasBin: true
    dependencies:
      deep-extend: 0.6.0
      ini: 1.3.8
      minimist: 1.2.6
      strip-json-comments: 2.0.1
    dev: true

  /react-clientside-effect/1.2.6_react@17.0.2:
    resolution: {integrity: sha512-XGGGRQAKY+q25Lz9a/4EPqom7WRjz3z9R2k4jhVKA/puQFH/5Nt27vFZYql4m4NVNdUvX8PS3O7r/Zzm7cjUlg==}
    peerDependencies:
      react: ^15.3.0 || ^16.0.0 || ^17.0.0 || ^18.0.0
    dependencies:
      '@babel/runtime': 7.18.3
      react: 17.0.2
    dev: true

  /react-dom/17.0.2_react@17.0.2:
    resolution: {integrity: sha512-s4h96KtLDUQlsENhMn1ar8t2bEa+q/YAtj8pPPdIjPDGBDIVNsrD9aXNWqspUe6AzKCIG0C1HZZLqLV7qpOBGA==}
    peerDependencies:
      react: 17.0.2
    dependencies:
      loose-envify: 1.4.0
      object-assign: 4.1.1
      react: 17.0.2
      scheduler: 0.20.2
    dev: false

  /react-draggable/4.4.5_react-dom@17.0.2+react@17.0.2:
    resolution: {integrity: sha512-OMHzJdyJbYTZo4uQE393fHcqqPYsEtkjfMgvCHr6rejT+Ezn4OZbNyGH50vv+SunC1RMvwOTSWkEODQLzw1M9g==}
    peerDependencies:
      react: '>= 16.3.0'
      react-dom: '>= 16.3.0'
    dependencies:
      clsx: 1.1.1
      prop-types: 15.8.1
      react: 17.0.2
      react-dom: 17.0.2_react@17.0.2
    dev: true

  /react-focus-lock/2.8.1_b08e3c15324cbe90a6ff8fcd416c932c:
    resolution: {integrity: sha512-4kb9I7JIiBm0EJ+CsIBQ+T1t5qtmwPRbFGYFQ0t2q2qIpbFbYTHDjnjJVFB7oMBtXityEOQehblJPjqSIf3Amg==}
    peerDependencies:
      react: ^16.8.0 || ^17.0.0 || ^18.0.0
    dependencies:
      '@babel/runtime': 7.18.3
      focus-lock: 0.10.2
      prop-types: 15.8.1
      react: 17.0.2
      react-clientside-effect: 1.2.6_react@17.0.2
      use-callback-ref: 1.3.0_b08e3c15324cbe90a6ff8fcd416c932c
      use-sidecar: 1.1.2_b08e3c15324cbe90a6ff8fcd416c932c
    transitivePeerDependencies:
      - '@types/react'
    dev: true

  /react-i18next/11.16.9_a21aa3e9109a2e54c8103a290f02d115:
    resolution: {integrity: sha512-euXxWvcEAvsY7ZVkwx9ztCq4butqtsGHEkpkuo0RMj8Ru09IF9o2KxCyN+zyv51Nr0aBh/elaTIiR6fMb8YfVg==}
    peerDependencies:
      i18next: '>= 19.0.0'
      react: '>= 16.8.0'
      react-dom: '*'
      react-native: '*'
    peerDependenciesMeta:
      react-dom:
        optional: true
      react-native:
        optional: true
    dependencies:
      '@babel/runtime': 7.18.3
      html-escaper: 2.0.2
      html-parse-stringify: 3.0.1
      i18next: 21.8.7
      react: 17.0.2
      react-dom: 17.0.2_react@17.0.2
    dev: false

  /react-is/16.13.1:
    resolution: {integrity: sha512-24e6ynE2H+OKt4kqsOvNd8kBpV65zoxbA4BVsEOB3ARVWQki/DHzaUoC5KuON/BiccDaCCTZBuOcfZs70kR8bQ==}

  /react-is/17.0.2:
    resolution: {integrity: sha512-w2GsyukL62IJnlaff/nRegPQR94C/XXamvMWmSHRJ4y7Ts/4ocGRmTHvOs8PSE6pB3dWOrD/nueuU5sduBsQ4w==}
    dev: true

  /react-keyed-flatten-children/1.3.0_react@17.0.2:
    resolution: {integrity: sha512-qB7A6n+NHU0x88qTZGAJw6dsqwI941jcRPBB640c/CyWqjPQQ+YUmXOuzPziuHb7iqplM3xksWAbGYwkQT0tXA==}
    peerDependencies:
      react: '>=15.0.0'
    dependencies:
      react: 17.0.2
      react-is: 16.13.1
    dev: true

  /react-resizable/1.11.1_react-dom@17.0.2+react@17.0.2:
    resolution: {integrity: sha512-S70gbLaAYqjuAd49utRHibtHLrHXInh7GuOR+6OO6RO6uleQfuBnWmZjRABfqNEx3C3Z6VPLg0/0uOYFrkfu9Q==}
    peerDependencies:
      react: 0.14.x || 15.x || 16.x || 17.x
      react-dom: 0.14.x || 15.x || 16.x || 17.x
    dependencies:
      prop-types: 15.8.1
      react: 17.0.2
      react-dom: 17.0.2_react@17.0.2
      react-draggable: 4.4.5_react-dom@17.0.2+react@17.0.2
    dev: true

  /react-transition-group/4.4.2_react-dom@17.0.2+react@17.0.2:
    resolution: {integrity: sha512-/RNYfRAMlZwDSr6z4zNKV6xu53/e2BuaBbGhbyYIXTrmgu/bGHzmqOs7mJSJBHy9Ud+ApHx3QjrkKSp1pxvlFg==}
    peerDependencies:
      react: '>=16.6.0'
      react-dom: '>=16.6.0'
    dependencies:
      '@babel/runtime': 7.18.3
      dom-helpers: 5.2.1
      loose-envify: 1.4.0
      prop-types: 15.8.1
      react: 17.0.2
      react-dom: 17.0.2_react@17.0.2
    dev: true

  /react-virtual/2.10.4_react@17.0.2:
    resolution: {integrity: sha512-Ir6+oPQZTVHfa6+JL9M7cvMILstFZH/H3jqeYeKI4MSUX+rIruVwFC6nGVXw9wqAw8L0Kg2KvfXxI85OvYQdpQ==}
    peerDependencies:
      react: ^16.6.3 || ^17.0.0
    dependencies:
      '@reach/observe-rect': 1.2.0
      react: 17.0.2
    dev: true

  /react/17.0.2:
    resolution: {integrity: sha512-gnhPt75i/dq/z3/6q/0asP78D0u592D5L1pd7M8P+dck6Fu/jJeL6iVVK23fptSUZj8Vjf++7wXA8UNclGQcbA==}
    engines: {node: '>=0.10.0'}
    dependencies:
      loose-envify: 1.4.0
      object-assign: 4.1.1
    dev: false

  /read-package-json/2.1.2:
    resolution: {integrity: sha512-D1KmuLQr6ZSJS0tW8hf3WGpRlwszJOXZ3E8Yd/DNRaM5d+1wVRZdHlpGBLAuovjr28LbWvjpWkBHMxpRGGjzNA==}
    dependencies:
      glob: 7.2.3
      json-parse-even-better-errors: 2.3.1
      normalize-package-data: 2.5.0
      npm-normalize-package-bin: 1.0.1
    dev: false

  /read-package-tree/5.1.6:
    resolution: {integrity: sha512-FCX1aT3GWyY658wzDICef4p+n0dB+ENRct8E/Qyvppj6xVpOYerBHfUu7OP5Rt1/393Tdglguf5ju5DEX4wZNg==}
    deprecated: The functionality that this package provided is now in @npmcli/arborist
    dependencies:
      debuglog: 1.0.1
      dezalgo: 1.0.4
      once: 1.4.0
      read-package-json: 2.1.2
      readdir-scoped-modules: 1.1.0
    dev: false

  /read-pkg-up/7.0.1:
    resolution: {integrity: sha512-zK0TB7Xd6JpCLmlLmufqykGE+/TlOePD6qKClNW7hHDKFh/J7/7gCWGR7joEQEW1bKq3a3yUZSObOoWLFQ4ohg==}
    engines: {node: '>=8'}
    dependencies:
      find-up: 4.1.0
      read-pkg: 5.2.0
      type-fest: 0.8.1
    dev: true

  /read-pkg/5.2.0:
    resolution: {integrity: sha512-Ug69mNOpfvKDAc2Q8DRpMjjzdtrnv9HcSMX+4VsZxD1aZ6ZzrIE7rlzXBtWTyhULSMKg076AW6WR5iZpD0JiOg==}
    engines: {node: '>=8'}
    dependencies:
      '@types/normalize-package-data': 2.4.1
      normalize-package-data: 2.5.0
      parse-json: 5.2.0
      type-fest: 0.6.0
    dev: true

  /read-yaml-file/2.1.0:
    resolution: {integrity: sha512-UkRNRIwnhG+y7hpqnycCL/xbTk7+ia9VuVTC0S+zVbwd65DI9eUpRMfsWIGrCWxTU/mi+JW8cHQCrv+zfCbEPQ==}
    engines: {node: '>=10.13'}
    dependencies:
      js-yaml: 4.1.0
      strip-bom: 4.0.0
    dev: false

  /readable-stream/2.3.7:
    resolution: {integrity: sha512-Ebho8K4jIbHAxnuxi7o42OrZgF/ZTNcsZj6nRKyUmkhLFq8CHItp/fy6hQZuZmP/n3yZ9VBUbp4zz/mX8hmYPw==}
    dependencies:
      core-util-is: 1.0.3
      inherits: 2.0.4
      isarray: 1.0.0
      process-nextick-args: 2.0.1
      safe-buffer: 5.1.2
      string_decoder: 1.1.1
      util-deprecate: 1.0.2

  /readable-stream/3.6.0:
    resolution: {integrity: sha512-BViHy7LKeTz4oNnkcLJ+lVSL6vpiFeX6/d3oSH8zCW7UxP2onchk+vTGB143xuFjHS3deTgkKoXXymXqymiIdA==}
    engines: {node: '>= 6'}
    dependencies:
      inherits: 2.0.4
      string_decoder: 1.3.0
      util-deprecate: 1.0.2

  /readdir-scoped-modules/1.1.0:
    resolution: {integrity: sha512-asaikDeqAQg7JifRsZn1NJZXo9E+VwlyCfbkZhwyISinqk5zNS6266HS5kah6P0SaQKGF6SkNnZVHUzHFYxYDw==}
    dependencies:
      debuglog: 1.0.1
      dezalgo: 1.0.4
      graceful-fs: 4.2.10
      once: 1.4.0
    dev: false

  /readdirp/3.5.0:
    resolution: {integrity: sha512-cMhu7c/8rdhkHXWsY+osBhfSy0JikwpHK/5+imo+LpeasTF8ouErHrlYkwT0++njiyuDvc7OFY5T3ukvZ8qmFQ==}
    engines: {node: '>=8.10.0'}
    dependencies:
      picomatch: 2.3.1
    dev: true

  /readdirp/3.6.0:
    resolution: {integrity: sha512-hOS089on8RduqdbhvQ5Z37A0ESjsqz6qnRcffsMU3495FuTdqSm+7bhJ29JvIOsBDEEnan5DPu9t3To9VRlMzA==}
    engines: {node: '>=8.10.0'}
    dependencies:
      picomatch: 2.3.1
    dev: true

  /redent/3.0.0:
    resolution: {integrity: sha512-6tDA8g98We0zd0GvVeMT9arEOnTw9qM03L9cJXaCjrip1OO764RDBLBfrB4cwzNGDj5OA5ioymC9GkizgWJDUg==}
    engines: {node: '>=8'}
    dependencies:
      indent-string: 4.0.0
      strip-indent: 3.0.0
    dev: true

  /regenerate-unicode-properties/10.0.1:
    resolution: {integrity: sha512-vn5DU6yg6h8hP/2OkQo3K7uVILvY4iu0oI4t3HFa81UPkhGJwkRwM10JEc3upjdhHjs/k8GJY1sRBhk5sr69Bw==}
    engines: {node: '>=4'}
    dependencies:
      regenerate: 1.4.2
    dev: true

  /regenerate/1.4.2:
    resolution: {integrity: sha512-zrceR/XhGYU/d/opr2EKO7aRHUeiBI8qjtfHqADTwZd6Szfy16la6kqD0MIUs5z5hx6AaKa+PixpPrR289+I0A==}
    dev: true

  /regenerator-runtime/0.13.9:
    resolution: {integrity: sha512-p3VT+cOEgxFsRRA9X4lkI1E+k2/CtnKtU4gcxyaCUreilL/vqI6CdZ3wxVUx3UOUg+gnUOQQcRI7BmSI656MYA==}

  /regenerator-transform/0.15.0:
    resolution: {integrity: sha512-LsrGtPmbYg19bcPHwdtmXwbW+TqNvtY4riE3P83foeHRroMbH6/2ddFBfab3t7kbzc7v7p4wbkIecHImqt0QNg==}
    dependencies:
      '@babel/runtime': 7.18.3
    dev: true

  /regexp-tree/0.1.24:
    resolution: {integrity: sha512-s2aEVuLhvnVJW6s/iPgEGK6R+/xngd2jNQ+xy4bXNDKxZKJH6jpPHY6kVeVv1IeLCHgswRj+Kl3ELaDjG6V1iw==}
    hasBin: true

  /regexp.prototype.flags/1.4.3:
    resolution: {integrity: sha512-fjggEOO3slI6Wvgjwflkc4NFRCTZAu5CnNfBd5qOMYhWdn67nJBBu34/TkD++eeFmd8C9r9jfXJ27+nSiRkSUA==}
    engines: {node: '>= 0.4'}
    dependencies:
      call-bind: 1.0.2
      define-properties: 1.1.4
      functions-have-names: 1.2.3

  /regexpp/3.2.0:
    resolution: {integrity: sha512-pq2bWo9mVD43nbts2wGv17XLiNLya+GklZ8kaDLV2Z08gDCsGpnKn9BFMepvWuHCbyVvY7J5o5+BVvoQbmlJLg==}
    engines: {node: '>=8'}

  /regexpu-core/5.0.1:
    resolution: {integrity: sha512-CriEZlrKK9VJw/xQGJpQM5rY88BtuL8DM+AEwvcThHilbxiTAy8vq4iJnd2tqq8wLmjbGZzP7ZcKFjbGkmEFrw==}
    engines: {node: '>=4'}
    dependencies:
      regenerate: 1.4.2
      regenerate-unicode-properties: 10.0.1
      regjsgen: 0.6.0
      regjsparser: 0.8.4
      unicode-match-property-ecmascript: 2.0.0
      unicode-match-property-value-ecmascript: 2.0.0
    dev: true

  /registry-auth-token/4.2.1:
    resolution: {integrity: sha512-6gkSb4U6aWJB4SF2ZvLb76yCBjcvufXBqvvEx1HbmKPkutswjW1xNVRY0+daljIYRbogN7O0etYSlbiaEQyMyw==}
    engines: {node: '>=6.0.0'}
    dependencies:
      rc: 1.2.8
    dev: true

  /registry-url/5.1.0:
    resolution: {integrity: sha512-8acYXXTI0AkQv6RAOjE3vOaIXZkT9wo4LOFbBKYQEEnnMNBpKqdUrI6S4NT0KPIo/WVvJ5tE/X5LF/TQUf0ekw==}
    engines: {node: '>=8'}
    dependencies:
      rc: 1.2.8
    dev: true

  /regjsgen/0.6.0:
    resolution: {integrity: sha512-ozE883Uigtqj3bx7OhL1KNbCzGyW2NQZPl6Hs09WTvCuZD5sTI4JY58bkbQWa/Y9hxIsvJ3M8Nbf7j54IqeZbA==}
    dev: true

  /regjsparser/0.8.4:
    resolution: {integrity: sha512-J3LABycON/VNEu3abOviqGHuB/LOtOQj8SKmfP9anY5GfAVw/SPjwzSjxGjbZXIxbGfqTHtJw58C2Li/WkStmA==}
    hasBin: true
    dependencies:
      jsesc: 0.5.0
    dev: true

  /require-directory/2.1.1:
    resolution: {integrity: sha1-jGStX9MNqxyXbiNE/+f3kqam30I=}
    engines: {node: '>=0.10.0'}
    dev: true

  /require-from-string/2.0.2:
    resolution: {integrity: sha512-Xf0nWe6RseziFMu+Ap9biiUbmplq6S9/p+7w7YXP/JBHhrUDDUhwa+vANyubuqfZWTveU//DYVGsDG7RKL/vEw==}
    engines: {node: '>=0.10.0'}
    dev: true

  /require-package-name/2.0.1:
    resolution: {integrity: sha1-wR6XJ2tluOKSP3Xav1+y7ww4Qbk=}
    dev: true

  /resolve-cwd/3.0.0:
    resolution: {integrity: sha512-OrZaX2Mb+rJCpH/6CpSqt9xFVpN++x01XnN2ie9g6P5/3xelLAkXWVADpdz1IHD/KFfEXyE6V0U01OQ3UO2rEg==}
    engines: {node: '>=8'}
    dependencies:
      resolve-from: 5.0.0
    dev: true

  /resolve-from/4.0.0:
    resolution: {integrity: sha512-pb/MYmXstAkysRFx8piNI1tGFNQIFA3vkE3Gq4EuA1dF6gHp/+vgZqsCGJapvy8N3Q+4o7FwvquPJcnZ7RYy4g==}
    engines: {node: '>=4'}

  /resolve-from/5.0.0:
    resolution: {integrity: sha512-qYg9KP24dD5qka9J47d0aVky0N+b4fTU89LN9iDnjB5waksiC49rvMB0PrUJQGoTmH50XPiqOvAjDfaijGxYZw==}
    engines: {node: '>=8'}
    dev: true

  /resolve.exports/1.1.0:
    resolution: {integrity: sha512-J1l+Zxxp4XK3LUDZ9m60LRJF/mAe4z6a4xyabPHk7pvK5t35dACV32iIjJDFeWZFfZlO29w6SZ67knR0tHzJtQ==}
    engines: {node: '>=10'}
    dev: true

  /resolve/1.17.0:
    resolution: {integrity: sha512-ic+7JYiV8Vi2yzQGFWOkiZD5Z9z7O2Zhm9XMaTxdJExKasieFCr+yXZ/WmXsckHiKl12ar0y6XiXDx3m4RHn1w==}
    dependencies:
      path-parse: 1.0.7

  /resolve/1.19.0:
    resolution: {integrity: sha512-rArEXAgsBG4UgRGcynxWIWKFvh/XZCcS8UJdHhwy91zwAvCZIbcs+vAbflgBnNjYMs/i/i+/Ux6IZhML1yPvxg==}
    dependencies:
      is-core-module: 2.9.0
      path-parse: 1.0.7

  /resolve/1.22.0:
    resolution: {integrity: sha512-Hhtrw0nLeSrFQ7phPp4OOcVjLPIeMnRlr5mcnVuMe7M/7eBn98A3hmFRLoFo3DLZkivSYwhRUJTyPyWAk56WLw==}
    hasBin: true
    dependencies:
      is-core-module: 2.9.0
      path-parse: 1.0.7
      supports-preserve-symlinks-flag: 1.0.0

  /resolve/2.0.0-next.3:
    resolution: {integrity: sha512-W8LucSynKUIDu9ylraa7ueVZ7hc0uAgJBxVsQSKOXOyle8a93qXhcz+XAXZ8bIq2d6i4Ehddn6Evt+0/UwKk6Q==}
    dependencies:
      is-core-module: 2.9.0
      path-parse: 1.0.7

  /responselike/1.0.2:
    resolution: {integrity: sha1-kYcg7ztjHFZCvgaPFa3lpG9Loec=}
    dependencies:
      lowercase-keys: 1.0.1
    dev: true

  /restore-cursor/3.1.0:
    resolution: {integrity: sha512-l+sSefzHpj5qimhFSE5a8nufZYAM3sBSVMAPtYkmC+4EH2anSGaEMXSD0izRQbu9nfyQ9y5JrVmp7E8oZrUjvA==}
    engines: {node: '>=8'}
    dependencies:
      onetime: 5.1.2
      signal-exit: 3.0.7
    dev: false

  /reusify/1.0.4:
    resolution: {integrity: sha512-U9nH88a3fc/ekCF1l0/UP1IosiuIjyTh7hBvXVMHYgVcfGvt897Xguj2UOLDeI5BG2m7/uwyaLVT6fbtCwTyzw==}
    engines: {iojs: '>=1.0.0', node: '>=0.10.0'}

  /rimraf/3.0.2:
    resolution: {integrity: sha512-JZkJMZkAGFFPP2YqXZXPbMlMBgsxzE8ILs4lMIX/2o0L9UBw9O/Y3o6wFw/i9YLapcUJWwqbi3kdxIPdC62TIA==}
    hasBin: true
    dependencies:
      glob: 7.2.3

  /run-async/2.4.1:
    resolution: {integrity: sha512-tvVnVv01b8c1RrA6Ep7JkStj85Guv/YrMcwqYQnwjsAS2cTmmPGBBjAjpCW7RrSodNSoE2/qg9O4bceNvUuDgQ==}
    engines: {node: '>=0.12.0'}
    dev: false

  /run-parallel/1.2.0:
    resolution: {integrity: sha512-5l4VyZR86LZ/lDxZTR6jqL8AFE2S0IFLMP26AbjsLVADxHdhB/c0GUsH+y39UfCi3dzz8OlQuPmnaJOMoDHQBA==}
    dependencies:
      queue-microtask: 1.2.3

  /rxjs/6.6.7:
    resolution: {integrity: sha512-hTdwr+7yYNIT5n4AMYp85KA6yw2Va0FLa3Rguvbpa4W3I5xynaBZo41cM3XM+4Q6fRMj3sBYIR1VAmZMXYJvRQ==}
    engines: {npm: '>=2.0.0'}
    dependencies:
      tslib: 1.14.1

  /safe-buffer/5.1.2:
    resolution: {integrity: sha512-Gd2UZBJDkXlY7GbJxfsE8/nvKkUEU1G38c1siN6QP6a9PT9MmHB8GnpscSmMJSoF8LOIrt8ud/wPtojys4G6+g==}

  /safe-buffer/5.2.1:
    resolution: {integrity: sha512-rp3So07KcdmmKbGvgaNxQSJr7bGVSVk5S9Eq1F+ppbRo70+YeaDxkw5Dd8NPN+GD6bjnYm2VuPuCXmpuYvmCXQ==}

  /safe-regex/2.1.1:
    resolution: {integrity: sha512-rx+x8AMzKb5Q5lQ95Zoi6ZbJqwCLkqi3XuJXp5P3rT8OEc6sZCJG5AE5dU3lsgRr/F4Bs31jSlVN+j5KrsGu9A==}
    dependencies:
      regexp-tree: 0.1.24

  /safe-stable-stringify/2.3.1:
    resolution: {integrity: sha512-kYBSfT+troD9cDA85VDnHZ1rpHC50O0g1e6WlGHVCz/g+JS+9WKLj+XwFYyR8UbrZN8ll9HUpDAAddY58MGisg==}
    engines: {node: '>=10'}
    dev: false

  /safer-buffer/2.1.2:
    resolution: {integrity: sha512-YZo3K82SD7Riyi0E1EQPojLz7kpepnSQI9IyPbHHg1XXXevb5dJI7tpyN2ADxGcQbHG7vcyRHk0cbwqcQriUtg==}

  /sass/1.52.1:
    resolution: {integrity: sha512-fSzYTbr7z8oQnVJ3Acp9hV80dM1fkMN7mSD/25mpcct9F7FPBMOI8krEYALgU1aZoqGhQNhTPsuSmxjnIvAm4Q==}
    engines: {node: '>=12.0.0'}
    hasBin: true
    dependencies:
      chokidar: 3.5.3
      immutable: 4.1.0
      source-map-js: 1.0.2
    dev: true

  /sax/1.2.1:
    resolution: {integrity: sha1-e45lYZCyKOgaZq6nSEgNgozS03o=}
    dev: true

  /sax/1.2.4:
    resolution: {integrity: sha512-NqVDv9TpANUjFm0N8uM5GxL36UgKi9/atZw+x7YFnQ8ckwFGKrl4xX4yWtrey3UJm5nP1kUbnYgLopqWNSRhWw==}
    dev: false

  /saxes/5.0.1:
    resolution: {integrity: sha512-5LBh1Tls8c9xgGjw3QrMwETmTMVk0oFgvrFSvWx62llR2hcEInrKNZ2GZCCuuy2lvWrdl5jhbpeqc5hRYKFOcw==}
    engines: {node: '>=10'}
    dependencies:
      xmlchars: 2.2.0
    dev: true

  /scheduler/0.20.2:
    resolution: {integrity: sha512-2eWfGgAqqWFGqtdMmcL5zCMK1U8KlXv8SQFGglL3CEtd0aDVDWgeF/YoCmvln55m5zSk3J/20hTaSBeSObsQDQ==}
    dependencies:
      loose-envify: 1.4.0
      object-assign: 4.1.1
    dev: false

  /scss-parser/1.0.5:
    resolution: {integrity: sha512-RZOtvCmCnwkDo7kdcYBi807Y5EoTIxJ34AgEgJNDmOH1jl0/xG0FyYZFbH6Ga3Iwu7q8LSdxJ4C5UkzNXjQxKQ==}
    engines: {node: '>=6.0.0'}
    dependencies:
      invariant: 2.2.4
    dev: true

  /semver-compare/1.0.0:
    resolution: {integrity: sha1-De4hahyUGrN+nvsXiPavxf9VN/w=}
    dev: true

  /semver-diff/3.1.1:
    resolution: {integrity: sha512-GX0Ix/CJcHyB8c4ykpHGIAvLyOwOobtM/8d+TQkAd81/bEjgPHrfba41Vpesr7jX/t8Uh+R3EX9eAS5be+jQYg==}
    engines: {node: '>=8'}
    dependencies:
      semver: 6.3.0
    dev: true

  /semver/5.7.1:
    resolution: {integrity: sha512-sauaDf/PZdVgrLTNYHRtpXa1iRiKcaebiKQ1BJdpQlWH2lCvexQdX55snPFyK7QzpudqbCI0qXFfOasHdyNDGQ==}
    hasBin: true

  /semver/6.3.0:
    resolution: {integrity: sha512-b39TBaTSfV6yBrapU89p5fKekE2m/NwnDocOVruQFS1/veMgdzuPcnOM34M6CwxW8jH/lxEa5rBoDeUwu5HHTw==}
    hasBin: true

  /semver/7.0.0:
    resolution: {integrity: sha512-+GB6zVA9LWh6zovYQLALHwv5rb2PHGlJi3lfiqIHxR0uuwCgefcOJc59v9fv1w8GbStwxuuqqAjI9NMAOOgq1A==}
    hasBin: true
    dev: true

  /semver/7.3.7:
    resolution: {integrity: sha512-QlYTucUYOews+WeEujDoEGziz4K6c47V/Bd+LjSSYcA94p+DmINdf7ncaUinThfvZyu13lN9OY1XDxt8C0Tw0g==}
    engines: {node: '>=10'}
    hasBin: true
    dependencies:
      lru-cache: 6.0.0

  /send/0.18.0:
    resolution: {integrity: sha512-qqWzuOjSFOuqPjFe4NOsMLafToQQwBSOEpS+FwEt3A2V3vKubTquT3vmLTQpFgMXp8AlFWFuP1qKaJZOtPpVXg==}
    engines: {node: '>= 0.8.0'}
    dependencies:
      debug: 2.6.9
      depd: 2.0.0
      destroy: 1.2.0
      encodeurl: 1.0.2
      escape-html: 1.0.3
      etag: 1.8.1
      fresh: 0.5.2
      http-errors: 2.0.0
      mime: 1.6.0
      ms: 2.1.3
      on-finished: 2.4.1
      range-parser: 1.2.1
      statuses: 2.0.1

  /serve-static/1.15.0:
    resolution: {integrity: sha512-XGuRDNjXUijsUL0vl6nSD7cwURuzEgglbOaFuZM9g3kwDXOWVTck0jLzjPzGD+TazWbboZYu52/9/XPdUgne9g==}
    engines: {node: '>= 0.8.0'}
    dependencies:
      encodeurl: 1.0.2
      escape-html: 1.0.3
      parseurl: 1.3.3
      send: 0.18.0

  /set-blocking/2.0.0:
    resolution: {integrity: sha1-BF+XgtARrppoA93TgrJDkrPYkPc=}
    dev: true

  /set-immediate-shim/1.0.1:
    resolution: {integrity: sha1-SysbJ+uAip+NzEgaWOXlb1mfP2E=}
    engines: {node: '>=0.10.0'}
    dev: false

  /setprototypeof/1.2.0:
    resolution: {integrity: sha512-E5LDX7Wrp85Kil5bhZv46j8jOeboKq5JMmYM3gVGdGH8xFpPWXUMsNrlODCrkoxMEeNi/XZIwuRvY4XNwYMJpw==}

  /sharp/0.30.6:
    resolution: {integrity: sha512-lSdVxFxcndzcXggDrak6ozdGJgmIgES9YVZWtAFrwi+a/H5vModaf51TghBtMPw+71sLxUsTy2j+aB7qLIODQg==}
    engines: {node: '>=12.13.0'}
    requiresBuild: true
    dependencies:
      color: 4.2.3
      detect-libc: 2.0.1
      node-addon-api: 5.0.0
      prebuild-install: 7.1.0
      semver: 7.3.7
      simple-get: 4.0.1
      tar-fs: 2.1.1
      tunnel-agent: 0.6.0
    dev: true

  /shebang-command/2.0.0:
    resolution: {integrity: sha512-kHxr2zZpYtdmrN1qDjrrX/Z1rR1kG8Dx+gkpK1G4eXmvXswmcE1hTWBWYUzlraYw1/yZp6YuDY77YtvbN0dmDA==}
    engines: {node: '>=8'}
    dependencies:
      shebang-regex: 3.0.0

  /shebang-regex/3.0.0:
    resolution: {integrity: sha512-7++dFhtcx3353uBaq8DDR4NuxBetBzC7ZQOhmTQInHEd6bSrXdiEyzCvG07Z44UYdLShWUyXt5M/yhz8ekcb1A==}
    engines: {node: '>=8'}

  /shell-quote/1.7.3:
    resolution: {integrity: sha512-Vpfqwm4EnqGdlsBFNmHhxhElJYrdfcxPThu+ryKS5J8L/fhAwLazFZtq+S+TWZ9ANj2piSQLGj6NQg+lKPmxrw==}
    dev: true

  /side-channel/1.0.4:
    resolution: {integrity: sha512-q5XPytqFEIKHkGdiMIrY10mvLRvnQh42/+GoBlFW3b2LXLE2xxJpZFdm94we0BaoV3RwJyGqg5wS7epxTv0Zvw==}
    dependencies:
      call-bind: 1.0.2
      get-intrinsic: 1.1.1
      object-inspect: 1.12.2

  /signal-exit/3.0.7:
    resolution: {integrity: sha512-wnD2ZE+l+SPC/uoS0vXeE9L1+0wuaMqKlfz9AMUo38JsyLSBWSFcHR1Rri62LZc12vLr1gb3jl7iwQhgwpAbGQ==}

  /simple-concat/1.0.1:
    resolution: {integrity: sha512-cSFtAPtRhljv69IK0hTVZQ+OfE9nePi/rtJmw5UjHeVyVroEqJXP1sFztKUy1qU+xvz3u/sfYJLa947b7nAN2Q==}
    dev: true

  /simple-get/4.0.1:
    resolution: {integrity: sha512-brv7p5WgH0jmQJr1ZDDfKDOSeWWg+OVypG99A/5vYGPqJ6pxiaHLy8nxtFjBA7oMa01ebA9gfh1uMCFqOuXxvA==}
    dependencies:
      decompress-response: 6.0.0
      once: 1.4.0
      simple-concat: 1.0.1
    dev: true

  /simple-swizzle/0.2.2:
    resolution: {integrity: sha1-pNprY1/8zMoz9w0Xy5JZLeleVXo=}
    dependencies:
      is-arrayish: 0.3.2

  /sinon/11.1.2:
    resolution: {integrity: sha512-59237HChms4kg7/sXhiRcUzdSkKuydDeTiamT/jesUVHshBgL8XAmhgFo0GfK6RruMDM/iRSij1EybmMog9cJw==}
    dependencies:
      '@sinonjs/commons': 1.8.3
      '@sinonjs/fake-timers': 7.1.2
      '@sinonjs/samsam': 6.1.1
      diff: 5.1.0
      nise: 5.1.1
      supports-color: 7.2.0

  /sisteransi/1.0.5:
    resolution: {integrity: sha512-bLGGlR1QxBcynn2d5YmDX4MGjlZvy2MRBDRNHLJ8VI6l6+9FUiyTFNJ0IveOSP0bcXgVDPRcfGqA0pjaqUpfVg==}
    dev: true

  /slash/3.0.0:
    resolution: {integrity: sha512-g9Q1haeby36OSStwb4ntCGGGaKsaVSjQ68fBxoQcutl5fS1vuY18H3wSt3jFyFtrkx+Kz0V1G85A4MyAdDMi2Q==}
    engines: {node: '>=8'}

  /slice-ansi/4.0.0:
    resolution: {integrity: sha512-qMCMfhY040cVHT43K9BFygqYbUPFZKHOg7K73mtTWJRb8pyP3fzf4Ixd5SzdEJQ6MRUg/WBnOLxghZtKKurENQ==}
    engines: {node: '>=10'}
    dependencies:
      ansi-styles: 4.3.0
      astral-regex: 2.0.0
      is-fullwidth-code-point: 3.0.0
    dev: true

  /sort-keys/4.2.0:
    resolution: {integrity: sha512-aUYIEU/UviqPgc8mHR6IW1EGxkAXpeRETYcrzg8cLAvUPZcpAlleSXHV2mY7G12GphSH6Gzv+4MMVSSkbdteHg==}
    engines: {node: '>=8'}
    dependencies:
      is-plain-obj: 2.1.0
    dev: false

  /sort-object-keys/1.1.3:
    resolution: {integrity: sha512-855pvK+VkU7PaKYPc+Jjnmt4EzejQHyhhF33q31qG8x7maDzkeFhAAThdCYay11CISO+qAMwjOBP+fPZe0IPyg==}
    dev: true

  /sort-package-json/1.57.0:
    resolution: {integrity: sha512-FYsjYn2dHTRb41wqnv+uEqCUvBpK3jZcTp9rbz2qDTmel7Pmdtf+i2rLaaPMRZeSVM60V3Se31GyWFpmKs4Q5Q==}
    hasBin: true
    dependencies:
      detect-indent: 6.1.0
      detect-newline: 3.1.0
      git-hooks-list: 1.0.3
      globby: 10.0.0
      is-plain-obj: 2.1.0
      sort-object-keys: 1.1.3
    dev: true

  /source-map-js/1.0.2:
    resolution: {integrity: sha512-R0XvVJ9WusLiqTCEiGCmICCMplcCkIwwR11mOSD9CR5u+IXYdiseeEuXCVAjS54zqwkLcPNnmU4OeJ6tUrWhDw==}
    engines: {node: '>=0.10.0'}

  /source-map-resolve/0.6.0:
    resolution: {integrity: sha512-KXBr9d/fO/bWo97NXsPIAW1bFSBOuCnjbNTBMO7N59hsv5i9yzRDfcYwwt0l04+VqnKC+EwzvJZIP/qkuMgR/w==}
    deprecated: See https://github.com/lydell/source-map-resolve#deprecated
    dependencies:
      atob: 2.1.2
      decode-uri-component: 0.2.0
    dev: true

  /source-map-support/0.5.21:
    resolution: {integrity: sha512-uBHU3L3czsIyYXKX88fdrGovxdSCoTGDRZ6SYXtSRxLZUzHg5P/66Ht6uoUlHu9EZod+inXhKo3qQgwXUT/y1w==}
    dependencies:
      buffer-from: 1.1.2
      source-map: 0.6.1

  /source-map/0.6.1:
    resolution: {integrity: sha512-UjgapumWlbMhkBgzT7Ykc5YXUT46F0iKu8SGXq0bcwP5dz/h0Plj6enJqjz1Zbq2l5WaqYnrVbwWOWMyF3F47g==}
    engines: {node: '>=0.10.0'}

  /source-map/0.7.3:
    resolution: {integrity: sha512-CkCj6giN3S+n9qrYiBTX5gystlENnRW5jZeNLHpe6aue+SrHcG5VYwujhW9s4dY31mEGsxBDrHR6oI69fTXsaQ==}
    engines: {node: '>= 8'}
    dev: true

  /sourcemap-codec/1.4.8:
    resolution: {integrity: sha512-9NykojV5Uih4lgo5So5dtw+f0JgJX30KCNI8gwhz2J9A15wD0Ml6tjHKwf6fTSa6fAdVBdZeNOs9eJ71qCk8vA==}
    dev: true

  /spawn-command/0.0.2-1:
    resolution: {integrity: sha1-YvXpRmmBwbeW3Fkpk34RycaSG9A=}
    dev: true

  /spdx-correct/3.1.1:
    resolution: {integrity: sha512-cOYcUWwhCuHCXi49RhFRCyJEK3iPj1Ziz9DpViV3tbZOwXD49QzIN3MpOLJNxh2qwq2lJJZaKMVw9qNi4jTC0w==}
    dependencies:
      spdx-expression-parse: 3.0.1
      spdx-license-ids: 3.0.11

  /spdx-exceptions/2.3.0:
    resolution: {integrity: sha512-/tTrYOC7PPI1nUAgx34hUpqXuyJG+DTHJTnIULG4rDygi4xu/tfgmq1e1cIRwRzwZgo4NLySi+ricLkZkw4i5A==}

  /spdx-expression-parse/3.0.1:
    resolution: {integrity: sha512-cbqHunsQWnJNE6KhVSMsMeH5H/L9EpymbzqTQ3uLwNCLZ1Q481oWaofqH7nO6V07xlXwY6PhQdQ2IedWx/ZK4Q==}
    dependencies:
      spdx-exceptions: 2.3.0
      spdx-license-ids: 3.0.11

  /spdx-license-ids/3.0.11:
    resolution: {integrity: sha512-Ctl2BrFiM0X3MANYgj3CkygxhRmr9mi6xhejbdO960nF6EDJApTYpn0BQnDKlnNBULKiCN1n3w9EBkHK8ZWg+g==}

  /sprintf-js/1.0.3:
    resolution: {integrity: sha1-BOaSb2YolTVPPdAVIDYzuFcpfiw=}

  /ssri/8.0.1:
    resolution: {integrity: sha512-97qShzy1AiyxvPNIkLWoGua7xoQzzPjQ0HAH4B0rWKo7SZ6USuPcrUiAFrws0UH8RrbWmgq3LMTObhPIHbbBeQ==}
    engines: {node: '>= 8'}
    dependencies:
      minipass: 3.1.6
    dev: false

  /stack-trace/0.0.10:
    resolution: {integrity: sha1-VHxws0fo0ytOEI6hoqFZ5f3eGcA=}
    dev: false

  /stack-utils/2.0.5:
    resolution: {integrity: sha512-xrQcmYhOsn/1kX+Vraq+7j4oE2j/6BFscZ0etmYg81xuM8Gq0022Pxb8+IqgOFUIaxHs0KaSb7T1+OegiNrNFA==}
    engines: {node: '>=10'}
    dependencies:
      escape-string-regexp: 2.0.0
    dev: true

  /statuses/2.0.1:
    resolution: {integrity: sha512-RwNA9Z/7PrK06rYLIzFMlaF+l73iwpzsqRIFgbMLbTcLD6cOao82TaWefPXQvB2fOC4AjuYSEndS7N/mTCbkdQ==}
    engines: {node: '>= 0.8'}

  /strict-uri-encode/2.0.0:
    resolution: {integrity: sha1-ucczDHBChi9rFC3CdLvMWGbONUY=}
    engines: {node: '>=4'}
    dev: false

  /string-argv/0.3.1:
    resolution: {integrity: sha512-a1uQGz7IyVy9YwhqjZIZu1c8JO8dNIe20xBmSS6qu9kv++k3JGzCVmprbNN5Kn+BgzD5E7YYwg1CcjuJMRNsvg==}
    engines: {node: '>=0.6.19'}

  /string-length/4.0.2:
    resolution: {integrity: sha512-+l6rNN5fYHNhZZy41RXsYptCjA2Igmq4EG7kZAYFQI1E1VTXarr6ZPXBg6eq7Y6eK4FEhY6AJlyuFIb/v/S0VQ==}
    engines: {node: '>=10'}
    dependencies:
      char-regex: 1.0.2
      strip-ansi: 6.0.1
    dev: true

  /string-width/1.0.2:
    resolution: {integrity: sha1-EYvfW4zcUaKn5w0hHgfisLmxB9M=}
    engines: {node: '>=0.10.0'}
    dependencies:
      code-point-at: 1.1.0
      is-fullwidth-code-point: 1.0.0
      strip-ansi: 3.0.1
    dev: true

  /string-width/4.2.3:
    resolution: {integrity: sha512-wKyQRQpjJ0sIp62ErSZdGsjMJWsap5oRNihHhu6G7JVO/9jIB6UyevL+tXuOqrng8j/cxKTWyWUwvSTriiZz/g==}
    engines: {node: '>=8'}
    dependencies:
      emoji-regex: 8.0.0
      is-fullwidth-code-point: 3.0.0
      strip-ansi: 6.0.1

  /string.prototype.matchall/4.0.7:
    resolution: {integrity: sha512-f48okCX7JiwVi1NXCVWcFnZgADDC/n2vePlQ/KUCNqCikLLilQvwjMO8+BHVKvgzH0JB0J9LEPgxOGT02RoETg==}
    dependencies:
      call-bind: 1.0.2
      define-properties: 1.1.4
      es-abstract: 1.20.1
      get-intrinsic: 1.1.1
      has-symbols: 1.0.3
      internal-slot: 1.0.3
      regexp.prototype.flags: 1.4.3
      side-channel: 1.0.4

  /string.prototype.trimend/1.0.5:
    resolution: {integrity: sha512-I7RGvmjV4pJ7O3kdf+LXFpVfdNOxtCW/2C8f6jNiW4+PQchwxkCDzlk1/7p+Wl4bqFIZeF47qAHXLuHHWKAxog==}
    dependencies:
      call-bind: 1.0.2
      define-properties: 1.1.4
      es-abstract: 1.20.1

  /string.prototype.trimstart/1.0.5:
    resolution: {integrity: sha512-THx16TJCGlsN0o6dl2o6ncWUsdgnLRSA23rRE5pyGBw/mLr3Ej/R2LaqCtgP8VNMGZsvMWnf9ooZPyY2bHvUFg==}
    dependencies:
      call-bind: 1.0.2
      define-properties: 1.1.4
      es-abstract: 1.20.1

  /string_decoder/1.1.1:
    resolution: {integrity: sha512-n/ShnvDi6FHbbVfviro+WojiFzv+s8MPMHBczVePfUpDJLwoLT0ht1l4YwBCbi8pJAveEEdnkHyPyTP/mzRfwg==}
    dependencies:
      safe-buffer: 5.1.2

  /string_decoder/1.3.0:
    resolution: {integrity: sha512-hkRX8U1WjJFd8LsDJ2yQ/wWWxaopEsABU1XfkM8A+j0+85JAGppt16cr1Whg6KIbb4okU6Mql6BOj+uup/wKeA==}
    dependencies:
      safe-buffer: 5.2.1

  /strip-ansi/3.0.1:
    resolution: {integrity: sha1-ajhfuIU9lS1f8F0Oiq+UJ43GPc8=}
    engines: {node: '>=0.10.0'}
    dependencies:
      ansi-regex: 2.1.1
    dev: true

  /strip-ansi/6.0.1:
    resolution: {integrity: sha512-Y38VPSHcqkFrCpFnQ9vuSXmquuv5oXOKpGeT6aGrr3o3Gc9AlVa6JBfUSOCnbxGGZF+/0ooI7KrPuUSztUdU5A==}
    engines: {node: '>=8'}
    dependencies:
      ansi-regex: 5.0.1

  /strip-bom/3.0.0:
    resolution: {integrity: sha1-IzTBjpx1n3vdVv3vfprj1YjmjtM=}
    engines: {node: '>=4'}

  /strip-bom/4.0.0:
    resolution: {integrity: sha512-3xurFv5tEgii33Zi8Jtp55wEIILR9eh34FAW00PZf+JnSsTmV/ioewSgQl97JHvgjoRGwPShsWm+IdrxB35d0w==}
    engines: {node: '>=8'}

  /strip-final-newline/2.0.0:
    resolution: {integrity: sha512-BrpvfNAE3dcvq7ll3xVumzjKjZQ5tI1sEUIKr3Uoks0XUl45St3FlatVqef9prk4jRDzhW6WZg+3bk93y6pLjA==}
    engines: {node: '>=6'}
    dev: true

  /strip-indent/3.0.0:
    resolution: {integrity: sha512-laJTa3Jb+VQpaC6DseHhF7dXVqHTfJPCRDaEbid/drOhgitgYku/letMUqOXFoWV0zIIUbjpdH2t+tYj4bQMRQ==}
    engines: {node: '>=8'}
    dependencies:
      min-indent: 1.0.1
    dev: true

  /strip-json-comments/2.0.1:
    resolution: {integrity: sha1-PFMZQukIwml8DsNEhYwobHygpgo=}
    engines: {node: '>=0.10.0'}
    dev: true

  /strip-json-comments/3.1.1:
    resolution: {integrity: sha512-6fPc+R4ihwqP6N/aIv2f1gMH8lOVtWQHoqC4yK6oSDVVocumAsfCqjkXnqiYMhmMwS/mEHLp7Vehlt3ql6lEig==}
    engines: {node: '>=8'}

  /styled-jsx/5.0.2_@babel+core@7.18.2+react@17.0.2:
    resolution: {integrity: sha512-LqPQrbBh3egD57NBcHET4qcgshPks+yblyhPlH2GY8oaDgKs8SK4C3dBh3oSJjgzJ3G5t1SYEZGHkP+QEpX9EQ==}
    engines: {node: '>= 12.0.0'}
    peerDependencies:
      '@babel/core': '*'
      babel-plugin-macros: '*'
      react: '>= 16.8.0 || 17.x.x || ^18.0.0-0'
    peerDependenciesMeta:
      '@babel/core':
        optional: true
      babel-plugin-macros:
        optional: true
    dependencies:
      '@babel/core': 7.18.2
      react: 17.0.2
    dev: false

  /supports-color/5.5.0:
    resolution: {integrity: sha512-QjVjwdXIt408MIiAqCX4oUKsgU2EqAGzs2Ppkm4aQYbjm+ZEWEcW4SfFNTr4uMNZma0ey4f5lgLrkB0aX0QMow==}
    engines: {node: '>=4'}
    dependencies:
      has-flag: 3.0.0

  /supports-color/7.2.0:
    resolution: {integrity: sha512-qpCAvRl9stuOHveKsn7HncJRvv501qIacKzQlO/+Lwxc9+0q2wLyv4Dfvt80/DPn2pqOBsJdDiogXGR9+OvwRw==}
    engines: {node: '>=8'}
    dependencies:
      has-flag: 4.0.0

  /supports-color/8.1.1:
    resolution: {integrity: sha512-MpUEN2OodtUzxvKQl72cUF7RQ5EiHsGvSsVG0ia9c5RbWGL2CI4C7EpPS8UTBIplnlzZiNuV56w+FuNxy3ty2Q==}
    engines: {node: '>=10'}
    dependencies:
      has-flag: 4.0.0
    dev: true

  /supports-hyperlinks/2.2.0:
    resolution: {integrity: sha512-6sXEzV5+I5j8Bmq9/vUphGRM/RJNT9SCURJLjwfOg51heRtguGWDzcaBlgAzKhQa0EVNpPEKzQuBwZ8S8WaCeQ==}
    engines: {node: '>=8'}
    dependencies:
      has-flag: 4.0.0
      supports-color: 7.2.0
    dev: true

  /supports-preserve-symlinks-flag/1.0.0:
    resolution: {integrity: sha512-ot0WnXS9fgdkgIcePe6RHNk1WA8+muPa6cSjeR3V8K27q9BB1rTE3R1p7Hv0z1ZyAc8s6Vvv8DIyWf681MAt0w==}
    engines: {node: '>= 0.4'}

  /swr/1.3.0_react@17.0.2:
    resolution: {integrity: sha512-dkghQrOl2ORX9HYrMDtPa7LTVHJjCTeZoB1dqTbnnEDlSvN8JEKpYIYurDfvbQFUUS8Cg8PceFVZNkW0KNNYPw==}
    peerDependencies:
      react: ^16.11.0 || ^17.0.0 || ^18.0.0
    dependencies:
      react: 17.0.2
    dev: false

  /symbol-tree/3.2.4:
    resolution: {integrity: sha512-9QNk5KwDF+Bvz+PyObkmSYjI5ksVUYtjW7AU22r2NKcfLJcXp96hkDWU3+XndOsUb+AQ9QhfzfCT2O+CNWT5Tw==}
    dev: true

  /table/6.8.0:
    resolution: {integrity: sha512-s/fitrbVeEyHKFa7mFdkuQMWlH1Wgw/yEXMt5xACT4ZpzWFluehAxRtUUQKPuWhaLAWhFcVx6w3oC8VKaUfPGA==}
    engines: {node: '>=10.0.0'}
    dependencies:
      ajv: 8.11.0
      lodash.truncate: 4.4.2
      slice-ansi: 4.0.0
      string-width: 4.2.3
      strip-ansi: 6.0.1
    dev: true

  /tapable/1.1.3:
    resolution: {integrity: sha512-4WK/bYZmj8xLr+HUCODHGF1ZFzsYffasLUgEiMBY4fgtltdO6B4WJtlSbPaDTLpYTcGVwM2qLnFTICEcNxs3kA==}
    engines: {node: '>=6'}
    dev: true

  /tapable/2.2.1:
    resolution: {integrity: sha512-GNzQvQTOIP6RyTfE2Qxb8ZVlNmw0n88vp1szwWRimP02mnTsx3Wtn5qRdqY9w2XduFNUgvOwhNnQsjwCp+kqaQ==}
    engines: {node: '>=6'}
    dev: false

  /tar-fs/2.1.1:
    resolution: {integrity: sha512-V0r2Y9scmbDRLCNex/+hYzvp/zyYjvFbHPNgVTKfQvVrb6guiE/fxP+XblDNR011utopbkex2nM4dHNV6GDsng==}
    dependencies:
      chownr: 1.1.4
      mkdirp-classic: 0.5.3
      pump: 3.0.0
      tar-stream: 2.2.0
    dev: true

  /tar-stream/2.2.0:
    resolution: {integrity: sha512-ujeqbceABgwMZxEJnk2HDY2DlnUZ+9oEcb1KzTVfYHio0UE6dG71n60d8D2I4qNvleWrrXpmjpt7vZeF1LnMZQ==}
    engines: {node: '>=6'}
    dependencies:
      bl: 4.1.0
      end-of-stream: 1.4.4
      fs-constants: 1.0.0
      inherits: 2.0.4
      readable-stream: 3.6.0
    dev: true

  /tar/6.1.11:
    resolution: {integrity: sha512-an/KZQzQUkZCkuoAA64hM92X0Urb6VpRhAFllDzz44U2mcD5scmT3zBc4VgVpkugF580+DQn8eAFSyoQt0tznA==}
    engines: {node: '>= 10'}
    dependencies:
      chownr: 2.0.0
      fs-minipass: 2.1.0
      minipass: 3.1.6
      minizlib: 2.1.2
      mkdirp: 1.0.4
      yallist: 4.0.0
    dev: false

  /terminal-link/2.1.1:
    resolution: {integrity: sha512-un0FmiRUQNr5PJqy9kP7c40F5BOfpGlYTrxonDChEZB7pzZxRNp/bt+ymiy9/npwXya9KH99nJ/GXFIiUkYGFQ==}
    engines: {node: '>=8'}
    dependencies:
      ansi-escapes: 4.3.2
      supports-hyperlinks: 2.2.0
    dev: true

  /test-exclude/6.0.0:
    resolution: {integrity: sha512-cAGWPIyOHU6zlmg88jwm7VRyXnMN7iV68OGAbYDk/Mh/xC/pzVPlQtY6ngoIH/5/tciuhGfvESU8GrHrcxD56w==}
    engines: {node: '>=8'}
    dependencies:
      '@istanbuljs/schema': 0.1.3
      glob: 7.2.3
      minimatch: 3.1.2
    dev: true

  /text-hex/1.0.0:
    resolution: {integrity: sha512-uuVGNWzgJ4yhRaNSiubPY7OjISw4sw4E5Uv0wbjp+OzcbmVU/rsT8ujgcXJhn9ypzsgr5vlzpPqP+MBBKcGvbg==}
    dev: false

  /text-table/0.2.0:
    resolution: {integrity: sha1-f17oI66AUgfACvLfSoTsP8+lcLQ=}

  /thenify-all/1.6.0:
    resolution: {integrity: sha1-GhkY1ALY/D+Y+/I02wvMjMEOlyY=}
    engines: {node: '>=0.8'}
    dependencies:
      thenify: 3.3.1
    dev: false

  /thenify/3.3.1:
    resolution: {integrity: sha512-RVZSIV5IG10Hk3enotrhvz0T9em6cyHBLkH/YAZuKqd8hRkKhSfCGIcP2KUY0EPxndzANBmNllzWPwak+bheSw==}
    dependencies:
      any-promise: 1.3.0
    dev: false

  /throat/6.0.1:
    resolution: {integrity: sha512-8hmiGIJMDlwjg7dlJ4yKGLK8EsYqKgPWbG3b4wjJddKNwc7N7Dpn08Df4szr/sZdMVeOstrdYSsqzX6BYbcB+w==}
    dev: true

  /through/2.3.8:
    resolution: {integrity: sha1-DdTJ/6q8NXlgsbckEV1+Doai4fU=}
    dev: false

  /timsort/0.3.0:
    resolution: {integrity: sha1-QFQRqOfmM5/mTbmiNN4R3DHgK9Q=}

  /tmp/0.0.33:
    resolution: {integrity: sha512-jRCJlojKnZ3addtTOjdIqoRuPEKBvNXcGYqzO6zWZX8KfKEpnGY5jfggJQ3EjKuu8D4bJRr0y+cYJFmYbImXGw==}
    engines: {node: '>=0.6.0'}
    dependencies:
      os-tmpdir: 1.0.2
    dev: false

  /tmpl/1.0.5:
    resolution: {integrity: sha512-3f0uOEAQwIqGuWW2MVzYg8fV/QNnc/IpuJNG837rLuczAaLVHslWHZQj4IGiEl5Hs3kkbhwL9Ab7Hrsmuj+Smw==}
    dev: true

  /to-fast-properties/2.0.0:
    resolution: {integrity: sha1-3F5pjL0HkmW8c+A3doGk5Og/YW4=}
    engines: {node: '>=4'}
    dev: true

  /to-readable-stream/1.0.0:
    resolution: {integrity: sha512-Iq25XBt6zD5npPhlLVXGFN3/gyR2/qODcKNNyTMd4vbm39HUaOiAM4PMq0eMVC/Tkxz+Zjdsc55g9yyz+Yq00Q==}
    engines: {node: '>=6'}
    dev: true

  /to-regex-range/5.0.1:
    resolution: {integrity: sha512-65P7iz6X5yEr1cwcgvQxbbIw7Uk3gOy5dIdtZ4rDveLqhrdJP+Li/Hx6tyK0NEb+2GCyneCMJiGqrADCSNk8sQ==}
    engines: {node: '>=8.0'}
    dependencies:
      is-number: 7.0.0

  /toidentifier/1.0.1:
    resolution: {integrity: sha512-o5sSPKEkg/DIQNmH43V0/uerLrpzVedkUh8tGNvaeXpfpuwjKenlSox/2O/BTlZUtEe+JG7s5YhEz608PlAHRA==}
    engines: {node: '>=0.6'}

  /touch/3.1.0:
    resolution: {integrity: sha512-WBx8Uy5TLtOSRtIq+M03/sKDrXCLHxwDcquSP2c43Le03/9serjQBIztjRz6FkJez9D/hleyAXTBGLwwZUw9lA==}
    hasBin: true
    dependencies:
      nopt: 1.0.10
    dev: true

  /tough-cookie/4.0.0:
    resolution: {integrity: sha512-tHdtEpQCMrc1YLrMaqXXcj6AxhYi/xgit6mZu1+EDWUn+qhUf8wMQoFIy9NXuq23zAwtcB0t/MjACGR18pcRbg==}
    engines: {node: '>=6'}
    dependencies:
      psl: 1.8.0
      punycode: 2.1.1
      universalify: 0.1.2

  /tr46/0.0.3:
    resolution: {integrity: sha1-gYT9NH2snNwYWZLzpmIuFLnZq2o=}
    dev: false

  /tr46/2.1.0:
    resolution: {integrity: sha512-15Ih7phfcdP5YxqiB+iDtLoaTz4Nd35+IiAv0kQ5FNKHzXgdWqPoTIqEDDJmXceQt4JZk6lVPT8lnDlPpGDppw==}
    engines: {node: '>=8'}
    dependencies:
      punycode: 2.1.1
    dev: true

  /tree-kill/1.2.2:
    resolution: {integrity: sha512-L0Orpi8qGpRG//Nd+H90vFB+3iHnue1zSSGmNOOCh1GLJ7rUKVwV2HvijphGQS2UmhUZewS9VgvxYIdgr+fG1A==}
    hasBin: true
    dev: true

  /trim-newlines/3.0.1:
    resolution: {integrity: sha512-c1PTsA3tYrIsLGkJkzHF+w9F2EyxfXGo4UyJc4pFL++FMjnq0HJS69T3M7d//gKrFKwy429bouPescbjecU+Zw==}
    engines: {node: '>=8'}
    dev: true

  /triple-beam/1.3.0:
    resolution: {integrity: sha512-XrHUvV5HpdLmIj4uVMxHggLbFSZYIn7HEWsqePZcI50pco+MPqJ50wMGY794X7AOOhxOBAjbkqfAbEe/QMp2Lw==}
    dev: false

  /true-case-path/2.2.1:
    resolution: {integrity: sha512-0z3j8R7MCjy10kc/g+qg7Ln3alJTodw9aDuVWZa3uiWqfuBMKeAeP2ocWcxoyM3D73yz3Jt/Pu4qPr4wHSdB/Q==}

  /ts-jest/27.1.5_1b4874bc0c3bb6b4d44d6be38bf36242:
    resolution: {integrity: sha512-Xv6jBQPoBEvBq/5i2TeSG9tt/nqkbpcurrEG1b+2yfBrcJelOZF9Ml6dmyMh7bcW9JyFbRYpR5rxROSlBLTZHA==}
    engines: {node: ^10.13.0 || ^12.13.0 || ^14.15.0 || >=15.0.0}
    hasBin: true
    peerDependencies:
      '@babel/core': '>=7.0.0-beta.0 <8'
      '@types/jest': ^27.0.0
      babel-jest: '>=27.0.0 <28'
      esbuild: '*'
      jest: ^27.0.0
      typescript: '>=3.8 <5.0'
    peerDependenciesMeta:
      '@babel/core':
        optional: true
      '@types/jest':
        optional: true
      babel-jest:
        optional: true
      esbuild:
        optional: true
    dependencies:
      '@types/jest': 27.5.2
      bs-logger: 0.2.6
      esbuild: 0.14.42
      fast-json-stable-stringify: 2.1.0
      jest: 27.5.1_ts-node@10.8.0
      jest-util: 27.5.1
      json5: 2.2.1
      lodash.memoize: 4.1.2
      make-error: 1.3.6
      semver: 7.3.7
      typescript: 4.7.2
      yargs-parser: 20.2.9
    dev: true

  /ts-jest/27.1.5_4e623839ecfc1b0242d7f262e6e0b1df:
    resolution: {integrity: sha512-Xv6jBQPoBEvBq/5i2TeSG9tt/nqkbpcurrEG1b+2yfBrcJelOZF9Ml6dmyMh7bcW9JyFbRYpR5rxROSlBLTZHA==}
    engines: {node: ^10.13.0 || ^12.13.0 || ^14.15.0 || >=15.0.0}
    hasBin: true
    peerDependencies:
      '@babel/core': '>=7.0.0-beta.0 <8'
      '@types/jest': ^27.0.0
      babel-jest: '>=27.0.0 <28'
      esbuild: '*'
      jest: ^27.0.0
      typescript: '>=3.8 <5.0'
    peerDependenciesMeta:
      '@babel/core':
        optional: true
      '@types/jest':
        optional: true
      babel-jest:
        optional: true
      esbuild:
        optional: true
    dependencies:
      '@types/jest': 27.5.2
      bs-logger: 0.2.6
      fast-json-stable-stringify: 2.1.0
      jest: 27.5.1
      jest-util: 27.5.1
      json5: 2.2.1
      lodash.memoize: 4.1.2
      make-error: 1.3.6
      semver: 7.3.7
      typescript: 4.7.2
      yargs-parser: 20.2.9
    dev: true

  /ts-jest/27.1.5_7f5c30a72d82a681fbc0438998364388:
    resolution: {integrity: sha512-Xv6jBQPoBEvBq/5i2TeSG9tt/nqkbpcurrEG1b+2yfBrcJelOZF9Ml6dmyMh7bcW9JyFbRYpR5rxROSlBLTZHA==}
    engines: {node: ^10.13.0 || ^12.13.0 || ^14.15.0 || >=15.0.0}
    hasBin: true
    peerDependencies:
      '@babel/core': '>=7.0.0-beta.0 <8'
      '@types/jest': ^27.0.0
      babel-jest: '>=27.0.0 <28'
      esbuild: '*'
      jest: ^27.0.0
      typescript: '>=3.8 <5.0'
    peerDependenciesMeta:
      '@babel/core':
        optional: true
      '@types/jest':
        optional: true
      babel-jest:
        optional: true
      esbuild:
        optional: true
    dependencies:
      '@babel/core': 7.18.2
      '@types/jest': 27.5.2
      babel-jest: 27.5.1_@babel+core@7.18.2
      bs-logger: 0.2.6
      fast-json-stable-stringify: 2.1.0
      jest: 27.5.1
      jest-util: 27.5.1
      json5: 2.2.1
      lodash.memoize: 4.1.2
      make-error: 1.3.6
      semver: 7.3.7
      typescript: 4.7.2
      yargs-parser: 20.2.9
    dev: true

  /ts-node/10.8.0_0c1b05e96b429c05fff7f0589ebca14f:
    resolution: {integrity: sha512-/fNd5Qh+zTt8Vt1KbYZjRHCE9sI5i7nqfD/dzBBRDeVXZXS6kToW6R7tTU6Nd4XavFs0mAVCg29Q//ML7WsZYA==}
    hasBin: true
    peerDependencies:
      '@swc/core': '>=1.2.50'
      '@swc/wasm': '>=1.2.50'
      '@types/node': '*'
      typescript: '>=2.7'
    peerDependenciesMeta:
      '@swc/core':
        optional: true
      '@swc/wasm':
        optional: true
    dependencies:
      '@cspotcode/source-map-support': 0.8.1
      '@tsconfig/node10': 1.0.8
      '@tsconfig/node12': 1.0.9
      '@tsconfig/node14': 1.0.1
      '@tsconfig/node16': 1.0.2
      '@types/node': 14.18.20
      acorn: 8.7.1
      acorn-walk: 8.2.0
      arg: 4.1.3
      create-require: 1.1.1
      diff: 4.0.2
      make-error: 1.3.6
      typescript: 4.7.2
      v8-compile-cache-lib: 3.0.1
      yn: 3.1.1
    dev: true

  /tsconfig-paths/3.14.1:
    resolution: {integrity: sha512-fxDhWnFSLt3VuTwtvJt5fpwxBHg5AdKWMsgcPOOIilyjymcYVZoCQF8fvFRezCNfblEXmi+PcM1eYHeOAgXCOQ==}
    dependencies:
      '@types/json5': 0.0.29
      json5: 1.0.1
      minimist: 1.2.6
      strip-bom: 3.0.0

  /tslib/1.14.1:
    resolution: {integrity: sha512-Xni35NKzjgMrwevysHTCArtLDpPvye8zV/0E4EyYn43P7/7qvQwPh9BGkHewbMulVntbigmcT7rdX3BNo9wRJg==}

  /tslib/2.4.0:
    resolution: {integrity: sha512-d6xOpEDfsi2CZVlPQzGeux8XMwLT9hssAsaPYExaQMuYskwb+x1x7J371tWlbBdWHroy99KnVB6qIkUbs5X3UQ==}

  /tsutils/3.21.0_typescript@4.7.2:
    resolution: {integrity: sha512-mHKK3iUXL+3UF6xL5k0PEhKRUBKPBCv/+RkEOpjRWxxx27KKRBmmA60A9pgOUvMi8GKhRMPEmjBRPzs2W7O1OA==}
    engines: {node: '>= 6'}
    peerDependencies:
      typescript: '>=2.8.0 || >= 3.2.0-dev || >= 3.3.0-dev || >= 3.4.0-dev || >= 3.5.0-dev || >= 3.6.0-dev || >= 3.6.0-beta || >= 3.7.0-dev || >= 3.7.0-beta'
    dependencies:
      tslib: 1.14.1
      typescript: 4.7.2

  /tunnel-agent/0.6.0:
    resolution: {integrity: sha1-J6XeoGs2sEoKmWZ3SykIaPD8QP0=}
    dependencies:
      safe-buffer: 5.2.1
    dev: true

  /tunnel/0.0.6:
    resolution: {integrity: sha512-1h/Lnq9yajKY2PEbBadPXj3VxsDDu844OnaAo52UVmIzIvwwtBPIuNvkjuzBlTWpfJyUbG3ez0KSBibQkj4ojg==}
    engines: {node: '>=0.6.11 <=0.7.0 || >=0.7.3'}
    dev: false

  /type-check/0.3.2:
    resolution: {integrity: sha1-WITKtRLPHTVeP7eE8wgEsrUg23I=}
    engines: {node: '>= 0.8.0'}
    dependencies:
      prelude-ls: 1.1.2
    dev: true

  /type-check/0.4.0:
    resolution: {integrity: sha512-XleUoc9uwGXqjWwXaUTZAmzMcFZ5858QA2vvx1Ur5xIcixXIP+8LnFDgRplU30us6teqdlskFfu+ae4K79Ooew==}
    engines: {node: '>= 0.8.0'}
    dependencies:
      prelude-ls: 1.2.1

  /type-detect/4.0.8:
    resolution: {integrity: sha512-0fr/mIH1dlO+x7TlcMy+bIDqKPsw/70tVyeHW787goQjhmqaZe10uwLujubK9q9Lg6Fiho1KUKDYz0Z7k7g5/g==}
    engines: {node: '>=4'}

  /type-fest/0.18.1:
    resolution: {integrity: sha512-OIAYXk8+ISY+qTOwkHtKqzAuxchoMiD9Udx+FSGQDuiRR+PJKJHc2NJAXlbhkGwTt/4/nKZxELY1w3ReWOL8mw==}
    engines: {node: '>=10'}
    dev: true

  /type-fest/0.20.2:
    resolution: {integrity: sha512-Ne+eE4r0/iWnpAxD852z3A+N0Bt5RN//NjJwRd2VFHEmrywxf5vsZlh4R6lixl6B+wz/8d+maTSAkN1FIkI3LQ==}
    engines: {node: '>=10'}

  /type-fest/0.21.3:
    resolution: {integrity: sha512-t0rzBq87m3fVcduHDUFhKmyyX+9eo6WQjZvf51Ea/M0Q7+T374Jp1aUiyUl0GKxp8M/OETVHSDvmkyPgvX+X2w==}
    engines: {node: '>=10'}

  /type-fest/0.6.0:
    resolution: {integrity: sha512-q+MB8nYR1KDLrgr4G5yemftpMC7/QLqVndBmEEdqzmNj5dcFOO4Oo8qlwZE3ULT3+Zim1F8Kq4cBnikNhlCMlg==}
    engines: {node: '>=8'}

  /type-fest/0.8.1:
    resolution: {integrity: sha512-4dbzIzqvjtgiM5rw1k5rEHtBANKmdudhGyBEajN01fEyhaAIhsoKNy6y7+IN93IfpFtwY9iqi7kD+xwKhQsNJA==}
    engines: {node: '>=8'}
    dev: true

  /type-fest/2.13.0:
    resolution: {integrity: sha512-lPfAm42MxE4/456+QyIaaVBAwgpJb6xZ8PRu09utnhPdWwcyj9vgy6Sq0Z5yNbJ21EdxB5dRU/Qg8bsyAMtlcw==}
    engines: {node: '>=12.20'}
    dev: true

  /type-is/1.6.18:
    resolution: {integrity: sha512-TkRKr9sUTxEH8MdfuCSP7VizJyzRNMjj2J2do2Jr3Kym598JVdEksuzPQCnlFPW4ky9Q+iA+ma9BGm06XQBy8g==}
    engines: {node: '>= 0.6'}
    dependencies:
      media-typer: 0.3.0
      mime-types: 2.1.35

  /typedarray-to-buffer/3.1.5:
    resolution: {integrity: sha512-zdu8XMNEDepKKR+XYOXAVPtWui0ly0NtohUscw+UmaHiAWT8hrV1rr//H6V+0DvJ3OQ19S979M0laLfX8rm82Q==}
    dependencies:
      is-typedarray: 1.0.0

  /typescript/4.6.4:
    resolution: {integrity: sha512-9ia/jWHIEbo49HfjrLGfKbZSuWo9iTMwXO+Ca3pRsSpbsMbc7/IU8NKdCZVRRBafVPGnoJeFL76ZOAA84I9fEg==}
    engines: {node: '>=4.2.0'}
    hasBin: true
    dev: true

  /typescript/4.7.2:
    resolution: {integrity: sha512-Mamb1iX2FDUpcTRzltPxgWMKy3fhg0TN378ylbktPGPK/99KbDtMQ4W1hwgsbPAsG3a0xKa1vmw4VKZQbkvz5A==}
    engines: {node: '>=4.2.0'}
    hasBin: true
    dev: true

  /unbox-primitive/1.0.2:
    resolution: {integrity: sha512-61pPlCD9h51VoreyJ0BReideM3MDKMKnh6+V9L08331ipq6Q8OFXZYiqP6n/tbHx4s5I9uRhcye6BrbkizkBDw==}
    dependencies:
      call-bind: 1.0.2
      has-bigints: 1.0.2
      has-symbols: 1.0.3
      which-boxed-primitive: 1.0.2

  /undefsafe/2.0.5:
    resolution: {integrity: sha512-WxONCrssBM8TSPRqN5EmsjVrsv4A8X12J4ArBiiayv3DyyG3ZlIg6yysuuSYdZsVz3TKcTg2fd//Ujd4CHV1iA==}
    dev: true

  /unicode-canonical-property-names-ecmascript/2.0.0:
    resolution: {integrity: sha512-yY5PpDlfVIU5+y/BSCxAJRBIS1Zc2dDG3Ujq+sR0U+JjUevW2JhocOF+soROYDSaAezOzOKuyyixhD6mBknSmQ==}
    engines: {node: '>=4'}
    dev: true

  /unicode-match-property-ecmascript/2.0.0:
    resolution: {integrity: sha512-5kaZCrbp5mmbz5ulBkDkbY0SsPOjKqVS35VpL9ulMPfSl0J0Xsm+9Evphv9CoIZFwre7aJoa94AY6seMKGVN5Q==}
    engines: {node: '>=4'}
    dependencies:
      unicode-canonical-property-names-ecmascript: 2.0.0
      unicode-property-aliases-ecmascript: 2.0.0
    dev: true

  /unicode-match-property-value-ecmascript/2.0.0:
    resolution: {integrity: sha512-7Yhkc0Ye+t4PNYzOGKedDhXbYIBe1XEQYQxOPyhcXNMJ0WCABqqj6ckydd6pWRZTHV4GuCPKdBAUiMc60tsKVw==}
    engines: {node: '>=4'}
    dev: true

  /unicode-property-aliases-ecmascript/2.0.0:
    resolution: {integrity: sha512-5Zfuy9q/DFr4tfO7ZPeVXb1aPoeQSdeFMLpYuFebehDAhbuevLs5yxSZmIFN1tP5F9Wl4IpJrYojg85/zgyZHQ==}
    engines: {node: '>=4'}
    dev: true

  /unique-string/2.0.0:
    resolution: {integrity: sha512-uNaeirEPvpZWSgzwsPGtU2zVSTrn/8L5q/IexZmH0eH6SA73CmAA5U4GwORTxQAZs95TAXLNqeLoPPNO5gZfWg==}
    engines: {node: '>=8'}
    dependencies:
      crypto-random-string: 2.0.0
    dev: true

  /universalify/0.1.2:
    resolution: {integrity: sha512-rBJeI5CXAlmy1pV+617WB9J63U6XcazHHF2f2dbJix4XzpUF0RS3Zbj0FGIOCAva5P/d/GBOYaACQ1w+0azUkg==}
    engines: {node: '>= 4.0.0'}

  /universalify/2.0.0:
    resolution: {integrity: sha512-hAZsKq7Yy11Zu1DE0OzWjw7nnLZmJZYTDZZyEFHZdUhV8FkH5MCfoU1XMaxXovpyW5nq5scPqq0ZDP9Zyl04oQ==}
    engines: {node: '>= 10.0.0'}

  /unpipe/1.0.0:
    resolution: {integrity: sha1-sr9O6FFKrmFltIF4KdIbLvSZBOw=}
    engines: {node: '>= 0.8'}

  /update-notifier/5.1.0:
    resolution: {integrity: sha512-ItnICHbeMh9GqUy31hFPrD1kcuZ3rpxDZbf4KUDavXwS0bW5m7SLbDQpGX3UYr072cbrF5hFUs3r5tUsPwjfHw==}
    engines: {node: '>=10'}
    dependencies:
      boxen: 5.1.2
      chalk: 4.1.2
      configstore: 5.0.1
      has-yarn: 2.1.0
      import-lazy: 2.1.0
      is-ci: 2.0.0
      is-installed-globally: 0.4.0
      is-npm: 5.0.0
      is-yarn-global: 0.3.0
      latest-version: 5.1.0
      pupa: 2.1.1
      semver: 7.3.7
      semver-diff: 3.1.1
      xdg-basedir: 4.0.0
    dev: true

  /uri-js/4.4.1:
    resolution: {integrity: sha512-7rKUyy33Q1yc98pQ1DAmLtwX109F7TIfWlW1Ydo8Wl1ii1SeHieeh0HHfPeL2fMXK6z0s8ecKs9frCuLJvndBg==}
    dependencies:
      punycode: 2.1.1

  /url-parse-lax/3.0.0:
    resolution: {integrity: sha1-FrXK/Afb42dsGxmZF3gj1lA6yww=}
    engines: {node: '>=4'}
    dependencies:
      prepend-http: 2.0.0
    dev: true

  /url/0.10.3:
    resolution: {integrity: sha1-Ah5NnHcF8hu/N9A861h2dAJ3TGQ=}
    dependencies:
      punycode: 1.3.2
      querystring: 0.2.0
    dev: true

  /use-callback-ref/1.3.0_b08e3c15324cbe90a6ff8fcd416c932c:
    resolution: {integrity: sha512-3FT9PRuRdbB9HfXhEq35u4oZkvpJ5kuYbpqhCfmiZyReuRgpnhDlbr2ZEnnuS0RrJAPn6l23xjFg9kpDM+Ms7w==}
    engines: {node: '>=10'}
    peerDependencies:
      '@types/react': ^16.8.0 || ^17.0.0 || ^18.0.0
      react: ^16.8.0 || ^17.0.0 || ^18.0.0
    peerDependenciesMeta:
      '@types/react':
        optional: true
    dependencies:
      '@types/react': 17.0.38
      react: 17.0.2
      tslib: 2.4.0
    dev: true

  /use-sidecar/1.1.2_b08e3c15324cbe90a6ff8fcd416c932c:
    resolution: {integrity: sha512-epTbsLuzZ7lPClpz2TyryBfztm7m+28DlEv2ZCQ3MDr5ssiwyOwGH/e5F9CkfWjJ1t4clvI58yF822/GUkjjhw==}
    engines: {node: '>=10'}
    peerDependencies:
      '@types/react': ^16.9.0 || ^17.0.0 || ^18.0.0
      react: ^16.8.0 || ^17.0.0 || ^18.0.0
    peerDependenciesMeta:
      '@types/react':
        optional: true
    dependencies:
      '@types/react': 17.0.38
      detect-node-es: 1.1.0
      react: 17.0.2
      tslib: 2.4.0
    dev: true

  /util-deprecate/1.0.2:
    resolution: {integrity: sha1-RQ1Nyfpw3nMnYvvS1KKJgUGaDM8=}

  /utils-merge/1.0.1:
    resolution: {integrity: sha1-n5VxD1CiZ5R7LMwSR0HBAoQn5xM=}
    engines: {node: '>= 0.4.0'}

  /uuid/3.4.0:
    resolution: {integrity: sha512-HjSDRw6gZE5JMggctHBcjVak08+KEVhSIiDzFnT9S9aegmp85S/bReBVTb4QTFaRNptJ9kuYaNhnbNEOkbKb/A==}
    deprecated: Please upgrade  to version 7 or higher.  Older versions may use Math.random() in certain circumstances, which is known to be problematic.  See https://v8.dev/blog/math-random for details.
    hasBin: true
    dev: false

  /uuid/8.0.0:
    resolution: {integrity: sha512-jOXGuXZAWdsTH7eZLtyXMqUb9EcWMGZNbL9YcGBJl4MH4nrxHmZJhEHvyLFrkxo+28uLb/NYRcStH48fnD0Vzw==}
    hasBin: true
    dev: true

  /uuid/8.3.2:
    resolution: {integrity: sha512-+NYs2QeMWy+GWFOEm9xnn6HCDp0l7QBD7ml8zLUmJ+93Q5NF0NocErnwkTkXVFNiX3/fpC6afS8Dhb/gz7R7eg==}
    hasBin: true

  /v8-compile-cache-lib/3.0.1:
    resolution: {integrity: sha512-wa7YjyUGfNZngI/vtK0UHAN+lgDCxBPCylVXGp0zu59Fz5aiGtNXaq3DhIov063MorB+VfufLh3JlF2KdTK3xg==}
    dev: true

  /v8-compile-cache/2.3.0:
    resolution: {integrity: sha512-l8lCEmLcLYZh4nbunNZvQCJc5pv7+RCwa8q/LdUx8u7lsWvPDKmpodJAJNwkAhJC//dFY48KuIEmjtd4RViDrA==}

  /v8-to-istanbul/8.1.1:
    resolution: {integrity: sha512-FGtKtv3xIpR6BYhvgH8MI/y78oT7d8Au3ww4QIxymrCtZEh5b8gCw2siywE+puhEmuWKDtmfrvF5UlB298ut3w==}
    engines: {node: '>=10.12.0'}
    dependencies:
      '@types/istanbul-lib-coverage': 2.0.4
      convert-source-map: 1.8.0
      source-map: 0.7.3
    dev: true

  /validate-npm-package-license/3.0.4:
    resolution: {integrity: sha512-DpKm2Ui/xN7/HQKCtpZxoRWBhZ9Z0kqtygG8XCgNQ8ZlDnxuQmWhj566j8fN4Cu3/JmbhsDo7fcAJq4s9h27Ew==}
    dependencies:
      spdx-correct: 3.1.1
      spdx-expression-parse: 3.0.1

  /validate-npm-package-name/3.0.0:
    resolution: {integrity: sha1-X6kS2B630MdK/BQN5zF/DKffQ34=}
    dependencies:
      builtins: 1.0.3

  /validator/13.7.0:
    resolution: {integrity: sha512-nYXQLCBkpJ8X6ltALua9dRrZDHVYxjJ1wgskNt1lH9fzGjs3tgojGSCBjmEPwkWS1y29+DrizMTW19Pr9uB2nw==}
    engines: {node: '>= 0.10'}

  /vary/1.1.2:
    resolution: {integrity: sha512-BNGbWLfd0eUPabhkXUVm0j8uuvREyTh5ovRa/dyow/BqAbZJyC+5fU+IzQOzmAKzYqYRAISoRhdQr3eIZ/PXqg==}
    engines: {node: '>= 0.8'}

  /void-elements/3.1.0:
    resolution: {integrity: sha1-YU9/v42AHwu18GYfWy9XhXUOTwk=}
    engines: {node: '>=0.10.0'}
    dev: false

  /w3c-hr-time/1.0.2:
    resolution: {integrity: sha512-z8P5DvDNjKDoFIHK7q8r8lackT6l+jo/Ye3HOle7l9nICP9lf1Ci25fy9vHd0JOWewkIFzXIEig3TdKT7JQ5fQ==}
    dependencies:
      browser-process-hrtime: 1.0.0
    dev: true

  /w3c-xmlserializer/2.0.0:
    resolution: {integrity: sha512-4tzD0mF8iSiMiNs30BiLO3EpfGLZUT2MSX/G+o7ZywDzliWQ3OPtTZ0PTC3B3ca1UAf4cJMHB+2Bf56EriJuRA==}
    engines: {node: '>=10'}
    dependencies:
      xml-name-validator: 3.0.0
    dev: true

  /walker/1.0.8:
    resolution: {integrity: sha512-ts/8E8l5b7kY0vlWLewOkDXMmPdLcVV4GmOQLyxuSswIJsweeFZtAsMF7k1Nszz+TYBQrlYRmzOnr398y1JemQ==}
    dependencies:
      makeerror: 1.0.12
    dev: true

  /watchpack/2.4.0:
    resolution: {integrity: sha512-Lcvm7MGST/4fup+ifyKi2hjyIAwcdI4HRgtvTpIUxBRhB+RFtUh8XtDOxUfctVCnhVi+QQj49i91OyvzkJl6cg==}
    engines: {node: '>=10.13.0'}
    dependencies:
      glob-to-regexp: 0.4.1
      graceful-fs: 4.2.10
    dev: true

  /webidl-conversions/3.0.1:
    resolution: {integrity: sha1-JFNCdeKnvGvnvIZhHMFq4KVlSHE=}
    dev: false

  /webidl-conversions/5.0.0:
    resolution: {integrity: sha512-VlZwKPCkYKxQgeSbH5EyngOmRp7Ww7I9rQLERETtf5ofd9pGeswWiOtogpEO850jziPRarreGxn5QIiTqpb2wA==}
    engines: {node: '>=8'}
    dev: true

  /webidl-conversions/6.1.0:
    resolution: {integrity: sha512-qBIvFLGiBpLjfwmYAaHPXsn+ho5xZnGvyGvsarywGNc8VyQJUMHJ8OBKGGrPER0okBeMDaan4mNBlgBROxuI8w==}
    engines: {node: '>=10.4'}
    dev: true

  /weekstart/1.1.0:
    resolution: {integrity: sha512-ZO3I7c7J9nwGN1PZKZeBYAsuwWEsCOZi5T68cQoVNYrzrpp5Br0Bgi0OF4l8kH/Ez7nKfxa5mSsXjsgris3+qg==}
    dev: true

  /whatwg-encoding/1.0.5:
    resolution: {integrity: sha512-b5lim54JOPN9HtzvK9HFXvBma/rnfFeqsic0hSpjtDbVxR3dJKLc+KB4V6GgiGOvl7CY/KNh8rxSo9DKQrnUEw==}
    dependencies:
      iconv-lite: 0.4.24
    dev: true

  /whatwg-mimetype/2.3.0:
    resolution: {integrity: sha512-M4yMwr6mAnQz76TbJm914+gPpB/nCwvZbJU28cUD6dR004SAxDLOOSUaB1JDRqLtaOV/vi0IC5lEAGFgrjGv/g==}
    dev: true

  /whatwg-url/5.0.0:
    resolution: {integrity: sha1-lmRU6HZUYuN2RNNib2dCzotwll0=}
    dependencies:
      tr46: 0.0.3
      webidl-conversions: 3.0.1
    dev: false

  /whatwg-url/8.7.0:
    resolution: {integrity: sha512-gAojqb/m9Q8a5IV96E3fHJM70AzCkgt4uXYX2O7EmuyOnLrViCQlsEBmF9UQIu3/aeAIp2U17rtbpZWNntQqdg==}
    engines: {node: '>=10'}
    dependencies:
      lodash: 4.17.21
      tr46: 2.1.0
      webidl-conversions: 6.1.0
    dev: true

  /which-boxed-primitive/1.0.2:
    resolution: {integrity: sha512-bwZdv0AKLpplFY2KZRX6TvyuN7ojjr7lwkg6ml0roIy9YeuSr7JS372qlNW18UQYzgYK9ziGcerWqZOmEn9VNg==}
    dependencies:
      is-bigint: 1.0.4
      is-boolean-object: 1.1.2
      is-number-object: 1.0.7
      is-string: 1.0.7
      is-symbol: 1.0.4

  /which/2.0.2:
    resolution: {integrity: sha512-BLI3Tl1TW3Pvl70l3yq3Y64i+awpwXqsGBYWkkqMtnbXgrMD+yj7rhW0kuEDxzJaYXGjEW5ogapKNMEKNMjibA==}
    engines: {node: '>= 8'}
    hasBin: true
    dependencies:
      isexe: 2.0.0

  /wide-align/1.1.5:
    resolution: {integrity: sha512-eDMORYaPNZ4sQIuuYPDHdQvf4gyCF9rEEV/yPxGfwPkRodwEgiMUUXTx/dex+Me0wxx53S+NgUHaP7y3MGlDmg==}
    dependencies:
      string-width: 1.0.2
    dev: true

  /widest-line/3.1.0:
    resolution: {integrity: sha512-NsmoXalsWVDMGupxZ5R08ka9flZjjiLvHVAWYOKtiKM8ujtZWr9cRffak+uSE48+Ob8ObalXpwyeUiyDD6QFgg==}
    engines: {node: '>=8'}
    dependencies:
      string-width: 4.2.3
    dev: true

  /winston-transport/4.5.0:
    resolution: {integrity: sha512-YpZzcUzBedhlTAfJg6vJDlyEai/IFMIVcaEZZyl3UXIl4gmqRpU7AE89AHLkbzLUsv0NVmw7ts+iztqKxxPW1Q==}
    engines: {node: '>= 6.4.0'}
    dependencies:
      logform: 2.4.0
      readable-stream: 3.6.0
      triple-beam: 1.3.0
    dev: false

  /winston/3.7.2:
    resolution: {integrity: sha512-QziIqtojHBoyzUOdQvQiar1DH0Xp9nF1A1y7NVy2DGEsz82SBDtOalS0ulTRGVT14xPX3WRWkCsdcJKqNflKng==}
    engines: {node: '>= 12.0.0'}
    dependencies:
      '@dabh/diagnostics': 2.0.3
      async: 3.2.3
      is-stream: 2.0.1
      logform: 2.4.0
      one-time: 1.0.0
      readable-stream: 3.6.0
      safe-stable-stringify: 2.3.1
      stack-trace: 0.0.10
      triple-beam: 1.3.0
      winston-transport: 4.5.0
    dev: false

  /word-wrap/1.2.3:
    resolution: {integrity: sha512-Hz/mrNwitNRh/HUAtM/VT/5VH+ygD6DV7mYKZAtHOrbs8U7lvPS6xf7EJKMF0uW1KJCl0H701g3ZGus+muE5vQ==}
    engines: {node: '>=0.10.0'}

  /wordwrap/1.0.0:
    resolution: {integrity: sha1-J1hIEIkUVqQXHI0CJkQa3pDLyus=}
    dev: false

  /wrap-ansi/7.0.0:
    resolution: {integrity: sha512-YVGIj2kamLSTxw6NsZjoBxfSwsn0ycdesmc4p+Q21c5zPuZ1pl+NfxVdxPtdHvmNVOQ6XSYG4AUtyt/Fi7D16Q==}
    engines: {node: '>=10'}
    dependencies:
      ansi-styles: 4.3.0
      string-width: 4.2.3
      strip-ansi: 6.0.1
    dev: true

  /wrappy/1.0.2:
    resolution: {integrity: sha1-tSQ9jz7BqjXxNkYFvA0QNuMKtp8=}

  /write-file-atomic/3.0.3:
    resolution: {integrity: sha512-AvHcyZ5JnSfq3ioSyjrBkH9yW4m7Ayk8/9My/DD9onKeu/94fwrMocemO2QAJFAlnnDN+ZDS+ZjAR5ua1/PV/Q==}
    dependencies:
      imurmurhash: 0.1.4
      is-typedarray: 1.0.0
      signal-exit: 3.0.7
      typedarray-to-buffer: 3.1.5

  /write-yaml-file/4.2.0:
    resolution: {integrity: sha512-LwyucHy0uhWqbrOkh9cBluZBeNVxzHjDaE9mwepZG3n3ZlbM4v3ndrFw51zW/NXYFFqP+QWZ72ihtLWTh05e4Q==}
    engines: {node: '>=10.13'}
    dependencies:
      js-yaml: 4.1.0
      write-file-atomic: 3.0.3
    dev: false

  /ws/7.5.8:
    resolution: {integrity: sha512-ri1Id1WinAX5Jqn9HejiGb8crfRio0Qgu8+MtL36rlTA6RLsMdWt1Az/19A2Qij6uSHUMphEFaTKa4WG+UNHNw==}
    engines: {node: '>=8.3.0'}
    peerDependencies:
      bufferutil: ^4.0.1
      utf-8-validate: ^5.0.2
    peerDependenciesMeta:
      bufferutil:
        optional: true
      utf-8-validate:
        optional: true
    dev: true

  /xdg-basedir/4.0.0:
    resolution: {integrity: sha512-PSNhEJDejZYV7h50BohL09Er9VaIefr2LMAf3OEmpCkjOi34eYyQYAXUTjEQtZJTKcF0E2UKTh+osDLsgNim9Q==}
    engines: {node: '>=8'}
    dev: true

  /xml-name-validator/3.0.0:
    resolution: {integrity: sha512-A5CUptxDsvxKJEU3yO6DuWBSJz/qizqzJKOMIfUJHETbBw/sFaDxgd6fxm1ewUaM0jZ444Fc5vC5ROYurg/4Pw==}
    dev: true

  /xml2js/0.4.19:
    resolution: {integrity: sha512-esZnJZJOiJR9wWKMyuvSE1y6Dq5LCuJanqhxslH2bxM6duahNZ+HMpCLhBQGZkbX6xRf8x1Y2eJlgt2q3qo49Q==}
    dependencies:
      sax: 1.2.1
      xmlbuilder: 9.0.7
    dev: true

  /xml2js/0.4.23:
    resolution: {integrity: sha512-ySPiMjM0+pLDftHgXY4By0uswI3SPKLDw/i3UXbnO8M/p28zqexCUoPmQFrYD+/1BzhGJSs2i1ERWKJAtiLrug==}
    engines: {node: '>=4.0.0'}
    dependencies:
      sax: 1.2.4
      xmlbuilder: 11.0.1
    dev: false

  /xmlbuilder/11.0.1:
    resolution: {integrity: sha512-fDlsI/kFEx7gLvbecc0/ohLG50fugQp8ryHzMTuW9vSa1GJ0XYWKnhsUx7oie3G98+r56aTQIUB4kht42R3JvA==}
    engines: {node: '>=4.0'}
    dev: false

  /xmlbuilder/9.0.7:
    resolution: {integrity: sha1-Ey7mPS7FVlxVfiD0wi35rKaGsQ0=}
    engines: {node: '>=4.0'}
    dev: true

  /xmlchars/2.2.0:
    resolution: {integrity: sha512-JZnDKK8B0RCDw84FNdDAIpZK+JuJw+s7Lz8nksI7SIuU3UXJJslUthsi+uWBUYOwPFwW7W7PRLRfUKpxjtjFCw==}
    dev: true

  /y18n/5.0.8:
    resolution: {integrity: sha512-0pfFzegeDWJHJIAmTLRP2DwHjdF5s7jo9tuztdQxAhINCdvS+3nGINqPd00AphqJR/0LhANUS6/+7SCb98YOfA==}
    engines: {node: '>=10'}
    dev: true

  /yallist/4.0.0:
    resolution: {integrity: sha512-3wdGidZyq5PB084XLES5TpOSRA3wjXAlIWMhum2kRcv/41Sn2emQ0dycQW4uZXLejwKvg6EsvbdlVL+FYEct7A==}

  /yaml/1.10.2:
    resolution: {integrity: sha512-r3vXyErRCYJ7wg28yvBY5VSoAF8ZvlcW9/BwUzEtUsjvX/DKs24dIkuwjtuprwJJHsbyUbLApepYTR1BN4uHrg==}
    engines: {node: '>= 6'}

  /yargs-parser/20.2.9:
    resolution: {integrity: sha512-y11nGElTIV+CT3Zv9t7VKl+Q3hTQoT9a1Qzezhhl6Rp21gJ/IVTW7Z3y9EWXhuUBC2Shnf+DX0antecpAwSP8w==}
    engines: {node: '>=10'}
    dev: true

  /yargs-parser/21.0.1:
    resolution: {integrity: sha512-9BK1jFpLzJROCI5TzwZL/TU4gqjK5xiHV/RfWLOahrjAko/e4DJkRDZQXfvqAsiZzzYhgAzbgz6lg48jcm4GLg==}
    engines: {node: '>=12'}
    dev: true

  /yargs/16.2.0:
    resolution: {integrity: sha512-D1mvvtDG0L5ft/jGWkLpG1+m0eQxOfaBvTNELraWj22wSVUMWxZUvYgJYcKh6jGGIkJFhH4IZPQhR4TKpc8mBw==}
    engines: {node: '>=10'}
    dependencies:
      cliui: 7.0.4
      escalade: 3.1.1
      get-caller-file: 2.0.5
      require-directory: 2.1.1
      string-width: 4.2.3
      y18n: 5.0.8
      yargs-parser: 20.2.9
    dev: true

  /yargs/17.5.1:
    resolution: {integrity: sha512-t6YAJcxDkNX7NFYiVtKvWUz8l+PaKTLiL63mJYWR2GnHq2gjEWISzsLp9wg3aY36dY1j+gfIEL3pIF+XlJJfbA==}
    engines: {node: '>=12'}
    dependencies:
      cliui: 7.0.4
      escalade: 3.1.1
      get-caller-file: 2.0.5
      require-directory: 2.1.1
      string-width: 4.2.3
      y18n: 5.0.8
      yargs-parser: 21.0.1
    dev: true

  /yn/3.1.1:
    resolution: {integrity: sha512-Ux4ygGWsu2c7isFWe8Yu1YluJmqVhxqK2cLXNQA5AcC3QfbGNpM7fu0Y8b/z16pXLnFxZYvWhd3fhBY9DLmC6Q==}
    engines: {node: '>=6'}
    dev: true

  /z-schema/5.0.3:
    resolution: {integrity: sha512-sGvEcBOTNum68x9jCpCVGPFJ6mWnkD0YxOcddDlJHRx3tKdB2q8pCHExMVZo/AV/6geuVJXG7hljDaWG8+5GDw==}
    engines: {node: '>=8.0.0'}
    hasBin: true
    dependencies:
      lodash.get: 4.4.2
      lodash.isequal: 4.5.0
      validator: 13.7.0
    optionalDependencies:
      commander: 2.20.3<|MERGE_RESOLUTION|>--- conflicted
+++ resolved
@@ -1370,19 +1370,11 @@
     resolution: {integrity: sha512-HpkeUdQdZFVFDkIeNxVYuUUKijeuNNloRHldqE66aRbWzBjDIqhlHfbey3lEHpH/sOfPmkNC+akjIvel4Auw6A==}
     engines: {node: '>= 10.13.0 <13 || >=13.7.0'}
     dependencies:
-<<<<<<< HEAD
       '@aws-cdk/cloud-assembly-schema': 1.159.0
       '@aws-cdk/cx-api': 1.159.0
       '@aws-cdk/region-info': 1.159.0
       '@balena/dockerignore': 1.0.2
       constructs: 3.4.29
-=======
-      '@aws-cdk/cloud-assembly-schema': 1.158.0
-      '@aws-cdk/cx-api': 1.158.0
-      '@aws-cdk/region-info': 1.158.0
-      '@balena/dockerignore': 1.0.2
-      constructs: 3.4.25
->>>>>>> c6135b68
       fs-extra: 9.1.0
       ignore: 5.2.0
       minimatch: 3.1.2
@@ -1411,11 +1403,7 @@
     resolution: {integrity: sha512-VafYfYpKGrrYndk1bwtNxrIlbkS13wiqAnuHzfa1pdblWS5TX+Z/wEGqQzVbXmh8RFPdpxxvQr0mZJBFrqTdjQ==}
     engines: {node: '>= 10.13.0 <13 || >=13.7.0'}
     dependencies:
-<<<<<<< HEAD
       '@aws-cdk/cloud-assembly-schema': 1.159.0
-=======
-      '@aws-cdk/cloud-assembly-schema': 1.158.0
->>>>>>> c6135b68
       semver: 7.3.7
     dev: false
     bundledDependencies:
@@ -6421,11 +6409,7 @@
     dependencies:
       '@balena/dockerignore': 1.0.2
       case: 1.6.3
-<<<<<<< HEAD
       constructs: 10.1.30
-=======
-      constructs: 10.1.25
->>>>>>> c6135b68
       fs-extra: 9.1.0
       ignore: 5.2.0
       jsonschema: 1.4.1
@@ -6811,13 +6795,8 @@
     resolution: {integrity: sha512-mzDSXIPaFwVDvZAHqZ9VlbyF4yyXRuX6IvB06WvPYkqJVO24kX1PPhv9bfpKNFZyxYFmmgo03HUiD8iklmJYRQ==}
     engines: {node: '>= 0.8.0'}
 
-<<<<<<< HEAD
   /cdk-nag/2.14.26_cb4d961d3ab0a175db0d2240fe599ce1:
     resolution: {integrity: sha512-emOwacq+6kHgVcCqQWRGdznBYt+GlfYU0Bqh4q9XvvxCSXxRL0K5UKrTFDqXpcquvncryegh4Pa2UoFBVdOWgA==}
-=======
-  /cdk-nag/2.14.22_47b13785010171dab9c30d40a45387b9:
-    resolution: {integrity: sha512-2h6d6jE4XW4dZIhgdEnKwEB1cphPCPxzm2hO+Q2Oj2IAB+E7cHI4u8UmR0QYVAItBbABWqC6tAXZmieBxt274g==}
->>>>>>> c6135b68
     peerDependencies:
       aws-cdk-lib: ^2.11.0
       constructs: ^10.0.5
