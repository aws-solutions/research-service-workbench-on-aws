--- conflicted
+++ resolved
@@ -172,11 +172,7 @@
       '@aws-sdk/client-s3': ^3.58.0
       '@aws-sdk/client-service-catalog': ^3.58.0
       '@aws-sdk/client-ssm': ^3.58.0
-<<<<<<< HEAD
-      '@aws-sdk/client-sts': ^3.67.0
-=======
       '@aws-sdk/client-sts': ^3.58.0
->>>>>>> ee2ede38
       '@aws-sdk/types': ^3.55.0
       '@rushstack/eslint-config': ^2.5.1
       '@rushstack/heft': ^0.44.2
@@ -193,21 +189,12 @@
       typescript: ^4.5.2
     dependencies:
       '@amzn/eslint-config-workbench-core-eslint-custom': link:../eslint-custom
-<<<<<<< HEAD
       '@aws-sdk/client-cloudformation': 3.58.0
       '@aws-sdk/client-ec2': 3.60.0
       '@aws-sdk/client-eventbridge': 3.66.0
       '@aws-sdk/client-s3': 3.58.0
       '@aws-sdk/client-service-catalog': 3.58.0
       '@aws-sdk/client-ssm': 3.58.0
-=======
-      '@aws-sdk/client-cloudformation': 3.67.0
-      '@aws-sdk/client-ec2': 3.67.0
-      '@aws-sdk/client-eventbridge': 3.67.0
-      '@aws-sdk/client-s3': 3.67.0
-      '@aws-sdk/client-service-catalog': 3.67.0
-      '@aws-sdk/client-ssm': 3.67.0
->>>>>>> ee2ede38
       '@aws-sdk/client-sts': 3.67.0
       '@aws-sdk/types': 3.55.0
     devDependencies:
@@ -1926,7 +1913,7 @@
 
   /@balena/dockerignore/1.0.2:
     resolution: {integrity: sha512-wMue2Sy4GAVTk6Ic4tJVcnfdau+gx2EnG7S+uAEe+TWJFqE4YoWN4/H8MSLj4eYJKxGg26lZwboEniNiNwZQ6Q==}
-    dev: false
+    dev: true
 
   /@bcoe/v8-coverage/0.2.3:
     resolution: {integrity: sha512-0hYQ8SB4Db5zvZB4axdMHGwEaQjkZzFjQiN9LVYvIFB2nSUHW9tYpxWriPrWDASIxiaXax83REcLxuSdnGPZtw==}
@@ -3332,37 +3319,25 @@
   /at-least-node/1.0.0:
     resolution: {integrity: sha512-+q/t7Ekv1EDY2l6Gda6LLiX14rU9TV20Wa3ofeQmwPFZbOMo9DXrLbOjFaaclkXKWidIaopwAObQDqwWtGUjqg==}
     engines: {node: '>= 4.0.0'}
-<<<<<<< HEAD
     dev: true
 
   /aws-cdk-lib/2.19.0_constructs@10.0.58:
     resolution: {integrity: sha512-zt0lAsTpYfrDitjJXp1smEi4o1EYtAAj4fb0WW4GYBW+P6FqymXyAF5mUT8YWPkMJTnSP8d4FeDUyatQVWYRJA==}
-=======
-    dev: false
-
-  /aws-cdk-lib/2.20.0_constructs@10.0.112:
-    resolution: {integrity: sha512-jACK/1UJxtWWl6QH+I1V8Oc8F1EEL6aFQYk24DIrzNyB1Aj9LIs9/NyDu5zN00QFKrR6aDE7WAv1VG3sa6wWdg==}
->>>>>>> ee2ede38
     engines: {node: '>= 14.15.0'}
     peerDependencies:
       constructs: ^10.0.0
     dependencies:
-<<<<<<< HEAD
-      constructs: 10.0.58
-    dev: true
-=======
       '@balena/dockerignore': 1.0.2
       case: 1.6.3
-      constructs: 10.0.112
+      constructs: 10.0.58
       fs-extra: 9.1.0
       ignore: 5.2.0
       jsonschema: 1.4.0
       minimatch: 3.1.2
       punycode: 2.1.1
-      semver: 7.3.7
+      semver: 7.3.5
       yaml: 1.10.2
-    dev: false
->>>>>>> ee2ede38
+    dev: true
     bundledDependencies:
       - '@balena/dockerignore'
       - case
@@ -3679,6 +3654,11 @@
     resolution: {integrity: sha512-Pl8vfigmBXXq+/yUz1jUwULeq9xhMJznzdc/xwl4WclDAuebcTHVefpz8lE/bMI+UN7TOkSSe7B7RnZd6+dzjA==}
     dev: true
 
+  /case/1.6.3:
+    resolution: {integrity: sha512-mzDSXIPaFwVDvZAHqZ9VlbyF4yyXRuX6IvB06WvPYkqJVO24kX1PPhv9bfpKNFZyxYFmmgo03HUiD8iklmJYRQ==}
+    engines: {node: '>= 0.8.0'}
+    dev: true
+
   /cdk-assets/2.12.0:
     resolution: {integrity: sha512-GrOCQnGHTS6bTS/FPwFudqS2Ko7JW3FvwYo6Nb/IiWlCodrYSpi2gMjwGD+O+CatyDowJ7xXKUTsd+TIjzM0AQ==}
     engines: {node: '>= 14.15.0'}
@@ -3693,16 +3673,7 @@
       yargs: 16.2.0
     dev: true
 
-<<<<<<< HEAD
   /cdk-iam-floyd/0.300.0_520789713a7a113730ebcb5c7fc3a9b5:
-=======
-  /case/1.6.3:
-    resolution: {integrity: sha512-mzDSXIPaFwVDvZAHqZ9VlbyF4yyXRuX6IvB06WvPYkqJVO24kX1PPhv9bfpKNFZyxYFmmgo03HUiD8iklmJYRQ==}
-    engines: {node: '>= 0.8.0'}
-    dev: false
-
-  /cdk-iam-floyd/0.300.0_ff8e2a29703a7cffac9ed3bbb4473395:
->>>>>>> ee2ede38
     resolution: {integrity: sha512-BPHzbC8NSpqAB89vP+QxSuF6vhAbKo+3yGc/G5W1R2znN35t9lQJKDysILZ7iXGbwGAQSrB/IYt6ilePtctoaQ==}
     peerDependencies:
       aws-cdk-lib: ^2.0.0
@@ -4952,17 +4923,10 @@
     engines: {node: '>=10'}
     dependencies:
       at-least-node: 1.0.0
-<<<<<<< HEAD
       graceful-fs: 4.2.9
       jsonfile: 6.1.0
       universalify: 2.0.0
     dev: true
-=======
-      graceful-fs: 4.2.10
-      jsonfile: 6.1.0
-      universalify: 2.0.0
-    dev: false
->>>>>>> ee2ede38
 
   /fs.realpath/1.0.0:
     resolution: {integrity: sha1-FQStJSMVjKpA20onh8sBQRmU6k8=}
@@ -5098,7 +5062,7 @@
       fs.realpath: 1.0.0
       inflight: 1.0.6
       inherits: 2.0.4
-      minimatch: 3.0.5
+      minimatch: 3.1.2
       once: 1.4.0
       path-is-absolute: 1.0.1
 
@@ -5148,14 +5112,9 @@
       url-parse-lax: 3.0.0
     dev: true
 
-<<<<<<< HEAD
   /graceful-fs/4.2.9:
     resolution: {integrity: sha512-NtNxqUcXgpW2iMrfqSfR73Glt39K+BLwWsPs94yR63v45T0Wbej7eRmL5cWfwEgqXnmjQp3zaJTshdRW/qC2ZQ==}
     dev: true
-=======
-  /graceful-fs/4.2.10:
-    resolution: {integrity: sha512-9ByhssR2fPVsNZj478qUUbKfmL0+t5BDVyjShtyZZLiK7ZDAArFFfopyOTj0M05wE2tJPisA4iTnnXl2YoPvOA==}
->>>>>>> ee2ede38
 
   /has-bigints/1.0.1:
     resolution: {integrity: sha512-LSBS2LjbNBTf6287JEbEzvJgftkF5qFkmCo9hDRpAzKhUOlJ+hx8dd4USs00SgsUNwc4617J9ki5YtEClM2ffA==}
@@ -6382,14 +6341,6 @@
       graceful-fs: 4.2.9
     dev: true
 
-  /jsonfile/6.1.0:
-    resolution: {integrity: sha512-5dgndWOriYSm5cnYaJNhalLNDKOqFwyDB/rr1E9ZsGciGvKPs8R2xYGCacuf3z6K1YKDz182fd+fY3cn3pMqXQ==}
-    dependencies:
-      universalify: 2.0.0
-    optionalDependencies:
-      graceful-fs: 4.2.10
-    dev: false
-
   /jsonpath-plus/4.0.0:
     resolution: {integrity: sha512-e0Jtg4KAzDJKKwzbLaUtinCn0RZseWBVRTRGihSpvFlM3wTR7ExSp+PTdeTsDrLNJUe7L7JYJe8mblHX5SCT6A==}
     engines: {node: '>=10.0'}
@@ -6397,17 +6348,10 @@
 
   /jsonschema/1.4.0:
     resolution: {integrity: sha512-/YgW6pRMr6M7C+4o8kS+B/2myEpHCrxO4PEWnqJNBFMjn7EWXqlQ4tGwL6xTHeRplwuZmcAncdvfOad1nT2yMw==}
-<<<<<<< HEAD
     dev: true
 
   /jsx-ast-utils/3.2.1:
     resolution: {integrity: sha512-uP5vu8xfy2F9A6LGC22KO7e2/vGTS1MhP+18f++ZNlf0Ohaxbc9nIEwHAsejlJKyzfZzU5UIhe5ItYkitcZnZA==}
-=======
-    dev: false
-
-  /jsx-ast-utils/3.2.2:
-    resolution: {integrity: sha512-HDAyJ4MNQBboGpUnHAVUNJs6X0lh058s6FuixsFGP7MgJYpD6Vasd6nzSG5iIfXu1zAYlHJ/zsOKNlrenTUBnw==}
->>>>>>> ee2ede38
     engines: {node: '>=4.0'}
     dependencies:
       array-includes: 3.1.4
@@ -6671,6 +6615,11 @@
 
   /minimatch/3.0.5:
     resolution: {integrity: sha512-tUpxzX0VAzJHjLu0xUfFv1gwVp9ba3IOuRAVH2EGuRW8a5emA2FlACLqiT/lDVtS1W+TGNwqz3sWaNyLgDJWuw==}
+    dependencies:
+      brace-expansion: 1.1.11
+
+  /minimatch/3.1.2:
+    resolution: {integrity: sha512-J7p63hRiAjw1NDEww1W7i37+ByIrOWO5XQQAzZ3VOcL0PNybwpfmV/N05zFAzwQ9USyEcX6t3UO+K5aqBQOIHw==}
     dependencies:
       brace-expansion: 1.1.11
 
@@ -7212,7 +7161,7 @@
   /readdir-glob/1.1.1:
     resolution: {integrity: sha512-91/k1EzZwDx6HbERR+zucygRFfiPl2zkIYZtv3Jjr6Mn7SkKcVct8aVO+sSRiGMc6fLf72du3d92/uY63YPdEA==}
     dependencies:
-      minimatch: 3.0.5
+      minimatch: 3.1.2
     dev: true
 
   /readdirp/3.5.0:
@@ -8002,11 +7951,7 @@
   /universalify/2.0.0:
     resolution: {integrity: sha512-hAZsKq7Yy11Zu1DE0OzWjw7nnLZmJZYTDZZyEFHZdUhV8FkH5MCfoU1XMaxXovpyW5nq5scPqq0ZDP9Zyl04oQ==}
     engines: {node: '>= 10.0.0'}
-<<<<<<< HEAD
-    dev: true
-=======
-    dev: false
->>>>>>> ee2ede38
+    dev: true
 
   /unpipe/1.0.0:
     resolution: {integrity: sha1-sr9O6FFKrmFltIF4KdIbLvSZBOw=}
@@ -8294,11 +8239,7 @@
   /yaml/1.10.2:
     resolution: {integrity: sha512-r3vXyErRCYJ7wg28yvBY5VSoAF8ZvlcW9/BwUzEtUsjvX/DKs24dIkuwjtuprwJJHsbyUbLApepYTR1BN4uHrg==}
     engines: {node: '>= 6'}
-<<<<<<< HEAD
-    dev: true
-=======
-    dev: false
->>>>>>> ee2ede38
+    dev: true
 
   /yargs-parser/20.2.9:
     resolution: {integrity: sha512-y11nGElTIV+CT3Zv9t7VKl+Q3hTQoT9a1Qzezhhl6Rp21gJ/IVTW7Z3y9EWXhuUBC2Shnf+DX0antecpAwSP8w==}
