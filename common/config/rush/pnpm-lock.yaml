--- conflicted
+++ resolved
@@ -514,21 +514,12 @@
     specifiers:
       '@amzn/eslint-config-workbench-core-eslint-custom': workspace:*
       '@aws-cdk/aws-dynamodb': ^1.152.0
-<<<<<<< HEAD
       '@aws-sdk/client-cloudformation': ^3.118.1
       '@aws-sdk/client-cognito-identity-provider': ^3.118.1
       '@aws-sdk/client-dynamodb': ^3.118.1
       '@aws-sdk/client-ec2': ^3.119.0
       '@aws-sdk/client-eventbridge': ^3.118.1
       '@aws-sdk/client-iam': ^3.118.1
-=======
-      '@aws-sdk/client-cloudformation': ^3.58.0
-      '@aws-sdk/client-cognito-identity-provider': ^3.67.0
-      '@aws-sdk/client-dynamodb': ^3.67.0
-      '@aws-sdk/client-ec2': ^3.60.0
-      '@aws-sdk/client-eventbridge': ^3.66.0
-      '@aws-sdk/client-iam': ^3.58.0
->>>>>>> 6ed7ff59
       '@aws-sdk/client-kms': ^3.118.1
       '@aws-sdk/client-lambda': ^3.82.0
       '@aws-sdk/client-s3': ^3.118.1
@@ -562,21 +553,12 @@
     dependencies:
       '@amzn/eslint-config-workbench-core-eslint-custom': link:../eslint-custom
       '@aws-cdk/aws-dynamodb': 1.158.0
-<<<<<<< HEAD
       '@aws-sdk/client-cloudformation': 3.118.1
       '@aws-sdk/client-cognito-identity-provider': 3.118.1
       '@aws-sdk/client-dynamodb': 3.118.1
       '@aws-sdk/client-ec2': 3.119.0
       '@aws-sdk/client-eventbridge': 3.118.1
       '@aws-sdk/client-iam': 3.118.1
-=======
-      '@aws-sdk/client-cloudformation': 3.100.0
-      '@aws-sdk/client-cognito-identity-provider': 3.102.0
-      '@aws-sdk/client-dynamodb': 3.100.0
-      '@aws-sdk/client-ec2': 3.100.0
-      '@aws-sdk/client-eventbridge': 3.100.0
-      '@aws-sdk/client-iam': 3.100.0
->>>>>>> 6ed7ff59
       '@aws-sdk/client-kms': 3.118.1
       '@aws-sdk/client-lambda': 3.105.0
       '@aws-sdk/client-s3': 3.118.1
@@ -616,19 +598,11 @@
       '@amzn/workbench-core-base': workspace:*
       '@amzn/workbench-core-logging': workspace:*
       '@aws-cdk/aws-iam': ^1.159.0
-<<<<<<< HEAD
       '@aws-sdk/client-dynamodb': ^3.118.1
       '@aws-sdk/client-kms': ^3.118.1
       '@aws-sdk/client-s3': ^3.118.1
       '@aws-sdk/client-s3-control': ^3.118.1
       '@aws-sdk/types': ^3.110.0
-=======
-      '@aws-sdk/client-dynamodb': ^3.67.0
-      '@aws-sdk/client-kms': ^3.118.1
-      '@aws-sdk/client-s3': ^3.58.0
-      '@aws-sdk/client-s3-control': ^3.100.0
-      '@aws-sdk/types': ^3.55.0
->>>>>>> 6ed7ff59
       '@hapi/boom': ^10.0.0
       '@rushstack/heft': ^0.45.0
       '@rushstack/heft-jest-plugin': ^0.2.3
@@ -657,19 +631,11 @@
       '@amzn/workbench-core-base': link:../base
       '@amzn/workbench-core-logging': link:../logging
       '@aws-cdk/aws-iam': 1.159.0
-<<<<<<< HEAD
       '@aws-sdk/client-dynamodb': 3.118.1
       '@aws-sdk/client-kms': 3.118.1
       '@aws-sdk/client-s3': 3.118.1
       '@aws-sdk/client-s3-control': 3.118.1
       '@aws-sdk/types': 3.110.0
-=======
-      '@aws-sdk/client-dynamodb': 3.100.0
-      '@aws-sdk/client-kms': 3.118.1
-      '@aws-sdk/client-s3': 3.100.0
-      '@aws-sdk/client-s3-control': 3.100.0
-      '@aws-sdk/types': 3.78.0
->>>>>>> 6ed7ff59
       '@hapi/boom': 10.0.0
       lodash: 4.17.21
       uuid: 8.3.2
@@ -1616,10 +1582,6 @@
     dependencies:
       '@aws-sdk/types': 3.110.0
       tslib: 2.4.0
-<<<<<<< HEAD
-=======
-    dev: false
->>>>>>> 6ed7ff59
 
   /@aws-sdk/abort-controller/3.78.0:
     resolution: {integrity: sha512-iz1YLwM2feJUj/y97yO4XmDeTxs+yZ1XJwQgoawKuc8IDBKUutnJNCHL5jL04WUKU7Nrlq+Hr2fCTScFh2z9zg==}
@@ -2313,48 +2275,6 @@
 
   /@aws-sdk/client-sso/3.118.1:
     resolution: {integrity: sha512-dvufBhoE+sVo2sB9+m39GaxmvCKskWLy2hqv+cqyh5poqSWlCZaliRJFpq/rwQm15lUfrHoD8b+NSNEUIVJf9w==}
-<<<<<<< HEAD
-=======
-    engines: {node: '>=12.0.0'}
-    dependencies:
-      '@aws-crypto/sha256-browser': 2.0.0
-      '@aws-crypto/sha256-js': 2.0.0
-      '@aws-sdk/config-resolver': 3.110.0
-      '@aws-sdk/fetch-http-handler': 3.110.0
-      '@aws-sdk/hash-node': 3.110.0
-      '@aws-sdk/invalid-dependency': 3.110.0
-      '@aws-sdk/middleware-content-length': 3.110.0
-      '@aws-sdk/middleware-host-header': 3.110.0
-      '@aws-sdk/middleware-logger': 3.110.0
-      '@aws-sdk/middleware-recursion-detection': 3.110.0
-      '@aws-sdk/middleware-retry': 3.118.1
-      '@aws-sdk/middleware-serde': 3.110.0
-      '@aws-sdk/middleware-stack': 3.110.0
-      '@aws-sdk/middleware-user-agent': 3.110.0
-      '@aws-sdk/node-config-provider': 3.110.0
-      '@aws-sdk/node-http-handler': 3.118.1
-      '@aws-sdk/protocol-http': 3.110.0
-      '@aws-sdk/smithy-client': 3.110.0
-      '@aws-sdk/types': 3.110.0
-      '@aws-sdk/url-parser': 3.110.0
-      '@aws-sdk/util-base64-browser': 3.109.0
-      '@aws-sdk/util-base64-node': 3.55.0
-      '@aws-sdk/util-body-length-browser': 3.55.0
-      '@aws-sdk/util-body-length-node': 3.55.0
-      '@aws-sdk/util-defaults-mode-browser': 3.110.0
-      '@aws-sdk/util-defaults-mode-node': 3.110.0
-      '@aws-sdk/util-user-agent-browser': 3.110.0
-      '@aws-sdk/util-user-agent-node': 3.118.0
-      '@aws-sdk/util-utf8-browser': 3.109.0
-      '@aws-sdk/util-utf8-node': 3.109.0
-      tslib: 2.4.0
-    transitivePeerDependencies:
-      - aws-crt
-    dev: false
-
-  /@aws-sdk/client-sts/3.100.0:
-    resolution: {integrity: sha512-WHy0e6COf6/LfMsYqG9H4SGaQRDjuckMtwOLtu6cYr4cro3bOU5pNuyEjAdUHCpuhZgiE6gkZozhTlxMJqIuRQ==}
->>>>>>> 6ed7ff59
     engines: {node: '>=12.0.0'}
     dependencies:
       '@aws-crypto/sha256-browser': 2.0.0
@@ -2474,10 +2394,6 @@
       tslib: 2.4.0
     transitivePeerDependencies:
       - aws-crt
-<<<<<<< HEAD
-=======
-    dev: false
->>>>>>> 6ed7ff59
 
   /@aws-sdk/config-resolver/3.110.0:
     resolution: {integrity: sha512-7VvtKy4CL63BAktQ2vgsjhWDSXpkXO5YdiI56LQnHztrvSuJBBaxJ7R1p/k0b2tEUhYKUziAIW8EKE/7EGPR4g==}
@@ -2488,10 +2404,6 @@
       '@aws-sdk/util-config-provider': 3.109.0
       '@aws-sdk/util-middleware': 3.110.0
       tslib: 2.4.0
-<<<<<<< HEAD
-=======
-    dev: false
->>>>>>> 6ed7ff59
 
   /@aws-sdk/config-resolver/3.80.0:
     resolution: {integrity: sha512-vFruNKlmhsaC8yjnHmasi1WW/7EELlEuFTj4mqcqNqR4dfraf0maVvpqF1VSR8EstpFMsGYI5dmoWAnnG4PcLQ==}
@@ -2510,10 +2422,6 @@
       '@aws-sdk/property-provider': 3.110.0
       '@aws-sdk/types': 3.110.0
       tslib: 2.4.0
-<<<<<<< HEAD
-=======
-    dev: false
->>>>>>> 6ed7ff59
 
   /@aws-sdk/credential-provider-env/3.78.0:
     resolution: {integrity: sha512-K41VTIzVHm2RyIwtBER8Hte3huUBXdV1WKO+i7olYVgLFmaqcZUNrlyoGDRqZcQ/u4AbxTzBU9jeMIbIfzMOWg==}
@@ -2525,20 +2433,6 @@
 
   /@aws-sdk/credential-provider-imds/3.110.0:
     resolution: {integrity: sha512-atl+7/dAB+8fG9XI2fYyCgXKYDbOzot65VAwis+14bOEUCVp7PCJifBEZ/L8GEq564p+Fa2p1IpV0wuQXxqFUQ==}
-<<<<<<< HEAD
-=======
-    engines: {node: '>= 12.0.0'}
-    dependencies:
-      '@aws-sdk/node-config-provider': 3.110.0
-      '@aws-sdk/property-provider': 3.110.0
-      '@aws-sdk/types': 3.110.0
-      '@aws-sdk/url-parser': 3.110.0
-      tslib: 2.4.0
-    dev: false
-
-  /@aws-sdk/credential-provider-imds/3.81.0:
-    resolution: {integrity: sha512-BHopP+gaovTYj+4tSrwCk8NNCR48gE9CWmpIOLkP9ell0gOL81Qh7aCEiIK0BZBZkccv1s16cYq1MSZZGS7PEQ==}
->>>>>>> 6ed7ff59
     engines: {node: '>= 12.0.0'}
     dependencies:
       '@aws-sdk/node-config-provider': 3.110.0
@@ -2573,25 +2467,6 @@
   /@aws-sdk/credential-provider-ini/3.118.1:
     resolution: {integrity: sha512-Ri05NMc0T2BT7O/6iS+tVwwPtF4Y+BbJrAwoeGApYI9gJqrRSSJ1I2oSye2UV/Ty49n3NmZGtQ+LZJjXShVFSw==}
     engines: {node: '>= 12.0.0'}
-<<<<<<< HEAD
-=======
-    dependencies:
-      '@aws-sdk/credential-provider-env': 3.110.0
-      '@aws-sdk/credential-provider-imds': 3.110.0
-      '@aws-sdk/credential-provider-sso': 3.118.1
-      '@aws-sdk/credential-provider-web-identity': 3.110.0
-      '@aws-sdk/property-provider': 3.110.0
-      '@aws-sdk/shared-ini-file-loader': 3.110.0
-      '@aws-sdk/types': 3.110.0
-      tslib: 2.4.0
-    transitivePeerDependencies:
-      - aws-crt
-    dev: false
-
-  /@aws-sdk/credential-provider-node/3.100.0:
-    resolution: {integrity: sha512-PMIPnn/dhv9tlWR0qXnANJpTumujWfhKnLAsV3BUqB1K9IzWqz/zXjCT0jcSUTY8X/VkSuehtBdCKvOOM5mMqg==}
-    engines: {node: '>=12.0.0'}
->>>>>>> 6ed7ff59
     dependencies:
       '@aws-sdk/credential-provider-env': 3.110.0
       '@aws-sdk/credential-provider-imds': 3.110.0
@@ -2635,26 +2510,9 @@
       tslib: 2.4.0
     transitivePeerDependencies:
       - aws-crt
-<<<<<<< HEAD
 
   /@aws-sdk/credential-provider-process/3.110.0:
     resolution: {integrity: sha512-JJcZePvRTfQHYj/+EEY13yItnZH/e8exlARFUjN0L13UrgHpOJtDQBa+YBHXo6MbTFQh+re25z2kzc+zOYSMNQ==}
-=======
-    dev: false
-
-  /@aws-sdk/credential-provider-process/3.110.0:
-    resolution: {integrity: sha512-JJcZePvRTfQHYj/+EEY13yItnZH/e8exlARFUjN0L13UrgHpOJtDQBa+YBHXo6MbTFQh+re25z2kzc+zOYSMNQ==}
-    engines: {node: '>= 12.0.0'}
-    dependencies:
-      '@aws-sdk/property-provider': 3.110.0
-      '@aws-sdk/shared-ini-file-loader': 3.110.0
-      '@aws-sdk/types': 3.110.0
-      tslib: 2.4.0
-    dev: false
-
-  /@aws-sdk/credential-provider-process/3.80.0:
-    resolution: {integrity: sha512-3Ro+kMMyLUJHefOhGc5pOO/ibGcJi8bkj0z/Jtqd5I2Sm1qi7avoztST67/k48KMW1OqPnD/FUqxz5T8B2d+FQ==}
->>>>>>> 6ed7ff59
     engines: {node: '>= 12.0.0'}
     dependencies:
       '@aws-sdk/property-provider': 3.110.0
@@ -2692,10 +2550,6 @@
       tslib: 2.4.0
     transitivePeerDependencies:
       - aws-crt
-<<<<<<< HEAD
-=======
-    dev: false
->>>>>>> 6ed7ff59
 
   /@aws-sdk/credential-provider-web-identity/3.110.0:
     resolution: {integrity: sha512-e4e5u7v3fsUFZsMcFMhMy1NdJBQpunYcLwpYlszm3OEICwTTekQ+hVvnVRd134doHvzepE4yp9sAop0Cj+IRVQ==}
@@ -2704,10 +2558,6 @@
       '@aws-sdk/property-provider': 3.110.0
       '@aws-sdk/types': 3.110.0
       tslib: 2.4.0
-<<<<<<< HEAD
-=======
-    dev: false
->>>>>>> 6ed7ff59
 
   /@aws-sdk/credential-provider-web-identity/3.78.0:
     resolution: {integrity: sha512-9/IvqHdJaVqMEABA8xZE3t5YF1S2PepfckVu0Ws9YUglj6oO+2QyVX6aRgMF1xph6781+Yc31TDh8/3eaDja7w==}
@@ -3009,10 +2859,6 @@
       '@aws-sdk/protocol-http': 3.110.0
       '@aws-sdk/types': 3.110.0
       tslib: 2.4.0
-<<<<<<< HEAD
-=======
-    dev: false
->>>>>>> 6ed7ff59
 
   /@aws-sdk/middleware-retry/3.118.1:
     resolution: {integrity: sha512-Dh0EgO3yPHEaRC6CVrofgAMdUQaG0Kkl466iVFHN5n5kExQvCtvpMHwO9N7kqaq9lXten3yhzboRNLIo98E1Kw==}
@@ -3024,10 +2870,6 @@
       '@aws-sdk/util-middleware': 3.110.0
       tslib: 2.4.0
       uuid: 8.3.2
-<<<<<<< HEAD
-=======
-    dev: false
->>>>>>> 6ed7ff59
 
   /@aws-sdk/middleware-retry/3.80.0:
     resolution: {integrity: sha512-CTk+tA4+WMUNOcUfR6UQrkhwvPYFpnMsQ1vuHlpLFOGG3nCqywA2hueLMRQmVcDXzP0sGeygce6dzRI9dJB/GA==}
@@ -3091,10 +2933,6 @@
       '@aws-sdk/signature-v4': 3.110.0
       '@aws-sdk/types': 3.110.0
       tslib: 2.4.0
-<<<<<<< HEAD
-=======
-    dev: false
->>>>>>> 6ed7ff59
 
   /@aws-sdk/middleware-sdk-sts/3.78.0:
     resolution: {integrity: sha512-Lu/kN0J0/Kt0ON1hvwNel+y8yvf35licfIgtedHbBCa/ju8qQ9j+uL9Lla6Y5Tqu29yVaye1JxhiIDhscSwrLA==}
@@ -3113,10 +2951,6 @@
     dependencies:
       '@aws-sdk/types': 3.110.0
       tslib: 2.4.0
-<<<<<<< HEAD
-=======
-    dev: false
->>>>>>> 6ed7ff59
 
   /@aws-sdk/middleware-serde/3.78.0:
     resolution: {integrity: sha512-4DPsNOxsl1bxRzfo1WXEZjmD7OEi7qGNpxrDWucVe96Fqj2dH08jR8wxvBIVV1e6bAad07IwdPuCGmivNvwRuQ==}
@@ -3134,10 +2968,6 @@
       '@aws-sdk/signature-v4': 3.110.0
       '@aws-sdk/types': 3.110.0
       tslib: 2.4.0
-<<<<<<< HEAD
-=======
-    dev: false
->>>>>>> 6ed7ff59
 
   /@aws-sdk/middleware-signing/3.78.0:
     resolution: {integrity: sha512-OEjJJCNhHHSOprLZ9CzjHIXEKFtPHWP/bG9pMhkV3/6Bmscsgcf8gWHcOnmIrjqX+hT1VALDNpl/RIh0J6/eQw==}
@@ -3182,10 +3012,6 @@
       '@aws-sdk/protocol-http': 3.110.0
       '@aws-sdk/types': 3.110.0
       tslib: 2.4.0
-<<<<<<< HEAD
-=======
-    dev: false
->>>>>>> 6ed7ff59
 
   /@aws-sdk/middleware-user-agent/3.78.0:
     resolution: {integrity: sha512-wdN5uoq8RxxhLhj0EPeuDSRFuXfUwKeEqRzCKMsYAOC0cAm+PryaP2leo0oTGJ9LUK8REK7zyfFcmtC4oOzlkA==}
@@ -3203,10 +3029,6 @@
       '@aws-sdk/shared-ini-file-loader': 3.110.0
       '@aws-sdk/types': 3.110.0
       tslib: 2.4.0
-<<<<<<< HEAD
-=======
-    dev: false
->>>>>>> 6ed7ff59
 
   /@aws-sdk/node-config-provider/3.80.0:
     resolution: {integrity: sha512-vyTOMK04huB7n10ZUv0thd2TE6KlY8livOuLqFTMtj99AJ6vyeB5XBNwKnQtJIt/P7CijYgp8KcFvI9fndOmKg==}
@@ -3226,10 +3048,6 @@
       '@aws-sdk/querystring-builder': 3.110.0
       '@aws-sdk/types': 3.110.0
       tslib: 2.4.0
-<<<<<<< HEAD
-=======
-    dev: false
->>>>>>> 6ed7ff59
 
   /@aws-sdk/node-http-handler/3.94.0:
     resolution: {integrity: sha512-g9q6k+PS+BrtOzt8jrBWr9D543uB3ZoYZ2JCriwuCwnP4uIHlMf9wAOGcOgqgykfUAPBOLvz2rTwVs3Xl8GUmQ==}
@@ -3247,10 +3065,6 @@
     dependencies:
       '@aws-sdk/types': 3.110.0
       tslib: 2.4.0
-<<<<<<< HEAD
-=======
-    dev: false
->>>>>>> 6ed7ff59
 
   /@aws-sdk/property-provider/3.78.0:
     resolution: {integrity: sha512-PZpLvV0hF6lqg3CSN9YmphrB/t5LVJVWGJLB9d9qm7sJs5ksjTYBb5bY91OQ3zit0F4cqBMU8xt2GQ9J6d4DvQ==}
@@ -3265,10 +3079,6 @@
     dependencies:
       '@aws-sdk/types': 3.110.0
       tslib: 2.4.0
-<<<<<<< HEAD
-=======
-    dev: false
->>>>>>> 6ed7ff59
 
   /@aws-sdk/protocol-http/3.78.0:
     resolution: {integrity: sha512-SQB26MhEK96yDxyXd3UAaxLz1Y/ZvgE4pzv7V3wZiokdEedM0kawHKEn1UQJlqJLEZcQI9QYyysh3rTvHZ3fyg==}
@@ -3284,10 +3094,6 @@
       '@aws-sdk/types': 3.110.0
       '@aws-sdk/util-uri-escape': 3.55.0
       tslib: 2.4.0
-<<<<<<< HEAD
-=======
-    dev: false
->>>>>>> 6ed7ff59
 
   /@aws-sdk/querystring-builder/3.78.0:
     resolution: {integrity: sha512-aib6RW1WAaTQDqVgRU1Ku9idkhm90gJKbCxVaGId+as6QHNUqMChEfK2v+0afuKiPNOs5uWmqvOXI9+Gt+UGDg==}
@@ -3303,10 +3109,6 @@
     dependencies:
       '@aws-sdk/types': 3.110.0
       tslib: 2.4.0
-<<<<<<< HEAD
-=======
-    dev: false
->>>>>>> 6ed7ff59
 
   /@aws-sdk/querystring-parser/3.78.0:
     resolution: {integrity: sha512-csaH8YTyN+KMNczeK6fBS8l7iJaqcQcKOIbpQFg5upX4Ly5A56HJn4sVQhY1LSgfSk4xRsNfMy5mu6BlsIiaXA==}
@@ -3318,10 +3120,6 @@
   /@aws-sdk/service-error-classification/3.110.0:
     resolution: {integrity: sha512-ccgCE0pU/4RmXR6CP3fLAdhPAve7bK/yXBbGzpSHGAQOXqNxYzOsAvQ30Jg6X+qjLHsI/HR2pLIE65z4k6tynw==}
     engines: {node: '>= 12.0.0'}
-<<<<<<< HEAD
-=======
-    dev: false
->>>>>>> 6ed7ff59
 
   /@aws-sdk/service-error-classification/3.78.0:
     resolution: {integrity: sha512-x7Lx8KWctJa01q4Q72Zb4ol9L/era3vy2daASu8l2paHHxsAPBE0PThkvLdUSLZSzlHSVdh3YHESIsT++VsK4w==}
@@ -3332,10 +3130,6 @@
     engines: {node: '>= 12.0.0'}
     dependencies:
       tslib: 2.4.0
-<<<<<<< HEAD
-=======
-    dev: false
->>>>>>> 6ed7ff59
 
   /@aws-sdk/shared-ini-file-loader/3.80.0:
     resolution: {integrity: sha512-3d5EBJjnWWkjLK9skqLLHYbagtFaZZy+3jUTlbTuOKhlOwe8jF7CUM3j6I4JA6yXNcB3w0exDKKHa8w+l+05aA==}
@@ -3368,10 +3162,6 @@
       '@aws-sdk/util-middleware': 3.110.0
       '@aws-sdk/util-uri-escape': 3.55.0
       tslib: 2.4.0
-<<<<<<< HEAD
-=======
-    dev: false
->>>>>>> 6ed7ff59
 
   /@aws-sdk/signature-v4/3.78.0:
     resolution: {integrity: sha512-eePjRYuzKoi3VMr/lgrUEF1ytLeH4fA/NMCykr/uR6NMo4bSJA59KrFLYSM7SlWLRIyB0UvJqygVEvSxFluyDw==}
@@ -3391,10 +3181,6 @@
       '@aws-sdk/middleware-stack': 3.110.0
       '@aws-sdk/types': 3.110.0
       tslib: 2.4.0
-<<<<<<< HEAD
-=======
-    dev: false
->>>>>>> 6ed7ff59
 
   /@aws-sdk/smithy-client/3.99.0:
     resolution: {integrity: sha512-N9xgCcwbOBZ4/WuROzlErExXV6+vFrFkNJzeBT31/avvrHXjxgxwQlMoXoQCfM8PyRuDuVSfZeoh1iIRfoxidA==}
@@ -3418,10 +3204,6 @@
       '@aws-sdk/querystring-parser': 3.110.0
       '@aws-sdk/types': 3.110.0
       tslib: 2.4.0
-<<<<<<< HEAD
-=======
-    dev: false
->>>>>>> 6ed7ff59
 
   /@aws-sdk/url-parser/3.78.0:
     resolution: {integrity: sha512-iQn2AjECUoJE0Ae9XtgHtGGKvUkvE8hhbktGopdj+zsPBe4WrBN2DgVxlKPPrBonG/YlcL1D7a5EXaujWSlUUw==}
@@ -3440,10 +3222,6 @@
     resolution: {integrity: sha512-lAZ6fyDGiRLaIsKT9qh7P9FGuNyZ4gAbr1YOSQk/5mHtaTuUvxlPptZuInNM/0MPQm6lpcot00D8IWTucn4PbA==}
     dependencies:
       tslib: 2.4.0
-<<<<<<< HEAD
-=======
-    dev: false
->>>>>>> 6ed7ff59
 
   /@aws-sdk/util-base64-browser/3.58.0:
     resolution: {integrity: sha512-0ebsXIZNpu/fup9OgsFPnRKfCFbuuI9PPRzvP6twzLxUB0c/aix6Co7LGHFKcRKHZdaykoJMXArf8eHj2Nzv1Q==}
@@ -3480,10 +3258,6 @@
     engines: {node: '>= 12.0.0'}
     dependencies:
       tslib: 2.4.0
-<<<<<<< HEAD
-=======
-    dev: false
->>>>>>> 6ed7ff59
 
   /@aws-sdk/util-config-provider/3.55.0:
     resolution: {integrity: sha512-30dzofQQfx6tp1jVZkZ0DGRsT0wwC15nEysKRiAcjncM64A0Cm6sra77d0os3vbKiKoPCI/lMsFr4o3533+qvQ==}
@@ -3499,10 +3273,6 @@
       '@aws-sdk/types': 3.110.0
       bowser: 2.11.0
       tslib: 2.4.0
-<<<<<<< HEAD
-=======
-    dev: false
->>>>>>> 6ed7ff59
 
   /@aws-sdk/util-defaults-mode-browser/3.99.0:
     resolution: {integrity: sha512-qSYjUGuN8n7Q/zAi0tzU4BrU389jQosXtjp7eHpLATl0pKGpaHx6rJNwbiNhvBhBEfmSgqsJ09b4gZUpUezHEw==}
@@ -3523,10 +3293,6 @@
       '@aws-sdk/property-provider': 3.110.0
       '@aws-sdk/types': 3.110.0
       tslib: 2.4.0
-<<<<<<< HEAD
-=======
-    dev: false
->>>>>>> 6ed7ff59
 
   /@aws-sdk/util-defaults-mode-node/3.99.0:
     resolution: {integrity: sha512-8TUO0kEnQcgT1gAW9y9oO6a5gKhfEGEUeKidEgbTczEUrjr3aCXIC+p0DI5FJfImwPrTKXra8A22utDM92phWw==}
@@ -3560,10 +3326,6 @@
     engines: {node: '>= 12.0.0'}
     dependencies:
       tslib: 2.4.0
-<<<<<<< HEAD
-=======
-    dev: false
->>>>>>> 6ed7ff59
 
   /@aws-sdk/util-hex-encoding/3.58.0:
     resolution: {integrity: sha512-Rl+jXUzk/FJkOLYfUVYPhKa2aUmTpeobRP31l8IatQltSzDgLyRHO35f6UEs7Ztn5s1jbu/POatLAZ2WjbgVyg==}
@@ -3582,10 +3344,6 @@
     engines: {node: '>= 12.0.0'}
     dependencies:
       tslib: 2.4.0
-<<<<<<< HEAD
-=======
-    dev: false
->>>>>>> 6ed7ff59
 
   /@aws-sdk/util-middleware/3.78.0:
     resolution: {integrity: sha512-Hi3wv2b0VogO4mzyeEaeU5KgIt4qeo0LXU5gS6oRrG0T7s2FyKbMBkJW3YDh/Y8fNwqArZ+/QQFujpP0PIKwkA==}
@@ -3618,10 +3376,6 @@
       '@aws-sdk/types': 3.110.0
       bowser: 2.11.0
       tslib: 2.4.0
-<<<<<<< HEAD
-=======
-    dev: false
->>>>>>> 6ed7ff59
 
   /@aws-sdk/util-user-agent-browser/3.78.0:
     resolution: {integrity: sha512-diGO/Bf4ggBOEnfD7lrrXaaXOwOXGz0bAJ0HhpizwEMlBld5zfDlWXjNpslh+8+u3EHRjPJQ16KGT6mp/Dm+aw==}
@@ -3642,10 +3396,6 @@
       '@aws-sdk/node-config-provider': 3.110.0
       '@aws-sdk/types': 3.110.0
       tslib: 2.4.0
-<<<<<<< HEAD
-=======
-    dev: false
->>>>>>> 6ed7ff59
 
   /@aws-sdk/util-user-agent-node/3.80.0:
     resolution: {integrity: sha512-QV26qIXws1m6sZXg65NS+XrQ5NhAzbDVQLtEVE4nC39UN8fuieP6Uet/gZm9mlLI9hllwvcV7EfgBM3GSC7pZg==}
@@ -3671,10 +3421,6 @@
     dependencies:
       '@aws-sdk/util-buffer-from': 3.55.0
       tslib: 2.4.0
-<<<<<<< HEAD
-=======
-    dev: false
->>>>>>> 6ed7ff59
 
   /@aws-sdk/util-utf8-node/3.55.0:
     resolution: {integrity: sha512-FsFm7GFaC7j0tlPEm/ri8bU2QCwFW5WKjxUg8lm1oWaxplCpKGUsmcfPJ4sw58GIoyoGu4QXBK60oCWosZYYdQ==}
