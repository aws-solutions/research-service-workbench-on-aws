lockfileVersion: 5.3

importers:

  .:
    specifiers: {}

  ../../solutions/example-ui-app:
    specifiers:
      '@amzn/eslint-config-workbench-core-eslint-custom': workspace:*
      '@awsui/collection-hooks': ^1.0.0
      '@awsui/components-react': ^3.0.0
      '@awsui/design-tokens': ^3.0.0
      '@awsui/global-styles': ^1.0.0
      '@awsui/test-utils-core': ^1.0.0
      '@babel/core': ^7.17.9
      '@babel/preset-env': ^7.16.11
      '@babel/preset-react': ^7.16.7
      '@babel/preset-typescript': ^7.16.7
      '@rushstack/eslint-config': ^2.5.1
      '@rushstack/heft': ^0.45.0
      '@rushstack/heft-jest-plugin': ^0.2.3
      '@testing-library/dom': ^8.13.0
      '@testing-library/jest-dom': 5.16.1
      '@testing-library/react': 12.1.2
      '@testing-library/user-event': 13.5.0
      '@types/jest': ^27.4.1
      '@types/node': ^14
      '@types/react': 17.0.38
      babel-jest: 27.5.1
      depcheck: ^1.4.3
      eslint: ^8.7.0
      eslint-config-next: 12.1.5
      eslint-plugin-import: ^2.26.0
      eslint-plugin-testing-library: 5.0.1
      istanbul-badges-readme: 1.8.1
      jest: ^27.5.1
      next: ^12.1.5
      next-global-css: ^1.2.0
      next-i18next: ^11.0.0
      next-transpile-modules: ^9.0.0
      npm-package-json-lint: ^6.3.0
      npm-package-json-lint-config-default: ^5.0.0
      react: 17.0.2
      react-dom: 17.0.2
      sass: ^1.49.8
      sharp: ^0.30.4
      sort-package-json: ^1.57.0
      ts-jest: ^27.1.3
      typescript: ^4.5.2
    dependencies:
      next: 12.1.6_b0652172d01ba0854d2b8278c26a598a
      next-global-css: 1.3.1
      next-i18next: 11.0.0_c9e78c1ef548b95661158f8b65ef5848
      next-transpile-modules: 9.0.0
      react: 17.0.2
      react-dom: 17.0.2_react@17.0.2
    devDependencies:
      '@amzn/eslint-config-workbench-core-eslint-custom': link:../../workbench-core/eslint-custom
      '@awsui/collection-hooks': 1.0.25_react@17.0.2
      '@awsui/components-react': 3.0.512_b3482aaf5744fc7c2aeb7941b0e0a78f
      '@awsui/design-tokens': 3.0.21
      '@awsui/global-styles': 1.0.14
      '@awsui/test-utils-core': 1.0.19
      '@babel/core': 7.18.2
      '@babel/preset-env': 7.18.2_@babel+core@7.18.2
      '@babel/preset-react': 7.17.12_@babel+core@7.18.2
      '@babel/preset-typescript': 7.17.12_@babel+core@7.18.2
      '@rushstack/eslint-config': 2.6.0_eslint@8.16.0+typescript@4.7.2
      '@rushstack/heft': 0.45.5
      '@rushstack/heft-jest-plugin': 0.2.15_@rushstack+heft@0.45.5
      '@testing-library/dom': 8.13.0
      '@testing-library/jest-dom': 5.16.1
      '@testing-library/react': 12.1.2_react-dom@17.0.2+react@17.0.2
      '@testing-library/user-event': 13.5.0_@testing-library+dom@8.13.0
      '@types/jest': 27.5.2
      '@types/node': 14.18.20
      '@types/react': 17.0.38
      babel-jest: 27.5.1_@babel+core@7.18.2
      depcheck: 1.4.3
      eslint: 8.16.0
      eslint-config-next: 12.1.5_5794735a2262de3d29e0baaa885b5942
      eslint-plugin-import: 2.26.0_eslint@8.16.0
      eslint-plugin-testing-library: 5.0.1_eslint@8.16.0+typescript@4.7.2
      istanbul-badges-readme: 1.8.1
      jest: 27.5.1
      npm-package-json-lint: 6.3.0
      npm-package-json-lint-config-default: 5.0.0_npm-package-json-lint@6.3.0
      sass: 1.52.1
      sharp: 0.30.6
      sort-package-json: 1.57.0
      ts-jest: 27.1.5_7f5c30a72d82a681fbc0438998364388
      typescript: 4.7.2

  ../../solutions/swb-app:
    specifiers:
      '@amzn/environments': workspace:*
      '@amzn/eslint-config-workbench-core-eslint-custom': workspace:*
      '@rushstack/eslint-config': ^2.5.1
      '@rushstack/heft': ^0.45.0
      '@rushstack/heft-jest-plugin': ^0.2.3
      '@rushstack/heft-node-rig': ^1.7.1
      '@types/express': ^4.17.13
      '@types/heft-jest': 1.0.2
      '@types/jest': ^27.4.1
      '@types/node': ^14
      concurrently: ^7.0.0
      depcheck: ^1.4.3
      eslint: ^8.7.0
      eslint-plugin-import: ^2.26.0
      express: ^4.17.3
      istanbul-badges-readme: 1.8.1
      jest: ^27.5.1
      nodemon: ^2.0.15
      npm-package-json-lint: ^6.3.0
      npm-package-json-lint-config-default: ^5.0.0
      sort-package-json: ^1.57.0
      ts-jest: ^27.1.3
      typescript: ^4.5.2
    dependencies:
      '@amzn/environments': link:../../workbench-core/environments
      express: 4.18.1
    devDependencies:
      '@amzn/eslint-config-workbench-core-eslint-custom': link:../../workbench-core/eslint-custom
      '@rushstack/eslint-config': 2.6.0_eslint@8.16.0+typescript@4.7.2
      '@rushstack/heft': 0.45.5
      '@rushstack/heft-jest-plugin': 0.2.15_@rushstack+heft@0.45.5
      '@rushstack/heft-node-rig': 1.9.6_@rushstack+heft@0.45.5
      '@types/express': 4.17.13
      '@types/heft-jest': 1.0.2
      '@types/jest': 27.5.2
      '@types/node': 14.18.20
      concurrently: 7.2.1
      depcheck: 1.4.3
      eslint: 8.16.0
      eslint-plugin-import: 2.26.0_eslint@8.16.0
      istanbul-badges-readme: 1.8.1
      jest: 27.5.1
      nodemon: 2.0.16
      npm-package-json-lint: 6.3.0
      npm-package-json-lint-config-default: 5.0.0_npm-package-json-lint@6.3.0
      sort-package-json: 1.57.0
      ts-jest: 27.1.5_4e623839ecfc1b0242d7f262e6e0b1df
      typescript: 4.7.2

  ../../solutions/swb-reference:
    specifiers:
      '@amzn/environments': workspace:*
      '@amzn/eslint-config-workbench-core-eslint-custom': workspace:*
      '@amzn/swb-app': workspace:*
      '@amzn/workbench-core-base': workspace:*
      '@aws-sdk/client-cloudformation': ^3.58.0
      '@aws-sdk/client-dynamodb': ^3.67.0
      '@aws-sdk/client-s3': ^3.58.0
      '@aws-sdk/client-service-catalog': ^3.58.0
      '@aws-sdk/client-ssm': ^3.58.0
      '@aws-sdk/client-sts': ^3.58.0
      '@aws-sdk/types': ^3.55.0
      '@rushstack/eslint-config': ^2.5.1
      '@rushstack/heft': ^0.45.0
      '@rushstack/heft-jest-plugin': ^0.2.3
      '@rushstack/heft-node-rig': ^1.7.1
      '@types/aws-lambda': ^8.10.92
      '@types/express': ^4.17.13
      '@types/heft-jest': 1.0.2
      '@types/jest': ^27.4.1
      '@types/js-yaml': ^4.0.5
      '@types/node': ^14
      '@types/uuid': ^8.3.4
      '@vendia/serverless-express': ^4.5.4
      aws-cdk: ^2.12.0
      aws-cdk-lib: ^2.0.0
      aws-lambda: ^1.0.7
      aws-sdk-client-mock: ^0.6.2
      cdk-ssm-document: ^3.1.1
      constructs: ^10.0.0
      depcheck: ^1.4.3
      esbuild: ^0.14.21
      eslint: ^8.7.0
      eslint-plugin-import: ^2.26.0
      express: ^4.17.3
      istanbul-badges-readme: 1.8.1
      jest: ^27.5.1
      js-yaml: ^4.1.0
      npm-package-json-lint: ^6.3.0
      npm-package-json-lint-config-default: ^5.0.0
      sort-package-json: ^1.57.0
      ts-jest: ^27.1.3
      ts-node: ^10.4.0
      typescript: ^4.5.2
      uuid: ^8.3.2
    dependencies:
      '@amzn/environments': link:../../workbench-core/environments
      '@amzn/swb-app': link:../swb-app
      '@amzn/workbench-core-base': link:../../workbench-core/base
      '@aws-sdk/client-cloudformation': 3.100.0
      '@aws-sdk/client-dynamodb': 3.100.0
      '@aws-sdk/client-s3': 3.100.0
      '@aws-sdk/client-service-catalog': 3.100.0
      '@aws-sdk/client-ssm': 3.100.0
      '@aws-sdk/client-sts': 3.100.0
      '@aws-sdk/types': 3.78.0
      '@vendia/serverless-express': 4.8.0
      aws-sdk-client-mock: 0.6.2_b3baf346a3b9422a0ecddb3e973bec80
      express: 4.18.1
      js-yaml: 4.1.0
      uuid: 8.3.2
    devDependencies:
      '@amzn/eslint-config-workbench-core-eslint-custom': link:../../workbench-core/eslint-custom
      '@rushstack/eslint-config': 2.6.0_eslint@8.16.0+typescript@4.7.2
      '@rushstack/heft': 0.45.5
      '@rushstack/heft-jest-plugin': 0.2.15_04f3c65f6de4a5e5529a6fededa44e1d
      '@rushstack/heft-node-rig': 1.9.6_04f3c65f6de4a5e5529a6fededa44e1d
      '@types/aws-lambda': 8.10.97
      '@types/express': 4.17.13
      '@types/heft-jest': 1.0.2
      '@types/jest': 27.5.2
      '@types/js-yaml': 4.0.5
      '@types/node': 14.18.20
      '@types/uuid': 8.3.4
      aws-cdk: 2.26.0
      aws-cdk-lib: 2.26.0_constructs@10.1.25
      aws-lambda: 1.0.7
      cdk-ssm-document: 3.1.1_47b13785010171dab9c30d40a45387b9
      constructs: 10.1.25
      depcheck: 1.4.3
      esbuild: 0.14.42
      eslint: 8.16.0
      eslint-plugin-import: 2.26.0_eslint@8.16.0
      istanbul-badges-readme: 1.8.1
      jest: 27.5.1_ts-node@10.8.0
      npm-package-json-lint: 6.3.0
      npm-package-json-lint-config-default: 5.0.0_npm-package-json-lint@6.3.0
      sort-package-json: 1.57.0
      ts-jest: 27.1.5_1b4874bc0c3bb6b4d44d6be38bf36242
      ts-node: 10.8.0_0c1b05e96b429c05fff7f0589ebca14f
      typescript: 4.7.2

  ../../solutions/swb-ui:
    specifiers:
      '@amzn/environments': workspace:*
      '@amzn/eslint-config-workbench-core-eslint-custom': workspace:*
      '@awsui/collection-hooks': ^1.0.0
      '@awsui/components-react': ^3.0.0
      '@awsui/design-tokens': ^3.0.0
      '@awsui/global-styles': ^1.0.0
      '@awsui/test-utils-core': ^1.0.0
      '@babel/core': ^7.17.9
      '@babel/preset-env': ^7.16.11
      '@babel/preset-react': ^7.16.7
      '@babel/preset-typescript': ^7.16.7
      '@rushstack/eslint-config': ^2.5.1
      '@rushstack/heft': ^0.45.0
      '@rushstack/heft-jest-plugin': ^0.2.3
      '@rushstack/heft-node-rig': ^1.7.1
      '@testing-library/dom': ^8.13.0
      '@testing-library/jest-dom': 5.16.1
      '@testing-library/react': 12.1.2
      '@testing-library/user-event': 13.5.0
      '@types/express': ^4.17.13
      '@types/heft-jest': 1.0.2
      '@types/jest': ^27.4.1
      '@types/node': ^14
      '@types/react': 17.0.38
      babel-jest: 27.5.1
      concurrently: ^7.0.0
      date-fns: ^2.28.0
      depcheck: ^1.4.3
      eslint: ^8.7.0
      eslint-config-next: 12.1.5
      eslint-plugin-import: ^2.26.0
      eslint-plugin-testing-library: 5.0.1
      express: ^4.17.3
      istanbul-badges-readme: 1.8.1
      jest: ^27.5.1
      next: ^12.1.5
      next-global-css: ^1.2.0
      next-i18next: ^11.0.0
      next-transpile-modules: ^9.0.0
      nodemon: ^2.0.15
      npm-package-json-lint: ^6.3.0
      npm-package-json-lint-config-default: ^5.0.0
      react: 17.0.2
      react-dom: 17.0.2
      sass: ^1.49.8
      sharp: ^0.30.4
      sort-package-json: ^1.57.0
      ts-jest: ^27.1.3
      typescript: ^4.5.2
    dependencies:
      '@amzn/environments': link:../../workbench-core/environments
      date-fns: 2.28.0
      express: 4.18.1
      next: 12.1.6_b0652172d01ba0854d2b8278c26a598a
      next-global-css: 1.3.1
      next-i18next: 11.0.0_c9e78c1ef548b95661158f8b65ef5848
      next-transpile-modules: 9.0.0
      react: 17.0.2
      react-dom: 17.0.2_react@17.0.2
    devDependencies:
      '@amzn/eslint-config-workbench-core-eslint-custom': link:../../workbench-core/eslint-custom
      '@awsui/collection-hooks': 1.0.25_react@17.0.2
      '@awsui/components-react': 3.0.512_b3482aaf5744fc7c2aeb7941b0e0a78f
      '@awsui/design-tokens': 3.0.21
      '@awsui/global-styles': 1.0.14
      '@awsui/test-utils-core': 1.0.19
      '@babel/core': 7.18.2
      '@babel/preset-env': 7.18.2_@babel+core@7.18.2
      '@babel/preset-react': 7.17.12_@babel+core@7.18.2
      '@babel/preset-typescript': 7.17.12_@babel+core@7.18.2
      '@rushstack/eslint-config': 2.6.0_eslint@8.16.0+typescript@4.7.2
      '@rushstack/heft': 0.45.5
      '@rushstack/heft-jest-plugin': 0.2.15_@rushstack+heft@0.45.5
      '@rushstack/heft-node-rig': 1.9.6_@rushstack+heft@0.45.5
      '@testing-library/dom': 8.13.0
      '@testing-library/jest-dom': 5.16.1
      '@testing-library/react': 12.1.2_react-dom@17.0.2+react@17.0.2
      '@testing-library/user-event': 13.5.0_@testing-library+dom@8.13.0
      '@types/express': 4.17.13
      '@types/heft-jest': 1.0.2
      '@types/jest': 27.5.2
      '@types/node': 14.18.20
      '@types/react': 17.0.38
      babel-jest: 27.5.1_@babel+core@7.18.2
      concurrently: 7.2.1
      depcheck: 1.4.3
      eslint: 8.16.0
      eslint-config-next: 12.1.5_5794735a2262de3d29e0baaa885b5942
      eslint-plugin-import: 2.26.0_eslint@8.16.0
      eslint-plugin-testing-library: 5.0.1_eslint@8.16.0+typescript@4.7.2
      istanbul-badges-readme: 1.8.1
      jest: 27.5.1
      nodemon: 2.0.16
      npm-package-json-lint: 6.3.0
      npm-package-json-lint-config-default: 5.0.0_npm-package-json-lint@6.3.0
      sass: 1.52.1
      sharp: 0.30.6
      sort-package-json: 1.57.0
      ts-jest: 27.1.5_7f5c30a72d82a681fbc0438998364388
      typescript: 4.7.2

  ../../workbench-core/audit:
    specifiers:
      '@amzn/eslint-config-workbench-core-eslint-custom': workspace:*
      '@rushstack/eslint-config': ^2.5.1
      '@rushstack/heft': ^0.45.0
      '@rushstack/heft-jest-plugin': ^0.2.3
      '@rushstack/heft-node-rig': ^1.7.1
      '@types/heft-jest': 1.0.2
      '@types/node': ^14
      depcheck: ^1.4.3
      eslint: ^8.7.0
      eslint-plugin-import: ^2.26.0
      istanbul-badges-readme: 1.8.1
      npm-package-json-lint: ^6.3.0
      npm-package-json-lint-config-default: ^5.0.0
      sort-package-json: ^1.57.0
      typescript: ^4.5.2
    devDependencies:
      '@amzn/eslint-config-workbench-core-eslint-custom': link:../eslint-custom
      '@rushstack/eslint-config': 2.6.0_eslint@8.16.0+typescript@4.7.2
      '@rushstack/heft': 0.45.5
      '@rushstack/heft-jest-plugin': 0.2.15_@rushstack+heft@0.45.5
      '@rushstack/heft-node-rig': 1.9.6_@rushstack+heft@0.45.5
      '@types/heft-jest': 1.0.2
      '@types/node': 14.18.20
      depcheck: 1.4.3
      eslint: 8.16.0
      eslint-plugin-import: 2.26.0_eslint@8.16.0
      istanbul-badges-readme: 1.8.1
      npm-package-json-lint: 6.3.0
      npm-package-json-lint-config-default: 5.0.0_npm-package-json-lint@6.3.0
      sort-package-json: 1.57.0
      typescript: 4.7.2

  ../../workbench-core/authentication:
    specifiers:
      '@amzn/eslint-config-workbench-core-eslint-custom': workspace:*
      '@amzn/workbench-core-logging': workspace:*
      '@aws-sdk/client-cognito-identity-provider': ^3.67.0
      '@aws-sdk/client-s3': ^3.58.0
      '@aws-sdk/types': ^3.55.0
      '@rushstack/eslint-config': ^2.5.1
      '@rushstack/heft': ^0.45.0
      '@rushstack/heft-jest-plugin': ^0.2.3
      '@rushstack/heft-node-rig': ^1.7.1
      '@types/express': ^4.17.13
      '@types/heft-jest': 1.0.2
      '@types/node': ^14
      aws-jwt-verify: ^3.0.0
      aws-sdk-client-mock: ^0.6.2
      axios: ^0.27.1
      depcheck: ^1.4.3
      eslint: ^8.7.0
      eslint-plugin-import: ^2.26.0
      istanbul-badges-readme: 1.8.1
      npm-package-json-lint: ^6.3.0
      npm-package-json-lint-config-default: ^5.0.0
      sort-package-json: ^1.57.0
      typescript: ^4.5.2
    dependencies:
      '@amzn/workbench-core-logging': link:../logging
      '@aws-sdk/client-cognito-identity-provider': 3.102.0
      aws-jwt-verify: 3.1.0
      axios: 0.27.2
    devDependencies:
      '@amzn/eslint-config-workbench-core-eslint-custom': link:../eslint-custom
      '@aws-sdk/client-s3': 3.100.0
      '@aws-sdk/types': 3.78.0
      '@rushstack/eslint-config': 2.6.0_eslint@8.16.0+typescript@4.7.2
      '@rushstack/heft': 0.45.5
      '@rushstack/heft-jest-plugin': 0.2.15_@rushstack+heft@0.45.5
      '@rushstack/heft-node-rig': 1.9.6_@rushstack+heft@0.45.5
      '@types/express': 4.17.13
      '@types/heft-jest': 1.0.2
<<<<<<< HEAD
      '@types/node': 14.18.20
=======
      '@types/node': 14.18.18
      aws-sdk-client-mock: 0.6.2_b3baf346a3b9422a0ecddb3e973bec80
>>>>>>> 0ae9ab74
      depcheck: 1.4.3
      eslint: 8.16.0
      eslint-plugin-import: 2.26.0_eslint@8.16.0
      istanbul-badges-readme: 1.8.1
      npm-package-json-lint: 6.3.0
      npm-package-json-lint-config-default: 5.0.0_npm-package-json-lint@6.3.0
      sort-package-json: 1.57.0
      typescript: 4.7.2

  ../../workbench-core/authorization:
    specifiers:
      '@amzn/eslint-config-workbench-core-eslint-custom': workspace:*
      '@amzn/workbench-core-authentication': workspace:*
      '@amzn/workbench-core-logging': workspace:*
      '@casl/ability': ^5.4.3
      '@rushstack/eslint-config': ^2.5.1
      '@rushstack/heft': ^0.45.0
      '@rushstack/heft-jest-plugin': ^0.2.3
      '@rushstack/heft-node-rig': ^1.7.1
      '@types/express': ^4.17.13
      '@types/heft-jest': 1.0.2
      '@types/lodash': ^4.14.181
      '@types/node': ^14
      depcheck: ^1.4.3
      eslint: ^8.7.0
      eslint-plugin-import: ^2.26.0
      fast-check: ^2.24.0
      istanbul-badges-readme: 1.8.1
      jest: ^27.5.1
      jest-fast-check: ^1.0.2
      lodash: ^4.17.21
      npm-package-json-lint: ^6.3.0
      npm-package-json-lint-config-default: ^5.0.0
      sort-package-json: ^1.57.0
      typescript: ^4.5.2
    dependencies:
      '@amzn/workbench-core-authentication': link:../authentication
      '@amzn/workbench-core-logging': link:../logging
      '@casl/ability': 5.4.4
      lodash: 4.17.21
    devDependencies:
      '@amzn/eslint-config-workbench-core-eslint-custom': link:../eslint-custom
      '@rushstack/eslint-config': 2.6.0_eslint@8.16.0+typescript@4.7.2
      '@rushstack/heft': 0.45.5
      '@rushstack/heft-jest-plugin': 0.2.15_@rushstack+heft@0.45.5
      '@rushstack/heft-node-rig': 1.9.6_@rushstack+heft@0.45.5
      '@types/express': 4.17.13
      '@types/heft-jest': 1.0.2
      '@types/lodash': 4.14.182
      '@types/node': 14.18.20
      depcheck: 1.4.3
      eslint: 8.16.0
      eslint-plugin-import: 2.26.0_eslint@8.16.0
      fast-check: 2.25.0
      istanbul-badges-readme: 1.8.1
      jest: 27.5.1
      jest-fast-check: 1.0.2_fast-check@2.25.0+jest@27.5.1
      npm-package-json-lint: 6.3.0
      npm-package-json-lint-config-default: 5.0.0_npm-package-json-lint@6.3.0
      sort-package-json: 1.57.0
      typescript: 4.7.2

  ../../workbench-core/base:
    specifiers:
      '@amzn/eslint-config-workbench-core-eslint-custom': workspace:*
      '@aws-cdk/aws-dynamodb': ^1.152.0
      '@aws-sdk/client-cloudformation': ^3.58.0
      '@aws-sdk/client-cognito-identity-provider': ^3.67.0
      '@aws-sdk/client-dynamodb': ^3.67.0
      '@aws-sdk/client-ec2': ^3.60.0
      '@aws-sdk/client-eventbridge': ^3.66.0
      '@aws-sdk/client-iam': ^3.58.0
      '@aws-sdk/client-s3': ^3.58.0
      '@aws-sdk/client-service-catalog': ^3.58.0
      '@aws-sdk/client-ssm': ^3.58.0
      '@aws-sdk/client-sts': ^3.58.0
      '@aws-sdk/types': ^3.55.0
      '@rushstack/eslint-config': ^2.5.1
      '@rushstack/heft': ^0.45.0
      '@rushstack/heft-jest-plugin': ^0.2.3
      '@rushstack/heft-node-rig': ^1.7.1
      '@types/heft-jest': 1.0.2
      '@types/jest': ^27.4.1
      '@types/js-yaml': ^4.0.5
      '@types/lodash': ^4.14.181
      '@types/node': ^14
      depcheck: ^1.4.3
      eslint: ^8.7.0
      eslint-plugin-import: ^2.26.0
      istanbul-badges-readme: 1.8.1
      jest: ^27.5.1
      lodash: ^4.17.21
      npm-package-json-lint: ^6.3.0
      npm-package-json-lint-config-default: ^5.0.0
      sort-package-json: ^1.57.0
      ts-jest: ^27.1.3
      typescript: ^4.5.2
    dependencies:
      '@amzn/eslint-config-workbench-core-eslint-custom': link:../eslint-custom
      '@aws-cdk/aws-dynamodb': 1.158.0
      '@aws-sdk/client-cloudformation': 3.100.0
      '@aws-sdk/client-cognito-identity-provider': 3.102.0
      '@aws-sdk/client-dynamodb': 3.100.0
      '@aws-sdk/client-ec2': 3.100.0
      '@aws-sdk/client-eventbridge': 3.100.0
      '@aws-sdk/client-iam': 3.100.0
      '@aws-sdk/client-s3': 3.100.0
      '@aws-sdk/client-service-catalog': 3.100.0
      '@aws-sdk/client-ssm': 3.100.0
      '@aws-sdk/client-sts': 3.100.0
      '@aws-sdk/types': 3.78.0
      lodash: 4.17.21
    devDependencies:
      '@rushstack/eslint-config': 2.6.0_eslint@8.16.0+typescript@4.7.2
      '@rushstack/heft': 0.45.5
      '@rushstack/heft-jest-plugin': 0.2.15_@rushstack+heft@0.45.5
      '@rushstack/heft-node-rig': 1.9.6_@rushstack+heft@0.45.5
      '@types/heft-jest': 1.0.2
      '@types/jest': 27.5.2
      '@types/js-yaml': 4.0.5
      '@types/lodash': 4.14.182
      '@types/node': 14.18.20
      depcheck: 1.4.3
      eslint: 8.16.0
      eslint-plugin-import: 2.26.0_eslint@8.16.0
      istanbul-badges-readme: 1.8.1
      jest: 27.5.1
      npm-package-json-lint: 6.3.0
      npm-package-json-lint-config-default: 5.0.0_npm-package-json-lint@6.3.0
      sort-package-json: 1.57.0
      ts-jest: 27.1.5_4e623839ecfc1b0242d7f262e6e0b1df
      typescript: 4.7.2

  ../../workbench-core/datasets:
    specifiers:
      '@amzn/eslint-config-workbench-core-eslint-custom': workspace:*
      '@amzn/workbench-core-audit': workspace:*
      '@amzn/workbench-core-logging': workspace:*
      '@rushstack/heft': ^0.45.0
      '@rushstack/heft-jest-plugin': ^0.2.3
      '@rushstack/heft-node-rig': ^1.7.1
      '@types/heft-jest': 1.0.2
      '@types/node': ^14
      '@types/triple-beam': ^1.3.2
      depcheck: ^1.4.3
      eslint: ^8.7.0
      eslint-plugin-import: ^2.26.0
      fast-check: ^2.24.0
      istanbul-badges-readme: 1.8.1
      jest: ^27.5.1
      jest-fast-check: ^1.0.2
      npm-package-json-lint: ^6.3.0
      npm-package-json-lint-config-default: ^5.0.0
      sort-package-json: ^1.57.0
      typescript: ^4.5.2
    dependencies:
      '@amzn/workbench-core-audit': link:../audit
      '@amzn/workbench-core-logging': link:../logging
    devDependencies:
      '@amzn/eslint-config-workbench-core-eslint-custom': link:../eslint-custom
      '@rushstack/heft': 0.45.5
      '@rushstack/heft-jest-plugin': 0.2.15_@rushstack+heft@0.45.5
      '@rushstack/heft-node-rig': 1.9.6_@rushstack+heft@0.45.5
      '@types/heft-jest': 1.0.2
      '@types/node': 14.18.20
      '@types/triple-beam': 1.3.2
      depcheck: 1.4.3
      eslint: 8.16.0
      eslint-plugin-import: 2.26.0_eslint@8.16.0
      fast-check: 2.25.0
      istanbul-badges-readme: 1.8.1
      jest: 27.5.1
      jest-fast-check: 1.0.2_fast-check@2.25.0+jest@27.5.1
      npm-package-json-lint: 6.3.0
      npm-package-json-lint-config-default: 5.0.0_npm-package-json-lint@6.3.0
      sort-package-json: 1.57.0
      typescript: 4.7.2

  ../../workbench-core/environments:
    specifiers:
      '@amzn/eslint-config-workbench-core-eslint-custom': workspace:*
      '@amzn/workbench-core-base': workspace:*
      '@aws-sdk/client-cloudformation': ^3.58.0
      '@aws-sdk/client-cognito-identity-provider': ^3.67.0
      '@aws-sdk/client-dynamodb': ^3.67.0
      '@aws-sdk/client-ec2': ^3.60.0
      '@aws-sdk/client-eventbridge': ^3.66.0
      '@aws-sdk/client-iam': ^3.58.0
      '@aws-sdk/client-s3': ^3.58.0
      '@aws-sdk/client-service-catalog': ^3.58.0
      '@aws-sdk/client-ssm': ^3.58.0
      '@aws-sdk/client-sts': ^3.58.0
      '@aws-sdk/types': ^3.55.0
      '@rushstack/eslint-config': ^2.5.1
      '@rushstack/heft': ^0.45.0
      '@rushstack/heft-jest-plugin': ^0.2.3
      '@rushstack/heft-node-rig': ^1.7.1
      '@types/heft-jest': 1.0.2
      '@types/jest': ^27.4.1
      '@types/node': ^14
      aws-sdk-client-mock: ^0.6.2
      depcheck: ^1.4.3
      eslint: ^8.7.0
      eslint-plugin-import: ^2.26.0
      generate-password: ^1.7.0
      istanbul-badges-readme: 1.8.1
      jest: ^27.5.1
      md5-file: ^5.0.0
      npm-package-json-lint: ^6.3.0
      npm-package-json-lint-config-default: ^5.0.0
      sort-package-json: ^1.57.0
      ts-jest: ^27.1.3
      typescript: ^4.5.2
    dependencies:
      '@amzn/workbench-core-base': link:../base
      '@aws-sdk/client-cloudformation': 3.100.0
      '@aws-sdk/client-cognito-identity-provider': 3.102.0
      '@aws-sdk/client-dynamodb': 3.100.0
      '@aws-sdk/client-ec2': 3.100.0
      '@aws-sdk/client-eventbridge': 3.100.0
      '@aws-sdk/client-iam': 3.100.0
      '@aws-sdk/client-s3': 3.100.0
      '@aws-sdk/client-service-catalog': 3.100.0
      '@aws-sdk/client-ssm': 3.100.0
      '@aws-sdk/client-sts': 3.100.0
      generate-password: 1.7.0
      md5-file: 5.0.0
    devDependencies:
      '@amzn/eslint-config-workbench-core-eslint-custom': link:../eslint-custom
      '@aws-sdk/types': 3.78.0
      '@rushstack/eslint-config': 2.6.0_eslint@8.16.0+typescript@4.7.2
      '@rushstack/heft': 0.45.5
      '@rushstack/heft-jest-plugin': 0.2.15_@rushstack+heft@0.45.5
      '@rushstack/heft-node-rig': 1.9.6_@rushstack+heft@0.45.5
      '@types/heft-jest': 1.0.2
      '@types/jest': 27.5.2
      '@types/node': 14.18.20
      aws-sdk-client-mock: 0.6.2_b3baf346a3b9422a0ecddb3e973bec80
      depcheck: 1.4.3
      eslint: 8.16.0
      eslint-plugin-import: 2.26.0_eslint@8.16.0
      istanbul-badges-readme: 1.8.1
      jest: 27.5.1
      npm-package-json-lint: 6.3.0
      npm-package-json-lint-config-default: 5.0.0_npm-package-json-lint@6.3.0
      sort-package-json: 1.57.0
      ts-jest: 27.1.5_4e623839ecfc1b0242d7f262e6e0b1df
      typescript: 4.7.2

  ../../workbench-core/eslint-custom:
    specifiers:
      '@rushstack/eslint-config': ^2.5.1
      '@rushstack/heft': ^0.45.0
      '@rushstack/heft-jest-plugin': ^0.2.3
      '@rushstack/heft-node-rig': ^1.7.1
      '@types/heft-jest': 1.0.2
      '@types/node': ^14
      depcheck: ^1.4.3
      eslint: ^8.7.0
      eslint-plugin-import: ^2.26.0
      eslint-plugin-security: ^1.4.0
      npm-package-json-lint: ^6.3.0
      npm-package-json-lint-config-default: ^5.0.0
      sort-package-json: ^1.57.0
      typescript: ^4.5.2
    dependencies:
      '@rushstack/eslint-config': 2.6.0_eslint@8.16.0+typescript@4.7.2
      eslint: 8.16.0
      eslint-plugin-import: 2.26.0_eslint@8.16.0
      eslint-plugin-security: 1.5.0
    devDependencies:
      '@rushstack/heft': 0.45.5
      '@rushstack/heft-jest-plugin': 0.2.15_@rushstack+heft@0.45.5
      '@rushstack/heft-node-rig': 1.9.6_@rushstack+heft@0.45.5
      '@types/heft-jest': 1.0.2
      '@types/node': 14.18.20
      depcheck: 1.4.3
      npm-package-json-lint: 6.3.0
      npm-package-json-lint-config-default: 5.0.0_npm-package-json-lint@6.3.0
      sort-package-json: 1.57.0
      typescript: 4.7.2

  ../../workbench-core/example/express:
    specifiers:
      '@amzn/eslint-config-workbench-core-eslint-custom': workspace:*
      '@amzn/workbench-core-audit': workspace:*
      '@amzn/workbench-core-logging': workspace:*
      '@rushstack/eslint-config': ^2.5.1
      '@rushstack/heft': ^0.45.0
      '@rushstack/heft-jest-plugin': ^0.2.3
      '@rushstack/heft-node-rig': ^1.7.1
      '@types/express': ^4.17.13
      '@types/heft-jest': 1.0.2
      '@types/node': ^14
      depcheck: ^1.4.3
      eslint: ^8.7.0
      eslint-plugin-import: ^2.26.0
      eslint-plugin-security: ^1.4.0
      express: ^4.17.3
      npm-package-json-lint: ^6.3.0
      npm-package-json-lint-config-default: ^5.0.0
      sort-package-json: ^1.57.0
      typescript: ^4.5.2
    dependencies:
      '@amzn/workbench-core-audit': link:../../audit
      '@amzn/workbench-core-logging': link:../../logging
    devDependencies:
      '@amzn/eslint-config-workbench-core-eslint-custom': link:../../eslint-custom
      '@rushstack/eslint-config': 2.6.0_eslint@8.16.0+typescript@4.7.2
      '@rushstack/heft': 0.45.5
      '@rushstack/heft-jest-plugin': 0.2.15_@rushstack+heft@0.45.5
      '@rushstack/heft-node-rig': 1.9.6_@rushstack+heft@0.45.5
      '@types/express': 4.17.13
      '@types/heft-jest': 1.0.2
      '@types/node': 14.18.20
      depcheck: 1.4.3
      eslint: 8.16.0
      eslint-plugin-import: 2.26.0_eslint@8.16.0
      eslint-plugin-security: 1.5.0
      express: 4.18.1
      npm-package-json-lint: 6.3.0
      npm-package-json-lint-config-default: 5.0.0_npm-package-json-lint@6.3.0
      sort-package-json: 1.57.0
      typescript: 4.7.2

  ../../workbench-core/example/infrastructure:
    specifiers:
      '@amzn/eslint-config-workbench-core-eslint-custom': workspace:*
      '@amzn/workbench-core-example-express': workspace:*
      '@aws-cdk/assert': ^2.0.0
      '@aws-cdk/aws-apigatewayv2-alpha': ^2.22.0-alpha.0
      '@aws-cdk/aws-apigatewayv2-authorizers-alpha': ^2.22.0-alpha.0
      '@aws-cdk/aws-apigatewayv2-integrations-alpha': ^2.22.0-alpha.0
      '@rushstack/eslint-config': ^2.5.1
      '@rushstack/heft': ^0.45.0
      '@rushstack/heft-jest-plugin': ^0.2.3
      '@rushstack/heft-node-rig': ^1.7.1
      '@types/express': ^4.17.13
      '@types/heft-jest': 1.0.2
      '@types/lodash': ^4.14.181
      '@types/node': ^14
      '@vendia/serverless-express': ^4.5.4
      aws-cdk: ^2.12.0
      aws-cdk-lib: ^2.0.0
      axios: ^0.27.1
      cdk-nag: ^2.12.25
      constructs: ^10.0.0
      depcheck: ^1.4.3
      esbuild: ^0.14.21
      eslint: ^8.7.0
      eslint-plugin-import: ^2.26.0
      eslint-plugin-security: ^1.4.0
      express: ^4.17.3
      istanbul-badges-readme: 1.8.1
      jest: ^27.5.1
      lodash: ^4.17.21
      npm-package-json-lint: ^6.3.0
      npm-package-json-lint-config-default: ^5.0.0
      sort-package-json: ^1.57.0
      source-map-support: ^0.5.16
      typescript: ^4.5.2
    dependencies:
      '@amzn/workbench-core-example-express': link:../express
      aws-cdk-lib: 2.26.0_constructs@10.1.25
      constructs: 10.1.25
      lodash: 4.17.21
      source-map-support: 0.5.21
    devDependencies:
      '@amzn/eslint-config-workbench-core-eslint-custom': link:../../eslint-custom
      '@aws-cdk/assert': 2.26.0_ff954e4fdea3307140553c784317d43e
      '@aws-cdk/aws-apigatewayv2-alpha': 2.22.0-alpha.0_47b13785010171dab9c30d40a45387b9
      '@aws-cdk/aws-apigatewayv2-authorizers-alpha': 2.22.0-alpha.0_15bb583c0b2f1331ba42a53a8128ee01
      '@aws-cdk/aws-apigatewayv2-integrations-alpha': 2.22.0-alpha.0_15bb583c0b2f1331ba42a53a8128ee01
      '@rushstack/eslint-config': 2.6.0_eslint@8.16.0+typescript@4.7.2
      '@rushstack/heft': 0.45.5
      '@rushstack/heft-jest-plugin': 0.2.15_@rushstack+heft@0.45.5
      '@rushstack/heft-node-rig': 1.9.6_@rushstack+heft@0.45.5
      '@types/express': 4.17.13
      '@types/heft-jest': 1.0.2
      '@types/lodash': 4.14.182
      '@types/node': 14.18.20
      '@vendia/serverless-express': 4.8.0
      aws-cdk: 2.26.0
      axios: 0.27.2
      cdk-nag: 2.14.22_47b13785010171dab9c30d40a45387b9
      depcheck: 1.4.3
      esbuild: 0.14.42
      eslint: 8.16.0
      eslint-plugin-import: 2.26.0_eslint@8.16.0
      eslint-plugin-security: 1.5.0
      express: 4.18.1
      istanbul-badges-readme: 1.8.1
      jest: 27.5.1
      npm-package-json-lint: 6.3.0
      npm-package-json-lint-config-default: 5.0.0_npm-package-json-lint@6.3.0
      sort-package-json: 1.57.0
      typescript: 4.7.2

  ../../workbench-core/infrastructure:
    specifiers:
      '@amzn/eslint-config-workbench-core-eslint-custom': workspace:*
      '@rushstack/eslint-config': ^2.5.1
      '@rushstack/heft': ^0.45.0
      '@rushstack/heft-jest-plugin': ^0.2.3
      '@rushstack/heft-node-rig': ^1.7.1
      '@types/heft-jest': 1.0.2
      '@types/lodash': ^4.14.181
      '@types/node': ^14
      aws-cdk-lib: ^2.0.0
      constructs: ^10.0.0
      depcheck: ^1.4.3
      eslint: ^8.7.0
      eslint-plugin-import: ^2.26.0
      eslint-plugin-security: ^1.4.0
      istanbul-badges-readme: 1.8.1
      lodash: ^4.17.21
      npm-package-json-lint: ^6.3.0
      npm-package-json-lint-config-default: ^5.0.0
      sort-package-json: ^1.57.0
      typescript: ^4.5.2
    dependencies:
      aws-cdk-lib: 2.26.0_constructs@10.1.25
      constructs: 10.1.25
      lodash: 4.17.21
    devDependencies:
      '@amzn/eslint-config-workbench-core-eslint-custom': link:../eslint-custom
      '@rushstack/eslint-config': 2.6.0_eslint@8.16.0+typescript@4.7.2
      '@rushstack/heft': 0.45.5
      '@rushstack/heft-jest-plugin': 0.2.15_@rushstack+heft@0.45.5
      '@rushstack/heft-node-rig': 1.9.6_@rushstack+heft@0.45.5
      '@types/heft-jest': 1.0.2
      '@types/lodash': 4.14.182
      '@types/node': 14.18.20
      depcheck: 1.4.3
      eslint: 8.16.0
      eslint-plugin-import: 2.26.0_eslint@8.16.0
      eslint-plugin-security: 1.5.0
      istanbul-badges-readme: 1.8.1
      npm-package-json-lint: 6.3.0
      npm-package-json-lint-config-default: 5.0.0_npm-package-json-lint@6.3.0
      sort-package-json: 1.57.0
      typescript: 4.7.2

  ../../workbench-core/logging:
    specifiers:
      '@amzn/eslint-config-workbench-core-eslint-custom': workspace:*
      '@rushstack/heft': ^0.45.0
      '@rushstack/heft-jest-plugin': ^0.2.3
      '@rushstack/heft-node-rig': ^1.7.1
      '@types/heft-jest': 1.0.2
      '@types/node': ^14
      '@types/triple-beam': ^1.3.2
      depcheck: ^1.4.3
      eslint: ^8.7.0
      eslint-plugin-import: ^2.26.0
      fast-check: ^2.24.0
      istanbul-badges-readme: 1.8.1
      jest: ^27.5.1
      jest-fast-check: ^1.0.2
      npm-package-json-lint: ^6.3.0
      npm-package-json-lint-config-default: ^5.0.0
      sort-package-json: ^1.57.0
      triple-beam: ^1.3.0
      typescript: ^4.5.2
      winston: ^3.6.0
      winston-transport: ^4.5.0
    dependencies:
      triple-beam: 1.3.0
      winston: 3.7.2
      winston-transport: 4.5.0
    devDependencies:
      '@amzn/eslint-config-workbench-core-eslint-custom': link:../eslint-custom
      '@rushstack/heft': 0.45.5
      '@rushstack/heft-jest-plugin': 0.2.15_@rushstack+heft@0.45.5
      '@rushstack/heft-node-rig': 1.9.6_@rushstack+heft@0.45.5
      '@types/heft-jest': 1.0.2
      '@types/node': 14.18.20
      '@types/triple-beam': 1.3.2
      depcheck: 1.4.3
      eslint: 8.16.0
      eslint-plugin-import: 2.26.0_eslint@8.16.0
      fast-check: 2.25.0
      istanbul-badges-readme: 1.8.1
      jest: 27.5.1
      jest-fast-check: 1.0.2_fast-check@2.25.0+jest@27.5.1
      npm-package-json-lint: 6.3.0
      npm-package-json-lint-config-default: 5.0.0_npm-package-json-lint@6.3.0
      sort-package-json: 1.57.0
      typescript: 4.7.2

  ../../workbench-core/repo-scripts/repo-toolbox:
    specifiers:
      '@amzn/eslint-config-workbench-core-eslint-custom': workspace:*
      '@microsoft/rush-lib': ^5.69.0
      '@rushstack/eslint-config': ^2.5.1
      '@rushstack/heft': ^0.45.0
      '@rushstack/heft-jest-plugin': ^0.2.3
      '@rushstack/heft-node-rig': ^1.7.1
      '@rushstack/node-core-library': ^3.45.5
      '@rushstack/ts-command-line': ^4.11.0
      '@types/diff': 5.0.1
      '@types/heft-jest': 1.0.2
      '@types/node': ^14
      depcheck: ^1.4.3
      diff: ^5.0.0
      eslint: ^8.7.0
      eslint-plugin-import: ^2.26.0
      eslint-plugin-security: ^1.4.0
      npm-package-json-lint: ^6.3.0
      npm-package-json-lint-config-default: ^5.0.0
      sort-package-json: ^1.57.0
      typescript: ^4.5.2
    dependencies:
      '@microsoft/rush-lib': 5.71.0
      '@rushstack/node-core-library': 3.45.5
      '@rushstack/ts-command-line': 4.11.0
      diff: 5.1.0
    devDependencies:
      '@amzn/eslint-config-workbench-core-eslint-custom': link:../../eslint-custom
      '@rushstack/eslint-config': 2.6.0_eslint@8.16.0+typescript@4.7.2
      '@rushstack/heft': 0.45.5
      '@rushstack/heft-jest-plugin': 0.2.15_@rushstack+heft@0.45.5
      '@rushstack/heft-node-rig': 1.9.6_@rushstack+heft@0.45.5
      '@types/diff': 5.0.1
      '@types/heft-jest': 1.0.2
      '@types/node': 14.18.20
      depcheck: 1.4.3
      eslint: 8.16.0
      eslint-plugin-import: 2.26.0_eslint@8.16.0
      eslint-plugin-security: 1.5.0
      npm-package-json-lint: 6.3.0
      npm-package-json-lint-config-default: 5.0.0_npm-package-json-lint@6.3.0
      sort-package-json: 1.57.0
      typescript: 4.7.2

packages:

  /@ampproject/remapping/2.2.0:
    resolution: {integrity: sha512-qRmjj8nj9qmLTQXXmaR1cck3UXSRMPrbsLJAasZpF+t3riI71BXed5ebIOYwQntykeZuhjsdweEc9BxH5Jc26w==}
    engines: {node: '>=6.0.0'}
    dependencies:
      '@jridgewell/gen-mapping': 0.1.1
      '@jridgewell/trace-mapping': 0.3.13
    dev: true

  /@aws-cdk/assert/2.26.0_ff954e4fdea3307140553c784317d43e:
    resolution: {integrity: sha512-wJhVtlpkyRiYSpsQayaY8Gp71cOE9lvozQXtZXo8YC0j8w5Tw8hRvxLk3aXs4b7TwgbsysMoayPbr2HJYlWYQA==}
    engines: {node: '>= 14.15.0'}
    peerDependencies:
      aws-cdk-lib: ^2.26.0
      constructs: ^10.0.0
      jest: '>=26.6.3'
    dependencies:
      '@aws-cdk/cloudformation-diff': 2.26.0
      aws-cdk-lib: 2.26.0_constructs@10.1.25
      constructs: 10.1.25
      jest: 27.5.1
    dev: true

  /@aws-cdk/assets/1.158.0:
    resolution: {integrity: sha512-2aCeHODgj5ruUj4rnrkKAblmddhOgUQYxShLy4h8fmYdJbkSjvzxtBF8u70607uZ9NYO4Vty915LtLI3xeBnRA==}
    engines: {node: '>= 10.13.0 <13 || >=13.7.0'}
    dependencies:
      '@aws-cdk/core': 1.158.0
      '@aws-cdk/cx-api': 1.158.0
      constructs: 3.4.25
    dev: false

  /@aws-cdk/aws-apigatewayv2-alpha/2.22.0-alpha.0_47b13785010171dab9c30d40a45387b9:
    resolution: {integrity: sha512-O8ZY2ny8TapdvD6iIULzBKJ4rn9JlmkwfDzfR7cYl7y+P220sLh1iJmU/m1yqtIRMLjv2022XCNBMZUJfwpVqQ==}
    engines: {node: '>= 14.15.0'}
    peerDependencies:
      aws-cdk-lib: ^2.22.0
      constructs: ^10.0.0
    dependencies:
      aws-cdk-lib: 2.26.0_constructs@10.1.25
      constructs: 10.1.25
    dev: true

  /@aws-cdk/aws-apigatewayv2-authorizers-alpha/2.22.0-alpha.0_15bb583c0b2f1331ba42a53a8128ee01:
    resolution: {integrity: sha512-Q2lJqF8OuhcnJ2Wx6lgycjoudwvGLGhJ55QtO6XSSuogYLyJDhABqPFFxGGS8UqSJQ2IbBfGR6Ebtg2xnbkgKQ==}
    engines: {node: '>= 14.15.0'}
    peerDependencies:
      '@aws-cdk/aws-apigatewayv2-alpha': 2.22.0-alpha.0
      aws-cdk-lib: ^2.22.0
      constructs: ^10.0.0
    dependencies:
      '@aws-cdk/aws-apigatewayv2-alpha': 2.22.0-alpha.0_47b13785010171dab9c30d40a45387b9
      aws-cdk-lib: 2.26.0_constructs@10.1.25
      constructs: 10.1.25
    dev: true

  /@aws-cdk/aws-apigatewayv2-integrations-alpha/2.22.0-alpha.0_15bb583c0b2f1331ba42a53a8128ee01:
    resolution: {integrity: sha512-QVXHA8J6ECkE29aT3Rnwtgxq15eDW3SlMuX8Z9J3BVqPPAH7rLAruD3hKL//KklVFd8xke7zBxMeYJ5CGkduZA==}
    engines: {node: '>= 14.15.0'}
    peerDependencies:
      '@aws-cdk/aws-apigatewayv2-alpha': 2.22.0-alpha.0
      aws-cdk-lib: ^2.22.0
      constructs: ^10.0.0
    dependencies:
      '@aws-cdk/aws-apigatewayv2-alpha': 2.22.0-alpha.0_47b13785010171dab9c30d40a45387b9
      aws-cdk-lib: 2.26.0_constructs@10.1.25
      constructs: 10.1.25
    dev: true

  /@aws-cdk/aws-applicationautoscaling/1.158.0:
    resolution: {integrity: sha512-hFmLuUtKgKkHa7rpdCoacKcYfnV5r1eQXgNeAXZRlhtDW1HHxQO7BV+d2zh/zbN1Qf4uTotWWvWDZkFZl1RLMw==}
    engines: {node: '>= 10.13.0 <13 || >=13.7.0'}
    dependencies:
      '@aws-cdk/aws-autoscaling-common': 1.158.0
      '@aws-cdk/aws-cloudwatch': 1.158.0
      '@aws-cdk/aws-iam': 1.158.0
      '@aws-cdk/core': 1.158.0
      constructs: 3.4.25
    dev: false

  /@aws-cdk/aws-autoscaling-common/1.158.0:
    resolution: {integrity: sha512-ZL5kQatuxnXDSjUj0nPmsKEkEGZyfKTCSYPMs5NYLraLiPmijCEMEed5WkrLTVyo6aTJCVgv2ybubHl0QH2o4g==}
    engines: {node: '>= 10.13.0 <13 || >=13.7.0'}
    dependencies:
      '@aws-cdk/aws-iam': 1.158.0
      '@aws-cdk/core': 1.158.0
      constructs: 3.4.25
    dev: false

  /@aws-cdk/aws-cloudformation/1.158.0:
    resolution: {integrity: sha512-q7PqHg0DbKwfpYBDOvBBZQ7nDt+FPisVZecfI2kWxCXTkXiqyXWU93Ow1Jjxo9nYg516AWdDDPsAXFTA0GLKtw==}
    engines: {node: '>= 10.13.0 <13 || >=13.7.0'}
    dependencies:
      '@aws-cdk/aws-iam': 1.158.0
      '@aws-cdk/aws-lambda': 1.158.0
      '@aws-cdk/aws-s3': 1.158.0
      '@aws-cdk/aws-sns': 1.158.0
      '@aws-cdk/core': 1.158.0
      '@aws-cdk/cx-api': 1.158.0
      constructs: 3.4.25
    dev: false

  /@aws-cdk/aws-cloudwatch/1.158.0:
    resolution: {integrity: sha512-Yausvyfya4NidhbZAalKsmg2Rd3HUHqfwo9ibjpbYUQHH3GOjBxO8LovADT5lC0p8voNEhsv/toOgBSKrjE6qQ==}
    engines: {node: '>= 10.13.0 <13 || >=13.7.0'}
    dependencies:
      '@aws-cdk/aws-iam': 1.158.0
      '@aws-cdk/core': 1.158.0
      constructs: 3.4.25
    dev: false

  /@aws-cdk/aws-codeguruprofiler/1.158.0:
    resolution: {integrity: sha512-abHaufjClEfxuwlKfZ9AI4vF/L4mhPGX/duIGCWXTZleYSzd69SF8Ato6gHXqMcn4kTpEi0roWALc/FCv9t2yw==}
    engines: {node: '>= 10.13.0 <13 || >=13.7.0'}
    dependencies:
      '@aws-cdk/aws-iam': 1.158.0
      '@aws-cdk/core': 1.158.0
      constructs: 3.4.25
    dev: false

  /@aws-cdk/aws-codestarnotifications/1.158.0:
    resolution: {integrity: sha512-xLnnqQ6UyJWlnY5rHty5wGXI+eoo7whibXMM8QEDbYqo9oRZg0aXF5Rq4Sz8G5s9jcInTzeKhwfsFgM/coM4/A==}
    engines: {node: '>= 10.13.0 <13 || >=13.7.0'}
    dependencies:
      '@aws-cdk/core': 1.158.0
      constructs: 3.4.25
    dev: false

  /@aws-cdk/aws-dynamodb/1.158.0:
    resolution: {integrity: sha512-udeBMdbuyNYYda8O6fp9dG/vK5G7kLi7K3WKbNJMTuecr8bEp7nMSRzjSGfduIggqPxJuA7d6M5Ov9RZboK1oQ==}
    engines: {node: '>= 10.13.0 <13 || >=13.7.0'}
    dependencies:
      '@aws-cdk/aws-applicationautoscaling': 1.158.0
      '@aws-cdk/aws-cloudwatch': 1.158.0
      '@aws-cdk/aws-iam': 1.158.0
      '@aws-cdk/aws-kinesis': 1.158.0
      '@aws-cdk/aws-kms': 1.158.0
      '@aws-cdk/aws-lambda': 1.158.0
      '@aws-cdk/core': 1.158.0
      '@aws-cdk/custom-resources': 1.158.0
      constructs: 3.4.25
    dev: false

  /@aws-cdk/aws-ec2/1.158.0:
    resolution: {integrity: sha512-MkVxKNlOSVnW1TiF2bpKkR93p+eRzlJS/8kl4YDLGzSdNcFrGr35YyvB0GpY7mVwkNXaTzHf+RX3V0ATVLKzbg==}
    engines: {node: '>= 10.13.0 <13 || >=13.7.0'}
    dependencies:
      '@aws-cdk/aws-cloudwatch': 1.158.0
      '@aws-cdk/aws-iam': 1.158.0
      '@aws-cdk/aws-kms': 1.158.0
      '@aws-cdk/aws-logs': 1.158.0
      '@aws-cdk/aws-s3': 1.158.0
      '@aws-cdk/aws-s3-assets': 1.158.0
      '@aws-cdk/aws-ssm': 1.158.0
      '@aws-cdk/cloud-assembly-schema': 1.158.0
      '@aws-cdk/core': 1.158.0
      '@aws-cdk/cx-api': 1.158.0
      '@aws-cdk/region-info': 1.158.0
      constructs: 3.4.25
    dev: false

  /@aws-cdk/aws-ecr-assets/1.158.0:
    resolution: {integrity: sha512-sgY3vH2FA3SLujPxlAE3v2VjahlCl0JZHksqJbVuPUcvqK19JVMNMI2lqU754zQbkJRsxHbuuziuzCUY/vSavg==}
    engines: {node: '>= 10.13.0 <13 || >=13.7.0'}
    dependencies:
      '@aws-cdk/assets': 1.158.0
      '@aws-cdk/aws-ecr': 1.158.0
      '@aws-cdk/aws-iam': 1.158.0
      '@aws-cdk/aws-s3': 1.158.0
      '@aws-cdk/core': 1.158.0
      '@aws-cdk/cx-api': 1.158.0
      constructs: 3.4.25
    dev: false

  /@aws-cdk/aws-ecr/1.158.0:
    resolution: {integrity: sha512-8GIQgfKnubvFW10DLnmwkXSTjcNGGNjJ9QQfsuSYum5eDewVAIKN1njHrt9g2iZgy0z78hn8CMYS1Eh6iq4R2Q==}
    engines: {node: '>= 10.13.0 <13 || >=13.7.0'}
    dependencies:
      '@aws-cdk/aws-events': 1.158.0
      '@aws-cdk/aws-iam': 1.158.0
      '@aws-cdk/aws-kms': 1.158.0
      '@aws-cdk/core': 1.158.0
      constructs: 3.4.25
    dev: false

  /@aws-cdk/aws-efs/1.158.0:
    resolution: {integrity: sha512-SiqiWRhZZ94AeB9yP73PtA2ZnPK2bxf+8ReAFimrUJc+hXcLk++raC79EbXt9KmlMUq6BNik7eNB/hubKIVxUg==}
    engines: {node: '>= 10.13.0 <13 || >=13.7.0'}
    dependencies:
      '@aws-cdk/aws-ec2': 1.158.0
      '@aws-cdk/aws-iam': 1.158.0
      '@aws-cdk/aws-kms': 1.158.0
      '@aws-cdk/cloud-assembly-schema': 1.158.0
      '@aws-cdk/core': 1.158.0
      '@aws-cdk/cx-api': 1.158.0
      constructs: 3.4.25
    dev: false

  /@aws-cdk/aws-events/1.158.0:
    resolution: {integrity: sha512-vSCvZlAZrjev6fTs5H9KkceZa6+7KzoMgdSDZ5WwlH6UdfUL1ASu/ipkMeXgNhrMweF4RU2eeLN0VfqAPAKGKw==}
    engines: {node: '>= 10.13.0 <13 || >=13.7.0'}
    dependencies:
      '@aws-cdk/aws-iam': 1.158.0
      '@aws-cdk/core': 1.158.0
      constructs: 3.4.25
    dev: false

  /@aws-cdk/aws-iam/1.158.0:
    resolution: {integrity: sha512-gMmQ34P5sD4Soxug254NLHzlerP+97UWdAfzPfiC2N2AWbkzd+e4lb5pZJF/7lFqFfCpmNGLdgL6m5Q78iLWhQ==}
    engines: {node: '>= 10.13.0 <13 || >=13.7.0'}
    dependencies:
      '@aws-cdk/core': 1.158.0
      '@aws-cdk/cx-api': 1.158.0
      '@aws-cdk/region-info': 1.158.0
      constructs: 3.4.25
    dev: false

  /@aws-cdk/aws-kinesis/1.158.0:
    resolution: {integrity: sha512-Wkbtq3lV97MvXw4fhIjh7EVtLtIvgIg+5v8AJoD1GTOw/iHyZi0hXfNBqO+sTkqq51RJnHMDP6naQgcE6M9VxQ==}
    engines: {node: '>= 10.13.0 <13 || >=13.7.0'}
    dependencies:
      '@aws-cdk/aws-cloudwatch': 1.158.0
      '@aws-cdk/aws-iam': 1.158.0
      '@aws-cdk/aws-kms': 1.158.0
      '@aws-cdk/aws-logs': 1.158.0
      '@aws-cdk/core': 1.158.0
      constructs: 3.4.25
    dev: false

  /@aws-cdk/aws-kms/1.158.0:
    resolution: {integrity: sha512-DoUVUFXjqJAzpwH71YZEuFtdzPwJakfcVG416UotIHaUhmDoR88RF2sNo0/5tl5gED8H84qQ+eMOHM3fXCVBYw==}
    engines: {node: '>= 10.13.0 <13 || >=13.7.0'}
    dependencies:
      '@aws-cdk/aws-iam': 1.158.0
      '@aws-cdk/cloud-assembly-schema': 1.158.0
      '@aws-cdk/core': 1.158.0
      '@aws-cdk/cx-api': 1.158.0
      constructs: 3.4.25
    dev: false

  /@aws-cdk/aws-lambda/1.158.0:
    resolution: {integrity: sha512-OXWiqrUU5ZtisJsGYAtmYj6FptfDn1jN9cUlR7Uvj2UAfOitFwpjxNHlQz9Bx6qc/dJuGxsyhAP8h/JcUuOLIg==}
    engines: {node: '>= 10.13.0 <13 || >=13.7.0'}
    dependencies:
      '@aws-cdk/aws-applicationautoscaling': 1.158.0
      '@aws-cdk/aws-cloudwatch': 1.158.0
      '@aws-cdk/aws-codeguruprofiler': 1.158.0
      '@aws-cdk/aws-ec2': 1.158.0
      '@aws-cdk/aws-ecr': 1.158.0
      '@aws-cdk/aws-ecr-assets': 1.158.0
      '@aws-cdk/aws-efs': 1.158.0
      '@aws-cdk/aws-events': 1.158.0
      '@aws-cdk/aws-iam': 1.158.0
      '@aws-cdk/aws-kms': 1.158.0
      '@aws-cdk/aws-logs': 1.158.0
      '@aws-cdk/aws-s3': 1.158.0
      '@aws-cdk/aws-s3-assets': 1.158.0
      '@aws-cdk/aws-signer': 1.158.0
      '@aws-cdk/aws-sns': 1.158.0
      '@aws-cdk/aws-sqs': 1.158.0
      '@aws-cdk/core': 1.158.0
      '@aws-cdk/cx-api': 1.158.0
      '@aws-cdk/region-info': 1.158.0
      constructs: 3.4.25
    dev: false

  /@aws-cdk/aws-logs/1.158.0:
    resolution: {integrity: sha512-6BaNpzFBbXzyyFQckPnTBVIHqgtVcRZeMfjcQgbZvWojp0iNenRiKVBardwn1q/GN6+KsylfzUT7HHgNMmkahg==}
    engines: {node: '>= 10.13.0 <13 || >=13.7.0'}
    dependencies:
      '@aws-cdk/aws-cloudwatch': 1.158.0
      '@aws-cdk/aws-iam': 1.158.0
      '@aws-cdk/aws-kms': 1.158.0
      '@aws-cdk/aws-s3-assets': 1.158.0
      '@aws-cdk/core': 1.158.0
      '@aws-cdk/cx-api': 1.158.0
      constructs: 3.4.25
    dev: false

  /@aws-cdk/aws-s3-assets/1.158.0:
    resolution: {integrity: sha512-lobc9ZrOlEQn5TMcX1Bkmx4voRxITl2oMBLC88LLjYSvvD1WgZZxfQ8Rk/cZD61CWXXwResukNQ2LJZcxcly+g==}
    engines: {node: '>= 10.13.0 <13 || >=13.7.0'}
    dependencies:
      '@aws-cdk/assets': 1.158.0
      '@aws-cdk/aws-iam': 1.158.0
      '@aws-cdk/aws-kms': 1.158.0
      '@aws-cdk/aws-s3': 1.158.0
      '@aws-cdk/core': 1.158.0
      '@aws-cdk/cx-api': 1.158.0
      constructs: 3.4.25
    dev: false

  /@aws-cdk/aws-s3/1.158.0:
    resolution: {integrity: sha512-0NVcDSY3Z+0HFmwCK0Q5mIgRW4GUl5hPRM99oBfWtglWbnpa81pw1lnrj3lKt1+L4wUWTBRVeVdah9W6qfbaBA==}
    engines: {node: '>= 10.13.0 <13 || >=13.7.0'}
    dependencies:
      '@aws-cdk/aws-events': 1.158.0
      '@aws-cdk/aws-iam': 1.158.0
      '@aws-cdk/aws-kms': 1.158.0
      '@aws-cdk/core': 1.158.0
      '@aws-cdk/cx-api': 1.158.0
      constructs: 3.4.25
    dev: false

  /@aws-cdk/aws-signer/1.158.0:
    resolution: {integrity: sha512-upswV6ezDIXWuKT9WogHH2ohJ2lvobC/4buqShjuebQ7TWJ1tX4+4uHz2oU2jOnDkbP//GGjaeAnKldOZPcxjQ==}
    engines: {node: '>= 10.13.0 <13 || >=13.7.0'}
    dependencies:
      '@aws-cdk/core': 1.158.0
      constructs: 3.4.25
    dev: false

  /@aws-cdk/aws-sns/1.158.0:
    resolution: {integrity: sha512-qo5+5JF2poHMcAEy3G1YyzUwRYi3lcMsUSurWFxNrcnlV4qMuZ420AqvzlItjcIWvzATgHMWEmfdmkXkQKMI/A==}
    engines: {node: '>= 10.13.0 <13 || >=13.7.0'}
    dependencies:
      '@aws-cdk/aws-cloudwatch': 1.158.0
      '@aws-cdk/aws-codestarnotifications': 1.158.0
      '@aws-cdk/aws-events': 1.158.0
      '@aws-cdk/aws-iam': 1.158.0
      '@aws-cdk/aws-kms': 1.158.0
      '@aws-cdk/aws-sqs': 1.158.0
      '@aws-cdk/core': 1.158.0
      constructs: 3.4.25
    dev: false

  /@aws-cdk/aws-sqs/1.158.0:
    resolution: {integrity: sha512-5ywPVcJxcpa0a/wBpnjHPe0P9J3pHnp1/ngI3omfHcRt3ejKDuz/IHimm6DsZiOOiO2ozLgGZWddYcQB140hsw==}
    engines: {node: '>= 10.13.0 <13 || >=13.7.0'}
    dependencies:
      '@aws-cdk/aws-cloudwatch': 1.158.0
      '@aws-cdk/aws-iam': 1.158.0
      '@aws-cdk/aws-kms': 1.158.0
      '@aws-cdk/core': 1.158.0
      constructs: 3.4.25
    dev: false

  /@aws-cdk/aws-ssm/1.158.0:
    resolution: {integrity: sha512-YrG7PhlUtFcovL6tbIJfEbuDvMEVN+rQEamMYKyT0XKYmvKnjkAqa+jMAx+JYkvjRT/lLz/w9cDDC61mbufx3w==}
    engines: {node: '>= 10.13.0 <13 || >=13.7.0'}
    dependencies:
      '@aws-cdk/aws-iam': 1.158.0
      '@aws-cdk/aws-kms': 1.158.0
      '@aws-cdk/cloud-assembly-schema': 1.158.0
      '@aws-cdk/core': 1.158.0
      constructs: 3.4.25
    dev: false

  /@aws-cdk/cfnspec/2.26.0:
    resolution: {integrity: sha512-T1mh/4ufMgJDQcdRN3LzfhYmsjd15sUWeidsOkuXn5ZsJh+zsX7sjVdbNEvjurfJ/cMMzNnAvO0/XGDx5itpOg==}
    dependencies:
      fs-extra: 9.1.0
      md5: 2.3.0
    dev: true

  /@aws-cdk/cloud-assembly-schema/1.158.0:
    resolution: {integrity: sha512-qn8OoDL+50KfZpFHogNPWFkrquyB2/Nz1XOSSjEU/UgEsMhYY9XAGZ3FoP9CB4Sd1Zpid7r5fEfAX/n6ssbpSg==}
    engines: {node: '>= 10.13.0 <13 || >=13.7.0'}
    dependencies:
      jsonschema: 1.4.1
      semver: 7.3.7
    dev: false
    bundledDependencies:
      - jsonschema
      - semver

  /@aws-cdk/cloudformation-diff/2.26.0:
    resolution: {integrity: sha512-2TlcKogX3kqnhp52rldDgvypwYe5K1WSID6QrltK05nOrVQajaBv5YsLRIxM8woNcNmd2N7D3Sb7yhcZ+8cA7g==}
    engines: {node: '>= 14.15.0'}
    dependencies:
      '@aws-cdk/cfnspec': 2.26.0
      '@types/node': 10.17.60
      chalk: 4.1.2
      diff: 5.1.0
      fast-deep-equal: 3.1.3
      string-width: 4.2.3
      table: 6.8.0
    dev: true

  /@aws-cdk/core/1.158.0:
    resolution: {integrity: sha512-HpkeUdQdZFVFDkIeNxVYuUUKijeuNNloRHldqE66aRbWzBjDIqhlHfbey3lEHpH/sOfPmkNC+akjIvel4Auw6A==}
    engines: {node: '>= 10.13.0 <13 || >=13.7.0'}
    dependencies:
      '@aws-cdk/cloud-assembly-schema': 1.158.0
      '@aws-cdk/cx-api': 1.158.0
      '@aws-cdk/region-info': 1.158.0
      '@balena/dockerignore': 1.0.2
      constructs: 3.4.25
      fs-extra: 9.1.0
      ignore: 5.2.0
      minimatch: 3.1.2
    dev: false
    bundledDependencies:
      - fs-extra
      - minimatch
      - '@balena/dockerignore'
      - ignore

  /@aws-cdk/custom-resources/1.158.0:
    resolution: {integrity: sha512-2jsgG69AK7ek4cbj+a4PtCUf0Ic+79CiEhEh3qqlf5fgcY0l/u2FTPTCMOLfOV5qKWo6pSUVvFiCP0HjHLax1A==}
    engines: {node: '>= 10.13.0 <13 || >=13.7.0'}
    dependencies:
      '@aws-cdk/aws-cloudformation': 1.158.0
      '@aws-cdk/aws-ec2': 1.158.0
      '@aws-cdk/aws-iam': 1.158.0
      '@aws-cdk/aws-lambda': 1.158.0
      '@aws-cdk/aws-logs': 1.158.0
      '@aws-cdk/aws-sns': 1.158.0
      '@aws-cdk/core': 1.158.0
      constructs: 3.4.25
    dev: false

  /@aws-cdk/cx-api/1.158.0:
    resolution: {integrity: sha512-VafYfYpKGrrYndk1bwtNxrIlbkS13wiqAnuHzfa1pdblWS5TX+Z/wEGqQzVbXmh8RFPdpxxvQr0mZJBFrqTdjQ==}
    engines: {node: '>= 10.13.0 <13 || >=13.7.0'}
    dependencies:
      '@aws-cdk/cloud-assembly-schema': 1.158.0
      semver: 7.3.7
    dev: false
    bundledDependencies:
      - semver

  /@aws-cdk/region-info/1.158.0:
    resolution: {integrity: sha512-SzIIMSB/KfaEaTBOofq54ryu4zsyu/Kwko0aUd6ClNd720n644xbv9DgGRAm0W2tJOrvtMSMKdAYHs+tALTN9Q==}
    engines: {node: '>= 10.13.0 <13 || >=13.7.0'}
    dev: false

  /@aws-crypto/crc32/2.0.0:
    resolution: {integrity: sha512-TvE1r2CUueyXOuHdEigYjIZVesInd9KN+K/TFFNfkkxRThiNxO6i4ZqqAVMoEjAamZZ1AA8WXJkjCz7YShHPQA==}
    dependencies:
      '@aws-crypto/util': 2.0.1
      '@aws-sdk/types': 3.78.0
      tslib: 1.14.1

  /@aws-crypto/crc32c/2.0.0:
    resolution: {integrity: sha512-vF0eMdMHx3O3MoOXUfBZry8Y4ZDtcuskjjKgJz8YfIDjLStxTZrYXk+kZqtl6A0uCmmiN/Eb/JbC/CndTV1MHg==}
    dependencies:
      '@aws-crypto/util': 2.0.1
      '@aws-sdk/types': 3.78.0
      tslib: 1.14.1

  /@aws-crypto/ie11-detection/2.0.0:
    resolution: {integrity: sha512-pkVXf/dq6PITJ0jzYZ69VhL8VFOFoPZLZqtU/12SGnzYuJOOGNfF41q9GxdI1yqC8R13Rq3jOLKDFpUJFT5eTA==}
    dependencies:
      tslib: 1.14.1

  /@aws-crypto/sha1-browser/2.0.0:
    resolution: {integrity: sha512-3fIVRjPFY8EG5HWXR+ZJZMdWNRpwbxGzJ9IH9q93FpbgCH8u8GHRi46mZXp3cYD7gealmyqpm3ThZwLKJjWJhA==}
    dependencies:
      '@aws-crypto/ie11-detection': 2.0.0
      '@aws-crypto/supports-web-crypto': 2.0.0
      '@aws-sdk/types': 3.78.0
      '@aws-sdk/util-locate-window': 3.55.0
      '@aws-sdk/util-utf8-browser': 3.55.0
      tslib: 1.14.1

  /@aws-crypto/sha256-browser/2.0.0:
    resolution: {integrity: sha512-rYXOQ8BFOaqMEHJrLHul/25ckWH6GTJtdLSajhlqGMx0PmSueAuvboCuZCTqEKlxR8CQOwRarxYMZZSYlhRA1A==}
    dependencies:
      '@aws-crypto/ie11-detection': 2.0.0
      '@aws-crypto/sha256-js': 2.0.0
      '@aws-crypto/supports-web-crypto': 2.0.0
      '@aws-crypto/util': 2.0.1
      '@aws-sdk/types': 3.78.0
      '@aws-sdk/util-locate-window': 3.55.0
      '@aws-sdk/util-utf8-browser': 3.55.0
      tslib: 1.14.1

  /@aws-crypto/sha256-js/2.0.0:
    resolution: {integrity: sha512-VZY+mCY4Nmrs5WGfitmNqXzaE873fcIZDu54cbaDaaamsaTOP1DBImV9F4pICc3EHjQXujyE8jig+PFCaew9ig==}
    dependencies:
      '@aws-crypto/util': 2.0.1
      '@aws-sdk/types': 3.78.0
      tslib: 1.14.1

  /@aws-crypto/supports-web-crypto/2.0.0:
    resolution: {integrity: sha512-Ge7WQ3E0OC7FHYprsZV3h0QIcpdyJLvIeg+uTuHqRYm8D6qCFJoiC+edSzSyFiHtZf+NOQDJ1q46qxjtzIY2nA==}
    dependencies:
      tslib: 1.14.1

  /@aws-crypto/util/2.0.1:
    resolution: {integrity: sha512-JJmFFwvbm08lULw4Nm5QOLg8+lAQeC8aCXK5xrtxntYzYXCGfHwUJ4Is3770Q7HmICsXthGQ+ZsDL7C2uH3yBQ==}
    dependencies:
      '@aws-sdk/types': 3.78.0
      '@aws-sdk/util-utf8-browser': 3.55.0
      tslib: 1.14.1

  /@aws-sdk/abort-controller/3.78.0:
    resolution: {integrity: sha512-iz1YLwM2feJUj/y97yO4XmDeTxs+yZ1XJwQgoawKuc8IDBKUutnJNCHL5jL04WUKU7Nrlq+Hr2fCTScFh2z9zg==}
    engines: {node: '>= 12.0.0'}
    dependencies:
      '@aws-sdk/types': 3.78.0
      tslib: 2.4.0

  /@aws-sdk/chunked-blob-reader-native/3.58.0:
    resolution: {integrity: sha512-+D3xnPD5985iphgAqgUerBDs371a2WzzoEVi7eHJUMMsP/gEnSTdSH0HNxsqhYv6CW4EdKtvDAQdAwA1VtCf2A==}
    dependencies:
      '@aws-sdk/util-base64-browser': 3.58.0
      tslib: 2.4.0

  /@aws-sdk/chunked-blob-reader/3.55.0:
    resolution: {integrity: sha512-o/xjMCq81opAjSBjt7YdHJwIJcGVG5XIV9+C2KXcY5QwVimkOKPybWTv0mXPvSwSilSx+EhpLNhkcJuXdzhw4w==}
    dependencies:
      tslib: 2.4.0

  /@aws-sdk/client-cloudformation/3.100.0:
    resolution: {integrity: sha512-i839MunKzeglERKGQZ7JvF91YEcL6sLUpYTuSUrOxiij6jGBFSJ405i0RBFgYxXwZ3j5uChO5k4i2xoBOu6g+A==}
    engines: {node: '>=12.0.0'}
    dependencies:
      '@aws-crypto/sha256-browser': 2.0.0
      '@aws-crypto/sha256-js': 2.0.0
      '@aws-sdk/client-sts': 3.100.0
      '@aws-sdk/config-resolver': 3.80.0
      '@aws-sdk/credential-provider-node': 3.100.0
      '@aws-sdk/fetch-http-handler': 3.78.0
      '@aws-sdk/hash-node': 3.78.0
      '@aws-sdk/invalid-dependency': 3.78.0
      '@aws-sdk/middleware-content-length': 3.78.0
      '@aws-sdk/middleware-host-header': 3.78.0
      '@aws-sdk/middleware-logger': 3.78.0
      '@aws-sdk/middleware-retry': 3.80.0
      '@aws-sdk/middleware-serde': 3.78.0
      '@aws-sdk/middleware-signing': 3.78.0
      '@aws-sdk/middleware-stack': 3.78.0
      '@aws-sdk/middleware-user-agent': 3.78.0
      '@aws-sdk/node-config-provider': 3.80.0
      '@aws-sdk/node-http-handler': 3.94.0
      '@aws-sdk/protocol-http': 3.78.0
      '@aws-sdk/smithy-client': 3.99.0
      '@aws-sdk/types': 3.78.0
      '@aws-sdk/url-parser': 3.78.0
      '@aws-sdk/util-base64-browser': 3.58.0
      '@aws-sdk/util-base64-node': 3.55.0
      '@aws-sdk/util-body-length-browser': 3.55.0
      '@aws-sdk/util-body-length-node': 3.55.0
      '@aws-sdk/util-defaults-mode-browser': 3.99.0
      '@aws-sdk/util-defaults-mode-node': 3.99.0
      '@aws-sdk/util-user-agent-browser': 3.78.0
      '@aws-sdk/util-user-agent-node': 3.80.0
      '@aws-sdk/util-utf8-browser': 3.55.0
      '@aws-sdk/util-utf8-node': 3.55.0
      '@aws-sdk/util-waiter': 3.78.0
      entities: 2.2.0
      fast-xml-parser: 3.19.0
      tslib: 2.4.0
      uuid: 8.3.2
    dev: false

  /@aws-sdk/client-cognito-identity-provider/3.102.0:
    resolution: {integrity: sha512-73y9SPQiuGs7cBB0/m//2N3SI9qD8u3GDLiImJs4bKfgh+zbVtxho90F/BKJ5w1eWfKpz0JTNbrY1qkKxPujhg==}
    engines: {node: '>=12.0.0'}
    dependencies:
      '@aws-crypto/sha256-browser': 2.0.0
      '@aws-crypto/sha256-js': 2.0.0
      '@aws-sdk/client-sts': 3.100.0
      '@aws-sdk/config-resolver': 3.80.0
      '@aws-sdk/credential-provider-node': 3.100.0
      '@aws-sdk/fetch-http-handler': 3.78.0
      '@aws-sdk/hash-node': 3.78.0
      '@aws-sdk/invalid-dependency': 3.78.0
      '@aws-sdk/middleware-content-length': 3.78.0
      '@aws-sdk/middleware-host-header': 3.78.0
      '@aws-sdk/middleware-logger': 3.78.0
      '@aws-sdk/middleware-retry': 3.80.0
      '@aws-sdk/middleware-serde': 3.78.0
      '@aws-sdk/middleware-signing': 3.78.0
      '@aws-sdk/middleware-stack': 3.78.0
      '@aws-sdk/middleware-user-agent': 3.78.0
      '@aws-sdk/node-config-provider': 3.80.0
      '@aws-sdk/node-http-handler': 3.94.0
      '@aws-sdk/protocol-http': 3.78.0
      '@aws-sdk/smithy-client': 3.99.0
      '@aws-sdk/types': 3.78.0
      '@aws-sdk/url-parser': 3.78.0
      '@aws-sdk/util-base64-browser': 3.58.0
      '@aws-sdk/util-base64-node': 3.55.0
      '@aws-sdk/util-body-length-browser': 3.55.0
      '@aws-sdk/util-body-length-node': 3.55.0
      '@aws-sdk/util-defaults-mode-browser': 3.99.0
      '@aws-sdk/util-defaults-mode-node': 3.99.0
      '@aws-sdk/util-user-agent-browser': 3.78.0
      '@aws-sdk/util-user-agent-node': 3.80.0
      '@aws-sdk/util-utf8-browser': 3.55.0
      '@aws-sdk/util-utf8-node': 3.55.0
      tslib: 2.4.0
    dev: false

  /@aws-sdk/client-dynamodb/3.100.0:
    resolution: {integrity: sha512-0/PDutv4DDEpckH89x0hn6yFJGjtGhV+JnVimMw0dT+f+plWt706RTqPKgLCPftKTEDWncoQlSux+FO7vvXb4Q==}
    engines: {node: '>=12.0.0'}
    dependencies:
      '@aws-crypto/sha256-browser': 2.0.0
      '@aws-crypto/sha256-js': 2.0.0
      '@aws-sdk/client-sts': 3.100.0
      '@aws-sdk/config-resolver': 3.80.0
      '@aws-sdk/credential-provider-node': 3.100.0
      '@aws-sdk/fetch-http-handler': 3.78.0
      '@aws-sdk/hash-node': 3.78.0
      '@aws-sdk/invalid-dependency': 3.78.0
      '@aws-sdk/middleware-content-length': 3.78.0
      '@aws-sdk/middleware-endpoint-discovery': 3.80.0
      '@aws-sdk/middleware-host-header': 3.78.0
      '@aws-sdk/middleware-logger': 3.78.0
      '@aws-sdk/middleware-retry': 3.80.0
      '@aws-sdk/middleware-serde': 3.78.0
      '@aws-sdk/middleware-signing': 3.78.0
      '@aws-sdk/middleware-stack': 3.78.0
      '@aws-sdk/middleware-user-agent': 3.78.0
      '@aws-sdk/node-config-provider': 3.80.0
      '@aws-sdk/node-http-handler': 3.94.0
      '@aws-sdk/protocol-http': 3.78.0
      '@aws-sdk/smithy-client': 3.99.0
      '@aws-sdk/types': 3.78.0
      '@aws-sdk/url-parser': 3.78.0
      '@aws-sdk/util-base64-browser': 3.58.0
      '@aws-sdk/util-base64-node': 3.55.0
      '@aws-sdk/util-body-length-browser': 3.55.0
      '@aws-sdk/util-body-length-node': 3.55.0
      '@aws-sdk/util-defaults-mode-browser': 3.99.0
      '@aws-sdk/util-defaults-mode-node': 3.99.0
      '@aws-sdk/util-user-agent-browser': 3.78.0
      '@aws-sdk/util-user-agent-node': 3.80.0
      '@aws-sdk/util-utf8-browser': 3.55.0
      '@aws-sdk/util-utf8-node': 3.55.0
      '@aws-sdk/util-waiter': 3.78.0
      tslib: 2.4.0
      uuid: 8.3.2
    dev: false

  /@aws-sdk/client-ec2/3.100.0:
    resolution: {integrity: sha512-EsbgbqDymSRBBEib0OXjCI+YQJZEddzPlmUWTegjg1eKdPeZFgI8EHiaBUp668Cy77SrsWc2Wpk1xOLptUo3xg==}
    engines: {node: '>=12.0.0'}
    dependencies:
      '@aws-crypto/sha256-browser': 2.0.0
      '@aws-crypto/sha256-js': 2.0.0
      '@aws-sdk/client-sts': 3.100.0
      '@aws-sdk/config-resolver': 3.80.0
      '@aws-sdk/credential-provider-node': 3.100.0
      '@aws-sdk/fetch-http-handler': 3.78.0
      '@aws-sdk/hash-node': 3.78.0
      '@aws-sdk/invalid-dependency': 3.78.0
      '@aws-sdk/middleware-content-length': 3.78.0
      '@aws-sdk/middleware-host-header': 3.78.0
      '@aws-sdk/middleware-logger': 3.78.0
      '@aws-sdk/middleware-retry': 3.80.0
      '@aws-sdk/middleware-sdk-ec2': 3.78.0
      '@aws-sdk/middleware-serde': 3.78.0
      '@aws-sdk/middleware-signing': 3.78.0
      '@aws-sdk/middleware-stack': 3.78.0
      '@aws-sdk/middleware-user-agent': 3.78.0
      '@aws-sdk/node-config-provider': 3.80.0
      '@aws-sdk/node-http-handler': 3.94.0
      '@aws-sdk/protocol-http': 3.78.0
      '@aws-sdk/smithy-client': 3.99.0
      '@aws-sdk/types': 3.78.0
      '@aws-sdk/url-parser': 3.78.0
      '@aws-sdk/util-base64-browser': 3.58.0
      '@aws-sdk/util-base64-node': 3.55.0
      '@aws-sdk/util-body-length-browser': 3.55.0
      '@aws-sdk/util-body-length-node': 3.55.0
      '@aws-sdk/util-defaults-mode-browser': 3.99.0
      '@aws-sdk/util-defaults-mode-node': 3.99.0
      '@aws-sdk/util-user-agent-browser': 3.78.0
      '@aws-sdk/util-user-agent-node': 3.80.0
      '@aws-sdk/util-utf8-browser': 3.55.0
      '@aws-sdk/util-utf8-node': 3.55.0
      '@aws-sdk/util-waiter': 3.78.0
      entities: 2.2.0
      fast-xml-parser: 3.19.0
      tslib: 2.4.0
      uuid: 8.3.2
    dev: false

  /@aws-sdk/client-eventbridge/3.100.0:
    resolution: {integrity: sha512-5+32mo3rZ9tFKv+D+Jf5SEw6ZYia6m57Mbtb3EGLjHVggLB2s9+oZ295D8ATyxZWxnY4lZk//Kcp7IgEpQk0Rw==}
    engines: {node: '>=12.0.0'}
    dependencies:
      '@aws-crypto/sha256-browser': 2.0.0
      '@aws-crypto/sha256-js': 2.0.0
      '@aws-sdk/client-sts': 3.100.0
      '@aws-sdk/config-resolver': 3.80.0
      '@aws-sdk/credential-provider-node': 3.100.0
      '@aws-sdk/fetch-http-handler': 3.78.0
      '@aws-sdk/hash-node': 3.78.0
      '@aws-sdk/invalid-dependency': 3.78.0
      '@aws-sdk/middleware-content-length': 3.78.0
      '@aws-sdk/middleware-host-header': 3.78.0
      '@aws-sdk/middleware-logger': 3.78.0
      '@aws-sdk/middleware-retry': 3.80.0
      '@aws-sdk/middleware-sdk-eventbridge': 3.78.0
      '@aws-sdk/middleware-serde': 3.78.0
      '@aws-sdk/middleware-signing': 3.78.0
      '@aws-sdk/middleware-stack': 3.78.0
      '@aws-sdk/middleware-user-agent': 3.78.0
      '@aws-sdk/node-config-provider': 3.80.0
      '@aws-sdk/node-http-handler': 3.94.0
      '@aws-sdk/protocol-http': 3.78.0
      '@aws-sdk/signature-v4-multi-region': 3.88.0
      '@aws-sdk/smithy-client': 3.99.0
      '@aws-sdk/types': 3.78.0
      '@aws-sdk/url-parser': 3.78.0
      '@aws-sdk/util-base64-browser': 3.58.0
      '@aws-sdk/util-base64-node': 3.55.0
      '@aws-sdk/util-body-length-browser': 3.55.0
      '@aws-sdk/util-body-length-node': 3.55.0
      '@aws-sdk/util-defaults-mode-browser': 3.99.0
      '@aws-sdk/util-defaults-mode-node': 3.99.0
      '@aws-sdk/util-user-agent-browser': 3.78.0
      '@aws-sdk/util-user-agent-node': 3.80.0
      '@aws-sdk/util-utf8-browser': 3.55.0
      '@aws-sdk/util-utf8-node': 3.55.0
      tslib: 2.4.0
    transitivePeerDependencies:
      - '@aws-sdk/signature-v4-crt'
    dev: false

  /@aws-sdk/client-iam/3.100.0:
    resolution: {integrity: sha512-j/ZvCgp3Kv/BLgoEx6Nfx39HNc257U9GyOkaOqiIlhRt68fMWQRorRnRWXTVleClhqd4O2jOKst7jT31hA77og==}
    engines: {node: '>=12.0.0'}
    dependencies:
      '@aws-crypto/sha256-browser': 2.0.0
      '@aws-crypto/sha256-js': 2.0.0
      '@aws-sdk/client-sts': 3.100.0
      '@aws-sdk/config-resolver': 3.80.0
      '@aws-sdk/credential-provider-node': 3.100.0
      '@aws-sdk/fetch-http-handler': 3.78.0
      '@aws-sdk/hash-node': 3.78.0
      '@aws-sdk/invalid-dependency': 3.78.0
      '@aws-sdk/middleware-content-length': 3.78.0
      '@aws-sdk/middleware-host-header': 3.78.0
      '@aws-sdk/middleware-logger': 3.78.0
      '@aws-sdk/middleware-retry': 3.80.0
      '@aws-sdk/middleware-serde': 3.78.0
      '@aws-sdk/middleware-signing': 3.78.0
      '@aws-sdk/middleware-stack': 3.78.0
      '@aws-sdk/middleware-user-agent': 3.78.0
      '@aws-sdk/node-config-provider': 3.80.0
      '@aws-sdk/node-http-handler': 3.94.0
      '@aws-sdk/protocol-http': 3.78.0
      '@aws-sdk/smithy-client': 3.99.0
      '@aws-sdk/types': 3.78.0
      '@aws-sdk/url-parser': 3.78.0
      '@aws-sdk/util-base64-browser': 3.58.0
      '@aws-sdk/util-base64-node': 3.55.0
      '@aws-sdk/util-body-length-browser': 3.55.0
      '@aws-sdk/util-body-length-node': 3.55.0
      '@aws-sdk/util-defaults-mode-browser': 3.99.0
      '@aws-sdk/util-defaults-mode-node': 3.99.0
      '@aws-sdk/util-user-agent-browser': 3.78.0
      '@aws-sdk/util-user-agent-node': 3.80.0
      '@aws-sdk/util-utf8-browser': 3.55.0
      '@aws-sdk/util-utf8-node': 3.55.0
      '@aws-sdk/util-waiter': 3.78.0
      entities: 2.2.0
      fast-xml-parser: 3.19.0
      tslib: 2.4.0
    dev: false

  /@aws-sdk/client-s3/3.100.0:
    resolution: {integrity: sha512-UmgFdJabWtiUS4dWsC3kZ+ZMvH5QUUbDnLS8pT12duwLGt+xlWPn3PUkV8kL6qjG6XePLUgCqFTLjDD4tsTZNg==}
    engines: {node: '>=12.0.0'}
    dependencies:
      '@aws-crypto/sha1-browser': 2.0.0
      '@aws-crypto/sha256-browser': 2.0.0
      '@aws-crypto/sha256-js': 2.0.0
      '@aws-sdk/client-sts': 3.100.0
      '@aws-sdk/config-resolver': 3.80.0
      '@aws-sdk/credential-provider-node': 3.100.0
      '@aws-sdk/eventstream-serde-browser': 3.78.0
      '@aws-sdk/eventstream-serde-config-resolver': 3.78.0
      '@aws-sdk/eventstream-serde-node': 3.78.0
      '@aws-sdk/fetch-http-handler': 3.78.0
      '@aws-sdk/hash-blob-browser': 3.78.0
      '@aws-sdk/hash-node': 3.78.0
      '@aws-sdk/hash-stream-node': 3.78.0
      '@aws-sdk/invalid-dependency': 3.78.0
      '@aws-sdk/md5-js': 3.78.0
      '@aws-sdk/middleware-bucket-endpoint': 3.80.0
      '@aws-sdk/middleware-content-length': 3.78.0
      '@aws-sdk/middleware-expect-continue': 3.78.0
      '@aws-sdk/middleware-flexible-checksums': 3.78.0
      '@aws-sdk/middleware-host-header': 3.78.0
      '@aws-sdk/middleware-location-constraint': 3.78.0
      '@aws-sdk/middleware-logger': 3.78.0
      '@aws-sdk/middleware-retry': 3.80.0
      '@aws-sdk/middleware-sdk-s3': 3.86.0
      '@aws-sdk/middleware-serde': 3.78.0
      '@aws-sdk/middleware-signing': 3.78.0
      '@aws-sdk/middleware-ssec': 3.78.0
      '@aws-sdk/middleware-stack': 3.78.0
      '@aws-sdk/middleware-user-agent': 3.78.0
      '@aws-sdk/node-config-provider': 3.80.0
      '@aws-sdk/node-http-handler': 3.94.0
      '@aws-sdk/protocol-http': 3.78.0
      '@aws-sdk/signature-v4-multi-region': 3.88.0
      '@aws-sdk/smithy-client': 3.99.0
      '@aws-sdk/types': 3.78.0
      '@aws-sdk/url-parser': 3.78.0
      '@aws-sdk/util-base64-browser': 3.58.0
      '@aws-sdk/util-base64-node': 3.55.0
      '@aws-sdk/util-body-length-browser': 3.55.0
      '@aws-sdk/util-body-length-node': 3.55.0
      '@aws-sdk/util-defaults-mode-browser': 3.99.0
      '@aws-sdk/util-defaults-mode-node': 3.99.0
      '@aws-sdk/util-stream-browser': 3.78.0
      '@aws-sdk/util-stream-node': 3.78.0
      '@aws-sdk/util-user-agent-browser': 3.78.0
      '@aws-sdk/util-user-agent-node': 3.80.0
      '@aws-sdk/util-utf8-browser': 3.55.0
      '@aws-sdk/util-utf8-node': 3.55.0
      '@aws-sdk/util-waiter': 3.78.0
      '@aws-sdk/xml-builder': 3.55.0
      entities: 2.2.0
      fast-xml-parser: 3.19.0
      tslib: 2.4.0
    transitivePeerDependencies:
      - '@aws-sdk/signature-v4-crt'

  /@aws-sdk/client-service-catalog/3.100.0:
    resolution: {integrity: sha512-V/+413HSGcOw8b/TuYksD9IiOlJbqOWGfvz/sUHPrB8S5hWaQlMEInqWPPzx6u5dyqsp9Z0Ij5eXtrb612i3NA==}
    engines: {node: '>=12.0.0'}
    dependencies:
      '@aws-crypto/sha256-browser': 2.0.0
      '@aws-crypto/sha256-js': 2.0.0
      '@aws-sdk/client-sts': 3.100.0
      '@aws-sdk/config-resolver': 3.80.0
      '@aws-sdk/credential-provider-node': 3.100.0
      '@aws-sdk/fetch-http-handler': 3.78.0
      '@aws-sdk/hash-node': 3.78.0
      '@aws-sdk/invalid-dependency': 3.78.0
      '@aws-sdk/middleware-content-length': 3.78.0
      '@aws-sdk/middleware-host-header': 3.78.0
      '@aws-sdk/middleware-logger': 3.78.0
      '@aws-sdk/middleware-retry': 3.80.0
      '@aws-sdk/middleware-serde': 3.78.0
      '@aws-sdk/middleware-signing': 3.78.0
      '@aws-sdk/middleware-stack': 3.78.0
      '@aws-sdk/middleware-user-agent': 3.78.0
      '@aws-sdk/node-config-provider': 3.80.0
      '@aws-sdk/node-http-handler': 3.94.0
      '@aws-sdk/protocol-http': 3.78.0
      '@aws-sdk/smithy-client': 3.99.0
      '@aws-sdk/types': 3.78.0
      '@aws-sdk/url-parser': 3.78.0
      '@aws-sdk/util-base64-browser': 3.58.0
      '@aws-sdk/util-base64-node': 3.55.0
      '@aws-sdk/util-body-length-browser': 3.55.0
      '@aws-sdk/util-body-length-node': 3.55.0
      '@aws-sdk/util-defaults-mode-browser': 3.99.0
      '@aws-sdk/util-defaults-mode-node': 3.99.0
      '@aws-sdk/util-user-agent-browser': 3.78.0
      '@aws-sdk/util-user-agent-node': 3.80.0
      '@aws-sdk/util-utf8-browser': 3.55.0
      '@aws-sdk/util-utf8-node': 3.55.0
      tslib: 2.4.0
      uuid: 8.3.2
    dev: false

  /@aws-sdk/client-ssm/3.100.0:
    resolution: {integrity: sha512-dH/XjcUOGQ+lgYs9G3ezv+E8wknx8grKqCGTkC7VjJg/TqRM3O2/J+DZa9TzXWSesoPUqMNGRtMj/G0TjW27wA==}
    engines: {node: '>=12.0.0'}
    dependencies:
      '@aws-crypto/sha256-browser': 2.0.0
      '@aws-crypto/sha256-js': 2.0.0
      '@aws-sdk/client-sts': 3.100.0
      '@aws-sdk/config-resolver': 3.80.0
      '@aws-sdk/credential-provider-node': 3.100.0
      '@aws-sdk/fetch-http-handler': 3.78.0
      '@aws-sdk/hash-node': 3.78.0
      '@aws-sdk/invalid-dependency': 3.78.0
      '@aws-sdk/middleware-content-length': 3.78.0
      '@aws-sdk/middleware-host-header': 3.78.0
      '@aws-sdk/middleware-logger': 3.78.0
      '@aws-sdk/middleware-retry': 3.80.0
      '@aws-sdk/middleware-serde': 3.78.0
      '@aws-sdk/middleware-signing': 3.78.0
      '@aws-sdk/middleware-stack': 3.78.0
      '@aws-sdk/middleware-user-agent': 3.78.0
      '@aws-sdk/node-config-provider': 3.80.0
      '@aws-sdk/node-http-handler': 3.94.0
      '@aws-sdk/protocol-http': 3.78.0
      '@aws-sdk/smithy-client': 3.99.0
      '@aws-sdk/types': 3.78.0
      '@aws-sdk/url-parser': 3.78.0
      '@aws-sdk/util-base64-browser': 3.58.0
      '@aws-sdk/util-base64-node': 3.55.0
      '@aws-sdk/util-body-length-browser': 3.55.0
      '@aws-sdk/util-body-length-node': 3.55.0
      '@aws-sdk/util-defaults-mode-browser': 3.99.0
      '@aws-sdk/util-defaults-mode-node': 3.99.0
      '@aws-sdk/util-user-agent-browser': 3.78.0
      '@aws-sdk/util-user-agent-node': 3.80.0
      '@aws-sdk/util-utf8-browser': 3.55.0
      '@aws-sdk/util-utf8-node': 3.55.0
      '@aws-sdk/util-waiter': 3.78.0
      tslib: 2.4.0
      uuid: 8.3.2
    dev: false

  /@aws-sdk/client-sso/3.100.0:
    resolution: {integrity: sha512-nmBRUO5QfQ2IO8fHb37p8HT3n1ZooPb3sfTQejrpFH9Eq82VEOatIGt6yH3yTQ8+mhbabEhV5aY2wt/0D7wGVA==}
    engines: {node: '>=12.0.0'}
    dependencies:
      '@aws-crypto/sha256-browser': 2.0.0
      '@aws-crypto/sha256-js': 2.0.0
      '@aws-sdk/config-resolver': 3.80.0
      '@aws-sdk/fetch-http-handler': 3.78.0
      '@aws-sdk/hash-node': 3.78.0
      '@aws-sdk/invalid-dependency': 3.78.0
      '@aws-sdk/middleware-content-length': 3.78.0
      '@aws-sdk/middleware-host-header': 3.78.0
      '@aws-sdk/middleware-logger': 3.78.0
      '@aws-sdk/middleware-retry': 3.80.0
      '@aws-sdk/middleware-serde': 3.78.0
      '@aws-sdk/middleware-stack': 3.78.0
      '@aws-sdk/middleware-user-agent': 3.78.0
      '@aws-sdk/node-config-provider': 3.80.0
      '@aws-sdk/node-http-handler': 3.94.0
      '@aws-sdk/protocol-http': 3.78.0
      '@aws-sdk/smithy-client': 3.99.0
      '@aws-sdk/types': 3.78.0
      '@aws-sdk/url-parser': 3.78.0
      '@aws-sdk/util-base64-browser': 3.58.0
      '@aws-sdk/util-base64-node': 3.55.0
      '@aws-sdk/util-body-length-browser': 3.55.0
      '@aws-sdk/util-body-length-node': 3.55.0
      '@aws-sdk/util-defaults-mode-browser': 3.99.0
      '@aws-sdk/util-defaults-mode-node': 3.99.0
      '@aws-sdk/util-user-agent-browser': 3.78.0
      '@aws-sdk/util-user-agent-node': 3.80.0
      '@aws-sdk/util-utf8-browser': 3.55.0
      '@aws-sdk/util-utf8-node': 3.55.0
      tslib: 2.4.0

  /@aws-sdk/client-sts/3.100.0:
    resolution: {integrity: sha512-WHy0e6COf6/LfMsYqG9H4SGaQRDjuckMtwOLtu6cYr4cro3bOU5pNuyEjAdUHCpuhZgiE6gkZozhTlxMJqIuRQ==}
    engines: {node: '>=12.0.0'}
    dependencies:
      '@aws-crypto/sha256-browser': 2.0.0
      '@aws-crypto/sha256-js': 2.0.0
      '@aws-sdk/config-resolver': 3.80.0
      '@aws-sdk/credential-provider-node': 3.100.0
      '@aws-sdk/fetch-http-handler': 3.78.0
      '@aws-sdk/hash-node': 3.78.0
      '@aws-sdk/invalid-dependency': 3.78.0
      '@aws-sdk/middleware-content-length': 3.78.0
      '@aws-sdk/middleware-host-header': 3.78.0
      '@aws-sdk/middleware-logger': 3.78.0
      '@aws-sdk/middleware-retry': 3.80.0
      '@aws-sdk/middleware-sdk-sts': 3.78.0
      '@aws-sdk/middleware-serde': 3.78.0
      '@aws-sdk/middleware-signing': 3.78.0
      '@aws-sdk/middleware-stack': 3.78.0
      '@aws-sdk/middleware-user-agent': 3.78.0
      '@aws-sdk/node-config-provider': 3.80.0
      '@aws-sdk/node-http-handler': 3.94.0
      '@aws-sdk/protocol-http': 3.78.0
      '@aws-sdk/smithy-client': 3.99.0
      '@aws-sdk/types': 3.78.0
      '@aws-sdk/url-parser': 3.78.0
      '@aws-sdk/util-base64-browser': 3.58.0
      '@aws-sdk/util-base64-node': 3.55.0
      '@aws-sdk/util-body-length-browser': 3.55.0
      '@aws-sdk/util-body-length-node': 3.55.0
      '@aws-sdk/util-defaults-mode-browser': 3.99.0
      '@aws-sdk/util-defaults-mode-node': 3.99.0
      '@aws-sdk/util-user-agent-browser': 3.78.0
      '@aws-sdk/util-user-agent-node': 3.80.0
      '@aws-sdk/util-utf8-browser': 3.55.0
      '@aws-sdk/util-utf8-node': 3.55.0
      entities: 2.2.0
      fast-xml-parser: 3.19.0
      tslib: 2.4.0

  /@aws-sdk/config-resolver/3.80.0:
    resolution: {integrity: sha512-vFruNKlmhsaC8yjnHmasi1WW/7EELlEuFTj4mqcqNqR4dfraf0maVvpqF1VSR8EstpFMsGYI5dmoWAnnG4PcLQ==}
    engines: {node: '>= 12.0.0'}
    dependencies:
      '@aws-sdk/signature-v4': 3.78.0
      '@aws-sdk/types': 3.78.0
      '@aws-sdk/util-config-provider': 3.55.0
      '@aws-sdk/util-middleware': 3.78.0
      tslib: 2.4.0

  /@aws-sdk/credential-provider-env/3.78.0:
    resolution: {integrity: sha512-K41VTIzVHm2RyIwtBER8Hte3huUBXdV1WKO+i7olYVgLFmaqcZUNrlyoGDRqZcQ/u4AbxTzBU9jeMIbIfzMOWg==}
    engines: {node: '>= 12.0.0'}
    dependencies:
      '@aws-sdk/property-provider': 3.78.0
      '@aws-sdk/types': 3.78.0
      tslib: 2.4.0

  /@aws-sdk/credential-provider-imds/3.81.0:
    resolution: {integrity: sha512-BHopP+gaovTYj+4tSrwCk8NNCR48gE9CWmpIOLkP9ell0gOL81Qh7aCEiIK0BZBZkccv1s16cYq1MSZZGS7PEQ==}
    engines: {node: '>= 12.0.0'}
    dependencies:
      '@aws-sdk/node-config-provider': 3.80.0
      '@aws-sdk/property-provider': 3.78.0
      '@aws-sdk/types': 3.78.0
      '@aws-sdk/url-parser': 3.78.0
      tslib: 2.4.0

  /@aws-sdk/credential-provider-ini/3.100.0:
    resolution: {integrity: sha512-2pCtth/Iv4mATRwb2g1nJdd9TolMyhTnhcskopukFvzp13VS5cgtz0hgYmJNnztTF8lpKJhJaidtKS5JJTWnHg==}
    engines: {node: '>= 12.0.0'}
    dependencies:
      '@aws-sdk/credential-provider-env': 3.78.0
      '@aws-sdk/credential-provider-imds': 3.81.0
      '@aws-sdk/credential-provider-sso': 3.100.0
      '@aws-sdk/credential-provider-web-identity': 3.78.0
      '@aws-sdk/property-provider': 3.78.0
      '@aws-sdk/shared-ini-file-loader': 3.80.0
      '@aws-sdk/types': 3.78.0
      tslib: 2.4.0

  /@aws-sdk/credential-provider-node/3.100.0:
    resolution: {integrity: sha512-PMIPnn/dhv9tlWR0qXnANJpTumujWfhKnLAsV3BUqB1K9IzWqz/zXjCT0jcSUTY8X/VkSuehtBdCKvOOM5mMqg==}
    engines: {node: '>=12.0.0'}
    dependencies:
      '@aws-sdk/credential-provider-env': 3.78.0
      '@aws-sdk/credential-provider-imds': 3.81.0
      '@aws-sdk/credential-provider-ini': 3.100.0
      '@aws-sdk/credential-provider-process': 3.80.0
      '@aws-sdk/credential-provider-sso': 3.100.0
      '@aws-sdk/credential-provider-web-identity': 3.78.0
      '@aws-sdk/property-provider': 3.78.0
      '@aws-sdk/shared-ini-file-loader': 3.80.0
      '@aws-sdk/types': 3.78.0
      tslib: 2.4.0

  /@aws-sdk/credential-provider-process/3.80.0:
    resolution: {integrity: sha512-3Ro+kMMyLUJHefOhGc5pOO/ibGcJi8bkj0z/Jtqd5I2Sm1qi7avoztST67/k48KMW1OqPnD/FUqxz5T8B2d+FQ==}
    engines: {node: '>= 12.0.0'}
    dependencies:
      '@aws-sdk/property-provider': 3.78.0
      '@aws-sdk/shared-ini-file-loader': 3.80.0
      '@aws-sdk/types': 3.78.0
      tslib: 2.4.0

  /@aws-sdk/credential-provider-sso/3.100.0:
    resolution: {integrity: sha512-DwJvrh77vBJ1/fS9z0i2QuIvSk4pATA4DH8AEWoQ8LQX97tp3es7gZV5Wu93wFsEyIYC8penz6pNVq5QajMk2A==}
    engines: {node: '>= 12.0.0'}
    dependencies:
      '@aws-sdk/client-sso': 3.100.0
      '@aws-sdk/property-provider': 3.78.0
      '@aws-sdk/shared-ini-file-loader': 3.80.0
      '@aws-sdk/types': 3.78.0
      tslib: 2.4.0

  /@aws-sdk/credential-provider-web-identity/3.78.0:
    resolution: {integrity: sha512-9/IvqHdJaVqMEABA8xZE3t5YF1S2PepfckVu0Ws9YUglj6oO+2QyVX6aRgMF1xph6781+Yc31TDh8/3eaDja7w==}
    engines: {node: '>= 12.0.0'}
    dependencies:
      '@aws-sdk/property-provider': 3.78.0
      '@aws-sdk/types': 3.78.0
      tslib: 2.4.0

  /@aws-sdk/endpoint-cache/3.55.0:
    resolution: {integrity: sha512-kxDoHFDuQwZEEUZRp+ZLOg68EXuKPzUN86DcpIZantDVcmu7MSPTbbQp9DZd8MnKVEKCP7Sop5f7zCqOPl3LXw==}
    engines: {node: '>= 12.0.0'}
    dependencies:
      mnemonist: 0.38.3
      tslib: 2.4.0
    dev: false

  /@aws-sdk/eventstream-marshaller/3.78.0:
    resolution: {integrity: sha512-BMbRvLe6wNWQ+NO1pdPw3kGXXEdYV94BxEr3rTkKwr5yHpl8sUb/Va9sJJufUjzggpgE4vYu5nVsrT8ByMYXuA==}
    dependencies:
      '@aws-crypto/crc32': 2.0.0
      '@aws-sdk/types': 3.78.0
      '@aws-sdk/util-hex-encoding': 3.58.0
      tslib: 2.4.0

  /@aws-sdk/eventstream-serde-browser/3.78.0:
    resolution: {integrity: sha512-ehQI2iLsj8MMskDRbrPB7SibIdJq6LleBP6ojT+cgrLJRbVXUOxK+3MPHDZVdGYx4ukVg48E1fA2DzVfAp7Emw==}
    engines: {node: '>= 12.0.0'}
    dependencies:
      '@aws-sdk/eventstream-marshaller': 3.78.0
      '@aws-sdk/eventstream-serde-universal': 3.78.0
      '@aws-sdk/types': 3.78.0
      tslib: 2.4.0

  /@aws-sdk/eventstream-serde-config-resolver/3.78.0:
    resolution: {integrity: sha512-iUG0wtZH/L7d6XfipwbhgjBHip0uTm9S27EasCn+g0CunbW6w7rXd7rfMqA+gSLVXPTBYjTMPIwRxrTCdRprwA==}
    engines: {node: '>= 12.0.0'}
    dependencies:
      '@aws-sdk/types': 3.78.0
      tslib: 2.4.0

  /@aws-sdk/eventstream-serde-node/3.78.0:
    resolution: {integrity: sha512-H78LLoZEngZBSdk3lRQkAaR3cGsy/3UIjq9AFPeqoPVQtHkzBob1jVfE/5VSVAMhKLxWn8iqhRPS37AvyBGOwQ==}
    engines: {node: '>= 12.0.0'}
    dependencies:
      '@aws-sdk/eventstream-marshaller': 3.78.0
      '@aws-sdk/eventstream-serde-universal': 3.78.0
      '@aws-sdk/types': 3.78.0
      tslib: 2.4.0

  /@aws-sdk/eventstream-serde-universal/3.78.0:
    resolution: {integrity: sha512-PZTLdyF923/1GJuMNtq9VMGd2vEx33HhsGInXvYtulKDSD5SgaTGj+Dz5wYepqL1gUEuXqZjBD71uZgrY/JgRg==}
    engines: {node: '>= 12.0.0'}
    dependencies:
      '@aws-sdk/eventstream-marshaller': 3.78.0
      '@aws-sdk/types': 3.78.0
      tslib: 2.4.0

  /@aws-sdk/fetch-http-handler/3.78.0:
    resolution: {integrity: sha512-cR6r2h2kJ1DNEZSXC6GknQB7OKmy+s9ZNV+g3AsNqkrUmNNOaHpFoSn+m6SC3qaclcGd0eQBpqzSu/TDn23Ihw==}
    dependencies:
      '@aws-sdk/protocol-http': 3.78.0
      '@aws-sdk/querystring-builder': 3.78.0
      '@aws-sdk/types': 3.78.0
      '@aws-sdk/util-base64-browser': 3.58.0
      tslib: 2.4.0

  /@aws-sdk/hash-blob-browser/3.78.0:
    resolution: {integrity: sha512-IEkA+t6qJEtEYEZgsqFRRITeZJ3mirw7IHJVHxwb86lpeufTVcbILI59B8/rhbqG+9dk0kWTjYSjC/ZdM+rgHA==}
    dependencies:
      '@aws-sdk/chunked-blob-reader': 3.55.0
      '@aws-sdk/chunked-blob-reader-native': 3.58.0
      '@aws-sdk/types': 3.78.0
      tslib: 2.4.0

  /@aws-sdk/hash-node/3.78.0:
    resolution: {integrity: sha512-ev48yXaqZVtMeuKy52LUZPHCyKvkKQ9uiUebqkA+zFxIk+eN8SMPFHmsififIHWuS6ZkXBUSctjH9wmLebH60A==}
    engines: {node: '>= 12.0.0'}
    dependencies:
      '@aws-sdk/types': 3.78.0
      '@aws-sdk/util-buffer-from': 3.55.0
      tslib: 2.4.0

  /@aws-sdk/hash-stream-node/3.78.0:
    resolution: {integrity: sha512-y42Pm0Nk6zf/MI6acLFVFAMya0Ncvy6F6Xu5aYAmwIMIoMI0ctNeyuL/Dikgt8+oyxC+kORw+W9jtzgWj2zY/w==}
    engines: {node: '>= 12.0.0'}
    dependencies:
      '@aws-sdk/types': 3.78.0
      tslib: 2.4.0

  /@aws-sdk/invalid-dependency/3.78.0:
    resolution: {integrity: sha512-zUo+PbeRMN/Mzj6y+6p9qqk/znuFetT1gmpOcZGL9Rp2T+b9WJWd+daq5ktsL10sVCzIt2UvneJRz6b+aU+bfw==}
    dependencies:
      '@aws-sdk/types': 3.78.0
      tslib: 2.4.0

  /@aws-sdk/is-array-buffer/3.55.0:
    resolution: {integrity: sha512-NbiPHVYuPxdqdFd6FxzzN3H1BQn/iWA3ri3Ry7AyLeP/tGs1yzEWMwf8BN8TSMALI0GXT6Sh0GDWy3Ok5xB6DA==}
    engines: {node: '>= 12.0.0'}
    dependencies:
      tslib: 2.4.0

  /@aws-sdk/md5-js/3.78.0:
    resolution: {integrity: sha512-vKOXJWJvv6QH6rnqMYEWzwAnMr4hfcmY8+t6BAuTcDpcEVF77e3bwUcaajXi2U0JMuNvnLwuJF3h6kL6aX4l6g==}
    dependencies:
      '@aws-sdk/types': 3.78.0
      '@aws-sdk/util-utf8-browser': 3.55.0
      '@aws-sdk/util-utf8-node': 3.55.0
      tslib: 2.4.0

  /@aws-sdk/middleware-bucket-endpoint/3.80.0:
    resolution: {integrity: sha512-FSSx6IgT7xftSlpjxoPKv8XI9nv7EK+OCODo2s3CmElMW1kBRdmQ/ImVuTwvqhdxJEVUeUdgupmC7cqyqgt04w==}
    engines: {node: '>= 12.0.0'}
    dependencies:
      '@aws-sdk/protocol-http': 3.78.0
      '@aws-sdk/types': 3.78.0
      '@aws-sdk/util-arn-parser': 3.55.0
      '@aws-sdk/util-config-provider': 3.55.0
      tslib: 2.4.0

  /@aws-sdk/middleware-content-length/3.78.0:
    resolution: {integrity: sha512-5MpKt6lB9TdFy25/AGrpOjPY0iDHZAKpEHc+jSOJBXLl6xunXA7qHdiYaVqkWodLxy70nIckGNHqQ3drabidkA==}
    engines: {node: '>= 12.0.0'}
    dependencies:
      '@aws-sdk/protocol-http': 3.78.0
      '@aws-sdk/types': 3.78.0
      tslib: 2.4.0

  /@aws-sdk/middleware-endpoint-discovery/3.80.0:
    resolution: {integrity: sha512-73pKz8ossZKisG684raP1dn2u3fQRktWY29oa9Q3cBvRYdyu5UOhwayt2MObgSC8S6NfNdTGC/DGf7+/JRSY7A==}
    engines: {node: '>= 12.0.0'}
    dependencies:
      '@aws-sdk/config-resolver': 3.80.0
      '@aws-sdk/endpoint-cache': 3.55.0
      '@aws-sdk/protocol-http': 3.78.0
      '@aws-sdk/types': 3.78.0
      tslib: 2.4.0
    dev: false

  /@aws-sdk/middleware-expect-continue/3.78.0:
    resolution: {integrity: sha512-IXfcSugFV3uNk50VQsN/Cm80iCsUSwcYJ5RzEwy7wXbZ+KM03xWXlbXzqkeTDnS74wLWSw09nKF3rkp1eyfDfg==}
    engines: {node: '>= 12.0.0'}
    dependencies:
      '@aws-sdk/middleware-header-default': 3.78.0
      '@aws-sdk/protocol-http': 3.78.0
      '@aws-sdk/types': 3.78.0
      tslib: 2.4.0

  /@aws-sdk/middleware-flexible-checksums/3.78.0:
    resolution: {integrity: sha512-1jjxHcB3Le/2Z7BzugXzZnIwKGlUluNm0d1lB4fF2QVq3GHlA6e8uv0rCtqe/3wSsrzV6YzJ8vjioymKSNIjKQ==}
    engines: {node: '>= 12.0.0'}
    dependencies:
      '@aws-crypto/crc32': 2.0.0
      '@aws-crypto/crc32c': 2.0.0
      '@aws-sdk/is-array-buffer': 3.55.0
      '@aws-sdk/protocol-http': 3.78.0
      '@aws-sdk/types': 3.78.0
      tslib: 2.4.0

  /@aws-sdk/middleware-header-default/3.78.0:
    resolution: {integrity: sha512-USyOIF7ObBVMKbV/8lOBLDNwMAGdOtujd+RO/9dX6OQLceUTKIS1dOfJoYYwRHgengn7ikpDxoyROyspPYYDZQ==}
    engines: {node: '>= 12.0.0'}
    dependencies:
      '@aws-sdk/protocol-http': 3.78.0
      '@aws-sdk/types': 3.78.0
      tslib: 2.4.0

  /@aws-sdk/middleware-host-header/3.78.0:
    resolution: {integrity: sha512-1zL8uaDWGmH50c8B8jjz75e0ePj6/3QeZEhjJgTgL6DTdiqvRt32p3t+XWHW+yDI14fZZUYeTklAaLVxqFrHqQ==}
    engines: {node: '>= 12.0.0'}
    dependencies:
      '@aws-sdk/protocol-http': 3.78.0
      '@aws-sdk/types': 3.78.0
      tslib: 2.4.0

  /@aws-sdk/middleware-location-constraint/3.78.0:
    resolution: {integrity: sha512-m626H1WwXYJtwHEkV/2DsLlu1ckWq3j57NzsexZki3qS0nU8HEiDl6YYi+k84vDD4Qpba6EI9AdhzwnvZLXtGw==}
    engines: {node: '>= 12.0.0'}
    dependencies:
      '@aws-sdk/types': 3.78.0
      tslib: 2.4.0

  /@aws-sdk/middleware-logger/3.78.0:
    resolution: {integrity: sha512-GBhwxNjhCJUIeQQDaGasX/C23Jay77al2vRyGwmxf8no0DdFsa4J1Ik6/2hhIqkqko+WM4SpCnpZrY4MtnxNvA==}
    engines: {node: '>= 12.0.0'}
    dependencies:
      '@aws-sdk/types': 3.78.0
      tslib: 2.4.0

  /@aws-sdk/middleware-retry/3.80.0:
    resolution: {integrity: sha512-CTk+tA4+WMUNOcUfR6UQrkhwvPYFpnMsQ1vuHlpLFOGG3nCqywA2hueLMRQmVcDXzP0sGeygce6dzRI9dJB/GA==}
    engines: {node: '>= 12.0.0'}
    dependencies:
      '@aws-sdk/protocol-http': 3.78.0
      '@aws-sdk/service-error-classification': 3.78.0
      '@aws-sdk/types': 3.78.0
      '@aws-sdk/util-middleware': 3.78.0
      tslib: 2.4.0
      uuid: 8.3.2

  /@aws-sdk/middleware-sdk-ec2/3.78.0:
    resolution: {integrity: sha512-ikxYS7r0HYvGkk4FR/SjMjK64rysRmJy7C5bSlOk5xrOjnDp4nQve2zStMRROn17wPU702Rsosa+9jbzYqG82w==}
    engines: {node: '>= 12.0.0'}
    dependencies:
      '@aws-sdk/protocol-http': 3.78.0
      '@aws-sdk/signature-v4': 3.78.0
      '@aws-sdk/types': 3.78.0
      '@aws-sdk/util-format-url': 3.78.0
      tslib: 2.4.0
    dev: false

  /@aws-sdk/middleware-sdk-eventbridge/3.78.0:
    resolution: {integrity: sha512-xBjm7KJaiRatfll97E7Ld3ySO7+IuiB6yBPYwj/aM0pg85uRw51220og6cHRusFwPkJDYyJy0wFSIMp/zNvVTA==}
    engines: {node: '>= 12.0.0'}
    dependencies:
      '@aws-sdk/protocol-http': 3.78.0
      '@aws-sdk/types': 3.78.0
      tslib: 2.4.0
    dev: false

  /@aws-sdk/middleware-sdk-s3/3.86.0:
    resolution: {integrity: sha512-1L9q8iJXy/KNyVR8JRs4DZ5SJse6nJPiK4AR8c2xF5FWHdGoFaLcdqpg2/TLB1kpdcfGgNp96uCROxh+IPXtDQ==}
    engines: {node: '>= 12.0.0'}
    dependencies:
      '@aws-sdk/protocol-http': 3.78.0
      '@aws-sdk/types': 3.78.0
      '@aws-sdk/util-arn-parser': 3.55.0
      tslib: 2.4.0

  /@aws-sdk/middleware-sdk-sts/3.78.0:
    resolution: {integrity: sha512-Lu/kN0J0/Kt0ON1hvwNel+y8yvf35licfIgtedHbBCa/ju8qQ9j+uL9Lla6Y5Tqu29yVaye1JxhiIDhscSwrLA==}
    engines: {node: '>= 12.0.0'}
    dependencies:
      '@aws-sdk/middleware-signing': 3.78.0
      '@aws-sdk/property-provider': 3.78.0
      '@aws-sdk/protocol-http': 3.78.0
      '@aws-sdk/signature-v4': 3.78.0
      '@aws-sdk/types': 3.78.0
      tslib: 2.4.0

  /@aws-sdk/middleware-serde/3.78.0:
    resolution: {integrity: sha512-4DPsNOxsl1bxRzfo1WXEZjmD7OEi7qGNpxrDWucVe96Fqj2dH08jR8wxvBIVV1e6bAad07IwdPuCGmivNvwRuQ==}
    engines: {node: '>= 12.0.0'}
    dependencies:
      '@aws-sdk/types': 3.78.0
      tslib: 2.4.0

  /@aws-sdk/middleware-signing/3.78.0:
    resolution: {integrity: sha512-OEjJJCNhHHSOprLZ9CzjHIXEKFtPHWP/bG9pMhkV3/6Bmscsgcf8gWHcOnmIrjqX+hT1VALDNpl/RIh0J6/eQw==}
    engines: {node: '>= 12.0.0'}
    dependencies:
      '@aws-sdk/property-provider': 3.78.0
      '@aws-sdk/protocol-http': 3.78.0
      '@aws-sdk/signature-v4': 3.78.0
      '@aws-sdk/types': 3.78.0
      tslib: 2.4.0

  /@aws-sdk/middleware-ssec/3.78.0:
    resolution: {integrity: sha512-3z+UOd95rxvj+iO6WxMjuRNNUMlO6xhXZdBHvQmoiyS+9nMDcNieTu6gfQyLAilVeCh8xU9a0IenJuIYVdJ96g==}
    engines: {node: '>= 12.0.0'}
    dependencies:
      '@aws-sdk/types': 3.78.0
      tslib: 2.4.0

  /@aws-sdk/middleware-stack/3.78.0:
    resolution: {integrity: sha512-UoNfRh6eAJN3BJHlG1eb+KeuSe+zARTC2cglroJRyHc2j7GxH2i9FD3IJbj5wvzopJEnQzuY/VCs6STFkqWL1g==}
    engines: {node: '>= 12.0.0'}
    dependencies:
      tslib: 2.4.0

  /@aws-sdk/middleware-user-agent/3.78.0:
    resolution: {integrity: sha512-wdN5uoq8RxxhLhj0EPeuDSRFuXfUwKeEqRzCKMsYAOC0cAm+PryaP2leo0oTGJ9LUK8REK7zyfFcmtC4oOzlkA==}
    engines: {node: '>= 12.0.0'}
    dependencies:
      '@aws-sdk/protocol-http': 3.78.0
      '@aws-sdk/types': 3.78.0
      tslib: 2.4.0

  /@aws-sdk/node-config-provider/3.80.0:
    resolution: {integrity: sha512-vyTOMK04huB7n10ZUv0thd2TE6KlY8livOuLqFTMtj99AJ6vyeB5XBNwKnQtJIt/P7CijYgp8KcFvI9fndOmKg==}
    engines: {node: '>= 12.0.0'}
    dependencies:
      '@aws-sdk/property-provider': 3.78.0
      '@aws-sdk/shared-ini-file-loader': 3.80.0
      '@aws-sdk/types': 3.78.0
      tslib: 2.4.0

  /@aws-sdk/node-http-handler/3.94.0:
    resolution: {integrity: sha512-g9q6k+PS+BrtOzt8jrBWr9D543uB3ZoYZ2JCriwuCwnP4uIHlMf9wAOGcOgqgykfUAPBOLvz2rTwVs3Xl8GUmQ==}
    engines: {node: '>= 12.0.0'}
    dependencies:
      '@aws-sdk/abort-controller': 3.78.0
      '@aws-sdk/protocol-http': 3.78.0
      '@aws-sdk/querystring-builder': 3.78.0
      '@aws-sdk/types': 3.78.0
      tslib: 2.4.0

  /@aws-sdk/property-provider/3.78.0:
    resolution: {integrity: sha512-PZpLvV0hF6lqg3CSN9YmphrB/t5LVJVWGJLB9d9qm7sJs5ksjTYBb5bY91OQ3zit0F4cqBMU8xt2GQ9J6d4DvQ==}
    engines: {node: '>= 12.0.0'}
    dependencies:
      '@aws-sdk/types': 3.78.0
      tslib: 2.4.0

  /@aws-sdk/protocol-http/3.78.0:
    resolution: {integrity: sha512-SQB26MhEK96yDxyXd3UAaxLz1Y/ZvgE4pzv7V3wZiokdEedM0kawHKEn1UQJlqJLEZcQI9QYyysh3rTvHZ3fyg==}
    engines: {node: '>= 12.0.0'}
    dependencies:
      '@aws-sdk/types': 3.78.0
      tslib: 2.4.0

  /@aws-sdk/querystring-builder/3.78.0:
    resolution: {integrity: sha512-aib6RW1WAaTQDqVgRU1Ku9idkhm90gJKbCxVaGId+as6QHNUqMChEfK2v+0afuKiPNOs5uWmqvOXI9+Gt+UGDg==}
    engines: {node: '>= 12.0.0'}
    dependencies:
      '@aws-sdk/types': 3.78.0
      '@aws-sdk/util-uri-escape': 3.55.0
      tslib: 2.4.0

  /@aws-sdk/querystring-parser/3.78.0:
    resolution: {integrity: sha512-csaH8YTyN+KMNczeK6fBS8l7iJaqcQcKOIbpQFg5upX4Ly5A56HJn4sVQhY1LSgfSk4xRsNfMy5mu6BlsIiaXA==}
    engines: {node: '>= 12.0.0'}
    dependencies:
      '@aws-sdk/types': 3.78.0
      tslib: 2.4.0

  /@aws-sdk/service-error-classification/3.78.0:
    resolution: {integrity: sha512-x7Lx8KWctJa01q4Q72Zb4ol9L/era3vy2daASu8l2paHHxsAPBE0PThkvLdUSLZSzlHSVdh3YHESIsT++VsK4w==}
    engines: {node: '>= 12.0.0'}

  /@aws-sdk/shared-ini-file-loader/3.80.0:
    resolution: {integrity: sha512-3d5EBJjnWWkjLK9skqLLHYbagtFaZZy+3jUTlbTuOKhlOwe8jF7CUM3j6I4JA6yXNcB3w0exDKKHa8w+l+05aA==}
    engines: {node: '>= 12.0.0'}
    dependencies:
      tslib: 2.4.0

  /@aws-sdk/signature-v4-multi-region/3.88.0:
    resolution: {integrity: sha512-RBbyQRpohlIQiuZc5qAvwbXO0Bob9XhHFS/kuLh+DcyeaBp+m+Bt291FX1Ksz2A0Q3ETNM34LFt7kTOBtMvjIQ==}
    engines: {node: '>= 12.0.0'}
    peerDependencies:
      '@aws-sdk/signature-v4-crt': ^3.79.0
    peerDependenciesMeta:
      '@aws-sdk/signature-v4-crt':
        optional: true
    dependencies:
      '@aws-sdk/protocol-http': 3.78.0
      '@aws-sdk/signature-v4': 3.78.0
      '@aws-sdk/types': 3.78.0
      '@aws-sdk/util-arn-parser': 3.55.0
      tslib: 2.4.0

  /@aws-sdk/signature-v4/3.78.0:
    resolution: {integrity: sha512-eePjRYuzKoi3VMr/lgrUEF1ytLeH4fA/NMCykr/uR6NMo4bSJA59KrFLYSM7SlWLRIyB0UvJqygVEvSxFluyDw==}
    engines: {node: '>= 12.0.0'}
    dependencies:
      '@aws-sdk/is-array-buffer': 3.55.0
      '@aws-sdk/types': 3.78.0
      '@aws-sdk/util-hex-encoding': 3.58.0
      '@aws-sdk/util-middleware': 3.78.0
      '@aws-sdk/util-uri-escape': 3.55.0
      tslib: 2.4.0

  /@aws-sdk/smithy-client/3.99.0:
    resolution: {integrity: sha512-N9xgCcwbOBZ4/WuROzlErExXV6+vFrFkNJzeBT31/avvrHXjxgxwQlMoXoQCfM8PyRuDuVSfZeoh1iIRfoxidA==}
    engines: {node: '>= 12.0.0'}
    dependencies:
      '@aws-sdk/middleware-stack': 3.78.0
      '@aws-sdk/types': 3.78.0
      tslib: 2.4.0

  /@aws-sdk/types/3.78.0:
    resolution: {integrity: sha512-I9PTlVNSbwhIgMfmDM5as1tqRIkVZunjVmfogb2WVVPp4CaX0Ll01S0FSMSLL9k6tcQLXqh45pFRjrxCl9WKdQ==}
    engines: {node: '>= 12.0.0'}

  /@aws-sdk/url-parser/3.78.0:
    resolution: {integrity: sha512-iQn2AjECUoJE0Ae9XtgHtGGKvUkvE8hhbktGopdj+zsPBe4WrBN2DgVxlKPPrBonG/YlcL1D7a5EXaujWSlUUw==}
    dependencies:
      '@aws-sdk/querystring-parser': 3.78.0
      '@aws-sdk/types': 3.78.0
      tslib: 2.4.0

  /@aws-sdk/util-arn-parser/3.55.0:
    resolution: {integrity: sha512-76KJxp4MRWufHYWys7DFl64znr5yeJ3AIQNAPCKKw1sP0hzO7p6Kx0PaJnw9x+CPSzOrT4NbuApL6/srYhKDGg==}
    engines: {node: '>= 12.0.0'}
    dependencies:
      tslib: 2.4.0

  /@aws-sdk/util-base64-browser/3.58.0:
    resolution: {integrity: sha512-0ebsXIZNpu/fup9OgsFPnRKfCFbuuI9PPRzvP6twzLxUB0c/aix6Co7LGHFKcRKHZdaykoJMXArf8eHj2Nzv1Q==}
    dependencies:
      tslib: 2.4.0

  /@aws-sdk/util-base64-node/3.55.0:
    resolution: {integrity: sha512-UQ/ZuNoAc8CFMpSiRYmevaTsuRKzLwulZTnM8LNlIt9Wx1tpNvqp80cfvVj7yySKROtEi20wq29h31dZf1eYNQ==}
    engines: {node: '>= 12.0.0'}
    dependencies:
      '@aws-sdk/util-buffer-from': 3.55.0
      tslib: 2.4.0

  /@aws-sdk/util-body-length-browser/3.55.0:
    resolution: {integrity: sha512-Ei2OCzXQw5N6ZkTMZbamUzc1z+z1R1Ja5tMEagz5BxuX4vWdBObT+uGlSzL8yvTbjoPjnxWA2aXyEqaUP3JS8Q==}
    dependencies:
      tslib: 2.4.0

  /@aws-sdk/util-body-length-node/3.55.0:
    resolution: {integrity: sha512-lU1d4I+9wJwydduXs0SxSfd+mHKjxeyd39VwOv6i2KSwWkPbji9UQqpflKLKw+r45jL7+xU/zfeTUg5Tt/3Gew==}
    engines: {node: '>= 12.0.0'}
    dependencies:
      tslib: 2.4.0

  /@aws-sdk/util-buffer-from/3.55.0:
    resolution: {integrity: sha512-uVzKG1UgvnV7XX2FPTylBujYMKBPBaq/qFBxfl0LVNfrty7YjpfieQxAe6yRLD+T0Kir/WDQwGvYC+tOYG3IGA==}
    engines: {node: '>= 12.0.0'}
    dependencies:
      '@aws-sdk/is-array-buffer': 3.55.0
      tslib: 2.4.0

  /@aws-sdk/util-config-provider/3.55.0:
    resolution: {integrity: sha512-30dzofQQfx6tp1jVZkZ0DGRsT0wwC15nEysKRiAcjncM64A0Cm6sra77d0os3vbKiKoPCI/lMsFr4o3533+qvQ==}
    engines: {node: '>= 12.0.0'}
    dependencies:
      tslib: 2.4.0

  /@aws-sdk/util-defaults-mode-browser/3.99.0:
    resolution: {integrity: sha512-qSYjUGuN8n7Q/zAi0tzU4BrU389jQosXtjp7eHpLATl0pKGpaHx6rJNwbiNhvBhBEfmSgqsJ09b4gZUpUezHEw==}
    engines: {node: '>= 10.0.0'}
    dependencies:
      '@aws-sdk/property-provider': 3.78.0
      '@aws-sdk/types': 3.78.0
      bowser: 2.11.0
      tslib: 2.4.0

  /@aws-sdk/util-defaults-mode-node/3.99.0:
    resolution: {integrity: sha512-8TUO0kEnQcgT1gAW9y9oO6a5gKhfEGEUeKidEgbTczEUrjr3aCXIC+p0DI5FJfImwPrTKXra8A22utDM92phWw==}
    engines: {node: '>= 10.0.0'}
    dependencies:
      '@aws-sdk/config-resolver': 3.80.0
      '@aws-sdk/credential-provider-imds': 3.81.0
      '@aws-sdk/node-config-provider': 3.80.0
      '@aws-sdk/property-provider': 3.78.0
      '@aws-sdk/types': 3.78.0
      tslib: 2.4.0

  /@aws-sdk/util-format-url/3.78.0:
    resolution: {integrity: sha512-wdjt8ZAMyBrH/02QrQtB+S9cwtsBJ6bXRJ3XwL6z7L75nwTflKkzOQUS5Ie7HBf3j3JH0KhlqlEbf2nnM9jsPQ==}
    engines: {node: '>= 12.0.0'}
    dependencies:
      '@aws-sdk/querystring-builder': 3.78.0
      '@aws-sdk/types': 3.78.0
      tslib: 2.4.0
    dev: false

  /@aws-sdk/util-hex-encoding/3.58.0:
    resolution: {integrity: sha512-Rl+jXUzk/FJkOLYfUVYPhKa2aUmTpeobRP31l8IatQltSzDgLyRHO35f6UEs7Ztn5s1jbu/POatLAZ2WjbgVyg==}
    engines: {node: '>= 12.0.0'}
    dependencies:
      tslib: 2.4.0

  /@aws-sdk/util-locate-window/3.55.0:
    resolution: {integrity: sha512-0sPmK2JaJE2BbTcnvybzob/VrFKCXKfN4CUKcvn0yGg/me7Bz+vtzQRB3Xp+YSx+7OtWxzv63wsvHoAnXvgxgg==}
    engines: {node: '>= 12.0.0'}
    dependencies:
      tslib: 2.4.0

  /@aws-sdk/util-middleware/3.78.0:
    resolution: {integrity: sha512-Hi3wv2b0VogO4mzyeEaeU5KgIt4qeo0LXU5gS6oRrG0T7s2FyKbMBkJW3YDh/Y8fNwqArZ+/QQFujpP0PIKwkA==}
    engines: {node: '>= 12.0.0'}
    dependencies:
      tslib: 2.4.0

  /@aws-sdk/util-stream-browser/3.78.0:
    resolution: {integrity: sha512-EcThf/sJoD4NYTUNO/nehR57lqkOuL6btRoVnm4LGUR8XgQcJ/WMYYgxOMY8E81xXzRFX2ukRHRxL2xmQsbHDw==}
    dependencies:
      '@aws-sdk/types': 3.78.0
      tslib: 2.4.0

  /@aws-sdk/util-stream-node/3.78.0:
    resolution: {integrity: sha512-CHfX37ioUyamAnlS2p4Nq+4BBjCSlZolFkVyxtVJwzPBBksdvjW67nKG+SShR48RBPJ5LEzbgAaEXNRktCSf6w==}
    engines: {node: '>= 12.0.0'}
    dependencies:
      '@aws-sdk/types': 3.78.0
      tslib: 2.4.0

  /@aws-sdk/util-uri-escape/3.55.0:
    resolution: {integrity: sha512-mmdDLUpFCN2nkfwlLdOM54lTD528GiGSPN1qb8XtGLgZsJUmg3uJSFIN2lPeSbEwJB3NFjVas/rnQC48i7mV8w==}
    engines: {node: '>= 12.0.0'}
    dependencies:
      tslib: 2.4.0

  /@aws-sdk/util-user-agent-browser/3.78.0:
    resolution: {integrity: sha512-diGO/Bf4ggBOEnfD7lrrXaaXOwOXGz0bAJ0HhpizwEMlBld5zfDlWXjNpslh+8+u3EHRjPJQ16KGT6mp/Dm+aw==}
    dependencies:
      '@aws-sdk/types': 3.78.0
      bowser: 2.11.0
      tslib: 2.4.0

  /@aws-sdk/util-user-agent-node/3.80.0:
    resolution: {integrity: sha512-QV26qIXws1m6sZXg65NS+XrQ5NhAzbDVQLtEVE4nC39UN8fuieP6Uet/gZm9mlLI9hllwvcV7EfgBM3GSC7pZg==}
    engines: {node: '>= 12.0.0'}
    dependencies:
      '@aws-sdk/node-config-provider': 3.80.0
      '@aws-sdk/types': 3.78.0
      tslib: 2.4.0

  /@aws-sdk/util-utf8-browser/3.55.0:
    resolution: {integrity: sha512-ljzqJcyjfJpEVSIAxwtIS8xMRUly84BdjlBXyp6cu4G8TUufgjNS31LWdhyGhgmW5vYBNr+LTz0Kwf6J+ou7Ug==}
    dependencies:
      tslib: 2.4.0

  /@aws-sdk/util-utf8-node/3.55.0:
    resolution: {integrity: sha512-FsFm7GFaC7j0tlPEm/ri8bU2QCwFW5WKjxUg8lm1oWaxplCpKGUsmcfPJ4sw58GIoyoGu4QXBK60oCWosZYYdQ==}
    engines: {node: '>= 12.0.0'}
    dependencies:
      '@aws-sdk/util-buffer-from': 3.55.0
      tslib: 2.4.0

  /@aws-sdk/util-waiter/3.78.0:
    resolution: {integrity: sha512-8pWd0XiNOS8AkWQyac8VNEI+gz/cGWlC2TAE2CJp0rOK5XhvlcNBINai4D6TxQ+9foyJXLOI1b8nuXemekoG8A==}
    engines: {node: '>= 12.0.0'}
    dependencies:
      '@aws-sdk/abort-controller': 3.78.0
      '@aws-sdk/types': 3.78.0
      tslib: 2.4.0

  /@aws-sdk/xml-builder/3.55.0:
    resolution: {integrity: sha512-BH+i5S2FLprmfSeIuGy3UbNtEoJPVjh8arl5+LV3i2KY/+TmrS4yT8JtztDlDxHF0cMtNLZNO0KEPtsACS6SOg==}
    engines: {node: '>= 12.0.0'}
    dependencies:
      tslib: 2.4.0

  /@awsui/collection-hooks/1.0.25_react@17.0.2:
    resolution: {integrity: sha512-/FL0StdAKMBDrvPEB7MfMzTBGHbPtsWZY9BmcZqc4+WR7LVaPnBF90uN3brMPRQEJn8omEMSrZl6tVL9gtP51Q==}
    peerDependencies:
      react: ^16.8.0 || ^17.0.0
    dependencies:
      react: 17.0.2
    dev: true

  /@awsui/components-react/3.0.512_b3482aaf5744fc7c2aeb7941b0e0a78f:
    resolution: {integrity: sha512-dJYMFtjNuOuL7D4FukYFE2U3NIpGo06eXI8x5kILQg9enFOt3OlqfP0mKC7nN17uZn/utfnygM3WOkZkAul6ZA==}
    peerDependencies:
      react: ^16.8 || ^17 || ^18
      react-dom: ^16.8 || ^17 || ^18
    dependencies:
      '@awsui/collection-hooks': 1.0.25_react@17.0.2
      '@awsui/test-utils-core': 1.0.19
      '@awsui/theming-runtime': 1.0.7
      '@juggle/resize-observer': 3.3.1
      ace-builds: 1.5.3
      balanced-match: 1.0.2
      clsx: 1.1.1
      d3-scale: 2.2.2
      d3-shape: 1.3.7
      date-fns: 2.28.0
      mnth: 2.0.0
      react: 17.0.2
      react-dom: 17.0.2_react@17.0.2
      react-focus-lock: 2.8.1_b08e3c15324cbe90a6ff8fcd416c932c
      react-keyed-flatten-children: 1.3.0_react@17.0.2
      react-resizable: 1.11.1_react-dom@17.0.2+react@17.0.2
      react-transition-group: 4.4.2_react-dom@17.0.2+react@17.0.2
      react-virtual: 2.10.4_react@17.0.2
      tslib: 2.4.0
      weekstart: 1.1.0
    transitivePeerDependencies:
      - '@types/react'
    dev: true

  /@awsui/design-tokens/3.0.21:
    resolution: {integrity: sha512-HyBfMZKuq/DwW9VXIYRCuNHcQbVO9acGugfZk2GtzeYqdVZbQnnTeZHQKbmAdH97Uapb/D6nrSCbCLC0F9PTSg==}
    dev: true

  /@awsui/global-styles/1.0.14:
    resolution: {integrity: sha512-2YjLtjKFT/CDRf4D4AGUr2633VF9l5QRdzISYkdlp+IMpPsQFLFgf3/+jTECXhP/o/gFKapBUQz0vQ4yJ5miKg==}
    dev: true

  /@awsui/test-utils-core/1.0.19:
    resolution: {integrity: sha512-bJTwZ6jLBjld0ZC9Djv7GouRUpSxADOtvLehxiBcPIzqInP51fIBZKvFZ2Ev+KL2hOZVCbaOGqN6+c74pCYFww==}
    dependencies:
      css-selector-tokenizer: 0.8.0
      css.escape: 1.5.1
    dev: true

  /@awsui/theming-runtime/1.0.7:
    resolution: {integrity: sha512-QJkQW46EqkkZLw0lUxgz5xvXcFtcC3cgfgcBOMfNPtknmxwW/GBdmGiGl7ddmMMtBdjGsMcMn6UDXebOmlxBaA==}
    dependencies:
      tslib: 2.4.0
    dev: true

  /@azure/abort-controller/1.1.0:
    resolution: {integrity: sha512-TrRLIoSQVzfAJX9H1JeFjzAoDGcoK1IYX1UImfceTZpsyYfWr09Ss1aHW1y5TrrR3iq6RZLBwJ3E24uwPhwahw==}
    engines: {node: '>=12.0.0'}
    dependencies:
      tslib: 2.4.0
    dev: false

  /@azure/core-asynciterator-polyfill/1.0.2:
    resolution: {integrity: sha512-3rkP4LnnlWawl0LZptJOdXNrT/fHp2eQMadoasa6afspXdpGrtPZuAQc2PD0cpgyuoXtUWyC3tv7xfntjGS5Dw==}
    engines: {node: '>=12.0.0'}
    dev: false

  /@azure/core-auth/1.3.2:
    resolution: {integrity: sha512-7CU6DmCHIZp5ZPiZ9r3J17lTKMmYsm/zGvNkjArQwPkrLlZ1TZ+EUYfGgh2X31OLMVAQCTJZW4cXHJi02EbJnA==}
    engines: {node: '>=12.0.0'}
    dependencies:
      '@azure/abort-controller': 1.1.0
      tslib: 2.4.0
    dev: false

  /@azure/core-http/1.2.6:
    resolution: {integrity: sha512-odtH7UMKtekc5YQ86xg9GlVHNXR6pq2JgJ5FBo7/jbOjNGdBqcrIVrZx2bevXVJz/uUTSx6vUf62gzTXTfqYSQ==}
    engines: {node: '>=8.0.0'}
    dependencies:
      '@azure/abort-controller': 1.1.0
      '@azure/core-asynciterator-polyfill': 1.0.2
      '@azure/core-auth': 1.3.2
      '@azure/core-tracing': 1.0.0-preview.11
      '@azure/logger': 1.0.3
      '@types/node-fetch': 2.6.1
      '@types/tunnel': 0.0.1
      form-data: 3.0.1
      node-fetch: 2.6.7
      process: 0.11.10
      tough-cookie: 4.0.0
      tslib: 2.4.0
      tunnel: 0.0.6
      uuid: 8.3.2
      xml2js: 0.4.23
    transitivePeerDependencies:
      - encoding
    dev: false

  /@azure/core-lro/1.0.5:
    resolution: {integrity: sha512-0EFCFZxARrIoLWMIRt4vuqconRVIO2Iin7nFBfJiYCCbKp5eEmxutNk8uqudPmG0XFl5YqlVh68/al/vbE5OOg==}
    engines: {node: '>=8.0.0'}
    dependencies:
      '@azure/abort-controller': 1.1.0
      '@azure/core-http': 1.2.6
      '@azure/core-tracing': 1.0.0-preview.11
      events: 3.3.0
      tslib: 2.4.0
    transitivePeerDependencies:
      - encoding
    dev: false

  /@azure/core-paging/1.3.0:
    resolution: {integrity: sha512-H6Tg9eBm0brHqLy0OSAGzxIh1t4UL8eZVrSUMJ60Ra9cwq2pOskFqVpz2pYoHDsBY1jZ4V/P8LRGb5D5pmC6rg==}
    engines: {node: '>=12.0.0'}
    dependencies:
      tslib: 2.4.0
    dev: false

  /@azure/core-tracing/1.0.0-preview.11:
    resolution: {integrity: sha512-frF0pJc9HTmKncVokhBxCqipjbql02DThQ1ZJ9wLi7SDMLdPAFyDI5xZNzX5guLz+/DtPkY+SGK2li9FIXqshQ==}
    engines: {node: '>=8.0.0'}
    dependencies:
      '@opencensus/web-types': 0.0.7
      '@opentelemetry/api': 1.0.0-rc.0
      tslib: 2.4.0
    dev: false

  /@azure/core-tracing/1.0.0-preview.7:
    resolution: {integrity: sha512-pkFCw6OiJrpR+aH1VQe6DYm3fK2KWCC5Jf3m/Pv1RxF08M1Xm08RCyQ5Qe0YyW5L16yYT2nnV48krVhYZ6SGFA==}
    dependencies:
      '@opencensus/web-types': 0.0.7
      '@opentelemetry/types': 0.2.0
      tslib: 1.14.1
    dev: false

  /@azure/core-tracing/1.0.0-preview.9:
    resolution: {integrity: sha512-zczolCLJ5QG42AEPQ+Qg9SRYNUyB+yZ5dzof4YEc+dyWczO9G2sBqbAjLB7IqrsdHN2apkiB2oXeDKCsq48jug==}
    engines: {node: '>=8.0.0'}
    dependencies:
      '@opencensus/web-types': 0.0.7
      '@opentelemetry/api': 0.10.2
      tslib: 2.4.0
    dev: false

  /@azure/identity/1.0.3:
    resolution: {integrity: sha512-yWoOL3WjbD1sAYHdx4buFCGd9mCIHGzlTHgkhhLrmMpBztsfp9ejo5LRPYIV2Za4otfJzPL4kH/vnSLTS/4WYA==}
    dependencies:
      '@azure/core-http': 1.2.6
      '@azure/core-tracing': 1.0.0-preview.7
      '@azure/logger': 1.0.3
      '@opentelemetry/types': 0.2.0
      events: 3.3.0
      jws: 3.2.2
      msal: 1.4.16
      qs: 6.10.3
      tslib: 1.14.1
      uuid: 3.4.0
    transitivePeerDependencies:
      - encoding
    dev: false

  /@azure/logger/1.0.3:
    resolution: {integrity: sha512-aK4s3Xxjrx3daZr3VylxejK3vG5ExXck5WOHDJ8in/k9AqlfIyFMMT1uG7u8mNjX+QRILTIn0/Xgschfh/dQ9g==}
    engines: {node: '>=12.0.0'}
    dependencies:
      tslib: 2.4.0
    dev: false

  /@azure/storage-blob/12.3.0:
    resolution: {integrity: sha512-nCySzNfm782pEW3sg9GHj1zE4gBeVVMeEBdWb4MefifrCwQQOoz5cXZTNFiUJAJqAO+/72r2UjZcUwHk/QmzkA==}
    dependencies:
      '@azure/abort-controller': 1.1.0
      '@azure/core-http': 1.2.6
      '@azure/core-lro': 1.0.5
      '@azure/core-paging': 1.3.0
      '@azure/core-tracing': 1.0.0-preview.9
      '@azure/logger': 1.0.3
      '@opentelemetry/api': 0.10.2
      events: 3.3.0
      tslib: 2.4.0
    transitivePeerDependencies:
      - encoding
    dev: false

  /@babel/code-frame/7.16.7:
    resolution: {integrity: sha512-iAXqUn8IIeBTNd72xsFlgaXHkMBMt6y4HJp1tIaK465CWLT/fG1aqB7ykr95gHHmlBdGbFeWWfyB4NJJ0nmeIg==}
    engines: {node: '>=6.9.0'}
    dependencies:
      '@babel/highlight': 7.17.12

  /@babel/compat-data/7.17.10:
    resolution: {integrity: sha512-GZt/TCsG70Ms19gfZO1tM4CVnXsPgEPBCpJu+Qz3L0LUDsY5nZqFZglIoPC1kIYOtNBZlrnFT+klg12vFGZXrw==}
    engines: {node: '>=6.9.0'}
    dev: true

  /@babel/core/7.18.2:
    resolution: {integrity: sha512-A8pri1YJiC5UnkdrWcmfZTJTV85b4UXTAfImGmCfYmax4TR9Cw8sDS0MOk++Gp2mE/BefVJ5nwy5yzqNJbP/DQ==}
    engines: {node: '>=6.9.0'}
    dependencies:
      '@ampproject/remapping': 2.2.0
      '@babel/code-frame': 7.16.7
      '@babel/generator': 7.18.2
      '@babel/helper-compilation-targets': 7.18.2_@babel+core@7.18.2
      '@babel/helper-module-transforms': 7.18.0
      '@babel/helpers': 7.18.2
      '@babel/parser': 7.18.4
      '@babel/template': 7.16.7
      '@babel/traverse': 7.18.2
      '@babel/types': 7.18.4
      convert-source-map: 1.8.0
      debug: 4.3.4
      gensync: 1.0.0-beta.2
      json5: 2.2.1
      semver: 6.3.0
    transitivePeerDependencies:
      - supports-color
    dev: true

  /@babel/generator/7.18.2:
    resolution: {integrity: sha512-W1lG5vUwFvfMd8HVXqdfbuG7RuaSrTCCD8cl8fP8wOivdbtbIg2Db3IWUcgvfxKbbn6ZBGYRW/Zk1MIwK49mgw==}
    engines: {node: '>=6.9.0'}
    dependencies:
      '@babel/types': 7.18.4
      '@jridgewell/gen-mapping': 0.3.1
      jsesc: 2.5.2
    dev: true

  /@babel/helper-annotate-as-pure/7.16.7:
    resolution: {integrity: sha512-s6t2w/IPQVTAET1HitoowRGXooX8mCgtuP5195wD/QJPV6wYjpujCGF7JuMODVX2ZAJOf1GT6DT9MHEZvLOFSw==}
    engines: {node: '>=6.9.0'}
    dependencies:
      '@babel/types': 7.18.4
    dev: true

  /@babel/helper-builder-binary-assignment-operator-visitor/7.16.7:
    resolution: {integrity: sha512-C6FdbRaxYjwVu/geKW4ZeQ0Q31AftgRcdSnZ5/jsH6BzCJbtvXvhpfkbkThYSuutZA7nCXpPR6AD9zd1dprMkA==}
    engines: {node: '>=6.9.0'}
    dependencies:
      '@babel/helper-explode-assignable-expression': 7.16.7
      '@babel/types': 7.18.4
    dev: true

  /@babel/helper-compilation-targets/7.18.2_@babel+core@7.18.2:
    resolution: {integrity: sha512-s1jnPotJS9uQnzFtiZVBUxe67CuBa679oWFHpxYYnTpRL/1ffhyX44R9uYiXoa/pLXcY9H2moJta0iaanlk/rQ==}
    engines: {node: '>=6.9.0'}
    peerDependencies:
      '@babel/core': ^7.0.0
    dependencies:
      '@babel/compat-data': 7.17.10
      '@babel/core': 7.18.2
      '@babel/helper-validator-option': 7.16.7
      browserslist: 4.20.3
      semver: 6.3.0
    dev: true

  /@babel/helper-create-class-features-plugin/7.18.0_@babel+core@7.18.2:
    resolution: {integrity: sha512-Kh8zTGR9de3J63e5nS0rQUdRs/kbtwoeQQ0sriS0lItjC96u8XXZN6lKpuyWd2coKSU13py/y+LTmThLuVX0Pg==}
    engines: {node: '>=6.9.0'}
    peerDependencies:
      '@babel/core': ^7.0.0
    dependencies:
      '@babel/core': 7.18.2
      '@babel/helper-annotate-as-pure': 7.16.7
      '@babel/helper-environment-visitor': 7.18.2
      '@babel/helper-function-name': 7.17.9
      '@babel/helper-member-expression-to-functions': 7.17.7
      '@babel/helper-optimise-call-expression': 7.16.7
      '@babel/helper-replace-supers': 7.18.2
      '@babel/helper-split-export-declaration': 7.16.7
    transitivePeerDependencies:
      - supports-color
    dev: true

  /@babel/helper-create-regexp-features-plugin/7.17.12_@babel+core@7.18.2:
    resolution: {integrity: sha512-b2aZrV4zvutr9AIa6/gA3wsZKRwTKYoDxYiFKcESS3Ug2GTXzwBEvMuuFLhCQpEnRXs1zng4ISAXSUxxKBIcxw==}
    engines: {node: '>=6.9.0'}
    peerDependencies:
      '@babel/core': ^7.0.0
    dependencies:
      '@babel/core': 7.18.2
      '@babel/helper-annotate-as-pure': 7.16.7
      regexpu-core: 5.0.1
    dev: true

  /@babel/helper-define-polyfill-provider/0.3.1_@babel+core@7.18.2:
    resolution: {integrity: sha512-J9hGMpJQmtWmj46B3kBHmL38UhJGhYX7eqkcq+2gsstyYt341HmPeWspihX43yVRA0mS+8GGk2Gckc7bY/HCmA==}
    peerDependencies:
      '@babel/core': ^7.4.0-0
    dependencies:
      '@babel/core': 7.18.2
      '@babel/helper-compilation-targets': 7.18.2_@babel+core@7.18.2
      '@babel/helper-module-imports': 7.16.7
      '@babel/helper-plugin-utils': 7.17.12
      '@babel/traverse': 7.18.2
      debug: 4.3.4
      lodash.debounce: 4.0.8
      resolve: 1.22.0
      semver: 6.3.0
    transitivePeerDependencies:
      - supports-color
    dev: true

  /@babel/helper-environment-visitor/7.18.2:
    resolution: {integrity: sha512-14GQKWkX9oJzPiQQ7/J36FTXcD4kSp8egKjO9nINlSKiHITRA9q/R74qu8S9xlc/b/yjsJItQUeeh3xnGN0voQ==}
    engines: {node: '>=6.9.0'}
    dev: true

  /@babel/helper-explode-assignable-expression/7.16.7:
    resolution: {integrity: sha512-KyUenhWMC8VrxzkGP0Jizjo4/Zx+1nNZhgocs+gLzyZyB8SHidhoq9KK/8Ato4anhwsivfkBLftky7gvzbZMtQ==}
    engines: {node: '>=6.9.0'}
    dependencies:
      '@babel/types': 7.18.4
    dev: true

  /@babel/helper-function-name/7.17.9:
    resolution: {integrity: sha512-7cRisGlVtiVqZ0MW0/yFB4atgpGLWEHUVYnb448hZK4x+vih0YO5UoS11XIYtZYqHd0dIPMdUSv8q5K4LdMnIg==}
    engines: {node: '>=6.9.0'}
    dependencies:
      '@babel/template': 7.16.7
      '@babel/types': 7.18.4
    dev: true

  /@babel/helper-hoist-variables/7.16.7:
    resolution: {integrity: sha512-m04d/0Op34H5v7pbZw6pSKP7weA6lsMvfiIAMeIvkY/R4xQtBSMFEigu9QTZ2qB/9l22vsxtM8a+Q8CzD255fg==}
    engines: {node: '>=6.9.0'}
    dependencies:
      '@babel/types': 7.18.4
    dev: true

  /@babel/helper-member-expression-to-functions/7.17.7:
    resolution: {integrity: sha512-thxXgnQ8qQ11W2wVUObIqDL4p148VMxkt5T/qpN5k2fboRyzFGFmKsTGViquyM5QHKUy48OZoca8kw4ajaDPyw==}
    engines: {node: '>=6.9.0'}
    dependencies:
      '@babel/types': 7.18.4
    dev: true

  /@babel/helper-module-imports/7.16.7:
    resolution: {integrity: sha512-LVtS6TqjJHFc+nYeITRo6VLXve70xmq7wPhWTqDJusJEgGmkAACWwMiTNrvfoQo6hEhFwAIixNkvB0jPXDL8Wg==}
    engines: {node: '>=6.9.0'}
    dependencies:
      '@babel/types': 7.18.4
    dev: true

  /@babel/helper-module-transforms/7.18.0:
    resolution: {integrity: sha512-kclUYSUBIjlvnzN2++K9f2qzYKFgjmnmjwL4zlmU5f8ZtzgWe8s0rUPSTGy2HmK4P8T52MQsS+HTQAgZd3dMEA==}
    engines: {node: '>=6.9.0'}
    dependencies:
      '@babel/helper-environment-visitor': 7.18.2
      '@babel/helper-module-imports': 7.16.7
      '@babel/helper-simple-access': 7.18.2
      '@babel/helper-split-export-declaration': 7.16.7
      '@babel/helper-validator-identifier': 7.16.7
      '@babel/template': 7.16.7
      '@babel/traverse': 7.18.2
      '@babel/types': 7.18.4
    transitivePeerDependencies:
      - supports-color
    dev: true

  /@babel/helper-optimise-call-expression/7.16.7:
    resolution: {integrity: sha512-EtgBhg7rd/JcnpZFXpBy0ze1YRfdm7BnBX4uKMBd3ixa3RGAE002JZB66FJyNH7g0F38U05pXmA5P8cBh7z+1w==}
    engines: {node: '>=6.9.0'}
    dependencies:
      '@babel/types': 7.18.4
    dev: true

  /@babel/helper-plugin-utils/7.17.12:
    resolution: {integrity: sha512-JDkf04mqtN3y4iAbO1hv9U2ARpPyPL1zqyWs/2WG1pgSq9llHFjStX5jdxb84himgJm+8Ng+x0oiWF/nw/XQKA==}
    engines: {node: '>=6.9.0'}
    dev: true

  /@babel/helper-remap-async-to-generator/7.16.8:
    resolution: {integrity: sha512-fm0gH7Flb8H51LqJHy3HJ3wnE1+qtYR2A99K06ahwrawLdOFsCEWjZOrYricXJHoPSudNKxrMBUPEIPxiIIvBw==}
    engines: {node: '>=6.9.0'}
    dependencies:
      '@babel/helper-annotate-as-pure': 7.16.7
      '@babel/helper-wrap-function': 7.16.8
      '@babel/types': 7.18.4
    transitivePeerDependencies:
      - supports-color
    dev: true

  /@babel/helper-replace-supers/7.18.2:
    resolution: {integrity: sha512-XzAIyxx+vFnrOxiQrToSUOzUOn0e1J2Li40ntddek1Y69AXUTXoDJ40/D5RdjFu7s7qHiaeoTiempZcbuVXh2Q==}
    engines: {node: '>=6.9.0'}
    dependencies:
      '@babel/helper-environment-visitor': 7.18.2
      '@babel/helper-member-expression-to-functions': 7.17.7
      '@babel/helper-optimise-call-expression': 7.16.7
      '@babel/traverse': 7.18.2
      '@babel/types': 7.18.4
    transitivePeerDependencies:
      - supports-color
    dev: true

  /@babel/helper-simple-access/7.18.2:
    resolution: {integrity: sha512-7LIrjYzndorDY88MycupkpQLKS1AFfsVRm2k/9PtKScSy5tZq0McZTj+DiMRynboZfIqOKvo03pmhTaUgiD6fQ==}
    engines: {node: '>=6.9.0'}
    dependencies:
      '@babel/types': 7.18.4
    dev: true

  /@babel/helper-skip-transparent-expression-wrappers/7.16.0:
    resolution: {integrity: sha512-+il1gTy0oHwUsBQZyJvukbB4vPMdcYBrFHa0Uc4AizLxbq6BOYC51Rv4tWocX9BLBDLZ4kc6qUFpQ6HRgL+3zw==}
    engines: {node: '>=6.9.0'}
    dependencies:
      '@babel/types': 7.18.4
    dev: true

  /@babel/helper-split-export-declaration/7.16.7:
    resolution: {integrity: sha512-xbWoy/PFoxSWazIToT9Sif+jJTlrMcndIsaOKvTA6u7QEo7ilkRZpjew18/W3c7nm8fXdUDXh02VXTbZ0pGDNw==}
    engines: {node: '>=6.9.0'}
    dependencies:
      '@babel/types': 7.18.4
    dev: true

  /@babel/helper-validator-identifier/7.16.7:
    resolution: {integrity: sha512-hsEnFemeiW4D08A5gUAZxLBTXpZ39P+a+DGDsHw1yxqyQ/jzFEnxf5uTEGp+3bzAbNOxU1paTgYS4ECU/IgfDw==}
    engines: {node: '>=6.9.0'}

  /@babel/helper-validator-option/7.16.7:
    resolution: {integrity: sha512-TRtenOuRUVo9oIQGPC5G9DgK4743cdxvtOw0weQNpZXaS16SCBi5MNjZF8vba3ETURjZpTbVn7Vvcf2eAwFozQ==}
    engines: {node: '>=6.9.0'}
    dev: true

  /@babel/helper-wrap-function/7.16.8:
    resolution: {integrity: sha512-8RpyRVIAW1RcDDGTA+GpPAwV22wXCfKOoM9bet6TLkGIFTkRQSkH1nMQ5Yet4MpoXe1ZwHPVtNasc2w0uZMqnw==}
    engines: {node: '>=6.9.0'}
    dependencies:
      '@babel/helper-function-name': 7.17.9
      '@babel/template': 7.16.7
      '@babel/traverse': 7.18.2
      '@babel/types': 7.18.4
    transitivePeerDependencies:
      - supports-color
    dev: true

  /@babel/helpers/7.18.2:
    resolution: {integrity: sha512-j+d+u5xT5utcQSzrh9p+PaJX94h++KN+ng9b9WEJq7pkUPAd61FGqhjuUEdfknb3E/uDBb7ruwEeKkIxNJPIrg==}
    engines: {node: '>=6.9.0'}
    dependencies:
      '@babel/template': 7.16.7
      '@babel/traverse': 7.18.2
      '@babel/types': 7.18.4
    transitivePeerDependencies:
      - supports-color
    dev: true

  /@babel/highlight/7.17.12:
    resolution: {integrity: sha512-7yykMVF3hfZY2jsHZEEgLc+3x4o1O+fYyULu11GynEUQNwB6lua+IIQn1FiJxNucd5UlyJryrwsOh8PL9Sn8Qg==}
    engines: {node: '>=6.9.0'}
    dependencies:
      '@babel/helper-validator-identifier': 7.16.7
      chalk: 2.4.2
      js-tokens: 4.0.0

  /@babel/parser/7.16.4:
    resolution: {integrity: sha512-6V0qdPUaiVHH3RtZeLIsc+6pDhbYzHR8ogA8w+f+Wc77DuXto19g2QUwveINoS34Uw+W8/hQDGJCx+i4n7xcng==}
    engines: {node: '>=6.0.0'}
    hasBin: true
    dev: true

  /@babel/parser/7.18.4:
    resolution: {integrity: sha512-FDge0dFazETFcxGw/EXzOkN8uJp0PC7Qbm+Pe9T+av2zlBpOgunFHkQPPn+eRuClU73JF+98D531UgayY89tow==}
    engines: {node: '>=6.0.0'}
    hasBin: true
    dev: true

  /@babel/plugin-bugfix-safari-id-destructuring-collision-in-function-expression/7.17.12_@babel+core@7.18.2:
    resolution: {integrity: sha512-xCJQXl4EeQ3J9C4yOmpTrtVGmzpm2iSzyxbkZHw7UCnZBftHpF/hpII80uWVyVrc40ytIClHjgWGTG1g/yB+aw==}
    engines: {node: '>=6.9.0'}
    peerDependencies:
      '@babel/core': ^7.0.0
    dependencies:
      '@babel/core': 7.18.2
      '@babel/helper-plugin-utils': 7.17.12
    dev: true

  /@babel/plugin-bugfix-v8-spread-parameters-in-optional-chaining/7.17.12_@babel+core@7.18.2:
    resolution: {integrity: sha512-/vt0hpIw0x4b6BLKUkwlvEoiGZYYLNZ96CzyHYPbtG2jZGz6LBe7/V+drYrc/d+ovrF9NBi0pmtvmNb/FsWtRQ==}
    engines: {node: '>=6.9.0'}
    peerDependencies:
      '@babel/core': ^7.13.0
    dependencies:
      '@babel/core': 7.18.2
      '@babel/helper-plugin-utils': 7.17.12
      '@babel/helper-skip-transparent-expression-wrappers': 7.16.0
      '@babel/plugin-proposal-optional-chaining': 7.17.12_@babel+core@7.18.2
    dev: true

  /@babel/plugin-proposal-async-generator-functions/7.17.12_@babel+core@7.18.2:
    resolution: {integrity: sha512-RWVvqD1ooLKP6IqWTA5GyFVX2isGEgC5iFxKzfYOIy/QEFdxYyCybBDtIGjipHpb9bDWHzcqGqFakf+mVmBTdQ==}
    engines: {node: '>=6.9.0'}
    peerDependencies:
      '@babel/core': ^7.0.0-0
    dependencies:
      '@babel/core': 7.18.2
      '@babel/helper-plugin-utils': 7.17.12
      '@babel/helper-remap-async-to-generator': 7.16.8
      '@babel/plugin-syntax-async-generators': 7.8.4_@babel+core@7.18.2
    transitivePeerDependencies:
      - supports-color
    dev: true

  /@babel/plugin-proposal-class-properties/7.17.12_@babel+core@7.18.2:
    resolution: {integrity: sha512-U0mI9q8pW5Q9EaTHFPwSVusPMV/DV9Mm8p7csqROFLtIE9rBF5piLqyrBGigftALrBcsBGu4m38JneAe7ZDLXw==}
    engines: {node: '>=6.9.0'}
    peerDependencies:
      '@babel/core': ^7.0.0-0
    dependencies:
      '@babel/core': 7.18.2
      '@babel/helper-create-class-features-plugin': 7.18.0_@babel+core@7.18.2
      '@babel/helper-plugin-utils': 7.17.12
    transitivePeerDependencies:
      - supports-color
    dev: true

  /@babel/plugin-proposal-class-static-block/7.18.0_@babel+core@7.18.2:
    resolution: {integrity: sha512-t+8LsRMMDE74c6sV7KShIw13sqbqd58tlqNrsWoWBTIMw7SVQ0cZ905wLNS/FBCy/3PyooRHLFFlfrUNyyz5lA==}
    engines: {node: '>=6.9.0'}
    peerDependencies:
      '@babel/core': ^7.12.0
    dependencies:
      '@babel/core': 7.18.2
      '@babel/helper-create-class-features-plugin': 7.18.0_@babel+core@7.18.2
      '@babel/helper-plugin-utils': 7.17.12
      '@babel/plugin-syntax-class-static-block': 7.14.5_@babel+core@7.18.2
    transitivePeerDependencies:
      - supports-color
    dev: true

  /@babel/plugin-proposal-dynamic-import/7.16.7_@babel+core@7.18.2:
    resolution: {integrity: sha512-I8SW9Ho3/8DRSdmDdH3gORdyUuYnk1m4cMxUAdu5oy4n3OfN8flDEH+d60iG7dUfi0KkYwSvoalHzzdRzpWHTg==}
    engines: {node: '>=6.9.0'}
    peerDependencies:
      '@babel/core': ^7.0.0-0
    dependencies:
      '@babel/core': 7.18.2
      '@babel/helper-plugin-utils': 7.17.12
      '@babel/plugin-syntax-dynamic-import': 7.8.3_@babel+core@7.18.2
    dev: true

  /@babel/plugin-proposal-export-namespace-from/7.17.12_@babel+core@7.18.2:
    resolution: {integrity: sha512-j7Ye5EWdwoXOpRmo5QmRyHPsDIe6+u70ZYZrd7uz+ebPYFKfRcLcNu3Ro0vOlJ5zuv8rU7xa+GttNiRzX56snQ==}
    engines: {node: '>=6.9.0'}
    peerDependencies:
      '@babel/core': ^7.0.0-0
    dependencies:
      '@babel/core': 7.18.2
      '@babel/helper-plugin-utils': 7.17.12
      '@babel/plugin-syntax-export-namespace-from': 7.8.3_@babel+core@7.18.2
    dev: true

  /@babel/plugin-proposal-json-strings/7.17.12_@babel+core@7.18.2:
    resolution: {integrity: sha512-rKJ+rKBoXwLnIn7n6o6fulViHMrOThz99ybH+hKHcOZbnN14VuMnH9fo2eHE69C8pO4uX1Q7t2HYYIDmv8VYkg==}
    engines: {node: '>=6.9.0'}
    peerDependencies:
      '@babel/core': ^7.0.0-0
    dependencies:
      '@babel/core': 7.18.2
      '@babel/helper-plugin-utils': 7.17.12
      '@babel/plugin-syntax-json-strings': 7.8.3_@babel+core@7.18.2
    dev: true

  /@babel/plugin-proposal-logical-assignment-operators/7.17.12_@babel+core@7.18.2:
    resolution: {integrity: sha512-EqFo2s1Z5yy+JeJu7SFfbIUtToJTVlC61/C7WLKDntSw4Sz6JNAIfL7zQ74VvirxpjB5kz/kIx0gCcb+5OEo2Q==}
    engines: {node: '>=6.9.0'}
    peerDependencies:
      '@babel/core': ^7.0.0-0
    dependencies:
      '@babel/core': 7.18.2
      '@babel/helper-plugin-utils': 7.17.12
      '@babel/plugin-syntax-logical-assignment-operators': 7.10.4_@babel+core@7.18.2
    dev: true

  /@babel/plugin-proposal-nullish-coalescing-operator/7.17.12_@babel+core@7.18.2:
    resolution: {integrity: sha512-ws/g3FSGVzv+VH86+QvgtuJL/kR67xaEIF2x0iPqdDfYW6ra6JF3lKVBkWynRLcNtIC1oCTfDRVxmm2mKzy+ag==}
    engines: {node: '>=6.9.0'}
    peerDependencies:
      '@babel/core': ^7.0.0-0
    dependencies:
      '@babel/core': 7.18.2
      '@babel/helper-plugin-utils': 7.17.12
      '@babel/plugin-syntax-nullish-coalescing-operator': 7.8.3_@babel+core@7.18.2
    dev: true

  /@babel/plugin-proposal-numeric-separator/7.16.7_@babel+core@7.18.2:
    resolution: {integrity: sha512-vQgPMknOIgiuVqbokToyXbkY/OmmjAzr/0lhSIbG/KmnzXPGwW/AdhdKpi+O4X/VkWiWjnkKOBiqJrTaC98VKw==}
    engines: {node: '>=6.9.0'}
    peerDependencies:
      '@babel/core': ^7.0.0-0
    dependencies:
      '@babel/core': 7.18.2
      '@babel/helper-plugin-utils': 7.17.12
      '@babel/plugin-syntax-numeric-separator': 7.10.4_@babel+core@7.18.2
    dev: true

  /@babel/plugin-proposal-object-rest-spread/7.18.0_@babel+core@7.18.2:
    resolution: {integrity: sha512-nbTv371eTrFabDfHLElkn9oyf9VG+VKK6WMzhY2o4eHKaG19BToD9947zzGMO6I/Irstx9d8CwX6njPNIAR/yw==}
    engines: {node: '>=6.9.0'}
    peerDependencies:
      '@babel/core': ^7.0.0-0
    dependencies:
      '@babel/compat-data': 7.17.10
      '@babel/core': 7.18.2
      '@babel/helper-compilation-targets': 7.18.2_@babel+core@7.18.2
      '@babel/helper-plugin-utils': 7.17.12
      '@babel/plugin-syntax-object-rest-spread': 7.8.3_@babel+core@7.18.2
      '@babel/plugin-transform-parameters': 7.17.12_@babel+core@7.18.2
    dev: true

  /@babel/plugin-proposal-optional-catch-binding/7.16.7_@babel+core@7.18.2:
    resolution: {integrity: sha512-eMOH/L4OvWSZAE1VkHbr1vckLG1WUcHGJSLqqQwl2GaUqG6QjddvrOaTUMNYiv77H5IKPMZ9U9P7EaHwvAShfA==}
    engines: {node: '>=6.9.0'}
    peerDependencies:
      '@babel/core': ^7.0.0-0
    dependencies:
      '@babel/core': 7.18.2
      '@babel/helper-plugin-utils': 7.17.12
      '@babel/plugin-syntax-optional-catch-binding': 7.8.3_@babel+core@7.18.2
    dev: true

  /@babel/plugin-proposal-optional-chaining/7.17.12_@babel+core@7.18.2:
    resolution: {integrity: sha512-7wigcOs/Z4YWlK7xxjkvaIw84vGhDv/P1dFGQap0nHkc8gFKY/r+hXc8Qzf5k1gY7CvGIcHqAnOagVKJJ1wVOQ==}
    engines: {node: '>=6.9.0'}
    peerDependencies:
      '@babel/core': ^7.0.0-0
    dependencies:
      '@babel/core': 7.18.2
      '@babel/helper-plugin-utils': 7.17.12
      '@babel/helper-skip-transparent-expression-wrappers': 7.16.0
      '@babel/plugin-syntax-optional-chaining': 7.8.3_@babel+core@7.18.2
    dev: true

  /@babel/plugin-proposal-private-methods/7.17.12_@babel+core@7.18.2:
    resolution: {integrity: sha512-SllXoxo19HmxhDWm3luPz+cPhtoTSKLJE9PXshsfrOzBqs60QP0r8OaJItrPhAj0d7mZMnNF0Y1UUggCDgMz1A==}
    engines: {node: '>=6.9.0'}
    peerDependencies:
      '@babel/core': ^7.0.0-0
    dependencies:
      '@babel/core': 7.18.2
      '@babel/helper-create-class-features-plugin': 7.18.0_@babel+core@7.18.2
      '@babel/helper-plugin-utils': 7.17.12
    transitivePeerDependencies:
      - supports-color
    dev: true

  /@babel/plugin-proposal-private-property-in-object/7.17.12_@babel+core@7.18.2:
    resolution: {integrity: sha512-/6BtVi57CJfrtDNKfK5b66ydK2J5pXUKBKSPD2G1whamMuEnZWgoOIfO8Vf9F/DoD4izBLD/Au4NMQfruzzykg==}
    engines: {node: '>=6.9.0'}
    peerDependencies:
      '@babel/core': ^7.0.0-0
    dependencies:
      '@babel/core': 7.18.2
      '@babel/helper-annotate-as-pure': 7.16.7
      '@babel/helper-create-class-features-plugin': 7.18.0_@babel+core@7.18.2
      '@babel/helper-plugin-utils': 7.17.12
      '@babel/plugin-syntax-private-property-in-object': 7.14.5_@babel+core@7.18.2
    transitivePeerDependencies:
      - supports-color
    dev: true

  /@babel/plugin-proposal-unicode-property-regex/7.17.12_@babel+core@7.18.2:
    resolution: {integrity: sha512-Wb9qLjXf3ZazqXA7IvI7ozqRIXIGPtSo+L5coFmEkhTQK18ao4UDDD0zdTGAarmbLj2urpRwrc6893cu5Bfh0A==}
    engines: {node: '>=4'}
    peerDependencies:
      '@babel/core': ^7.0.0-0
    dependencies:
      '@babel/core': 7.18.2
      '@babel/helper-create-regexp-features-plugin': 7.17.12_@babel+core@7.18.2
      '@babel/helper-plugin-utils': 7.17.12
    dev: true

  /@babel/plugin-syntax-async-generators/7.8.4_@babel+core@7.18.2:
    resolution: {integrity: sha512-tycmZxkGfZaxhMRbXlPXuVFpdWlXpir2W4AMhSJgRKzk/eDlIXOhb2LHWoLpDF7TEHylV5zNhykX6KAgHJmTNw==}
    peerDependencies:
      '@babel/core': ^7.0.0-0
    dependencies:
      '@babel/core': 7.18.2
      '@babel/helper-plugin-utils': 7.17.12
    dev: true

  /@babel/plugin-syntax-bigint/7.8.3_@babel+core@7.18.2:
    resolution: {integrity: sha512-wnTnFlG+YxQm3vDxpGE57Pj0srRU4sHE/mDkt1qv2YJJSeUAec2ma4WLUnUPeKjyrfntVwe/N6dCXpU+zL3Npg==}
    peerDependencies:
      '@babel/core': ^7.0.0-0
    dependencies:
      '@babel/core': 7.18.2
      '@babel/helper-plugin-utils': 7.17.12
    dev: true

  /@babel/plugin-syntax-class-properties/7.12.13_@babel+core@7.18.2:
    resolution: {integrity: sha512-fm4idjKla0YahUNgFNLCB0qySdsoPiZP3iQE3rky0mBUtMZ23yDJ9SJdg6dXTSDnulOVqiF3Hgr9nbXvXTQZYA==}
    peerDependencies:
      '@babel/core': ^7.0.0-0
    dependencies:
      '@babel/core': 7.18.2
      '@babel/helper-plugin-utils': 7.17.12
    dev: true

  /@babel/plugin-syntax-class-static-block/7.14.5_@babel+core@7.18.2:
    resolution: {integrity: sha512-b+YyPmr6ldyNnM6sqYeMWE+bgJcJpO6yS4QD7ymxgH34GBPNDM/THBh8iunyvKIZztiwLH4CJZ0RxTk9emgpjw==}
    engines: {node: '>=6.9.0'}
    peerDependencies:
      '@babel/core': ^7.0.0-0
    dependencies:
      '@babel/core': 7.18.2
      '@babel/helper-plugin-utils': 7.17.12
    dev: true

  /@babel/plugin-syntax-dynamic-import/7.8.3_@babel+core@7.18.2:
    resolution: {integrity: sha512-5gdGbFon+PszYzqs83S3E5mpi7/y/8M9eC90MRTZfduQOYW76ig6SOSPNe41IG5LoP3FGBn2N0RjVDSQiS94kQ==}
    peerDependencies:
      '@babel/core': ^7.0.0-0
    dependencies:
      '@babel/core': 7.18.2
      '@babel/helper-plugin-utils': 7.17.12
    dev: true

  /@babel/plugin-syntax-export-namespace-from/7.8.3_@babel+core@7.18.2:
    resolution: {integrity: sha512-MXf5laXo6c1IbEbegDmzGPwGNTsHZmEy6QGznu5Sh2UCWvueywb2ee+CCE4zQiZstxU9BMoQO9i6zUFSY0Kj0Q==}
    peerDependencies:
      '@babel/core': ^7.0.0-0
    dependencies:
      '@babel/core': 7.18.2
      '@babel/helper-plugin-utils': 7.17.12
    dev: true

  /@babel/plugin-syntax-import-assertions/7.17.12_@babel+core@7.18.2:
    resolution: {integrity: sha512-n/loy2zkq9ZEM8tEOwON9wTQSTNDTDEz6NujPtJGLU7qObzT1N4c4YZZf8E6ATB2AjNQg/Ib2AIpO03EZaCehw==}
    engines: {node: '>=6.9.0'}
    peerDependencies:
      '@babel/core': ^7.0.0-0
    dependencies:
      '@babel/core': 7.18.2
      '@babel/helper-plugin-utils': 7.17.12
    dev: true

  /@babel/plugin-syntax-import-meta/7.10.4_@babel+core@7.18.2:
    resolution: {integrity: sha512-Yqfm+XDx0+Prh3VSeEQCPU81yC+JWZ2pDPFSS4ZdpfZhp4MkFMaDC1UqseovEKwSUpnIL7+vK+Clp7bfh0iD7g==}
    peerDependencies:
      '@babel/core': ^7.0.0-0
    dependencies:
      '@babel/core': 7.18.2
      '@babel/helper-plugin-utils': 7.17.12
    dev: true

  /@babel/plugin-syntax-json-strings/7.8.3_@babel+core@7.18.2:
    resolution: {integrity: sha512-lY6kdGpWHvjoe2vk4WrAapEuBR69EMxZl+RoGRhrFGNYVK8mOPAW8VfbT/ZgrFbXlDNiiaxQnAtgVCZ6jv30EA==}
    peerDependencies:
      '@babel/core': ^7.0.0-0
    dependencies:
      '@babel/core': 7.18.2
      '@babel/helper-plugin-utils': 7.17.12
    dev: true

  /@babel/plugin-syntax-jsx/7.17.12_@babel+core@7.18.2:
    resolution: {integrity: sha512-spyY3E3AURfxh/RHtjx5j6hs8am5NbUBGfcZ2vB3uShSpZdQyXSf5rR5Mk76vbtlAZOelyVQ71Fg0x9SG4fsog==}
    engines: {node: '>=6.9.0'}
    peerDependencies:
      '@babel/core': ^7.0.0-0
    dependencies:
      '@babel/core': 7.18.2
      '@babel/helper-plugin-utils': 7.17.12
    dev: true

  /@babel/plugin-syntax-logical-assignment-operators/7.10.4_@babel+core@7.18.2:
    resolution: {integrity: sha512-d8waShlpFDinQ5MtvGU9xDAOzKH47+FFoney2baFIoMr952hKOLp1HR7VszoZvOsV/4+RRszNY7D17ba0te0ig==}
    peerDependencies:
      '@babel/core': ^7.0.0-0
    dependencies:
      '@babel/core': 7.18.2
      '@babel/helper-plugin-utils': 7.17.12
    dev: true

  /@babel/plugin-syntax-nullish-coalescing-operator/7.8.3_@babel+core@7.18.2:
    resolution: {integrity: sha512-aSff4zPII1u2QD7y+F8oDsz19ew4IGEJg9SVW+bqwpwtfFleiQDMdzA/R+UlWDzfnHFCxxleFT0PMIrR36XLNQ==}
    peerDependencies:
      '@babel/core': ^7.0.0-0
    dependencies:
      '@babel/core': 7.18.2
      '@babel/helper-plugin-utils': 7.17.12
    dev: true

  /@babel/plugin-syntax-numeric-separator/7.10.4_@babel+core@7.18.2:
    resolution: {integrity: sha512-9H6YdfkcK/uOnY/K7/aA2xpzaAgkQn37yzWUMRK7OaPOqOpGS1+n0H5hxT9AUw9EsSjPW8SVyMJwYRtWs3X3ug==}
    peerDependencies:
      '@babel/core': ^7.0.0-0
    dependencies:
      '@babel/core': 7.18.2
      '@babel/helper-plugin-utils': 7.17.12
    dev: true

  /@babel/plugin-syntax-object-rest-spread/7.8.3_@babel+core@7.18.2:
    resolution: {integrity: sha512-XoqMijGZb9y3y2XskN+P1wUGiVwWZ5JmoDRwx5+3GmEplNyVM2s2Dg8ILFQm8rWM48orGy5YpI5Bl8U1y7ydlA==}
    peerDependencies:
      '@babel/core': ^7.0.0-0
    dependencies:
      '@babel/core': 7.18.2
      '@babel/helper-plugin-utils': 7.17.12
    dev: true

  /@babel/plugin-syntax-optional-catch-binding/7.8.3_@babel+core@7.18.2:
    resolution: {integrity: sha512-6VPD0Pc1lpTqw0aKoeRTMiB+kWhAoT24PA+ksWSBrFtl5SIRVpZlwN3NNPQjehA2E/91FV3RjLWoVTglWcSV3Q==}
    peerDependencies:
      '@babel/core': ^7.0.0-0
    dependencies:
      '@babel/core': 7.18.2
      '@babel/helper-plugin-utils': 7.17.12
    dev: true

  /@babel/plugin-syntax-optional-chaining/7.8.3_@babel+core@7.18.2:
    resolution: {integrity: sha512-KoK9ErH1MBlCPxV0VANkXW2/dw4vlbGDrFgz8bmUsBGYkFRcbRwMh6cIJubdPrkxRwuGdtCk0v/wPTKbQgBjkg==}
    peerDependencies:
      '@babel/core': ^7.0.0-0
    dependencies:
      '@babel/core': 7.18.2
      '@babel/helper-plugin-utils': 7.17.12
    dev: true

  /@babel/plugin-syntax-private-property-in-object/7.14.5_@babel+core@7.18.2:
    resolution: {integrity: sha512-0wVnp9dxJ72ZUJDV27ZfbSj6iHLoytYZmh3rFcxNnvsJF3ktkzLDZPy/mA17HGsaQT3/DQsWYX1f1QGWkCoVUg==}
    engines: {node: '>=6.9.0'}
    peerDependencies:
      '@babel/core': ^7.0.0-0
    dependencies:
      '@babel/core': 7.18.2
      '@babel/helper-plugin-utils': 7.17.12
    dev: true

  /@babel/plugin-syntax-top-level-await/7.14.5_@babel+core@7.18.2:
    resolution: {integrity: sha512-hx++upLv5U1rgYfwe1xBQUhRmU41NEvpUvrp8jkrSCdvGSnM5/qdRMtylJ6PG5OFkBaHkbTAKTnd3/YyESRHFw==}
    engines: {node: '>=6.9.0'}
    peerDependencies:
      '@babel/core': ^7.0.0-0
    dependencies:
      '@babel/core': 7.18.2
      '@babel/helper-plugin-utils': 7.17.12
    dev: true

  /@babel/plugin-syntax-typescript/7.17.12_@babel+core@7.18.2:
    resolution: {integrity: sha512-TYY0SXFiO31YXtNg3HtFwNJHjLsAyIIhAhNWkQ5whPPS7HWUFlg9z0Ta4qAQNjQbP1wsSt/oKkmZ/4/WWdMUpw==}
    engines: {node: '>=6.9.0'}
    peerDependencies:
      '@babel/core': ^7.0.0-0
    dependencies:
      '@babel/core': 7.18.2
      '@babel/helper-plugin-utils': 7.17.12
    dev: true

  /@babel/plugin-transform-arrow-functions/7.17.12_@babel+core@7.18.2:
    resolution: {integrity: sha512-PHln3CNi/49V+mza4xMwrg+WGYevSF1oaiXaC2EQfdp4HWlSjRsrDXWJiQBKpP7749u6vQ9mcry2uuFOv5CXvA==}
    engines: {node: '>=6.9.0'}
    peerDependencies:
      '@babel/core': ^7.0.0-0
    dependencies:
      '@babel/core': 7.18.2
      '@babel/helper-plugin-utils': 7.17.12
    dev: true

  /@babel/plugin-transform-async-to-generator/7.17.12_@babel+core@7.18.2:
    resolution: {integrity: sha512-J8dbrWIOO3orDzir57NRsjg4uxucvhby0L/KZuGsWDj0g7twWK3g7JhJhOrXtuXiw8MeiSdJ3E0OW9H8LYEzLQ==}
    engines: {node: '>=6.9.0'}
    peerDependencies:
      '@babel/core': ^7.0.0-0
    dependencies:
      '@babel/core': 7.18.2
      '@babel/helper-module-imports': 7.16.7
      '@babel/helper-plugin-utils': 7.17.12
      '@babel/helper-remap-async-to-generator': 7.16.8
    transitivePeerDependencies:
      - supports-color
    dev: true

  /@babel/plugin-transform-block-scoped-functions/7.16.7_@babel+core@7.18.2:
    resolution: {integrity: sha512-JUuzlzmF40Z9cXyytcbZEZKckgrQzChbQJw/5PuEHYeqzCsvebDx0K0jWnIIVcmmDOAVctCgnYs0pMcrYj2zJg==}
    engines: {node: '>=6.9.0'}
    peerDependencies:
      '@babel/core': ^7.0.0-0
    dependencies:
      '@babel/core': 7.18.2
      '@babel/helper-plugin-utils': 7.17.12
    dev: true

  /@babel/plugin-transform-block-scoping/7.18.4_@babel+core@7.18.2:
    resolution: {integrity: sha512-+Hq10ye+jlvLEogSOtq4mKvtk7qwcUQ1f0Mrueai866C82f844Yom2cttfJdMdqRLTxWpsbfbkIkOIfovyUQXw==}
    engines: {node: '>=6.9.0'}
    peerDependencies:
      '@babel/core': ^7.0.0-0
    dependencies:
      '@babel/core': 7.18.2
      '@babel/helper-plugin-utils': 7.17.12
    dev: true

  /@babel/plugin-transform-classes/7.18.4_@babel+core@7.18.2:
    resolution: {integrity: sha512-e42NSG2mlKWgxKUAD9EJJSkZxR67+wZqzNxLSpc51T8tRU5SLFHsPmgYR5yr7sdgX4u+iHA1C5VafJ6AyImV3A==}
    engines: {node: '>=6.9.0'}
    peerDependencies:
      '@babel/core': ^7.0.0-0
    dependencies:
      '@babel/core': 7.18.2
      '@babel/helper-annotate-as-pure': 7.16.7
      '@babel/helper-environment-visitor': 7.18.2
      '@babel/helper-function-name': 7.17.9
      '@babel/helper-optimise-call-expression': 7.16.7
      '@babel/helper-plugin-utils': 7.17.12
      '@babel/helper-replace-supers': 7.18.2
      '@babel/helper-split-export-declaration': 7.16.7
      globals: 11.12.0
    transitivePeerDependencies:
      - supports-color
    dev: true

  /@babel/plugin-transform-computed-properties/7.17.12_@babel+core@7.18.2:
    resolution: {integrity: sha512-a7XINeplB5cQUWMg1E/GI1tFz3LfK021IjV1rj1ypE+R7jHm+pIHmHl25VNkZxtx9uuYp7ThGk8fur1HHG7PgQ==}
    engines: {node: '>=6.9.0'}
    peerDependencies:
      '@babel/core': ^7.0.0-0
    dependencies:
      '@babel/core': 7.18.2
      '@babel/helper-plugin-utils': 7.17.12
    dev: true

  /@babel/plugin-transform-destructuring/7.18.0_@babel+core@7.18.2:
    resolution: {integrity: sha512-Mo69klS79z6KEfrLg/1WkmVnB8javh75HX4pi2btjvlIoasuxilEyjtsQW6XPrubNd7AQy0MMaNIaQE4e7+PQw==}
    engines: {node: '>=6.9.0'}
    peerDependencies:
      '@babel/core': ^7.0.0-0
    dependencies:
      '@babel/core': 7.18.2
      '@babel/helper-plugin-utils': 7.17.12
    dev: true

  /@babel/plugin-transform-dotall-regex/7.16.7_@babel+core@7.18.2:
    resolution: {integrity: sha512-Lyttaao2SjZF6Pf4vk1dVKv8YypMpomAbygW+mU5cYP3S5cWTfCJjG8xV6CFdzGFlfWK81IjL9viiTvpb6G7gQ==}
    engines: {node: '>=6.9.0'}
    peerDependencies:
      '@babel/core': ^7.0.0-0
    dependencies:
      '@babel/core': 7.18.2
      '@babel/helper-create-regexp-features-plugin': 7.17.12_@babel+core@7.18.2
      '@babel/helper-plugin-utils': 7.17.12
    dev: true

  /@babel/plugin-transform-duplicate-keys/7.17.12_@babel+core@7.18.2:
    resolution: {integrity: sha512-EA5eYFUG6xeerdabina/xIoB95jJ17mAkR8ivx6ZSu9frKShBjpOGZPn511MTDTkiCO+zXnzNczvUM69YSf3Zw==}
    engines: {node: '>=6.9.0'}
    peerDependencies:
      '@babel/core': ^7.0.0-0
    dependencies:
      '@babel/core': 7.18.2
      '@babel/helper-plugin-utils': 7.17.12
    dev: true

  /@babel/plugin-transform-exponentiation-operator/7.16.7_@babel+core@7.18.2:
    resolution: {integrity: sha512-8UYLSlyLgRixQvlYH3J2ekXFHDFLQutdy7FfFAMm3CPZ6q9wHCwnUyiXpQCe3gVVnQlHc5nsuiEVziteRNTXEA==}
    engines: {node: '>=6.9.0'}
    peerDependencies:
      '@babel/core': ^7.0.0-0
    dependencies:
      '@babel/core': 7.18.2
      '@babel/helper-builder-binary-assignment-operator-visitor': 7.16.7
      '@babel/helper-plugin-utils': 7.17.12
    dev: true

  /@babel/plugin-transform-for-of/7.18.1_@babel+core@7.18.2:
    resolution: {integrity: sha512-+TTB5XwvJ5hZbO8xvl2H4XaMDOAK57zF4miuC9qQJgysPNEAZZ9Z69rdF5LJkozGdZrjBIUAIyKUWRMmebI7vg==}
    engines: {node: '>=6.9.0'}
    peerDependencies:
      '@babel/core': ^7.0.0-0
    dependencies:
      '@babel/core': 7.18.2
      '@babel/helper-plugin-utils': 7.17.12
    dev: true

  /@babel/plugin-transform-function-name/7.16.7_@babel+core@7.18.2:
    resolution: {integrity: sha512-SU/C68YVwTRxqWj5kgsbKINakGag0KTgq9f2iZEXdStoAbOzLHEBRYzImmA6yFo8YZhJVflvXmIHUO7GWHmxxA==}
    engines: {node: '>=6.9.0'}
    peerDependencies:
      '@babel/core': ^7.0.0-0
    dependencies:
      '@babel/core': 7.18.2
      '@babel/helper-compilation-targets': 7.18.2_@babel+core@7.18.2
      '@babel/helper-function-name': 7.17.9
      '@babel/helper-plugin-utils': 7.17.12
    dev: true

  /@babel/plugin-transform-literals/7.17.12_@babel+core@7.18.2:
    resolution: {integrity: sha512-8iRkvaTjJciWycPIZ9k9duu663FT7VrBdNqNgxnVXEFwOIp55JWcZd23VBRySYbnS3PwQ3rGiabJBBBGj5APmQ==}
    engines: {node: '>=6.9.0'}
    peerDependencies:
      '@babel/core': ^7.0.0-0
    dependencies:
      '@babel/core': 7.18.2
      '@babel/helper-plugin-utils': 7.17.12
    dev: true

  /@babel/plugin-transform-member-expression-literals/7.16.7_@babel+core@7.18.2:
    resolution: {integrity: sha512-mBruRMbktKQwbxaJof32LT9KLy2f3gH+27a5XSuXo6h7R3vqltl0PgZ80C8ZMKw98Bf8bqt6BEVi3svOh2PzMw==}
    engines: {node: '>=6.9.0'}
    peerDependencies:
      '@babel/core': ^7.0.0-0
    dependencies:
      '@babel/core': 7.18.2
      '@babel/helper-plugin-utils': 7.17.12
    dev: true

  /@babel/plugin-transform-modules-amd/7.18.0_@babel+core@7.18.2:
    resolution: {integrity: sha512-h8FjOlYmdZwl7Xm2Ug4iX2j7Qy63NANI+NQVWQzv6r25fqgg7k2dZl03p95kvqNclglHs4FZ+isv4p1uXMA+QA==}
    engines: {node: '>=6.9.0'}
    peerDependencies:
      '@babel/core': ^7.0.0-0
    dependencies:
      '@babel/core': 7.18.2
      '@babel/helper-module-transforms': 7.18.0
      '@babel/helper-plugin-utils': 7.17.12
      babel-plugin-dynamic-import-node: 2.3.3
    transitivePeerDependencies:
      - supports-color
    dev: true

  /@babel/plugin-transform-modules-commonjs/7.18.2_@babel+core@7.18.2:
    resolution: {integrity: sha512-f5A865gFPAJAEE0K7F/+nm5CmAE3y8AWlMBG9unu5j9+tk50UQVK0QS8RNxSp7MJf0wh97uYyLWt3Zvu71zyOQ==}
    engines: {node: '>=6.9.0'}
    peerDependencies:
      '@babel/core': ^7.0.0-0
    dependencies:
      '@babel/core': 7.18.2
      '@babel/helper-module-transforms': 7.18.0
      '@babel/helper-plugin-utils': 7.17.12
      '@babel/helper-simple-access': 7.18.2
      babel-plugin-dynamic-import-node: 2.3.3
    transitivePeerDependencies:
      - supports-color
    dev: true

  /@babel/plugin-transform-modules-systemjs/7.18.4_@babel+core@7.18.2:
    resolution: {integrity: sha512-lH2UaQaHVOAeYrUUuZ8i38o76J/FnO8vu21OE+tD1MyP9lxdZoSfz+pDbWkq46GogUrdrMz3tiz/FYGB+bVThg==}
    engines: {node: '>=6.9.0'}
    peerDependencies:
      '@babel/core': ^7.0.0-0
    dependencies:
      '@babel/core': 7.18.2
      '@babel/helper-hoist-variables': 7.16.7
      '@babel/helper-module-transforms': 7.18.0
      '@babel/helper-plugin-utils': 7.17.12
      '@babel/helper-validator-identifier': 7.16.7
      babel-plugin-dynamic-import-node: 2.3.3
    transitivePeerDependencies:
      - supports-color
    dev: true

  /@babel/plugin-transform-modules-umd/7.18.0_@babel+core@7.18.2:
    resolution: {integrity: sha512-d/zZ8I3BWli1tmROLxXLc9A6YXvGK8egMxHp+E/rRwMh1Kip0AP77VwZae3snEJ33iiWwvNv2+UIIhfalqhzZA==}
    engines: {node: '>=6.9.0'}
    peerDependencies:
      '@babel/core': ^7.0.0-0
    dependencies:
      '@babel/core': 7.18.2
      '@babel/helper-module-transforms': 7.18.0
      '@babel/helper-plugin-utils': 7.17.12
    transitivePeerDependencies:
      - supports-color
    dev: true

  /@babel/plugin-transform-named-capturing-groups-regex/7.17.12_@babel+core@7.18.2:
    resolution: {integrity: sha512-vWoWFM5CKaTeHrdUJ/3SIOTRV+MBVGybOC9mhJkaprGNt5demMymDW24yC74avb915/mIRe3TgNb/d8idvnCRA==}
    engines: {node: '>=6.9.0'}
    peerDependencies:
      '@babel/core': ^7.0.0
    dependencies:
      '@babel/core': 7.18.2
      '@babel/helper-create-regexp-features-plugin': 7.17.12_@babel+core@7.18.2
      '@babel/helper-plugin-utils': 7.17.12
    dev: true

  /@babel/plugin-transform-new-target/7.17.12_@babel+core@7.18.2:
    resolution: {integrity: sha512-CaOtzk2fDYisbjAD4Sd1MTKGVIpRtx9bWLyj24Y/k6p4s4gQ3CqDGJauFJxt8M/LEx003d0i3klVqnN73qvK3w==}
    engines: {node: '>=6.9.0'}
    peerDependencies:
      '@babel/core': ^7.0.0-0
    dependencies:
      '@babel/core': 7.18.2
      '@babel/helper-plugin-utils': 7.17.12
    dev: true

  /@babel/plugin-transform-object-super/7.16.7_@babel+core@7.18.2:
    resolution: {integrity: sha512-14J1feiQVWaGvRxj2WjyMuXS2jsBkgB3MdSN5HuC2G5nRspa5RK9COcs82Pwy5BuGcjb+fYaUj94mYcOj7rCvw==}
    engines: {node: '>=6.9.0'}
    peerDependencies:
      '@babel/core': ^7.0.0-0
    dependencies:
      '@babel/core': 7.18.2
      '@babel/helper-plugin-utils': 7.17.12
      '@babel/helper-replace-supers': 7.18.2
    transitivePeerDependencies:
      - supports-color
    dev: true

  /@babel/plugin-transform-parameters/7.17.12_@babel+core@7.18.2:
    resolution: {integrity: sha512-6qW4rWo1cyCdq1FkYri7AHpauchbGLXpdwnYsfxFb+KtddHENfsY5JZb35xUwkK5opOLcJ3BNd2l7PhRYGlwIA==}
    engines: {node: '>=6.9.0'}
    peerDependencies:
      '@babel/core': ^7.0.0-0
    dependencies:
      '@babel/core': 7.18.2
      '@babel/helper-plugin-utils': 7.17.12
    dev: true

  /@babel/plugin-transform-property-literals/7.16.7_@babel+core@7.18.2:
    resolution: {integrity: sha512-z4FGr9NMGdoIl1RqavCqGG+ZuYjfZ/hkCIeuH6Do7tXmSm0ls11nYVSJqFEUOSJbDab5wC6lRE/w6YjVcr6Hqw==}
    engines: {node: '>=6.9.0'}
    peerDependencies:
      '@babel/core': ^7.0.0-0
    dependencies:
      '@babel/core': 7.18.2
      '@babel/helper-plugin-utils': 7.17.12
    dev: true

  /@babel/plugin-transform-react-display-name/7.16.7_@babel+core@7.18.2:
    resolution: {integrity: sha512-qgIg8BcZgd0G/Cz916D5+9kqX0c7nPZyXaP8R2tLNN5tkyIZdG5fEwBrxwplzSnjC1jvQmyMNVwUCZPcbGY7Pg==}
    engines: {node: '>=6.9.0'}
    peerDependencies:
      '@babel/core': ^7.0.0-0
    dependencies:
      '@babel/core': 7.18.2
      '@babel/helper-plugin-utils': 7.17.12
    dev: true

  /@babel/plugin-transform-react-jsx-development/7.16.7_@babel+core@7.18.2:
    resolution: {integrity: sha512-RMvQWvpla+xy6MlBpPlrKZCMRs2AGiHOGHY3xRwl0pEeim348dDyxeH4xBsMPbIMhujeq7ihE702eM2Ew0Wo+A==}
    engines: {node: '>=6.9.0'}
    peerDependencies:
      '@babel/core': ^7.0.0-0
    dependencies:
      '@babel/core': 7.18.2
      '@babel/plugin-transform-react-jsx': 7.17.12_@babel+core@7.18.2
    dev: true

  /@babel/plugin-transform-react-jsx/7.17.12_@babel+core@7.18.2:
    resolution: {integrity: sha512-Lcaw8bxd1DKht3thfD4A12dqo1X16he1Lm8rIv8sTwjAYNInRS1qHa9aJoqvzpscItXvftKDCfaEQzwoVyXpEQ==}
    engines: {node: '>=6.9.0'}
    peerDependencies:
      '@babel/core': ^7.0.0-0
    dependencies:
      '@babel/core': 7.18.2
      '@babel/helper-annotate-as-pure': 7.16.7
      '@babel/helper-module-imports': 7.16.7
      '@babel/helper-plugin-utils': 7.17.12
      '@babel/plugin-syntax-jsx': 7.17.12_@babel+core@7.18.2
      '@babel/types': 7.18.4
    dev: true

  /@babel/plugin-transform-react-pure-annotations/7.18.0_@babel+core@7.18.2:
    resolution: {integrity: sha512-6+0IK6ouvqDn9bmEG7mEyF/pwlJXVj5lwydybpyyH3D0A7Hftk+NCTdYjnLNZksn261xaOV5ksmp20pQEmc2RQ==}
    engines: {node: '>=6.9.0'}
    peerDependencies:
      '@babel/core': ^7.0.0-0
    dependencies:
      '@babel/core': 7.18.2
      '@babel/helper-annotate-as-pure': 7.16.7
      '@babel/helper-plugin-utils': 7.17.12
    dev: true

  /@babel/plugin-transform-regenerator/7.18.0_@babel+core@7.18.2:
    resolution: {integrity: sha512-C8YdRw9uzx25HSIzwA7EM7YP0FhCe5wNvJbZzjVNHHPGVcDJ3Aie+qGYYdS1oVQgn+B3eAIJbWFLrJ4Jipv7nw==}
    engines: {node: '>=6.9.0'}
    peerDependencies:
      '@babel/core': ^7.0.0-0
    dependencies:
      '@babel/core': 7.18.2
      '@babel/helper-plugin-utils': 7.17.12
      regenerator-transform: 0.15.0
    dev: true

  /@babel/plugin-transform-reserved-words/7.17.12_@babel+core@7.18.2:
    resolution: {integrity: sha512-1KYqwbJV3Co03NIi14uEHW8P50Md6KqFgt0FfpHdK6oyAHQVTosgPuPSiWud1HX0oYJ1hGRRlk0fP87jFpqXZA==}
    engines: {node: '>=6.9.0'}
    peerDependencies:
      '@babel/core': ^7.0.0-0
    dependencies:
      '@babel/core': 7.18.2
      '@babel/helper-plugin-utils': 7.17.12
    dev: true

  /@babel/plugin-transform-shorthand-properties/7.16.7_@babel+core@7.18.2:
    resolution: {integrity: sha512-hah2+FEnoRoATdIb05IOXf+4GzXYTq75TVhIn1PewihbpyrNWUt2JbudKQOETWw6QpLe+AIUpJ5MVLYTQbeeUg==}
    engines: {node: '>=6.9.0'}
    peerDependencies:
      '@babel/core': ^7.0.0-0
    dependencies:
      '@babel/core': 7.18.2
      '@babel/helper-plugin-utils': 7.17.12
    dev: true

  /@babel/plugin-transform-spread/7.17.12_@babel+core@7.18.2:
    resolution: {integrity: sha512-9pgmuQAtFi3lpNUstvG9nGfk9DkrdmWNp9KeKPFmuZCpEnxRzYlS8JgwPjYj+1AWDOSvoGN0H30p1cBOmT/Svg==}
    engines: {node: '>=6.9.0'}
    peerDependencies:
      '@babel/core': ^7.0.0-0
    dependencies:
      '@babel/core': 7.18.2
      '@babel/helper-plugin-utils': 7.17.12
      '@babel/helper-skip-transparent-expression-wrappers': 7.16.0
    dev: true

  /@babel/plugin-transform-sticky-regex/7.16.7_@babel+core@7.18.2:
    resolution: {integrity: sha512-NJa0Bd/87QV5NZZzTuZG5BPJjLYadeSZ9fO6oOUoL4iQx+9EEuw/eEM92SrsT19Yc2jgB1u1hsjqDtH02c3Drw==}
    engines: {node: '>=6.9.0'}
    peerDependencies:
      '@babel/core': ^7.0.0-0
    dependencies:
      '@babel/core': 7.18.2
      '@babel/helper-plugin-utils': 7.17.12
    dev: true

  /@babel/plugin-transform-template-literals/7.18.2_@babel+core@7.18.2:
    resolution: {integrity: sha512-/cmuBVw9sZBGZVOMkpAEaVLwm4JmK2GZ1dFKOGGpMzEHWFmyZZ59lUU0PdRr8YNYeQdNzTDwuxP2X2gzydTc9g==}
    engines: {node: '>=6.9.0'}
    peerDependencies:
      '@babel/core': ^7.0.0-0
    dependencies:
      '@babel/core': 7.18.2
      '@babel/helper-plugin-utils': 7.17.12
    dev: true

  /@babel/plugin-transform-typeof-symbol/7.17.12_@babel+core@7.18.2:
    resolution: {integrity: sha512-Q8y+Jp7ZdtSPXCThB6zjQ74N3lj0f6TDh1Hnf5B+sYlzQ8i5Pjp8gW0My79iekSpT4WnI06blqP6DT0OmaXXmw==}
    engines: {node: '>=6.9.0'}
    peerDependencies:
      '@babel/core': ^7.0.0-0
    dependencies:
      '@babel/core': 7.18.2
      '@babel/helper-plugin-utils': 7.17.12
    dev: true

  /@babel/plugin-transform-typescript/7.18.4_@babel+core@7.18.2:
    resolution: {integrity: sha512-l4vHuSLUajptpHNEOUDEGsnpl9pfRLsN1XUoDQDD/YBuXTM+v37SHGS+c6n4jdcZy96QtuUuSvZYMLSSsjH8Mw==}
    engines: {node: '>=6.9.0'}
    peerDependencies:
      '@babel/core': ^7.0.0-0
    dependencies:
      '@babel/core': 7.18.2
      '@babel/helper-create-class-features-plugin': 7.18.0_@babel+core@7.18.2
      '@babel/helper-plugin-utils': 7.17.12
      '@babel/plugin-syntax-typescript': 7.17.12_@babel+core@7.18.2
    transitivePeerDependencies:
      - supports-color
    dev: true

  /@babel/plugin-transform-unicode-escapes/7.16.7_@babel+core@7.18.2:
    resolution: {integrity: sha512-TAV5IGahIz3yZ9/Hfv35TV2xEm+kaBDaZQCn2S/hG9/CZ0DktxJv9eKfPc7yYCvOYR4JGx1h8C+jcSOvgaaI/Q==}
    engines: {node: '>=6.9.0'}
    peerDependencies:
      '@babel/core': ^7.0.0-0
    dependencies:
      '@babel/core': 7.18.2
      '@babel/helper-plugin-utils': 7.17.12
    dev: true

  /@babel/plugin-transform-unicode-regex/7.16.7_@babel+core@7.18.2:
    resolution: {integrity: sha512-oC5tYYKw56HO75KZVLQ+R/Nl3Hro9kf8iG0hXoaHP7tjAyCpvqBiSNe6vGrZni1Z6MggmUOC6A7VP7AVmw225Q==}
    engines: {node: '>=6.9.0'}
    peerDependencies:
      '@babel/core': ^7.0.0-0
    dependencies:
      '@babel/core': 7.18.2
      '@babel/helper-create-regexp-features-plugin': 7.17.12_@babel+core@7.18.2
      '@babel/helper-plugin-utils': 7.17.12
    dev: true

  /@babel/preset-env/7.18.2_@babel+core@7.18.2:
    resolution: {integrity: sha512-PfpdxotV6afmXMU47S08F9ZKIm2bJIQ0YbAAtDfIENX7G1NUAXigLREh69CWDjtgUy7dYn7bsMzkgdtAlmS68Q==}
    engines: {node: '>=6.9.0'}
    peerDependencies:
      '@babel/core': ^7.0.0-0
    dependencies:
      '@babel/compat-data': 7.17.10
      '@babel/core': 7.18.2
      '@babel/helper-compilation-targets': 7.18.2_@babel+core@7.18.2
      '@babel/helper-plugin-utils': 7.17.12
      '@babel/helper-validator-option': 7.16.7
      '@babel/plugin-bugfix-safari-id-destructuring-collision-in-function-expression': 7.17.12_@babel+core@7.18.2
      '@babel/plugin-bugfix-v8-spread-parameters-in-optional-chaining': 7.17.12_@babel+core@7.18.2
      '@babel/plugin-proposal-async-generator-functions': 7.17.12_@babel+core@7.18.2
      '@babel/plugin-proposal-class-properties': 7.17.12_@babel+core@7.18.2
      '@babel/plugin-proposal-class-static-block': 7.18.0_@babel+core@7.18.2
      '@babel/plugin-proposal-dynamic-import': 7.16.7_@babel+core@7.18.2
      '@babel/plugin-proposal-export-namespace-from': 7.17.12_@babel+core@7.18.2
      '@babel/plugin-proposal-json-strings': 7.17.12_@babel+core@7.18.2
      '@babel/plugin-proposal-logical-assignment-operators': 7.17.12_@babel+core@7.18.2
      '@babel/plugin-proposal-nullish-coalescing-operator': 7.17.12_@babel+core@7.18.2
      '@babel/plugin-proposal-numeric-separator': 7.16.7_@babel+core@7.18.2
      '@babel/plugin-proposal-object-rest-spread': 7.18.0_@babel+core@7.18.2
      '@babel/plugin-proposal-optional-catch-binding': 7.16.7_@babel+core@7.18.2
      '@babel/plugin-proposal-optional-chaining': 7.17.12_@babel+core@7.18.2
      '@babel/plugin-proposal-private-methods': 7.17.12_@babel+core@7.18.2
      '@babel/plugin-proposal-private-property-in-object': 7.17.12_@babel+core@7.18.2
      '@babel/plugin-proposal-unicode-property-regex': 7.17.12_@babel+core@7.18.2
      '@babel/plugin-syntax-async-generators': 7.8.4_@babel+core@7.18.2
      '@babel/plugin-syntax-class-properties': 7.12.13_@babel+core@7.18.2
      '@babel/plugin-syntax-class-static-block': 7.14.5_@babel+core@7.18.2
      '@babel/plugin-syntax-dynamic-import': 7.8.3_@babel+core@7.18.2
      '@babel/plugin-syntax-export-namespace-from': 7.8.3_@babel+core@7.18.2
      '@babel/plugin-syntax-import-assertions': 7.17.12_@babel+core@7.18.2
      '@babel/plugin-syntax-json-strings': 7.8.3_@babel+core@7.18.2
      '@babel/plugin-syntax-logical-assignment-operators': 7.10.4_@babel+core@7.18.2
      '@babel/plugin-syntax-nullish-coalescing-operator': 7.8.3_@babel+core@7.18.2
      '@babel/plugin-syntax-numeric-separator': 7.10.4_@babel+core@7.18.2
      '@babel/plugin-syntax-object-rest-spread': 7.8.3_@babel+core@7.18.2
      '@babel/plugin-syntax-optional-catch-binding': 7.8.3_@babel+core@7.18.2
      '@babel/plugin-syntax-optional-chaining': 7.8.3_@babel+core@7.18.2
      '@babel/plugin-syntax-private-property-in-object': 7.14.5_@babel+core@7.18.2
      '@babel/plugin-syntax-top-level-await': 7.14.5_@babel+core@7.18.2
      '@babel/plugin-transform-arrow-functions': 7.17.12_@babel+core@7.18.2
      '@babel/plugin-transform-async-to-generator': 7.17.12_@babel+core@7.18.2
      '@babel/plugin-transform-block-scoped-functions': 7.16.7_@babel+core@7.18.2
      '@babel/plugin-transform-block-scoping': 7.18.4_@babel+core@7.18.2
      '@babel/plugin-transform-classes': 7.18.4_@babel+core@7.18.2
      '@babel/plugin-transform-computed-properties': 7.17.12_@babel+core@7.18.2
      '@babel/plugin-transform-destructuring': 7.18.0_@babel+core@7.18.2
      '@babel/plugin-transform-dotall-regex': 7.16.7_@babel+core@7.18.2
      '@babel/plugin-transform-duplicate-keys': 7.17.12_@babel+core@7.18.2
      '@babel/plugin-transform-exponentiation-operator': 7.16.7_@babel+core@7.18.2
      '@babel/plugin-transform-for-of': 7.18.1_@babel+core@7.18.2
      '@babel/plugin-transform-function-name': 7.16.7_@babel+core@7.18.2
      '@babel/plugin-transform-literals': 7.17.12_@babel+core@7.18.2
      '@babel/plugin-transform-member-expression-literals': 7.16.7_@babel+core@7.18.2
      '@babel/plugin-transform-modules-amd': 7.18.0_@babel+core@7.18.2
      '@babel/plugin-transform-modules-commonjs': 7.18.2_@babel+core@7.18.2
      '@babel/plugin-transform-modules-systemjs': 7.18.4_@babel+core@7.18.2
      '@babel/plugin-transform-modules-umd': 7.18.0_@babel+core@7.18.2
      '@babel/plugin-transform-named-capturing-groups-regex': 7.17.12_@babel+core@7.18.2
      '@babel/plugin-transform-new-target': 7.17.12_@babel+core@7.18.2
      '@babel/plugin-transform-object-super': 7.16.7_@babel+core@7.18.2
      '@babel/plugin-transform-parameters': 7.17.12_@babel+core@7.18.2
      '@babel/plugin-transform-property-literals': 7.16.7_@babel+core@7.18.2
      '@babel/plugin-transform-regenerator': 7.18.0_@babel+core@7.18.2
      '@babel/plugin-transform-reserved-words': 7.17.12_@babel+core@7.18.2
      '@babel/plugin-transform-shorthand-properties': 7.16.7_@babel+core@7.18.2
      '@babel/plugin-transform-spread': 7.17.12_@babel+core@7.18.2
      '@babel/plugin-transform-sticky-regex': 7.16.7_@babel+core@7.18.2
      '@babel/plugin-transform-template-literals': 7.18.2_@babel+core@7.18.2
      '@babel/plugin-transform-typeof-symbol': 7.17.12_@babel+core@7.18.2
      '@babel/plugin-transform-unicode-escapes': 7.16.7_@babel+core@7.18.2
      '@babel/plugin-transform-unicode-regex': 7.16.7_@babel+core@7.18.2
      '@babel/preset-modules': 0.1.5_@babel+core@7.18.2
      '@babel/types': 7.18.4
      babel-plugin-polyfill-corejs2: 0.3.1_@babel+core@7.18.2
      babel-plugin-polyfill-corejs3: 0.5.2_@babel+core@7.18.2
      babel-plugin-polyfill-regenerator: 0.3.1_@babel+core@7.18.2
      core-js-compat: 3.22.8
      semver: 6.3.0
    transitivePeerDependencies:
      - supports-color
    dev: true

  /@babel/preset-modules/0.1.5_@babel+core@7.18.2:
    resolution: {integrity: sha512-A57th6YRG7oR3cq/yt/Y84MvGgE0eJG2F1JLhKuyG+jFxEgrd/HAMJatiFtmOiZurz+0DkrvbheCLaV5f2JfjA==}
    peerDependencies:
      '@babel/core': ^7.0.0-0
    dependencies:
      '@babel/core': 7.18.2
      '@babel/helper-plugin-utils': 7.17.12
      '@babel/plugin-proposal-unicode-property-regex': 7.17.12_@babel+core@7.18.2
      '@babel/plugin-transform-dotall-regex': 7.16.7_@babel+core@7.18.2
      '@babel/types': 7.18.4
      esutils: 2.0.3
    dev: true

  /@babel/preset-react/7.17.12_@babel+core@7.18.2:
    resolution: {integrity: sha512-h5U+rwreXtZaRBEQhW1hOJLMq8XNJBQ/9oymXiCXTuT/0uOwpbT0gUt+sXeOqoXBgNuUKI7TaObVwoEyWkpFgA==}
    engines: {node: '>=6.9.0'}
    peerDependencies:
      '@babel/core': ^7.0.0-0
    dependencies:
      '@babel/core': 7.18.2
      '@babel/helper-plugin-utils': 7.17.12
      '@babel/helper-validator-option': 7.16.7
      '@babel/plugin-transform-react-display-name': 7.16.7_@babel+core@7.18.2
      '@babel/plugin-transform-react-jsx': 7.17.12_@babel+core@7.18.2
      '@babel/plugin-transform-react-jsx-development': 7.16.7_@babel+core@7.18.2
      '@babel/plugin-transform-react-pure-annotations': 7.18.0_@babel+core@7.18.2
    dev: true

  /@babel/preset-typescript/7.17.12_@babel+core@7.18.2:
    resolution: {integrity: sha512-S1ViF8W2QwAKUGJXxP9NAfNaqGDdEBJKpYkxHf5Yy2C4NPPzXGeR3Lhk7G8xJaaLcFTRfNjVbtbVtm8Gb0mqvg==}
    engines: {node: '>=6.9.0'}
    peerDependencies:
      '@babel/core': ^7.0.0-0
    dependencies:
      '@babel/core': 7.18.2
      '@babel/helper-plugin-utils': 7.17.12
      '@babel/helper-validator-option': 7.16.7
      '@babel/plugin-transform-typescript': 7.18.4_@babel+core@7.18.2
    transitivePeerDependencies:
      - supports-color
    dev: true

  /@babel/runtime-corejs3/7.18.3:
    resolution: {integrity: sha512-l4ddFwrc9rnR+EJsHsh+TJ4A35YqQz/UqcjtlX2ov53hlJYG5CxtQmNZxyajwDVmCxwy++rtvGU5HazCK4W41Q==}
    engines: {node: '>=6.9.0'}
    dependencies:
      core-js-pure: 3.22.8
      regenerator-runtime: 0.13.9
    dev: true

  /@babel/runtime/7.18.3:
    resolution: {integrity: sha512-38Y8f7YUhce/K7RMwTp7m0uCumpv9hZkitCbBClqQIow1qSbCvGkcegKOXpEWCQLfWmevgRiWokZ1GkpfhbZug==}
    engines: {node: '>=6.9.0'}
    dependencies:
      regenerator-runtime: 0.13.9

  /@babel/template/7.16.7:
    resolution: {integrity: sha512-I8j/x8kHUrbYRTUxXrrMbfCa7jxkE7tZre39x3kjr9hvI82cK1FfqLygotcWN5kdPGWcLdWMHpSBavse5tWw3w==}
    engines: {node: '>=6.9.0'}
    dependencies:
      '@babel/code-frame': 7.16.7
      '@babel/parser': 7.18.4
      '@babel/types': 7.18.4
    dev: true

  /@babel/traverse/7.18.2:
    resolution: {integrity: sha512-9eNwoeovJ6KH9zcCNnENY7DMFwTU9JdGCFtqNLfUAqtUHRCOsTOqWoffosP8vKmNYeSBUv3yVJXjfd8ucwOjUA==}
    engines: {node: '>=6.9.0'}
    dependencies:
      '@babel/code-frame': 7.16.7
      '@babel/generator': 7.18.2
      '@babel/helper-environment-visitor': 7.18.2
      '@babel/helper-function-name': 7.17.9
      '@babel/helper-hoist-variables': 7.16.7
      '@babel/helper-split-export-declaration': 7.16.7
      '@babel/parser': 7.18.4
      '@babel/types': 7.18.4
      debug: 4.3.4
      globals: 11.12.0
    transitivePeerDependencies:
      - supports-color
    dev: true

  /@babel/types/7.18.4:
    resolution: {integrity: sha512-ThN1mBcMq5pG/Vm2IcBmPPfyPXbd8S02rS+OBIDENdufvqC7Z/jHPCv9IcP01277aKtDI8g/2XysBN4hA8niiw==}
    engines: {node: '>=6.9.0'}
    dependencies:
      '@babel/helper-validator-identifier': 7.16.7
      to-fast-properties: 2.0.0
    dev: true

  /@balena/dockerignore/1.0.2:
    resolution: {integrity: sha512-wMue2Sy4GAVTk6Ic4tJVcnfdau+gx2EnG7S+uAEe+TWJFqE4YoWN4/H8MSLj4eYJKxGg26lZwboEniNiNwZQ6Q==}

  /@bcoe/v8-coverage/0.2.3:
    resolution: {integrity: sha512-0hYQ8SB4Db5zvZB4axdMHGwEaQjkZzFjQiN9LVYvIFB2nSUHW9tYpxWriPrWDASIxiaXax83REcLxuSdnGPZtw==}
    dev: true

  /@casl/ability/5.4.4:
    resolution: {integrity: sha512-7+GOnMUq6q4fqtDDesymBXTS9LSDVezYhFiSJ8Rn3f0aQLeRm7qHn66KWbej4niCOvm0XzNj9jzpkK0yz6hUww==}
    dependencies:
      '@ucast/mongo2js': 1.3.3
    dev: false

  /@colors/colors/1.5.0:
    resolution: {integrity: sha512-ooWCrlZP11i8GImSjTHYHLkvFDP48nS4+204nGb1RiX/WXYHmJA2III9/e2DWVabCESdW7hBAEzHRqUn9OUVvQ==}
    engines: {node: '>=0.1.90'}
    dev: false

  /@cspotcode/source-map-support/0.8.1:
    resolution: {integrity: sha512-IchNf6dN4tHoMFIn/7OE8LWZ19Y6q/67Bmf6vnGREv8RSbBVb9LPJxEcnwrcwX6ixSvaiGoomAUvu4YSxXrVgw==}
    engines: {node: '>=12'}
    dependencies:
      '@jridgewell/trace-mapping': 0.3.9
    dev: true

  /@dabh/diagnostics/2.0.3:
    resolution: {integrity: sha512-hrlQOIi7hAfzsMqlGSFyVucrx38O+j6wiGOf//H2ecvIEqYN4ADBSS2iLMh5UFyDunCNniUIPk/q3riFv45xRA==}
    dependencies:
      colorspace: 1.1.4
      enabled: 2.0.0
      kuler: 2.0.0
    dev: false

  /@eslint/eslintrc/1.3.0:
    resolution: {integrity: sha512-UWW0TMTmk2d7hLcWD1/e2g5HDM/HQ3csaLSqXCfqwh4uNDuNqlaKWXmEsL4Cs41Z0KnILNvwbHAah3C2yt06kw==}
    engines: {node: ^12.22.0 || ^14.17.0 || >=16.0.0}
    dependencies:
      ajv: 6.12.6
      debug: 4.3.4
      espree: 9.3.2
      globals: 13.15.0
      ignore: 5.2.0
      import-fresh: 3.3.0
      js-yaml: 4.1.0
      minimatch: 3.1.2
      strip-json-comments: 3.1.1
    transitivePeerDependencies:
      - supports-color

  /@humanwhocodes/config-array/0.9.5:
    resolution: {integrity: sha512-ObyMyWxZiCu/yTisA7uzx81s40xR2fD5Cg/2Kq7G02ajkNubJf6BopgDTmDyc3U7sXpNKM8cYOw7s7Tyr+DnCw==}
    engines: {node: '>=10.10.0'}
    dependencies:
      '@humanwhocodes/object-schema': 1.2.1
      debug: 4.3.4
      minimatch: 3.1.2
    transitivePeerDependencies:
      - supports-color

  /@humanwhocodes/object-schema/1.2.1:
    resolution: {integrity: sha512-ZnQMnLV4e7hDlUvw8H+U8ASL02SS2Gn6+9Ac3wGGLIe7+je2AeAOxPY+izIPJDfFDb7eDjev0Us8MO1iFRN8hA==}

  /@istanbuljs/load-nyc-config/1.1.0:
    resolution: {integrity: sha512-VjeHSlIzpv/NyD3N0YuHfXOPDIixcA1q2ZV98wsMqcYlPmv2n3Yb2lYP9XMElnaFVXg5A7YLTeLu6V84uQDjmQ==}
    engines: {node: '>=8'}
    dependencies:
      camelcase: 5.3.1
      find-up: 4.1.0
      get-package-type: 0.1.0
      js-yaml: 3.14.1
      resolve-from: 5.0.0
    dev: true

  /@istanbuljs/schema/0.1.3:
    resolution: {integrity: sha512-ZXRY4jNvVgSVQ8DL3LTcakaAtXwTVUxE81hslsyD2AtoXW/wVob10HkOJ1X/pAlcI7D+2YoZKg5do8G/w6RYgA==}
    engines: {node: '>=8'}
    dev: true

  /@jest/console/27.5.1:
    resolution: {integrity: sha512-kZ/tNpS3NXn0mlXXXPNuDZnb4c0oZ20r4K5eemM2k30ZC3G0T02nXUvyhf5YdbXWHPEJLc9qGLxEZ216MdL+Zg==}
    engines: {node: ^10.13.0 || ^12.13.0 || ^14.15.0 || >=15.0.0}
    dependencies:
      '@jest/types': 27.5.1
      '@types/node': 14.18.20
      chalk: 4.1.2
      jest-message-util: 27.5.1
      jest-util: 27.5.1
      slash: 3.0.0
    dev: true

  /@jest/core/27.4.7:
    resolution: {integrity: sha512-n181PurSJkVMS+kClIFSX/LLvw9ExSb+4IMtD6YnfxZVerw9ANYtW0bPrm0MJu2pfe9SY9FJ9FtQ+MdZkrZwjg==}
    engines: {node: ^10.13.0 || ^12.13.0 || ^14.15.0 || >=15.0.0}
    peerDependencies:
      node-notifier: ^8.0.1 || ^9.0.0 || ^10.0.0
    peerDependenciesMeta:
      node-notifier:
        optional: true
    dependencies:
      '@jest/console': 27.5.1
      '@jest/reporters': 27.4.6
      '@jest/test-result': 27.5.1
      '@jest/transform': 27.4.6
      '@jest/types': 27.5.1
      '@types/node': 14.18.20
      ansi-escapes: 4.3.2
      chalk: 4.1.2
      emittery: 0.8.1
      exit: 0.1.2
      graceful-fs: 4.2.10
      jest-changed-files: 27.5.1
      jest-config: 27.4.7
      jest-haste-map: 27.5.1
      jest-message-util: 27.5.1
      jest-regex-util: 27.5.1
      jest-resolve: 27.4.6
      jest-resolve-dependencies: 27.5.1
      jest-runner: 27.5.1
      jest-runtime: 27.5.1
      jest-snapshot: 27.4.6
      jest-util: 27.5.1
      jest-validate: 27.5.1
      jest-watcher: 27.5.1
      micromatch: 4.0.5
      rimraf: 3.0.2
      slash: 3.0.0
      strip-ansi: 6.0.1
    transitivePeerDependencies:
      - bufferutil
      - canvas
      - supports-color
      - ts-node
      - utf-8-validate
    dev: true

  /@jest/core/27.4.7_ts-node@10.8.0:
    resolution: {integrity: sha512-n181PurSJkVMS+kClIFSX/LLvw9ExSb+4IMtD6YnfxZVerw9ANYtW0bPrm0MJu2pfe9SY9FJ9FtQ+MdZkrZwjg==}
    engines: {node: ^10.13.0 || ^12.13.0 || ^14.15.0 || >=15.0.0}
    peerDependencies:
      node-notifier: ^8.0.1 || ^9.0.0 || ^10.0.0
    peerDependenciesMeta:
      node-notifier:
        optional: true
    dependencies:
      '@jest/console': 27.5.1
      '@jest/reporters': 27.4.6
      '@jest/test-result': 27.5.1
      '@jest/transform': 27.4.6
      '@jest/types': 27.5.1
      '@types/node': 14.18.20
      ansi-escapes: 4.3.2
      chalk: 4.1.2
      emittery: 0.8.1
      exit: 0.1.2
      graceful-fs: 4.2.10
      jest-changed-files: 27.5.1
      jest-config: 27.4.7_ts-node@10.8.0
      jest-haste-map: 27.5.1
      jest-message-util: 27.5.1
      jest-regex-util: 27.5.1
      jest-resolve: 27.4.6
      jest-resolve-dependencies: 27.5.1
      jest-runner: 27.5.1
      jest-runtime: 27.5.1
      jest-snapshot: 27.4.6
      jest-util: 27.5.1
      jest-validate: 27.5.1
      jest-watcher: 27.5.1
      micromatch: 4.0.5
      rimraf: 3.0.2
      slash: 3.0.0
      strip-ansi: 6.0.1
    transitivePeerDependencies:
      - bufferutil
      - canvas
      - supports-color
      - ts-node
      - utf-8-validate
    dev: true

  /@jest/core/27.5.1:
    resolution: {integrity: sha512-AK6/UTrvQD0Cd24NSqmIA6rKsu0tKIxfiCducZvqxYdmMisOYAsdItspT+fQDQYARPf8XgjAFZi0ogW2agH5nQ==}
    engines: {node: ^10.13.0 || ^12.13.0 || ^14.15.0 || >=15.0.0}
    peerDependencies:
      node-notifier: ^8.0.1 || ^9.0.0 || ^10.0.0
    peerDependenciesMeta:
      node-notifier:
        optional: true
    dependencies:
      '@jest/console': 27.5.1
      '@jest/reporters': 27.5.1
      '@jest/test-result': 27.5.1
      '@jest/transform': 27.5.1
      '@jest/types': 27.5.1
      '@types/node': 14.18.20
      ansi-escapes: 4.3.2
      chalk: 4.1.2
      emittery: 0.8.1
      exit: 0.1.2
      graceful-fs: 4.2.10
      jest-changed-files: 27.5.1
      jest-config: 27.5.1
      jest-haste-map: 27.5.1
      jest-message-util: 27.5.1
      jest-regex-util: 27.5.1
      jest-resolve: 27.5.1
      jest-resolve-dependencies: 27.5.1
      jest-runner: 27.5.1
      jest-runtime: 27.5.1
      jest-snapshot: 27.5.1
      jest-util: 27.5.1
      jest-validate: 27.5.1
      jest-watcher: 27.5.1
      micromatch: 4.0.5
      rimraf: 3.0.2
      slash: 3.0.0
      strip-ansi: 6.0.1
    transitivePeerDependencies:
      - bufferutil
      - canvas
      - supports-color
      - ts-node
      - utf-8-validate
    dev: true

  /@jest/core/27.5.1_ts-node@10.8.0:
    resolution: {integrity: sha512-AK6/UTrvQD0Cd24NSqmIA6rKsu0tKIxfiCducZvqxYdmMisOYAsdItspT+fQDQYARPf8XgjAFZi0ogW2agH5nQ==}
    engines: {node: ^10.13.0 || ^12.13.0 || ^14.15.0 || >=15.0.0}
    peerDependencies:
      node-notifier: ^8.0.1 || ^9.0.0 || ^10.0.0
    peerDependenciesMeta:
      node-notifier:
        optional: true
    dependencies:
      '@jest/console': 27.5.1
      '@jest/reporters': 27.5.1
      '@jest/test-result': 27.5.1
      '@jest/transform': 27.5.1
      '@jest/types': 27.5.1
      '@types/node': 14.18.20
      ansi-escapes: 4.3.2
      chalk: 4.1.2
      emittery: 0.8.1
      exit: 0.1.2
      graceful-fs: 4.2.10
      jest-changed-files: 27.5.1
      jest-config: 27.5.1_ts-node@10.8.0
      jest-haste-map: 27.5.1
      jest-message-util: 27.5.1
      jest-regex-util: 27.5.1
      jest-resolve: 27.5.1
      jest-resolve-dependencies: 27.5.1
      jest-runner: 27.5.1
      jest-runtime: 27.5.1
      jest-snapshot: 27.5.1
      jest-util: 27.5.1
      jest-validate: 27.5.1
      jest-watcher: 27.5.1
      micromatch: 4.0.5
      rimraf: 3.0.2
      slash: 3.0.0
      strip-ansi: 6.0.1
    transitivePeerDependencies:
      - bufferutil
      - canvas
      - supports-color
      - ts-node
      - utf-8-validate
    dev: true

  /@jest/environment/27.5.1:
    resolution: {integrity: sha512-/WQjhPJe3/ghaol/4Bq480JKXV/Rfw8nQdN7f41fM8VDHLcxKXou6QyXAh3EFr9/bVG3x74z1NWDkP87EiY8gA==}
    engines: {node: ^10.13.0 || ^12.13.0 || ^14.15.0 || >=15.0.0}
    dependencies:
      '@jest/fake-timers': 27.5.1
      '@jest/types': 27.5.1
      '@types/node': 14.18.20
      jest-mock: 27.5.1
    dev: true

  /@jest/fake-timers/27.5.1:
    resolution: {integrity: sha512-/aPowoolwa07k7/oM3aASneNeBGCmGQsc3ugN4u6s4C/+s5M64MFo/+djTdiwcbQlRfFElGuDXWzaWj6QgKObQ==}
    engines: {node: ^10.13.0 || ^12.13.0 || ^14.15.0 || >=15.0.0}
    dependencies:
      '@jest/types': 27.5.1
      '@sinonjs/fake-timers': 8.1.0
      '@types/node': 14.18.20
      jest-message-util: 27.5.1
      jest-mock: 27.5.1
      jest-util: 27.5.1
    dev: true

  /@jest/globals/27.5.1:
    resolution: {integrity: sha512-ZEJNB41OBQQgGzgyInAv0UUfDDj3upmHydjieSxFvTRuZElrx7tXg/uVQ5hYVEwiXs3+aMsAeEc9X7xiSKCm4Q==}
    engines: {node: ^10.13.0 || ^12.13.0 || ^14.15.0 || >=15.0.0}
    dependencies:
      '@jest/environment': 27.5.1
      '@jest/types': 27.5.1
      expect: 27.5.1
    dev: true

  /@jest/reporters/27.4.6:
    resolution: {integrity: sha512-+Zo9gV81R14+PSq4wzee4GC2mhAN9i9a7qgJWL90Gpx7fHYkWpTBvwWNZUXvJByYR9tAVBdc8VxDWqfJyIUrIQ==}
    engines: {node: ^10.13.0 || ^12.13.0 || ^14.15.0 || >=15.0.0}
    peerDependencies:
      node-notifier: ^8.0.1 || ^9.0.0 || ^10.0.0
    peerDependenciesMeta:
      node-notifier:
        optional: true
    dependencies:
      '@bcoe/v8-coverage': 0.2.3
      '@jest/console': 27.5.1
      '@jest/test-result': 27.5.1
      '@jest/transform': 27.4.6
      '@jest/types': 27.5.1
      '@types/node': 14.18.20
      chalk: 4.1.2
      collect-v8-coverage: 1.0.1
      exit: 0.1.2
      glob: 7.2.3
      graceful-fs: 4.2.10
      istanbul-lib-coverage: 3.2.0
      istanbul-lib-instrument: 5.2.0
      istanbul-lib-report: 3.0.0
      istanbul-lib-source-maps: 4.0.1
      istanbul-reports: 3.1.4
      jest-haste-map: 27.5.1
      jest-resolve: 27.4.6
      jest-util: 27.5.1
      jest-worker: 27.5.1
      slash: 3.0.0
      source-map: 0.6.1
      string-length: 4.0.2
      terminal-link: 2.1.1
      v8-to-istanbul: 8.1.1
    transitivePeerDependencies:
      - supports-color
    dev: true

  /@jest/reporters/27.5.1:
    resolution: {integrity: sha512-cPXh9hWIlVJMQkVk84aIvXuBB4uQQmFqZiacloFuGiP3ah1sbCxCosidXFDfqG8+6fO1oR2dTJTlsOy4VFmUfw==}
    engines: {node: ^10.13.0 || ^12.13.0 || ^14.15.0 || >=15.0.0}
    peerDependencies:
      node-notifier: ^8.0.1 || ^9.0.0 || ^10.0.0
    peerDependenciesMeta:
      node-notifier:
        optional: true
    dependencies:
      '@bcoe/v8-coverage': 0.2.3
      '@jest/console': 27.5.1
      '@jest/test-result': 27.5.1
      '@jest/transform': 27.5.1
      '@jest/types': 27.5.1
      '@types/node': 14.18.20
      chalk: 4.1.2
      collect-v8-coverage: 1.0.1
      exit: 0.1.2
      glob: 7.2.3
      graceful-fs: 4.2.10
      istanbul-lib-coverage: 3.2.0
      istanbul-lib-instrument: 5.2.0
      istanbul-lib-report: 3.0.0
      istanbul-lib-source-maps: 4.0.1
      istanbul-reports: 3.1.4
      jest-haste-map: 27.5.1
      jest-resolve: 27.5.1
      jest-util: 27.5.1
      jest-worker: 27.5.1
      slash: 3.0.0
      source-map: 0.6.1
      string-length: 4.0.2
      terminal-link: 2.1.1
      v8-to-istanbul: 8.1.1
    transitivePeerDependencies:
      - supports-color
    dev: true

  /@jest/source-map/27.5.1:
    resolution: {integrity: sha512-y9NIHUYF3PJRlHk98NdC/N1gl88BL08aQQgu4k4ZopQkCw9t9cV8mtl3TV8b/YCB8XaVTFrmUTAJvjsntDireg==}
    engines: {node: ^10.13.0 || ^12.13.0 || ^14.15.0 || >=15.0.0}
    dependencies:
      callsites: 3.1.0
      graceful-fs: 4.2.10
      source-map: 0.6.1
    dev: true

  /@jest/test-result/27.5.1:
    resolution: {integrity: sha512-EW35l2RYFUcUQxFJz5Cv5MTOxlJIQs4I7gxzi2zVU7PJhOwfYq1MdC5nhSmYjX1gmMmLPvB3sIaC+BkcHRBfag==}
    engines: {node: ^10.13.0 || ^12.13.0 || ^14.15.0 || >=15.0.0}
    dependencies:
      '@jest/console': 27.5.1
      '@jest/types': 27.5.1
      '@types/istanbul-lib-coverage': 2.0.4
      collect-v8-coverage: 1.0.1
    dev: true

  /@jest/test-sequencer/27.5.1:
    resolution: {integrity: sha512-LCheJF7WB2+9JuCS7VB/EmGIdQuhtqjRNI9A43idHv3E4KltCTsPsLxvdaubFHSYwY/fNjMWjl6vNRhDiN7vpQ==}
    engines: {node: ^10.13.0 || ^12.13.0 || ^14.15.0 || >=15.0.0}
    dependencies:
      '@jest/test-result': 27.5.1
      graceful-fs: 4.2.10
      jest-haste-map: 27.5.1
      jest-runtime: 27.5.1
    transitivePeerDependencies:
      - supports-color
    dev: true

  /@jest/transform/27.4.6:
    resolution: {integrity: sha512-9MsufmJC8t5JTpWEQJ0OcOOAXaH5ioaIX6uHVBLBMoCZPfKKQF+EqP8kACAvCZ0Y1h2Zr3uOccg8re+Dr5jxyw==}
    engines: {node: ^10.13.0 || ^12.13.0 || ^14.15.0 || >=15.0.0}
    dependencies:
      '@babel/core': 7.18.2
      '@jest/types': 27.5.1
      babel-plugin-istanbul: 6.1.1
      chalk: 4.1.2
      convert-source-map: 1.8.0
      fast-json-stable-stringify: 2.1.0
      graceful-fs: 4.2.10
      jest-haste-map: 27.5.1
      jest-regex-util: 27.5.1
      jest-util: 27.5.1
      micromatch: 4.0.5
      pirates: 4.0.5
      slash: 3.0.0
      source-map: 0.6.1
      write-file-atomic: 3.0.3
    transitivePeerDependencies:
      - supports-color
    dev: true

  /@jest/transform/27.5.1:
    resolution: {integrity: sha512-ipON6WtYgl/1329g5AIJVbUuEh0wZVbdpGwC99Jw4LwuoBNS95MVphU6zOeD9pDkon+LLbFL7lOQRapbB8SCHw==}
    engines: {node: ^10.13.0 || ^12.13.0 || ^14.15.0 || >=15.0.0}
    dependencies:
      '@babel/core': 7.18.2
      '@jest/types': 27.5.1
      babel-plugin-istanbul: 6.1.1
      chalk: 4.1.2
      convert-source-map: 1.8.0
      fast-json-stable-stringify: 2.1.0
      graceful-fs: 4.2.10
      jest-haste-map: 27.5.1
      jest-regex-util: 27.5.1
      jest-util: 27.5.1
      micromatch: 4.0.5
      pirates: 4.0.5
      slash: 3.0.0
      source-map: 0.6.1
      write-file-atomic: 3.0.3
    transitivePeerDependencies:
      - supports-color
    dev: true

  /@jest/types/27.5.1:
    resolution: {integrity: sha512-Cx46iJ9QpwQTjIdq5VJu2QTMMs3QlEjI0x1QbBP5W1+nMzyc2XmimiRR/CbX9TO0cPTeUlxWMOu8mslYsJ8DEw==}
    engines: {node: ^10.13.0 || ^12.13.0 || ^14.15.0 || >=15.0.0}
    dependencies:
      '@types/istanbul-lib-coverage': 2.0.4
      '@types/istanbul-reports': 3.0.1
      '@types/node': 14.18.20
      '@types/yargs': 16.0.4
      chalk: 4.1.2
    dev: true

  /@jridgewell/gen-mapping/0.1.1:
    resolution: {integrity: sha512-sQXCasFk+U8lWYEe66WxRDOE9PjVz4vSM51fTu3Hw+ClTpUSQb718772vH3pyS5pShp6lvQM7SxgIDXXXmOX7w==}
    engines: {node: '>=6.0.0'}
    dependencies:
      '@jridgewell/set-array': 1.1.1
      '@jridgewell/sourcemap-codec': 1.4.13
    dev: true

  /@jridgewell/gen-mapping/0.3.1:
    resolution: {integrity: sha512-GcHwniMlA2z+WFPWuY8lp3fsza0I8xPFMWL5+n8LYyP6PSvPrXf4+n8stDHZY2DM0zy9sVkRDy1jDI4XGzYVqg==}
    engines: {node: '>=6.0.0'}
    dependencies:
      '@jridgewell/set-array': 1.1.1
      '@jridgewell/sourcemap-codec': 1.4.13
      '@jridgewell/trace-mapping': 0.3.13
    dev: true

  /@jridgewell/resolve-uri/3.0.7:
    resolution: {integrity: sha512-8cXDaBBHOr2pQ7j77Y6Vp5VDT2sIqWyWQ56TjEq4ih/a4iST3dItRe8Q9fp0rrIl9DoKhWQtUQz/YpOxLkXbNA==}
    engines: {node: '>=6.0.0'}
    dev: true

  /@jridgewell/set-array/1.1.1:
    resolution: {integrity: sha512-Ct5MqZkLGEXTVmQYbGtx9SVqD2fqwvdubdps5D3djjAkgkKwT918VNOz65pEHFaYTeWcukmJmH5SwsA9Tn2ObQ==}
    engines: {node: '>=6.0.0'}
    dev: true

  /@jridgewell/sourcemap-codec/1.4.13:
    resolution: {integrity: sha512-GryiOJmNcWbovBxTfZSF71V/mXbgcV3MewDe3kIMCLyIh5e7SKAeUZs+rMnJ8jkMolZ/4/VsdBmMrw3l+VdZ3w==}
    dev: true

  /@jridgewell/trace-mapping/0.3.13:
    resolution: {integrity: sha512-o1xbKhp9qnIAoHJSWd6KlCZfqslL4valSF81H8ImioOAxluWYWOpWkpyktY2vnt4tbrX9XYaxovq6cgowaJp2w==}
    dependencies:
      '@jridgewell/resolve-uri': 3.0.7
      '@jridgewell/sourcemap-codec': 1.4.13
    dev: true

  /@jridgewell/trace-mapping/0.3.9:
    resolution: {integrity: sha512-3Belt6tdc8bPgAtbcmdtNJlirVoTmEb5e2gC94PnkwEW9jI6CAHUeoG85tjWP5WquqfavoMtMwiG4P926ZKKuQ==}
    dependencies:
      '@jridgewell/resolve-uri': 3.0.7
      '@jridgewell/sourcemap-codec': 1.4.13
    dev: true

  /@juggle/resize-observer/3.3.1:
    resolution: {integrity: sha512-zMM9Ds+SawiUkakS7y94Ymqx+S0ORzpG3frZirN3l+UlXUmSUR7hF4wxCVqW+ei94JzV5kt0uXBcoOEAuiydrw==}
    dev: true

  /@microsoft/api-extractor-model/7.17.3:
    resolution: {integrity: sha512-ETslFxVEZTEK6mrOARxM34Ll2W/5H2aTk9Pe9dxsMCnthE8O/CaStV4WZAGsvvZKyjelSWgPVYGowxGVnwOMlQ==}
    dependencies:
      '@microsoft/tsdoc': 0.14.1
      '@microsoft/tsdoc-config': 0.16.1
      '@rushstack/node-core-library': 3.45.5
    dev: true

  /@microsoft/api-extractor/7.24.2:
    resolution: {integrity: sha512-QWZh9aQZvBAdRVK+Go8NiW8YNMN//OGiNqgA3iZ2sEy8imUqkRBCybXgmw2HkEYyPnn55CFoMKvnAHvV9+4B/A==}
    hasBin: true
    dependencies:
      '@microsoft/api-extractor-model': 7.17.3
      '@microsoft/tsdoc': 0.14.1
      '@microsoft/tsdoc-config': 0.16.1
      '@rushstack/node-core-library': 3.45.5
      '@rushstack/rig-package': 0.3.11
      '@rushstack/ts-command-line': 4.11.0
      colors: 1.2.5
      lodash: 4.17.21
      resolve: 1.17.0
      semver: 7.3.7
      source-map: 0.6.1
      typescript: 4.6.4
    dev: true

  /@microsoft/rush-lib/5.71.0:
    resolution: {integrity: sha512-PBSrwBompWZzodOCv0ojUX4kxn4IpMNdavNyTDhLqdLb09WIFmITtLkgSwdHu9GD1T3oU+dn5ZiOa8ZOkfV3kw==}
    engines: {node: '>=5.6.0'}
    dependencies:
      '@pnpm/link-bins': 5.3.25
      '@rushstack/heft-config-file': 0.8.4
      '@rushstack/node-core-library': 3.45.5
      '@rushstack/package-deps-hash': 3.2.20
      '@rushstack/rig-package': 0.3.11
      '@rushstack/rush-amazon-s3-build-cache-plugin': 5.71.0
      '@rushstack/rush-azure-storage-build-cache-plugin': 5.71.0
      '@rushstack/stream-collator': 4.0.175
      '@rushstack/terminal': 0.3.44
      '@rushstack/ts-command-line': 4.11.0
      '@types/node-fetch': 1.6.9
      '@yarnpkg/lockfile': 1.0.2
      builtin-modules: 3.1.0
      cli-table: 0.3.11
      colors: 1.2.5
      git-repo-info: 2.1.1
      glob: 7.0.6
      glob-escape: 0.0.2
      https-proxy-agent: 5.0.1
      ignore: 5.1.9
      inquirer: 7.3.3
      js-yaml: 3.13.1
      jszip: 3.7.1
      lodash: 4.17.21
      node-fetch: 2.6.7
      npm-package-arg: 6.1.1
      npm-packlist: 2.1.5
      read-package-tree: 5.1.6
      resolve: 1.17.0
      semver: 7.3.7
      ssri: 8.0.1
      strict-uri-encode: 2.0.0
      tapable: 2.2.1
      tar: 6.1.11
      true-case-path: 2.2.1
    transitivePeerDependencies:
      - encoding
      - supports-color
    dev: false

  /@microsoft/tsdoc-config/0.16.1:
    resolution: {integrity: sha512-2RqkwiD4uN6MLnHFljqBlZIXlt/SaUT6cuogU1w2ARw4nKuuppSmR0+s+NC+7kXBQykd9zzu0P4HtBpZT5zBpQ==}
    dependencies:
      '@microsoft/tsdoc': 0.14.1
      ajv: 6.12.6
      jju: 1.4.0
      resolve: 1.19.0

  /@microsoft/tsdoc/0.14.1:
    resolution: {integrity: sha512-6Wci+Tp3CgPt/B9B0a3J4s3yMgLNSku6w5TV6mN+61C71UqsRBv2FUibBf3tPGlNxebgPHMEUzKpb1ggE8KCKw==}

  /@next/env/12.1.6:
    resolution: {integrity: sha512-Te/OBDXFSodPU6jlXYPAXpmZr/AkG6DCATAxttQxqOWaq6eDFX25Db3dK0120GZrSZmv4QCe9KsZmJKDbWs4OA==}
    dev: false

  /@next/eslint-plugin-next/12.1.5:
    resolution: {integrity: sha512-Cnb8ERC5bNKBFrnMH6203sp/b0Y78QRx1XsFu+86oBtDBmQmOFoHu7teQjHm69ER73XKK3aGaeoLiXacHoUFsg==}
    dependencies:
      glob: 7.1.7
    dev: true

  /@next/swc-android-arm-eabi/12.1.6:
    resolution: {integrity: sha512-BxBr3QAAAXWgk/K7EedvzxJr2dE014mghBSA9iOEAv0bMgF+MRq4PoASjuHi15M2zfowpcRG8XQhMFtxftCleQ==}
    engines: {node: '>= 10'}
    cpu: [arm]
    os: [android]
    requiresBuild: true
    dev: false
    optional: true

  /@next/swc-android-arm64/12.1.6:
    resolution: {integrity: sha512-EboEk3ROYY7U6WA2RrMt/cXXMokUTXXfnxe2+CU+DOahvbrO8QSWhlBl9I9ZbFzJx28AGB9Yo3oQHCvph/4Lew==}
    engines: {node: '>= 10'}
    cpu: [arm64]
    os: [android]
    requiresBuild: true
    dev: false
    optional: true

  /@next/swc-darwin-arm64/12.1.6:
    resolution: {integrity: sha512-P0EXU12BMSdNj1F7vdkP/VrYDuCNwBExtRPDYawgSUakzi6qP0iKJpya2BuLvNzXx+XPU49GFuDC5X+SvY0mOw==}
    engines: {node: '>= 10'}
    cpu: [arm64]
    os: [darwin]
    requiresBuild: true
    dev: false
    optional: true

  /@next/swc-darwin-x64/12.1.6:
    resolution: {integrity: sha512-9FptMnbgHJK3dRDzfTpexs9S2hGpzOQxSQbe8omz6Pcl7rnEp9x4uSEKY51ho85JCjL4d0tDLBcXEJZKKLzxNg==}
    engines: {node: '>= 10'}
    cpu: [x64]
    os: [darwin]
    requiresBuild: true
    dev: false
    optional: true

  /@next/swc-linux-arm-gnueabihf/12.1.6:
    resolution: {integrity: sha512-PvfEa1RR55dsik/IDkCKSFkk6ODNGJqPY3ysVUZqmnWMDSuqFtf7BPWHFa/53znpvVB5XaJ5Z1/6aR5CTIqxPw==}
    engines: {node: '>= 10'}
    cpu: [arm]
    os: [linux]
    requiresBuild: true
    dev: false
    optional: true

  /@next/swc-linux-arm64-gnu/12.1.6:
    resolution: {integrity: sha512-53QOvX1jBbC2ctnmWHyRhMajGq7QZfl974WYlwclXarVV418X7ed7o/EzGY+YVAEKzIVaAB9JFFWGXn8WWo0gQ==}
    engines: {node: '>= 10'}
    cpu: [arm64]
    os: [linux]
    requiresBuild: true
    dev: false
    optional: true

  /@next/swc-linux-arm64-musl/12.1.6:
    resolution: {integrity: sha512-CMWAkYqfGdQCS+uuMA1A2UhOfcUYeoqnTW7msLr2RyYAys15pD960hlDfq7QAi8BCAKk0sQ2rjsl0iqMyziohQ==}
    engines: {node: '>= 10'}
    cpu: [arm64]
    os: [linux]
    requiresBuild: true
    dev: false
    optional: true

  /@next/swc-linux-x64-gnu/12.1.6:
    resolution: {integrity: sha512-AC7jE4Fxpn0s3ujngClIDTiEM/CQiB2N2vkcyWWn6734AmGT03Duq6RYtPMymFobDdAtZGFZd5nR95WjPzbZAQ==}
    engines: {node: '>= 10'}
    cpu: [x64]
    os: [linux]
    requiresBuild: true
    dev: false
    optional: true

  /@next/swc-linux-x64-musl/12.1.6:
    resolution: {integrity: sha512-c9Vjmi0EVk0Kou2qbrynskVarnFwfYIi+wKufR9Ad7/IKKuP6aEhOdZiIIdKsYWRtK2IWRF3h3YmdnEa2WLUag==}
    engines: {node: '>= 10'}
    cpu: [x64]
    os: [linux]
    requiresBuild: true
    dev: false
    optional: true

  /@next/swc-win32-arm64-msvc/12.1.6:
    resolution: {integrity: sha512-3UTOL/5XZSKFelM7qN0it35o3Cegm6LsyuERR3/OoqEExyj3aCk7F025b54/707HTMAnjlvQK3DzLhPu/xxO4g==}
    engines: {node: '>= 10'}
    cpu: [arm64]
    os: [win32]
    requiresBuild: true
    dev: false
    optional: true

  /@next/swc-win32-ia32-msvc/12.1.6:
    resolution: {integrity: sha512-8ZWoj6nCq6fI1yCzKq6oK0jE6Mxlz4MrEsRyu0TwDztWQWe7rh4XXGLAa2YVPatYcHhMcUL+fQQbqd1MsgaSDA==}
    engines: {node: '>= 10'}
    cpu: [ia32]
    os: [win32]
    requiresBuild: true
    dev: false
    optional: true

  /@next/swc-win32-x64-msvc/12.1.6:
    resolution: {integrity: sha512-4ZEwiRuZEicXhXqmhw3+de8Z4EpOLQj/gp+D9fFWo6ii6W1kBkNNvvEx4A90ugppu+74pT1lIJnOuz3A9oQeJA==}
    engines: {node: '>= 10'}
    cpu: [x64]
    os: [win32]
    requiresBuild: true
    dev: false
    optional: true

  /@nodelib/fs.scandir/2.1.5:
    resolution: {integrity: sha512-vq24Bq3ym5HEQm2NKCr3yXDwjc7vTsEThRDnkp2DK9p1uqLR+DHurm/NOTo0KG7HYHU7eppKZj3MyqYuMBf62g==}
    engines: {node: '>= 8'}
    dependencies:
      '@nodelib/fs.stat': 2.0.5
      run-parallel: 1.2.0

  /@nodelib/fs.stat/2.0.5:
    resolution: {integrity: sha512-RkhPPp2zrqDAQA/2jNhnztcPAlv64XdhIp7a7454A5ovI7Bukxgt7MX7udwAu3zg1DcpPU0rz3VV1SeaqvY4+A==}
    engines: {node: '>= 8'}

  /@nodelib/fs.walk/1.2.8:
    resolution: {integrity: sha512-oGB+UxlgWcgQkgwo8GcEGwemoTFt3FIO9ababBmaGwXIoBKZ+GTy0pP185beGg7Llih/NSHSV2XAs1lnznocSg==}
    engines: {node: '>= 8'}
    dependencies:
      '@nodelib/fs.scandir': 2.1.5
      fastq: 1.13.0

  /@opencensus/web-types/0.0.7:
    resolution: {integrity: sha512-xB+w7ZDAu3YBzqH44rCmG9/RlrOmFuDPt/bpf17eJr8eZSrLt7nc7LnWdxM9Mmoj/YKMHpxRg28txu3TcpiL+g==}
    engines: {node: '>=6.0'}
    dev: false

  /@opentelemetry/api/0.10.2:
    resolution: {integrity: sha512-GtpMGd6vkzDMYcpu2t9LlhEgMy/SzBwRnz48EejlRArYqZzqSzAsKmegUK7zHgl+EOIaK9mKHhnRaQu3qw20cA==}
    engines: {node: '>=8.0.0'}
    dependencies:
      '@opentelemetry/context-base': 0.10.2
    dev: false

  /@opentelemetry/api/1.0.0-rc.0:
    resolution: {integrity: sha512-iXKByCMfrlO5S6Oh97BuM56tM2cIBB0XsL/vWF/AtJrJEKx4MC/Xdu0xDsGXMGcNWpqF7ujMsjjnp0+UHBwnDQ==}
    engines: {node: '>=8.0.0'}
    dev: false

  /@opentelemetry/context-base/0.10.2:
    resolution: {integrity: sha512-hZNKjKOYsckoOEgBziGMnBcX0M7EtstnCmwz5jZUOUYwlZ+/xxX6z3jPu1XVO2Jivk0eLfuP9GP+vFD49CMetw==}
    engines: {node: '>=8.0.0'}
    dev: false

  /@opentelemetry/types/0.2.0:
    resolution: {integrity: sha512-GtwNB6BNDdsIPAYEdpp3JnOGO/3AJxjPvny53s3HERBdXSJTGQw8IRhiaTEX0b3w9P8+FwFZde4k+qkjn67aVw==}
    engines: {node: '>=8.0.0'}
    deprecated: Package renamed to @opentelemetry/api, see https://github.com/open-telemetry/opentelemetry-js
    dev: false

  /@pnpm/error/1.4.0:
    resolution: {integrity: sha512-vxkRrkneBPVmP23kyjnYwVOtipwlSl6UfL+h+Xa3TrABJTz5rYBXemlTsU5BzST8U4pD7YDkTb3SQu+MMuIDKA==}
    engines: {node: '>=10.16'}
    dev: false

  /@pnpm/link-bins/5.3.25:
    resolution: {integrity: sha512-9Xq8lLNRHFDqvYPXPgaiKkZ4rtdsm7izwM/cUsFDc5IMnG0QYIVBXQbgwhz2UvjUotbJrvfKLJaCfA3NGBnLDg==}
    engines: {node: '>=10.16'}
    dependencies:
      '@pnpm/error': 1.4.0
      '@pnpm/package-bins': 4.1.0
      '@pnpm/read-modules-dir': 2.0.3
      '@pnpm/read-package-json': 4.0.0
      '@pnpm/read-project-manifest': 1.1.7
      '@pnpm/types': 6.4.0
      '@zkochan/cmd-shim': 5.2.2
      is-subdir: 1.2.0
      is-windows: 1.0.2
      mz: 2.7.0
      normalize-path: 3.0.0
      p-settle: 4.1.1
      ramda: 0.27.2
    dev: false

  /@pnpm/package-bins/4.1.0:
    resolution: {integrity: sha512-57/ioGYLBbVRR80Ux9/q2i3y8Q+uQADc3c+Yse8jr/60YLOi3jcWz13e2Jy+ANYtZI258Qc5wk2X077rp0Ly/Q==}
    engines: {node: '>=10.16'}
    dependencies:
      '@pnpm/types': 6.4.0
      fast-glob: 3.2.11
      is-subdir: 1.2.0
    dev: false

  /@pnpm/read-modules-dir/2.0.3:
    resolution: {integrity: sha512-i9OgRvSlxrTS9a2oXokhDxvQzDtfqtsooJ9jaGoHkznue5aFCTSrNZFQ6M18o8hC03QWfnxaKi0BtOvNkKu2+A==}
    engines: {node: '>=10.13'}
    dependencies:
      mz: 2.7.0
    dev: false

  /@pnpm/read-package-json/4.0.0:
    resolution: {integrity: sha512-1cr2tEwe4YU6SI0Hmg+wnsr6yxBt2iJtqv6wrF84On8pS9hx4A2PLw3CIgbwxaG0b+ur5wzhNogwl4qD5FLFNg==}
    engines: {node: '>=10.16'}
    dependencies:
      '@pnpm/error': 1.4.0
      '@pnpm/types': 6.4.0
      load-json-file: 6.2.0
      normalize-package-data: 3.0.3
    dev: false

  /@pnpm/read-project-manifest/1.1.7:
    resolution: {integrity: sha512-tj8ExXZeDcMmMUj7D292ETe/RiEirr1X1wpT6Zy85z2MrFYoG9jfCJpps40OdZBNZBhxbuKtGPWKVSgXD0yrVw==}
    engines: {node: '>=10.16'}
    dependencies:
      '@pnpm/error': 1.4.0
      '@pnpm/types': 6.4.0
      '@pnpm/write-project-manifest': 1.1.7
      detect-indent: 6.1.0
      fast-deep-equal: 3.1.3
      graceful-fs: 4.2.4
      is-windows: 1.0.2
      json5: 2.2.1
      parse-json: 5.2.0
      read-yaml-file: 2.1.0
      sort-keys: 4.2.0
      strip-bom: 4.0.0
    dev: false

  /@pnpm/types/6.4.0:
    resolution: {integrity: sha512-nco4+4sZqNHn60Y4VE/fbtlShCBqipyUO+nKRPvDHqLrecMW9pzHWMVRxk4nrMRoeowj3q0rX3GYRBa8lsHTAg==}
    engines: {node: '>=10.16'}
    dev: false

  /@pnpm/write-project-manifest/1.1.7:
    resolution: {integrity: sha512-OLkDZSqkA1mkoPNPvLFXyI6fb0enCuFji6Zfditi/CLAo9kmIhQFmEUDu4krSB8i908EljG8YwL5Xjxzm5wsWA==}
    engines: {node: '>=10.16'}
    dependencies:
      '@pnpm/types': 6.4.0
      json5: 2.2.1
      mz: 2.7.0
      write-file-atomic: 3.0.3
      write-yaml-file: 4.2.0
    dev: false

  /@reach/observe-rect/1.2.0:
    resolution: {integrity: sha512-Ba7HmkFgfQxZqqaeIWWkNK0rEhpxVQHIoVyW1YDSkGsGIXzcaW4deC8B0pZrNSSyLTdIk7y+5olKt5+g0GmFIQ==}
    dev: true

  /@rushstack/eslint-config/2.6.0_eslint@8.16.0+typescript@4.7.2:
    resolution: {integrity: sha512-HXK6HGeHgnDMlWyeeH6IAwUZyOAMargVw3JMXpyhGJEPq4L7zO02/WvUGsFnwoOTzMNktNlo3YNrOmZnasuEGg==}
    peerDependencies:
      eslint: ^6.0.0 || ^7.0.0 || ^8.0.0
      typescript: '>=3.0.0'
    dependencies:
      '@rushstack/eslint-patch': 1.1.3
      '@rushstack/eslint-plugin': 0.9.0_eslint@8.16.0+typescript@4.7.2
      '@rushstack/eslint-plugin-packlets': 0.4.0_eslint@8.16.0+typescript@4.7.2
      '@rushstack/eslint-plugin-security': 0.3.0_eslint@8.16.0+typescript@4.7.2
      '@typescript-eslint/eslint-plugin': 5.20.0_dce2f58b47902bf309a7c2e5b23210cc
      '@typescript-eslint/experimental-utils': 5.20.0_eslint@8.16.0+typescript@4.7.2
      '@typescript-eslint/parser': 5.20.0_eslint@8.16.0+typescript@4.7.2
      '@typescript-eslint/typescript-estree': 5.20.0_typescript@4.7.2
      eslint: 8.16.0
      eslint-plugin-promise: 6.0.0_eslint@8.16.0
      eslint-plugin-react: 7.27.1_eslint@8.16.0
      eslint-plugin-tsdoc: 0.2.16
      typescript: 4.7.2
    transitivePeerDependencies:
      - supports-color

  /@rushstack/eslint-patch/1.0.8:
    resolution: {integrity: sha512-ZK5v4bJwgXldAUA8r3q9YKfCwOqoHTK/ZqRjSeRXQrBXWouoPnS4MQtgC4AXGiiBuUu5wxrRgTlv0ktmM4P1Aw==}
    dev: true

  /@rushstack/eslint-patch/1.1.3:
    resolution: {integrity: sha512-WiBSI6JBIhC6LRIsB2Kwh8DsGTlbBU+mLRxJmAe3LjHTdkDpwIbEOZgoXBbZilk/vlfjK8i6nKRAvIRn1XaIMw==}

  /@rushstack/eslint-plugin-packlets/0.4.0_eslint@8.16.0+typescript@4.7.2:
    resolution: {integrity: sha512-oEUb5XPYNljpQXd+4ikaJ78agURaVAt1JrrGYdn4atMOdLUoyx5t9Om26IQ88gMkHSwHAyRyzzGcL282BwS2Nw==}
    peerDependencies:
      eslint: ^6.0.0 || ^7.0.0 || ^8.0.0
    dependencies:
      '@rushstack/tree-pattern': 0.2.3
      '@typescript-eslint/experimental-utils': 5.20.0_eslint@8.16.0+typescript@4.7.2
      eslint: 8.16.0
    transitivePeerDependencies:
      - supports-color
      - typescript

  /@rushstack/eslint-plugin-security/0.3.0_eslint@8.16.0+typescript@4.7.2:
    resolution: {integrity: sha512-l5BgfHsrZtU6IjC5wAQhNP/7NkCaTohiO3cwDztqgXnLDJUa/hBRD180tInRdOwRfZrd4pvRZ29MCohOh5wf3g==}
    peerDependencies:
      eslint: ^6.0.0 || ^7.0.0 || ^8.0.0
    dependencies:
      '@rushstack/tree-pattern': 0.2.3
      '@typescript-eslint/experimental-utils': 5.20.0_eslint@8.16.0+typescript@4.7.2
      eslint: 8.16.0
    transitivePeerDependencies:
      - supports-color
      - typescript

  /@rushstack/eslint-plugin/0.9.0_eslint@8.16.0+typescript@4.7.2:
    resolution: {integrity: sha512-epWOeNYjBRIYEOMcZ61BZx6ma1eHbp1HiwZD62204pwv5IYzh5OxfzgfGbp2RMlWaZBOh0+pRVJNaU4tGE1p+A==}
    peerDependencies:
      eslint: ^6.0.0 || ^7.0.0 || ^8.0.0
    dependencies:
      '@rushstack/tree-pattern': 0.2.3
      '@typescript-eslint/experimental-utils': 5.20.0_eslint@8.16.0+typescript@4.7.2
      eslint: 8.16.0
    transitivePeerDependencies:
      - supports-color
      - typescript

  /@rushstack/heft-config-file/0.8.3:
    resolution: {integrity: sha512-RXAcsA+oboUE/IZk5ONHKhn7XibRXljWql5B7l1ddFzbwDUnbddPz8IEMDCKG1v/Uma/7WSqpBR210RoC5uszg==}
    engines: {node: '>=10.13.0'}
    dependencies:
      '@rushstack/node-core-library': 3.45.4
      '@rushstack/rig-package': 0.3.11
      jsonpath-plus: 4.0.0
    dev: true

  /@rushstack/heft-config-file/0.8.4:
    resolution: {integrity: sha512-OFvezlWYFQlKSXXIIjuGlBwSIKIl7WXYQ48diK/J5WJWpdVaq/SLVzB3coAxNZPA/a7u+dbs1DcLORBa2e133Q==}
    engines: {node: '>=10.13.0'}
    dependencies:
      '@rushstack/node-core-library': 3.45.5
      '@rushstack/rig-package': 0.3.11
      jsonpath-plus: 4.0.0

  /@rushstack/heft-jest-plugin/0.2.15_04f3c65f6de4a5e5529a6fededa44e1d:
    resolution: {integrity: sha512-AHWGGIzByXb0wonywmUTJ8IZrMQOxM45rZ0v9hbXogD8PbtA7WhMZ7RyoiAHL1vrRbElAcnLC6xT1Erzh/09Pg==}
    peerDependencies:
      '@rushstack/heft': ^0.45.0
    dependencies:
      '@jest/core': 27.4.7_ts-node@10.8.0
      '@jest/reporters': 27.4.6
      '@jest/transform': 27.4.6
      '@rushstack/heft': 0.45.5
      '@rushstack/heft-config-file': 0.8.3
      '@rushstack/node-core-library': 3.45.4
      jest-config: 27.4.7_ts-node@10.8.0
      jest-resolve: 27.4.6
      jest-snapshot: 27.4.6
      lodash: 4.17.21
    transitivePeerDependencies:
      - bufferutil
      - canvas
      - node-notifier
      - supports-color
      - ts-node
      - utf-8-validate
    dev: true

  /@rushstack/heft-jest-plugin/0.2.15_@rushstack+heft@0.45.5:
    resolution: {integrity: sha512-AHWGGIzByXb0wonywmUTJ8IZrMQOxM45rZ0v9hbXogD8PbtA7WhMZ7RyoiAHL1vrRbElAcnLC6xT1Erzh/09Pg==}
    peerDependencies:
      '@rushstack/heft': ^0.45.0
    dependencies:
      '@jest/core': 27.4.7
      '@jest/reporters': 27.4.6
      '@jest/transform': 27.4.6
      '@rushstack/heft': 0.45.5
      '@rushstack/heft-config-file': 0.8.3
      '@rushstack/node-core-library': 3.45.4
      jest-config: 27.4.7
      jest-resolve: 27.4.6
      jest-snapshot: 27.4.6
      lodash: 4.17.21
    transitivePeerDependencies:
      - bufferutil
      - canvas
      - node-notifier
      - supports-color
      - ts-node
      - utf-8-validate
    dev: true

  /@rushstack/heft-jest-plugin/0.3.5_04f3c65f6de4a5e5529a6fededa44e1d:
    resolution: {integrity: sha512-n64rwKqZ3TeZEV/VV7GNI6vZ37DXCaE0uICJIo2jRAJ4kAi1RixbCftVou/lm7Ndr6pX08Zvtvcp2nseRM7BQg==}
    peerDependencies:
      '@rushstack/heft': ^0.45.5
    dependencies:
      '@jest/core': 27.4.7_ts-node@10.8.0
      '@jest/reporters': 27.4.6
      '@jest/transform': 27.4.6
      '@rushstack/heft': 0.45.5
      '@rushstack/heft-config-file': 0.8.4
      '@rushstack/node-core-library': 3.45.5
      jest-config: 27.4.7_ts-node@10.8.0
      jest-resolve: 27.4.6
      jest-snapshot: 27.4.6
      lodash: 4.17.21
    transitivePeerDependencies:
      - bufferutil
      - canvas
      - node-notifier
      - supports-color
      - ts-node
      - utf-8-validate
    dev: true

  /@rushstack/heft-jest-plugin/0.3.5_@rushstack+heft@0.45.5:
    resolution: {integrity: sha512-n64rwKqZ3TeZEV/VV7GNI6vZ37DXCaE0uICJIo2jRAJ4kAi1RixbCftVou/lm7Ndr6pX08Zvtvcp2nseRM7BQg==}
    peerDependencies:
      '@rushstack/heft': ^0.45.5
    dependencies:
      '@jest/core': 27.4.7
      '@jest/reporters': 27.4.6
      '@jest/transform': 27.4.6
      '@rushstack/heft': 0.45.5
      '@rushstack/heft-config-file': 0.8.4
      '@rushstack/node-core-library': 3.45.5
      jest-config: 27.4.7
      jest-resolve: 27.4.6
      jest-snapshot: 27.4.6
      lodash: 4.17.21
    transitivePeerDependencies:
      - bufferutil
      - canvas
      - node-notifier
      - supports-color
      - ts-node
      - utf-8-validate
    dev: true

  /@rushstack/heft-node-rig/1.9.6_04f3c65f6de4a5e5529a6fededa44e1d:
    resolution: {integrity: sha512-lR66pnjaXbuhXUxJQ5uo18XLJjYyzKodD0jSIuGWW2AYLc1ZRgd0uypiFu746N1VH6xMS3friK6I2FjZqp2ymg==}
    peerDependencies:
      '@rushstack/heft': ^0.45.5
    dependencies:
      '@microsoft/api-extractor': 7.24.2
      '@rushstack/heft': 0.45.5
      '@rushstack/heft-jest-plugin': 0.3.5_04f3c65f6de4a5e5529a6fededa44e1d
      eslint: 8.7.0
      jest-environment-node: 27.4.6
      typescript: 4.6.4
    transitivePeerDependencies:
      - bufferutil
      - canvas
      - node-notifier
      - supports-color
      - ts-node
      - utf-8-validate
    dev: true

  /@rushstack/heft-node-rig/1.9.6_@rushstack+heft@0.45.5:
    resolution: {integrity: sha512-lR66pnjaXbuhXUxJQ5uo18XLJjYyzKodD0jSIuGWW2AYLc1ZRgd0uypiFu746N1VH6xMS3friK6I2FjZqp2ymg==}
    peerDependencies:
      '@rushstack/heft': ^0.45.5
    dependencies:
      '@microsoft/api-extractor': 7.24.2
      '@rushstack/heft': 0.45.5
      '@rushstack/heft-jest-plugin': 0.3.5_@rushstack+heft@0.45.5
      eslint: 8.7.0
      jest-environment-node: 27.4.6
      typescript: 4.6.4
    transitivePeerDependencies:
      - bufferutil
      - canvas
      - node-notifier
      - supports-color
      - ts-node
      - utf-8-validate
    dev: true

  /@rushstack/heft/0.45.5:
    resolution: {integrity: sha512-tFj2q6coj3V3NOBa1VhoER/7n0pSercJ2SLeSysrA4dTUCgZJCRoL0uex7kvAdA4jo9RBaEEDF/WvtTHzx1Q3w==}
    engines: {node: '>=10.13.0'}
    hasBin: true
    dependencies:
      '@rushstack/heft-config-file': 0.8.4
      '@rushstack/node-core-library': 3.45.5
      '@rushstack/rig-package': 0.3.11
      '@rushstack/ts-command-line': 4.11.0
      '@types/tapable': 1.0.6
      argparse: 1.0.10
      chokidar: 3.4.3
      fast-glob: 3.2.11
      glob: 7.0.6
      glob-escape: 0.0.2
      prettier: 2.3.2
      semver: 7.3.7
      tapable: 1.1.3
      true-case-path: 2.2.1
    dev: true

  /@rushstack/node-core-library/3.45.4:
    resolution: {integrity: sha512-FMoEQWjK7nWAO2uFgV1eVpVhY9ZDGOdIIomi9zTej64cKJ+8/Nvu+ny0xKaUDEjw/ALftN2D2ml7L0RDpW/Z9g==}
    dependencies:
      '@types/node': 12.20.24
      colors: 1.2.5
      fs-extra: 7.0.1
      import-lazy: 4.0.0
      jju: 1.4.0
      resolve: 1.17.0
      semver: 7.3.7
      timsort: 0.3.0
      z-schema: 5.0.3
    dev: true

  /@rushstack/node-core-library/3.45.5:
    resolution: {integrity: sha512-KbN7Hp9vH3bD3YJfv6RnVtzzTAwGYIBl7y2HQLY4WEQqRbvE3LgI78W9l9X+cTAXCX//p0EeoiUYNTFdqJrMZg==}
    dependencies:
      '@types/node': 12.20.24
      colors: 1.2.5
      fs-extra: 7.0.1
      import-lazy: 4.0.0
      jju: 1.4.0
      resolve: 1.17.0
      semver: 7.3.7
      timsort: 0.3.0
      z-schema: 5.0.3

  /@rushstack/package-deps-hash/3.2.20:
    resolution: {integrity: sha512-pZzMeIDXm7L8L1P3pvKSJO8XELgAZxjPyiZpRS0LF1zAA7WhAz5CKnXzlr/kShudMtsavtpliib7gtMzWRqsTg==}
    dependencies:
      '@rushstack/node-core-library': 3.45.5
    dev: false

  /@rushstack/rig-package/0.3.11:
    resolution: {integrity: sha512-uI1/g5oQPtyrT9nStoyX/xgZSLa2b+srRFaDk3r1eqC7zA5th4/bvTGl2QfV3C9NcP+coSqmk5mFJkUfH6i3Lw==}
    dependencies:
      resolve: 1.17.0
      strip-json-comments: 3.1.1

  /@rushstack/rush-amazon-s3-build-cache-plugin/5.71.0:
    resolution: {integrity: sha512-O87pP33WqPPykzLt+Bjj3H0v+LJawojkUJRU5zBVXrA8cUpQZ7Iv4Ntzwq5Xq51sPASxG+6kOYLmcH1ffCNmJw==}
    dependencies:
      '@rushstack/node-core-library': 3.45.5
      '@rushstack/rush-sdk': 5.71.0
      https-proxy-agent: 5.0.1
      node-fetch: 2.6.7
    transitivePeerDependencies:
      - encoding
      - supports-color
    dev: false

  /@rushstack/rush-azure-storage-build-cache-plugin/5.71.0:
    resolution: {integrity: sha512-fBdcKBxqRRRi6av6rkrvlqlhL2g6pVb2oaE7ap6fiUjuImxTV2UHvPgy5rKnYxQDwCnmxbJnMrfHjrjqlhmleQ==}
    dependencies:
      '@azure/identity': 1.0.3
      '@azure/storage-blob': 12.3.0
      '@rushstack/node-core-library': 3.45.5
      '@rushstack/rush-sdk': 5.71.0
      '@rushstack/terminal': 0.3.44
    transitivePeerDependencies:
      - encoding
    dev: false

  /@rushstack/rush-sdk/5.71.0:
    resolution: {integrity: sha512-pkcCyV3h1MWf8FOBBMsibsoHXd/bGNCYapqEBh4niBNvJ3JKeTH4abHbHLfzlCduKBPIUzh9t5SkDwu7FbYniA==}
    dependencies:
      '@rushstack/node-core-library': 3.45.5
      '@types/node-fetch': 1.6.9
      tapable: 2.2.1
    dev: false

  /@rushstack/stream-collator/4.0.175:
    resolution: {integrity: sha512-9iJMLApSvSGnfGwTPOlzIVr2NWSQ7y3+TkNRJelK11hjS2VZ3Ei5E/YsGfhwakUdgOT+iy6FhMm6f/68Br1Dyw==}
    dependencies:
      '@rushstack/node-core-library': 3.45.5
      '@rushstack/terminal': 0.3.44
    dev: false

  /@rushstack/terminal/0.3.44:
    resolution: {integrity: sha512-NIBFmco3dYg66ogLV6uVDdDqS9IbxSr7iNcBgjA8SYrkbjA5288ECTX8wux3mxl5s2Gmv07WtGgFxOiRQADjgQ==}
    dependencies:
      '@rushstack/node-core-library': 3.45.5
      '@types/node': 12.20.24
      wordwrap: 1.0.0
    dev: false

  /@rushstack/tree-pattern/0.2.3:
    resolution: {integrity: sha512-8KWZxzn6XKuy3iKRSAd2CHXSXneRlGCmH9h/qM7jYQDekp+U18oUzub5xqOqHS2PLUC+torOMYZxgAIO/fF86A==}

  /@rushstack/ts-command-line/4.11.0:
    resolution: {integrity: sha512-ptG9L0mjvJ5QtK11GsAFY+jGfsnqHDS6CY6Yw1xT7a9bhjfNYnf6UPwjV+pF6UgiucfNcMDNW9lkDLxvZKKxMg==}
    dependencies:
      '@types/argparse': 1.0.38
      argparse: 1.0.10
      colors: 1.2.5
      string-argv: 0.3.1

  /@sindresorhus/is/0.14.0:
    resolution: {integrity: sha512-9NET910DNaIPngYnLLPeg+Ogzqsi9uM4mSboU5y6p8S5DzMTVEsJZrawi+BoDNUVBa2DhJqQYUFvMDfgU062LQ==}
    engines: {node: '>=6'}
    dev: true

  /@sinonjs/commons/1.8.3:
    resolution: {integrity: sha512-xkNcLAn/wZaX14RPlwizcKicDk9G3F8m2nU3L7Ukm5zBgTwiT0wsoFAHx9Jq56fJA1z/7uKGtCRu16sOUCLIHQ==}
    dependencies:
      type-detect: 4.0.8

  /@sinonjs/fake-timers/7.1.2:
    resolution: {integrity: sha512-iQADsW4LBMISqZ6Ci1dupJL9pprqwcVFTcOsEmQOEhW+KLCVn/Y4Jrvg2k19fIHCp+iFprriYPTdRcQR8NbUPg==}
    dependencies:
      '@sinonjs/commons': 1.8.3

  /@sinonjs/fake-timers/8.1.0:
    resolution: {integrity: sha512-OAPJUAtgeINhh/TAlUID4QTs53Njm7xzddaVlEs/SXwgtiD1tW22zAB/W1wdqfrpmikgaWQ9Fw6Ws+hsiRm5Vg==}
    dependencies:
      '@sinonjs/commons': 1.8.3

  /@sinonjs/samsam/6.1.1:
    resolution: {integrity: sha512-cZ7rKJTLiE7u7Wi/v9Hc2fs3Ucc3jrWeMgPHbbTCeVAB2S0wOBbYlkJVeNSL04i7fdhT8wIbDq1zhC/PXTD2SA==}
    dependencies:
      '@sinonjs/commons': 1.8.3
      lodash.get: 4.4.2
      type-detect: 4.0.8

  /@sinonjs/text-encoding/0.7.1:
    resolution: {integrity: sha512-+iTbntw2IZPb/anVDbypzfQa+ay64MW0Zo8aJ8gZPWMMK6/OubMVb6lUPMagqjOPnmtauXnFCACVl3O7ogjeqQ==}

  /@szmarczak/http-timer/1.1.2:
    resolution: {integrity: sha512-XIB2XbzHTN6ieIjfIMV9hlVcfPU26s2vafYWQcZHWXHOxiaRZYEDKEwdl129Zyg50+foYV2jCgtrqSA6qNuNSA==}
    engines: {node: '>=6'}
    dependencies:
      defer-to-connect: 1.1.3
    dev: true

  /@testing-library/dom/8.13.0:
    resolution: {integrity: sha512-9VHgfIatKNXQNaZTtLnalIy0jNZzY35a4S3oi08YAt9Hv1VsfZ/DfA45lM8D/UhtHBGJ4/lGwp0PZkVndRkoOQ==}
    engines: {node: '>=12'}
    dependencies:
      '@babel/code-frame': 7.16.7
      '@babel/runtime': 7.18.3
      '@types/aria-query': 4.2.2
      aria-query: 5.0.0
      chalk: 4.1.2
      dom-accessibility-api: 0.5.14
      lz-string: 1.4.4
      pretty-format: 27.5.1
    dev: true

  /@testing-library/jest-dom/5.16.1:
    resolution: {integrity: sha512-ajUJdfDIuTCadB79ukO+0l8O+QwN0LiSxDaYUTI4LndbbUsGi6rWU1SCexXzBA2NSjlVB9/vbkasQIL3tmPBjw==}
    engines: {node: '>=8', npm: '>=6', yarn: '>=1'}
    dependencies:
      '@babel/runtime': 7.18.3
      '@types/testing-library__jest-dom': 5.14.3
      aria-query: 5.0.0
      chalk: 3.0.0
      css: 3.0.0
      css.escape: 1.5.1
      dom-accessibility-api: 0.5.14
      lodash: 4.17.21
      redent: 3.0.0
    dev: true

  /@testing-library/react/12.1.2_react-dom@17.0.2+react@17.0.2:
    resolution: {integrity: sha512-ihQiEOklNyHIpo2Y8FREkyD1QAea054U0MVbwH1m8N9TxeFz+KoJ9LkqoKqJlzx2JDm56DVwaJ1r36JYxZM05g==}
    engines: {node: '>=12'}
    peerDependencies:
      react: '*'
      react-dom: '*'
    dependencies:
      '@babel/runtime': 7.18.3
      '@testing-library/dom': 8.13.0
      react: 17.0.2
      react-dom: 17.0.2_react@17.0.2
    dev: true

  /@testing-library/user-event/13.5.0_@testing-library+dom@8.13.0:
    resolution: {integrity: sha512-5Kwtbo3Y/NowpkbRuSepbyMFkZmHgD+vPzYB/RJ4oxt5Gj/avFFBYjhw27cqSVPVw/3a67NK1PbiIr9k4Gwmdg==}
    engines: {node: '>=10', npm: '>=6'}
    peerDependencies:
      '@testing-library/dom': '>=7.21.4'
    dependencies:
      '@babel/runtime': 7.18.3
      '@testing-library/dom': 8.13.0
    dev: true

  /@tootallnate/once/1.1.2:
    resolution: {integrity: sha512-RbzJvlNzmRq5c3O09UipeuXno4tA1FE6ikOjxZK0tuxVv3412l64l5t1W5pj4+rJq9vpkm/kwiR07aZXnsKPxw==}
    engines: {node: '>= 6'}
    dev: true

  /@tsconfig/node10/1.0.8:
    resolution: {integrity: sha512-6XFfSQmMgq0CFLY1MslA/CPUfhIL919M1rMsa5lP2P097N2Wd1sSX0tx1u4olM16fLNhtHZpRhedZJphNJqmZg==}
    dev: true

  /@tsconfig/node12/1.0.9:
    resolution: {integrity: sha512-/yBMcem+fbvhSREH+s14YJi18sp7J9jpuhYByADT2rypfajMZZN4WQ6zBGgBKp53NKmqI36wFYDb3yaMPurITw==}
    dev: true

  /@tsconfig/node14/1.0.1:
    resolution: {integrity: sha512-509r2+yARFfHHE7T6Puu2jjkoycftovhXRqW328PDXTVGKihlb1P8Z9mMZH04ebyajfRY7dedfGynlrFHJUQCg==}
    dev: true

  /@tsconfig/node16/1.0.2:
    resolution: {integrity: sha512-eZxlbI8GZscaGS7kkc/trHTT5xgrjH3/1n2JDwusC9iahPKWMRvRjJSAN5mCXviuTGQ/lHnhvv8Q1YTpnfz9gA==}
    dev: true

  /@types/argparse/1.0.38:
    resolution: {integrity: sha512-ebDJ9b0e702Yr7pWgB0jzm+CX4Srzz8RcXtLJDJB+BSccqMa36uyH/zUsSYao5+BD1ytv3k3rPYCq4mAE1hsXA==}

  /@types/aria-query/4.2.2:
    resolution: {integrity: sha512-HnYpAE1Y6kRyKM/XkEuiRQhTHvkzMBurTHnpFLYLBGPIylZNPs9jJcuOOYWxPLJCSEtmZT0Y8rHDokKN7rRTig==}
    dev: true

  /@types/aws-lambda/8.10.97:
    resolution: {integrity: sha512-BZk3qO4R2KN8Ts3eR6CW1n8LI46UOgv1KoDZjo8J9vOQvDeX/rsrv1H0BpEAMcSqZ1mLwTEyAMtlua5tlSn0kw==}
    dev: true

  /@types/babel__core/7.1.19:
    resolution: {integrity: sha512-WEOTgRsbYkvA/KCsDwVEGkd7WAr1e3g31VHQ8zy5gul/V1qKullU/BU5I68X5v7V3GnB9eotmom4v5a5gjxorw==}
    dependencies:
      '@babel/parser': 7.18.4
      '@babel/types': 7.18.4
      '@types/babel__generator': 7.6.4
      '@types/babel__template': 7.4.1
      '@types/babel__traverse': 7.17.1
    dev: true

  /@types/babel__generator/7.6.4:
    resolution: {integrity: sha512-tFkciB9j2K755yrTALxD44McOrk+gfpIpvC3sxHjRawj6PfnQxrse4Clq5y/Rq+G3mrBurMax/lG8Qn2t9mSsg==}
    dependencies:
      '@babel/types': 7.18.4
    dev: true

  /@types/babel__template/7.4.1:
    resolution: {integrity: sha512-azBFKemX6kMg5Io+/rdGT0dkGreboUVR0Cdm3fz9QJWpaQGJRQXl7C+6hOTCZcMll7KFyEQpgbYI2lHdsS4U7g==}
    dependencies:
      '@babel/parser': 7.18.4
      '@babel/types': 7.18.4
    dev: true

  /@types/babel__traverse/7.17.1:
    resolution: {integrity: sha512-kVzjari1s2YVi77D3w1yuvohV2idweYXMCDzqBiVNN63TcDWrIlTVOYpqVrvbbyOE/IyzBoTKF0fdnLPEORFxA==}
    dependencies:
      '@babel/types': 7.18.4
    dev: true

  /@types/body-parser/1.19.2:
    resolution: {integrity: sha512-ALYone6pm6QmwZoAgeyNksccT9Q4AWZQ6PvfwR37GT6r6FWUPguq6sUmNGSMV2Wr761oQoBxwGGa6DR5o1DC9g==}
    dependencies:
      '@types/connect': 3.4.35
      '@types/node': 14.18.20
    dev: true

  /@types/connect/3.4.35:
    resolution: {integrity: sha512-cdeYyv4KWoEgpBISTxWvqYsVy444DOqehiF3fM3ne10AmJ62RSyNkUnxMJXHQWRQQX2eR94m5y1IZyDwBjV9FQ==}
    dependencies:
      '@types/node': 14.18.20
    dev: true

  /@types/diff/5.0.1:
    resolution: {integrity: sha512-XIpxU6Qdvp1ZE6Kr3yrkv1qgUab0fyf4mHYvW8N3Bx3PCsbN6or1q9/q72cv5jIFWolaGH08U9XyYoLLIykyKQ==}
    dev: true

  /@types/express-serve-static-core/4.17.28:
    resolution: {integrity: sha512-P1BJAEAW3E2DJUlkgq4tOL3RyMunoWXqbSCygWo5ZIWTjUgN1YnaXWW4VWl/oc8vs/XoYibEGBKP0uZyF4AHig==}
    dependencies:
      '@types/node': 14.18.20
      '@types/qs': 6.9.7
      '@types/range-parser': 1.2.4
    dev: true

  /@types/express/4.17.13:
    resolution: {integrity: sha512-6bSZTPaTIACxn48l50SR+axgrqm6qXFIxrdAKaG6PaJk3+zuUr35hBlgT7vOmJcum+OEaIBLtHV/qloEAFITeA==}
    dependencies:
      '@types/body-parser': 1.19.2
      '@types/express-serve-static-core': 4.17.28
      '@types/qs': 6.9.7
      '@types/serve-static': 1.13.10
    dev: true

  /@types/glob/7.2.0:
    resolution: {integrity: sha512-ZUxbzKl0IfJILTS6t7ip5fQQM/J3TJYubDm3nMbgubNNYS62eXeUpoLUC8/7fJNiFYHTrGPQn7hspDUzIHX3UA==}
    dependencies:
      '@types/minimatch': 3.0.5
      '@types/node': 14.18.20
    dev: true

  /@types/graceful-fs/4.1.5:
    resolution: {integrity: sha512-anKkLmZZ+xm4p8JWBf4hElkM4XR+EZeA2M9BAkkTldmcyDY4mbdIJnRghDJH3Ov5ooY7/UAoENtmdMSkaAd7Cw==}
    dependencies:
      '@types/node': 14.18.20
    dev: true

  /@types/heft-jest/1.0.2:
    resolution: {integrity: sha512-HabX0JO8Pk+a3gTm2DQwTMrfZjqP6VxDnn8kIXAP6uZbmy4bkKuFRi9T9BV9K6LhwHrmcgq5kk2YikYHy4LJeg==}
    dependencies:
      '@types/jest': 27.5.2
    dev: true

  /@types/hoist-non-react-statics/3.3.1:
    resolution: {integrity: sha512-iMIqiko6ooLrTh1joXodJK5X9xeEALT1kM5G3ZLhD3hszxBdIEd5C75U834D9mLcINgD4OyZf5uQXjkuYydWvA==}
    dependencies:
      '@types/react': 17.0.38
      hoist-non-react-statics: 3.3.2
    dev: false

  /@types/istanbul-lib-coverage/2.0.4:
    resolution: {integrity: sha512-z/QT1XN4K4KYuslS23k62yDIDLwLFkzxOuMplDtObz0+y7VqJCaO2o+SPwHCvLFZh7xazvvoor2tA/hPz9ee7g==}
    dev: true

  /@types/istanbul-lib-report/3.0.0:
    resolution: {integrity: sha512-plGgXAPfVKFoYfa9NpYDAkseG+g6Jr294RqeqcqDixSbU34MZVJRi/P+7Y8GDpzkEwLaGZZOpKIEmeVZNtKsrg==}
    dependencies:
      '@types/istanbul-lib-coverage': 2.0.4
    dev: true

  /@types/istanbul-reports/3.0.1:
    resolution: {integrity: sha512-c3mAZEuK0lvBp8tmuL74XRKn1+y2dcwOUpH7x4WrF6gk1GIgiluDRgMYQtw2OFcBvAJWlt6ASU3tSqxp0Uu0Aw==}
    dependencies:
      '@types/istanbul-lib-report': 3.0.0
    dev: true

  /@types/jest/27.5.2:
    resolution: {integrity: sha512-mpT8LJJ4CMeeahobofYWIjFo0xonRS/HfxnVEPMPFSQdGUt1uHCnoPT7Zhb+sjDU2wz0oKV0OLUR0WzrHNgfeA==}
    dependencies:
      jest-matcher-utils: 27.5.1
      pretty-format: 27.5.1
    dev: true

  /@types/js-yaml/4.0.5:
    resolution: {integrity: sha512-FhpRzf927MNQdRZP0J5DLIdTXhjLYzeUTmLAu69mnVksLH9CJY3IuSeEgbKUki7GQZm0WqDkGzyxju2EZGD2wA==}
    dev: true

  /@types/json-schema/7.0.11:
    resolution: {integrity: sha512-wOuvG1SN4Us4rez+tylwwwCV1psiNVOkJeM3AUWUNWg/jDQY2+HE/444y5gc+jBmRqASOm2Oeh5c1axHobwRKQ==}

  /@types/json5/0.0.29:
    resolution: {integrity: sha512-dRLjCWHYg4oaA77cxO64oO+7JwCwnIzkZPdrrC71jQmQtlhM556pwKo5bUzqvZndkVbeFLIIi+9TC40JNF5hNQ==}

  /@types/lodash/4.14.182:
    resolution: {integrity: sha512-/THyiqyQAP9AfARo4pF+aCGcyiQ94tX/Is2I7HofNRqoYLgN1PBoOWu2/zTA5zMxzP5EFutMtWtGAFRKUe961Q==}
    dev: true

  /@types/mime/1.3.2:
    resolution: {integrity: sha512-YATxVxgRqNH6nHEIsvg6k2Boc1JHI9ZbH5iWFFv/MTkchz3b1ieGDa5T0a9RznNdI0KhVbdbWSN+KWWrQZRxTw==}
    dev: true

  /@types/minimatch/3.0.5:
    resolution: {integrity: sha512-Klz949h02Gz2uZCMGwDUSDS1YBlTdDDgbWHi+81l29tQALUtvz4rAYi5uoVhE5Lagoq6DeqAUlbrHvW/mXDgdQ==}
    dev: true

  /@types/minimist/1.2.2:
    resolution: {integrity: sha512-jhuKLIRrhvCPLqwPcx6INqmKeiA5EWrsCOPhrlFSrbrmU4ZMPjj5Ul/oLCMDO98XRUIwVm78xICz4EPCektzeQ==}
    dev: true

  /@types/node-fetch/1.6.9:
    resolution: {integrity: sha512-n2r6WLoY7+uuPT7pnEtKJCmPUGyJ+cbyBR8Avnu4+m1nzz7DwBVuyIvvlBzCZ/nrpC7rIgb3D6pNavL7rFEa9g==}
    dependencies:
      '@types/node': 14.18.20
    dev: false

  /@types/node-fetch/2.6.1:
    resolution: {integrity: sha512-oMqjURCaxoSIsHSr1E47QHzbmzNR5rK8McHuNb11BOM9cHcIK3Avy0s/b2JlXHoQGTYS3NsvWzV1M0iK7l0wbA==}
    dependencies:
      '@types/node': 14.18.20
      form-data: 3.0.1
    dev: false

  /@types/node/10.17.60:
    resolution: {integrity: sha512-F0KIgDJfy2nA3zMLmWGKxcH2ZVEtCZXHHdOQs2gSaQ27+lNeEfGxzkIw90aXswATX7AZ33tahPbzy6KAfUreVw==}
    dev: true

  /@types/node/12.20.24:
    resolution: {integrity: sha512-yxDeaQIAJlMav7fH5AQqPH1u8YIuhYJXYBzxaQ4PifsU0GDO38MSdmEDeRlIxrKbC6NbEaaEHDanWb+y30U8SQ==}

  /@types/node/14.18.20:
    resolution: {integrity: sha512-Q8KKwm9YqEmUBRsqJ2GWJDtXltBDxTdC4m5vTdXBolu2PeQh8LX+f6BTwU+OuXPu37fLxoN6gidqBmnky36FXA==}

  /@types/normalize-package-data/2.4.1:
    resolution: {integrity: sha512-Gj7cI7z+98M282Tqmp2K5EIsoouUEzbBJhQQzDE3jSIRk6r9gsz0oUokqIUR4u1R3dMHo0pDHM7sNOHyhulypw==}
    dev: true

  /@types/parse-json/4.0.0:
    resolution: {integrity: sha512-//oorEZjL6sbPcKUaCdIGlIUeH26mgzimjBB77G6XRgnDl/L5wOnpyBGRe/Mmf5CVW3PwEBE1NjiMZ/ssFh4wA==}
    dev: true

  /@types/prettier/2.6.3:
    resolution: {integrity: sha512-ymZk3LEC/fsut+/Q5qejp6R9O1rMxz3XaRHDV6kX8MrGAhOSPqVARbDi+EZvInBpw+BnCX3TD240byVkOfQsHg==}
    dev: true

  /@types/prop-types/15.7.5:
    resolution: {integrity: sha512-JCB8C6SnDoQf0cNycqd/35A7MjcnK+ZTqE7judS6o7utxUCg6imJg3QK2qzHKszlTjcj2cn+NwMB2i96ubpj7w==}

  /@types/qs/6.9.7:
    resolution: {integrity: sha512-FGa1F62FT09qcrueBA6qYTrJPVDzah9a+493+o2PCXsesWHIn27G98TsSMs3WPNbZIEj4+VJf6saSFpvD+3Zsw==}
    dev: true

  /@types/range-parser/1.2.4:
    resolution: {integrity: sha512-EEhsLsD6UsDM1yFhAvy0Cjr6VwmpMWqFBCb9w07wVugF7w9nfajxLuVmngTIpgS6svCnm6Vaw+MZhoDCKnOfsw==}
    dev: true

  /@types/react/17.0.38:
    resolution: {integrity: sha512-SI92X1IA+FMnP3qM5m4QReluXzhcmovhZnLNm3pyeQlooi02qI7sLiepEYqT678uNiyc25XfCqxREFpy3W7YhQ==}
    dependencies:
      '@types/prop-types': 15.7.5
      '@types/scheduler': 0.16.2
      csstype: 3.1.0

  /@types/scheduler/0.16.2:
    resolution: {integrity: sha512-hppQEBDmlwhFAXKJX2KnWLYu5yMfi91yazPb2l+lbJiwW+wdo1gNeRA+3RgNSO39WYX2euey41KEwnqesU2Jew==}

  /@types/serve-static/1.13.10:
    resolution: {integrity: sha512-nCkHGI4w7ZgAdNkrEu0bv+4xNV/XDqW+DydknebMOQwkpDGx8G+HTlj7R7ABI8i8nKxVw0wtKPi1D+lPOkh4YQ==}
    dependencies:
      '@types/mime': 1.3.2
      '@types/node': 14.18.20
    dev: true

  /@types/sinon/10.0.10:
    resolution: {integrity: sha512-US5E539UfeL2DiWALzCyk0c4zKh6sCv86V/0lpda/afMJJ0oEm2SrKgedH5optvFWstnJ8e1MNYhLmPhAy4rvQ==}
    dependencies:
      '@sinonjs/fake-timers': 7.1.2

  /@types/stack-utils/2.0.1:
    resolution: {integrity: sha512-Hl219/BT5fLAaz6NDkSuhzasy49dwQS/DSdu4MdggFB8zcXv7vflBI3xp7FEmkmdDkBUI2bPUNeMttp2knYdxw==}
    dev: true

  /@types/tapable/1.0.6:
    resolution: {integrity: sha512-W+bw9ds02rAQaMvaLYxAbJ6cvguW/iJXNT6lTssS1ps6QdrMKttqEAMEG/b5CR8TZl3/L7/lH0ZV5nNR1LXikA==}
    dev: true

  /@types/testing-library__jest-dom/5.14.3:
    resolution: {integrity: sha512-oKZe+Mf4ioWlMuzVBaXQ9WDnEm1+umLx0InILg+yvZVBBDmzV5KfZyLrCvadtWcx8+916jLmHafcmqqffl+iIw==}
    dependencies:
      '@types/jest': 27.5.2
    dev: true

  /@types/triple-beam/1.3.2:
    resolution: {integrity: sha512-txGIh+0eDFzKGC25zORnswy+br1Ha7hj5cMVwKIU7+s0U2AxxJru/jZSMU6OC9MJWP6+pc/hc6ZjyZShpsyY2g==}
    dev: true

  /@types/tunnel/0.0.1:
    resolution: {integrity: sha512-AOqu6bQu5MSWwYvehMXLukFHnupHrpZ8nvgae5Ggie9UwzDR1CCwoXgSSWNZJuyOlCdfdsWMA5F2LlmvyoTv8A==}
    dependencies:
      '@types/node': 14.18.20
    dev: false

  /@types/uuid/8.3.4:
    resolution: {integrity: sha512-c/I8ZRb51j+pYGAu5CrFMRxqZ2ke4y2grEBO5AUjgSkSk+qT2Ea+OdWElz/OiMf5MNpn2b17kuVBwZLQJXzihw==}
    dev: true

  /@types/yargs-parser/21.0.0:
    resolution: {integrity: sha512-iO9ZQHkZxHn4mSakYV0vFHAVDyEOIJQrV2uZ06HxEPcx+mt8swXoZHIbaaJ2crJYFfErySgktuTZ3BeLz+XmFA==}
    dev: true

  /@types/yargs/16.0.4:
    resolution: {integrity: sha512-T8Yc9wt/5LbJyCaLiHPReJa0kApcIgJ7Bn735GjItUfh08Z1pJvu8QZqb9s+mMvKV6WUQRV7K2R46YbjMXTTJw==}
    dependencies:
      '@types/yargs-parser': 21.0.0
    dev: true

  /@typescript-eslint/eslint-plugin/5.20.0_dce2f58b47902bf309a7c2e5b23210cc:
    resolution: {integrity: sha512-fapGzoxilCn3sBtC6NtXZX6+P/Hef7VDbyfGqTTpzYydwhlkevB+0vE0EnmHPVTVSy68GUncyJ/2PcrFBeCo5Q==}
    engines: {node: ^12.22.0 || ^14.17.0 || >=16.0.0}
    peerDependencies:
      '@typescript-eslint/parser': ^5.0.0
      eslint: ^6.0.0 || ^7.0.0 || ^8.0.0
      typescript: '*'
    peerDependenciesMeta:
      typescript:
        optional: true
    dependencies:
      '@typescript-eslint/parser': 5.20.0_eslint@8.16.0+typescript@4.7.2
      '@typescript-eslint/scope-manager': 5.20.0
      '@typescript-eslint/type-utils': 5.20.0_eslint@8.16.0+typescript@4.7.2
      '@typescript-eslint/utils': 5.20.0_eslint@8.16.0+typescript@4.7.2
      debug: 4.3.4
      eslint: 8.16.0
      functional-red-black-tree: 1.0.1
      ignore: 5.2.0
      regexpp: 3.2.0
      semver: 7.3.7
      tsutils: 3.21.0_typescript@4.7.2
      typescript: 4.7.2
    transitivePeerDependencies:
      - supports-color

  /@typescript-eslint/experimental-utils/5.20.0_eslint@8.16.0+typescript@4.7.2:
    resolution: {integrity: sha512-w5qtx2Wr9x13Dp/3ic9iGOGmVXK5gMwyc8rwVgZU46K9WTjPZSyPvdER9Ycy+B5lNHvoz+z2muWhUvlTpQeu+g==}
    engines: {node: ^12.22.0 || ^14.17.0 || >=16.0.0}
    peerDependencies:
      eslint: ^6.0.0 || ^7.0.0 || ^8.0.0
    dependencies:
      '@typescript-eslint/utils': 5.20.0_eslint@8.16.0+typescript@4.7.2
      eslint: 8.16.0
    transitivePeerDependencies:
      - supports-color
      - typescript

  /@typescript-eslint/experimental-utils/5.27.0_eslint@8.16.0+typescript@4.7.2:
    resolution: {integrity: sha512-ZOn342bYh19IYvkiorrqnzNoRAr91h3GiFSSfa4tlHV+R9GgR8SxCwAi8PKMyT8+pfwMxfQdNbwKsMurbF9hzg==}
    engines: {node: ^12.22.0 || ^14.17.0 || >=16.0.0}
    peerDependencies:
      eslint: ^6.0.0 || ^7.0.0 || ^8.0.0
    dependencies:
      '@typescript-eslint/utils': 5.27.0_eslint@8.16.0+typescript@4.7.2
      eslint: 8.16.0
    transitivePeerDependencies:
      - supports-color
      - typescript
    dev: true

  /@typescript-eslint/parser/5.10.1_eslint@8.16.0+typescript@4.7.2:
    resolution: {integrity: sha512-GReo3tjNBwR5RnRO0K2wDIDN31cM3MmDtgyQ85oAxAmC5K3j/g85IjP+cDfcqDsDDBf1HNKQAD0WqOYL8jXqUA==}
    engines: {node: ^12.22.0 || ^14.17.0 || >=16.0.0}
    peerDependencies:
      eslint: ^6.0.0 || ^7.0.0 || ^8.0.0
      typescript: '*'
    peerDependenciesMeta:
      typescript:
        optional: true
    dependencies:
      '@typescript-eslint/scope-manager': 5.10.1
      '@typescript-eslint/types': 5.10.1
      '@typescript-eslint/typescript-estree': 5.10.1_typescript@4.7.2
      debug: 4.3.4
      eslint: 8.16.0
      typescript: 4.7.2
    transitivePeerDependencies:
      - supports-color
    dev: true

  /@typescript-eslint/parser/5.20.0_eslint@8.16.0+typescript@4.7.2:
    resolution: {integrity: sha512-UWKibrCZQCYvobmu3/N8TWbEeo/EPQbS41Ux1F9XqPzGuV7pfg6n50ZrFo6hryynD8qOTTfLHtHjjdQtxJ0h/w==}
    engines: {node: ^12.22.0 || ^14.17.0 || >=16.0.0}
    peerDependencies:
      eslint: ^6.0.0 || ^7.0.0 || ^8.0.0
      typescript: '*'
    peerDependenciesMeta:
      typescript:
        optional: true
    dependencies:
      '@typescript-eslint/scope-manager': 5.20.0
      '@typescript-eslint/types': 5.20.0
      '@typescript-eslint/typescript-estree': 5.20.0_typescript@4.7.2
      debug: 4.3.4
      eslint: 8.16.0
      typescript: 4.7.2
    transitivePeerDependencies:
      - supports-color

  /@typescript-eslint/scope-manager/5.10.1:
    resolution: {integrity: sha512-Lyvi559Gvpn94k7+ElXNMEnXu/iundV5uFmCUNnftbFrUbAJ1WBoaGgkbOBm07jVZa682oaBU37ao/NGGX4ZDg==}
    engines: {node: ^12.22.0 || ^14.17.0 || >=16.0.0}
    dependencies:
      '@typescript-eslint/types': 5.10.1
      '@typescript-eslint/visitor-keys': 5.10.1
    dev: true

  /@typescript-eslint/scope-manager/5.20.0:
    resolution: {integrity: sha512-h9KtuPZ4D/JuX7rpp1iKg3zOH0WNEa+ZIXwpW/KWmEFDxlA/HSfCMhiyF1HS/drTICjIbpA6OqkAhrP/zkCStg==}
    engines: {node: ^12.22.0 || ^14.17.0 || >=16.0.0}
    dependencies:
      '@typescript-eslint/types': 5.20.0
      '@typescript-eslint/visitor-keys': 5.20.0

  /@typescript-eslint/scope-manager/5.27.0:
    resolution: {integrity: sha512-VnykheBQ/sHd1Vt0LJ1JLrMH1GzHO+SzX6VTXuStISIsvRiurue/eRkTqSrG0CexHQgKG8shyJfR4o5VYioB9g==}
    engines: {node: ^12.22.0 || ^14.17.0 || >=16.0.0}
    dependencies:
      '@typescript-eslint/types': 5.27.0
      '@typescript-eslint/visitor-keys': 5.27.0
    dev: true

  /@typescript-eslint/type-utils/5.20.0_eslint@8.16.0+typescript@4.7.2:
    resolution: {integrity: sha512-WxNrCwYB3N/m8ceyoGCgbLmuZwupvzN0rE8NBuwnl7APgjv24ZJIjkNzoFBXPRCGzLNkoU/WfanW0exvp/+3Iw==}
    engines: {node: ^12.22.0 || ^14.17.0 || >=16.0.0}
    peerDependencies:
      eslint: '*'
      typescript: '*'
    peerDependenciesMeta:
      typescript:
        optional: true
    dependencies:
      '@typescript-eslint/utils': 5.20.0_eslint@8.16.0+typescript@4.7.2
      debug: 4.3.4
      eslint: 8.16.0
      tsutils: 3.21.0_typescript@4.7.2
      typescript: 4.7.2
    transitivePeerDependencies:
      - supports-color

  /@typescript-eslint/types/5.10.1:
    resolution: {integrity: sha512-ZvxQ2QMy49bIIBpTqFiOenucqUyjTQ0WNLhBM6X1fh1NNlYAC6Kxsx8bRTY3jdYsYg44a0Z/uEgQkohbR0H87Q==}
    engines: {node: ^12.22.0 || ^14.17.0 || >=16.0.0}
    dev: true

  /@typescript-eslint/types/5.20.0:
    resolution: {integrity: sha512-+d8wprF9GyvPwtoB4CxBAR/s0rpP25XKgnOvMf/gMXYDvlUC3rPFHupdTQ/ow9vn7UDe5rX02ovGYQbv/IUCbg==}
    engines: {node: ^12.22.0 || ^14.17.0 || >=16.0.0}

  /@typescript-eslint/types/5.27.0:
    resolution: {integrity: sha512-lY6C7oGm9a/GWhmUDOs3xAVRz4ty/XKlQ2fOLr8GAIryGn0+UBOoJDWyHer3UgrHkenorwvBnphhP+zPmzmw0A==}
    engines: {node: ^12.22.0 || ^14.17.0 || >=16.0.0}
    dev: true

  /@typescript-eslint/typescript-estree/5.10.1_typescript@4.7.2:
    resolution: {integrity: sha512-PwIGnH7jIueXv4opcwEbVGDATjGPO1dx9RkUl5LlHDSe+FXxPwFL5W/qYd5/NHr7f6lo/vvTrAzd0KlQtRusJQ==}
    engines: {node: ^12.22.0 || ^14.17.0 || >=16.0.0}
    peerDependencies:
      typescript: '*'
    peerDependenciesMeta:
      typescript:
        optional: true
    dependencies:
      '@typescript-eslint/types': 5.10.1
      '@typescript-eslint/visitor-keys': 5.10.1
      debug: 4.3.4
      globby: 11.1.0
      is-glob: 4.0.3
      semver: 7.3.7
      tsutils: 3.21.0_typescript@4.7.2
      typescript: 4.7.2
    transitivePeerDependencies:
      - supports-color
    dev: true

  /@typescript-eslint/typescript-estree/5.20.0_typescript@4.7.2:
    resolution: {integrity: sha512-36xLjP/+bXusLMrT9fMMYy1KJAGgHhlER2TqpUVDYUQg4w0q/NW/sg4UGAgVwAqb8V4zYg43KMUpM8vV2lve6w==}
    engines: {node: ^12.22.0 || ^14.17.0 || >=16.0.0}
    peerDependencies:
      typescript: '*'
    peerDependenciesMeta:
      typescript:
        optional: true
    dependencies:
      '@typescript-eslint/types': 5.20.0
      '@typescript-eslint/visitor-keys': 5.20.0
      debug: 4.3.4
      globby: 11.1.0
      is-glob: 4.0.3
      semver: 7.3.7
      tsutils: 3.21.0_typescript@4.7.2
      typescript: 4.7.2
    transitivePeerDependencies:
      - supports-color

  /@typescript-eslint/typescript-estree/5.27.0_typescript@4.7.2:
    resolution: {integrity: sha512-QywPMFvgZ+MHSLRofLI7BDL+UczFFHyj0vF5ibeChDAJgdTV8k4xgEwF0geFhVlPc1p8r70eYewzpo6ps+9LJQ==}
    engines: {node: ^12.22.0 || ^14.17.0 || >=16.0.0}
    peerDependencies:
      typescript: '*'
    peerDependenciesMeta:
      typescript:
        optional: true
    dependencies:
      '@typescript-eslint/types': 5.27.0
      '@typescript-eslint/visitor-keys': 5.27.0
      debug: 4.3.4
      globby: 11.1.0
      is-glob: 4.0.3
      semver: 7.3.7
      tsutils: 3.21.0_typescript@4.7.2
      typescript: 4.7.2
    transitivePeerDependencies:
      - supports-color
    dev: true

  /@typescript-eslint/utils/5.20.0_eslint@8.16.0+typescript@4.7.2:
    resolution: {integrity: sha512-lHONGJL1LIO12Ujyx8L8xKbwWSkoUKFSO+0wDAqGXiudWB2EO7WEUT+YZLtVbmOmSllAjLb9tpoIPwpRe5Tn6w==}
    engines: {node: ^12.22.0 || ^14.17.0 || >=16.0.0}
    peerDependencies:
      eslint: ^6.0.0 || ^7.0.0 || ^8.0.0
    dependencies:
      '@types/json-schema': 7.0.11
      '@typescript-eslint/scope-manager': 5.20.0
      '@typescript-eslint/types': 5.20.0
      '@typescript-eslint/typescript-estree': 5.20.0_typescript@4.7.2
      eslint: 8.16.0
      eslint-scope: 5.1.1
      eslint-utils: 3.0.0_eslint@8.16.0
    transitivePeerDependencies:
      - supports-color
      - typescript

  /@typescript-eslint/utils/5.27.0_eslint@8.16.0+typescript@4.7.2:
    resolution: {integrity: sha512-nZvCrkIJppym7cIbP3pOwIkAefXOmfGPnCM0LQfzNaKxJHI6VjI8NC662uoiPlaf5f6ymkTy9C3NQXev2mdXmA==}
    engines: {node: ^12.22.0 || ^14.17.0 || >=16.0.0}
    peerDependencies:
      eslint: ^6.0.0 || ^7.0.0 || ^8.0.0
    dependencies:
      '@types/json-schema': 7.0.11
      '@typescript-eslint/scope-manager': 5.27.0
      '@typescript-eslint/types': 5.27.0
      '@typescript-eslint/typescript-estree': 5.27.0_typescript@4.7.2
      eslint: 8.16.0
      eslint-scope: 5.1.1
      eslint-utils: 3.0.0_eslint@8.16.0
    transitivePeerDependencies:
      - supports-color
      - typescript
    dev: true

  /@typescript-eslint/visitor-keys/5.10.1:
    resolution: {integrity: sha512-NjQ0Xinhy9IL979tpoTRuLKxMc0zJC7QVSdeerXs2/QvOy2yRkzX5dRb10X5woNUdJgU8G3nYRDlI33sq1K4YQ==}
    engines: {node: ^12.22.0 || ^14.17.0 || >=16.0.0}
    dependencies:
      '@typescript-eslint/types': 5.10.1
      eslint-visitor-keys: 3.3.0
    dev: true

  /@typescript-eslint/visitor-keys/5.20.0:
    resolution: {integrity: sha512-1flRpNF+0CAQkMNlTJ6L/Z5jiODG/e5+7mk6XwtPOUS3UrTz3UOiAg9jG2VtKsWI6rZQfy4C6a232QNRZTRGlg==}
    engines: {node: ^12.22.0 || ^14.17.0 || >=16.0.0}
    dependencies:
      '@typescript-eslint/types': 5.20.0
      eslint-visitor-keys: 3.3.0

  /@typescript-eslint/visitor-keys/5.27.0:
    resolution: {integrity: sha512-46cYrteA2MrIAjv9ai44OQDUoCZyHeGIc4lsjCUX2WT6r4C+kidz1bNiR4017wHOPUythYeH+Sc7/cFP97KEAA==}
    engines: {node: ^12.22.0 || ^14.17.0 || >=16.0.0}
    dependencies:
      '@typescript-eslint/types': 5.27.0
      eslint-visitor-keys: 3.3.0
    dev: true

  /@ucast/core/1.10.1:
    resolution: {integrity: sha512-sXKbvQiagjFh2JCpaHUa64P4UdJbOxYeC5xiZFn8y6iYdb0WkismduE+RmiJrIjw/eLDYmIEXiQeIYYowmkcAw==}
    dev: false

  /@ucast/js/3.0.2:
    resolution: {integrity: sha512-zxNkdIPVvqJjHI7D/iK8Aai1+59yqU+N7bpHFodVmiTN7ukeNiGGpNmmSjQgsUw7eNcEBnPrZHNzp5UBxwmaPw==}
    dependencies:
      '@ucast/core': 1.10.1
    dev: false

  /@ucast/mongo/2.4.2:
    resolution: {integrity: sha512-/zH1TdBJlYGKKD+Wh0oyD+aBvDSWrwHcD8b4tUL9UgHLhzHtkEnMVFuxbw3SRIRsAa01wmy06+LWt+WoZdj1Bw==}
    dependencies:
      '@ucast/core': 1.10.1
    dev: false

  /@ucast/mongo2js/1.3.3:
    resolution: {integrity: sha512-sBPtMUYg+hRnYeVYKL+ATm8FaRPdlU9PijMhGYKgsPGjV9J4Ks41ytIjGayvKUnBOEhiCaKUUnY4qPeifdqATw==}
    dependencies:
      '@ucast/core': 1.10.1
      '@ucast/js': 3.0.2
      '@ucast/mongo': 2.4.2
    dev: false

  /@vendia/serverless-express/4.8.0:
    resolution: {integrity: sha512-ELqWnPq+Y0GPnVa7S63pe/SpxYPwksZhuy+lE50S3WabYOzFTusJda0s9TaDZCkJ/hp8fhbDpGr9eA1UhIlVOQ==}
    engines: {node: '>=12'}

  /@vue/compiler-core/3.2.36:
    resolution: {integrity: sha512-bbyZM5hvBicv0PW3KUfVi+x3ylHnfKG7DOn5wM+f2OztTzTjLEyBb/5yrarIYpmnGitVGbjZqDbODyW4iK8hqw==}
    dependencies:
      '@babel/parser': 7.18.4
      '@vue/shared': 3.2.36
      estree-walker: 2.0.2
      source-map: 0.6.1
    dev: true

  /@vue/compiler-dom/3.2.36:
    resolution: {integrity: sha512-tcOTAOiW4s24QLnq+ON6J+GRONXJ+A/mqKCORi0LSlIh8XQlNnlm24y8xIL8la+ZDgkdbjarQ9ZqYSvEja6gVA==}
    dependencies:
      '@vue/compiler-core': 3.2.36
      '@vue/shared': 3.2.36
    dev: true

  /@vue/compiler-sfc/3.2.36:
    resolution: {integrity: sha512-AvGb4bTj4W8uQ4BqaSxo7UwTEqX5utdRSMyHy58OragWlt8nEACQ9mIeQh3K4di4/SX+41+pJrLIY01lHAOFOA==}
    dependencies:
      '@babel/parser': 7.16.4
      '@vue/compiler-core': 3.2.36
      '@vue/compiler-dom': 3.2.36
      '@vue/compiler-ssr': 3.2.36
      '@vue/reactivity-transform': 3.2.36
      '@vue/shared': 3.2.36
      estree-walker: 2.0.2
      magic-string: 0.25.9
      postcss: 8.4.14
      source-map: 0.6.1
    dev: true

  /@vue/compiler-ssr/3.2.36:
    resolution: {integrity: sha512-+KugInUFRvOxEdLkZwE+W43BqHyhBh0jpYXhmqw1xGq2dmE6J9eZ8UUSOKNhdHtQ/iNLWWeK/wPZkVLUf3YGaw==}
    dependencies:
      '@vue/compiler-dom': 3.2.36
      '@vue/shared': 3.2.36
    dev: true

  /@vue/reactivity-transform/3.2.36:
    resolution: {integrity: sha512-Jk5o2BhpODC9XTA7o4EL8hSJ4JyrFWErLtClG3NH8wDS7ri9jBDWxI7/549T7JY9uilKsaNM+4pJASLj5dtRwA==}
    dependencies:
      '@babel/parser': 7.18.4
      '@vue/compiler-core': 3.2.36
      '@vue/shared': 3.2.36
      estree-walker: 2.0.2
      magic-string: 0.25.9
    dev: true

  /@vue/shared/3.2.36:
    resolution: {integrity: sha512-JtB41wXl7Au3+Nl3gD16Cfpj7k/6aCroZ6BbOiCMFCMvrOpkg/qQUXTso2XowaNqBbnkuGHurLAqkLBxNGc1hQ==}
    dev: true

  /@yarnpkg/lockfile/1.0.2:
    resolution: {integrity: sha512-MqJ00WXw89ga0rK6GZkdmmgv3bAsxpJixyTthjcix73O44pBqotyU2BejBkLuIsaOBI6SEu77vAnSyLe5iIHkw==}
    dev: false

  /@zkochan/cmd-shim/5.2.2:
    resolution: {integrity: sha512-uNWpBESHNlerKPs34liL43S14y1j3G39dpSf/wzkyP+axOzqvQTr4i+Nz/4shyS5FIL4fTi/ejHCDMT0ZneNWQ==}
    engines: {node: '>=10.13'}
    dependencies:
      cmd-extension: 1.0.2
      is-windows: 1.0.2
    dev: false

  /abab/2.0.6:
    resolution: {integrity: sha512-j2afSsaIENvHZN2B8GOpF566vZ5WVk5opAiMTvWgaQT8DkbOqsTfvNAvHoRGU2zzP8cPoqys+xHTRDWW8L+/BA==}
    dev: true

  /abbrev/1.1.1:
    resolution: {integrity: sha512-nne9/IiQ/hzIhY6pdDnbBtz7DjPTKrY00P/zvPSm5pOFkl6xuGrGnXn/VtTNNfNtAfZ9/1RtehkszU9qcTii0Q==}
    dev: true

  /accepts/1.3.8:
    resolution: {integrity: sha512-PYAthTa2m2VKxuvSD3DPC/Gy+U+sOA1LAuT8mkmRuvw+NACSaeXEQ+NHcVF7rONl6qcaxV3Uuemwawk+7+SJLw==}
    engines: {node: '>= 0.6'}
    dependencies:
      mime-types: 2.1.35
      negotiator: 0.6.3

  /ace-builds/1.5.3:
    resolution: {integrity: sha512-WN5BKR2aTSuBmisO8jo3Fytk6sOmJGki82v/Boeic81IgYN8pFHNkXq2anDF0XkmfDWMqLbRoW9sjc/GtKzQbQ==}
    dev: true

  /acorn-globals/6.0.0:
    resolution: {integrity: sha512-ZQl7LOWaF5ePqqcX4hLuv/bLXYQNfNWw2c0/yX/TsPRKamzHcTGQnlCjHT3TsmkOUVEPS3crCxiPfdzE/Trlhg==}
    dependencies:
      acorn: 7.4.1
      acorn-walk: 7.2.0
    dev: true

  /acorn-jsx/5.3.2_acorn@8.7.1:
    resolution: {integrity: sha512-rq9s+JNhf0IChjtDXxllJ7g41oZk5SlXtp0LHwyA5cejwn7vKmKp4pPri6YEePv2PU65sAsegbXtIinmDFDXgQ==}
    peerDependencies:
      acorn: ^6.0.0 || ^7.0.0 || ^8.0.0
    dependencies:
      acorn: 8.7.1

  /acorn-walk/7.2.0:
    resolution: {integrity: sha512-OPdCF6GsMIP+Az+aWfAAOEt2/+iVDKE7oy6lJ098aoe59oAmK76qV6Gw60SbZ8jHuG2wH058GF4pLFbYamYrVA==}
    engines: {node: '>=0.4.0'}
    dev: true

  /acorn-walk/8.2.0:
    resolution: {integrity: sha512-k+iyHEuPgSw6SbuDpGQM+06HQUa04DZ3o+F6CSzXMvvI5KMvnaEqXe+YVe555R9nn6GPt404fos4wcgpw12SDA==}
    engines: {node: '>=0.4.0'}
    dev: true

  /acorn/7.4.1:
    resolution: {integrity: sha512-nQyp0o1/mNdbTO1PO6kHkwSrmgZ0MT/jCCpNiwbUjGoRN4dlBhqJtoQuCnEOKzgTVwg0ZWiCoQy6SxMebQVh8A==}
    engines: {node: '>=0.4.0'}
    hasBin: true
    dev: true

  /acorn/8.7.1:
    resolution: {integrity: sha512-Xx54uLJQZ19lKygFXOWsscKUbsBZW0CPykPhVQdhIeIwrbPmJzqeASDInc8nKBnp/JT6igTs82qPXz069H8I/A==}
    engines: {node: '>=0.4.0'}
    hasBin: true

  /agent-base/6.0.2:
    resolution: {integrity: sha512-RZNwNclF7+MS/8bDg70amg32dyeZGZxiDuQmZxKLAlQjr3jGyLx+4Kkk58UO7D2QdgFIQCovuSuZESne6RG6XQ==}
    engines: {node: '>= 6.0.0'}
    dependencies:
      debug: 4.3.4
    transitivePeerDependencies:
      - supports-color

  /ajv-errors/1.0.1_ajv@6.12.6:
    resolution: {integrity: sha512-DCRfO/4nQ+89p/RK43i8Ezd41EqdGIU4ld7nGF8OQ14oc/we5rEntLCUa7+jrn3nn83BosfwZA0wb4pon2o8iQ==}
    peerDependencies:
      ajv: '>=5.0.0'
    dependencies:
      ajv: 6.12.6
    dev: true

  /ajv/6.12.6:
    resolution: {integrity: sha512-j3fVLgvTo527anyYyJOGTYJbG+vnnQYvE0m5mmkc1TK+nxAppkCLMIL0aZ4dblVCNoGShhm+kzE4ZUykBoMg4g==}
    dependencies:
      fast-deep-equal: 3.1.3
      fast-json-stable-stringify: 2.1.0
      json-schema-traverse: 0.4.1
      uri-js: 4.4.1

  /ajv/8.11.0:
    resolution: {integrity: sha512-wGgprdCvMalC0BztXvitD2hC04YffAvtsUn93JbGXYLAtCUO4xd17mCCZQxUOItiBwZvJScWo8NIvQMQ71rdpg==}
    dependencies:
      fast-deep-equal: 3.1.3
      json-schema-traverse: 1.0.0
      require-from-string: 2.0.2
      uri-js: 4.4.1
    dev: true

  /ansi-align/3.0.1:
    resolution: {integrity: sha512-IOfwwBF5iczOjp/WeY4YxyjqAFMQoZufdQWDd19SEExbVLNXqvpzSJ/M7Za4/sCPmQ0+GRquoA7bGcINcxew6w==}
    dependencies:
      string-width: 4.2.3
    dev: true

  /ansi-escapes/4.3.2:
    resolution: {integrity: sha512-gKXj5ALrKWQLsYG9jlTRmR/xKluxHV+Z9QEwNIgCfM1/uwPMCuzVVnh5mwTd+OuBZcwSIMbqssNWRm1lE51QaQ==}
    engines: {node: '>=8'}
    dependencies:
      type-fest: 0.21.3

  /ansi-regex/2.1.1:
    resolution: {integrity: sha512-TIGnTpdo+E3+pCyAluZvtED5p5wCqLdezCyhPZzKPcxvFplEt4i+W7OONCKgeZFT3+y5NZZfOOS/Bdcanm1MYA==}
    engines: {node: '>=0.10.0'}
    dev: true

  /ansi-regex/5.0.1:
    resolution: {integrity: sha512-quJQXlTSUGL2LH9SUXo8VwsY4soanhgo6LNSm84E1LBcE8s3O0wpdiRzyR9z/ZZJMlMWv37qOOb9pdJlMUEKFQ==}
    engines: {node: '>=8'}

  /ansi-styles/3.2.1:
    resolution: {integrity: sha512-VT0ZI6kZRdTh8YyJw3SMbYm/u+NqfsAxEpWO0Pf9sq8/e94WxxOpPKx9FR1FlyCtOVDNOQ+8ntlqFxiRc+r5qA==}
    engines: {node: '>=4'}
    dependencies:
      color-convert: 1.9.3

  /ansi-styles/4.3.0:
    resolution: {integrity: sha512-zbB9rCJAT1rbjiVDb2hqKFHNYLxgtk8NURxZ3IZwD3F6NtxbXZQCnnSi1Lkx+IDohdPlFp222wVALIheZJQSEg==}
    engines: {node: '>=8'}
    dependencies:
      color-convert: 2.0.1

  /ansi-styles/5.2.0:
    resolution: {integrity: sha512-Cxwpt2SfTzTtXcfOlzGEee8O+c+MmUgGrNiBcXnuWxuFJHe6a5Hz7qwhwe5OgaSYI0IJvkLqWX1ASG+cJOkEiA==}
    engines: {node: '>=10'}
    dev: true

  /any-promise/1.3.0:
    resolution: {integrity: sha512-7UvmKalWRt1wgjL1RrGxoSJW/0QZFIegpeGvZG9kjp8vrRu55XTHbwnqq2GpXm9uLbcuhxm3IqX9OB4MZR1b2A==}
    dev: false

  /anymatch/3.1.2:
    resolution: {integrity: sha512-P43ePfOAIupkguHUycrc4qJ9kz8ZiuOUijaETwX7THt0Y/GNK7v0aa8rY816xWjZ7rJdA5XdMcpVFTKMq+RvWg==}
    engines: {node: '>= 8'}
    dependencies:
      normalize-path: 3.0.0
      picomatch: 2.3.1
    dev: true

  /aproba/1.2.0:
    resolution: {integrity: sha512-Y9J6ZjXtoYh8RnXVCMOU/ttDmk1aBjunq9vO0ta5x85WDQiQfUF9sIPBITdbiiIVcBo03Hi3jMxigBtsddlXRw==}
    dev: true

  /are-we-there-yet/1.1.7:
    resolution: {integrity: sha512-nxwy40TuMiUGqMyRHgCSWZ9FM4VAoRP4xUYSTv5ImRog+h9yISPbVH7H8fASCIzYn9wlEv4zvFL7uKDMCFQm3g==}
    dependencies:
      delegates: 1.0.0
      readable-stream: 2.3.7
    dev: true

  /arg/4.1.3:
    resolution: {integrity: sha512-58S9QDqG0Xx27YwPSt9fJxivjYl432YCwfDMfZ+71RAqUrZef7LrKQZ3LHLOwCS4FLNBplP533Zx895SeOCHvA==}
    dev: true

  /argparse/1.0.10:
    resolution: {integrity: sha512-o5Roy6tNG4SL/FOkCAN6RzjiakZS25RLYFrcMttJqbdd8BWrnA+fGz57iN5Pb06pvBGvl5gQ0B48dJlslXvoTg==}
    dependencies:
      sprintf-js: 1.0.3

  /argparse/2.0.1:
    resolution: {integrity: sha512-8+9WqebbFzpX9OR+Wa6O29asIogeRMzcGtAINdpMHHyAg10f05aSFVBbcEqGf/PXw1EjAZ+q2/bEBg3DvurK3Q==}

  /aria-query/4.2.2:
    resolution: {integrity: sha512-o/HelwhuKpTj/frsOsbNLNgnNGVIFsVP/SW2BSF14gVl7kAfMOJ6/8wUAUvG1R1NHKrfG+2sHZTu0yauT1qBrA==}
    engines: {node: '>=6.0'}
    dependencies:
      '@babel/runtime': 7.18.3
      '@babel/runtime-corejs3': 7.18.3
    dev: true

  /aria-query/5.0.0:
    resolution: {integrity: sha512-V+SM7AbUwJ+EBnB8+DXs0hPZHO0W6pqBcc0dW90OwtVG02PswOu/teuARoLQjdDOH+t9pJgGnW5/Qmouf3gPJg==}
    engines: {node: '>=6.0'}
    dev: true

  /array-differ/3.0.0:
    resolution: {integrity: sha512-THtfYS6KtME/yIAhKjZ2ul7XI96lQGHRputJQHO80LAWQnuGP4iCIN8vdMRboGbIEYBwU33q8Tch1os2+X0kMg==}
    engines: {node: '>=8'}
    dev: true

  /array-flatten/1.1.1:
    resolution: {integrity: sha1-ml9pkFGx5wczKPKgCJaLZOopVdI=}

  /array-includes/3.1.5:
    resolution: {integrity: sha512-iSDYZMMyTPkiFasVqfuAQnWAYcvO/SeBSCGKePoEthjp4LEMTe4uLc7b025o4jAZpHhihh8xPo99TNWUWWkGDQ==}
    engines: {node: '>= 0.4'}
    dependencies:
      call-bind: 1.0.2
      define-properties: 1.1.4
      es-abstract: 1.20.1
      get-intrinsic: 1.1.1
      is-string: 1.0.7

  /array-union/2.1.0:
    resolution: {integrity: sha512-HGyxoOTYUyCM6stUe6EJgnd4EoewAI7zMdfqO+kGjnlZmBDz/cR5pf8r/cR4Wq60sL/p0IkcjUEEPwS3GFrIyw==}
    engines: {node: '>=8'}

  /array.prototype.flat/1.3.0:
    resolution: {integrity: sha512-12IUEkHsAhA4DY5s0FPgNXIdc8VRSqD9Zp78a5au9abH/SOBrsp082JOWFNTjkMozh8mqcdiKuaLGhPeYztxSw==}
    engines: {node: '>= 0.4'}
    dependencies:
      call-bind: 1.0.2
      define-properties: 1.1.4
      es-abstract: 1.20.1
      es-shim-unscopables: 1.0.0

  /array.prototype.flatmap/1.3.0:
    resolution: {integrity: sha512-PZC9/8TKAIxcWKdyeb77EzULHPrIX/tIZebLJUQOMR1OwYosT8yggdfWScfTBCDj5utONvOuPQQumYsU2ULbkg==}
    engines: {node: '>= 0.4'}
    dependencies:
      call-bind: 1.0.2
      define-properties: 1.1.4
      es-abstract: 1.20.1
      es-shim-unscopables: 1.0.0

  /arrify/1.0.1:
    resolution: {integrity: sha512-3CYzex9M9FGQjCGMGyi6/31c8GJbgb0qGyrx5HWxPd0aCwh4cB2YjMb2Xf9UuoogrMrlO9cTqnB5rI5GHZTcUA==}
    engines: {node: '>=0.10.0'}
    dev: true

  /arrify/2.0.1:
    resolution: {integrity: sha512-3duEwti880xqi4eAMN8AyR4a0ByT90zoYdLlevfrvU43vb0YZwZVfxOgxWrLXXXpyugL0hNZc9G6BiB5B3nUug==}
    engines: {node: '>=8'}
    dev: true

  /asap/2.0.6:
    resolution: {integrity: sha512-BSHWgDSAiKs50o2Re8ppvp3seVHXSRM44cdSsT9FfNEUUZLOGWVCsiWaRPWM1Znn+mqZ1OfVZ3z3DWEzSp7hRA==}
    dev: false

  /ast-types-flow/0.0.7:
    resolution: {integrity: sha512-eBvWn1lvIApYMhzQMsu9ciLfkBY499mFZlNqG+/9WR7PVlroQw0vG30cOQQbaKz3sCEc44TAOu2ykzqXSNnwag==}
    dev: true

  /astral-regex/2.0.0:
    resolution: {integrity: sha512-Z7tMw1ytTXt5jqMcOP+OQteU1VuNK9Y02uuJtKQ1Sv69jXQKKg5cibLwGJow8yzZP+eAc18EmLGPal0bp36rvQ==}
    engines: {node: '>=8'}
    dev: true

  /async/3.2.3:
    resolution: {integrity: sha512-spZRyzKL5l5BZQrr/6m/SqFdBN0q3OCI0f9rjfBzCMBIP4p75P620rR3gTmaksNOhmzgdxcaxdNfMy6anrbM0g==}
    dev: false

  /asynckit/0.4.0:
    resolution: {integrity: sha512-Oei9OH4tRh0YqU3GxhX79dM/mwVgvbZJaSNaRk+bshkj0S5cfHcgYakreBjrHwatXKbz+IoIdYLxrKim2MjW0Q==}

  /at-least-node/1.0.0:
    resolution: {integrity: sha512-+q/t7Ekv1EDY2l6Gda6LLiX14rU9TV20Wa3ofeQmwPFZbOMo9DXrLbOjFaaclkXKWidIaopwAObQDqwWtGUjqg==}
    engines: {node: '>= 4.0.0'}

  /atob/2.1.2:
    resolution: {integrity: sha512-Wm6ukoaOGJi/73p/cl2GvLjTI5JM1k/O14isD73YML8StrH/7/lRFgmg8nICZgD3bZZvjwCGxtMOD3wWNAu8cg==}
    engines: {node: '>= 4.5.0'}
    hasBin: true
    dev: true

  /aws-cdk-lib/2.26.0_constructs@10.1.25:
    resolution: {integrity: sha512-FkTD79U7WRroI3J0fOuIv5DE2uhgIw2F1Z4Fz5XgrMDYB+F4F02/ud6YT+E4vIkUJkb+Jwlh814dDhZ53uYgUw==}
    engines: {node: '>= 14.15.0'}
    peerDependencies:
      constructs: ^10.0.0
    dependencies:
      '@balena/dockerignore': 1.0.2
      case: 1.6.3
      constructs: 10.1.25
      fs-extra: 9.1.0
      ignore: 5.2.0
      jsonschema: 1.4.1
      minimatch: 3.1.2
      punycode: 2.1.1
      semver: 7.3.7
      yaml: 1.10.2
    bundledDependencies:
      - '@balena/dockerignore'
      - case
      - fs-extra
      - ignore
      - jsonschema
      - minimatch
      - punycode
      - semver
      - yaml

  /aws-cdk/2.26.0:
    resolution: {integrity: sha512-C83HL418o6DTfe0cD4ywWN0xpwDNO4VwGBrjONdA09vWgc4Map7L2j1d3Nt0WksLUKF1h4G/eT+S7Pa5dmrdOw==}
    engines: {node: '>= 14.15.0'}
    hasBin: true
    optionalDependencies:
      fsevents: 2.3.2
    dev: true

  /aws-jwt-verify/3.1.0:
    resolution: {integrity: sha512-8BTDS3xEP5xhK6/mLEQXc7MfRRer5diV4Q2AD6ofoHQnaDbuDXG056egq4UCgo06+rmWQAC7/A6vVRZ/2FCs9g==}
    engines: {node: '>=14.0.0'}
    dev: false

  /aws-lambda/1.0.7:
    resolution: {integrity: sha512-9GNFMRrEMG5y3Jvv+V4azWvc+qNWdWLTjDdhf/zgMlz8haaaLWv0xeAIWxz9PuWUBawsVxy0zZotjCdR3Xq+2w==}
    hasBin: true
    dependencies:
      aws-sdk: 2.1148.0
      commander: 3.0.2
      js-yaml: 3.14.1
      watchpack: 2.4.0
    dev: true

  /aws-sdk-client-mock/0.6.2_b3baf346a3b9422a0ecddb3e973bec80:
    resolution: {integrity: sha512-0kH1cyfqGogp69vJitzVducx9q691vGOwg7wEG+DUegGlepjaeskp6YG4SJI0y5Vwh3vi+fP27YQTcWllv4GlQ==}
    peerDependencies:
      '@aws-sdk/client-s3': ^3.0.0
      '@aws-sdk/types': ^3.0.0
    dependencies:
      '@aws-sdk/client-s3': 3.100.0
      '@aws-sdk/types': 3.78.0
      '@types/sinon': 10.0.10
      sinon: 11.1.2
      tslib: 2.4.0

  /aws-sdk/2.1148.0:
    resolution: {integrity: sha512-FUYAyveKmS5eqIiGQgrGVsLZwwtI+K6S6Gz8oJf56pgypZCo9dV+cXO4aaS+vN0+LSmGh6dSKc6G8h8FYASIJg==}
    engines: {node: '>= 10.0.0'}
    dependencies:
      buffer: 4.9.2
      events: 1.1.1
      ieee754: 1.1.13
      jmespath: 0.16.0
      querystring: 0.2.0
      sax: 1.2.1
      url: 0.10.3
      uuid: 8.0.0
      xml2js: 0.4.19
    dev: true

  /axe-core/4.4.2:
    resolution: {integrity: sha512-LVAaGp/wkkgYJcjmHsoKx4juT1aQvJyPcW09MLCjVTh3V2cc6PnyempiLMNH5iMdfIX/zdbjUx2KDjMLCTdPeA==}
    engines: {node: '>=12'}
    dev: true

  /axios/0.27.2:
    resolution: {integrity: sha512-t+yRIyySRTp/wua5xEr+z1q60QmLq8ABsS5O9Me1AsE5dfKqgnCFzwiCZZ/cGNd1lq4/7akDWMxdhVlucjmnOQ==}
    dependencies:
      follow-redirects: 1.15.1
      form-data: 4.0.0
    transitivePeerDependencies:
      - debug

  /axobject-query/2.2.0:
    resolution: {integrity: sha512-Td525n+iPOOyUQIeBfcASuG6uJsDOITl7Mds5gFyerkWiX7qhUTdYUBlSgNMyVqtSJqwpt1kXGLdUt6SykLMRA==}
    dev: true

  /babel-jest/27.5.1_@babel+core@7.18.2:
    resolution: {integrity: sha512-cdQ5dXjGRd0IBRATiQ4mZGlGlRE8kJpjPOixdNRdT+m3UcNqmYWN6rK6nvtXYfY3D76cb8s/O1Ss8ea24PIwcg==}
    engines: {node: ^10.13.0 || ^12.13.0 || ^14.15.0 || >=15.0.0}
    peerDependencies:
      '@babel/core': ^7.8.0
    dependencies:
      '@babel/core': 7.18.2
      '@jest/transform': 27.5.1
      '@jest/types': 27.5.1
      '@types/babel__core': 7.1.19
      babel-plugin-istanbul: 6.1.1
      babel-preset-jest: 27.5.1_@babel+core@7.18.2
      chalk: 4.1.2
      graceful-fs: 4.2.10
      slash: 3.0.0
    transitivePeerDependencies:
      - supports-color
    dev: true

  /babel-plugin-dynamic-import-node/2.3.3:
    resolution: {integrity: sha512-jZVI+s9Zg3IqA/kdi0i6UDCybUI3aSBLnglhYbSSjKlV7yF1F/5LWv8MakQmvYpnbJDS6fcBL2KzHSxNCMtWSQ==}
    dependencies:
      object.assign: 4.1.2
    dev: true

  /babel-plugin-istanbul/6.1.1:
    resolution: {integrity: sha512-Y1IQok9821cC9onCx5otgFfRm7Lm+I+wwxOx738M/WLPZ9Q42m4IG5W0FNX8WLL2gYMZo3JkuXIH2DOpWM+qwA==}
    engines: {node: '>=8'}
    dependencies:
      '@babel/helper-plugin-utils': 7.17.12
      '@istanbuljs/load-nyc-config': 1.1.0
      '@istanbuljs/schema': 0.1.3
      istanbul-lib-instrument: 5.2.0
      test-exclude: 6.0.0
    transitivePeerDependencies:
      - supports-color
    dev: true

  /babel-plugin-jest-hoist/27.5.1:
    resolution: {integrity: sha512-50wCwD5EMNW4aRpOwtqzyZHIewTYNxLA4nhB+09d8BIssfNfzBRhkBIHiaPv1Si226TQSvp8gxAJm2iY2qs2hQ==}
    engines: {node: ^10.13.0 || ^12.13.0 || ^14.15.0 || >=15.0.0}
    dependencies:
      '@babel/template': 7.16.7
      '@babel/types': 7.18.4
      '@types/babel__core': 7.1.19
      '@types/babel__traverse': 7.17.1
    dev: true

  /babel-plugin-polyfill-corejs2/0.3.1_@babel+core@7.18.2:
    resolution: {integrity: sha512-v7/T6EQcNfVLfcN2X8Lulb7DjprieyLWJK/zOWH5DUYcAgex9sP3h25Q+DLsX9TloXe3y1O8l2q2Jv9q8UVB9w==}
    peerDependencies:
      '@babel/core': ^7.0.0-0
    dependencies:
      '@babel/compat-data': 7.17.10
      '@babel/core': 7.18.2
      '@babel/helper-define-polyfill-provider': 0.3.1_@babel+core@7.18.2
      semver: 6.3.0
    transitivePeerDependencies:
      - supports-color
    dev: true

  /babel-plugin-polyfill-corejs3/0.5.2_@babel+core@7.18.2:
    resolution: {integrity: sha512-G3uJih0XWiID451fpeFaYGVuxHEjzKTHtc9uGFEjR6hHrvNzeS/PX+LLLcetJcytsB5m4j+K3o/EpXJNb/5IEQ==}
    peerDependencies:
      '@babel/core': ^7.0.0-0
    dependencies:
      '@babel/core': 7.18.2
      '@babel/helper-define-polyfill-provider': 0.3.1_@babel+core@7.18.2
      core-js-compat: 3.22.8
    transitivePeerDependencies:
      - supports-color
    dev: true

  /babel-plugin-polyfill-regenerator/0.3.1_@babel+core@7.18.2:
    resolution: {integrity: sha512-Y2B06tvgHYt1x0yz17jGkGeeMr5FeKUu+ASJ+N6nB5lQ8Dapfg42i0OVrf8PNGJ3zKL4A23snMi1IRwrqqND7A==}
    peerDependencies:
      '@babel/core': ^7.0.0-0
    dependencies:
      '@babel/core': 7.18.2
      '@babel/helper-define-polyfill-provider': 0.3.1_@babel+core@7.18.2
    transitivePeerDependencies:
      - supports-color
    dev: true

  /babel-preset-current-node-syntax/1.0.1_@babel+core@7.18.2:
    resolution: {integrity: sha512-M7LQ0bxarkxQoN+vz5aJPsLBn77n8QgTFmo8WK0/44auK2xlCXrYcUxHFxgU7qW5Yzw/CjmLRK2uJzaCd7LvqQ==}
    peerDependencies:
      '@babel/core': ^7.0.0
    dependencies:
      '@babel/core': 7.18.2
      '@babel/plugin-syntax-async-generators': 7.8.4_@babel+core@7.18.2
      '@babel/plugin-syntax-bigint': 7.8.3_@babel+core@7.18.2
      '@babel/plugin-syntax-class-properties': 7.12.13_@babel+core@7.18.2
      '@babel/plugin-syntax-import-meta': 7.10.4_@babel+core@7.18.2
      '@babel/plugin-syntax-json-strings': 7.8.3_@babel+core@7.18.2
      '@babel/plugin-syntax-logical-assignment-operators': 7.10.4_@babel+core@7.18.2
      '@babel/plugin-syntax-nullish-coalescing-operator': 7.8.3_@babel+core@7.18.2
      '@babel/plugin-syntax-numeric-separator': 7.10.4_@babel+core@7.18.2
      '@babel/plugin-syntax-object-rest-spread': 7.8.3_@babel+core@7.18.2
      '@babel/plugin-syntax-optional-catch-binding': 7.8.3_@babel+core@7.18.2
      '@babel/plugin-syntax-optional-chaining': 7.8.3_@babel+core@7.18.2
      '@babel/plugin-syntax-top-level-await': 7.14.5_@babel+core@7.18.2
    dev: true

  /babel-preset-jest/27.5.1_@babel+core@7.18.2:
    resolution: {integrity: sha512-Nptf2FzlPCWYuJg41HBqXVT8ym6bXOevuCTbhxlUpjwtysGaIWFvDEjp4y+G7fl13FgOdjs7P/DmErqH7da0Ag==}
    engines: {node: ^10.13.0 || ^12.13.0 || ^14.15.0 || >=15.0.0}
    peerDependencies:
      '@babel/core': ^7.0.0
    dependencies:
      '@babel/core': 7.18.2
      babel-plugin-jest-hoist: 27.5.1
      babel-preset-current-node-syntax: 1.0.1_@babel+core@7.18.2
    dev: true

  /balanced-match/1.0.2:
    resolution: {integrity: sha512-3oSeUO0TMV67hN1AmbXsK4yaqU7tjiHlbxRDZOpH0KW9+CeX4bRAaX0Anxt0tx2MrpRpWwQaPwIlISEJhYU5Pw==}

  /base64-js/1.5.1:
    resolution: {integrity: sha512-AKpaYlHn8t4SVbOHCy+b5+KKgvR4vrsD8vbvrbiQJps7fKDTkjkDry6ji0rUJjC0kzbNePLwzxq8iypo41qeWA==}
    dev: true

  /better-path-resolve/1.0.0:
    resolution: {integrity: sha512-pbnl5XzGBdrFU/wT4jqmJVPn2B6UHPBOhzMQkY/SPUPB6QtUXtmBHBIwCbXJol93mOpGMnQyP/+BB19q04xj7g==}
    engines: {node: '>=4'}
    dependencies:
      is-windows: 1.0.2
    dev: false

  /binary-extensions/2.2.0:
    resolution: {integrity: sha512-jDctJ/IVQbZoJykoeHbhXpOlNBqGNcwXJKJog42E5HDPUwQTSdjCHdihjj0DlnheQ7blbT6dHOafNAiS8ooQKA==}
    engines: {node: '>=8'}
    dev: true

  /bl/4.1.0:
    resolution: {integrity: sha512-1W07cM9gS6DcLperZfFSj+bWLtaPGSOHWhPiGzXmvVJbRLdG82sH/Kn8EtW1VqWVA54AKf2h5k5BbnIbwF3h6w==}
    dependencies:
      buffer: 5.7.1
      inherits: 2.0.4
      readable-stream: 3.6.0
    dev: true

  /body-parser/1.20.0:
    resolution: {integrity: sha512-DfJ+q6EPcGKZD1QWUjSpqp+Q7bDQTsQIF4zfUAtZ6qk+H/3/QRhg9CEp39ss+/T2vw0+HaidC0ecJj/DRLIaKg==}
    engines: {node: '>= 0.8', npm: 1.2.8000 || >= 1.4.16}
    dependencies:
      bytes: 3.1.2
      content-type: 1.0.4
      debug: 2.6.9
      depd: 2.0.0
      destroy: 1.2.0
      http-errors: 2.0.0
      iconv-lite: 0.4.24
      on-finished: 2.4.1
      qs: 6.10.3
      raw-body: 2.5.1
      type-is: 1.6.18
      unpipe: 1.0.0

  /bowser/2.11.0:
    resolution: {integrity: sha512-AlcaJBi/pqqJBIQ8U9Mcpc9i8Aqxn88Skv5d+xBX006BY5u8N3mGLHa5Lgppa7L/HfwgwLgZ6NYs+Ag6uUmJRA==}

  /boxen/5.1.2:
    resolution: {integrity: sha512-9gYgQKXx+1nP8mP7CzFyaUARhg7D3n1dF/FnErWmu9l6JvGpNUN278h0aSb+QjoiKSWG+iZ3uHrcqk0qrY9RQQ==}
    engines: {node: '>=10'}
    dependencies:
      ansi-align: 3.0.1
      camelcase: 6.3.0
      chalk: 4.1.2
      cli-boxes: 2.2.1
      string-width: 4.2.3
      type-fest: 0.20.2
      widest-line: 3.1.0
      wrap-ansi: 7.0.0
    dev: true

  /brace-expansion/1.1.11:
    resolution: {integrity: sha512-iCuPHDFgrHX7H2vEI/5xpz07zSHB00TpugqhmYtVmMO6518mCuRMoOYFldEBl0g187ufozdaHgWKcYFb61qGiA==}
    dependencies:
      balanced-match: 1.0.2
      concat-map: 0.0.1

  /braces/3.0.2:
    resolution: {integrity: sha512-b8um+L1RzM3WDSzvhm6gIz1yfTbBt6YTlcEKAvsmqCZZFw46z626lVj9j1yEPW33H5H+lBQpZMP1k8l+78Ha0A==}
    engines: {node: '>=8'}
    dependencies:
      fill-range: 7.0.1

  /browser-process-hrtime/1.0.0:
    resolution: {integrity: sha512-9o5UecI3GhkpM6DrXr69PblIuWxPKk9Y0jHBRhdocZ2y7YECBFCsHm79Pr3OyR2AvjhDkabFJaDJMYRazHgsow==}
    dev: true

  /browserslist/4.20.3:
    resolution: {integrity: sha512-NBhymBQl1zM0Y5dQT/O+xiLP9/rzOIQdKM/eMJBAq7yBgaB6krIYLGejrwVYnSHZdqjscB1SPuAjHwxjvN6Wdg==}
    engines: {node: ^6 || ^7 || ^8 || ^9 || ^10 || ^11 || ^12 || >=13.7}
    hasBin: true
    dependencies:
      caniuse-lite: 1.0.30001346
      electron-to-chromium: 1.4.144
      escalade: 3.1.1
      node-releases: 2.0.5
      picocolors: 1.0.0
    dev: true

  /bs-logger/0.2.6:
    resolution: {integrity: sha512-pd8DCoxmbgc7hyPKOvxtqNcjYoOsABPQdcCUjGp3d42VR2CX1ORhk2A87oqqu5R1kk+76nsxZupkmyd+MVtCog==}
    engines: {node: '>= 6'}
    dependencies:
      fast-json-stable-stringify: 2.1.0
    dev: true

  /bser/2.1.1:
    resolution: {integrity: sha512-gQxTNE/GAfIIrmHLUE3oJyp5FO6HRBfhjnw4/wMmA63ZGDJnWBmgY/lyQBpnDUkGmAhbSe39tx2d/iTOAfglwQ==}
    dependencies:
      node-int64: 0.4.0
    dev: true

  /buffer-equal-constant-time/1.0.1:
    resolution: {integrity: sha1-+OcRMvf/5uAaXJaXpMbz5I1cyBk=}
    dev: false

  /buffer-from/1.1.2:
    resolution: {integrity: sha512-E+XQCRwSbaaiChtv6k6Dwgc+bx+Bs6vuKJHHl5kox/BaKbhiXzqQOwK4cO22yElGp2OCmjwVhT3HmxgyPGnJfQ==}

  /buffer/4.9.2:
    resolution: {integrity: sha512-xq+q3SRMOxGivLhBNaUdC64hDTQwejJ+H0T/NB1XMtTVEwNTrfFF3gAxiyW0Bu/xWEGhjVKgUcMhCrUy2+uCWg==}
    dependencies:
      base64-js: 1.5.1
      ieee754: 1.1.13
      isarray: 1.0.0
    dev: true

  /buffer/5.7.1:
    resolution: {integrity: sha512-EHcyIPBQ4BSGlvjB16k5KgAJ27CIsHY/2JBmCRReo48y9rQ3MaUzWX3KVlBa4U7MyX02HdVj0K7C3WaB3ju7FQ==}
    dependencies:
      base64-js: 1.5.1
      ieee754: 1.2.1
    dev: true

  /builtin-modules/3.1.0:
    resolution: {integrity: sha512-k0KL0aWZuBt2lrxrcASWDfwOLMnodeQjodT/1SxEQAXsHANgo6ZC/VEaSEHCXt7aSTZ4/4H5LKa+tBXmW7Vtvw==}
    engines: {node: '>=6'}
    dev: false

  /builtins/1.0.3:
    resolution: {integrity: sha512-uYBjakWipfaO/bXI7E8rq6kpwHRZK5cNYrUv2OzZSI/FvmdMyXJ2tG9dKcjEC5YHmHpUAwsargWIZNWdxb/bnQ==}

  /bytes/3.1.2:
    resolution: {integrity: sha512-/Nf7TyzTx6S3yRJObOAV7956r8cr2+Oj8AC5dt8wSP3BQAoeX58NoHyCU8P8zGkNXStjTSi6fzO6F0pBdcYbEg==}
    engines: {node: '>= 0.8'}

  /cacheable-request/6.1.0:
    resolution: {integrity: sha512-Oj3cAGPCqOZX7Rz64Uny2GYAZNliQSqfbePrgAQ1wKAihYmCUnraBtJtKcGR4xz7wF+LoJC+ssFZvv5BgF9Igg==}
    engines: {node: '>=8'}
    dependencies:
      clone-response: 1.0.2
      get-stream: 5.2.0
      http-cache-semantics: 4.1.0
      keyv: 3.1.0
      lowercase-keys: 2.0.0
      normalize-url: 4.5.1
      responselike: 1.0.2
    dev: true

  /call-bind/1.0.2:
    resolution: {integrity: sha512-7O+FbCihrB5WGbFYesctwmTKae6rOiIzmz1icreWJ+0aA7LJfuqhEso2T9ncpcFtzMQtzXf2QGGueWJGTYsqrA==}
    dependencies:
      function-bind: 1.1.1
      get-intrinsic: 1.1.1

  /callsites/3.1.0:
    resolution: {integrity: sha512-P8BjAsXvZS+VIDUI11hHCQEv74YT67YUi5JJFNWIqL235sBmjX4+qx9Muvls5ivyNENctx46xQLQ3aTuE7ssaQ==}
    engines: {node: '>=6'}

  /camelcase-keys/6.2.2:
    resolution: {integrity: sha512-YrwaA0vEKazPBkn0ipTiMpSajYDSe+KjQfrjhcBMxJt/znbvlHd8Pw/Vamaz5EB4Wfhs3SUR3Z9mwRu/P3s3Yg==}
    engines: {node: '>=8'}
    dependencies:
      camelcase: 5.3.1
      map-obj: 4.3.0
      quick-lru: 4.0.1
    dev: true

  /camelcase/5.3.1:
    resolution: {integrity: sha512-L28STB170nwWS63UjtlEOE3dldQApaJXZkOI1uMFfzf3rRuPegHaHesyee+YxQ+W6SvRDQV6UrdOdRiR153wJg==}
    engines: {node: '>=6'}
    dev: true

  /camelcase/6.3.0:
    resolution: {integrity: sha512-Gmy6FhYlCY7uOElZUSbxo2UCDH8owEk996gkbrpsgGtrJLM3J7jGxl9Ic7Qwwj4ivOE5AWZWRMecDdF7hqGjFA==}
    engines: {node: '>=10'}
    dev: true

  /caniuse-lite/1.0.30001346:
    resolution: {integrity: sha512-q6ibZUO2t88QCIPayP/euuDREq+aMAxFE5S70PkrLh0iTDj/zEhgvJRKC2+CvXY6EWc6oQwUR48lL5vCW6jiXQ==}

  /case/1.6.3:
    resolution: {integrity: sha512-mzDSXIPaFwVDvZAHqZ9VlbyF4yyXRuX6IvB06WvPYkqJVO24kX1PPhv9bfpKNFZyxYFmmgo03HUiD8iklmJYRQ==}
    engines: {node: '>= 0.8.0'}

  /cdk-nag/2.14.22_47b13785010171dab9c30d40a45387b9:
    resolution: {integrity: sha512-2h6d6jE4XW4dZIhgdEnKwEB1cphPCPxzm2hO+Q2Oj2IAB+E7cHI4u8UmR0QYVAItBbABWqC6tAXZmieBxt274g==}
    peerDependencies:
      aws-cdk-lib: ^2.11.0
      constructs: ^10.0.5
    dependencies:
      aws-cdk-lib: 2.26.0_constructs@10.1.25
      constructs: 10.1.25
    dev: true

  /cdk-ssm-document/3.1.1_47b13785010171dab9c30d40a45387b9:
    resolution: {integrity: sha512-mvw3M4hqI2UgGwWihUeCxp93UedOd29aU7Qx1QQfdKmO4DOHx5DsTtK51uoT5wlw920C9eRvzIAIPLK3lQr1VA==}
    peerDependencies:
      aws-cdk-lib: ^2.0.0
      constructs: ^10.0.0
    dependencies:
      aws-cdk-lib: 2.26.0_constructs@10.1.25
      constructs: 10.1.25
    dev: true
    bundledDependencies:
      - js-yaml

  /chalk/2.4.2:
    resolution: {integrity: sha512-Mti+f9lpJNcwF4tWV8/OrTTtF1gZi+f8FqlyAdouralcFWFQWF2+NgCHShjkCb+IFBLq9buZwE1xckQU4peSuQ==}
    engines: {node: '>=4'}
    dependencies:
      ansi-styles: 3.2.1
      escape-string-regexp: 1.0.5
      supports-color: 5.5.0

  /chalk/3.0.0:
    resolution: {integrity: sha512-4D3B6Wf41KOYRFdszmDqMCGq5VV/uMAB273JILmO+3jAlh8X4qDtdtgCR3fxtbLEMzSx22QdhnDcJvu2u1fVwg==}
    engines: {node: '>=8'}
    dependencies:
      ansi-styles: 4.3.0
      supports-color: 7.2.0
    dev: true

  /chalk/4.1.2:
    resolution: {integrity: sha512-oKnbhFyRIXpUuez8iBMmyEa4nbj4IOQyuhc/wy9kY7/WVPcwIO9VA668Pu8RkO7+0G76SLROeyw9CpQ061i4mA==}
    engines: {node: '>=10'}
    dependencies:
      ansi-styles: 4.3.0
      supports-color: 7.2.0

  /char-regex/1.0.2:
    resolution: {integrity: sha512-kWWXztvZ5SBQV+eRgKFeh8q5sLuZY2+8WUIzlxWVTg+oGwY14qylx1KbKzHd8P6ZYkAg0xyIDU9JMHhyJMZ1jw==}
    engines: {node: '>=10'}
    dev: true

  /chardet/0.7.0:
    resolution: {integrity: sha512-mT8iDcrh03qDGRRmoA2hmBJnxpllMR+0/0qlzjqZES6NdiWDcZkCNAk4rPFZ9Q85r27unkiNNg8ZOiwZXBHwcA==}
    dev: false

  /charenc/0.0.2:
    resolution: {integrity: sha512-yrLQ/yVUFXkzg7EDQsPieE/53+0RlaWTs+wBrvW36cyilJ2SaDWfl4Yj7MtLTXleV9uEKefbAGUPv2/iWSooRA==}
    dev: true

  /chokidar/3.4.3:
    resolution: {integrity: sha512-DtM3g7juCXQxFVSNPNByEC2+NImtBuxQQvWlHunpJIS5Ocr0lG306cC7FCi7cEA0fzmybPUIl4txBIobk1gGOQ==}
    engines: {node: '>= 8.10.0'}
    dependencies:
      anymatch: 3.1.2
      braces: 3.0.2
      glob-parent: 5.1.2
      is-binary-path: 2.1.0
      is-glob: 4.0.3
      normalize-path: 3.0.0
      readdirp: 3.5.0
    optionalDependencies:
      fsevents: 2.1.3
    dev: true

  /chokidar/3.5.3:
    resolution: {integrity: sha512-Dr3sfKRP6oTcjf2JmUmFJfeVMvXBdegxB0iVQ5eb2V10uFJUCAS8OByZdVAyVb8xXNz3GjjTgj9kLWsZTqE6kw==}
    engines: {node: '>= 8.10.0'}
    dependencies:
      anymatch: 3.1.2
      braces: 3.0.2
      glob-parent: 5.1.2
      is-binary-path: 2.1.0
      is-glob: 4.0.3
      normalize-path: 3.0.0
      readdirp: 3.6.0
    optionalDependencies:
      fsevents: 2.3.2
    dev: true

  /chownr/1.1.4:
    resolution: {integrity: sha512-jJ0bqzaylmJtVnNgzTeSOs8DPavpbYgEr/b0YL8/2GO3xJEhInFmhKMUnEJQjZumK7KXGFhUy89PrsJWlakBVg==}
    dev: true

  /chownr/2.0.0:
    resolution: {integrity: sha512-bIomtDF5KGpdogkLd9VspvFzk9KfpyyGlS8YFVZl7TGPBHL5snIOnxeshwVgPteQ9b4Eydl+pVbIyE1DcvCWgQ==}
    engines: {node: '>=10'}
    dev: false

  /ci-info/2.0.0:
    resolution: {integrity: sha512-5tK7EtrZ0N+OLFMthtqOj4fI2Jeb88C4CAZPu25LDVUgXJ0A3Js4PMGqrn0JU1W0Mh1/Z8wZzYPxqUrXeBboCQ==}
    dev: true

  /ci-info/3.3.1:
    resolution: {integrity: sha512-SXgeMX9VwDe7iFFaEWkA5AstuER9YKqy4EhHqr4DVqkwmD9rpVimkMKWHdjn30Ja45txyjhSn63lVX69eVCckg==}
    dev: true

  /cjs-module-lexer/1.2.2:
    resolution: {integrity: sha512-cOU9usZw8/dXIXKtwa8pM0OTJQuJkxMN6w30csNRUerHfeQ5R6U3kkU/FtJeIf3M202OHfY2U8ccInBG7/xogA==}
    dev: true

  /cli-boxes/2.2.1:
    resolution: {integrity: sha512-y4coMcylgSCdVinjiDBuR8PCC2bLjyGTwEmPb9NHR/QaNU6EUOXcTY/s6VjGMD6ENSEaeQYHCY0GNGS5jfMwPw==}
    engines: {node: '>=6'}
    dev: true

  /cli-cursor/3.1.0:
    resolution: {integrity: sha512-I/zHAwsKf9FqGoXM4WWRACob9+SNukZTd94DWF57E4toouRulbCxcUh6RKUEOQlYTHJnzkPMySvPNaaSLNfLZw==}
    engines: {node: '>=8'}
    dependencies:
      restore-cursor: 3.1.0
    dev: false

  /cli-table/0.3.11:
    resolution: {integrity: sha512-IqLQi4lO0nIB4tcdTpN4LCB9FI3uqrJZK7RC515EnhZ6qBaglkIgICb1wjeAqpdoOabm1+SuQtkXIPdYC93jhQ==}
    engines: {node: '>= 0.2.0'}
    dependencies:
      colors: 1.0.3
    dev: false

  /cli-width/3.0.0:
    resolution: {integrity: sha512-FxqpkPPwu1HjuN93Omfm4h8uIanXofW0RxVEW3k5RKx+mJJYSthzNhp32Kzxxy3YAEZ/Dc/EWN1vZRY0+kOhbw==}
    engines: {node: '>= 10'}
    dev: false

  /cliui/7.0.4:
    resolution: {integrity: sha512-OcRE68cOsVMXp1Yvonl/fzkQOyjLSu/8bhPDfQt0e0/Eb283TKP20Fs2MqoPsr9SwA595rRCA+QMzYc9nBP+JQ==}
    dependencies:
      string-width: 4.2.3
      strip-ansi: 6.0.1
      wrap-ansi: 7.0.0
    dev: true

  /clone-response/1.0.2:
    resolution: {integrity: sha512-yjLXh88P599UOyPTFX0POsd7WxnbsVsGohcwzHOLspIhhpalPw1BcqED8NblyZLKcGrL8dTgMlcaZxV2jAD41Q==}
    dependencies:
      mimic-response: 1.0.1
    dev: true

  /clsx/1.1.1:
    resolution: {integrity: sha512-6/bPho624p3S2pMyvP5kKBPXnI3ufHLObBFCfgx+LkeR5lg2XYy2hqZqUf45ypD8COn2bhgGJSUE+l5dhNBieA==}
    engines: {node: '>=6'}
    dev: true

  /cmd-extension/1.0.2:
    resolution: {integrity: sha512-iWDjmP8kvsMdBmLTHxFaqXikO8EdFRDfim7k6vUHglY/2xJ5jLrPsnQGijdfp4U+sr/BeecG0wKm02dSIAeQ1g==}
    engines: {node: '>=10'}
    dev: false

  /co/4.6.0:
    resolution: {integrity: sha512-QVb0dM5HvG+uaxitm8wONl7jltx8dqhfU33DcqtOZcLSVIKSDDLDi7+0LbAKiyI8hD9u42m2YxXSkMGWThaecQ==}
    engines: {iojs: '>= 1.0.0', node: '>= 0.12.0'}
    dev: true

  /code-point-at/1.1.0:
    resolution: {integrity: sha512-RpAVKQA5T63xEj6/giIbUEtZwJ4UFIc3ZtvEkiaUERylqe8xb5IvqcgOurZLahv93CLKfxcw5YI+DZcUBRyLXA==}
    engines: {node: '>=0.10.0'}
    dev: true

  /collect-v8-coverage/1.0.1:
    resolution: {integrity: sha512-iBPtljfCNcTKNAto0KEtDfZ3qzjJvqE3aTGZsbhjSBlorqpXJlaWWtPO35D+ZImoC3KWejX64o+yPGxhWSTzfg==}
    dev: true

  /color-convert/1.9.3:
    resolution: {integrity: sha512-QfAUtd+vFdAtFQcC8CCyYt1fYWxSqAiK2cSD6zDB8N3cpsEBAvRxp9zOGg6G/SHHJYAT88/az/IuDGALsNVbGg==}
    dependencies:
      color-name: 1.1.3

  /color-convert/2.0.1:
    resolution: {integrity: sha512-RRECPsj7iu/xb5oKYcsFHSppFNnsj/52OVTRKb4zP5onXwVF3zVmmToNcOfGC+CRDpfK/U584fMg38ZHCaElKQ==}
    engines: {node: '>=7.0.0'}
    dependencies:
      color-name: 1.1.4

  /color-name/1.1.3:
    resolution: {integrity: sha512-72fSenhMw2HZMTVHeCA9KCmpEIbzWiQsjN+BHcBbS9vr1mtt+vJjPdksIBNUmKAW8TFUDPJK5SUU3QhE9NEXDw==}

  /color-name/1.1.4:
    resolution: {integrity: sha512-dOy+3AuW3a2wNbZHIuMZpTcgjGuLU/uBL/ubcZF9OXbDo8ff4O8yVp5Bf0efS8uEoYo5q4Fx7dY9OgQGXgAsQA==}

  /color-string/1.9.1:
    resolution: {integrity: sha512-shrVawQFojnZv6xM40anx4CkoDP+fZsw/ZerEMsW/pyzsRbElpsL/DBVW7q3ExxwusdNXI3lXpuhEZkzs8p5Eg==}
    dependencies:
      color-name: 1.1.4
      simple-swizzle: 0.2.2

  /color/3.2.1:
    resolution: {integrity: sha512-aBl7dZI9ENN6fUGC7mWpMTPNHmWUSNan9tuWN6ahh5ZLNk9baLJOnSMlrQkHcrfFgz2/RigjUVAjdx36VcemKA==}
    dependencies:
      color-convert: 1.9.3
      color-string: 1.9.1
    dev: false

  /color/4.2.3:
    resolution: {integrity: sha512-1rXeuUUiGGrykh+CeBdu5Ie7OJwinCgQY0bc7GCRxy5xVHy+moaqkpL/jqQq0MtQOeYcrqEz4abc5f0KtU7W4A==}
    engines: {node: '>=12.5.0'}
    dependencies:
      color-convert: 2.0.1
      color-string: 1.9.1
    dev: true

  /colors/1.0.3:
    resolution: {integrity: sha512-pFGrxThWcWQ2MsAz6RtgeWe4NK2kUE1WfsrvvlctdII745EW9I0yflqhe7++M5LEc7bV2c/9/5zc8sFcpL0Drw==}
    engines: {node: '>=0.1.90'}
    dev: false

  /colors/1.2.5:
    resolution: {integrity: sha512-erNRLao/Y3Fv54qUa0LBB+//Uf3YwMUmdJinN20yMXm9zdKKqH9wt7R9IIVZ+K7ShzfpLV/Zg8+VyrBJYB4lpg==}
    engines: {node: '>=0.1.90'}

  /colorspace/1.1.4:
    resolution: {integrity: sha512-BgvKJiuVu1igBUF2kEjRCZXol6wiiGbY5ipL/oVPwm0BL9sIpMIzM8IK7vwuxIIzOXMV3Ey5w+vxhm0rR/TN8w==}
    dependencies:
      color: 3.2.1
      text-hex: 1.0.0
    dev: false

  /combined-stream/1.0.8:
    resolution: {integrity: sha512-FQN4MRfuJeHf7cBbBMJFXhKSDq+2kAArBlmRBvcvFE5BB1HZKXtSFASDhdlz9zOYwxh8lDdnvmMOe/+5cdoEdg==}
    engines: {node: '>= 0.8'}
    dependencies:
      delayed-stream: 1.0.0

  /commander/2.20.3:
    resolution: {integrity: sha512-GpVkmM8vF2vQUkj2LvZmD35JxeJOLCwJ9cUkugyk2nuhbv3+mJvpLYYt+0+USMxE+oj+ey/lJEnhZw75x/OMcQ==}
    requiresBuild: true
    optional: true

  /commander/3.0.2:
    resolution: {integrity: sha512-Gar0ASD4BDyKC4hl4DwHqDrmvjoxWKZigVnAbn5H1owvm4CxCPdb0HQDehwNYMJpla5+M2tPmPARzhtYuwpHow==}
    dev: true

  /concat-map/0.0.1:
    resolution: {integrity: sha1-2Klr13/Wjfd5OnMDajug1UBdR3s=}

  /concurrently/7.2.1:
    resolution: {integrity: sha512-7cab/QyqipqghrVr9qZmoWbidu0nHsmxrpNqQ7r/67vfl1DWJElexehQnTH1p+87tDkihaAjM79xTZyBQh7HLw==}
    engines: {node: ^12.20.0 || ^14.13.0 || >=16.0.0}
    hasBin: true
    dependencies:
      chalk: 4.1.2
      date-fns: 2.28.0
      lodash: 4.17.21
      rxjs: 6.6.7
      shell-quote: 1.7.3
      spawn-command: 0.0.2-1
      supports-color: 8.1.1
      tree-kill: 1.2.2
      yargs: 17.5.1
    dev: true

  /configstore/5.0.1:
    resolution: {integrity: sha512-aMKprgk5YhBNyH25hj8wGt2+D52Sw1DRRIzqBwLp2Ya9mFmY8KPvvtvmna8SxVR9JMZ4kzMD68N22vlaRpkeFA==}
    engines: {node: '>=8'}
    dependencies:
      dot-prop: 5.3.0
      graceful-fs: 4.2.10
      make-dir: 3.1.0
      unique-string: 2.0.0
      write-file-atomic: 3.0.3
      xdg-basedir: 4.0.0
    dev: true

  /console-control-strings/1.1.0:
    resolution: {integrity: sha512-ty/fTekppD2fIwRvnZAVdeOiGd1c7YXEixbgJTNzqcxJWKQnjJ/V1bNEEE6hygpM3WjwHFUVK6HTjWSzV4a8sQ==}
    dev: true

  /constructs/10.1.25:
    resolution: {integrity: sha512-etUavUwFJ3oTxoP9ax8Dvzv47Nzk9QHRnubL3cEOxLATd8b0SOLFN4xB7FP6eEg/D+cI7rgXTOQH9Oj4rIhwqw==}
    engines: {node: '>= 14.17.0'}

  /constructs/3.4.25:
    resolution: {integrity: sha512-Ilp8VFOVHCS9+TQxp0o+kD43s4Q53rqfu26vrI5ubVAFtxTEKsUyCnugeqwjm+rtMHM1iNFGujk0tGVFNhSnxQ==}
    engines: {node: '>= 14.17.0'}
    dev: false

  /content-disposition/0.5.4:
    resolution: {integrity: sha512-FveZTNuGw04cxlAiWbzi6zTAL/lhehaWbTtgluJh4/E95DqMwTmha3KZN1aAWA8cFIhHzMZUvLevkw5Rqk+tSQ==}
    engines: {node: '>= 0.6'}
    dependencies:
      safe-buffer: 5.2.1

  /content-type/1.0.4:
    resolution: {integrity: sha512-hIP3EEPs8tB9AT1L+NUqtwOAps4mk2Zob89MWXMHjHWg9milF/j4osnnQLXBCBFBk/tvIG/tUc9mOUJiPBhPXA==}
    engines: {node: '>= 0.6'}

  /convert-source-map/1.8.0:
    resolution: {integrity: sha512-+OQdjP49zViI/6i7nIJpA8rAl4sV/JdPfU9nZs3VqOwGIgizICvuN2ru6fMd+4llL0tar18UYJXfZ/TWtmhUjA==}
    dependencies:
      safe-buffer: 5.1.2
    dev: true

  /cookie-signature/1.0.6:
    resolution: {integrity: sha1-4wOogrNCzD7oylE6eZmXNNqzriw=}

  /cookie/0.5.0:
    resolution: {integrity: sha512-YZ3GUyn/o8gfKJlnlX7g7xq4gyO6OSuhGPKaaGssGB2qgDUS0gPgtTvoyZLTt9Ab6dC4hfc9dV5arkvc/OCmrw==}
    engines: {node: '>= 0.6'}

  /core-js-compat/3.22.8:
    resolution: {integrity: sha512-pQnwg4xtuvc2Bs/5zYQPaEYYSuTxsF7LBWF0SvnVhthZo/Qe+rJpcEekrdNK5DWwDJ0gv0oI9NNX5Mppdy0ctg==}
    dependencies:
      browserslist: 4.20.3
      semver: 7.0.0
    dev: true

  /core-js-pure/3.22.8:
    resolution: {integrity: sha512-bOxbZIy9S5n4OVH63XaLVXZ49QKicjowDx/UELyJ68vxfCRpYsbyh/WNZNfEfAk+ekA8vSjt+gCDpvh672bc3w==}
    requiresBuild: true
    dev: true

  /core-js/3.22.8:
    resolution: {integrity: sha512-UoGQ/cfzGYIuiq6Z7vWL1HfkE9U9IZ4Ub+0XSiJTCzvbZzgPA69oDF2f+lgJ6dFFLEdjW5O6svvoKzXX23xFkA==}
    requiresBuild: true
    dev: false

  /core-util-is/1.0.3:
    resolution: {integrity: sha512-ZQBvi1DcpJ4GDqanjucZ2Hj3wEO5pZDS89BWbkcrvdxksJorwUDDZamX9ldFkp9aw2lmBDLgkObEA4DWNJ9FYQ==}

  /cosmiconfig/7.0.1:
    resolution: {integrity: sha512-a1YWNUV2HwGimB7dU2s1wUMurNKjpx60HxBB6xUM8Re+2s1g1IIfJvFR0/iCF+XHdE0GMTKTuLR32UQff4TEyQ==}
    engines: {node: '>=10'}
    dependencies:
      '@types/parse-json': 4.0.0
      import-fresh: 3.3.0
      parse-json: 5.2.0
      path-type: 4.0.0
      yaml: 1.10.2
    dev: true

  /create-require/1.1.1:
    resolution: {integrity: sha512-dcKFX3jn0MpIaXjisoRvexIJVEKzaq7z2rZKxf+MSr9TkdmHmsU4m2lcLojrj/FHl8mk5VxMmYA+ftRkP/3oKQ==}
    dev: true

  /cross-spawn/7.0.3:
    resolution: {integrity: sha512-iRDPJKUPVEND7dHPO8rkbOnPpyDygcDFtWjpeWNCgy8WP2rXcxXL8TskReQl6OrB2G7+UJrags1q15Fudc7G6w==}
    engines: {node: '>= 8'}
    dependencies:
      path-key: 3.1.1
      shebang-command: 2.0.0
      which: 2.0.2

  /crypt/0.0.2:
    resolution: {integrity: sha1-iNf/fsDfuG9xPch7u0LQRNPmxBs=}
    dev: true

  /crypto-random-string/2.0.0:
    resolution: {integrity: sha512-v1plID3y9r/lPhviJ1wrXpLeyUIGAZ2SHNYTEapm7/8A9nLPoyvVp3RK/EPFqn5kEznyWgYZNsRtYYIWbuG8KA==}
    engines: {node: '>=8'}
    dev: true

  /css-selector-tokenizer/0.8.0:
    resolution: {integrity: sha512-Jd6Ig3/pe62/qe5SBPTN8h8LeUg/pT4lLgtavPf7updwwHpvFzxvOQBHYj2LZDMjUnBzgvIUSjRcf6oT5HzHFg==}
    dependencies:
      cssesc: 3.0.0
      fastparse: 1.1.2
    dev: true

  /css.escape/1.5.1:
    resolution: {integrity: sha512-YUifsXXuknHlUsmlgyY0PKzgPOr7/FjCePfHNt0jxm83wHZi44VDMQ7/fGNkjY3/jV1MC+1CmZbaHzugyeRtpg==}
    dev: true

  /css/3.0.0:
    resolution: {integrity: sha512-DG9pFfwOrzc+hawpmqX/dHYHJG+Bsdb0klhyi1sDneOgGOXy9wQIC8hzyVp1e4NRYDBdxcylvywPkkXCHAzTyQ==}
    dependencies:
      inherits: 2.0.4
      source-map: 0.6.1
      source-map-resolve: 0.6.0
    dev: true

  /cssesc/3.0.0:
    resolution: {integrity: sha512-/Tb/JcjK111nNScGob5MNtsntNM1aCNUDipB/TkwZFhyDrrE47SOx/18wF2bbjgc3ZzCSKW1T5nt5EbFoAz/Vg==}
    engines: {node: '>=4'}
    hasBin: true
    dev: true

  /cssom/0.3.8:
    resolution: {integrity: sha512-b0tGHbfegbhPJpxpiBPU2sCkigAqtM9O121le6bbOlgyV+NyGyCmVfJ6QW9eRjz8CpNfWEOYBIMIGRYkLwsIYg==}
    dev: true

  /cssom/0.4.4:
    resolution: {integrity: sha512-p3pvU7r1MyyqbTk+WbNJIgJjG2VmTIaB10rI93LzVPrmDJKkzKYMtxxyAvQXR/NS6otuzveI7+7BBq3SjBS2mw==}
    dev: true

  /cssstyle/2.3.0:
    resolution: {integrity: sha512-AZL67abkUzIuvcHqk7c09cezpGNcxUxU4Ioi/05xHk4DQeTkWmGYftIE6ctU6AEt+Gn4n1lDStOtj7FKycP71A==}
    engines: {node: '>=8'}
    dependencies:
      cssom: 0.3.8
    dev: true

  /csstype/3.1.0:
    resolution: {integrity: sha512-uX1KG+x9h5hIJsaKR9xHUeUraxf8IODOwq9JLNPq6BwB04a/xgpq3rcx47l5BZu5zBPlgD342tdke3Hom/nJRA==}

  /d3-array/1.2.4:
    resolution: {integrity: sha512-KHW6M86R+FUPYGb3R5XiYjXPq7VzwxZ22buHhAEVG5ztoEcZZMLov530mmccaqA1GghZArjQV46fuc8kUqhhHw==}
    dev: true

  /d3-collection/1.0.7:
    resolution: {integrity: sha512-ii0/r5f4sjKNTfh84Di+DpztYwqKhEyUlKoPrzUFfeSkWxjW49xU2QzO9qrPrNkpdI0XJkfzvmTu8V2Zylln6A==}
    dev: true

  /d3-color/1.4.1:
    resolution: {integrity: sha512-p2sTHSLCJI2QKunbGb7ocOh7DgTAn8IrLx21QRc/BSnodXM4sv6aLQlnfpvehFMLZEfBc6g9pH9SWQccFYfJ9Q==}
    dev: true

  /d3-format/1.4.5:
    resolution: {integrity: sha512-J0piedu6Z8iB6TbIGfZgDzfXxUFN3qQRMofy2oPdXzQibYGqPB/9iMcxr/TGalU+2RsyDO+U4f33id8tbnSRMQ==}
    dev: true

  /d3-interpolate/1.4.0:
    resolution: {integrity: sha512-V9znK0zc3jOPV4VD2zZn0sDhZU3WAE2bmlxdIwwQPPzPjvyLkd8B3JUVdS1IDUFDkWZ72c9qnv1GK2ZagTZ8EA==}
    dependencies:
      d3-color: 1.4.1
    dev: true

  /d3-path/1.0.9:
    resolution: {integrity: sha512-VLaYcn81dtHVTjEHd8B+pbe9yHWpXKZUC87PzoFmsFrJqgFwDe/qxfp5MlfsfM1V5E/iVt0MmEbWQ7FVIXh/bg==}
    dev: true

  /d3-scale/2.2.2:
    resolution: {integrity: sha512-LbeEvGgIb8UMcAa0EATLNX0lelKWGYDQiPdHj+gLblGVhGLyNbaCn3EvrJf0A3Y/uOOU5aD6MTh5ZFCdEwGiCw==}
    dependencies:
      d3-array: 1.2.4
      d3-collection: 1.0.7
      d3-format: 1.4.5
      d3-interpolate: 1.4.0
      d3-time: 1.1.0
      d3-time-format: 2.3.0
    dev: true

  /d3-shape/1.3.7:
    resolution: {integrity: sha512-EUkvKjqPFUAZyOlhY5gzCxCeI0Aep04LwIRpsZ/mLFelJiUfnK56jo5JMDSE7yyP2kLSb6LtF+S5chMk7uqPqw==}
    dependencies:
      d3-path: 1.0.9
    dev: true

  /d3-time-format/2.3.0:
    resolution: {integrity: sha512-guv6b2H37s2Uq/GefleCDtbe0XZAuy7Wa49VGkPVPMfLL9qObgBST3lEHJBMUp8S7NdLQAGIvr2KXk8Hc98iKQ==}
    dependencies:
      d3-time: 1.1.0
    dev: true

  /d3-time/1.1.0:
    resolution: {integrity: sha512-Xh0isrZ5rPYYdqhAVk8VLnMEidhz5aP7htAADH6MfzgmmicPkTo8LhkLxci61/lCB7n7UmE3bN0leRt+qvkLxA==}
    dev: true

  /damerau-levenshtein/1.0.8:
    resolution: {integrity: sha512-sdQSFB7+llfUcQHUQO3+B8ERRj0Oa4w9POWMI/puGtuf7gFywGmkaLCElnudfTiKZV+NvHqL0ifzdrI8Ro7ESA==}
    dev: true

  /data-urls/2.0.0:
    resolution: {integrity: sha512-X5eWTSXO/BJmpdIKCRuKUgSCgAN0OwliVK3yPKbwIWU1Tdw5BRajxlzMidvh+gwko9AfQ9zIj52pzF91Q3YAvQ==}
    engines: {node: '>=10'}
    dependencies:
      abab: 2.0.6
      whatwg-mimetype: 2.3.0
      whatwg-url: 8.7.0
    dev: true

  /date-fns/2.28.0:
    resolution: {integrity: sha512-8d35hViGYx/QH0icHYCeLmsLmMUheMmTyV9Fcm6gvNwdw31yXXH+O85sOBJ+OLnLQMKZowvpKb6FgMIQjcpvQw==}
    engines: {node: '>=0.11'}

  /debug/2.6.9:
    resolution: {integrity: sha512-bC7ElrdJaJnPbAP+1EotYvqZsb3ecl5wi6Bfi6BJTUcNowp6cvspg0jXznRTKDjm/E7AdgFBVeAPVMNcKGsHMA==}
    dependencies:
      ms: 2.0.0

  /debug/3.2.7:
    resolution: {integrity: sha512-CFjzYYAi4ThfiQvizrFQevTTXHtnCqWfe7x1AhgEscTz6ZbLbfoLRLPugTQyBth6f8ZERVUSyWHFD/7Wu4t1XQ==}
    dependencies:
      ms: 2.1.3

  /debug/4.3.4:
    resolution: {integrity: sha512-PRWFHuSU3eDtQJPvnNY7Jcket1j0t5OuOsFzPPzsekD52Zl8qUfFIPEiswXqIvHWGVHOgX+7G/vCNNhehwxfkQ==}
    engines: {node: '>=6.0'}
    peerDependencies:
      supports-color: '*'
    peerDependenciesMeta:
      supports-color:
        optional: true
    dependencies:
      ms: 2.1.2

  /debuglog/1.0.1:
    resolution: {integrity: sha512-syBZ+rnAK3EgMsH2aYEOLUW7mZSY9Gb+0wUMCFsZvcmiz+HigA0LOcq/HoQqVuGG+EKykunc7QG2bzrponfaSw==}
    dev: false

  /decamelize-keys/1.1.0:
    resolution: {integrity: sha512-ocLWuYzRPoS9bfiSdDd3cxvrzovVMZnRDVEzAs+hWIVXGDbHxWMECij2OBuyB/An0FFW/nLuq6Kv1i/YC5Qfzg==}
    engines: {node: '>=0.10.0'}
    dependencies:
      decamelize: 1.2.0
      map-obj: 1.0.1
    dev: true

  /decamelize/1.2.0:
    resolution: {integrity: sha512-z2S+W9X73hAUUki+N+9Za2lBlun89zigOyGrsax+KUQ6wKW4ZoWpEYBkGhQjwAjjDCkWxhY0VKEhk8wzY7F5cA==}
    engines: {node: '>=0.10.0'}
    dev: true

  /decimal.js/10.3.1:
    resolution: {integrity: sha512-V0pfhfr8suzyPGOx3nmq4aHqabehUZn6Ch9kyFpV79TGDTWFmHqUqXdabR7QHqxzrYolF4+tVmJhUG4OURg5dQ==}
    dev: true

  /decode-uri-component/0.2.0:
    resolution: {integrity: sha512-hjf+xovcEn31w/EUYdTXQh/8smFL/dzYjohQGEIgjyNavaJfBY2p5F527Bo1VPATxv0VYTUC2bOcXvqFwk78Og==}
    engines: {node: '>=0.10'}
    dev: true

  /decompress-response/3.3.0:
    resolution: {integrity: sha512-BzRPQuY1ip+qDonAOz42gRm/pg9F768C+npV/4JOsxRC2sq+Rlk+Q4ZCAsOhnIaMrgarILY+RMUIvMmmX1qAEA==}
    engines: {node: '>=4'}
    dependencies:
      mimic-response: 1.0.1
    dev: true

  /decompress-response/6.0.0:
    resolution: {integrity: sha512-aW35yZM6Bb/4oJlZncMH2LCoZtJXTRxES17vE3hoRiowU2kWHaJKFkSBDnDR+cm9J+9QhXmREyIfv0pji9ejCQ==}
    engines: {node: '>=10'}
    dependencies:
      mimic-response: 3.1.0
    dev: true

  /dedent/0.7.0:
    resolution: {integrity: sha512-Q6fKUPqnAHAyhiUgFU7BUzLiv0kd8saH9al7tnu5Q/okj6dnupxyTgFIBjVzJATdfIAm9NAsvXNzjaKa+bxVyA==}
    dev: true

  /deep-extend/0.6.0:
    resolution: {integrity: sha512-LOHxIOaPYdHlJRtCQfDIVZtfw/ufM8+rVj649RIHzcm/vGwQRXFt6OPqIFWsm2XEMrNIEtWR64sY1LEKD2vAOA==}
    engines: {node: '>=4.0.0'}
    dev: true

  /deep-is/0.1.4:
    resolution: {integrity: sha512-oIPzksmTg4/MriiaYGO+okXDT7ztn/w3Eptv/+gSIdMdKsJo0u4CfYNFJPy+4SKMuCqGw2wxnA+URMg3t8a/bQ==}

  /deepmerge/4.2.2:
    resolution: {integrity: sha512-FJ3UgI4gIl+PHZm53knsuSFpE+nESMr7M4v9QcgB7S63Kj/6WqMiFQJpBBYz1Pt+66bZpP3Q7Lye0Oo9MPKEdg==}
    engines: {node: '>=0.10.0'}
    dev: true

  /defer-to-connect/1.1.3:
    resolution: {integrity: sha512-0ISdNousHvZT2EiFlZeZAHBUvSxmKswVCEf8hW7KWgG4a8MVEu/3Vb6uWYozkjylyCxe0JBIiRB1jV45S70WVQ==}
    dev: true

  /define-properties/1.1.4:
    resolution: {integrity: sha512-uckOqKcfaVvtBdsVkdPv3XjveQJsNQqmhXgRi8uhvWWuPYZCNlzT8qAyblUgNoXdHdjMTzAqeGjAoli8f+bzPA==}
    engines: {node: '>= 0.4'}
    dependencies:
      has-property-descriptors: 1.0.0
      object-keys: 1.1.1

  /delayed-stream/1.0.0:
    resolution: {integrity: sha512-ZySD7Nf91aLB0RxL4KGrKHBXl7Eds1DAmEdcoVawXnLD7SDhpNgtuII2aAkg7a7QS41jxPSZ17p4VdGnMHk3MQ==}
    engines: {node: '>=0.4.0'}

  /delegates/1.0.0:
    resolution: {integrity: sha512-bd2L678uiWATM6m5Z1VzNCErI3jiGzt6HGY8OVICs40JQq/HALfbyNJmp0UDakEY4pMMaN0Ly5om/B1VI/+xfQ==}
    dev: true

  /depcheck/1.4.3:
    resolution: {integrity: sha512-vy8xe1tlLFu7t4jFyoirMmOR7x7N601ubU9Gkifyr9z8rjBFtEdWHDBMqXyk6OkK+94NXutzddVXJuo0JlUQKQ==}
    engines: {node: '>=10'}
    hasBin: true
    dependencies:
      '@babel/parser': 7.16.4
      '@babel/traverse': 7.18.2
      '@vue/compiler-sfc': 3.2.36
      camelcase: 6.3.0
      cosmiconfig: 7.0.1
      debug: 4.3.4
      deps-regex: 0.1.4
      ignore: 5.2.0
      is-core-module: 2.9.0
      js-yaml: 3.14.1
      json5: 2.2.1
      lodash: 4.17.21
      minimatch: 3.1.2
      multimatch: 5.0.0
      please-upgrade-node: 3.2.0
      query-ast: 1.0.4
      readdirp: 3.6.0
      require-package-name: 2.0.1
      resolve: 1.22.0
      sass: 1.52.1
      scss-parser: 1.0.5
      semver: 7.3.7
      yargs: 16.2.0
    transitivePeerDependencies:
      - supports-color
    dev: true

  /depd/2.0.0:
    resolution: {integrity: sha512-g7nH6P6dyDioJogAAGprGpCtVImJhpPk/roCzdb3fIh61/s/nPsfR6onyMwkCAR/OlC3yBC0lESvUoQEAssIrw==}
    engines: {node: '>= 0.8'}

  /deps-regex/0.1.4:
    resolution: {integrity: sha512-3tzwGYogSJi8HoG93R5x9NrdefZQOXgHgGih/7eivloOq6yC6O+yoFxZnkgP661twvfILONfoKRdF9GQOGx2RA==}
    dev: true

  /destroy/1.2.0:
    resolution: {integrity: sha512-2sJGJTaXIIaR1w4iJSNoN0hnMY7Gpc/n8D4qSCJw8QqFWXf7cuAgnEHxBpweaVcPevC2l3KpjYCx3NypQQgaJg==}
    engines: {node: '>= 0.8', npm: 1.2.8000 || >= 1.4.16}

  /detect-indent/6.1.0:
    resolution: {integrity: sha512-reYkTUJAZb9gUuZ2RvVCNhVHdg62RHnJ7WJl8ftMi4diZ6NWlciOzQN88pUhSELEwflJht4oQDv0F0BMlwaYtA==}
    engines: {node: '>=8'}

  /detect-libc/2.0.1:
    resolution: {integrity: sha512-463v3ZeIrcWtdgIg6vI6XUncguvr2TnGl4SzDXinkt9mSLpBJKXT3mW6xT3VQdDN11+WVs29pgvivTc4Lp8v+w==}
    engines: {node: '>=8'}
    dev: true

  /detect-newline/3.1.0:
    resolution: {integrity: sha512-TLz+x/vEXm/Y7P7wn1EJFNLxYpUD4TgMosxY6fAVJUnJMbupHBOncxyWUG9OpTaH9EBD7uFI5LfEgmMOc54DsA==}
    engines: {node: '>=8'}
    dev: true

  /detect-node-es/1.1.0:
    resolution: {integrity: sha512-ypdmJU/TbBby2Dxibuv7ZLW3Bs1QEmM7nHjEANfohJLvE0XVujisn1qPJcZxg+qDucsr+bP6fLD1rPS3AhJ7EQ==}
    dev: true

  /dezalgo/1.0.4:
    resolution: {integrity: sha512-rXSP0bf+5n0Qonsb+SVVfNfIsimO4HEtmnIpPHY8Q1UCzKlQrDMfdobr8nJOOsRgWCyMRqeSBQzmWUMq7zvVig==}
    dependencies:
      asap: 2.0.6
      wrappy: 1.0.2
    dev: false

  /diff-sequences/27.5.1:
    resolution: {integrity: sha512-k1gCAXAsNgLwEL+Y8Wvl+M6oEFj5bgazfZULpS5CneoPPXRaCCW7dm+q21Ky2VEE5X+VeRDBVg1Pcvvsr4TtNQ==}
    engines: {node: ^10.13.0 || ^12.13.0 || ^14.15.0 || >=15.0.0}
    dev: true

  /diff/4.0.2:
    resolution: {integrity: sha512-58lmxKSA4BNyLz+HHMUzlOEpg09FV+ev6ZMe3vJihgdxzgcwZ8VoEEPmALCZG9LmqfVoNMMKpttIYTVG6uDY7A==}
    engines: {node: '>=0.3.1'}
    dev: true

  /diff/5.1.0:
    resolution: {integrity: sha512-D+mk+qE8VC/PAUrlAU34N+VfXev0ghe5ywmpqrawphmVZc1bEfn56uo9qpyGp1p4xpzOHkSW4ztBd6L7Xx4ACw==}
    engines: {node: '>=0.3.1'}

  /dir-glob/3.0.1:
    resolution: {integrity: sha512-WkrWp9GR4KXfKGYzOLmTuGVi1UWFfws377n9cc55/tb6DuqyF6pcQ5AbiHEshaDpY9v6oaSr2XCDidGmMwdzIA==}
    engines: {node: '>=8'}
    dependencies:
      path-type: 4.0.0

  /doctrine/2.1.0:
    resolution: {integrity: sha512-35mSku4ZXK0vfCuHEDAwt55dg2jNajHZ1odvF+8SSr82EsZY4QmXfuWso8oEd8zRhVObSN18aM0CjSdoBX7zIw==}
    engines: {node: '>=0.10.0'}
    dependencies:
      esutils: 2.0.3

  /doctrine/3.0.0:
    resolution: {integrity: sha512-yS+Q5i3hBf7GBkd4KG8a7eBNNWNGLTaEwwYWUijIYM7zrlYDM0BFXHjjPWlWZ1Rg7UaddZeIDmi9jF3HmqiQ2w==}
    engines: {node: '>=6.0.0'}
    dependencies:
      esutils: 2.0.3

  /dom-accessibility-api/0.5.14:
    resolution: {integrity: sha512-NMt+m9zFMPZe0JcY9gN224Qvk6qLIdqex29clBvc/y75ZBX9YA9wNK3frsYvu2DI1xcCIwxwnX+TlsJ2DSOADg==}
    dev: true

  /dom-helpers/5.2.1:
    resolution: {integrity: sha512-nRCa7CK3VTrM2NmGkIy4cbK7IZlgBE/PYMn55rrXefr5xXDP0LdtfPnblFDoVdcAfslJ7or6iqAUnx0CCGIWQA==}
    dependencies:
      '@babel/runtime': 7.18.3
      csstype: 3.1.0
    dev: true

  /domexception/2.0.1:
    resolution: {integrity: sha512-yxJ2mFy/sibVQlu5qHjOkf9J3K6zgmCxgJ94u2EdvDOV09H+32LtRswEcUsmUWN72pVLOEnTSRaIVVzVQgS0dg==}
    engines: {node: '>=8'}
    dependencies:
      webidl-conversions: 5.0.0
    dev: true

  /dot-prop/5.3.0:
    resolution: {integrity: sha512-QM8q3zDe58hqUqjraQOmzZ1LIH9SWQJTlEKCH4kJ2oQvLZk7RbQXvtDM2XEq3fwkV9CCvvH4LA0AV+ogFsBM2Q==}
    engines: {node: '>=8'}
    dependencies:
      is-obj: 2.0.0
    dev: true

  /duplexer3/0.1.4:
    resolution: {integrity: sha512-CEj8FwwNA4cVH2uFCoHUrmojhYh1vmCdOaneKJXwkeY1i9jnlslVo9dx+hQ5Hl9GnH/Bwy/IjxAyOePyPKYnzA==}
    dev: true

  /ecdsa-sig-formatter/1.0.11:
    resolution: {integrity: sha512-nagl3RYrbNv6kQkeJIpt6NJZy8twLB/2vtz6yN9Z4vRKHN4/QZJIEbqohALSgwKdnksuY3k5Addp5lg8sVoVcQ==}
    dependencies:
      safe-buffer: 5.2.1
    dev: false

  /ee-first/1.1.1:
    resolution: {integrity: sha1-WQxhFWsK4vTwJVcyoViyZrxWsh0=}

  /electron-to-chromium/1.4.144:
    resolution: {integrity: sha512-R3RV3rU1xWwFJlSClVWDvARaOk6VUO/FubHLodIASDB3Mc2dzuWvNdfOgH9bwHUTqT79u92qw60NWfwUdzAqdg==}
    dev: true

  /emittery/0.8.1:
    resolution: {integrity: sha512-uDfvUjVrfGJJhymx/kz6prltenw1u7WrCg1oa94zYY8xxVpLLUu045LAT0dhDZdXG58/EpPL/5kA180fQ/qudg==}
    engines: {node: '>=10'}
    dev: true

  /emoji-regex/8.0.0:
    resolution: {integrity: sha512-MSjYzcWNOA0ewAHpz0MxpYFvwg6yjy1NG3xteoqz644VCo/RPgnr1/GGt+ic3iJTzQ8Eu3TdM14SawnVUmGE6A==}

  /emoji-regex/9.2.2:
    resolution: {integrity: sha512-L18DaJsXSUk2+42pv8mLs5jJT2hqFkFE4j21wOmgbUqsZ2hL72NsUU785g9RXgo3s0ZNgVl42TiHp3ZtOv/Vyg==}
    dev: true

  /enabled/2.0.0:
    resolution: {integrity: sha512-AKrN98kuwOzMIdAizXGI86UFBoo26CL21UM763y1h/GMSJ4/OHU9k2YlsmBpyScFo/wbLzWQJBMCW4+IO3/+OQ==}
    dev: false

  /encodeurl/1.0.2:
    resolution: {integrity: sha512-TPJXq8JqFaVYm2CWmPvnP2Iyo4ZSM7/QKcSmuMLDObfpH5fi7RUGmd/rTDf+rut/saiDiQEeVTNgAmJEdAOx0w==}
    engines: {node: '>= 0.8'}

  /end-of-stream/1.4.4:
    resolution: {integrity: sha512-+uw1inIHVPQoaVuHzRyXd21icM+cnt4CzD5rW+NC1wjOUSTOs+Te7FOv7AhN7vS9x/oIyhLP5PR1H+phQAHu5Q==}
    dependencies:
      once: 1.4.0
    dev: true

  /enhanced-resolve/5.9.3:
    resolution: {integrity: sha512-Bq9VSor+kjvW3f9/MiiR4eE3XYgOl7/rS8lnSxbRbF3kS0B2r+Y9w5krBWxZgDxASVZbdYrn5wT4j/Wb0J9qow==}
    engines: {node: '>=10.13.0'}
    dependencies:
      graceful-fs: 4.2.10
      tapable: 2.2.1
    dev: false

  /entities/2.2.0:
    resolution: {integrity: sha512-p92if5Nz619I0w+akJrLZH0MX0Pb5DX39XOwQTtXSdQQOaYH03S1uIQp4mhOZtAXrxq4ViO67YTiLBo2638o9A==}

  /error-ex/1.3.2:
    resolution: {integrity: sha512-7dFHNmqeFSEt2ZBsCriorKnn3Z2pj+fd9kmI6QoWw4//DL+icEBfc0U7qJCisqrTsKTjw4fNFy2pW9OqStD84g==}
    dependencies:
      is-arrayish: 0.2.1

  /es-abstract/1.20.1:
    resolution: {integrity: sha512-WEm2oBhfoI2sImeM4OF2zE2V3BYdSF+KnSi9Sidz51fQHd7+JuF8Xgcj9/0o+OWeIeIS/MiuNnlruQrJf16GQA==}
    engines: {node: '>= 0.4'}
    dependencies:
      call-bind: 1.0.2
      es-to-primitive: 1.2.1
      function-bind: 1.1.1
      function.prototype.name: 1.1.5
      get-intrinsic: 1.1.1
      get-symbol-description: 1.0.0
      has: 1.0.3
      has-property-descriptors: 1.0.0
      has-symbols: 1.0.3
      internal-slot: 1.0.3
      is-callable: 1.2.4
      is-negative-zero: 2.0.2
      is-regex: 1.1.4
      is-shared-array-buffer: 1.0.2
      is-string: 1.0.7
      is-weakref: 1.0.2
      object-inspect: 1.12.2
      object-keys: 1.1.1
      object.assign: 4.1.2
      regexp.prototype.flags: 1.4.3
      string.prototype.trimend: 1.0.5
      string.prototype.trimstart: 1.0.5
      unbox-primitive: 1.0.2

  /es-shim-unscopables/1.0.0:
    resolution: {integrity: sha512-Jm6GPcCdC30eMLbZ2x8z2WuRwAws3zTBBKuusffYVUrNj/GVSUAZ+xKMaUpfNDR5IbyNA5LJbaecoUVbmUcB1w==}
    dependencies:
      has: 1.0.3

  /es-to-primitive/1.2.1:
    resolution: {integrity: sha512-QCOllgZJtaUo9miYBcLChTUaHNjJF3PYs1VidD7AwiEj1kYxKeQTctLAezAOH5ZKRH0g2IgPn6KwB4IT8iRpvA==}
    engines: {node: '>= 0.4'}
    dependencies:
      is-callable: 1.2.4
      is-date-object: 1.0.5
      is-symbol: 1.0.4

  /esbuild-android-64/0.14.42:
    resolution: {integrity: sha512-P4Y36VUtRhK/zivqGVMqhptSrFILAGlYp0Z8r9UQqHJ3iWztRCNWnlBzD9HRx0DbueXikzOiwyOri+ojAFfW6A==}
    engines: {node: '>=12'}
    cpu: [x64]
    os: [android]
    requiresBuild: true
    dev: true
    optional: true

  /esbuild-android-arm64/0.14.42:
    resolution: {integrity: sha512-0cOqCubq+RWScPqvtQdjXG3Czb3AWI2CaKw3HeXry2eoA2rrPr85HF7IpdU26UWdBXgPYtlTN1LUiuXbboROhg==}
    engines: {node: '>=12'}
    cpu: [arm64]
    os: [android]
    requiresBuild: true
    dev: true
    optional: true

  /esbuild-darwin-64/0.14.42:
    resolution: {integrity: sha512-ipiBdCA3ZjYgRfRLdQwP82rTiv/YVMtW36hTvAN5ZKAIfxBOyPXY7Cejp3bMXWgzKD8B6O+zoMzh01GZsCuEIA==}
    engines: {node: '>=12'}
    cpu: [x64]
    os: [darwin]
    requiresBuild: true
    dev: true
    optional: true

  /esbuild-darwin-arm64/0.14.42:
    resolution: {integrity: sha512-bU2tHRqTPOaoH/4m0zYHbFWpiYDmaA0gt90/3BMEFaM0PqVK/a6MA2V/ypV5PO0v8QxN6gH5hBPY4YJ2lopXgA==}
    engines: {node: '>=12'}
    cpu: [arm64]
    os: [darwin]
    requiresBuild: true
    dev: true
    optional: true

  /esbuild-freebsd-64/0.14.42:
    resolution: {integrity: sha512-75h1+22Ivy07+QvxHyhVqOdekupiTZVLN1PMwCDonAqyXd8TVNJfIRFrdL8QmSJrOJJ5h8H1I9ETyl2L8LQDaw==}
    engines: {node: '>=12'}
    cpu: [x64]
    os: [freebsd]
    requiresBuild: true
    dev: true
    optional: true

  /esbuild-freebsd-arm64/0.14.42:
    resolution: {integrity: sha512-W6Jebeu5TTDQMJUJVarEzRU9LlKpNkPBbjqSu+GUPTHDCly5zZEQq9uHkmHHl7OKm+mQ2zFySN83nmfCeZCyNA==}
    engines: {node: '>=12'}
    cpu: [arm64]
    os: [freebsd]
    requiresBuild: true
    dev: true
    optional: true

  /esbuild-linux-32/0.14.42:
    resolution: {integrity: sha512-Ooy/Bj+mJ1z4jlWcK5Dl6SlPlCgQB9zg1UrTCeY8XagvuWZ4qGPyYEWGkT94HUsRi2hKsXvcs6ThTOjBaJSMfg==}
    engines: {node: '>=12'}
    cpu: [ia32]
    os: [linux]
    requiresBuild: true
    dev: true
    optional: true

  /esbuild-linux-64/0.14.42:
    resolution: {integrity: sha512-2L0HbzQfbTuemUWfVqNIjOfaTRt9zsvjnme6lnr7/MO9toz/MJ5tZhjqrG6uDWDxhsaHI2/nsDgrv8uEEN2eoA==}
    engines: {node: '>=12'}
    cpu: [x64]
    os: [linux]
    requiresBuild: true
    dev: true
    optional: true

  /esbuild-linux-arm/0.14.42:
    resolution: {integrity: sha512-STq69yzCMhdRaWnh29UYrLSr/qaWMm/KqwaRF1pMEK7kDiagaXhSL1zQGXbYv94GuGY/zAwzK98+6idCMUOOCg==}
    engines: {node: '>=12'}
    cpu: [arm]
    os: [linux]
    requiresBuild: true
    dev: true
    optional: true

  /esbuild-linux-arm64/0.14.42:
    resolution: {integrity: sha512-c3Ug3e9JpVr8jAcfbhirtpBauLxzYPpycjWulD71CF6ZSY26tvzmXMJYooQ2YKqDY4e/fPu5K8bm7MiXMnyxuA==}
    engines: {node: '>=12'}
    cpu: [arm64]
    os: [linux]
    requiresBuild: true
    dev: true
    optional: true

  /esbuild-linux-mips64le/0.14.42:
    resolution: {integrity: sha512-QuvpHGbYlkyXWf2cGm51LBCHx6eUakjaSrRpUqhPwjh/uvNUYvLmz2LgPTTPwCqaKt0iwL+OGVL0tXA5aDbAbg==}
    engines: {node: '>=12'}
    cpu: [mips64el]
    os: [linux]
    requiresBuild: true
    dev: true
    optional: true

  /esbuild-linux-ppc64le/0.14.42:
    resolution: {integrity: sha512-8ohIVIWDbDT+i7lCx44YCyIRrOW1MYlks9fxTo0ME2LS/fxxdoJBwHWzaDYhjvf8kNpA+MInZvyOEAGoVDrMHg==}
    engines: {node: '>=12'}
    cpu: [ppc64]
    os: [linux]
    requiresBuild: true
    dev: true
    optional: true

  /esbuild-linux-riscv64/0.14.42:
    resolution: {integrity: sha512-DzDqK3TuoXktPyG1Lwx7vhaF49Onv3eR61KwQyxYo4y5UKTpL3NmuarHSIaSVlTFDDpcIajCDwz5/uwKLLgKiQ==}
    engines: {node: '>=12'}
    cpu: [riscv64]
    os: [linux]
    requiresBuild: true
    dev: true
    optional: true

  /esbuild-linux-s390x/0.14.42:
    resolution: {integrity: sha512-YFRhPCxl8nb//Wn6SiS5pmtplBi4z9yC2gLrYoYI/tvwuB1jldir9r7JwAGy1Ck4D7sE7wBN9GFtUUX/DLdcEQ==}
    engines: {node: '>=12'}
    cpu: [s390x]
    os: [linux]
    requiresBuild: true
    dev: true
    optional: true

  /esbuild-netbsd-64/0.14.42:
    resolution: {integrity: sha512-QYSD2k+oT9dqB/4eEM9c+7KyNYsIPgzYOSrmfNGDIyJrbT1d+CFVKvnKahDKNJLfOYj8N4MgyFaU9/Ytc6w5Vw==}
    engines: {node: '>=12'}
    cpu: [x64]
    os: [netbsd]
    requiresBuild: true
    dev: true
    optional: true

  /esbuild-openbsd-64/0.14.42:
    resolution: {integrity: sha512-M2meNVIKWsm2HMY7+TU9AxM7ZVwI9havdsw6m/6EzdXysyCFFSoaTQ/Jg03izjCsK17FsVRHqRe26Llj6x0MNA==}
    engines: {node: '>=12'}
    cpu: [x64]
    os: [openbsd]
    requiresBuild: true
    dev: true
    optional: true

  /esbuild-sunos-64/0.14.42:
    resolution: {integrity: sha512-uXV8TAZEw36DkgW8Ak3MpSJs1ofBb3Smkc/6pZ29sCAN1KzCAQzsje4sUwugf+FVicrHvlamCOlFZIXgct+iqQ==}
    engines: {node: '>=12'}
    cpu: [x64]
    os: [sunos]
    requiresBuild: true
    dev: true
    optional: true

  /esbuild-windows-32/0.14.42:
    resolution: {integrity: sha512-4iw/8qWmRICWi9ZOnJJf9sYt6wmtp3hsN4TdI5NqgjfOkBVMxNdM9Vt3626G1Rda9ya2Q0hjQRD9W1o+m6Lz6g==}
    engines: {node: '>=12'}
    cpu: [ia32]
    os: [win32]
    requiresBuild: true
    dev: true
    optional: true

  /esbuild-windows-64/0.14.42:
    resolution: {integrity: sha512-j3cdK+Y3+a5H0wHKmLGTJcq0+/2mMBHPWkItR3vytp/aUGD/ua/t2BLdfBIzbNN9nLCRL9sywCRpOpFMx3CxzA==}
    engines: {node: '>=12'}
    cpu: [x64]
    os: [win32]
    requiresBuild: true
    dev: true
    optional: true

  /esbuild-windows-arm64/0.14.42:
    resolution: {integrity: sha512-+lRAARnF+hf8J0mN27ujO+VbhPbDqJ8rCcJKye4y7YZLV6C4n3pTRThAb388k/zqF5uM0lS5O201u0OqoWSicw==}
    engines: {node: '>=12'}
    cpu: [arm64]
    os: [win32]
    requiresBuild: true
    dev: true
    optional: true

  /esbuild/0.14.42:
    resolution: {integrity: sha512-V0uPZotCEHokJdNqyozH6qsaQXqmZEOiZWrXnds/zaH/0SyrIayRXWRB98CENO73MIZ9T3HBIOsmds5twWtmgw==}
    engines: {node: '>=12'}
    hasBin: true
    requiresBuild: true
    optionalDependencies:
      esbuild-android-64: 0.14.42
      esbuild-android-arm64: 0.14.42
      esbuild-darwin-64: 0.14.42
      esbuild-darwin-arm64: 0.14.42
      esbuild-freebsd-64: 0.14.42
      esbuild-freebsd-arm64: 0.14.42
      esbuild-linux-32: 0.14.42
      esbuild-linux-64: 0.14.42
      esbuild-linux-arm: 0.14.42
      esbuild-linux-arm64: 0.14.42
      esbuild-linux-mips64le: 0.14.42
      esbuild-linux-ppc64le: 0.14.42
      esbuild-linux-riscv64: 0.14.42
      esbuild-linux-s390x: 0.14.42
      esbuild-netbsd-64: 0.14.42
      esbuild-openbsd-64: 0.14.42
      esbuild-sunos-64: 0.14.42
      esbuild-windows-32: 0.14.42
      esbuild-windows-64: 0.14.42
      esbuild-windows-arm64: 0.14.42
    dev: true

  /escalade/3.1.1:
    resolution: {integrity: sha512-k0er2gUkLf8O0zKJiAhmkTnJlTvINGv7ygDNPbeIsX/TJjGJZHuh9B2UxbsaEkmlEo9MfhrSzmhIlhRlI2GXnw==}
    engines: {node: '>=6'}

  /escape-goat/2.1.1:
    resolution: {integrity: sha512-8/uIhbG12Csjy2JEW7D9pHbreaVaS/OpN3ycnyvElTdwM5n6GY6W6e2IPemfvGZeUMqZ9A/3GqIZMgKnBhAw/Q==}
    engines: {node: '>=8'}
    dev: true

  /escape-html/1.0.3:
    resolution: {integrity: sha512-NiSupZ4OeuGwr68lGIeym/ksIZMJodUGOSCZ/FSnTxcrekbvqrgdUxlJOMpijaKZVjAJrWrGs/6Jy8OMuyj9ow==}

  /escape-string-regexp/1.0.5:
    resolution: {integrity: sha512-vbRorB5FUQWvla16U8R/qgaFIya2qGzwDrNmCZuYKrbdSUMG6I1ZCGQRefkRVhuOkIGVne7BQ35DSfo1qvJqFg==}
    engines: {node: '>=0.8.0'}

  /escape-string-regexp/2.0.0:
    resolution: {integrity: sha512-UpzcLCXolUWcNu5HtVMHYdXJjArjsF9C0aNnquZYY4uW/Vu0miy5YoWvbV345HauVvcAUnpRuhMMcqTcGOY2+w==}
    engines: {node: '>=8'}
    dev: true

  /escape-string-regexp/4.0.0:
    resolution: {integrity: sha512-TtpcNJ3XAzx3Gq8sWRzJaVajRs0uVxA2YAkdb1jm2YkPz4G6egUFAyA3n5vtEIZefPk5Wa4UXbKuS5fKkJWdgA==}
    engines: {node: '>=10'}

  /escodegen/2.0.0:
    resolution: {integrity: sha512-mmHKys/C8BFUGI+MAWNcSYoORYLMdPzjrknd2Vc+bUsjN5bXcr8EhrNB+UTqfL1y3I9c4fw2ihgtMPQLBRiQxw==}
    engines: {node: '>=6.0'}
    hasBin: true
    dependencies:
      esprima: 4.0.1
      estraverse: 5.3.0
      esutils: 2.0.3
      optionator: 0.8.3
    optionalDependencies:
      source-map: 0.6.1
    dev: true

  /eslint-config-next/12.1.5_5794735a2262de3d29e0baaa885b5942:
    resolution: {integrity: sha512-P+DCt5ti63KhC0qNLzrAmPcwRGq8pYqgcf/NNr1E+WjCrMkWdCAXkIANTquo+kcO1adR2k1lTo5GCrNUtKy4hQ==}
    peerDependencies:
      eslint: ^7.23.0 || ^8.0.0
      next: '>=10.2.0'
      typescript: '>=3.3.1'
    peerDependenciesMeta:
      typescript:
        optional: true
    dependencies:
      '@next/eslint-plugin-next': 12.1.5
      '@rushstack/eslint-patch': 1.0.8
      '@typescript-eslint/parser': 5.10.1_eslint@8.16.0+typescript@4.7.2
      eslint: 8.16.0
      eslint-import-resolver-node: 0.3.4
      eslint-import-resolver-typescript: 2.4.0_ec640624cf8bc291366aa0299377ad0c
      eslint-plugin-import: 2.25.2_eslint@8.16.0
      eslint-plugin-jsx-a11y: 6.5.1_eslint@8.16.0
      eslint-plugin-react: 7.29.1_eslint@8.16.0
      eslint-plugin-react-hooks: 4.3.0_eslint@8.16.0
      next: 12.1.6_b0652172d01ba0854d2b8278c26a598a
      typescript: 4.7.2
    transitivePeerDependencies:
      - supports-color
    dev: true

  /eslint-import-resolver-node/0.3.4:
    resolution: {integrity: sha512-ogtf+5AB/O+nM6DIeBUNr2fuT7ot9Qg/1harBfBtaP13ekEWFQEEMP94BCB7zaNW3gyY+8SHYF00rnqYwXKWOA==}
    dependencies:
      debug: 2.6.9
      resolve: 1.22.0
    dev: true

  /eslint-import-resolver-node/0.3.6:
    resolution: {integrity: sha512-0En0w03NRVMn9Uiyn8YRPDKvWjxCWkslUEhGNTdGx15RvPJYQ+lbOlqrlNI2vEAs4pDYK4f/HN2TbDmk5TP0iw==}
    dependencies:
      debug: 3.2.7
      resolve: 1.22.0

  /eslint-import-resolver-typescript/2.4.0_ec640624cf8bc291366aa0299377ad0c:
    resolution: {integrity: sha512-useJKURidCcldRLCNKWemr1fFQL1SzB3G4a0li6lFGvlc5xGe1hY343bvG07cbpCzPuM/lK19FIJB3XGFSkplA==}
    engines: {node: '>=4'}
    peerDependencies:
      eslint: '*'
      eslint-plugin-import: '*'
    dependencies:
      debug: 4.3.4
      eslint: 8.16.0
      eslint-plugin-import: 2.25.2_eslint@8.16.0
      glob: 7.2.3
      is-glob: 4.0.3
      resolve: 1.22.0
      tsconfig-paths: 3.14.1
    transitivePeerDependencies:
      - supports-color
    dev: true

  /eslint-module-utils/2.7.3:
    resolution: {integrity: sha512-088JEC7O3lDZM9xGe0RerkOMd0EjFl+Yvd1jPWIkMT5u3H9+HC34mWWPnqPrN13gieT9pBOO+Qt07Nb/6TresQ==}
    engines: {node: '>=4'}
    dependencies:
      debug: 3.2.7
      find-up: 2.1.0

  /eslint-plugin-import/2.25.2_eslint@8.16.0:
    resolution: {integrity: sha512-qCwQr9TYfoBHOFcVGKY9C9unq05uOxxdklmBXLVvcwo68y5Hta6/GzCZEMx2zQiu0woKNEER0LE7ZgaOfBU14g==}
    engines: {node: '>=4'}
    peerDependencies:
      eslint: ^2 || ^3 || ^4 || ^5 || ^6 || ^7.2.0 || ^8
    dependencies:
      array-includes: 3.1.5
      array.prototype.flat: 1.3.0
      debug: 2.6.9
      doctrine: 2.1.0
      eslint: 8.16.0
      eslint-import-resolver-node: 0.3.6
      eslint-module-utils: 2.7.3
      has: 1.0.3
      is-core-module: 2.9.0
      is-glob: 4.0.3
      minimatch: 3.1.2
      object.values: 1.1.5
      resolve: 1.22.0
      tsconfig-paths: 3.14.1
    dev: true

  /eslint-plugin-import/2.26.0_eslint@8.16.0:
    resolution: {integrity: sha512-hYfi3FXaM8WPLf4S1cikh/r4IxnO6zrhZbEGz2b660EJRbuxgpDS5gkCuYgGWg2xxh2rBuIr4Pvhve/7c31koA==}
    engines: {node: '>=4'}
    peerDependencies:
      eslint: ^2 || ^3 || ^4 || ^5 || ^6 || ^7.2.0 || ^8
    dependencies:
      array-includes: 3.1.5
      array.prototype.flat: 1.3.0
      debug: 2.6.9
      doctrine: 2.1.0
      eslint: 8.16.0
      eslint-import-resolver-node: 0.3.6
      eslint-module-utils: 2.7.3
      has: 1.0.3
      is-core-module: 2.9.0
      is-glob: 4.0.3
      minimatch: 3.1.2
      object.values: 1.1.5
      resolve: 1.22.0
      tsconfig-paths: 3.14.1

  /eslint-plugin-jsx-a11y/6.5.1_eslint@8.16.0:
    resolution: {integrity: sha512-sVCFKX9fllURnXT2JwLN5Qgo24Ug5NF6dxhkmxsMEUZhXRcGg+X3e1JbJ84YePQKBl5E0ZjAH5Q4rkdcGY99+g==}
    engines: {node: '>=4.0'}
    peerDependencies:
      eslint: ^3 || ^4 || ^5 || ^6 || ^7 || ^8
    dependencies:
      '@babel/runtime': 7.18.3
      aria-query: 4.2.2
      array-includes: 3.1.5
      ast-types-flow: 0.0.7
      axe-core: 4.4.2
      axobject-query: 2.2.0
      damerau-levenshtein: 1.0.8
      emoji-regex: 9.2.2
      eslint: 8.16.0
      has: 1.0.3
      jsx-ast-utils: 3.3.0
      language-tags: 1.0.5
      minimatch: 3.1.2
    dev: true

  /eslint-plugin-promise/6.0.0_eslint@8.16.0:
    resolution: {integrity: sha512-7GPezalm5Bfi/E22PnQxDWH2iW9GTvAlUNTztemeHb6c1BniSyoeTrM87JkC0wYdi6aQrZX9p2qEiAno8aTcbw==}
    engines: {node: ^12.22.0 || ^14.17.0 || >=16.0.0}
    peerDependencies:
      eslint: ^7.0.0 || ^8.0.0
    dependencies:
      eslint: 8.16.0

  /eslint-plugin-react-hooks/4.3.0_eslint@8.16.0:
    resolution: {integrity: sha512-XslZy0LnMn+84NEG9jSGR6eGqaZB3133L8xewQo3fQagbQuGt7a63gf+P1NGKZavEYEC3UXaWEAA/AqDkuN6xA==}
    engines: {node: '>=10'}
    peerDependencies:
      eslint: ^3.0.0 || ^4.0.0 || ^5.0.0 || ^6.0.0 || ^7.0.0 || ^8.0.0-0
    dependencies:
      eslint: 8.16.0
    dev: true

  /eslint-plugin-react/7.27.1_eslint@8.16.0:
    resolution: {integrity: sha512-meyunDjMMYeWr/4EBLTV1op3iSG3mjT/pz5gti38UzfM4OPpNc2m0t2xvKCOMU5D6FSdd34BIMFOvQbW+i8GAA==}
    engines: {node: '>=4'}
    peerDependencies:
      eslint: ^3 || ^4 || ^5 || ^6 || ^7 || ^8
    dependencies:
      array-includes: 3.1.5
      array.prototype.flatmap: 1.3.0
      doctrine: 2.1.0
      eslint: 8.16.0
      estraverse: 5.3.0
      jsx-ast-utils: 3.3.0
      minimatch: 3.1.2
      object.entries: 1.1.5
      object.fromentries: 2.0.5
      object.hasown: 1.1.1
      object.values: 1.1.5
      prop-types: 15.8.1
      resolve: 2.0.0-next.3
      semver: 6.3.0
      string.prototype.matchall: 4.0.7

  /eslint-plugin-react/7.29.1_eslint@8.16.0:
    resolution: {integrity: sha512-WtzRpHMhsOX05ZrkyaaqmLl2uXGqmYooCfBxftJKlkYdsltiufGgfU7uuoHwR2lBam2Kh/EIVID4aU9e3kbCMA==}
    engines: {node: '>=4'}
    peerDependencies:
      eslint: ^3 || ^4 || ^5 || ^6 || ^7 || ^8
    dependencies:
      array-includes: 3.1.5
      array.prototype.flatmap: 1.3.0
      doctrine: 2.1.0
      eslint: 8.16.0
      estraverse: 5.3.0
      jsx-ast-utils: 3.3.0
      minimatch: 3.1.2
      object.entries: 1.1.5
      object.fromentries: 2.0.5
      object.hasown: 1.1.1
      object.values: 1.1.5
      prop-types: 15.8.1
      resolve: 2.0.0-next.3
      semver: 6.3.0
      string.prototype.matchall: 4.0.7
    dev: true

  /eslint-plugin-security/1.5.0:
    resolution: {integrity: sha512-hAFVwLZ/UeXrlyVD2TDarv/x00CoFVpaY0IUZhKjPjiFxqkuQVixsK4f2rxngeQOqSxi6OUjzJM/jMwKEVjJ8g==}
    dependencies:
      safe-regex: 2.1.1

  /eslint-plugin-testing-library/5.0.1_eslint@8.16.0+typescript@4.7.2:
    resolution: {integrity: sha512-8ZV4HbbacvOwu+adNnGpYd8E64NRcil2a11aFAbc/TZDUB/xxK2c8Z+LoeoHUbxNBGbTUdpAE4YUugxK85pcwQ==}
    engines: {node: ^12.22.0 || ^14.17.0 || >=16.0.0, npm: '>=6'}
    peerDependencies:
      eslint: ^7.5.0 || ^8.0.0
    dependencies:
      '@typescript-eslint/experimental-utils': 5.27.0_eslint@8.16.0+typescript@4.7.2
      eslint: 8.16.0
    transitivePeerDependencies:
      - supports-color
      - typescript
    dev: true

  /eslint-plugin-tsdoc/0.2.16:
    resolution: {integrity: sha512-F/RWMnyDQuGlg82vQEFHQtGyWi7++XJKdYNn0ulIbyMOFqYIjoJOUdE6olORxgwgLkpJxsCJpJbTHgxJ/ggfXw==}
    dependencies:
      '@microsoft/tsdoc': 0.14.1
      '@microsoft/tsdoc-config': 0.16.1

  /eslint-scope/5.1.1:
    resolution: {integrity: sha512-2NxwbF/hZ0KpepYN0cNbo+FN6XoK7GaHlQhgx/hIZl6Va0bF45RQOOwhLIy8lQDbuCiadSLCBnH2CFYquit5bw==}
    engines: {node: '>=8.0.0'}
    dependencies:
      esrecurse: 4.3.0
      estraverse: 4.3.0

  /eslint-scope/7.1.1:
    resolution: {integrity: sha512-QKQM/UXpIiHcLqJ5AOyIW7XZmzjkzQXYE54n1++wb0u9V/abW3l9uQnxX8Z5Xd18xyKIMTUAyQ0k1e8pz6LUrw==}
    engines: {node: ^12.22.0 || ^14.17.0 || >=16.0.0}
    dependencies:
      esrecurse: 4.3.0
      estraverse: 5.3.0

  /eslint-utils/3.0.0_eslint@8.16.0:
    resolution: {integrity: sha512-uuQC43IGctw68pJA1RgbQS8/NP7rch6Cwd4j3ZBtgo4/8Flj4eGE7ZYSZRN3iq5pVUv6GPdW5Z1RFleo84uLDA==}
    engines: {node: ^10.0.0 || ^12.0.0 || >= 14.0.0}
    peerDependencies:
      eslint: '>=5'
    dependencies:
      eslint: 8.16.0
      eslint-visitor-keys: 2.1.0

  /eslint-utils/3.0.0_eslint@8.7.0:
    resolution: {integrity: sha512-uuQC43IGctw68pJA1RgbQS8/NP7rch6Cwd4j3ZBtgo4/8Flj4eGE7ZYSZRN3iq5pVUv6GPdW5Z1RFleo84uLDA==}
    engines: {node: ^10.0.0 || ^12.0.0 || >= 14.0.0}
    peerDependencies:
      eslint: '>=5'
    dependencies:
      eslint: 8.7.0
      eslint-visitor-keys: 2.1.0
    dev: true

  /eslint-visitor-keys/2.1.0:
    resolution: {integrity: sha512-0rSmRBzXgDzIsD6mGdJgevzgezI534Cer5L/vyMX0kHzT/jiB43jRhd9YUlMGYLQy2zprNmoT8qasCGtY+QaKw==}
    engines: {node: '>=10'}

  /eslint-visitor-keys/3.3.0:
    resolution: {integrity: sha512-mQ+suqKJVyeuwGYHAdjMFqjCyfl8+Ldnxuyp3ldiMBFKkvytrXUZWaiPCEav8qDHKty44bD+qV1IP4T+w+xXRA==}
    engines: {node: ^12.22.0 || ^14.17.0 || >=16.0.0}

  /eslint/8.16.0:
    resolution: {integrity: sha512-MBndsoXY/PeVTDJeWsYj7kLZ5hQpJOfMYLsF6LicLHQWbRDG19lK5jOix4DPl8yY4SUFcE3txy86OzFLWT+yoA==}
    engines: {node: ^12.22.0 || ^14.17.0 || >=16.0.0}
    hasBin: true
    dependencies:
      '@eslint/eslintrc': 1.3.0
      '@humanwhocodes/config-array': 0.9.5
      ajv: 6.12.6
      chalk: 4.1.2
      cross-spawn: 7.0.3
      debug: 4.3.4
      doctrine: 3.0.0
      escape-string-regexp: 4.0.0
      eslint-scope: 7.1.1
      eslint-utils: 3.0.0_eslint@8.16.0
      eslint-visitor-keys: 3.3.0
      espree: 9.3.2
      esquery: 1.4.0
      esutils: 2.0.3
      fast-deep-equal: 3.1.3
      file-entry-cache: 6.0.1
      functional-red-black-tree: 1.0.1
      glob-parent: 6.0.2
      globals: 13.15.0
      ignore: 5.2.0
      import-fresh: 3.3.0
      imurmurhash: 0.1.4
      is-glob: 4.0.3
      js-yaml: 4.1.0
      json-stable-stringify-without-jsonify: 1.0.1
      levn: 0.4.1
      lodash.merge: 4.6.2
      minimatch: 3.1.2
      natural-compare: 1.4.0
      optionator: 0.9.1
      regexpp: 3.2.0
      strip-ansi: 6.0.1
      strip-json-comments: 3.1.1
      text-table: 0.2.0
      v8-compile-cache: 2.3.0
    transitivePeerDependencies:
      - supports-color

  /eslint/8.7.0:
    resolution: {integrity: sha512-ifHYzkBGrzS2iDU7KjhCAVMGCvF6M3Xfs8X8b37cgrUlDt6bWRTpRh6T/gtSXv1HJ/BUGgmjvNvOEGu85Iif7w==}
    engines: {node: ^12.22.0 || ^14.17.0 || >=16.0.0}
    hasBin: true
    dependencies:
      '@eslint/eslintrc': 1.3.0
      '@humanwhocodes/config-array': 0.9.5
      ajv: 6.12.6
      chalk: 4.1.2
      cross-spawn: 7.0.3
      debug: 4.3.4
      doctrine: 3.0.0
      escape-string-regexp: 4.0.0
      eslint-scope: 7.1.1
      eslint-utils: 3.0.0_eslint@8.7.0
      eslint-visitor-keys: 3.3.0
      espree: 9.3.2
      esquery: 1.4.0
      esutils: 2.0.3
      fast-deep-equal: 3.1.3
      file-entry-cache: 6.0.1
      functional-red-black-tree: 1.0.1
      glob-parent: 6.0.2
      globals: 13.15.0
      ignore: 5.2.0
      import-fresh: 3.3.0
      imurmurhash: 0.1.4
      is-glob: 4.0.3
      js-yaml: 4.1.0
      json-stable-stringify-without-jsonify: 1.0.1
      levn: 0.4.1
      lodash.merge: 4.6.2
      minimatch: 3.1.2
      natural-compare: 1.4.0
      optionator: 0.9.1
      regexpp: 3.2.0
      strip-ansi: 6.0.1
      strip-json-comments: 3.1.1
      text-table: 0.2.0
      v8-compile-cache: 2.3.0
    transitivePeerDependencies:
      - supports-color
    dev: true

  /espree/9.3.2:
    resolution: {integrity: sha512-D211tC7ZwouTIuY5x9XnS0E9sWNChB7IYKX/Xp5eQj3nFXhqmiUDB9q27y76oFl8jTg3pXcQx/bpxMfs3CIZbA==}
    engines: {node: ^12.22.0 || ^14.17.0 || >=16.0.0}
    dependencies:
      acorn: 8.7.1
      acorn-jsx: 5.3.2_acorn@8.7.1
      eslint-visitor-keys: 3.3.0

  /esprima/4.0.1:
    resolution: {integrity: sha512-eGuFFw7Upda+g4p+QHvnW0RyTX/SVeJBDM/gCtMARO0cLuT2HcEKnTPvhjV6aGeqrCB/sbNop0Kszm0jsaWU4A==}
    engines: {node: '>=4'}
    hasBin: true

  /esquery/1.4.0:
    resolution: {integrity: sha512-cCDispWt5vHHtwMY2YrAQ4ibFkAL8RbH5YGBnZBc90MolvvfkkQcJro/aZiAQUlQ3qgrYS6D6v8Gc5G5CQsc9w==}
    engines: {node: '>=0.10'}
    dependencies:
      estraverse: 5.3.0

  /esrecurse/4.3.0:
    resolution: {integrity: sha512-KmfKL3b6G+RXvP8N1vr3Tq1kL/oCFgn2NYXEtqP8/L3pKapUA4G8cFVaoF3SU323CD4XypR/ffioHmkti6/Tag==}
    engines: {node: '>=4.0'}
    dependencies:
      estraverse: 5.3.0

  /estraverse/4.3.0:
    resolution: {integrity: sha512-39nnKffWz8xN1BU/2c79n9nB9HDzo0niYUqx6xyqUnyoAnQyyWpOTdZEeiCch8BBu515t4wp9ZmgVfVhn9EBpw==}
    engines: {node: '>=4.0'}

  /estraverse/5.3.0:
    resolution: {integrity: sha512-MMdARuVEQziNTeJD8DgMqmhwR11BRQ/cBP+pLtYdSTnf3MIO8fFeiINEbX36ZdNlfU/7A9f3gUw49B3oQsvwBA==}
    engines: {node: '>=4.0'}

  /estree-walker/2.0.2:
    resolution: {integrity: sha512-Rfkk/Mp/DL7JVje3u18FxFujQlTNR2q6QfMSMB7AvCBx91NGj/ba3kCfza0f6dVDbw7YlRf/nDrn7pQrCCyQ/w==}
    dev: true

  /esutils/2.0.3:
    resolution: {integrity: sha512-kVscqXk4OCp68SZ0dkgEKVi6/8ij300KBWTJq32P/dYeWTSwK41WyTxalN1eRmA5Z9UU/LX9D7FWSmV9SAYx6g==}
    engines: {node: '>=0.10.0'}

  /etag/1.8.1:
    resolution: {integrity: sha512-aIL5Fx7mawVa300al2BnEE4iNvo1qETxLrPI/o05L7z6go7fCw1J6EQmbK4FmJ2AS7kgVF/KEZWufBfdClMcPg==}
    engines: {node: '>= 0.6'}

  /events/1.1.1:
    resolution: {integrity: sha512-kEcvvCBByWXGnZy6JUlgAp2gBIUjfCAV6P6TgT1/aaQKcmuAEC4OZTV1I4EWQLz2gxZw76atuVyvHhTxvi0Flw==}
    engines: {node: '>=0.4.x'}
    dev: true

  /events/3.3.0:
    resolution: {integrity: sha512-mQw+2fkQbALzQ7V0MY0IqdnXNOeTtP4r0lN9z7AAawCXgqea7bDii20AYrIBrFd/Hx0M2Ocz6S111CaFkUcb0Q==}
    engines: {node: '>=0.8.x'}
    dev: false

  /execa/5.1.1:
    resolution: {integrity: sha512-8uSpZZocAZRBAPIEINJj3Lo9HyGitllczc27Eh5YYojjMFMn8yHMDMaUHE2Jqfq05D/wucwI4JGURyXt1vchyg==}
    engines: {node: '>=10'}
    dependencies:
      cross-spawn: 7.0.3
      get-stream: 6.0.1
      human-signals: 2.1.0
      is-stream: 2.0.1
      merge-stream: 2.0.0
      npm-run-path: 4.0.1
      onetime: 5.1.2
      signal-exit: 3.0.7
      strip-final-newline: 2.0.0
    dev: true

  /exit/0.1.2:
    resolution: {integrity: sha512-Zk/eNKV2zbjpKzrsQ+n1G6poVbErQxJ0LBOJXaKZ1EViLzH+hrLu9cdXI4zw9dBQJslwBEpbQ2P1oS7nDxs6jQ==}
    engines: {node: '>= 0.8.0'}
    dev: true

  /expand-template/2.0.3:
    resolution: {integrity: sha512-XYfuKMvj4O35f/pOXLObndIRvyQ+/+6AhODh+OKWj9S9498pHHn/IMszH+gt0fBCRWMNfk1ZSp5x3AifmnI2vg==}
    engines: {node: '>=6'}
    dev: true

  /expect/27.5.1:
    resolution: {integrity: sha512-E1q5hSUG2AmYQwQJ041nvgpkODHQvB+RKlB4IYdru6uJsyFTRyZAP463M+1lINorwbqAmUggi6+WwkD8lCS/Dw==}
    engines: {node: ^10.13.0 || ^12.13.0 || ^14.15.0 || >=15.0.0}
    dependencies:
      '@jest/types': 27.5.1
      jest-get-type: 27.5.1
      jest-matcher-utils: 27.5.1
      jest-message-util: 27.5.1
    dev: true

  /express/4.18.1:
    resolution: {integrity: sha512-zZBcOX9TfehHQhtupq57OF8lFZ3UZi08Y97dwFCkD8p9d/d2Y3M+ykKcwaMDEL+4qyUolgBDX6AblpR3fL212Q==}
    engines: {node: '>= 0.10.0'}
    dependencies:
      accepts: 1.3.8
      array-flatten: 1.1.1
      body-parser: 1.20.0
      content-disposition: 0.5.4
      content-type: 1.0.4
      cookie: 0.5.0
      cookie-signature: 1.0.6
      debug: 2.6.9
      depd: 2.0.0
      encodeurl: 1.0.2
      escape-html: 1.0.3
      etag: 1.8.1
      finalhandler: 1.2.0
      fresh: 0.5.2
      http-errors: 2.0.0
      merge-descriptors: 1.0.1
      methods: 1.1.2
      on-finished: 2.4.1
      parseurl: 1.3.3
      path-to-regexp: 0.1.7
      proxy-addr: 2.0.7
      qs: 6.10.3
      range-parser: 1.2.1
      safe-buffer: 5.2.1
      send: 0.18.0
      serve-static: 1.15.0
      setprototypeof: 1.2.0
      statuses: 2.0.1
      type-is: 1.6.18
      utils-merge: 1.0.1
      vary: 1.1.2

  /external-editor/3.1.0:
    resolution: {integrity: sha512-hMQ4CX1p1izmuLYyZqLMO/qGNw10wSv9QDCPfzXfyFrOaCSSoRfqE1Kf1s5an66J5JZC62NewG+mK49jOCtQew==}
    engines: {node: '>=4'}
    dependencies:
      chardet: 0.7.0
      iconv-lite: 0.4.24
      tmp: 0.0.33
    dev: false

  /fast-check/2.25.0:
    resolution: {integrity: sha512-wRUT2KD2lAmT75WNIJIHECawoUUMHM0I5jrlLXGtGeqmPL8jl/EldUDjY1VCp6fDY8yflyfUeIOsOBrIbIiArg==}
    engines: {node: '>=8.0.0'}
    dependencies:
      pure-rand: 5.0.1
    dev: true

  /fast-deep-equal/3.1.3:
    resolution: {integrity: sha512-f3qQ9oQy9j2AhBe/H9VC91wLmKBCCU/gDOnKNAYG5hswO7BLKj09Hc5HYNz9cGI++xlpDCIgDaitVs03ATR84Q==}

  /fast-glob/3.2.11:
    resolution: {integrity: sha512-xrO3+1bxSo3ZVHAnqzyuewYT6aMFHRAd4Kcs92MAonjwQZLsK9d0SF1IyQ3k5PoirxTW0Oe/RqFgMQ6TcNE5Ew==}
    engines: {node: '>=8.6.0'}
    dependencies:
      '@nodelib/fs.stat': 2.0.5
      '@nodelib/fs.walk': 1.2.8
      glob-parent: 5.1.2
      merge2: 1.4.1
      micromatch: 4.0.5

  /fast-json-stable-stringify/2.1.0:
    resolution: {integrity: sha512-lhd/wF+Lk98HZoTCtlVraHtfh5XYijIjalXck7saUtuanSDyLMxnHhSXEDJqHxD7msR8D0uCmqlkwjCV8xvwHw==}

  /fast-levenshtein/2.0.6:
    resolution: {integrity: sha512-DCXu6Ifhqcks7TZKY3Hxp3y6qphY5SJZmrWMDrKcERSOXWQdMhU9Ig/PYrzyw/ul9jOIyh0N4M0tbC5hodg8dw==}

  /fast-xml-parser/3.19.0:
    resolution: {integrity: sha512-4pXwmBplsCPv8FOY1WRakF970TjNGnGnfbOnLqjlYvMiF1SR3yOHyxMR/YCXpPTOspNF5gwudqktIP4VsWkvBg==}
    hasBin: true

  /fastparse/1.1.2:
    resolution: {integrity: sha512-483XLLxTVIwWK3QTrMGRqUfUpoOs/0hbQrl2oz4J0pAcm3A3bu84wxTFqGqkJzewCLdME38xJLJAxBABfQT8sQ==}
    dev: true

  /fastq/1.13.0:
    resolution: {integrity: sha512-YpkpUnK8od0o1hmeSc7UUs/eB/vIPWJYjKck2QKIzAf71Vm1AAQ3EbuZB3g2JIy+pg+ERD0vqI79KyZiB2e2Nw==}
    dependencies:
      reusify: 1.0.4

  /fb-watchman/2.0.1:
    resolution: {integrity: sha512-DkPJKQeY6kKwmuMretBhr7G6Vodr7bFwDYTXIkfG1gjvNpaxBTQV3PbXg6bR1c1UP4jPOX0jHUbbHANL9vRjVg==}
    dependencies:
      bser: 2.1.1
    dev: true

  /fecha/4.2.3:
    resolution: {integrity: sha512-OP2IUU6HeYKJi3i0z4A19kHMQoLVs4Hc+DPqqxI2h/DPZHTm/vjsfC6P0b4jCMy14XizLBqvndQ+UilD7707Jw==}
    dev: false

  /figures/3.2.0:
    resolution: {integrity: sha512-yaduQFRKLXYOGgEn6AZau90j3ggSOyiqXU0F9JZfeXYhNa+Jk4X+s45A2zg5jns87GAFa34BBm2kXw4XpNcbdg==}
    engines: {node: '>=8'}
    dependencies:
      escape-string-regexp: 1.0.5
    dev: false

  /file-entry-cache/6.0.1:
    resolution: {integrity: sha512-7Gps/XWymbLk2QLYK4NzpMOrYjMhdIxXuIvy2QBsLE6ljuodKvdkWs/cpyJJ3CVIVpH0Oi1Hvg1ovbMzLdFBBg==}
    engines: {node: ^10.12.0 || >=12.0.0}
    dependencies:
      flat-cache: 3.0.4

  /fill-range/7.0.1:
    resolution: {integrity: sha512-qOo9F+dMUmC2Lcb4BbVvnKJxTPjCm+RRpe4gDuGrzkL7mEVl/djYSu2OdQ2Pa302N4oqkSg9ir6jaLWJ2USVpQ==}
    engines: {node: '>=8'}
    dependencies:
      to-regex-range: 5.0.1

  /finalhandler/1.2.0:
    resolution: {integrity: sha512-5uXcUVftlQMFnWC9qu/svkWv3GTd2PfUhK/3PLkYNAe7FbqJMt3515HaxE6eRL74GdsriiwujiawdaB1BpEISg==}
    engines: {node: '>= 0.8'}
    dependencies:
      debug: 2.6.9
      encodeurl: 1.0.2
      escape-html: 1.0.3
      on-finished: 2.4.1
      parseurl: 1.3.3
      statuses: 2.0.1
      unpipe: 1.0.0

  /find-up/2.1.0:
    resolution: {integrity: sha512-NWzkk0jSJtTt08+FBFMvXoeZnOJD+jTtsRmBYbAIzJdX6l7dLgR7CTubCM5/eDdPUBvLCeVasP1brfVR/9/EZQ==}
    engines: {node: '>=4'}
    dependencies:
      locate-path: 2.0.0

  /find-up/4.1.0:
    resolution: {integrity: sha512-PpOwAdQ/YlXQ2vj8a3h8IipDuYRi3wceVQQGYWxNINccq40Anw7BlsEXCMbt1Zt+OLA6Fq9suIpIWD0OsnISlw==}
    engines: {node: '>=8'}
    dependencies:
      locate-path: 5.0.0
      path-exists: 4.0.0
    dev: true

  /flat-cache/3.0.4:
    resolution: {integrity: sha512-dm9s5Pw7Jc0GvMYbshN6zchCA9RgQlzzEZX3vylR9IqFfS8XciblUXOKfW6SiuJ0e13eDYZoZV5wdrev7P3Nwg==}
    engines: {node: ^10.12.0 || >=12.0.0}
    dependencies:
      flatted: 3.2.5
      rimraf: 3.0.2

  /flatted/3.2.5:
    resolution: {integrity: sha512-WIWGi2L3DyTUvUrwRKgGi9TwxQMUEqPOPQBVi71R96jZXJdFskXEmf54BoZaS1kknGODoIGASGEzBUYdyMCBJg==}

  /fn.name/1.1.0:
    resolution: {integrity: sha512-GRnmB5gPyJpAhTQdSZTSp9uaPSvl09KoYcMQtsB9rQoOmzs9dH6ffeccH+Z+cv6P68Hu5bC6JjRh4Ah/mHSNRw==}
    dev: false

  /focus-lock/0.10.2:
    resolution: {integrity: sha512-DSaI/UHZ/02sg1P616aIWgToQcrKKBmcCvomDZ1PZvcJFj350PnWhSJxJ76T3e5/GbtQEARIACtbrdlrF9C5kA==}
    engines: {node: '>=10'}
    dependencies:
      tslib: 2.4.0
    dev: true

  /follow-redirects/1.15.1:
    resolution: {integrity: sha512-yLAMQs+k0b2m7cVxpS1VKJVvoz7SS9Td1zss3XRwXj+ZDH00RJgnuLx7E44wx02kQLrdM3aOOy+FpzS7+8OizA==}
    engines: {node: '>=4.0'}
    peerDependencies:
      debug: '*'
    peerDependenciesMeta:
      debug:
        optional: true

  /form-data/3.0.1:
    resolution: {integrity: sha512-RHkBKtLWUVwd7SqRIvCZMEvAMoGUp0XU+seQiZejj0COz3RI3hWP4sCv3gZWWLjJTd7rGwcsF5eKZGii0r/hbg==}
    engines: {node: '>= 6'}
    dependencies:
      asynckit: 0.4.0
      combined-stream: 1.0.8
      mime-types: 2.1.35

  /form-data/4.0.0:
    resolution: {integrity: sha512-ETEklSGi5t0QMZuiXoA/Q6vcnxcLQP5vdugSpuAyi6SVGi2clPPp+xgEhuMaHC+zGgn31Kd235W35f7Hykkaww==}
    engines: {node: '>= 6'}
    dependencies:
      asynckit: 0.4.0
      combined-stream: 1.0.8
      mime-types: 2.1.35

  /forwarded/0.2.0:
    resolution: {integrity: sha512-buRG0fpBtRHSTCOASe6hD258tEubFoRLb4ZNA6NxMVHNw2gOcwHo9wyablzMzOA5z9xA9L1KNjk/Nt6MT9aYow==}
    engines: {node: '>= 0.6'}

  /fresh/0.5.2:
    resolution: {integrity: sha1-PYyt2Q2XZWn6g1qx+OSyOhBWBac=}
    engines: {node: '>= 0.6'}

  /fs-constants/1.0.0:
    resolution: {integrity: sha512-y6OAwoSIf7FyjMIv94u+b5rdheZEjzR63GTyZJm5qh4Bi+2YgwLCcI/fPFZkL5PSixOt6ZNKm+w+Hfp/Bciwow==}
    dev: true

  /fs-extra/7.0.1:
    resolution: {integrity: sha512-YJDaCJZEnBmcbw13fvdAM9AwNOJwOzrE4pqMqBq5nFiEqXUqHwlK4B+3pUw6JNvfSPtX05xFHtYy/1ni01eGCw==}
    engines: {node: '>=6 <7 || >=8'}
    dependencies:
      graceful-fs: 4.2.10
      jsonfile: 4.0.0
      universalify: 0.1.2

  /fs-extra/9.1.0:
    resolution: {integrity: sha512-hcg3ZmepS30/7BSFqRvoo3DOMQu7IjqxO5nCDt+zM9XWjb33Wg7ziNT+Qvqbuc3+gWpzO02JubVyk2G4Zvo1OQ==}
    engines: {node: '>=10'}
    dependencies:
      at-least-node: 1.0.0
      graceful-fs: 4.2.10
      jsonfile: 6.1.0
      universalify: 2.0.0

  /fs-minipass/2.1.0:
    resolution: {integrity: sha512-V/JgOLFCS+R6Vcq0slCuaeWEdNC3ouDlJMNIsacH2VtALiu9mV4LPrHc5cDl8k5aw6J8jwgWWpiTo5RYhmIzvg==}
    engines: {node: '>= 8'}
    dependencies:
      minipass: 3.1.6
    dev: false

  /fs.realpath/1.0.0:
    resolution: {integrity: sha512-OO0pH2lK6a0hZnAdau5ItzHPI6pUlvI7jMVnxUQRtw4owF2wk8lOSabtGDCTP4Ggrg2MbGnWO9X8K1t4+fGMDw==}

  /fsevents/2.1.3:
    resolution: {integrity: sha512-Auw9a4AxqWpa9GUfj370BMPzzyncfBABW8Mab7BGWBYDj4Isgq+cDKtx0i6u9jcX9pQDnswsaaOTgTmA5pEjuQ==}
    engines: {node: ^8.16.0 || ^10.6.0 || >=11.0.0}
    os: [darwin]
    deprecated: '"Please update to latest v2.3 or v2.2"'
    requiresBuild: true
    dev: true
    optional: true

  /fsevents/2.3.2:
    resolution: {integrity: sha512-xiqMQR4xAeHTuB9uWm+fFRcIOgKBMiOBP+eXiyT7jsgVCq1bkVygt00oASowB7EdtpOHaaPgKt812P9ab+DDKA==}
    engines: {node: ^8.16.0 || ^10.6.0 || >=11.0.0}
    os: [darwin]
    requiresBuild: true
    dev: true
    optional: true

  /function-bind/1.1.1:
    resolution: {integrity: sha512-yIovAzMX49sF8Yl58fSCWJ5svSLuaibPxXQJFLmBObTuCr0Mf1KiPopGM9NiFjiYBCbfaa2Fh6breQ6ANVTI0A==}

  /function.prototype.name/1.1.5:
    resolution: {integrity: sha512-uN7m/BzVKQnCUF/iW8jYea67v++2u7m5UgENbHRtdDVclOUP+FMPlCNdmk0h/ysGyo2tavMJEDqJAkJdRa1vMA==}
    engines: {node: '>= 0.4'}
    dependencies:
      call-bind: 1.0.2
      define-properties: 1.1.4
      es-abstract: 1.20.1
      functions-have-names: 1.2.3

  /functional-red-black-tree/1.0.1:
    resolution: {integrity: sha512-dsKNQNdj6xA3T+QlADDA7mOSlX0qiMINjn0cgr+eGHGsbSHzTabcIogz2+p/iqP1Xs6EP/sS2SbqH+brGTbq0g==}

  /functions-have-names/1.2.3:
    resolution: {integrity: sha512-xckBUXyTIqT97tq2x2AMb+g163b5JFysYk0x4qxNFwbfQkmNZoiRHb6sPzI9/QV33WeuvVYBUIiD4NzNIyqaRQ==}

  /gauge/2.7.4:
    resolution: {integrity: sha512-14x4kjc6lkD3ltw589k0NrPD6cCNTD6CWoVUNpB85+DrtONoZn+Rug6xZU5RvSC4+TZPxA5AnBibQYAvZn41Hg==}
    dependencies:
      aproba: 1.2.0
      console-control-strings: 1.1.0
      has-unicode: 2.0.1
      object-assign: 4.1.1
      signal-exit: 3.0.7
      string-width: 1.0.2
      strip-ansi: 3.0.1
      wide-align: 1.1.5
    dev: true

  /generate-password/1.7.0:
    resolution: {integrity: sha512-WPCtlfy0jexf7W5IbwxGUgpIDvsZIohbI2DAq2Q6TSlKKis+G4GT9sxvPxrZUGL8kP6WUXMWNqYnxY6DDKAdFA==}
    dev: false

  /gensync/1.0.0-beta.2:
    resolution: {integrity: sha512-3hN7NaskYvMDLQY55gnW3NQ+mesEAepTqlg+VEbj7zzqEMBVNhzcGYYeqFo/TlYz6eQiFcp1HcsCZO+nGgS8zg==}
    engines: {node: '>=6.9.0'}
    dev: true

  /get-caller-file/2.0.5:
    resolution: {integrity: sha512-DyFP3BM/3YHTQOCUL/w0OZHR0lpKeGrxotcHWcqNEdnltqFwXVfhEBQ94eIo34AfQpo0rGki4cyIiftY06h2Fg==}
    engines: {node: 6.* || 8.* || >= 10.*}
    dev: true

  /get-intrinsic/1.1.1:
    resolution: {integrity: sha512-kWZrnVM42QCiEA2Ig1bG8zjoIMOgxWwYCEeNdwY6Tv/cOSeGpcoX4pXHfKUxNKVoArnrEr2e9srnAxxGIraS9Q==}
    dependencies:
      function-bind: 1.1.1
      has: 1.0.3
      has-symbols: 1.0.3

  /get-package-type/0.1.0:
    resolution: {integrity: sha512-pjzuKtY64GYfWizNAJ0fr9VqttZkNiK2iS430LtIHzjBEr6bX8Am2zm4sW4Ro5wjWW5cAlRL1qAMTcXbjNAO2Q==}
    engines: {node: '>=8.0.0'}
    dev: true

  /get-stream/4.1.0:
    resolution: {integrity: sha512-GMat4EJ5161kIy2HevLlr4luNjBgvmj413KaQA7jt4V8B4RDsfpHk7WQ9GVqfYyyx8OS/L66Kox+rJRNklLK7w==}
    engines: {node: '>=6'}
    dependencies:
      pump: 3.0.0
    dev: true

  /get-stream/5.2.0:
    resolution: {integrity: sha512-nBF+F1rAZVCu/p7rjzgA+Yb4lfYXrpl7a6VmJrU8wF9I1CKvP/QwPNZHnOlwbTkY6dvtFIzFMSyQXbLoTQPRpA==}
    engines: {node: '>=8'}
    dependencies:
      pump: 3.0.0
    dev: true

  /get-stream/6.0.1:
    resolution: {integrity: sha512-ts6Wi+2j3jQjqi70w5AlN8DFnkSwC+MqmxEzdEALB2qXZYV3X/b1CTfgPLGJNMeAWxdPfU8FO1ms3NUfaHCPYg==}
    engines: {node: '>=10'}
    dev: true

  /get-symbol-description/1.0.0:
    resolution: {integrity: sha512-2EmdH1YvIQiZpltCNgkuiUnyukzxM/R6NDJX31Ke3BG1Nq5b0S2PhX59UKi9vZpPDQVdqn+1IcaAwnzTT5vCjw==}
    engines: {node: '>= 0.4'}
    dependencies:
      call-bind: 1.0.2
      get-intrinsic: 1.1.1

  /git-hooks-list/1.0.3:
    resolution: {integrity: sha512-Y7wLWcrLUXwk2noSka166byGCvhMtDRpgHdzCno1UQv/n/Hegp++a2xBWJL1lJarnKD3SWaljD+0z1ztqxuKyQ==}
    dev: true

  /git-repo-info/2.1.1:
    resolution: {integrity: sha512-8aCohiDo4jwjOwma4FmYFd3i97urZulL8XL24nIPxuE+GZnfsAyy/g2Shqx6OjUiFKUXZM+Yy+KHnOmmA3FVcg==}
    engines: {node: '>= 4.0'}
    dev: false

  /github-from-package/0.0.0:
    resolution: {integrity: sha1-l/tdlr/eiXMxPyDoKI75oWf6ZM4=}
    dev: true

  /glob-escape/0.0.2:
    resolution: {integrity: sha512-L/cXYz8x7qer1HAyUQ+mbjcUsJVdpRxpAf7CwqHoNBs9vTpABlGfNN4tzkDxt+u3Z7ZncVyKlCNPtzb0R/7WbA==}
    engines: {node: '>= 0.10'}

  /glob-parent/5.1.2:
    resolution: {integrity: sha512-AOIgSQCepiJYwP3ARnGx+5VnTu2HBYdzbGP45eLw1vr3zB3vZLeyed1sC9hnbcOc9/SrMyM5RPQrkGz4aS9Zow==}
    engines: {node: '>= 6'}
    dependencies:
      is-glob: 4.0.3

  /glob-parent/6.0.2:
    resolution: {integrity: sha512-XxwI8EOhVQgWp6iDL+3b0r86f4d6AX6zSU55HfB4ydCEuXLXc5FcYeOu+nnGftS4TEju/11rt4KJPTMgbfmv4A==}
    engines: {node: '>=10.13.0'}
    dependencies:
      is-glob: 4.0.3

  /glob-to-regexp/0.4.1:
    resolution: {integrity: sha512-lkX1HJXwyMcprw/5YUZc2s7DrpAiHB21/V+E1rHUrVNokkvB6bqMzT0VfV6/86ZNabt1k14YOIaT7nDvOX3Iiw==}
    dev: true

  /glob/7.0.6:
    resolution: {integrity: sha512-f8c0rE8JiCxpa52kWPAOa3ZaYEnzofDzCQLCn3Vdk0Z5OVLq3BsRFJI4S4ykpeVW6QMGBUkMeUpoEgWnMTnw5Q==}
    dependencies:
      fs.realpath: 1.0.0
      inflight: 1.0.6
      inherits: 2.0.4
      minimatch: 3.1.2
      once: 1.4.0
      path-is-absolute: 1.0.1

  /glob/7.1.7:
    resolution: {integrity: sha512-OvD9ENzPLbegENnYP5UUfJIirTg4+XwMWGaQfQTY0JenxNvvIKP3U3/tAQSPIu/lHxXYSZmpXlUHeqAIdKzBLQ==}
    dependencies:
      fs.realpath: 1.0.0
      inflight: 1.0.6
      inherits: 2.0.4
      minimatch: 3.1.2
      once: 1.4.0
      path-is-absolute: 1.0.1
    dev: true

  /glob/7.2.3:
    resolution: {integrity: sha512-nFR0zLpU2YCaRxwoCJvL6UvCH2JFyFVIvwTLsIf21AuHlMskA1hhTdk+LlYJtOlYt9v6dvszD2BGRqBL+iQK9Q==}
    dependencies:
      fs.realpath: 1.0.0
      inflight: 1.0.6
      inherits: 2.0.4
      minimatch: 3.1.2
      once: 1.4.0
      path-is-absolute: 1.0.1

  /global-dirs/3.0.0:
    resolution: {integrity: sha512-v8ho2DS5RiCjftj1nD9NmnfaOzTdud7RRnVd9kFNOjqZbISlx5DQ+OrTkywgd0dIt7oFCvKetZSHoHcP3sDdiA==}
    engines: {node: '>=10'}
    dependencies:
      ini: 2.0.0
    dev: true

  /globals/11.12.0:
    resolution: {integrity: sha512-WOBp/EEGUiIsJSp7wcv/y6MO+lV9UoncWqxuFfm8eBwzWNgyfBd6Gz+IeKQ9jCmyhoH99g15M3T+QaVHFjizVA==}
    engines: {node: '>=4'}
    dev: true

  /globals/13.15.0:
    resolution: {integrity: sha512-bpzcOlgDhMG070Av0Vy5Owklpv1I6+j96GhUI7Rh7IzDCKLzboflLrrfqMu8NquDbiR4EOQk7XzJwqVJxicxog==}
    engines: {node: '>=8'}
    dependencies:
      type-fest: 0.20.2

  /globby/10.0.0:
    resolution: {integrity: sha512-3LifW9M4joGZasyYPz2A1U74zbC/45fvpXUvO/9KbSa+VV0aGZarWkfdgKyR9sExNP0t0x0ss/UMJpNpcaTspw==}
    engines: {node: '>=8'}
    dependencies:
      '@types/glob': 7.2.0
      array-union: 2.1.0
      dir-glob: 3.0.1
      fast-glob: 3.2.11
      glob: 7.2.3
      ignore: 5.2.0
      merge2: 1.4.1
      slash: 3.0.0
    dev: true

  /globby/11.1.0:
    resolution: {integrity: sha512-jhIXaOzy1sb8IyocaruWSn1TjmnBVs8Ayhcy83rmxNJ8q2uWKCAj3CnJY+KpGSXCueAPc0i05kVvVKtP1t9S3g==}
    engines: {node: '>=10'}
    dependencies:
      array-union: 2.1.0
      dir-glob: 3.0.1
      fast-glob: 3.2.11
      ignore: 5.2.0
      merge2: 1.4.1
      slash: 3.0.0

  /got/9.6.0:
    resolution: {integrity: sha512-R7eWptXuGYxwijs0eV+v3o6+XH1IqVK8dJOEecQfTmkncw9AV4dcw/Dhxi8MdlqPthxxpZyizMzyg8RTmEsG+Q==}
    engines: {node: '>=8.6'}
    dependencies:
      '@sindresorhus/is': 0.14.0
      '@szmarczak/http-timer': 1.1.2
      cacheable-request: 6.1.0
      decompress-response: 3.3.0
      duplexer3: 0.1.4
      get-stream: 4.1.0
      lowercase-keys: 1.0.1
      mimic-response: 1.0.1
      p-cancelable: 1.1.0
      to-readable-stream: 1.0.0
      url-parse-lax: 3.0.0
    dev: true

  /graceful-fs/4.2.10:
    resolution: {integrity: sha512-9ByhssR2fPVsNZj478qUUbKfmL0+t5BDVyjShtyZZLiK7ZDAArFFfopyOTj0M05wE2tJPisA4iTnnXl2YoPvOA==}

  /graceful-fs/4.2.4:
    resolution: {integrity: sha512-WjKPNJF79dtJAVniUlGGWHYGz2jWxT6VhN/4m1NdkbZ2nOsEF+cI1Edgql5zCRhs/VsQYRvrXctxktVXZUkixw==}
    dev: false

  /hard-rejection/2.1.0:
    resolution: {integrity: sha512-VIZB+ibDhx7ObhAe7OVtoEbuP4h/MuOTHJ+J8h/eBXotJYl0fBgR72xDFCKgIh22OJZIOVNxBMWuhAr10r8HdA==}
    engines: {node: '>=6'}
    dev: true

  /has-bigints/1.0.2:
    resolution: {integrity: sha512-tSvCKtBr9lkF0Ex0aQiP9N+OpV4zi2r/Nee5VkRDbaqv35RLYMzbwQfFSZZH0kR+Rd6302UJZ2p/bJCEoR3VoQ==}

  /has-flag/3.0.0:
    resolution: {integrity: sha512-sKJf1+ceQBr4SMkvQnBDNDtf4TXpVhVGateu0t918bl30FnbE2m4vNLX+VWe/dpjlb+HugGYzW7uQXH98HPEYw==}
    engines: {node: '>=4'}

  /has-flag/4.0.0:
    resolution: {integrity: sha512-EykJT/Q1KjTWctppgIAgfSO0tKVuZUjhgMr17kqTumMl6Afv3EISleU7qZUzoXDFTAHTDC4NOoG/ZxU3EvlMPQ==}
    engines: {node: '>=8'}

  /has-property-descriptors/1.0.0:
    resolution: {integrity: sha512-62DVLZGoiEBDHQyqG4w9xCuZ7eJEwNmJRWw2VY84Oedb7WFcA27fiEVe8oUQx9hAUJ4ekurquucTGwsyO1XGdQ==}
    dependencies:
      get-intrinsic: 1.1.1

  /has-symbols/1.0.3:
    resolution: {integrity: sha512-l3LCuF6MgDNwTDKkdYGEihYjt5pRPbEg46rtlmnSPlUbgmB8LOIrKJbYYFBSbnPaJexMKtiPO8hmeRjRz2Td+A==}
    engines: {node: '>= 0.4'}

  /has-tostringtag/1.0.0:
    resolution: {integrity: sha512-kFjcSNhnlGV1kyoGk7OXKSawH5JOb/LzUc5w9B02hOTO0dfFRjbHQKvg1d6cf3HbeUmtU9VbbV3qzZ2Teh97WQ==}
    engines: {node: '>= 0.4'}
    dependencies:
      has-symbols: 1.0.3

  /has-unicode/2.0.1:
    resolution: {integrity: sha512-8Rf9Y83NBReMnx0gFzA8JImQACstCYWUplepDa9xprwwtmgEZUF0h/i5xSA625zB/I37EtrswSST6OXxwaaIJQ==}
    dev: true

  /has-yarn/2.1.0:
    resolution: {integrity: sha512-UqBRqi4ju7T+TqGNdqAO0PaSVGsDGJUBQvk9eUWNGRY1CFGDzYhLWoM7JQEemnlvVcv/YEmc2wNW8BC24EnUsw==}
    engines: {node: '>=8'}
    dev: true

  /has/1.0.3:
    resolution: {integrity: sha512-f2dvO0VU6Oej7RkWJGrehjbzMAjFp5/VKPp5tTpWIV4JHHZK1/BxbFRtf/siA2SWTe09caDmVtYYzWEIbBS4zw==}
    engines: {node: '>= 0.4.0'}
    dependencies:
      function-bind: 1.1.1

  /hoist-non-react-statics/3.3.2:
    resolution: {integrity: sha512-/gGivxi8JPKWNm/W0jSmzcMPpfpPLc3dY/6GxhX2hQ9iGj3aDfklV4ET7NjKpSinLpJ5vafa9iiGIEZg10SfBw==}
    dependencies:
      react-is: 16.13.1
    dev: false

  /hosted-git-info/2.8.9:
    resolution: {integrity: sha512-mxIDAb9Lsm6DoOJ7xH+5+X4y1LU/4Hi50L9C5sIswK3JzULS4bwk1FvjdBgvYR4bzT4tuUQiC15FE2f5HbLvYw==}

  /hosted-git-info/4.1.0:
    resolution: {integrity: sha512-kyCuEOWjJqZuDbRHzL8V93NzQhwIB71oFWSyzVo+KPZI+pnQPPxucdkrOZvkLRnrf5URsQM+IJ09Dw29cRALIA==}
    engines: {node: '>=10'}
    dependencies:
      lru-cache: 6.0.0

  /html-encoding-sniffer/2.0.1:
    resolution: {integrity: sha512-D5JbOMBIR/TVZkubHT+OyT2705QvogUW4IBn6nHd756OwieSF9aDYFj4dv6HHEVGYbHaLETa3WggZYWWMyy3ZQ==}
    engines: {node: '>=10'}
    dependencies:
      whatwg-encoding: 1.0.5
    dev: true

  /html-escaper/2.0.2:
    resolution: {integrity: sha512-H2iMtd0I4Mt5eYiapRdIDjp+XzelXQ0tFE4JS7YFwFevXXMmOp9myNrUvCg0D6ws8iqkRPBfKHgbwig1SmlLfg==}

  /html-parse-stringify/3.0.1:
    resolution: {integrity: sha512-KknJ50kTInJ7qIScF3jeaFRpMpE8/lfiTdzf/twXyPBLAGrLRTmkz3AdTnKeh40X8k9L2fdYwEp/42WGXIRGcg==}
    dependencies:
      void-elements: 3.1.0
    dev: false

  /http-cache-semantics/4.1.0:
    resolution: {integrity: sha512-carPklcUh7ROWRK7Cv27RPtdhYhUsela/ue5/jKzjegVvXDqM2ILE9Q2BGn9JZJh1g87cp56su/FgQSzcWS8cQ==}
    dev: true

  /http-errors/2.0.0:
    resolution: {integrity: sha512-FtwrG/euBzaEjYeRqOgly7G0qviiXoJWnvEH2Z1plBdXgbyjv34pHTSb9zoeHMyDy33+DWy5Wt9Wo+TURtOYSQ==}
    engines: {node: '>= 0.8'}
    dependencies:
      depd: 2.0.0
      inherits: 2.0.4
      setprototypeof: 1.2.0
      statuses: 2.0.1
      toidentifier: 1.0.1

  /http-proxy-agent/4.0.1:
    resolution: {integrity: sha512-k0zdNgqWTGA6aeIRVpvfVob4fL52dTfaehylg0Y4UvSySvOq/Y+BOyPrgpUrA7HylqvU8vIZGsRuXmspskV0Tg==}
    engines: {node: '>= 6'}
    dependencies:
      '@tootallnate/once': 1.1.2
      agent-base: 6.0.2
      debug: 4.3.4
    transitivePeerDependencies:
      - supports-color
    dev: true

  /https-proxy-agent/5.0.1:
    resolution: {integrity: sha512-dFcAjpTQFgoLMzC2VwU+C/CbS7uRL0lWmxDITmqm7C+7F0Odmj6s9l6alZc6AELXhrnggM2CeWSXHGOdX2YtwA==}
    engines: {node: '>= 6'}
    dependencies:
      agent-base: 6.0.2
      debug: 4.3.4
    transitivePeerDependencies:
      - supports-color

  /human-signals/2.1.0:
    resolution: {integrity: sha512-B4FFZ6q/T2jhhksgkbEW3HBvWIfDW85snkQgawt07S7J5QXTk6BkNV+0yAeZrM5QpMAdYlocGoljn0sJ/WQkFw==}
    engines: {node: '>=10.17.0'}
    dev: true

  /i18next-fs-backend/1.1.4:
    resolution: {integrity: sha512-/MfAGMP0jHonV966uFf9PkWWuDjPYLIcsipnSO3NxpNtAgRUKLTwvm85fEmsF6hGeu0zbZiCQ3W74jwO6K9uXA==}
    dev: false

  /i18next/21.8.7:
    resolution: {integrity: sha512-fYbEmaCIMSDrAzXGnisZyBd0h3bcO43jVJa5fulk4ambTIOgs9tqgNsiyr1sy6Xi4iZpYMHp2ZBjU3IcCLGxPA==}
    dependencies:
      '@babel/runtime': 7.18.3
    dev: false

  /iconv-lite/0.4.24:
    resolution: {integrity: sha512-v3MXnZAcvnywkTUEZomIActle7RXXeedOR31wwl7VlyoXO4Qi9arvSenNQWne1TcRwhCL1HwLI21bEqdpj8/rA==}
    engines: {node: '>=0.10.0'}
    dependencies:
      safer-buffer: 2.1.2

  /ieee754/1.1.13:
    resolution: {integrity: sha512-4vf7I2LYV/HaWerSo3XmlMkp5eZ83i+/CDluXi/IGTs/O1sejBNhTtnxzmRZfvOUqj7lZjqHkeTvpgSFDlWZTg==}
    dev: true

  /ieee754/1.2.1:
    resolution: {integrity: sha512-dcyqhDvX1C46lXZcVqCpK+FtMRQVdIMN6/Df5js2zouUsqG7I6sFxitIC+7KYK29KdXOLHdu9zL4sFnoVQnqaA==}
    dev: true

  /ignore-by-default/1.0.1:
    resolution: {integrity: sha512-Ius2VYcGNk7T90CppJqcIkS5ooHUZyIQK+ClZfMfMNFEF9VSE73Fq+906u/CWu92x4gzZMWOwfFYckPObzdEbA==}
    dev: true

  /ignore-walk/3.0.4:
    resolution: {integrity: sha512-PY6Ii8o1jMRA1z4F2hRkH/xN59ox43DavKvD3oDpfurRlOJyAHpifIwpbdv1n4jt4ov0jSpw3kQ4GhJnpBL6WQ==}
    dependencies:
      minimatch: 3.1.2
    dev: false

  /ignore/5.1.9:
    resolution: {integrity: sha512-2zeMQpbKz5dhZ9IwL0gbxSW5w0NK/MSAMtNuhgIHEPmaU3vPdKPL0UdvUCXs5SS4JAwsBxysK5sFMW8ocFiVjQ==}
    engines: {node: '>= 4'}
    dev: false

  /ignore/5.2.0:
    resolution: {integrity: sha512-CmxgYGiEPCLhfLnpPp1MoRmifwEIOgjcHXxOBjv7mY96c+eWScsOP9c112ZyLdWHi0FxHjI+4uVhKYp/gcdRmQ==}
    engines: {node: '>= 4'}

  /immediate/3.0.6:
    resolution: {integrity: sha512-XXOFtyqDjNDAQxVfYxuF7g9Il/IbWmmlQg2MYKOH8ExIT1qg6xc4zyS3HaEEATgs1btfzxq15ciUiY7gjSXRGQ==}
    dev: false

  /immutable/4.1.0:
    resolution: {integrity: sha512-oNkuqVTA8jqG1Q6c+UglTOD1xhC1BtjKI7XkCXRkZHrN5m18/XsnUp8Q89GkQO/z+0WjonSvl0FLhDYftp46nQ==}
    dev: true

  /import-fresh/3.3.0:
    resolution: {integrity: sha512-veYYhQa+D1QBKznvhUHxb8faxlrwUnxseDAbAp457E0wLNio2bOSKnjYDhMj+YiAq61xrMGhQk9iXVk5FzgQMw==}
    engines: {node: '>=6'}
    dependencies:
      parent-module: 1.0.1
      resolve-from: 4.0.0

  /import-lazy/2.1.0:
    resolution: {integrity: sha512-m7ZEHgtw69qOGw+jwxXkHlrlIPdTGkyh66zXZ1ajZbxkDBNjSY/LGbmjc7h0s2ELsUDTAhFr55TrPSSqJGPG0A==}
    engines: {node: '>=4'}
    dev: true

  /import-lazy/4.0.0:
    resolution: {integrity: sha512-rKtvo6a868b5Hu3heneU+L4yEQ4jYKLtjpnPeUdK7h0yzXGmyBTypknlkCvHFBqfX9YlorEiMM6Dnq/5atfHkw==}
    engines: {node: '>=8'}

  /import-local/3.1.0:
    resolution: {integrity: sha512-ASB07uLtnDs1o6EHjKpX34BKYDSqnFerfTOJL2HvMqF70LnxpjkzDB8J44oT9pu4AMPkQwf8jl6szgvNd2tRIg==}
    engines: {node: '>=8'}
    hasBin: true
    dependencies:
      pkg-dir: 4.2.0
      resolve-cwd: 3.0.0
    dev: true

  /imurmurhash/0.1.4:
    resolution: {integrity: sha512-JmXMZ6wuvDmLiHEml9ykzqO6lwFbof0GG4IkcGaENdCRDDmMVnny7s5HsIgHCbaq0w2MyPhDqkhTUgS2LU2PHA==}
    engines: {node: '>=0.8.19'}

  /indent-string/4.0.0:
    resolution: {integrity: sha512-EdDDZu4A2OyIK7Lr/2zG+w5jmbuk1DVBnEwREQvBzspBJkCEbRa8GxU1lghYcaGJCnRWibjDXlq779X1/y5xwg==}
    engines: {node: '>=8'}
    dev: true

  /inflight/1.0.6:
    resolution: {integrity: sha512-k92I/b08q4wvFscXCLvqfsHCrjrF7yiXsQuIVvVE7N82W3+aqpzuUdBbfhWcy/FZR3/4IgflMgKLOsvPDrGCJA==}
    dependencies:
      once: 1.4.0
      wrappy: 1.0.2

  /inherits/2.0.4:
    resolution: {integrity: sha512-k/vGaX4/Yla3WzyMCvTQOXYeIHvqOKtnqBduzTHpzpQZzAskKMhZ2K+EnBiSM9zGSoIFeMpXKxa4dYeZIQqewQ==}

  /ini/1.3.8:
    resolution: {integrity: sha512-JV/yugV2uzW5iMRSiZAyDtQd+nxtUnjeLt0acNdw98kKLrvuRVyB80tsREOE7yvGVgalhZ6RNXCmEHkUKBKxew==}
    dev: true

  /ini/2.0.0:
    resolution: {integrity: sha512-7PnF4oN3CvZF23ADhA5wRaYEQpJ8qygSkbtTXWBeXWXmEVRXK+1ITciHWwHhsjv1TmW0MgacIv6hEi5pX5NQdA==}
    engines: {node: '>=10'}
    dev: true

  /inquirer/7.3.3:
    resolution: {integrity: sha512-JG3eIAj5V9CwcGvuOmoo6LB9kbAYT8HXffUl6memuszlwDC/qvFAJw49XJ5NROSFNPxp3iQg1GqkFhaY/CR0IA==}
    engines: {node: '>=8.0.0'}
    dependencies:
      ansi-escapes: 4.3.2
      chalk: 4.1.2
      cli-cursor: 3.1.0
      cli-width: 3.0.0
      external-editor: 3.1.0
      figures: 3.2.0
      lodash: 4.17.21
      mute-stream: 0.0.8
      run-async: 2.4.1
      rxjs: 6.6.7
      string-width: 4.2.3
      strip-ansi: 6.0.1
      through: 2.3.8
    dev: false

  /internal-slot/1.0.3:
    resolution: {integrity: sha512-O0DB1JC/sPyZl7cIo78n5dR7eUSwwpYPiXRhTzNxZVAMUuB8vlnRFyLxdrVToks6XPLVnFfbzaVd5WLjhgg+vA==}
    engines: {node: '>= 0.4'}
    dependencies:
      get-intrinsic: 1.1.1
      has: 1.0.3
      side-channel: 1.0.4

  /invariant/2.2.4:
    resolution: {integrity: sha512-phJfQVBuaJM5raOpJjSfkiD6BpbCE4Ns//LaXl6wGYtUBY83nWS6Rf9tXm2e8VaK60JEjYldbPif/A2B1C2gNA==}
    dependencies:
      loose-envify: 1.4.0
    dev: true

  /ipaddr.js/1.9.1:
    resolution: {integrity: sha512-0KI/607xoxSToH7GjN1FfSbLoU0+btTicjsQSWQlh/hZykN8KpmMf7uYwPW3R+akZ6R/w18ZlXSHBYXiYUPO3g==}
    engines: {node: '>= 0.10'}

  /irregular-plurals/3.3.0:
    resolution: {integrity: sha512-MVBLKUTangM3EfRPFROhmWQQKRDsrgI83J8GS3jXy+OwYqiR2/aoWndYQ5416jLE3uaGgLH7ncme3X9y09gZ3g==}
    engines: {node: '>=8'}
    dev: true

  /is-arrayish/0.2.1:
    resolution: {integrity: sha512-zz06S8t0ozoDXMG+ube26zeCTNXcKIPJZJi8hBrF4idCLms4CG9QtK7qBl1boi5ODzFpjswb5JPmHCbMpjaYzg==}

  /is-arrayish/0.3.2:
    resolution: {integrity: sha512-eVRqCvVlZbuw3GrM63ovNSNAeA1K16kaR/LRY/92w0zxQ5/1YzwblUX652i4Xs9RwAGjW9d9y6X88t8OaAJfWQ==}

  /is-bigint/1.0.4:
    resolution: {integrity: sha512-zB9CruMamjym81i2JZ3UMn54PKGsQzsJeo6xvN3HJJ4CAsQNB6iRutp2To77OfCNuoxspsIhzaPoO1zyCEhFOg==}
    dependencies:
      has-bigints: 1.0.2

  /is-binary-path/2.1.0:
    resolution: {integrity: sha512-ZMERYes6pDydyuGidse7OsHxtbI7WVeUEozgR/g7rd0xUimYNlvZRE/K2MgZTjWy725IfelLeVcEM97mmtRGXw==}
    engines: {node: '>=8'}
    dependencies:
      binary-extensions: 2.2.0
    dev: true

  /is-boolean-object/1.1.2:
    resolution: {integrity: sha512-gDYaKHJmnj4aWxyj6YHyXVpdQawtVLHU5cb+eztPGczf6cjuTdwve5ZIEfgXqH4e57An1D1AKf8CZ3kYrQRqYA==}
    engines: {node: '>= 0.4'}
    dependencies:
      call-bind: 1.0.2
      has-tostringtag: 1.0.0

  /is-buffer/1.1.6:
    resolution: {integrity: sha512-NcdALwpXkTm5Zvvbk7owOUSvVvBKDgKP5/ewfXEznmQFfs4ZRmanOeKBTjRVjka3QFoN6XJ+9F3USqfHqTaU5w==}
    dev: true

  /is-callable/1.2.4:
    resolution: {integrity: sha512-nsuwtxZfMX67Oryl9LCQ+upnC0Z0BgpwntpS89m1H/TLF0zNfzfLMV/9Wa/6MZsj0acpEjAO0KF1xT6ZdLl95w==}
    engines: {node: '>= 0.4'}

  /is-ci/2.0.0:
    resolution: {integrity: sha512-YfJT7rkpQB0updsdHLGWrvhBJfcfzNNawYDNIyQXJz0IViGf75O8EBPKSdvw2rF+LGCsX4FZ8tcr3b19LcZq4w==}
    hasBin: true
    dependencies:
      ci-info: 2.0.0
    dev: true

  /is-core-module/2.9.0:
    resolution: {integrity: sha512-+5FPy5PnwmO3lvfMb0AsoPaBG+5KHUI0wYFXOtYPnVVVspTFUuMZNfNaNVRt3FZadstu2c8x23vykRW/NBoU6A==}
    dependencies:
      has: 1.0.3

  /is-date-object/1.0.5:
    resolution: {integrity: sha512-9YQaSxsAiSwcvS33MBk3wTCVnWK+HhF8VZR2jRxehM16QcVOdHqPn4VPHmRK4lSr38n9JriurInLcP90xsYNfQ==}
    engines: {node: '>= 0.4'}
    dependencies:
      has-tostringtag: 1.0.0

  /is-extglob/2.1.1:
    resolution: {integrity: sha512-SbKbANkN603Vi4jEZv49LeVJMn4yGwsbzZworEoyEiutsN3nJYdbO36zfhGJ6QEDpOZIFkDtnq5JRxmvl3jsoQ==}
    engines: {node: '>=0.10.0'}

  /is-fullwidth-code-point/1.0.0:
    resolution: {integrity: sha512-1pqUqRjkhPJ9miNq9SwMfdvi6lBJcd6eFxvfaivQhaH3SgisfiuudvFntdKOmxuee/77l+FPjKrQjWvmPjWrRw==}
    engines: {node: '>=0.10.0'}
    dependencies:
      number-is-nan: 1.0.1
    dev: true

  /is-fullwidth-code-point/3.0.0:
    resolution: {integrity: sha512-zymm5+u+sCsSWyD9qNaejV3DFvhCKclKdizYaJUuHA83RLjb7nSuGnddCHGv0hk+KY7BMAlsWeK4Ueg6EV6XQg==}
    engines: {node: '>=8'}

  /is-generator-fn/2.1.0:
    resolution: {integrity: sha512-cTIB4yPYL/Grw0EaSzASzg6bBy9gqCofvWN8okThAYIxKJZC+udlRAmGbM0XLeniEJSs8uEgHPGuHSe1XsOLSQ==}
    engines: {node: '>=6'}
    dev: true

  /is-glob/4.0.3:
    resolution: {integrity: sha512-xelSayHH36ZgE7ZWhli7pW34hNbNl8Ojv5KVmkJD4hBdD3th8Tfk9vYasLM+mXWOZhFkgZfxhLSnrwRr4elSSg==}
    engines: {node: '>=0.10.0'}
    dependencies:
      is-extglob: 2.1.1

  /is-installed-globally/0.4.0:
    resolution: {integrity: sha512-iwGqO3J21aaSkC7jWnHP/difazwS7SFeIqxv6wEtLU8Y5KlzFTjyqcSIT0d8s4+dDhKytsk9PJZ2BkS5eZwQRQ==}
    engines: {node: '>=10'}
    dependencies:
      global-dirs: 3.0.0
      is-path-inside: 3.0.3
    dev: true

  /is-negative-zero/2.0.2:
    resolution: {integrity: sha512-dqJvarLawXsFbNDeJW7zAz8ItJ9cd28YufuuFzh0G8pNHjJMnY08Dv7sYX2uF5UpQOwieAeOExEYAWWfu7ZZUA==}
    engines: {node: '>= 0.4'}

  /is-npm/5.0.0:
    resolution: {integrity: sha512-WW/rQLOazUq+ST/bCAVBp/2oMERWLsR7OrKyt052dNDk4DHcDE0/7QSXITlmi+VBcV13DfIbysG3tZJm5RfdBA==}
    engines: {node: '>=10'}
    dev: true

  /is-number-object/1.0.7:
    resolution: {integrity: sha512-k1U0IRzLMo7ZlYIfzRu23Oh6MiIFasgpb9X76eqfFZAqwH44UI4KTBvBYIZ1dSL9ZzChTB9ShHfLkR4pdW5krQ==}
    engines: {node: '>= 0.4'}
    dependencies:
      has-tostringtag: 1.0.0

  /is-number/7.0.0:
    resolution: {integrity: sha512-41Cifkg6e8TylSpdtTpeLVMqvSBEVzTttHvERD741+pnZ8ANv0004MRL43QKPDlK9cGvNp6NZWZUBlbGXYxxng==}
    engines: {node: '>=0.12.0'}

  /is-obj/2.0.0:
    resolution: {integrity: sha512-drqDG3cbczxxEJRoOXcOjtdp1J/lyp1mNn0xaznRs8+muBhgQcrnbspox5X5fOw0HnMnbfDzvnEMEtqDEJEo8w==}
    engines: {node: '>=8'}
    dev: true

  /is-path-inside/3.0.3:
    resolution: {integrity: sha512-Fd4gABb+ycGAmKou8eMftCupSir5lRxqf4aD/vd0cD2qc4HL07OjCeuHMr8Ro4CoMaeCKDB0/ECBOVWjTwUvPQ==}
    engines: {node: '>=8'}
    dev: true

  /is-plain-obj/1.1.0:
    resolution: {integrity: sha512-yvkRyxmFKEOQ4pNXCmJG5AEQNlXJS5LaONXo5/cLdTZdWvsZ1ioJEonLGAosKlMWE8lwUy/bJzMjcw8az73+Fg==}
    engines: {node: '>=0.10.0'}
    dev: true

  /is-plain-obj/2.1.0:
    resolution: {integrity: sha512-YWnfyRwxL/+SsrWYfOpUtz5b3YD+nyfkHvjbcanzk8zgyO4ASD67uVMRt8k5bM4lLMDnXfriRhOpemw+NfT1eA==}
    engines: {node: '>=8'}

  /is-plain-obj/3.0.0:
    resolution: {integrity: sha512-gwsOE28k+23GP1B6vFl1oVh/WOzmawBrKwo5Ev6wMKzPkaXaCDIQKzLnvsA42DRlbVTWorkgTKIviAKCWkfUwA==}
    engines: {node: '>=10'}
    dev: true

  /is-potential-custom-element-name/1.0.1:
    resolution: {integrity: sha512-bCYeRA2rVibKZd+s2625gGnGF/t7DSqDs4dP7CrLA1m7jKWz6pps0LpYLJN8Q64HtmPKJ1hrN3nzPNKFEKOUiQ==}
    dev: true

  /is-regex/1.1.4:
    resolution: {integrity: sha512-kvRdxDsxZjhzUX07ZnLydzS1TU/TJlTUHHY4YLL87e37oUA49DfkLqgy+VjFocowy29cKvcSiu+kIv728jTTVg==}
    engines: {node: '>= 0.4'}
    dependencies:
      call-bind: 1.0.2
      has-tostringtag: 1.0.0

  /is-shared-array-buffer/1.0.2:
    resolution: {integrity: sha512-sqN2UDu1/0y6uvXyStCOzyhAjCSlHceFoMKJW8W9EU9cvic/QdsZ0kEU93HEy3IUEFZIiH/3w+AH/UQbPHNdhA==}
    dependencies:
      call-bind: 1.0.2

  /is-stream/2.0.1:
    resolution: {integrity: sha512-hFoiJiTl63nn+kstHGBtewWSKnQLpyb155KHheA1l39uvtO9nWIop1p3udqPcUd/xbF1VLMO4n7OI6p7RbngDg==}
    engines: {node: '>=8'}

  /is-string/1.0.7:
    resolution: {integrity: sha512-tE2UXzivje6ofPW7l23cjDOMa09gb7xlAqG6jG5ej6uPV32TlWP3NKPigtaGeHNu9fohccRYvIiZMfOOnOYUtg==}
    engines: {node: '>= 0.4'}
    dependencies:
      has-tostringtag: 1.0.0

  /is-subdir/1.2.0:
    resolution: {integrity: sha512-2AT6j+gXe/1ueqbW6fLZJiIw3F8iXGJtt0yDrZaBhAZEG1raiTxKWU+IPqMCzQAXOUCKdA4UDMgacKH25XG2Cw==}
    engines: {node: '>=4'}
    dependencies:
      better-path-resolve: 1.0.0
    dev: false

  /is-symbol/1.0.4:
    resolution: {integrity: sha512-C/CPBqKWnvdcxqIARxyOh4v1UUEOCHpgDa0WYgpKDFMszcrPcffg5uhwSgPCLD2WWxmq6isisz87tzT01tuGhg==}
    engines: {node: '>= 0.4'}
    dependencies:
      has-symbols: 1.0.3

  /is-typedarray/1.0.0:
    resolution: {integrity: sha512-cyA56iCMHAh5CdzjJIa4aohJyeO1YbwLi3Jc35MmRU6poroFjIGZzUzupGiRPOjgHg9TLu43xbpwXk523fMxKA==}

  /is-unicode-supported/0.1.0:
    resolution: {integrity: sha512-knxG2q4UC3u8stRGyAVJCOdxFmv5DZiRcdlIaAQXAbSfJya+OhopNotLQrstBhququ4ZpuKbDc/8S6mgXgPFPw==}
    engines: {node: '>=10'}
    dev: true

  /is-weakref/1.0.2:
    resolution: {integrity: sha512-qctsuLZmIQ0+vSSMfoVvyFe2+GSEvnmZ2ezTup1SBse9+twCCeial6EEi3Nc2KFcf6+qz2FBPnjXsk8xhKSaPQ==}
    dependencies:
      call-bind: 1.0.2

  /is-windows/1.0.2:
    resolution: {integrity: sha512-eXK1UInq2bPmjyX6e3VHIzMLobc4J94i4AWn+Hpq3OU5KkrRC96OAcR3PRJ/pGu6m8TRnBHP9dkXQVsT/COVIA==}
    engines: {node: '>=0.10.0'}
    dev: false

  /is-yarn-global/0.3.0:
    resolution: {integrity: sha512-VjSeb/lHmkoyd8ryPVIKvOCn4D1koMqY+vqyjjUfc3xyKtP4dYOxM44sZrnqQSzSds3xyOrUTLTC9LVCVgLngw==}
    dev: true

  /isarray/0.0.1:
    resolution: {integrity: sha512-D2S+3GLxWH+uhrNEcoh/fnmYeP8E8/zHl644d/jdA0g2uyXvy3sb0qxotE+ne0LtccHknQzWwZEzhak7oJ0COQ==}

  /isarray/1.0.0:
    resolution: {integrity: sha512-VLghIWNM6ELQzo7zwmcg0NmTVyWKYjvIeM83yjp0wRDTmUnrM678fQbcKBo6n2CJEF0szoG//ytg+TKla89ALQ==}

  /isexe/2.0.0:
    resolution: {integrity: sha512-RHxMLp9lnKHGHRng9QFhRCMbYAcVpn69smSGcq3f36xjgVVWThj4qqLbTLlq7Ssj8B+fIQ1EuCEGI2lKsyQeIw==}

  /istanbul-badges-readme/1.8.1:
    resolution: {integrity: sha512-I7cEFAFlWc5VB17a71U0TgQbez5+U78F0f4kky1w33L4t3BC4/8gbN1tbmX4LVaki52Op4LrkttpvcdZ6kd/jg==}
    hasBin: true
    dev: true

  /istanbul-lib-coverage/3.2.0:
    resolution: {integrity: sha512-eOeJ5BHCmHYvQK7xt9GkdHuzuCGS1Y6g9Gvnx3Ym33fz/HpLRYxiS0wHNr+m/MBC8B647Xt608vCDEvhl9c6Mw==}
    engines: {node: '>=8'}
    dev: true

  /istanbul-lib-instrument/5.2.0:
    resolution: {integrity: sha512-6Lthe1hqXHBNsqvgDzGO6l03XNeu3CrG4RqQ1KM9+l5+jNGpEJfIELx1NS3SEHmJQA8np/u+E4EPRKRiu6m19A==}
    engines: {node: '>=8'}
    dependencies:
      '@babel/core': 7.18.2
      '@babel/parser': 7.18.4
      '@istanbuljs/schema': 0.1.3
      istanbul-lib-coverage: 3.2.0
      semver: 6.3.0
    transitivePeerDependencies:
      - supports-color
    dev: true

  /istanbul-lib-report/3.0.0:
    resolution: {integrity: sha512-wcdi+uAKzfiGT2abPpKZ0hSU1rGQjUQnLvtY5MpQ7QCTahD3VODhcu4wcfY1YtkGaDD5yuydOLINXsfbus9ROw==}
    engines: {node: '>=8'}
    dependencies:
      istanbul-lib-coverage: 3.2.0
      make-dir: 3.1.0
      supports-color: 7.2.0
    dev: true

  /istanbul-lib-source-maps/4.0.1:
    resolution: {integrity: sha512-n3s8EwkdFIJCG3BPKBYvskgXGoy88ARzvegkitk60NxRdwltLOTaH7CUiMRXvwYorl0Q712iEjcWB+fK/MrWVw==}
    engines: {node: '>=10'}
    dependencies:
      debug: 4.3.4
      istanbul-lib-coverage: 3.2.0
      source-map: 0.6.1
    transitivePeerDependencies:
      - supports-color
    dev: true

  /istanbul-reports/3.1.4:
    resolution: {integrity: sha512-r1/DshN4KSE7xWEknZLLLLDn5CJybV3nw01VTkp6D5jzLuELlcbudfj/eSQFvrKsJuTVCGnePO7ho82Nw9zzfw==}
    engines: {node: '>=8'}
    dependencies:
      html-escaper: 2.0.2
      istanbul-lib-report: 3.0.0
    dev: true

  /jest-changed-files/27.5.1:
    resolution: {integrity: sha512-buBLMiByfWGCoMsLLzGUUSpAmIAGnbR2KJoMN10ziLhOLvP4e0SlypHnAel8iqQXTrcbmfEY9sSqae5sgUsTvw==}
    engines: {node: ^10.13.0 || ^12.13.0 || ^14.15.0 || >=15.0.0}
    dependencies:
      '@jest/types': 27.5.1
      execa: 5.1.1
      throat: 6.0.1
    dev: true

  /jest-circus/27.5.1:
    resolution: {integrity: sha512-D95R7x5UtlMA5iBYsOHFFbMD/GVA4R/Kdq15f7xYWUfWHBto9NYRsOvnSauTgdF+ogCpJ4tyKOXhUifxS65gdw==}
    engines: {node: ^10.13.0 || ^12.13.0 || ^14.15.0 || >=15.0.0}
    dependencies:
      '@jest/environment': 27.5.1
      '@jest/test-result': 27.5.1
      '@jest/types': 27.5.1
      '@types/node': 14.18.20
      chalk: 4.1.2
      co: 4.6.0
      dedent: 0.7.0
      expect: 27.5.1
      is-generator-fn: 2.1.0
      jest-each: 27.5.1
      jest-matcher-utils: 27.5.1
      jest-message-util: 27.5.1
      jest-runtime: 27.5.1
      jest-snapshot: 27.5.1
      jest-util: 27.5.1
      pretty-format: 27.5.1
      slash: 3.0.0
      stack-utils: 2.0.5
      throat: 6.0.1
    transitivePeerDependencies:
      - supports-color
    dev: true

  /jest-cli/27.5.1:
    resolution: {integrity: sha512-Hc6HOOwYq4/74/c62dEE3r5elx8wjYqxY0r0G/nFrLDPMFRu6RA/u8qINOIkvhxG7mMQ5EJsOGfRpI8L6eFUVw==}
    engines: {node: ^10.13.0 || ^12.13.0 || ^14.15.0 || >=15.0.0}
    hasBin: true
    peerDependencies:
      node-notifier: ^8.0.1 || ^9.0.0 || ^10.0.0
    peerDependenciesMeta:
      node-notifier:
        optional: true
    dependencies:
      '@jest/core': 27.5.1
      '@jest/test-result': 27.5.1
      '@jest/types': 27.5.1
      chalk: 4.1.2
      exit: 0.1.2
      graceful-fs: 4.2.10
      import-local: 3.1.0
      jest-config: 27.5.1
      jest-util: 27.5.1
      jest-validate: 27.5.1
      prompts: 2.4.2
      yargs: 16.2.0
    transitivePeerDependencies:
      - bufferutil
      - canvas
      - supports-color
      - ts-node
      - utf-8-validate
    dev: true

  /jest-cli/27.5.1_ts-node@10.8.0:
    resolution: {integrity: sha512-Hc6HOOwYq4/74/c62dEE3r5elx8wjYqxY0r0G/nFrLDPMFRu6RA/u8qINOIkvhxG7mMQ5EJsOGfRpI8L6eFUVw==}
    engines: {node: ^10.13.0 || ^12.13.0 || ^14.15.0 || >=15.0.0}
    hasBin: true
    peerDependencies:
      node-notifier: ^8.0.1 || ^9.0.0 || ^10.0.0
    peerDependenciesMeta:
      node-notifier:
        optional: true
    dependencies:
      '@jest/core': 27.5.1_ts-node@10.8.0
      '@jest/test-result': 27.5.1
      '@jest/types': 27.5.1
      chalk: 4.1.2
      exit: 0.1.2
      graceful-fs: 4.2.10
      import-local: 3.1.0
      jest-config: 27.5.1_ts-node@10.8.0
      jest-util: 27.5.1
      jest-validate: 27.5.1
      prompts: 2.4.2
      yargs: 16.2.0
    transitivePeerDependencies:
      - bufferutil
      - canvas
      - supports-color
      - ts-node
      - utf-8-validate
    dev: true

  /jest-config/27.4.7:
    resolution: {integrity: sha512-xz/o/KJJEedHMrIY9v2ParIoYSrSVY6IVeE4z5Z3i101GoA5XgfbJz+1C8EYPsv7u7f39dS8F9v46BHDhn0vlw==}
    engines: {node: ^10.13.0 || ^12.13.0 || ^14.15.0 || >=15.0.0}
    peerDependencies:
      ts-node: '>=9.0.0'
    peerDependenciesMeta:
      ts-node:
        optional: true
    dependencies:
      '@babel/core': 7.18.2
      '@jest/test-sequencer': 27.5.1
      '@jest/types': 27.5.1
      babel-jest: 27.5.1_@babel+core@7.18.2
      chalk: 4.1.2
      ci-info: 3.3.1
      deepmerge: 4.2.2
      glob: 7.2.3
      graceful-fs: 4.2.10
      jest-circus: 27.5.1
      jest-environment-jsdom: 27.5.1
      jest-environment-node: 27.5.1
      jest-get-type: 27.5.1
      jest-jasmine2: 27.5.1
      jest-regex-util: 27.5.1
      jest-resolve: 27.4.6
      jest-runner: 27.5.1
      jest-util: 27.5.1
      jest-validate: 27.5.1
      micromatch: 4.0.5
      pretty-format: 27.5.1
      slash: 3.0.0
    transitivePeerDependencies:
      - bufferutil
      - canvas
      - supports-color
      - utf-8-validate
    dev: true

  /jest-config/27.4.7_ts-node@10.8.0:
    resolution: {integrity: sha512-xz/o/KJJEedHMrIY9v2ParIoYSrSVY6IVeE4z5Z3i101GoA5XgfbJz+1C8EYPsv7u7f39dS8F9v46BHDhn0vlw==}
    engines: {node: ^10.13.0 || ^12.13.0 || ^14.15.0 || >=15.0.0}
    peerDependencies:
      ts-node: '>=9.0.0'
    peerDependenciesMeta:
      ts-node:
        optional: true
    dependencies:
      '@babel/core': 7.18.2
      '@jest/test-sequencer': 27.5.1
      '@jest/types': 27.5.1
      babel-jest: 27.5.1_@babel+core@7.18.2
      chalk: 4.1.2
      ci-info: 3.3.1
      deepmerge: 4.2.2
      glob: 7.2.3
      graceful-fs: 4.2.10
      jest-circus: 27.5.1
      jest-environment-jsdom: 27.5.1
      jest-environment-node: 27.5.1
      jest-get-type: 27.5.1
      jest-jasmine2: 27.5.1
      jest-regex-util: 27.5.1
      jest-resolve: 27.4.6
      jest-runner: 27.5.1
      jest-util: 27.5.1
      jest-validate: 27.5.1
      micromatch: 4.0.5
      pretty-format: 27.5.1
      slash: 3.0.0
      ts-node: 10.8.0_0c1b05e96b429c05fff7f0589ebca14f
    transitivePeerDependencies:
      - bufferutil
      - canvas
      - supports-color
      - utf-8-validate
    dev: true

  /jest-config/27.5.1:
    resolution: {integrity: sha512-5sAsjm6tGdsVbW9ahcChPAFCk4IlkQUknH5AvKjuLTSlcO/wCZKyFdn7Rg0EkC+OGgWODEy2hDpWB1PgzH0JNA==}
    engines: {node: ^10.13.0 || ^12.13.0 || ^14.15.0 || >=15.0.0}
    peerDependencies:
      ts-node: '>=9.0.0'
    peerDependenciesMeta:
      ts-node:
        optional: true
    dependencies:
      '@babel/core': 7.18.2
      '@jest/test-sequencer': 27.5.1
      '@jest/types': 27.5.1
      babel-jest: 27.5.1_@babel+core@7.18.2
      chalk: 4.1.2
      ci-info: 3.3.1
      deepmerge: 4.2.2
      glob: 7.2.3
      graceful-fs: 4.2.10
      jest-circus: 27.5.1
      jest-environment-jsdom: 27.5.1
      jest-environment-node: 27.5.1
      jest-get-type: 27.5.1
      jest-jasmine2: 27.5.1
      jest-regex-util: 27.5.1
      jest-resolve: 27.5.1
      jest-runner: 27.5.1
      jest-util: 27.5.1
      jest-validate: 27.5.1
      micromatch: 4.0.5
      parse-json: 5.2.0
      pretty-format: 27.5.1
      slash: 3.0.0
      strip-json-comments: 3.1.1
    transitivePeerDependencies:
      - bufferutil
      - canvas
      - supports-color
      - utf-8-validate
    dev: true

  /jest-config/27.5.1_ts-node@10.8.0:
    resolution: {integrity: sha512-5sAsjm6tGdsVbW9ahcChPAFCk4IlkQUknH5AvKjuLTSlcO/wCZKyFdn7Rg0EkC+OGgWODEy2hDpWB1PgzH0JNA==}
    engines: {node: ^10.13.0 || ^12.13.0 || ^14.15.0 || >=15.0.0}
    peerDependencies:
      ts-node: '>=9.0.0'
    peerDependenciesMeta:
      ts-node:
        optional: true
    dependencies:
      '@babel/core': 7.18.2
      '@jest/test-sequencer': 27.5.1
      '@jest/types': 27.5.1
      babel-jest: 27.5.1_@babel+core@7.18.2
      chalk: 4.1.2
      ci-info: 3.3.1
      deepmerge: 4.2.2
      glob: 7.2.3
      graceful-fs: 4.2.10
      jest-circus: 27.5.1
      jest-environment-jsdom: 27.5.1
      jest-environment-node: 27.5.1
      jest-get-type: 27.5.1
      jest-jasmine2: 27.5.1
      jest-regex-util: 27.5.1
      jest-resolve: 27.5.1
      jest-runner: 27.5.1
      jest-util: 27.5.1
      jest-validate: 27.5.1
      micromatch: 4.0.5
      parse-json: 5.2.0
      pretty-format: 27.5.1
      slash: 3.0.0
      strip-json-comments: 3.1.1
      ts-node: 10.8.0_0c1b05e96b429c05fff7f0589ebca14f
    transitivePeerDependencies:
      - bufferutil
      - canvas
      - supports-color
      - utf-8-validate
    dev: true

  /jest-diff/27.5.1:
    resolution: {integrity: sha512-m0NvkX55LDt9T4mctTEgnZk3fmEg3NRYutvMPWM/0iPnkFj2wIeF45O1718cMSOFO1vINkqmxqD8vE37uTEbqw==}
    engines: {node: ^10.13.0 || ^12.13.0 || ^14.15.0 || >=15.0.0}
    dependencies:
      chalk: 4.1.2
      diff-sequences: 27.5.1
      jest-get-type: 27.5.1
      pretty-format: 27.5.1
    dev: true

  /jest-docblock/27.5.1:
    resolution: {integrity: sha512-rl7hlABeTsRYxKiUfpHrQrG4e2obOiTQWfMEH3PxPjOtdsfLQO4ReWSZaQ7DETm4xu07rl4q/h4zcKXyU0/OzQ==}
    engines: {node: ^10.13.0 || ^12.13.0 || ^14.15.0 || >=15.0.0}
    dependencies:
      detect-newline: 3.1.0
    dev: true

  /jest-each/27.5.1:
    resolution: {integrity: sha512-1Ff6p+FbhT/bXQnEouYy00bkNSY7OUpfIcmdl8vZ31A1UUaurOLPA8a8BbJOF2RDUElwJhmeaV7LnagI+5UwNQ==}
    engines: {node: ^10.13.0 || ^12.13.0 || ^14.15.0 || >=15.0.0}
    dependencies:
      '@jest/types': 27.5.1
      chalk: 4.1.2
      jest-get-type: 27.5.1
      jest-util: 27.5.1
      pretty-format: 27.5.1
    dev: true

  /jest-environment-jsdom/27.5.1:
    resolution: {integrity: sha512-TFBvkTC1Hnnnrka/fUb56atfDtJ9VMZ94JkjTbggl1PEpwrYtUBKMezB3inLmWqQsXYLcMwNoDQwoBTAvFfsfw==}
    engines: {node: ^10.13.0 || ^12.13.0 || ^14.15.0 || >=15.0.0}
    dependencies:
      '@jest/environment': 27.5.1
      '@jest/fake-timers': 27.5.1
      '@jest/types': 27.5.1
      '@types/node': 14.18.20
      jest-mock: 27.5.1
      jest-util: 27.5.1
      jsdom: 16.7.0
    transitivePeerDependencies:
      - bufferutil
      - canvas
      - supports-color
      - utf-8-validate
    dev: true

  /jest-environment-node/27.4.6:
    resolution: {integrity: sha512-yfHlZ9m+kzTKZV0hVfhVu6GuDxKAYeFHrfulmy7Jxwsq4V7+ZK7f+c0XP/tbVDMQW7E4neG2u147hFkuVz0MlQ==}
    engines: {node: ^10.13.0 || ^12.13.0 || ^14.15.0 || >=15.0.0}
    dependencies:
      '@jest/environment': 27.5.1
      '@jest/fake-timers': 27.5.1
      '@jest/types': 27.5.1
      '@types/node': 14.18.20
      jest-mock: 27.5.1
      jest-util: 27.5.1
    dev: true

  /jest-environment-node/27.5.1:
    resolution: {integrity: sha512-Jt4ZUnxdOsTGwSRAfKEnE6BcwsSPNOijjwifq5sDFSA2kesnXTvNqKHYgM0hDq3549Uf/KzdXNYn4wMZJPlFLw==}
    engines: {node: ^10.13.0 || ^12.13.0 || ^14.15.0 || >=15.0.0}
    dependencies:
      '@jest/environment': 27.5.1
      '@jest/fake-timers': 27.5.1
      '@jest/types': 27.5.1
      '@types/node': 14.18.20
      jest-mock: 27.5.1
      jest-util: 27.5.1
    dev: true

  /jest-fast-check/1.0.2_fast-check@2.25.0+jest@27.5.1:
    resolution: {integrity: sha512-XuPENBGUN2gaTdPxgPJwFsYp0oj+MieRLpBha0flMxfI01zPHgGkZjGSLThimmsU5XFTGhJYZGVnift7UmsSuw==}
    peerDependencies:
      fast-check: ^2.0.0
      jest: '>=25.1.0'
    dependencies:
      fast-check: 2.25.0
      jest: 27.5.1
    dev: true

  /jest-get-type/27.5.1:
    resolution: {integrity: sha512-2KY95ksYSaK7DMBWQn6dQz3kqAf3BB64y2udeG+hv4KfSOb9qwcYQstTJc1KCbsix+wLZWZYN8t7nwX3GOBLRw==}
    engines: {node: ^10.13.0 || ^12.13.0 || ^14.15.0 || >=15.0.0}
    dev: true

  /jest-haste-map/27.5.1:
    resolution: {integrity: sha512-7GgkZ4Fw4NFbMSDSpZwXeBiIbx+t/46nJ2QitkOjvwPYyZmqttu2TDSimMHP1EkPOi4xUZAN1doE5Vd25H4Jng==}
    engines: {node: ^10.13.0 || ^12.13.0 || ^14.15.0 || >=15.0.0}
    dependencies:
      '@jest/types': 27.5.1
      '@types/graceful-fs': 4.1.5
      '@types/node': 14.18.20
      anymatch: 3.1.2
      fb-watchman: 2.0.1
      graceful-fs: 4.2.10
      jest-regex-util: 27.5.1
      jest-serializer: 27.5.1
      jest-util: 27.5.1
      jest-worker: 27.5.1
      micromatch: 4.0.5
      walker: 1.0.8
    optionalDependencies:
      fsevents: 2.3.2
    dev: true

  /jest-jasmine2/27.5.1:
    resolution: {integrity: sha512-jtq7VVyG8SqAorDpApwiJJImd0V2wv1xzdheGHRGyuT7gZm6gG47QEskOlzsN1PG/6WNaCo5pmwMHDf3AkG2pQ==}
    engines: {node: ^10.13.0 || ^12.13.0 || ^14.15.0 || >=15.0.0}
    dependencies:
      '@jest/environment': 27.5.1
      '@jest/source-map': 27.5.1
      '@jest/test-result': 27.5.1
      '@jest/types': 27.5.1
      '@types/node': 14.18.20
      chalk: 4.1.2
      co: 4.6.0
      expect: 27.5.1
      is-generator-fn: 2.1.0
      jest-each: 27.5.1
      jest-matcher-utils: 27.5.1
      jest-message-util: 27.5.1
      jest-runtime: 27.5.1
      jest-snapshot: 27.5.1
      jest-util: 27.5.1
      pretty-format: 27.5.1
      throat: 6.0.1
    transitivePeerDependencies:
      - supports-color
    dev: true

  /jest-leak-detector/27.5.1:
    resolution: {integrity: sha512-POXfWAMvfU6WMUXftV4HolnJfnPOGEu10fscNCA76KBpRRhcMN2c8d3iT2pxQS3HLbA+5X4sOUPzYO2NUyIlHQ==}
    engines: {node: ^10.13.0 || ^12.13.0 || ^14.15.0 || >=15.0.0}
    dependencies:
      jest-get-type: 27.5.1
      pretty-format: 27.5.1
    dev: true

  /jest-matcher-utils/27.5.1:
    resolution: {integrity: sha512-z2uTx/T6LBaCoNWNFWwChLBKYxTMcGBRjAt+2SbP929/Fflb9aa5LGma654Rz8z9HLxsrUaYzxE9T/EFIL/PAw==}
    engines: {node: ^10.13.0 || ^12.13.0 || ^14.15.0 || >=15.0.0}
    dependencies:
      chalk: 4.1.2
      jest-diff: 27.5.1
      jest-get-type: 27.5.1
      pretty-format: 27.5.1
    dev: true

  /jest-message-util/27.5.1:
    resolution: {integrity: sha512-rMyFe1+jnyAAf+NHwTclDz0eAaLkVDdKVHHBFWsBWHnnh5YeJMNWWsv7AbFYXfK3oTqvL7VTWkhNLu1jX24D+g==}
    engines: {node: ^10.13.0 || ^12.13.0 || ^14.15.0 || >=15.0.0}
    dependencies:
      '@babel/code-frame': 7.16.7
      '@jest/types': 27.5.1
      '@types/stack-utils': 2.0.1
      chalk: 4.1.2
      graceful-fs: 4.2.10
      micromatch: 4.0.5
      pretty-format: 27.5.1
      slash: 3.0.0
      stack-utils: 2.0.5
    dev: true

  /jest-mock/27.5.1:
    resolution: {integrity: sha512-K4jKbY1d4ENhbrG2zuPWaQBvDly+iZ2yAW+T1fATN78hc0sInwn7wZB8XtlNnvHug5RMwV897Xm4LqmPM4e2Og==}
    engines: {node: ^10.13.0 || ^12.13.0 || ^14.15.0 || >=15.0.0}
    dependencies:
      '@jest/types': 27.5.1
      '@types/node': 14.18.20
    dev: true

  /jest-pnp-resolver/1.2.2_jest-resolve@27.4.6:
    resolution: {integrity: sha512-olV41bKSMm8BdnuMsewT4jqlZ8+3TCARAXjZGT9jcoSnrfUnRCqnMoF9XEeoWjbzObpqF9dRhHQj0Xb9QdF6/w==}
    engines: {node: '>=6'}
    peerDependencies:
      jest-resolve: '*'
    peerDependenciesMeta:
      jest-resolve:
        optional: true
    dependencies:
      jest-resolve: 27.4.6
    dev: true

  /jest-pnp-resolver/1.2.2_jest-resolve@27.5.1:
    resolution: {integrity: sha512-olV41bKSMm8BdnuMsewT4jqlZ8+3TCARAXjZGT9jcoSnrfUnRCqnMoF9XEeoWjbzObpqF9dRhHQj0Xb9QdF6/w==}
    engines: {node: '>=6'}
    peerDependencies:
      jest-resolve: '*'
    peerDependenciesMeta:
      jest-resolve:
        optional: true
    dependencies:
      jest-resolve: 27.5.1
    dev: true

  /jest-regex-util/27.5.1:
    resolution: {integrity: sha512-4bfKq2zie+x16okqDXjXn9ql2B0dScQu+vcwe4TvFVhkVyuWLqpZrZtXxLLWoXYgn0E87I6r6GRYHF7wFZBUvg==}
    engines: {node: ^10.13.0 || ^12.13.0 || ^14.15.0 || >=15.0.0}
    dev: true

  /jest-resolve-dependencies/27.5.1:
    resolution: {integrity: sha512-QQOOdY4PE39iawDn5rzbIePNigfe5B9Z91GDD1ae/xNDlu9kaat8QQ5EKnNmVWPV54hUdxCVwwj6YMgR2O7IOg==}
    engines: {node: ^10.13.0 || ^12.13.0 || ^14.15.0 || >=15.0.0}
    dependencies:
      '@jest/types': 27.5.1
      jest-regex-util: 27.5.1
      jest-snapshot: 27.5.1
    transitivePeerDependencies:
      - supports-color
    dev: true

  /jest-resolve/27.4.6:
    resolution: {integrity: sha512-SFfITVApqtirbITKFAO7jOVN45UgFzcRdQanOFzjnbd+CACDoyeX7206JyU92l4cRr73+Qy/TlW51+4vHGt+zw==}
    engines: {node: ^10.13.0 || ^12.13.0 || ^14.15.0 || >=15.0.0}
    dependencies:
      '@jest/types': 27.5.1
      chalk: 4.1.2
      graceful-fs: 4.2.10
      jest-haste-map: 27.5.1
      jest-pnp-resolver: 1.2.2_jest-resolve@27.4.6
      jest-util: 27.5.1
      jest-validate: 27.5.1
      resolve: 1.22.0
      resolve.exports: 1.1.0
      slash: 3.0.0
    dev: true

  /jest-resolve/27.5.1:
    resolution: {integrity: sha512-FFDy8/9E6CV83IMbDpcjOhumAQPDyETnU2KZ1O98DwTnz8AOBsW/Xv3GySr1mOZdItLR+zDZ7I/UdTFbgSOVCw==}
    engines: {node: ^10.13.0 || ^12.13.0 || ^14.15.0 || >=15.0.0}
    dependencies:
      '@jest/types': 27.5.1
      chalk: 4.1.2
      graceful-fs: 4.2.10
      jest-haste-map: 27.5.1
      jest-pnp-resolver: 1.2.2_jest-resolve@27.5.1
      jest-util: 27.5.1
      jest-validate: 27.5.1
      resolve: 1.22.0
      resolve.exports: 1.1.0
      slash: 3.0.0
    dev: true

  /jest-runner/27.5.1:
    resolution: {integrity: sha512-g4NPsM4mFCOwFKXO4p/H/kWGdJp9V8kURY2lX8Me2drgXqG7rrZAx5kv+5H7wtt/cdFIjhqYx1HrlqWHaOvDaQ==}
    engines: {node: ^10.13.0 || ^12.13.0 || ^14.15.0 || >=15.0.0}
    dependencies:
      '@jest/console': 27.5.1
      '@jest/environment': 27.5.1
      '@jest/test-result': 27.5.1
      '@jest/transform': 27.5.1
      '@jest/types': 27.5.1
      '@types/node': 14.18.20
      chalk: 4.1.2
      emittery: 0.8.1
      graceful-fs: 4.2.10
      jest-docblock: 27.5.1
      jest-environment-jsdom: 27.5.1
      jest-environment-node: 27.5.1
      jest-haste-map: 27.5.1
      jest-leak-detector: 27.5.1
      jest-message-util: 27.5.1
      jest-resolve: 27.5.1
      jest-runtime: 27.5.1
      jest-util: 27.5.1
      jest-worker: 27.5.1
      source-map-support: 0.5.21
      throat: 6.0.1
    transitivePeerDependencies:
      - bufferutil
      - canvas
      - supports-color
      - utf-8-validate
    dev: true

  /jest-runtime/27.5.1:
    resolution: {integrity: sha512-o7gxw3Gf+H2IGt8fv0RiyE1+r83FJBRruoA+FXrlHw6xEyBsU8ugA6IPfTdVyA0w8HClpbK+DGJxH59UrNMx8A==}
    engines: {node: ^10.13.0 || ^12.13.0 || ^14.15.0 || >=15.0.0}
    dependencies:
      '@jest/environment': 27.5.1
      '@jest/fake-timers': 27.5.1
      '@jest/globals': 27.5.1
      '@jest/source-map': 27.5.1
      '@jest/test-result': 27.5.1
      '@jest/transform': 27.5.1
      '@jest/types': 27.5.1
      chalk: 4.1.2
      cjs-module-lexer: 1.2.2
      collect-v8-coverage: 1.0.1
      execa: 5.1.1
      glob: 7.2.3
      graceful-fs: 4.2.10
      jest-haste-map: 27.5.1
      jest-message-util: 27.5.1
      jest-mock: 27.5.1
      jest-regex-util: 27.5.1
      jest-resolve: 27.5.1
      jest-snapshot: 27.5.1
      jest-util: 27.5.1
      slash: 3.0.0
      strip-bom: 4.0.0
    transitivePeerDependencies:
      - supports-color
    dev: true

  /jest-serializer/27.5.1:
    resolution: {integrity: sha512-jZCyo6iIxO1aqUxpuBlwTDMkzOAJS4a3eYz3YzgxxVQFwLeSA7Jfq5cbqCY+JLvTDrWirgusI/0KwxKMgrdf7w==}
    engines: {node: ^10.13.0 || ^12.13.0 || ^14.15.0 || >=15.0.0}
    dependencies:
      '@types/node': 14.18.20
      graceful-fs: 4.2.10
    dev: true

  /jest-snapshot/27.4.6:
    resolution: {integrity: sha512-fafUCDLQfzuNP9IRcEqaFAMzEe7u5BF7mude51wyWv7VRex60WznZIC7DfKTgSIlJa8aFzYmXclmN328aqSDmQ==}
    engines: {node: ^10.13.0 || ^12.13.0 || ^14.15.0 || >=15.0.0}
    dependencies:
      '@babel/core': 7.18.2
      '@babel/generator': 7.18.2
      '@babel/plugin-syntax-typescript': 7.17.12_@babel+core@7.18.2
      '@babel/traverse': 7.18.2
      '@babel/types': 7.18.4
      '@jest/transform': 27.4.6
      '@jest/types': 27.5.1
      '@types/babel__traverse': 7.17.1
      '@types/prettier': 2.6.3
      babel-preset-current-node-syntax: 1.0.1_@babel+core@7.18.2
      chalk: 4.1.2
      expect: 27.5.1
      graceful-fs: 4.2.10
      jest-diff: 27.5.1
      jest-get-type: 27.5.1
      jest-haste-map: 27.5.1
      jest-matcher-utils: 27.5.1
      jest-message-util: 27.5.1
      jest-util: 27.5.1
      natural-compare: 1.4.0
      pretty-format: 27.5.1
      semver: 7.3.7
    transitivePeerDependencies:
      - supports-color
    dev: true

  /jest-snapshot/27.5.1:
    resolution: {integrity: sha512-yYykXI5a0I31xX67mgeLw1DZ0bJB+gpq5IpSuCAoyDi0+BhgU/RIrL+RTzDmkNTchvDFWKP8lp+w/42Z3us5sA==}
    engines: {node: ^10.13.0 || ^12.13.0 || ^14.15.0 || >=15.0.0}
    dependencies:
      '@babel/core': 7.18.2
      '@babel/generator': 7.18.2
      '@babel/plugin-syntax-typescript': 7.17.12_@babel+core@7.18.2
      '@babel/traverse': 7.18.2
      '@babel/types': 7.18.4
      '@jest/transform': 27.5.1
      '@jest/types': 27.5.1
      '@types/babel__traverse': 7.17.1
      '@types/prettier': 2.6.3
      babel-preset-current-node-syntax: 1.0.1_@babel+core@7.18.2
      chalk: 4.1.2
      expect: 27.5.1
      graceful-fs: 4.2.10
      jest-diff: 27.5.1
      jest-get-type: 27.5.1
      jest-haste-map: 27.5.1
      jest-matcher-utils: 27.5.1
      jest-message-util: 27.5.1
      jest-util: 27.5.1
      natural-compare: 1.4.0
      pretty-format: 27.5.1
      semver: 7.3.7
    transitivePeerDependencies:
      - supports-color
    dev: true

  /jest-util/27.5.1:
    resolution: {integrity: sha512-Kv2o/8jNvX1MQ0KGtw480E/w4fBCDOnH6+6DmeKi6LZUIlKA5kwY0YNdlzaWTiVgxqAqik11QyxDOKk543aKXw==}
    engines: {node: ^10.13.0 || ^12.13.0 || ^14.15.0 || >=15.0.0}
    dependencies:
      '@jest/types': 27.5.1
      '@types/node': 14.18.20
      chalk: 4.1.2
      ci-info: 3.3.1
      graceful-fs: 4.2.10
      picomatch: 2.3.1
    dev: true

  /jest-validate/27.5.1:
    resolution: {integrity: sha512-thkNli0LYTmOI1tDB3FI1S1RTp/Bqyd9pTarJwL87OIBFuqEb5Apv5EaApEudYg4g86e3CT6kM0RowkhtEnCBQ==}
    engines: {node: ^10.13.0 || ^12.13.0 || ^14.15.0 || >=15.0.0}
    dependencies:
      '@jest/types': 27.5.1
      camelcase: 6.3.0
      chalk: 4.1.2
      jest-get-type: 27.5.1
      leven: 3.1.0
      pretty-format: 27.5.1
    dev: true

  /jest-watcher/27.5.1:
    resolution: {integrity: sha512-z676SuD6Z8o8qbmEGhoEUFOM1+jfEiL3DXHK/xgEiG2EyNYfFG60jluWcupY6dATjfEsKQuibReS1djInQnoVw==}
    engines: {node: ^10.13.0 || ^12.13.0 || ^14.15.0 || >=15.0.0}
    dependencies:
      '@jest/test-result': 27.5.1
      '@jest/types': 27.5.1
      '@types/node': 14.18.20
      ansi-escapes: 4.3.2
      chalk: 4.1.2
      jest-util: 27.5.1
      string-length: 4.0.2
    dev: true

  /jest-worker/27.5.1:
    resolution: {integrity: sha512-7vuh85V5cdDofPyxn58nrPjBktZo0u9x1g8WtjQol+jZDaE+fhN+cIvTj11GndBnMnyfrUOG1sZQxCdjKh+DKg==}
    engines: {node: '>= 10.13.0'}
    dependencies:
      '@types/node': 14.18.20
      merge-stream: 2.0.0
      supports-color: 8.1.1
    dev: true

  /jest/27.5.1:
    resolution: {integrity: sha512-Yn0mADZB89zTtjkPJEXwrac3LHudkQMR+Paqa8uxJHCBr9agxztUifWCyiYrjhMPBoUVBjyny0I7XH6ozDr7QQ==}
    engines: {node: ^10.13.0 || ^12.13.0 || ^14.15.0 || >=15.0.0}
    hasBin: true
    peerDependencies:
      node-notifier: ^8.0.1 || ^9.0.0 || ^10.0.0
    peerDependenciesMeta:
      node-notifier:
        optional: true
    dependencies:
      '@jest/core': 27.5.1
      import-local: 3.1.0
      jest-cli: 27.5.1
    transitivePeerDependencies:
      - bufferutil
      - canvas
      - supports-color
      - ts-node
      - utf-8-validate
    dev: true

  /jest/27.5.1_ts-node@10.8.0:
    resolution: {integrity: sha512-Yn0mADZB89zTtjkPJEXwrac3LHudkQMR+Paqa8uxJHCBr9agxztUifWCyiYrjhMPBoUVBjyny0I7XH6ozDr7QQ==}
    engines: {node: ^10.13.0 || ^12.13.0 || ^14.15.0 || >=15.0.0}
    hasBin: true
    peerDependencies:
      node-notifier: ^8.0.1 || ^9.0.0 || ^10.0.0
    peerDependenciesMeta:
      node-notifier:
        optional: true
    dependencies:
      '@jest/core': 27.5.1_ts-node@10.8.0
      import-local: 3.1.0
      jest-cli: 27.5.1_ts-node@10.8.0
    transitivePeerDependencies:
      - bufferutil
      - canvas
      - supports-color
      - ts-node
      - utf-8-validate
    dev: true

  /jju/1.4.0:
    resolution: {integrity: sha512-8wb9Yw966OSxApiCt0K3yNJL8pnNeIv+OEq2YMidz4FKP6nonSRoOXc80iXY4JaN2FC11B9qsNmDsm+ZOfMROA==}

  /jmespath/0.16.0:
    resolution: {integrity: sha512-9FzQjJ7MATs1tSpnco1K6ayiYE3figslrXA72G2HQ/n76RzvYlofyi5QM+iX4YRs/pu3yzxlVQSST23+dMDknw==}
    engines: {node: '>= 0.6.0'}
    dev: true

  /js-tokens/4.0.0:
    resolution: {integrity: sha512-RdJUflcE3cUzKiMqQgsCu06FPu9UdIJO0beYbPhHN4k6apgJtifcoCtT9bcxOpYBtpD2kCM6Sbzg4CausW/PKQ==}

  /js-yaml/3.13.1:
    resolution: {integrity: sha512-YfbcO7jXDdyj0DGxYVSlSeQNHbD7XPWvrVWeVUujrQEoZzWJIRrCPoyk6kL6IAjAG2IolMK4T0hNUe0HOUs5Jw==}
    hasBin: true
    dependencies:
      argparse: 1.0.10
      esprima: 4.0.1
    dev: false

  /js-yaml/3.14.1:
    resolution: {integrity: sha512-okMH7OXXJ7YrN9Ok3/SXrnu4iX9yOk+25nqX4imS2npuvTYDmo/QEZoqwZkYaIDk3jVvBOTOIEgEhaLOynBS9g==}
    hasBin: true
    dependencies:
      argparse: 1.0.10
      esprima: 4.0.1
    dev: true

  /js-yaml/4.1.0:
    resolution: {integrity: sha512-wpxZs9NoxZaJESJGIZTyDEaYpl0FKSA+FB9aJiyemKhMwkxQg63h4T1KJgUGHpTqPDNRcmmYLugrRjJlBtWvRA==}
    hasBin: true
    dependencies:
      argparse: 2.0.1

  /jsdom/16.7.0:
    resolution: {integrity: sha512-u9Smc2G1USStM+s/x1ru5Sxrl6mPYCbByG1U/hUmqaVsm4tbNyS7CicOSRyuGQYZhTu0h84qkZZQ/I+dzizSVw==}
    engines: {node: '>=10'}
    peerDependencies:
      canvas: ^2.5.0
    peerDependenciesMeta:
      canvas:
        optional: true
    dependencies:
      abab: 2.0.6
      acorn: 8.7.1
      acorn-globals: 6.0.0
      cssom: 0.4.4
      cssstyle: 2.3.0
      data-urls: 2.0.0
      decimal.js: 10.3.1
      domexception: 2.0.1
      escodegen: 2.0.0
      form-data: 3.0.1
      html-encoding-sniffer: 2.0.1
      http-proxy-agent: 4.0.1
      https-proxy-agent: 5.0.1
      is-potential-custom-element-name: 1.0.1
      nwsapi: 2.2.0
      parse5: 6.0.1
      saxes: 5.0.1
      symbol-tree: 3.2.4
      tough-cookie: 4.0.0
      w3c-hr-time: 1.0.2
      w3c-xmlserializer: 2.0.0
      webidl-conversions: 6.1.0
      whatwg-encoding: 1.0.5
      whatwg-mimetype: 2.3.0
      whatwg-url: 8.7.0
      ws: 7.5.8
      xml-name-validator: 3.0.0
    transitivePeerDependencies:
      - bufferutil
      - supports-color
      - utf-8-validate
    dev: true

  /jsesc/0.5.0:
    resolution: {integrity: sha512-uZz5UnB7u4T9LvwmFqXii7pZSouaRPorGs5who1Ip7VO0wxanFvBL7GkM6dTHlgX+jhBApRetaWpnDabOeTcnA==}
    hasBin: true
    dev: true

  /jsesc/2.5.2:
    resolution: {integrity: sha512-OYu7XEzjkCQ3C5Ps3QIZsQfNpqoJyZZA99wd9aWd05NCtC5pWOkShK2mkL6HXQR6/Cy2lbNdPlZBpuQHXE63gA==}
    engines: {node: '>=4'}
    hasBin: true
    dev: true

  /json-buffer/3.0.0:
    resolution: {integrity: sha1-Wx85evx11ne96Lz8Dkfh+aPZqJg=}
    dev: true

  /json-parse-even-better-errors/2.3.1:
    resolution: {integrity: sha512-xyFwyhro/JEof6Ghe2iz2NcXoj2sloNsWr/XsERDK/oiPCfaNhl5ONfp+jQdAZRQQ0IJWNzH9zIZF7li91kh2w==}

  /json-schema-traverse/0.4.1:
    resolution: {integrity: sha512-xbbCH5dCYU5T8LcEhhuh7HJ88HXuW3qsI3Y0zOZFKfZEHcpWiHU/Jxzk629Brsab/mMiHQti9wMP+845RPe3Vg==}

  /json-schema-traverse/1.0.0:
    resolution: {integrity: sha512-NM8/P9n3XjXhIZn1lLhkFaACTOURQXjWhV4BA/RnOv8xvgqtqpAX9IO4mRQxSx1Rlo4tqzeqb0sOlruaOy3dug==}
    dev: true

  /json-stable-stringify-without-jsonify/1.0.1:
    resolution: {integrity: sha512-Bdboy+l7tA3OGW6FjyFHWkP5LuByj1Tk33Ljyq0axyzdk9//JSi2u3fP1QSmd1KNwq6VOKYGlAu87CisVir6Pw==}

  /json5/1.0.1:
    resolution: {integrity: sha512-aKS4WQjPenRxiQsC93MNfjx+nbF4PAdYzmd/1JIj8HYzqfbu86beTuNgXDzPknWk0n0uARlyewZo4s++ES36Ow==}
    hasBin: true
    dependencies:
      minimist: 1.2.6

  /json5/2.2.1:
    resolution: {integrity: sha512-1hqLFMSrGHRHxav9q9gNjJ5EXznIxGVO09xQRrwplcS8qs28pZ8s8hupZAmqDwZUmVZ2Qb2jnyPOWcDH8m8dlA==}
    engines: {node: '>=6'}
    hasBin: true

  /jsonc-parser/3.0.0:
    resolution: {integrity: sha512-fQzRfAbIBnR0IQvftw9FJveWiHp72Fg20giDrHz6TdfB12UH/uue0D3hm57UB5KgAVuniLMCaS8P1IMj9NR7cA==}
    dev: true

  /jsonfile/4.0.0:
    resolution: {integrity: sha512-m6F1R3z8jjlf2imQHS2Qez5sjKWQzbuuhuJ/FKYFRZvPE3PuHcSMVZzfsLhGVOkfd20obL5SWEBew5ShlquNxg==}
    optionalDependencies:
      graceful-fs: 4.2.10

  /jsonfile/6.1.0:
    resolution: {integrity: sha512-5dgndWOriYSm5cnYaJNhalLNDKOqFwyDB/rr1E9ZsGciGvKPs8R2xYGCacuf3z6K1YKDz182fd+fY3cn3pMqXQ==}
    dependencies:
      universalify: 2.0.0
    optionalDependencies:
      graceful-fs: 4.2.10

  /jsonpath-plus/4.0.0:
    resolution: {integrity: sha512-e0Jtg4KAzDJKKwzbLaUtinCn0RZseWBVRTRGihSpvFlM3wTR7ExSp+PTdeTsDrLNJUe7L7JYJe8mblHX5SCT6A==}
    engines: {node: '>=10.0'}

  /jsonschema/1.4.1:
    resolution: {integrity: sha512-S6cATIPVv1z0IlxdN+zUk5EPjkGCdnhN4wVSBlvoUO1tOLJootbo9CquNJmbIh4yikWHiUedhRYrNPn1arpEmQ==}

  /jsx-ast-utils/3.3.0:
    resolution: {integrity: sha512-XzO9luP6L0xkxwhIJMTJQpZo/eeN60K08jHdexfD569AGxeNug6UketeHXEhROoM8aR7EcUoOQmIhcJQjcuq8Q==}
    engines: {node: '>=4.0'}
    dependencies:
      array-includes: 3.1.5
      object.assign: 4.1.2

  /jszip/3.7.1:
    resolution: {integrity: sha512-ghL0tz1XG9ZEmRMcEN2vt7xabrDdqHHeykgARpmZ0BiIctWxM47Vt63ZO2dnp4QYt/xJVLLy5Zv1l/xRdh2byg==}
    dependencies:
      lie: 3.3.0
      pako: 1.0.11
      readable-stream: 2.3.7
      set-immediate-shim: 1.0.1
    dev: false

  /just-extend/4.2.1:
    resolution: {integrity: sha512-g3UB796vUFIY90VIv/WX3L2c8CS2MdWUww3CNrYmqza1Fg0DURc2K/O4YrnklBdQarSJ/y8JnJYDGc+1iumQjg==}

  /jwa/1.4.1:
    resolution: {integrity: sha512-qiLX/xhEEFKUAJ6FiBMbes3w9ATzyk5W7Hvzpa/SLYdxNtng+gcurvrI7TbACjIXlsJyr05/S1oUhZrc63evQA==}
    dependencies:
      buffer-equal-constant-time: 1.0.1
      ecdsa-sig-formatter: 1.0.11
      safe-buffer: 5.2.1
    dev: false

  /jws/3.2.2:
    resolution: {integrity: sha512-YHlZCB6lMTllWDtSPHz/ZXTsi8S00usEV6v1tjq8tOUZzw7DpSDWVXjXDre6ed1w/pd495ODpHZYSdkRTsa0HA==}
    dependencies:
      jwa: 1.4.1
      safe-buffer: 5.2.1
    dev: false

  /keyv/3.1.0:
    resolution: {integrity: sha512-9ykJ/46SN/9KPM/sichzQ7OvXyGDYKGTaDlKMGCAlg2UK8KRy4jb0d8sFc+0Tt0YYnThq8X2RZgCg74RPxgcVA==}
    dependencies:
      json-buffer: 3.0.0
    dev: true

  /kind-of/6.0.3:
    resolution: {integrity: sha512-dcS1ul+9tmeD95T+x28/ehLgd9mENa3LsvDTtzm3vyBEO7RPptvAD+t44WVXaUjTBRcrpFeFlC8WCruUR456hw==}
    engines: {node: '>=0.10.0'}
    dev: true

  /kleur/3.0.3:
    resolution: {integrity: sha512-eTIzlVOSUR+JxdDFepEYcBMtZ9Qqdef+rnzWdRZuMbOywu5tO2w2N7rqjoANZ5k9vywhL6Br1VRjUIgTQx4E8w==}
    engines: {node: '>=6'}
    dev: true

  /kuler/2.0.0:
    resolution: {integrity: sha512-Xq9nH7KlWZmXAtodXDDRE7vs6DU1gTU8zYDHDiWLSip45Egwq3plLHzPn27NgvzL2r1LMPC1vdqh98sQxtqj4A==}
    dev: false

  /language-subtag-registry/0.3.21:
    resolution: {integrity: sha512-L0IqwlIXjilBVVYKFT37X9Ih11Um5NEl9cbJIuU/SwP/zEEAbBPOnEeeuxVMf45ydWQRDQN3Nqc96OgbH1K+Pg==}
    dev: true

  /language-tags/1.0.5:
    resolution: {integrity: sha512-qJhlO9cGXi6hBGKoxEG/sKZDAHD5Hnu9Hs4WbOY3pCWXDhw0N8x1NenNzm2EnNLkLkk7J2SdxAkDSbb6ftT+UQ==}
    dependencies:
      language-subtag-registry: 0.3.21
    dev: true

  /latest-version/5.1.0:
    resolution: {integrity: sha512-weT+r0kTkRQdCdYCNtkMwWXQTMEswKrFBkm4ckQOMVhhqhIMI1UT2hMj+1iigIhgSZm5gTmrRXBNoGUgaTY1xA==}
    engines: {node: '>=8'}
    dependencies:
      package-json: 6.5.0
    dev: true

  /leven/3.1.0:
    resolution: {integrity: sha512-qsda+H8jTaUaN/x5vzW2rzc+8Rw4TAQ/4KjB46IwK5VH+IlVeeeje/EoZRpiXvIqjFgK84QffqPztGI3VBLG1A==}
    engines: {node: '>=6'}
    dev: true

  /levn/0.3.0:
    resolution: {integrity: sha512-0OO4y2iOHix2W6ujICbKIaEQXvFQHue65vUG3pb5EUomzPI90z9hsA1VsO/dbIIpC53J8gxM9Q4Oho0jrCM/yA==}
    engines: {node: '>= 0.8.0'}
    dependencies:
      prelude-ls: 1.1.2
      type-check: 0.3.2
    dev: true

  /levn/0.4.1:
    resolution: {integrity: sha512-+bT2uH4E5LGE7h/n3evcS/sQlJXCpIp6ym8OWJ5eV6+67Dsql/LaaT7qJBAt2rzfoa/5QBGBhxDix1dMt2kQKQ==}
    engines: {node: '>= 0.8.0'}
    dependencies:
      prelude-ls: 1.2.1
      type-check: 0.4.0

  /lie/3.3.0:
    resolution: {integrity: sha512-UaiMJzeWRlEujzAuw5LokY1L5ecNQYZKfmyZ9L7wDHb/p5etKaxXhohBcrw0EYby+G/NA52vRSN4N39dxHAIwQ==}
    dependencies:
      immediate: 3.0.6
    dev: false

  /lines-and-columns/1.2.4:
    resolution: {integrity: sha512-7ylylesZQ/PV29jhEDl3Ufjo6ZX7gCqJr5F7PKrqc93v7fzSymt1BpwEU8nAUXs8qzzvqhbjhK5QZg6Mt/HkBg==}

  /load-json-file/6.2.0:
    resolution: {integrity: sha512-gUD/epcRms75Cw8RT1pUdHugZYM5ce64ucs2GEISABwkRsOQr0q2wm/MV2TKThycIe5e0ytRweW2RZxclogCdQ==}
    engines: {node: '>=8'}
    dependencies:
      graceful-fs: 4.2.10
      parse-json: 5.2.0
      strip-bom: 4.0.0
      type-fest: 0.6.0
    dev: false

  /locate-path/2.0.0:
    resolution: {integrity: sha512-NCI2kiDkyR7VeEKm27Kda/iQHyKJe1Bu0FlTbYp3CqJu+9IFe9bLyAjMxf5ZDDbEg+iMPzB5zYyUTSm8wVTKmA==}
    engines: {node: '>=4'}
    dependencies:
      p-locate: 2.0.0
      path-exists: 3.0.0

  /locate-path/5.0.0:
    resolution: {integrity: sha512-t7hw9pI+WvuwNJXwk5zVHpyhIqzg2qTlklJOf0mVxGSbe3Fp2VieZcduNYjaLDoy6p9uGpQEGWG87WpMKlNq8g==}
    engines: {node: '>=8'}
    dependencies:
      p-locate: 4.1.0
    dev: true

  /lodash.debounce/4.0.8:
    resolution: {integrity: sha512-FT1yDzDYEoYWhnSGnpE/4Kj1fLZkDFyqRb7fNt6FdYOSxlUWAtp42Eh6Wb0rGIv/m9Bgo7x4GhQbm5Ys4SG5ow==}
    dev: true

  /lodash.get/4.4.2:
    resolution: {integrity: sha512-z+Uw/vLuy6gQe8cfaFWD7p0wVv8fJl3mbzXh33RS+0oW2wvUqiRXiQ69gLWSLpgB5/6sU+r6BlQR0MBILadqTQ==}

  /lodash.isequal/4.5.0:
    resolution: {integrity: sha512-pDo3lu8Jhfjqls6GkMgpahsF9kCyayhgykjyLMNFTKWrpVdAQtYyB4muAMWozBB4ig/dtWAmsMxLEI8wuz+DYQ==}

  /lodash.memoize/4.1.2:
    resolution: {integrity: sha512-t7j+NzmgnQzTAYXcsHYLgimltOV1MXHtlOWf6GjL9Kj8GK5FInw5JotxvbOs+IvV1/Dzo04/fCGfLVs7aXb4Ag==}
    dev: true

  /lodash.merge/4.6.2:
    resolution: {integrity: sha512-0KpjqXRVvrYyCsX1swR/XTK0va6VQkQM6MNo7PqW77ByjAhoARA8EfrP1N4+KlKj8YS0ZUCtRT/YUuhyYDujIQ==}

  /lodash.truncate/4.4.2:
    resolution: {integrity: sha512-jttmRe7bRse52OsWIMDLaXxWqRAmtIUccAQ3garviCqJjafXOfNMO0yMfNpdD6zbGaTU0P5Nz7e7gAT6cKmJRw==}
    dev: true

  /lodash/4.17.21:
    resolution: {integrity: sha512-v2kDEe57lecTulaDIuNTPy3Ry4gLGJ6Z1O3vE1krgXZNrsQ+LFTGHVxVjcXPs17LhbZVGedAJv8XZ1tvj5FvSg==}

  /log-symbols/4.1.0:
    resolution: {integrity: sha512-8XPvpAA8uyhfteu8pIvQxpJZ7SYYdpUivZpGy6sFsBuKRY/7rQGavedeB8aK+Zkyq6upMFVL/9AW6vOYzfRyLg==}
    engines: {node: '>=10'}
    dependencies:
      chalk: 4.1.2
      is-unicode-supported: 0.1.0
    dev: true

  /logform/2.4.0:
    resolution: {integrity: sha512-CPSJw4ftjf517EhXZGGvTHHkYobo7ZCc0kvwUoOYcjfR2UVrI66RHj8MCrfAdEitdmFqbu2BYdYs8FHHZSb6iw==}
    dependencies:
      '@colors/colors': 1.5.0
      fecha: 4.2.3
      ms: 2.1.3
      safe-stable-stringify: 2.3.1
      triple-beam: 1.3.0
    dev: false

  /loose-envify/1.4.0:
    resolution: {integrity: sha512-lyuxPGr/Wfhrlem2CL/UcnUc1zcqKAImBDzukY7Y5F/yQiNdko6+fRLevlw1HgMySw7f611UIY408EtxRSoK3Q==}
    hasBin: true
    dependencies:
      js-tokens: 4.0.0

  /lowercase-keys/1.0.1:
    resolution: {integrity: sha512-G2Lj61tXDnVFFOi8VZds+SoQjtQC3dgokKdDG2mTm1tx4m50NUHBOZSBwQQHyy0V12A0JTG4icfZQH+xPyh8VA==}
    engines: {node: '>=0.10.0'}
    dev: true

  /lowercase-keys/2.0.0:
    resolution: {integrity: sha512-tqNXrS78oMOE73NMxK4EMLQsQowWf8jKooH9g7xPavRT706R6bkQJ6DY2Te7QukaZsulxa30wQ7bk0pm4XiHmA==}
    engines: {node: '>=8'}
    dev: true

  /lru-cache/6.0.0:
    resolution: {integrity: sha512-Jo6dJ04CmSjuznwJSS3pUeWmd/H0ffTlkXXgwZi+eq1UCmqQwCh+eLsYOYCwY991i2Fah4h1BEMCx4qThGbsiA==}
    engines: {node: '>=10'}
    dependencies:
      yallist: 4.0.0

  /lz-string/1.4.4:
    resolution: {integrity: sha512-0ckx7ZHRPqb0oUm8zNr+90mtf9DQB60H1wMCjBtfi62Kl3a7JbHob6gA2bC+xRvZoOL+1hzUK8jeuEIQE8svEQ==}
    hasBin: true
    dev: true

  /magic-string/0.25.9:
    resolution: {integrity: sha512-RmF0AsMzgt25qzqqLc1+MbHmhdx0ojF2Fvs4XnOqz2ZOBXzzkEwc/dJQZCYHAn7v1jbVOjAZfK8msRn4BxO4VQ==}
    dependencies:
      sourcemap-codec: 1.4.8
    dev: true

  /make-dir/3.1.0:
    resolution: {integrity: sha512-g3FeP20LNwhALb/6Cz6Dd4F2ngze0jz7tbzrD2wAV+o9FeNHe4rL+yK2md0J/fiSf1sa1ADhXqi5+oVwOM/eGw==}
    engines: {node: '>=8'}
    dependencies:
      semver: 6.3.0
    dev: true

  /make-error/1.3.6:
    resolution: {integrity: sha512-s8UhlNe7vPKomQhC1qFelMokr/Sc3AgNbso3n74mVPA5LTZwkB9NlXf4XPamLxJE8h0gh73rM94xvwRT2CVInw==}
    dev: true

  /makeerror/1.0.12:
    resolution: {integrity: sha512-JmqCvUhmt43madlpFzG4BQzG2Z3m6tvQDNKdClZnO3VbIudJYmxsT0FNJMeiB2+JTSlTQTSbU8QdesVmwJcmLg==}
    dependencies:
      tmpl: 1.0.5
    dev: true

  /map-obj/1.0.1:
    resolution: {integrity: sha512-7N/q3lyZ+LVCp7PzuxrJr4KMbBE2hW7BT7YNia330OFxIf4d3r5zVpicP2650l7CPN6RM9zOJRl3NGpqSiw3Eg==}
    engines: {node: '>=0.10.0'}
    dev: true

  /map-obj/4.3.0:
    resolution: {integrity: sha512-hdN1wVrZbb29eBGiGjJbeP8JbKjq1urkHJ/LIP/NY48MZ1QVXUsQBV1G1zvYFHn1XE06cwjBsOI2K3Ulnj1YXQ==}
    engines: {node: '>=8'}
    dev: true

  /md5-file/5.0.0:
    resolution: {integrity: sha512-xbEFXCYVWrSx/gEKS1VPlg84h/4L20znVIulKw6kMfmBUAZNAnF00eczz9ICMl+/hjQGo5KSXRxbL/47X3rmMw==}
    engines: {node: '>=10.13.0'}
    hasBin: true
    dev: false

  /md5/2.3.0:
    resolution: {integrity: sha512-T1GITYmFaKuO91vxyoQMFETst+O71VUPEU3ze5GNzDm0OWdP8v1ziTaAEPUr/3kLsY3Sftgz242A1SetQiDL7g==}
    dependencies:
      charenc: 0.0.2
      crypt: 0.0.2
      is-buffer: 1.1.6
    dev: true

  /media-typer/0.3.0:
    resolution: {integrity: sha1-hxDXrwqmJvj/+hzgAWhUUmMlV0g=}
    engines: {node: '>= 0.6'}

  /meow/9.0.0:
    resolution: {integrity: sha512-+obSblOQmRhcyBt62furQqRAQpNyWXo8BuQ5bN7dG8wmwQ+vwHKp/rCFD4CrTP8CsDQD1sjoZ94K417XEUk8IQ==}
    engines: {node: '>=10'}
    dependencies:
      '@types/minimist': 1.2.2
      camelcase-keys: 6.2.2
      decamelize: 1.2.0
      decamelize-keys: 1.1.0
      hard-rejection: 2.1.0
      minimist-options: 4.1.0
      normalize-package-data: 3.0.3
      read-pkg-up: 7.0.1
      redent: 3.0.0
      trim-newlines: 3.0.1
      type-fest: 0.18.1
      yargs-parser: 20.2.9
    dev: true

  /merge-descriptors/1.0.1:
    resolution: {integrity: sha1-sAqqVW3YtEVoFQ7J0blT8/kMu2E=}

  /merge-stream/2.0.0:
    resolution: {integrity: sha512-abv/qOcuPfk3URPfDzmZU1LKmuw8kT+0nIHvKrKgFrwifol/doWcdA4ZqsWQ8ENrFKkd67Mfpo/LovbIUsbt3w==}
    dev: true

  /merge2/1.4.1:
    resolution: {integrity: sha512-8q7VEgMJW4J8tcfVPy8g09NcQwZdbwFEqhe/WZkoIzjn/3TGDwtOCYtXGxA3O8tPzpczCCDgv+P2P5y00ZJOOg==}
    engines: {node: '>= 8'}

  /methods/1.1.2:
    resolution: {integrity: sha512-iclAHeNqNm68zFtnZ0e+1L2yUIdvzNoauKU4WBA3VvH/vPFieF7qfRlwUZU+DA9P9bPXIS90ulxoUoCH23sV2w==}
    engines: {node: '>= 0.6'}

  /micromatch/4.0.5:
    resolution: {integrity: sha512-DMy+ERcEW2q8Z2Po+WNXuw3c5YaUSFjAO5GsJqfEl7UjvtIuFKO6ZrKvcItdy98dwFI2N1tg3zNIdKaQT+aNdA==}
    engines: {node: '>=8.6'}
    dependencies:
      braces: 3.0.2
      picomatch: 2.3.1

  /mime-db/1.52.0:
    resolution: {integrity: sha512-sPU4uV7dYlvtWJxwwxHD0PuihVNiE7TyAbQ5SWxDCB9mUYvOgroQOwYQQOKPJ8CIbE+1ETVlOoK1UC2nU3gYvg==}
    engines: {node: '>= 0.6'}

  /mime-types/2.1.35:
    resolution: {integrity: sha512-ZDY+bPm5zTTF+YpCrAU9nK0UgICYPT0QtT1NZWFv4s++TNkcgVaT0g6+4R2uI4MjQjzysHB1zxuWL50hzaeXiw==}
    engines: {node: '>= 0.6'}
    dependencies:
      mime-db: 1.52.0

  /mime/1.6.0:
    resolution: {integrity: sha512-x0Vn8spI+wuJ1O6S7gnbaQg8Pxh4NNHb7KSINmEWKiPE4RKOplvijn+NkmYmmRgP68mc70j2EbeTFRsrswaQeg==}
    engines: {node: '>=4'}
    hasBin: true

  /mimic-fn/2.1.0:
    resolution: {integrity: sha512-OqbOk5oEQeAZ8WXWydlu9HJjz9WVdEIvamMCcXmuqUYjTknH/sqsWvhQ3vgwKFRR1HpjvNBKQ37nbJgYzGqGcg==}
    engines: {node: '>=6'}

  /mimic-response/1.0.1:
    resolution: {integrity: sha512-j5EctnkH7amfV/q5Hgmoal1g2QHFJRraOtmx0JpIqkxhBhI/lJSl1nMpQ45hVarwNETOoWEimndZ4QK0RHxuxQ==}
    engines: {node: '>=4'}
    dev: true

  /mimic-response/3.1.0:
    resolution: {integrity: sha512-z0yWI+4FDrrweS8Zmt4Ej5HdJmky15+L2e6Wgn3+iK5fWzb6T3fhNFq2+MeTRb064c6Wr4N/wv0DzQTjNzHNGQ==}
    engines: {node: '>=10'}
    dev: true

  /min-indent/1.0.1:
    resolution: {integrity: sha512-I9jwMn07Sy/IwOj3zVkVik2JTvgpaykDZEigL6Rx6N9LbMywwUSMtxET+7lVoDLLd3O3IXwJwvuuns8UB/HeAg==}
    engines: {node: '>=4'}
    dev: true

  /minimatch/3.1.2:
    resolution: {integrity: sha512-J7p63hRiAjw1NDEww1W7i37+ByIrOWO5XQQAzZ3VOcL0PNybwpfmV/N05zFAzwQ9USyEcX6t3UO+K5aqBQOIHw==}
    dependencies:
      brace-expansion: 1.1.11

  /minimist-options/4.1.0:
    resolution: {integrity: sha512-Q4r8ghd80yhO/0j1O3B2BjweX3fiHg9cdOwjJd2J76Q135c+NDxGCqdYKQ1SKBuFfgWbAUzBfvYjPUEeNgqN1A==}
    engines: {node: '>= 6'}
    dependencies:
      arrify: 1.0.1
      is-plain-obj: 1.1.0
      kind-of: 6.0.3
    dev: true

  /minimist/1.2.6:
    resolution: {integrity: sha512-Jsjnk4bw3YJqYzbdyBiNsPWHPfO++UGG749Cxs6peCu5Xg4nrena6OVxOYxrQTqww0Jmwt+Ref8rggumkTLz9Q==}

  /minipass/3.1.6:
    resolution: {integrity: sha512-rty5kpw9/z8SX9dmxblFA6edItUmwJgMeYDZRrwlIVN27i8gysGbznJwUggw2V/FVqFSDdWy040ZPS811DYAqQ==}
    engines: {node: '>=8'}
    dependencies:
      yallist: 4.0.0
    dev: false

  /minizlib/2.1.2:
    resolution: {integrity: sha512-bAxsR8BVfj60DWXHE3u30oHzfl4G7khkSuPW+qvpd7jFRHm7dLxOjUk1EHACJ/hxLY8phGJ0YhYHZo7jil7Qdg==}
    engines: {node: '>= 8'}
    dependencies:
      minipass: 3.1.6
      yallist: 4.0.0
    dev: false

  /mkdirp-classic/0.5.3:
    resolution: {integrity: sha512-gKLcREMhtuZRwRAfqP3RFW+TK4JqApVBtOIftVgjuABpAtpxhPGaDcfvbhNvD0B8iD1oUr/txX35NjcaY6Ns/A==}
    dev: true

  /mkdirp/1.0.4:
    resolution: {integrity: sha512-vVqVZQyf3WLx2Shd0qJ9xuvqgAyKPLAiqITEtqW0oIUjzo3PePDd6fW9iFz30ef7Ysp/oiWqbhszeGWW2T6Gzw==}
    engines: {node: '>=10'}
    hasBin: true
    dev: false

  /mnemonist/0.38.3:
    resolution: {integrity: sha512-2K9QYubXx/NAjv4VLq1d1Ly8pWNC5L3BrixtdkyTegXWJIqY+zLNDhhX/A+ZwWt70tB1S8H4BE8FLYEFyNoOBw==}
    dependencies:
      obliterator: 1.6.1
    dev: false

  /mnth/2.0.0:
    resolution: {integrity: sha512-3ZH4UWBGpAwCKdfjynLQpUDVZWMe6vRHwarIpMdGLUp89CVR9hjzgyWERtMyqx+fPEqQ/PsAxFwvwPxLFxW40A==}
    engines: {node: '>=12.13.0'}
    dependencies:
      '@babel/runtime': 7.18.3
    dev: true

  /ms/2.0.0:
    resolution: {integrity: sha512-Tpp60P6IUJDTuOq/5Z8cdskzJujfwqfOTkrwIwj7IRISpnkJnT6SyJ4PCPnGMoFjC9ddhal5KVIYtAt97ix05A==}

  /ms/2.1.2:
    resolution: {integrity: sha512-sGkPx+VjMtmA6MX27oA4FBFELFCZZ4S4XqeGOXCv68tT+jb3vk/RyaKWP0PTKyWtmLSM0b+adUTEvbs1PEaH2w==}

  /ms/2.1.3:
    resolution: {integrity: sha512-6FlzubTLZG3J2a/NVCAleEhjzq5oxgHyaCU9yYXvcLsvoVaHJq/s5xXI6/XXP6tz7R9xAOtHnSO/tXtF3WRTlA==}

  /msal/1.4.16:
    resolution: {integrity: sha512-Q6jIV5RG6mD9O0bzZrR/f8v5QikrVWU0sccwOyqWE1xlBkKYVKRa/L8Gxt1X58M+J/N9V0JskhvO4KIfRHlE8g==}
    engines: {node: '>=0.8.0'}
    dependencies:
      tslib: 1.14.1
    dev: false

  /multimatch/5.0.0:
    resolution: {integrity: sha512-ypMKuglUrZUD99Tk2bUQ+xNQj43lPEfAeX2o9cTteAmShXy2VHDJpuwu1o0xqoKCt9jLVAvwyFKdLTPXKAfJyA==}
    engines: {node: '>=10'}
    dependencies:
      '@types/minimatch': 3.0.5
      array-differ: 3.0.0
      array-union: 2.1.0
      arrify: 2.0.1
      minimatch: 3.1.2
    dev: true

  /mute-stream/0.0.8:
    resolution: {integrity: sha512-nnbWWOkoWyUsTjKrhgD0dcz22mdkSnpYqbEjIm2nhwhuxlSkpywJmBo8h0ZqJdkp73mb90SssHkN4rsRaBAfAA==}
    dev: false

  /mz/2.7.0:
    resolution: {integrity: sha512-z81GNO7nnYMEhrGh9LeymoE4+Yr0Wn5McHIZMK5cfQCl+NDX08sCZgUc9/6MHni9IWuFLm1Z3HTCXu2z9fN62Q==}
    dependencies:
      any-promise: 1.3.0
      object-assign: 4.1.1
      thenify-all: 1.6.0
    dev: false

  /nanoid/3.3.4:
    resolution: {integrity: sha512-MqBkQh/OHTS2egovRtLk45wEyNXwF+cokD+1YPf9u5VfJiRdAiRwB2froX5Co9Rh20xs4siNPm8naNotSD6RBw==}
    engines: {node: ^10 || ^12 || ^13.7 || ^14 || >=15.0.1}
    hasBin: true

  /napi-build-utils/1.0.2:
    resolution: {integrity: sha512-ONmRUqK7zj7DWX0D9ADe03wbwOBZxNAfF20PlGfCWQcD3+/MakShIHrMqx9YwPTfxDdF1zLeL+RGZiR9kGMLdg==}
    dev: true

  /natural-compare/1.4.0:
    resolution: {integrity: sha512-OWND8ei3VtNC9h7V60qff3SVobHr996CTwgxubgyQYEpg290h9J0buyECNNJexkFm5sOajh5G116RYA1c8ZMSw==}

  /negotiator/0.6.3:
    resolution: {integrity: sha512-+EUsqGPLsM+j/zdChZjsnX51g4XrHFOIXwfnCVPGlQk/k5giakcKsuxCObBRu6DSm9opw/O6slWbJdghQM4bBg==}
    engines: {node: '>= 0.6'}

  /next-global-css/1.3.1:
    resolution: {integrity: sha512-+OnTwQKmv1lDP7r4R3T94oq6372R9UGVivchBQu49j7ZjzvSXHCnv93yAuhgMkvUgAbGifTs8sQ5YL9wjyAxfA==}
    dev: false

  /next-i18next/11.0.0_c9e78c1ef548b95661158f8b65ef5848:
    resolution: {integrity: sha512-phxbQiZGSJTTBE2FI4+BnqFZl88AI2V+6MrEQnT9aPFAXq/fATQ/F0pOUM3J7kU4nEeCfn3hjISq+ygGHlEz0g==}
    engines: {node: '>=12'}
    peerDependencies:
      next: '>= 10.0.0'
      react: '>= 16.8.0'
    dependencies:
      '@babel/runtime': 7.18.3
      '@types/hoist-non-react-statics': 3.3.1
      core-js: 3.22.8
      hoist-non-react-statics: 3.3.2
      i18next: 21.8.7
      i18next-fs-backend: 1.1.4
      next: 12.1.6_b0652172d01ba0854d2b8278c26a598a
      react: 17.0.2
      react-i18next: 11.16.9_a21aa3e9109a2e54c8103a290f02d115
    transitivePeerDependencies:
      - react-dom
      - react-native
    dev: false

  /next-transpile-modules/9.0.0:
    resolution: {integrity: sha512-VCNFOazIAnXn1hvgYYSTYMnoWgKgwlYh4lm1pKbSfiB3kj5ZYLcKVhfh3jkPOg1cnd9DP+pte9yCUocdPEUBTQ==}
    dependencies:
      enhanced-resolve: 5.9.3
      escalade: 3.1.1
    dev: false

  /next/12.1.6_b0652172d01ba0854d2b8278c26a598a:
    resolution: {integrity: sha512-cebwKxL3/DhNKfg9tPZDQmbRKjueqykHHbgaoG4VBRH3AHQJ2HO0dbKFiS1hPhe1/qgc2d/hFeadsbPicmLD+A==}
    engines: {node: '>=12.22.0'}
    hasBin: true
    peerDependencies:
      fibers: '>= 3.1.0'
      node-sass: ^6.0.0 || ^7.0.0
      react: ^17.0.2 || ^18.0.0-0
      react-dom: ^17.0.2 || ^18.0.0-0
      sass: ^1.3.0
    peerDependenciesMeta:
      fibers:
        optional: true
      node-sass:
        optional: true
      sass:
        optional: true
    dependencies:
      '@next/env': 12.1.6
      caniuse-lite: 1.0.30001346
      postcss: 8.4.5
      react: 17.0.2
      react-dom: 17.0.2_react@17.0.2
      sass: 1.52.1
      styled-jsx: 5.0.2_@babel+core@7.18.2+react@17.0.2
    optionalDependencies:
      '@next/swc-android-arm-eabi': 12.1.6
      '@next/swc-android-arm64': 12.1.6
      '@next/swc-darwin-arm64': 12.1.6
      '@next/swc-darwin-x64': 12.1.6
      '@next/swc-linux-arm-gnueabihf': 12.1.6
      '@next/swc-linux-arm64-gnu': 12.1.6
      '@next/swc-linux-arm64-musl': 12.1.6
      '@next/swc-linux-x64-gnu': 12.1.6
      '@next/swc-linux-x64-musl': 12.1.6
      '@next/swc-win32-arm64-msvc': 12.1.6
      '@next/swc-win32-ia32-msvc': 12.1.6
      '@next/swc-win32-x64-msvc': 12.1.6
    transitivePeerDependencies:
      - '@babel/core'
      - babel-plugin-macros
    dev: false

  /nise/5.1.1:
    resolution: {integrity: sha512-yr5kW2THW1AkxVmCnKEh4nbYkJdB3I7LUkiUgOvEkOp414mc2UMaHMA7pjq1nYowhdoJZGwEKGaQVbxfpWj10A==}
    dependencies:
      '@sinonjs/commons': 1.8.3
      '@sinonjs/fake-timers': 8.1.0
      '@sinonjs/text-encoding': 0.7.1
      just-extend: 4.2.1
      path-to-regexp: 1.8.0

  /node-abi/3.22.0:
    resolution: {integrity: sha512-u4uAs/4Zzmp/jjsD9cyFYDXeISfUWaAVWshPmDZOFOv4Xl4SbzTXm53I04C2uRueYJ+0t5PEtLH/owbn2Npf/w==}
    engines: {node: '>=10'}
    dependencies:
      semver: 7.3.7
    dev: true

  /node-addon-api/5.0.0:
    resolution: {integrity: sha512-CvkDw2OEnme7ybCykJpVcKH+uAOLV2qLqiyla128dN9TkEWfrYmxG6C2boDe5KcNQqZF3orkqzGgOMvZ/JNekA==}
    dev: true

  /node-fetch/2.6.7:
    resolution: {integrity: sha512-ZjMPFEfVx5j+y2yF35Kzx5sF7kDzxuDj6ziH4FFbOp87zKDZNx8yExJIb05OGF4Nlt9IHFIMBkRl41VdvcNdbQ==}
    engines: {node: 4.x || >=6.0.0}
    peerDependencies:
      encoding: ^0.1.0
    peerDependenciesMeta:
      encoding:
        optional: true
    dependencies:
      whatwg-url: 5.0.0
    dev: false

  /node-int64/0.4.0:
    resolution: {integrity: sha512-O5lz91xSOeoXP6DulyHfllpq+Eg00MWitZIbtPfoSEvqIHdl5gfcY6hYzDWnj0qD5tz52PI08u9qUvSVeUBeHw==}
    dev: true

  /node-releases/2.0.5:
    resolution: {integrity: sha512-U9h1NLROZTq9uE1SNffn6WuPDg8icmi3ns4rEl/oTfIle4iLjTliCzgTsbaIFMq/Xn078/lfY/BL0GWZ+psK4Q==}
    dev: true

  /nodemon/2.0.16:
    resolution: {integrity: sha512-zsrcaOfTWRuUzBn3P44RDliLlp263Z/76FPoHFr3cFFkOz0lTPAcIw8dCzfdVIx/t3AtDYCZRCDkoCojJqaG3w==}
    engines: {node: '>=8.10.0'}
    hasBin: true
    requiresBuild: true
    dependencies:
      chokidar: 3.5.3
      debug: 3.2.7
      ignore-by-default: 1.0.1
      minimatch: 3.1.2
      pstree.remy: 1.1.8
      semver: 5.7.1
      supports-color: 5.5.0
      touch: 3.1.0
      undefsafe: 2.0.5
      update-notifier: 5.1.0
    dev: true

  /nopt/1.0.10:
    resolution: {integrity: sha512-NWmpvLSqUrgrAC9HCuxEvb+PSloHpqVu+FqcO4eeF2h5qYRhA7ev6KvelyQAKtegUbC6RypJnlEOhd8vloNKYg==}
    hasBin: true
    dependencies:
      abbrev: 1.1.1
    dev: true

  /normalize-package-data/2.5.0:
    resolution: {integrity: sha512-/5CMN3T0R4XTj4DcGaexo+roZSdSFW/0AOOTROrjxzCG1wrWXEsGbRKevjlIL+ZDE4sZlJr5ED4YW0yqmkK+eA==}
    dependencies:
      hosted-git-info: 2.8.9
      resolve: 1.17.0
      semver: 5.7.1
      validate-npm-package-license: 3.0.4

  /normalize-package-data/3.0.3:
    resolution: {integrity: sha512-p2W1sgqij3zMMyRC067Dg16bfzVH+w7hyegmpIvZ4JNjqtGOVAIvLmjBx3yP7YTe9vKJgkoNOPjwQGogDoMXFA==}
    engines: {node: '>=10'}
    dependencies:
      hosted-git-info: 4.1.0
      is-core-module: 2.9.0
      semver: 7.3.7
      validate-npm-package-license: 3.0.4

  /normalize-path/3.0.0:
    resolution: {integrity: sha512-6eZs5Ls3WtCisHWp9S2GUy8dqkpGi4BVSz3GaqiE6ezub0512ESztXUwUB6C6IKbQkY2Pnb/mD4WYojCRwcwLA==}
    engines: {node: '>=0.10.0'}

  /normalize-url/4.5.1:
    resolution: {integrity: sha512-9UZCFRHQdNrfTpGg8+1INIg93B6zE0aXMVFkw1WFwvO4SlZywU6aLg5Of0Ap/PgcbSw4LNxvMWXMeugwMCX0AA==}
    engines: {node: '>=8'}
    dev: true

  /npm-bundled/1.1.2:
    resolution: {integrity: sha512-x5DHup0SuyQcmL3s7Rx/YQ8sbw/Hzg0rj48eN0dV7hf5cmQq5PXIeioroH3raV1QC1yh3uTYuMThvEQF3iKgGQ==}
    dependencies:
      npm-normalize-package-bin: 1.0.1
    dev: false

  /npm-normalize-package-bin/1.0.1:
    resolution: {integrity: sha512-EPfafl6JL5/rU+ot6P3gRSCpPDW5VmIzX959Ob1+ySFUuuYHWHekXpwdUZcKP5C+DS4GEtdJluwBjnsNDl+fSA==}
    dev: false

  /npm-package-arg/6.1.1:
    resolution: {integrity: sha512-qBpssaL3IOZWi5vEKUKW0cO7kzLeT+EQO9W8RsLOZf76KF9E/K9+wH0C7t06HXPpaH8WH5xF1MExLuCwbTqRUg==}
    dependencies:
      hosted-git-info: 2.8.9
      osenv: 0.1.5
      semver: 5.7.1
      validate-npm-package-name: 3.0.0
    dev: false

  /npm-package-json-lint-config-default/5.0.0_npm-package-json-lint@6.3.0:
    resolution: {integrity: sha512-guf+bECFtVz6sekPBmkf/m/k8gbX16F5S9wZI6cvhrkSEl+AhM2GoCU6alOhbaGbkn0PgbNRcRrsuu4jWEZFHQ==}
    engines: {node: '>=14.0.0', npm: '>=6.0.0'}
    peerDependencies:
      npm-package-json-lint: ^6.0.0
    dependencies:
      npm-package-json-lint: 6.3.0
    dev: true

  /npm-package-json-lint/6.3.0:
    resolution: {integrity: sha512-wOCWHSssQUzNvo85NYZweec5SNr9LtkB9tQzjOHjucoABJivtkOLcH/A/cfp6X+cPAC8UNzRC0K08HCm7G+rTA==}
    engines: {node: '>=14.0.0', npm: '>=6.0.0'}
    hasBin: true
    dependencies:
      ajv: 6.12.6
      ajv-errors: 1.0.1_ajv@6.12.6
      chalk: 4.1.2
      cosmiconfig: 7.0.1
      debug: 4.3.4
      globby: 11.1.0
      ignore: 5.2.0
      is-plain-obj: 3.0.0
      jsonc-parser: 3.0.0
      log-symbols: 4.1.0
      meow: 9.0.0
      plur: 4.0.0
      semver: 7.3.7
      slash: 3.0.0
      strip-json-comments: 3.1.1
      type-fest: 2.13.0
      validate-npm-package-name: 3.0.0
    transitivePeerDependencies:
      - supports-color
    dev: true

  /npm-packlist/2.1.5:
    resolution: {integrity: sha512-KCfK3Vi2F+PH1klYauoQzg81GQ8/GGjQRKYY6tRnpQUPKTs/1gBZSRWtTEd7jGdSn1LZL7gpAmJT+BcS55k2XQ==}
    engines: {node: '>=10'}
    hasBin: true
    dependencies:
      glob: 7.2.3
      ignore-walk: 3.0.4
      npm-bundled: 1.1.2
      npm-normalize-package-bin: 1.0.1
    dev: false

  /npm-run-path/4.0.1:
    resolution: {integrity: sha512-S48WzZW777zhNIrn7gxOlISNAqi9ZC/uQFnRdbeIHhZhCA6UqpkOT8T1G7BvfdgP4Er8gF4sUbaS0i7QvIfCWw==}
    engines: {node: '>=8'}
    dependencies:
      path-key: 3.1.1
    dev: true

  /npmlog/4.1.2:
    resolution: {integrity: sha512-2uUqazuKlTaSI/dC8AzicUck7+IrEaOnN/e0jd3Xtt1KcGpwx30v50mL7oPyr/h9bL3E4aZccVwpwP+5W9Vjkg==}
    dependencies:
      are-we-there-yet: 1.1.7
      console-control-strings: 1.1.0
      gauge: 2.7.4
      set-blocking: 2.0.0
    dev: true

  /number-is-nan/1.0.1:
    resolution: {integrity: sha512-4jbtZXNAsfZbAHiiqjLPBiCl16dES1zI4Hpzzxw61Tk+loF+sBDBKx1ICKKKwIqQ7M0mFn1TmkN7euSncWgHiQ==}
    engines: {node: '>=0.10.0'}
    dev: true

  /nwsapi/2.2.0:
    resolution: {integrity: sha512-h2AatdwYH+JHiZpv7pt/gSX1XoRGb7L/qSIeuqA6GwYoF9w1vP1cw42TO0aI2pNyshRK5893hNSl+1//vHK7hQ==}
    dev: true

  /object-assign/4.1.1:
    resolution: {integrity: sha512-rJgTQnkUnH1sFw8yT6VSU3zD3sWmu6sZhIseY8VX+GRu3P6F7Fu+JNDoXfklElbLJSnc3FUQHVe4cU5hj+BcUg==}
    engines: {node: '>=0.10.0'}

  /object-inspect/1.12.2:
    resolution: {integrity: sha512-z+cPxW0QGUp0mcqcsgQyLVRDoXFQbXOwBaqyF7VIgI4TWNQsDHrBpUQslRmIfAoYWdYzs6UlKJtB2XJpTaNSpQ==}

  /object-keys/1.1.1:
    resolution: {integrity: sha512-NuAESUOUMrlIXOfHKzD6bpPu3tYt3xvjNdRIQ+FeT0lNb4K8WR70CaDxhuNguS2XG+GjkyMwOzsN5ZktImfhLA==}
    engines: {node: '>= 0.4'}

  /object.assign/4.1.2:
    resolution: {integrity: sha512-ixT2L5THXsApyiUPYKmW+2EHpXXe5Ii3M+f4e+aJFAHao5amFRW6J0OO6c/LU8Be47utCx2GL89hxGB6XSmKuQ==}
    engines: {node: '>= 0.4'}
    dependencies:
      call-bind: 1.0.2
      define-properties: 1.1.4
      has-symbols: 1.0.3
      object-keys: 1.1.1

  /object.entries/1.1.5:
    resolution: {integrity: sha512-TyxmjUoZggd4OrrU1W66FMDG6CuqJxsFvymeyXI51+vQLN67zYfZseptRge703kKQdo4uccgAKebXFcRCzk4+g==}
    engines: {node: '>= 0.4'}
    dependencies:
      call-bind: 1.0.2
      define-properties: 1.1.4
      es-abstract: 1.20.1

  /object.fromentries/2.0.5:
    resolution: {integrity: sha512-CAyG5mWQRRiBU57Re4FKoTBjXfDoNwdFVH2Y1tS9PqCsfUTymAohOkEMSG3aRNKmv4lV3O7p1et7c187q6bynw==}
    engines: {node: '>= 0.4'}
    dependencies:
      call-bind: 1.0.2
      define-properties: 1.1.4
      es-abstract: 1.20.1

  /object.hasown/1.1.1:
    resolution: {integrity: sha512-LYLe4tivNQzq4JdaWW6WO3HMZZJWzkkH8fnI6EebWl0VZth2wL2Lovm74ep2/gZzlaTdV62JZHEqHQ2yVn8Q/A==}
    dependencies:
      define-properties: 1.1.4
      es-abstract: 1.20.1

  /object.values/1.1.5:
    resolution: {integrity: sha512-QUZRW0ilQ3PnPpbNtgdNV1PDbEqLIiSFB3l+EnGtBQ/8SUTLj1PZwtQHABZtLgwpJZTSZhuGLOGk57Drx2IvYg==}
    engines: {node: '>= 0.4'}
    dependencies:
      call-bind: 1.0.2
      define-properties: 1.1.4
      es-abstract: 1.20.1

  /obliterator/1.6.1:
    resolution: {integrity: sha512-9WXswnqINnnhOG/5SLimUlzuU1hFJUc8zkwyD59Sd+dPOMf05PmnYG/d6Q7HZ+KmgkZJa1PxRso6QdM3sTNHig==}
    dev: false

  /on-finished/2.4.1:
    resolution: {integrity: sha512-oVlzkg3ENAhCk2zdv7IJwd/QUD4z2RxRwpkcGY8psCVcCYZNq4wYnVWALHM+brtuJjePWiYF/ClmuDr8Ch5+kg==}
    engines: {node: '>= 0.8'}
    dependencies:
      ee-first: 1.1.1

  /once/1.4.0:
    resolution: {integrity: sha512-lNaJgI+2Q5URQBkccEKHTQOPaXdUxnZZElQTZY0MFUAuaEqe1E+Nyvgdz/aIyNi6Z9MzO5dv1H8n58/GELp3+w==}
    dependencies:
      wrappy: 1.0.2

  /one-time/1.0.0:
    resolution: {integrity: sha512-5DXOiRKwuSEcQ/l0kGCF6Q3jcADFv5tSmRaJck/OqkVFcOzutB134KRSfF0xDrL39MNnqxbHBbUUcjZIhTgb2g==}
    dependencies:
      fn.name: 1.1.0
    dev: false

  /onetime/5.1.2:
    resolution: {integrity: sha512-kbpaSSGJTWdAY5KPVeMOKXSrPtr8C8C7wodJbcsd51jRnmD+GZu8Y0VoU6Dm5Z4vWr0Ig/1NKuWRKf7j5aaYSg==}
    engines: {node: '>=6'}
    dependencies:
      mimic-fn: 2.1.0

  /optionator/0.8.3:
    resolution: {integrity: sha512-+IW9pACdk3XWmmTXG8m3upGUJst5XRGzxMRjXzAuJ1XnIFNvfhjjIuYkDvysnPQ7qzqVzLt78BCruntqRhWQbA==}
    engines: {node: '>= 0.8.0'}
    dependencies:
      deep-is: 0.1.4
      fast-levenshtein: 2.0.6
      levn: 0.3.0
      prelude-ls: 1.1.2
      type-check: 0.3.2
      word-wrap: 1.2.3
    dev: true

  /optionator/0.9.1:
    resolution: {integrity: sha512-74RlY5FCnhq4jRxVUPKDaRwrVNXMqsGsiW6AJw4XK8hmtm10wC0ypZBLw5IIp85NZMr91+qd1RvvENwg7jjRFw==}
    engines: {node: '>= 0.8.0'}
    dependencies:
      deep-is: 0.1.4
      fast-levenshtein: 2.0.6
      levn: 0.4.1
      prelude-ls: 1.2.1
      type-check: 0.4.0
      word-wrap: 1.2.3

  /os-homedir/1.0.2:
    resolution: {integrity: sha512-B5JU3cabzk8c67mRRd3ECmROafjYMXbuzlwtqdM8IbS8ktlTix8aFGb2bAGKrSRIlnfKwovGUUr72JUPyOb6kQ==}
    engines: {node: '>=0.10.0'}
    dev: false

  /os-tmpdir/1.0.2:
    resolution: {integrity: sha512-D2FR03Vir7FIu45XBY20mTb+/ZSWB00sjU9jdQXt83gDrI4Ztz5Fs7/yy74g2N5SVQY4xY1qDr4rNddwYRVX0g==}
    engines: {node: '>=0.10.0'}
    dev: false

  /osenv/0.1.5:
    resolution: {integrity: sha512-0CWcCECdMVc2Rw3U5w9ZjqX6ga6ubk1xDVKxtBQPK7wis/0F2r9T6k4ydGYhecl7YUBxBVxhL5oisPsNxAPe2g==}
    dependencies:
      os-homedir: 1.0.2
      os-tmpdir: 1.0.2
    dev: false

  /p-cancelable/1.1.0:
    resolution: {integrity: sha512-s73XxOZ4zpt1edZYZzvhqFa6uvQc1vwUa0K0BdtIZgQMAJj9IbebH+JkgKZc9h+B05PKHLOTl4ajG1BmNrVZlw==}
    engines: {node: '>=6'}
    dev: true

  /p-limit/1.3.0:
    resolution: {integrity: sha512-vvcXsLAJ9Dr5rQOPk7toZQZJApBl2K4J6dANSsEuh6QI41JYcsS/qhTGa9ErIUUgK3WNQoJYvylxvjqmiqEA9Q==}
    engines: {node: '>=4'}
    dependencies:
      p-try: 1.0.0

  /p-limit/2.3.0:
    resolution: {integrity: sha512-//88mFWSJx8lxCzwdAABTJL2MyWB12+eIY7MDL2SqLmAkeKU9qxRvWuSyTjm3FUmpBEMuFfckAIqEaVGUDxb6w==}
    engines: {node: '>=6'}
    dependencies:
      p-try: 2.2.0

  /p-locate/2.0.0:
    resolution: {integrity: sha512-nQja7m7gSKuewoVRen45CtVfODR3crN3goVQ0DDZ9N3yHxgpkuBhZqsaiotSQRrADUrne346peY7kT3TSACykg==}
    engines: {node: '>=4'}
    dependencies:
      p-limit: 1.3.0

  /p-locate/4.1.0:
    resolution: {integrity: sha512-R79ZZ/0wAxKGu3oYMlz8jy/kbhsNrS7SKZ7PxEHBgJ5+F2mtFW2fK2cOtBh1cHYkQsbzFV7I+EoRKe6Yt0oK7A==}
    engines: {node: '>=8'}
    dependencies:
      p-limit: 2.3.0
    dev: true

  /p-reflect/2.1.0:
    resolution: {integrity: sha512-paHV8NUz8zDHu5lhr/ngGWQiW067DK/+IbJ+RfZ4k+s8y4EKyYCz8pGYWjxCg35eHztpJAt+NUgvN4L+GCbPlg==}
    engines: {node: '>=8'}
    dev: false

  /p-settle/4.1.1:
    resolution: {integrity: sha512-6THGh13mt3gypcNMm0ADqVNCcYa3BK6DWsuJWFCuEKP1rpY+OKGp7gaZwVmLspmic01+fsg/fN57MfvDzZ/PuQ==}
    engines: {node: '>=10'}
    dependencies:
      p-limit: 2.3.0
      p-reflect: 2.1.0
    dev: false

  /p-try/1.0.0:
    resolution: {integrity: sha512-U1etNYuMJoIz3ZXSrrySFjsXQTWOx2/jdi86L+2pRvph/qMKL6sbcCYdH23fqsbm8TH2Gn0OybpT4eSFlCVHww==}
    engines: {node: '>=4'}

  /p-try/2.2.0:
    resolution: {integrity: sha512-R4nPAVTAU0B9D35/Gk3uJf/7XYbQcyohSKdvAxIRSNghFl4e71hVoGnBNQz9cWaXxO2I10KTC+3jMdvvoKw6dQ==}
    engines: {node: '>=6'}

  /package-json/6.5.0:
    resolution: {integrity: sha512-k3bdm2n25tkyxcjSKzB5x8kfVxlMdgsbPr0GkZcwHsLpba6cBjqCt1KlcChKEvxHIcTB1FVMuwoijZ26xex5MQ==}
    engines: {node: '>=8'}
    dependencies:
      got: 9.6.0
      registry-auth-token: 4.2.1
      registry-url: 5.1.0
      semver: 6.3.0
    dev: true

  /pako/1.0.11:
    resolution: {integrity: sha512-4hLB8Py4zZce5s4yd9XzopqwVv/yGNhV1Bl8NTmCq1763HeK2+EwVTv+leGeL13Dnh2wfbqowVPXCIO0z4taYw==}
    dev: false

  /parent-module/1.0.1:
    resolution: {integrity: sha512-GQ2EWRpQV8/o+Aw8YqtfZZPfNRWZYkbidE9k5rpl/hC3vtHHBfGm2Ifi6qWV+coDGkrUKZAxE3Lot5kcsRlh+g==}
    engines: {node: '>=6'}
    dependencies:
      callsites: 3.1.0

  /parse-json/5.2.0:
    resolution: {integrity: sha512-ayCKvm/phCGxOkYRSCM82iDwct8/EonSEgCSxWxD7ve6jHggsFl4fZVQBPRNgQoKiuV/odhFrGzQXZwbifC8Rg==}
    engines: {node: '>=8'}
    dependencies:
      '@babel/code-frame': 7.16.7
      error-ex: 1.3.2
      json-parse-even-better-errors: 2.3.1
      lines-and-columns: 1.2.4

  /parse5/6.0.1:
    resolution: {integrity: sha512-Ofn/CTFzRGTTxwpNEs9PP93gXShHcTq255nzRYSKe8AkVpZY7e1fpmTfOyoIvjP5HG7Z2ZM7VS9PPhQGW2pOpw==}
    dev: true

  /parseurl/1.3.3:
    resolution: {integrity: sha512-CiyeOxFT/JZyN5m0z9PfXw4SCBJ6Sygz1Dpl0wqjlhDEGGBP1GnsUVEL0p63hoG1fcj3fHynXi9NYO4nWOL+qQ==}
    engines: {node: '>= 0.8'}

  /path-exists/3.0.0:
    resolution: {integrity: sha512-bpC7GYwiDYQ4wYLe+FA8lhRjhQCMcQGuSgGGqDkg/QerRWw9CmGRT0iSOVRSZJ29NMLZgIzqaljJ63oaL4NIJQ==}
    engines: {node: '>=4'}

  /path-exists/4.0.0:
    resolution: {integrity: sha512-ak9Qy5Q7jYb2Wwcey5Fpvg2KoAc/ZIhLSLOSBmRmygPsGwkVVt0fZa0qrtMz+m6tJTAHfZQ8FnmB4MG4LWy7/w==}
    engines: {node: '>=8'}
    dev: true

  /path-is-absolute/1.0.1:
    resolution: {integrity: sha512-AVbw3UJ2e9bq64vSaS9Am0fje1Pa8pbGqTTsmXfaIiMpnr5DlDhfJOuLj9Sf95ZPVDAUerDfEk88MPmPe7UCQg==}
    engines: {node: '>=0.10.0'}

  /path-key/3.1.1:
    resolution: {integrity: sha512-ojmeN0qd+y0jszEtoY48r0Peq5dwMEkIlCOu6Q5f41lfkswXuKtYrhgoTpLnyIcHm24Uhqx+5Tqm2InSwLhE6Q==}
    engines: {node: '>=8'}

  /path-parse/1.0.7:
    resolution: {integrity: sha512-LDJzPVEEEPR+y48z93A0Ed0yXb8pAByGWo/k5YYdYgpY2/2EsOsksJrq7lOHxryrVOn1ejG6oAp8ahvOIQD8sw==}

  /path-to-regexp/0.1.7:
    resolution: {integrity: sha512-5DFkuoqlv1uYQKxy8omFBeJPQcdoE07Kv2sferDCrAq1ohOU+MSDswDIbnx3YAM60qIOnYa53wBhXW0EbMonrQ==}

  /path-to-regexp/1.8.0:
    resolution: {integrity: sha512-n43JRhlUKUAlibEJhPeir1ncUID16QnEjNpwzNdO3Lm4ywrBpBZ5oLD0I6br9evr1Y9JTqwRtAh7JLoOzAQdVA==}
    dependencies:
      isarray: 0.0.1

  /path-type/4.0.0:
    resolution: {integrity: sha512-gDKb8aZMDeD/tZWs9P6+q0J9Mwkdl6xMV8TjnGP3qJVJ06bdMgkbBlLU8IdfOsIsFz2BW1rNVT3XuNEl8zPAvw==}
    engines: {node: '>=8'}

  /picocolors/1.0.0:
    resolution: {integrity: sha512-1fygroTLlHu66zi26VoTDv8yRgm0Fccecssto+MhsZ0D/DGW2sm8E8AjW7NU5VVTRt5GxbeZ5qBuJr+HyLYkjQ==}

  /picomatch/2.3.1:
    resolution: {integrity: sha512-JU3teHTNjmE2VCGFzuY8EXzCDVwEqB2a8fsIvwaStHhAWJEeVd1o1QD80CU6+ZdEXXSLbSsuLwJjkCBWqRQUVA==}
    engines: {node: '>=8.6'}

  /pirates/4.0.5:
    resolution: {integrity: sha512-8V9+HQPupnaXMA23c5hvl69zXvTwTzyAYasnkb0Tts4XvO4CliqONMOnvlq26rkhLC3nWDFBJf73LU1e1VZLaQ==}
    engines: {node: '>= 6'}
    dev: true

  /pkg-dir/4.2.0:
    resolution: {integrity: sha512-HRDzbaKjC+AOWVXxAU/x54COGeIv9eb+6CkDSQoNTt4XyWoIJvuPsXizxu/Fr23EiekbtZwmh1IcIG/l/a10GQ==}
    engines: {node: '>=8'}
    dependencies:
      find-up: 4.1.0
    dev: true

  /please-upgrade-node/3.2.0:
    resolution: {integrity: sha512-gQR3WpIgNIKwBMVLkpMUeR3e1/E1y42bqDQZfql+kDeXd8COYfM8PQA4X6y7a8u9Ua9FHmsrrmirW2vHs45hWg==}
    dependencies:
      semver-compare: 1.0.0
    dev: true

  /plur/4.0.0:
    resolution: {integrity: sha512-4UGewrYgqDFw9vV6zNV+ADmPAUAfJPKtGvb/VdpQAx25X5f3xXdGdyOEVFwkl8Hl/tl7+xbeHqSEM+D5/TirUg==}
    engines: {node: '>=10'}
    dependencies:
      irregular-plurals: 3.3.0
    dev: true

  /postcss/8.4.14:
    resolution: {integrity: sha512-E398TUmfAYFPBSdzgeieK2Y1+1cpdxJx8yXbK/m57nRhKSmk1GB2tO4lbLBtlkfPQTDKfe4Xqv1ASWPpayPEig==}
    engines: {node: ^10 || ^12 || >=14}
    dependencies:
      nanoid: 3.3.4
      picocolors: 1.0.0
      source-map-js: 1.0.2
    dev: true

  /postcss/8.4.5:
    resolution: {integrity: sha512-jBDboWM8qpaqwkMwItqTQTiFikhs/67OYVvblFFTM7MrZjt6yMKd6r2kgXizEbTTljacm4NldIlZnhbjr84QYg==}
    engines: {node: ^10 || ^12 || >=14}
    dependencies:
      nanoid: 3.3.4
      picocolors: 1.0.0
      source-map-js: 1.0.2
    dev: false

  /prebuild-install/7.1.0:
    resolution: {integrity: sha512-CNcMgI1xBypOyGqjp3wOc8AAo1nMhZS3Cwd3iHIxOdAUbb+YxdNuM4Z5iIrZ8RLvOsf3F3bl7b7xGq6DjQoNYA==}
    engines: {node: '>=10'}
    hasBin: true
    dependencies:
      detect-libc: 2.0.1
      expand-template: 2.0.3
      github-from-package: 0.0.0
      minimist: 1.2.6
      mkdirp-classic: 0.5.3
      napi-build-utils: 1.0.2
      node-abi: 3.22.0
      npmlog: 4.1.2
      pump: 3.0.0
      rc: 1.2.8
      simple-get: 4.0.1
      tar-fs: 2.1.1
      tunnel-agent: 0.6.0
    dev: true

  /prelude-ls/1.1.2:
    resolution: {integrity: sha512-ESF23V4SKG6lVSGZgYNpbsiaAkdab6ZgOxe52p7+Kid3W3u3bxR4Vfd/o21dmN7jSt0IwgZ4v5MUd26FEtXE9w==}
    engines: {node: '>= 0.8.0'}
    dev: true

  /prelude-ls/1.2.1:
    resolution: {integrity: sha512-vkcDPrRZo1QZLbn5RLGPpg/WmIQ65qoWWhcGKf/b5eplkkarX0m9z8ppCat4mlOqUsWpyNuYgO3VRyrYHSzX5g==}
    engines: {node: '>= 0.8.0'}

  /prepend-http/2.0.0:
    resolution: {integrity: sha512-ravE6m9Atw9Z/jjttRUZ+clIXogdghyZAuWJ3qEzjT+jI/dL1ifAqhZeC5VHzQp1MSt1+jxKkFNemj/iO7tVUA==}
    engines: {node: '>=4'}
    dev: true

  /prettier/2.3.2:
    resolution: {integrity: sha512-lnJzDfJ66zkMy58OL5/NY5zp70S7Nz6KqcKkXYzn2tMVrNxvbqaBpg7H3qHaLxCJ5lNMsGuM8+ohS7cZrthdLQ==}
    engines: {node: '>=10.13.0'}
    hasBin: true
    dev: true

  /pretty-format/27.5.1:
    resolution: {integrity: sha512-Qb1gy5OrP5+zDf2Bvnzdl3jsTf1qXVMazbvCoKhtKqVs4/YK4ozX4gKQJJVyNe+cajNPn0KoC0MC3FUmaHWEmQ==}
    engines: {node: ^10.13.0 || ^12.13.0 || ^14.15.0 || >=15.0.0}
    dependencies:
      ansi-regex: 5.0.1
      ansi-styles: 5.2.0
      react-is: 17.0.2
    dev: true

  /process-nextick-args/2.0.1:
    resolution: {integrity: sha512-3ouUOpQhtgrbOa17J7+uxOTpITYWaGP7/AhoR3+A+/1e9skrzelGi/dXzEYyvbxubEF6Wn2ypscTKiKJFFn1ag==}

  /process/0.11.10:
    resolution: {integrity: sha512-cdGef/drWFoydD1JsMzuFf8100nZl+GT+yacc2bEced5f9Rjk4z+WtFUTBu9PhOi9j/jfmBPu0mMEY4wIdAF8A==}
    engines: {node: '>= 0.6.0'}
    dev: false

  /prompts/2.4.2:
    resolution: {integrity: sha512-NxNv/kLguCA7p3jE8oL2aEBsrJWgAakBpgmgK6lpPWV+WuOmY6r2/zbAVnP+T8bQlA0nzHXSJSJW0Hq7ylaD2Q==}
    engines: {node: '>= 6'}
    dependencies:
      kleur: 3.0.3
      sisteransi: 1.0.5
    dev: true

  /prop-types/15.8.1:
    resolution: {integrity: sha512-oj87CgZICdulUohogVAR7AjlC0327U4el4L6eAvOqCeudMDVU0NThNaV+b9Df4dXgSP1gXMTnPdhfe/2qDH5cg==}
    dependencies:
      loose-envify: 1.4.0
      object-assign: 4.1.1
      react-is: 16.13.1

  /proxy-addr/2.0.7:
    resolution: {integrity: sha512-llQsMLSUDUPT44jdrU/O37qlnifitDP+ZwrmmZcoSKyLKvtZxpyV0n2/bD/N4tBAAZ/gJEdZU7KMraoK1+XYAg==}
    engines: {node: '>= 0.10'}
    dependencies:
      forwarded: 0.2.0
      ipaddr.js: 1.9.1

  /psl/1.8.0:
    resolution: {integrity: sha512-RIdOzyoavK+hA18OGGWDqUTsCLhtA7IcZ/6NCs4fFJaHBDab+pDDmDIByWFRQJq2Cd7r1OoQxBGKOaztq+hjIQ==}

  /pstree.remy/1.1.8:
    resolution: {integrity: sha512-77DZwxQmxKnu3aR542U+X8FypNzbfJ+C5XQDk3uWjWxn6151aIMGthWYRXTqT1E5oJvg+ljaa2OJi+VfvCOQ8w==}
    dev: true

  /pump/3.0.0:
    resolution: {integrity: sha512-LwZy+p3SFs1Pytd/jYct4wpv49HiYCqd9Rlc5ZVdk0V+8Yzv6jR5Blk3TRmPL1ft69TxP0IMZGJ+WPFU2BFhww==}
    dependencies:
      end-of-stream: 1.4.4
      once: 1.4.0
    dev: true

  /punycode/1.3.2:
    resolution: {integrity: sha512-RofWgt/7fL5wP1Y7fxE7/EmTLzQVnB0ycyibJ0OOHIlJqTNzglYFxVwETOcIoJqJmpDXJ9xImDv+Fq34F/d4Dw==}
    dev: true

  /punycode/2.1.1:
    resolution: {integrity: sha512-XRsRjdf+j5ml+y/6GKHPZbrF/8p2Yga0JPtdqTIY2Xe5ohJPD9saDJJLPvp9+NSBprVvevdXZybnj2cv8OEd0A==}
    engines: {node: '>=6'}

  /pupa/2.1.1:
    resolution: {integrity: sha512-l1jNAspIBSFqbT+y+5FosojNpVpF94nlI+wDUpqP9enwOTfHx9f0gh5nB96vl+6yTpsJsypeNrwfzPrKuHB41A==}
    engines: {node: '>=8'}
    dependencies:
      escape-goat: 2.1.1
    dev: true

  /pure-rand/5.0.1:
    resolution: {integrity: sha512-ksWccjmXOHU2gJBnH0cK1lSYdvSZ0zLoCMSz/nTGh6hDvCSgcRxDyIcOBD6KNxFz3xhMPm/T267Tbe2JRymKEQ==}
    dev: true

  /qs/6.10.3:
    resolution: {integrity: sha512-wr7M2E0OFRfIfJZjKGieI8lBKb7fRCH4Fv5KNPEs7gJ8jadvotdsS08PzOKR7opXhZ/Xkjtt3WF9g38drmyRqQ==}
    engines: {node: '>=0.6'}
    dependencies:
      side-channel: 1.0.4

  /query-ast/1.0.4:
    resolution: {integrity: sha512-KFJFSvODCBjIH5HbHvITj9EEZKYUU6VX0T5CuB1ayvjUoUaZkKMi6eeby5Tf8DMukyZHlJQOE1+f3vevKUe6eg==}
    dependencies:
      invariant: 2.2.4
    dev: true

  /querystring/0.2.0:
    resolution: {integrity: sha1-sgmEkgO7Jd+CDadW50cAWHhSFiA=}
    engines: {node: '>=0.4.x'}
    deprecated: The querystring API is considered Legacy. new code should use the URLSearchParams API instead.
    dev: true

  /queue-microtask/1.2.3:
    resolution: {integrity: sha512-NuaNSa6flKT5JaSYQzJok04JzTL1CA6aGhv5rfLW3PgqA+M2ChpZQnAC8h8i4ZFkBS8X5RqkDBHA7r4hej3K9A==}

  /quick-lru/4.0.1:
    resolution: {integrity: sha512-ARhCpm70fzdcvNQfPoy49IaanKkTlRWF2JMzqhcJbhSFRZv7nPTvZJdcY7301IPmvW+/p0RgIWnQDLJxifsQ7g==}
    engines: {node: '>=8'}
    dev: true

  /ramda/0.27.2:
    resolution: {integrity: sha512-SbiLPU40JuJniHexQSAgad32hfwd+DRUdwF2PlVuI5RZD0/vahUco7R8vD86J/tcEKKF9vZrUVwgtmGCqlCKyA==}
    dev: false

  /range-parser/1.2.1:
    resolution: {integrity: sha512-Hrgsx+orqoygnmhFbKaHE6c296J+HTAQXoxEF6gNupROmmGJRoyzfG3ccAveqCBrwr/2yxQ5BVd/GTl5agOwSg==}
    engines: {node: '>= 0.6'}

  /raw-body/2.5.1:
    resolution: {integrity: sha512-qqJBtEyVgS0ZmPGdCFPWJ3FreoqvG4MVQln/kCgF7Olq95IbOp0/BWyMwbdtn4VTvkM8Y7khCQ2Xgk/tcrCXig==}
    engines: {node: '>= 0.8'}
    dependencies:
      bytes: 3.1.2
      http-errors: 2.0.0
      iconv-lite: 0.4.24
      unpipe: 1.0.0

  /rc/1.2.8:
    resolution: {integrity: sha512-y3bGgqKj3QBdxLbLkomlohkvsA8gdAiUQlSBJnBhfn+BPxg4bc62d8TcBW15wavDfgexCgccckhcZvywyQYPOw==}
    hasBin: true
    dependencies:
      deep-extend: 0.6.0
      ini: 1.3.8
      minimist: 1.2.6
      strip-json-comments: 2.0.1
    dev: true

  /react-clientside-effect/1.2.6_react@17.0.2:
    resolution: {integrity: sha512-XGGGRQAKY+q25Lz9a/4EPqom7WRjz3z9R2k4jhVKA/puQFH/5Nt27vFZYql4m4NVNdUvX8PS3O7r/Zzm7cjUlg==}
    peerDependencies:
      react: ^15.3.0 || ^16.0.0 || ^17.0.0 || ^18.0.0
    dependencies:
      '@babel/runtime': 7.18.3
      react: 17.0.2
    dev: true

  /react-dom/17.0.2_react@17.0.2:
    resolution: {integrity: sha512-s4h96KtLDUQlsENhMn1ar8t2bEa+q/YAtj8pPPdIjPDGBDIVNsrD9aXNWqspUe6AzKCIG0C1HZZLqLV7qpOBGA==}
    peerDependencies:
      react: 17.0.2
    dependencies:
      loose-envify: 1.4.0
      object-assign: 4.1.1
      react: 17.0.2
      scheduler: 0.20.2
    dev: false

  /react-draggable/4.4.5_react-dom@17.0.2+react@17.0.2:
    resolution: {integrity: sha512-OMHzJdyJbYTZo4uQE393fHcqqPYsEtkjfMgvCHr6rejT+Ezn4OZbNyGH50vv+SunC1RMvwOTSWkEODQLzw1M9g==}
    peerDependencies:
      react: '>= 16.3.0'
      react-dom: '>= 16.3.0'
    dependencies:
      clsx: 1.1.1
      prop-types: 15.8.1
      react: 17.0.2
      react-dom: 17.0.2_react@17.0.2
    dev: true

  /react-focus-lock/2.8.1_b08e3c15324cbe90a6ff8fcd416c932c:
    resolution: {integrity: sha512-4kb9I7JIiBm0EJ+CsIBQ+T1t5qtmwPRbFGYFQ0t2q2qIpbFbYTHDjnjJVFB7oMBtXityEOQehblJPjqSIf3Amg==}
    peerDependencies:
      react: ^16.8.0 || ^17.0.0 || ^18.0.0
    dependencies:
      '@babel/runtime': 7.18.3
      focus-lock: 0.10.2
      prop-types: 15.8.1
      react: 17.0.2
      react-clientside-effect: 1.2.6_react@17.0.2
      use-callback-ref: 1.3.0_b08e3c15324cbe90a6ff8fcd416c932c
      use-sidecar: 1.1.2_b08e3c15324cbe90a6ff8fcd416c932c
    transitivePeerDependencies:
      - '@types/react'
    dev: true

  /react-i18next/11.16.9_a21aa3e9109a2e54c8103a290f02d115:
    resolution: {integrity: sha512-euXxWvcEAvsY7ZVkwx9ztCq4butqtsGHEkpkuo0RMj8Ru09IF9o2KxCyN+zyv51Nr0aBh/elaTIiR6fMb8YfVg==}
    peerDependencies:
      i18next: '>= 19.0.0'
      react: '>= 16.8.0'
      react-dom: '*'
      react-native: '*'
    peerDependenciesMeta:
      react-dom:
        optional: true
      react-native:
        optional: true
    dependencies:
      '@babel/runtime': 7.18.3
      html-escaper: 2.0.2
      html-parse-stringify: 3.0.1
      i18next: 21.8.7
      react: 17.0.2
      react-dom: 17.0.2_react@17.0.2
    dev: false

  /react-is/16.13.1:
    resolution: {integrity: sha512-24e6ynE2H+OKt4kqsOvNd8kBpV65zoxbA4BVsEOB3ARVWQki/DHzaUoC5KuON/BiccDaCCTZBuOcfZs70kR8bQ==}

  /react-is/17.0.2:
    resolution: {integrity: sha512-w2GsyukL62IJnlaff/nRegPQR94C/XXamvMWmSHRJ4y7Ts/4ocGRmTHvOs8PSE6pB3dWOrD/nueuU5sduBsQ4w==}
    dev: true

  /react-keyed-flatten-children/1.3.0_react@17.0.2:
    resolution: {integrity: sha512-qB7A6n+NHU0x88qTZGAJw6dsqwI941jcRPBB640c/CyWqjPQQ+YUmXOuzPziuHb7iqplM3xksWAbGYwkQT0tXA==}
    peerDependencies:
      react: '>=15.0.0'
    dependencies:
      react: 17.0.2
      react-is: 16.13.1
    dev: true

  /react-resizable/1.11.1_react-dom@17.0.2+react@17.0.2:
    resolution: {integrity: sha512-S70gbLaAYqjuAd49utRHibtHLrHXInh7GuOR+6OO6RO6uleQfuBnWmZjRABfqNEx3C3Z6VPLg0/0uOYFrkfu9Q==}
    peerDependencies:
      react: 0.14.x || 15.x || 16.x || 17.x
      react-dom: 0.14.x || 15.x || 16.x || 17.x
    dependencies:
      prop-types: 15.8.1
      react: 17.0.2
      react-dom: 17.0.2_react@17.0.2
      react-draggable: 4.4.5_react-dom@17.0.2+react@17.0.2
    dev: true

  /react-transition-group/4.4.2_react-dom@17.0.2+react@17.0.2:
    resolution: {integrity: sha512-/RNYfRAMlZwDSr6z4zNKV6xu53/e2BuaBbGhbyYIXTrmgu/bGHzmqOs7mJSJBHy9Ud+ApHx3QjrkKSp1pxvlFg==}
    peerDependencies:
      react: '>=16.6.0'
      react-dom: '>=16.6.0'
    dependencies:
      '@babel/runtime': 7.18.3
      dom-helpers: 5.2.1
      loose-envify: 1.4.0
      prop-types: 15.8.1
      react: 17.0.2
      react-dom: 17.0.2_react@17.0.2
    dev: true

  /react-virtual/2.10.4_react@17.0.2:
    resolution: {integrity: sha512-Ir6+oPQZTVHfa6+JL9M7cvMILstFZH/H3jqeYeKI4MSUX+rIruVwFC6nGVXw9wqAw8L0Kg2KvfXxI85OvYQdpQ==}
    peerDependencies:
      react: ^16.6.3 || ^17.0.0
    dependencies:
      '@reach/observe-rect': 1.2.0
      react: 17.0.2
    dev: true

  /react/17.0.2:
    resolution: {integrity: sha512-gnhPt75i/dq/z3/6q/0asP78D0u592D5L1pd7M8P+dck6Fu/jJeL6iVVK23fptSUZj8Vjf++7wXA8UNclGQcbA==}
    engines: {node: '>=0.10.0'}
    dependencies:
      loose-envify: 1.4.0
      object-assign: 4.1.1
    dev: false

  /read-package-json/2.1.2:
    resolution: {integrity: sha512-D1KmuLQr6ZSJS0tW8hf3WGpRlwszJOXZ3E8Yd/DNRaM5d+1wVRZdHlpGBLAuovjr28LbWvjpWkBHMxpRGGjzNA==}
    dependencies:
      glob: 7.2.3
      json-parse-even-better-errors: 2.3.1
      normalize-package-data: 2.5.0
      npm-normalize-package-bin: 1.0.1
    dev: false

  /read-package-tree/5.1.6:
    resolution: {integrity: sha512-FCX1aT3GWyY658wzDICef4p+n0dB+ENRct8E/Qyvppj6xVpOYerBHfUu7OP5Rt1/393Tdglguf5ju5DEX4wZNg==}
    deprecated: The functionality that this package provided is now in @npmcli/arborist
    dependencies:
      debuglog: 1.0.1
      dezalgo: 1.0.4
      once: 1.4.0
      read-package-json: 2.1.2
      readdir-scoped-modules: 1.1.0
    dev: false

  /read-pkg-up/7.0.1:
    resolution: {integrity: sha512-zK0TB7Xd6JpCLmlLmufqykGE+/TlOePD6qKClNW7hHDKFh/J7/7gCWGR7joEQEW1bKq3a3yUZSObOoWLFQ4ohg==}
    engines: {node: '>=8'}
    dependencies:
      find-up: 4.1.0
      read-pkg: 5.2.0
      type-fest: 0.8.1
    dev: true

  /read-pkg/5.2.0:
    resolution: {integrity: sha512-Ug69mNOpfvKDAc2Q8DRpMjjzdtrnv9HcSMX+4VsZxD1aZ6ZzrIE7rlzXBtWTyhULSMKg076AW6WR5iZpD0JiOg==}
    engines: {node: '>=8'}
    dependencies:
      '@types/normalize-package-data': 2.4.1
      normalize-package-data: 2.5.0
      parse-json: 5.2.0
      type-fest: 0.6.0
    dev: true

  /read-yaml-file/2.1.0:
    resolution: {integrity: sha512-UkRNRIwnhG+y7hpqnycCL/xbTk7+ia9VuVTC0S+zVbwd65DI9eUpRMfsWIGrCWxTU/mi+JW8cHQCrv+zfCbEPQ==}
    engines: {node: '>=10.13'}
    dependencies:
      js-yaml: 4.1.0
      strip-bom: 4.0.0
    dev: false

  /readable-stream/2.3.7:
    resolution: {integrity: sha512-Ebho8K4jIbHAxnuxi7o42OrZgF/ZTNcsZj6nRKyUmkhLFq8CHItp/fy6hQZuZmP/n3yZ9VBUbp4zz/mX8hmYPw==}
    dependencies:
      core-util-is: 1.0.3
      inherits: 2.0.4
      isarray: 1.0.0
      process-nextick-args: 2.0.1
      safe-buffer: 5.1.2
      string_decoder: 1.1.1
      util-deprecate: 1.0.2

  /readable-stream/3.6.0:
    resolution: {integrity: sha512-BViHy7LKeTz4oNnkcLJ+lVSL6vpiFeX6/d3oSH8zCW7UxP2onchk+vTGB143xuFjHS3deTgkKoXXymXqymiIdA==}
    engines: {node: '>= 6'}
    dependencies:
      inherits: 2.0.4
      string_decoder: 1.3.0
      util-deprecate: 1.0.2

  /readdir-scoped-modules/1.1.0:
    resolution: {integrity: sha512-asaikDeqAQg7JifRsZn1NJZXo9E+VwlyCfbkZhwyISinqk5zNS6266HS5kah6P0SaQKGF6SkNnZVHUzHFYxYDw==}
    dependencies:
      debuglog: 1.0.1
      dezalgo: 1.0.4
      graceful-fs: 4.2.10
      once: 1.4.0
    dev: false

  /readdirp/3.5.0:
    resolution: {integrity: sha512-cMhu7c/8rdhkHXWsY+osBhfSy0JikwpHK/5+imo+LpeasTF8ouErHrlYkwT0++njiyuDvc7OFY5T3ukvZ8qmFQ==}
    engines: {node: '>=8.10.0'}
    dependencies:
      picomatch: 2.3.1
    dev: true

  /readdirp/3.6.0:
    resolution: {integrity: sha512-hOS089on8RduqdbhvQ5Z37A0ESjsqz6qnRcffsMU3495FuTdqSm+7bhJ29JvIOsBDEEnan5DPu9t3To9VRlMzA==}
    engines: {node: '>=8.10.0'}
    dependencies:
      picomatch: 2.3.1
    dev: true

  /redent/3.0.0:
    resolution: {integrity: sha512-6tDA8g98We0zd0GvVeMT9arEOnTw9qM03L9cJXaCjrip1OO764RDBLBfrB4cwzNGDj5OA5ioymC9GkizgWJDUg==}
    engines: {node: '>=8'}
    dependencies:
      indent-string: 4.0.0
      strip-indent: 3.0.0
    dev: true

  /regenerate-unicode-properties/10.0.1:
    resolution: {integrity: sha512-vn5DU6yg6h8hP/2OkQo3K7uVILvY4iu0oI4t3HFa81UPkhGJwkRwM10JEc3upjdhHjs/k8GJY1sRBhk5sr69Bw==}
    engines: {node: '>=4'}
    dependencies:
      regenerate: 1.4.2
    dev: true

  /regenerate/1.4.2:
    resolution: {integrity: sha512-zrceR/XhGYU/d/opr2EKO7aRHUeiBI8qjtfHqADTwZd6Szfy16la6kqD0MIUs5z5hx6AaKa+PixpPrR289+I0A==}
    dev: true

  /regenerator-runtime/0.13.9:
    resolution: {integrity: sha512-p3VT+cOEgxFsRRA9X4lkI1E+k2/CtnKtU4gcxyaCUreilL/vqI6CdZ3wxVUx3UOUg+gnUOQQcRI7BmSI656MYA==}

  /regenerator-transform/0.15.0:
    resolution: {integrity: sha512-LsrGtPmbYg19bcPHwdtmXwbW+TqNvtY4riE3P83foeHRroMbH6/2ddFBfab3t7kbzc7v7p4wbkIecHImqt0QNg==}
    dependencies:
      '@babel/runtime': 7.18.3
    dev: true

  /regexp-tree/0.1.24:
    resolution: {integrity: sha512-s2aEVuLhvnVJW6s/iPgEGK6R+/xngd2jNQ+xy4bXNDKxZKJH6jpPHY6kVeVv1IeLCHgswRj+Kl3ELaDjG6V1iw==}
    hasBin: true

  /regexp.prototype.flags/1.4.3:
    resolution: {integrity: sha512-fjggEOO3slI6Wvgjwflkc4NFRCTZAu5CnNfBd5qOMYhWdn67nJBBu34/TkD++eeFmd8C9r9jfXJ27+nSiRkSUA==}
    engines: {node: '>= 0.4'}
    dependencies:
      call-bind: 1.0.2
      define-properties: 1.1.4
      functions-have-names: 1.2.3

  /regexpp/3.2.0:
    resolution: {integrity: sha512-pq2bWo9mVD43nbts2wGv17XLiNLya+GklZ8kaDLV2Z08gDCsGpnKn9BFMepvWuHCbyVvY7J5o5+BVvoQbmlJLg==}
    engines: {node: '>=8'}

  /regexpu-core/5.0.1:
    resolution: {integrity: sha512-CriEZlrKK9VJw/xQGJpQM5rY88BtuL8DM+AEwvcThHilbxiTAy8vq4iJnd2tqq8wLmjbGZzP7ZcKFjbGkmEFrw==}
    engines: {node: '>=4'}
    dependencies:
      regenerate: 1.4.2
      regenerate-unicode-properties: 10.0.1
      regjsgen: 0.6.0
      regjsparser: 0.8.4
      unicode-match-property-ecmascript: 2.0.0
      unicode-match-property-value-ecmascript: 2.0.0
    dev: true

  /registry-auth-token/4.2.1:
    resolution: {integrity: sha512-6gkSb4U6aWJB4SF2ZvLb76yCBjcvufXBqvvEx1HbmKPkutswjW1xNVRY0+daljIYRbogN7O0etYSlbiaEQyMyw==}
    engines: {node: '>=6.0.0'}
    dependencies:
      rc: 1.2.8
    dev: true

  /registry-url/5.1.0:
    resolution: {integrity: sha512-8acYXXTI0AkQv6RAOjE3vOaIXZkT9wo4LOFbBKYQEEnnMNBpKqdUrI6S4NT0KPIo/WVvJ5tE/X5LF/TQUf0ekw==}
    engines: {node: '>=8'}
    dependencies:
      rc: 1.2.8
    dev: true

  /regjsgen/0.6.0:
    resolution: {integrity: sha512-ozE883Uigtqj3bx7OhL1KNbCzGyW2NQZPl6Hs09WTvCuZD5sTI4JY58bkbQWa/Y9hxIsvJ3M8Nbf7j54IqeZbA==}
    dev: true

  /regjsparser/0.8.4:
    resolution: {integrity: sha512-J3LABycON/VNEu3abOviqGHuB/LOtOQj8SKmfP9anY5GfAVw/SPjwzSjxGjbZXIxbGfqTHtJw58C2Li/WkStmA==}
    hasBin: true
    dependencies:
      jsesc: 0.5.0
    dev: true

  /require-directory/2.1.1:
    resolution: {integrity: sha1-jGStX9MNqxyXbiNE/+f3kqam30I=}
    engines: {node: '>=0.10.0'}
    dev: true

  /require-from-string/2.0.2:
    resolution: {integrity: sha512-Xf0nWe6RseziFMu+Ap9biiUbmplq6S9/p+7w7YXP/JBHhrUDDUhwa+vANyubuqfZWTveU//DYVGsDG7RKL/vEw==}
    engines: {node: '>=0.10.0'}
    dev: true

  /require-package-name/2.0.1:
    resolution: {integrity: sha1-wR6XJ2tluOKSP3Xav1+y7ww4Qbk=}
    dev: true

  /resolve-cwd/3.0.0:
    resolution: {integrity: sha512-OrZaX2Mb+rJCpH/6CpSqt9xFVpN++x01XnN2ie9g6P5/3xelLAkXWVADpdz1IHD/KFfEXyE6V0U01OQ3UO2rEg==}
    engines: {node: '>=8'}
    dependencies:
      resolve-from: 5.0.0
    dev: true

  /resolve-from/4.0.0:
    resolution: {integrity: sha512-pb/MYmXstAkysRFx8piNI1tGFNQIFA3vkE3Gq4EuA1dF6gHp/+vgZqsCGJapvy8N3Q+4o7FwvquPJcnZ7RYy4g==}
    engines: {node: '>=4'}

  /resolve-from/5.0.0:
    resolution: {integrity: sha512-qYg9KP24dD5qka9J47d0aVky0N+b4fTU89LN9iDnjB5waksiC49rvMB0PrUJQGoTmH50XPiqOvAjDfaijGxYZw==}
    engines: {node: '>=8'}
    dev: true

  /resolve.exports/1.1.0:
    resolution: {integrity: sha512-J1l+Zxxp4XK3LUDZ9m60LRJF/mAe4z6a4xyabPHk7pvK5t35dACV32iIjJDFeWZFfZlO29w6SZ67knR0tHzJtQ==}
    engines: {node: '>=10'}
    dev: true

  /resolve/1.17.0:
    resolution: {integrity: sha512-ic+7JYiV8Vi2yzQGFWOkiZD5Z9z7O2Zhm9XMaTxdJExKasieFCr+yXZ/WmXsckHiKl12ar0y6XiXDx3m4RHn1w==}
    dependencies:
      path-parse: 1.0.7

  /resolve/1.19.0:
    resolution: {integrity: sha512-rArEXAgsBG4UgRGcynxWIWKFvh/XZCcS8UJdHhwy91zwAvCZIbcs+vAbflgBnNjYMs/i/i+/Ux6IZhML1yPvxg==}
    dependencies:
      is-core-module: 2.9.0
      path-parse: 1.0.7

  /resolve/1.22.0:
    resolution: {integrity: sha512-Hhtrw0nLeSrFQ7phPp4OOcVjLPIeMnRlr5mcnVuMe7M/7eBn98A3hmFRLoFo3DLZkivSYwhRUJTyPyWAk56WLw==}
    hasBin: true
    dependencies:
      is-core-module: 2.9.0
      path-parse: 1.0.7
      supports-preserve-symlinks-flag: 1.0.0

  /resolve/2.0.0-next.3:
    resolution: {integrity: sha512-W8LucSynKUIDu9ylraa7ueVZ7hc0uAgJBxVsQSKOXOyle8a93qXhcz+XAXZ8bIq2d6i4Ehddn6Evt+0/UwKk6Q==}
    dependencies:
      is-core-module: 2.9.0
      path-parse: 1.0.7

  /responselike/1.0.2:
    resolution: {integrity: sha1-kYcg7ztjHFZCvgaPFa3lpG9Loec=}
    dependencies:
      lowercase-keys: 1.0.1
    dev: true

  /restore-cursor/3.1.0:
    resolution: {integrity: sha512-l+sSefzHpj5qimhFSE5a8nufZYAM3sBSVMAPtYkmC+4EH2anSGaEMXSD0izRQbu9nfyQ9y5JrVmp7E8oZrUjvA==}
    engines: {node: '>=8'}
    dependencies:
      onetime: 5.1.2
      signal-exit: 3.0.7
    dev: false

  /reusify/1.0.4:
    resolution: {integrity: sha512-U9nH88a3fc/ekCF1l0/UP1IosiuIjyTh7hBvXVMHYgVcfGvt897Xguj2UOLDeI5BG2m7/uwyaLVT6fbtCwTyzw==}
    engines: {iojs: '>=1.0.0', node: '>=0.10.0'}

  /rimraf/3.0.2:
    resolution: {integrity: sha512-JZkJMZkAGFFPP2YqXZXPbMlMBgsxzE8ILs4lMIX/2o0L9UBw9O/Y3o6wFw/i9YLapcUJWwqbi3kdxIPdC62TIA==}
    hasBin: true
    dependencies:
      glob: 7.2.3

  /run-async/2.4.1:
    resolution: {integrity: sha512-tvVnVv01b8c1RrA6Ep7JkStj85Guv/YrMcwqYQnwjsAS2cTmmPGBBjAjpCW7RrSodNSoE2/qg9O4bceNvUuDgQ==}
    engines: {node: '>=0.12.0'}
    dev: false

  /run-parallel/1.2.0:
    resolution: {integrity: sha512-5l4VyZR86LZ/lDxZTR6jqL8AFE2S0IFLMP26AbjsLVADxHdhB/c0GUsH+y39UfCi3dzz8OlQuPmnaJOMoDHQBA==}
    dependencies:
      queue-microtask: 1.2.3

  /rxjs/6.6.7:
    resolution: {integrity: sha512-hTdwr+7yYNIT5n4AMYp85KA6yw2Va0FLa3Rguvbpa4W3I5xynaBZo41cM3XM+4Q6fRMj3sBYIR1VAmZMXYJvRQ==}
    engines: {npm: '>=2.0.0'}
    dependencies:
      tslib: 1.14.1

  /safe-buffer/5.1.2:
    resolution: {integrity: sha512-Gd2UZBJDkXlY7GbJxfsE8/nvKkUEU1G38c1siN6QP6a9PT9MmHB8GnpscSmMJSoF8LOIrt8ud/wPtojys4G6+g==}

  /safe-buffer/5.2.1:
    resolution: {integrity: sha512-rp3So07KcdmmKbGvgaNxQSJr7bGVSVk5S9Eq1F+ppbRo70+YeaDxkw5Dd8NPN+GD6bjnYm2VuPuCXmpuYvmCXQ==}

  /safe-regex/2.1.1:
    resolution: {integrity: sha512-rx+x8AMzKb5Q5lQ95Zoi6ZbJqwCLkqi3XuJXp5P3rT8OEc6sZCJG5AE5dU3lsgRr/F4Bs31jSlVN+j5KrsGu9A==}
    dependencies:
      regexp-tree: 0.1.24

  /safe-stable-stringify/2.3.1:
    resolution: {integrity: sha512-kYBSfT+troD9cDA85VDnHZ1rpHC50O0g1e6WlGHVCz/g+JS+9WKLj+XwFYyR8UbrZN8ll9HUpDAAddY58MGisg==}
    engines: {node: '>=10'}
    dev: false

  /safer-buffer/2.1.2:
    resolution: {integrity: sha512-YZo3K82SD7Riyi0E1EQPojLz7kpepnSQI9IyPbHHg1XXXevb5dJI7tpyN2ADxGcQbHG7vcyRHk0cbwqcQriUtg==}

  /sass/1.52.1:
    resolution: {integrity: sha512-fSzYTbr7z8oQnVJ3Acp9hV80dM1fkMN7mSD/25mpcct9F7FPBMOI8krEYALgU1aZoqGhQNhTPsuSmxjnIvAm4Q==}
    engines: {node: '>=12.0.0'}
    hasBin: true
    dependencies:
      chokidar: 3.5.3
      immutable: 4.1.0
      source-map-js: 1.0.2
    dev: true

  /sax/1.2.1:
    resolution: {integrity: sha1-e45lYZCyKOgaZq6nSEgNgozS03o=}
    dev: true

  /sax/1.2.4:
    resolution: {integrity: sha512-NqVDv9TpANUjFm0N8uM5GxL36UgKi9/atZw+x7YFnQ8ckwFGKrl4xX4yWtrey3UJm5nP1kUbnYgLopqWNSRhWw==}
    dev: false

  /saxes/5.0.1:
    resolution: {integrity: sha512-5LBh1Tls8c9xgGjw3QrMwETmTMVk0oFgvrFSvWx62llR2hcEInrKNZ2GZCCuuy2lvWrdl5jhbpeqc5hRYKFOcw==}
    engines: {node: '>=10'}
    dependencies:
      xmlchars: 2.2.0
    dev: true

  /scheduler/0.20.2:
    resolution: {integrity: sha512-2eWfGgAqqWFGqtdMmcL5zCMK1U8KlXv8SQFGglL3CEtd0aDVDWgeF/YoCmvln55m5zSk3J/20hTaSBeSObsQDQ==}
    dependencies:
      loose-envify: 1.4.0
      object-assign: 4.1.1
    dev: false

  /scss-parser/1.0.5:
    resolution: {integrity: sha512-RZOtvCmCnwkDo7kdcYBi807Y5EoTIxJ34AgEgJNDmOH1jl0/xG0FyYZFbH6Ga3Iwu7q8LSdxJ4C5UkzNXjQxKQ==}
    engines: {node: '>=6.0.0'}
    dependencies:
      invariant: 2.2.4
    dev: true

  /semver-compare/1.0.0:
    resolution: {integrity: sha1-De4hahyUGrN+nvsXiPavxf9VN/w=}
    dev: true

  /semver-diff/3.1.1:
    resolution: {integrity: sha512-GX0Ix/CJcHyB8c4ykpHGIAvLyOwOobtM/8d+TQkAd81/bEjgPHrfba41Vpesr7jX/t8Uh+R3EX9eAS5be+jQYg==}
    engines: {node: '>=8'}
    dependencies:
      semver: 6.3.0
    dev: true

  /semver/5.7.1:
    resolution: {integrity: sha512-sauaDf/PZdVgrLTNYHRtpXa1iRiKcaebiKQ1BJdpQlWH2lCvexQdX55snPFyK7QzpudqbCI0qXFfOasHdyNDGQ==}
    hasBin: true

  /semver/6.3.0:
    resolution: {integrity: sha512-b39TBaTSfV6yBrapU89p5fKekE2m/NwnDocOVruQFS1/veMgdzuPcnOM34M6CwxW8jH/lxEa5rBoDeUwu5HHTw==}
    hasBin: true

  /semver/7.0.0:
    resolution: {integrity: sha512-+GB6zVA9LWh6zovYQLALHwv5rb2PHGlJi3lfiqIHxR0uuwCgefcOJc59v9fv1w8GbStwxuuqqAjI9NMAOOgq1A==}
    hasBin: true
    dev: true

  /semver/7.3.7:
    resolution: {integrity: sha512-QlYTucUYOews+WeEujDoEGziz4K6c47V/Bd+LjSSYcA94p+DmINdf7ncaUinThfvZyu13lN9OY1XDxt8C0Tw0g==}
    engines: {node: '>=10'}
    hasBin: true
    dependencies:
      lru-cache: 6.0.0

  /send/0.18.0:
    resolution: {integrity: sha512-qqWzuOjSFOuqPjFe4NOsMLafToQQwBSOEpS+FwEt3A2V3vKubTquT3vmLTQpFgMXp8AlFWFuP1qKaJZOtPpVXg==}
    engines: {node: '>= 0.8.0'}
    dependencies:
      debug: 2.6.9
      depd: 2.0.0
      destroy: 1.2.0
      encodeurl: 1.0.2
      escape-html: 1.0.3
      etag: 1.8.1
      fresh: 0.5.2
      http-errors: 2.0.0
      mime: 1.6.0
      ms: 2.1.3
      on-finished: 2.4.1
      range-parser: 1.2.1
      statuses: 2.0.1

  /serve-static/1.15.0:
    resolution: {integrity: sha512-XGuRDNjXUijsUL0vl6nSD7cwURuzEgglbOaFuZM9g3kwDXOWVTck0jLzjPzGD+TazWbboZYu52/9/XPdUgne9g==}
    engines: {node: '>= 0.8.0'}
    dependencies:
      encodeurl: 1.0.2
      escape-html: 1.0.3
      parseurl: 1.3.3
      send: 0.18.0

  /set-blocking/2.0.0:
    resolution: {integrity: sha1-BF+XgtARrppoA93TgrJDkrPYkPc=}
    dev: true

  /set-immediate-shim/1.0.1:
    resolution: {integrity: sha1-SysbJ+uAip+NzEgaWOXlb1mfP2E=}
    engines: {node: '>=0.10.0'}
    dev: false

  /setprototypeof/1.2.0:
    resolution: {integrity: sha512-E5LDX7Wrp85Kil5bhZv46j8jOeboKq5JMmYM3gVGdGH8xFpPWXUMsNrlODCrkoxMEeNi/XZIwuRvY4XNwYMJpw==}

  /sharp/0.30.6:
    resolution: {integrity: sha512-lSdVxFxcndzcXggDrak6ozdGJgmIgES9YVZWtAFrwi+a/H5vModaf51TghBtMPw+71sLxUsTy2j+aB7qLIODQg==}
    engines: {node: '>=12.13.0'}
    requiresBuild: true
    dependencies:
      color: 4.2.3
      detect-libc: 2.0.1
      node-addon-api: 5.0.0
      prebuild-install: 7.1.0
      semver: 7.3.7
      simple-get: 4.0.1
      tar-fs: 2.1.1
      tunnel-agent: 0.6.0
    dev: true

  /shebang-command/2.0.0:
    resolution: {integrity: sha512-kHxr2zZpYtdmrN1qDjrrX/Z1rR1kG8Dx+gkpK1G4eXmvXswmcE1hTWBWYUzlraYw1/yZp6YuDY77YtvbN0dmDA==}
    engines: {node: '>=8'}
    dependencies:
      shebang-regex: 3.0.0

  /shebang-regex/3.0.0:
    resolution: {integrity: sha512-7++dFhtcx3353uBaq8DDR4NuxBetBzC7ZQOhmTQInHEd6bSrXdiEyzCvG07Z44UYdLShWUyXt5M/yhz8ekcb1A==}
    engines: {node: '>=8'}

  /shell-quote/1.7.3:
    resolution: {integrity: sha512-Vpfqwm4EnqGdlsBFNmHhxhElJYrdfcxPThu+ryKS5J8L/fhAwLazFZtq+S+TWZ9ANj2piSQLGj6NQg+lKPmxrw==}
    dev: true

  /side-channel/1.0.4:
    resolution: {integrity: sha512-q5XPytqFEIKHkGdiMIrY10mvLRvnQh42/+GoBlFW3b2LXLE2xxJpZFdm94we0BaoV3RwJyGqg5wS7epxTv0Zvw==}
    dependencies:
      call-bind: 1.0.2
      get-intrinsic: 1.1.1
      object-inspect: 1.12.2

  /signal-exit/3.0.7:
    resolution: {integrity: sha512-wnD2ZE+l+SPC/uoS0vXeE9L1+0wuaMqKlfz9AMUo38JsyLSBWSFcHR1Rri62LZc12vLr1gb3jl7iwQhgwpAbGQ==}

  /simple-concat/1.0.1:
    resolution: {integrity: sha512-cSFtAPtRhljv69IK0hTVZQ+OfE9nePi/rtJmw5UjHeVyVroEqJXP1sFztKUy1qU+xvz3u/sfYJLa947b7nAN2Q==}
    dev: true

  /simple-get/4.0.1:
    resolution: {integrity: sha512-brv7p5WgH0jmQJr1ZDDfKDOSeWWg+OVypG99A/5vYGPqJ6pxiaHLy8nxtFjBA7oMa01ebA9gfh1uMCFqOuXxvA==}
    dependencies:
      decompress-response: 6.0.0
      once: 1.4.0
      simple-concat: 1.0.1
    dev: true

  /simple-swizzle/0.2.2:
    resolution: {integrity: sha1-pNprY1/8zMoz9w0Xy5JZLeleVXo=}
    dependencies:
      is-arrayish: 0.3.2

  /sinon/11.1.2:
    resolution: {integrity: sha512-59237HChms4kg7/sXhiRcUzdSkKuydDeTiamT/jesUVHshBgL8XAmhgFo0GfK6RruMDM/iRSij1EybmMog9cJw==}
    dependencies:
      '@sinonjs/commons': 1.8.3
      '@sinonjs/fake-timers': 7.1.2
      '@sinonjs/samsam': 6.1.1
      diff: 5.1.0
      nise: 5.1.1
      supports-color: 7.2.0

  /sisteransi/1.0.5:
    resolution: {integrity: sha512-bLGGlR1QxBcynn2d5YmDX4MGjlZvy2MRBDRNHLJ8VI6l6+9FUiyTFNJ0IveOSP0bcXgVDPRcfGqA0pjaqUpfVg==}
    dev: true

  /slash/3.0.0:
    resolution: {integrity: sha512-g9Q1haeby36OSStwb4ntCGGGaKsaVSjQ68fBxoQcutl5fS1vuY18H3wSt3jFyFtrkx+Kz0V1G85A4MyAdDMi2Q==}
    engines: {node: '>=8'}

  /slice-ansi/4.0.0:
    resolution: {integrity: sha512-qMCMfhY040cVHT43K9BFygqYbUPFZKHOg7K73mtTWJRb8pyP3fzf4Ixd5SzdEJQ6MRUg/WBnOLxghZtKKurENQ==}
    engines: {node: '>=10'}
    dependencies:
      ansi-styles: 4.3.0
      astral-regex: 2.0.0
      is-fullwidth-code-point: 3.0.0
    dev: true

  /sort-keys/4.2.0:
    resolution: {integrity: sha512-aUYIEU/UviqPgc8mHR6IW1EGxkAXpeRETYcrzg8cLAvUPZcpAlleSXHV2mY7G12GphSH6Gzv+4MMVSSkbdteHg==}
    engines: {node: '>=8'}
    dependencies:
      is-plain-obj: 2.1.0
    dev: false

  /sort-object-keys/1.1.3:
    resolution: {integrity: sha512-855pvK+VkU7PaKYPc+Jjnmt4EzejQHyhhF33q31qG8x7maDzkeFhAAThdCYay11CISO+qAMwjOBP+fPZe0IPyg==}
    dev: true

  /sort-package-json/1.57.0:
    resolution: {integrity: sha512-FYsjYn2dHTRb41wqnv+uEqCUvBpK3jZcTp9rbz2qDTmel7Pmdtf+i2rLaaPMRZeSVM60V3Se31GyWFpmKs4Q5Q==}
    hasBin: true
    dependencies:
      detect-indent: 6.1.0
      detect-newline: 3.1.0
      git-hooks-list: 1.0.3
      globby: 10.0.0
      is-plain-obj: 2.1.0
      sort-object-keys: 1.1.3
    dev: true

  /source-map-js/1.0.2:
    resolution: {integrity: sha512-R0XvVJ9WusLiqTCEiGCmICCMplcCkIwwR11mOSD9CR5u+IXYdiseeEuXCVAjS54zqwkLcPNnmU4OeJ6tUrWhDw==}
    engines: {node: '>=0.10.0'}

  /source-map-resolve/0.6.0:
    resolution: {integrity: sha512-KXBr9d/fO/bWo97NXsPIAW1bFSBOuCnjbNTBMO7N59hsv5i9yzRDfcYwwt0l04+VqnKC+EwzvJZIP/qkuMgR/w==}
    deprecated: See https://github.com/lydell/source-map-resolve#deprecated
    dependencies:
      atob: 2.1.2
      decode-uri-component: 0.2.0
    dev: true

  /source-map-support/0.5.21:
    resolution: {integrity: sha512-uBHU3L3czsIyYXKX88fdrGovxdSCoTGDRZ6SYXtSRxLZUzHg5P/66Ht6uoUlHu9EZod+inXhKo3qQgwXUT/y1w==}
    dependencies:
      buffer-from: 1.1.2
      source-map: 0.6.1

  /source-map/0.6.1:
    resolution: {integrity: sha512-UjgapumWlbMhkBgzT7Ykc5YXUT46F0iKu8SGXq0bcwP5dz/h0Plj6enJqjz1Zbq2l5WaqYnrVbwWOWMyF3F47g==}
    engines: {node: '>=0.10.0'}

  /source-map/0.7.3:
    resolution: {integrity: sha512-CkCj6giN3S+n9qrYiBTX5gystlENnRW5jZeNLHpe6aue+SrHcG5VYwujhW9s4dY31mEGsxBDrHR6oI69fTXsaQ==}
    engines: {node: '>= 8'}
    dev: true

  /sourcemap-codec/1.4.8:
    resolution: {integrity: sha512-9NykojV5Uih4lgo5So5dtw+f0JgJX30KCNI8gwhz2J9A15wD0Ml6tjHKwf6fTSa6fAdVBdZeNOs9eJ71qCk8vA==}
    dev: true

  /spawn-command/0.0.2-1:
    resolution: {integrity: sha1-YvXpRmmBwbeW3Fkpk34RycaSG9A=}
    dev: true

  /spdx-correct/3.1.1:
    resolution: {integrity: sha512-cOYcUWwhCuHCXi49RhFRCyJEK3iPj1Ziz9DpViV3tbZOwXD49QzIN3MpOLJNxh2qwq2lJJZaKMVw9qNi4jTC0w==}
    dependencies:
      spdx-expression-parse: 3.0.1
      spdx-license-ids: 3.0.11

  /spdx-exceptions/2.3.0:
    resolution: {integrity: sha512-/tTrYOC7PPI1nUAgx34hUpqXuyJG+DTHJTnIULG4rDygi4xu/tfgmq1e1cIRwRzwZgo4NLySi+ricLkZkw4i5A==}

  /spdx-expression-parse/3.0.1:
    resolution: {integrity: sha512-cbqHunsQWnJNE6KhVSMsMeH5H/L9EpymbzqTQ3uLwNCLZ1Q481oWaofqH7nO6V07xlXwY6PhQdQ2IedWx/ZK4Q==}
    dependencies:
      spdx-exceptions: 2.3.0
      spdx-license-ids: 3.0.11

  /spdx-license-ids/3.0.11:
    resolution: {integrity: sha512-Ctl2BrFiM0X3MANYgj3CkygxhRmr9mi6xhejbdO960nF6EDJApTYpn0BQnDKlnNBULKiCN1n3w9EBkHK8ZWg+g==}

  /sprintf-js/1.0.3:
    resolution: {integrity: sha1-BOaSb2YolTVPPdAVIDYzuFcpfiw=}

  /ssri/8.0.1:
    resolution: {integrity: sha512-97qShzy1AiyxvPNIkLWoGua7xoQzzPjQ0HAH4B0rWKo7SZ6USuPcrUiAFrws0UH8RrbWmgq3LMTObhPIHbbBeQ==}
    engines: {node: '>= 8'}
    dependencies:
      minipass: 3.1.6
    dev: false

  /stack-trace/0.0.10:
    resolution: {integrity: sha1-VHxws0fo0ytOEI6hoqFZ5f3eGcA=}
    dev: false

  /stack-utils/2.0.5:
    resolution: {integrity: sha512-xrQcmYhOsn/1kX+Vraq+7j4oE2j/6BFscZ0etmYg81xuM8Gq0022Pxb8+IqgOFUIaxHs0KaSb7T1+OegiNrNFA==}
    engines: {node: '>=10'}
    dependencies:
      escape-string-regexp: 2.0.0
    dev: true

  /statuses/2.0.1:
    resolution: {integrity: sha512-RwNA9Z/7PrK06rYLIzFMlaF+l73iwpzsqRIFgbMLbTcLD6cOao82TaWefPXQvB2fOC4AjuYSEndS7N/mTCbkdQ==}
    engines: {node: '>= 0.8'}

  /strict-uri-encode/2.0.0:
    resolution: {integrity: sha1-ucczDHBChi9rFC3CdLvMWGbONUY=}
    engines: {node: '>=4'}
    dev: false

  /string-argv/0.3.1:
    resolution: {integrity: sha512-a1uQGz7IyVy9YwhqjZIZu1c8JO8dNIe20xBmSS6qu9kv++k3JGzCVmprbNN5Kn+BgzD5E7YYwg1CcjuJMRNsvg==}
    engines: {node: '>=0.6.19'}

  /string-length/4.0.2:
    resolution: {integrity: sha512-+l6rNN5fYHNhZZy41RXsYptCjA2Igmq4EG7kZAYFQI1E1VTXarr6ZPXBg6eq7Y6eK4FEhY6AJlyuFIb/v/S0VQ==}
    engines: {node: '>=10'}
    dependencies:
      char-regex: 1.0.2
      strip-ansi: 6.0.1
    dev: true

  /string-width/1.0.2:
    resolution: {integrity: sha1-EYvfW4zcUaKn5w0hHgfisLmxB9M=}
    engines: {node: '>=0.10.0'}
    dependencies:
      code-point-at: 1.1.0
      is-fullwidth-code-point: 1.0.0
      strip-ansi: 3.0.1
    dev: true

  /string-width/4.2.3:
    resolution: {integrity: sha512-wKyQRQpjJ0sIp62ErSZdGsjMJWsap5oRNihHhu6G7JVO/9jIB6UyevL+tXuOqrng8j/cxKTWyWUwvSTriiZz/g==}
    engines: {node: '>=8'}
    dependencies:
      emoji-regex: 8.0.0
      is-fullwidth-code-point: 3.0.0
      strip-ansi: 6.0.1

  /string.prototype.matchall/4.0.7:
    resolution: {integrity: sha512-f48okCX7JiwVi1NXCVWcFnZgADDC/n2vePlQ/KUCNqCikLLilQvwjMO8+BHVKvgzH0JB0J9LEPgxOGT02RoETg==}
    dependencies:
      call-bind: 1.0.2
      define-properties: 1.1.4
      es-abstract: 1.20.1
      get-intrinsic: 1.1.1
      has-symbols: 1.0.3
      internal-slot: 1.0.3
      regexp.prototype.flags: 1.4.3
      side-channel: 1.0.4

  /string.prototype.trimend/1.0.5:
    resolution: {integrity: sha512-I7RGvmjV4pJ7O3kdf+LXFpVfdNOxtCW/2C8f6jNiW4+PQchwxkCDzlk1/7p+Wl4bqFIZeF47qAHXLuHHWKAxog==}
    dependencies:
      call-bind: 1.0.2
      define-properties: 1.1.4
      es-abstract: 1.20.1

  /string.prototype.trimstart/1.0.5:
    resolution: {integrity: sha512-THx16TJCGlsN0o6dl2o6ncWUsdgnLRSA23rRE5pyGBw/mLr3Ej/R2LaqCtgP8VNMGZsvMWnf9ooZPyY2bHvUFg==}
    dependencies:
      call-bind: 1.0.2
      define-properties: 1.1.4
      es-abstract: 1.20.1

  /string_decoder/1.1.1:
    resolution: {integrity: sha512-n/ShnvDi6FHbbVfviro+WojiFzv+s8MPMHBczVePfUpDJLwoLT0ht1l4YwBCbi8pJAveEEdnkHyPyTP/mzRfwg==}
    dependencies:
      safe-buffer: 5.1.2

  /string_decoder/1.3.0:
    resolution: {integrity: sha512-hkRX8U1WjJFd8LsDJ2yQ/wWWxaopEsABU1XfkM8A+j0+85JAGppt16cr1Whg6KIbb4okU6Mql6BOj+uup/wKeA==}
    dependencies:
      safe-buffer: 5.2.1

  /strip-ansi/3.0.1:
    resolution: {integrity: sha1-ajhfuIU9lS1f8F0Oiq+UJ43GPc8=}
    engines: {node: '>=0.10.0'}
    dependencies:
      ansi-regex: 2.1.1
    dev: true

  /strip-ansi/6.0.1:
    resolution: {integrity: sha512-Y38VPSHcqkFrCpFnQ9vuSXmquuv5oXOKpGeT6aGrr3o3Gc9AlVa6JBfUSOCnbxGGZF+/0ooI7KrPuUSztUdU5A==}
    engines: {node: '>=8'}
    dependencies:
      ansi-regex: 5.0.1

  /strip-bom/3.0.0:
    resolution: {integrity: sha1-IzTBjpx1n3vdVv3vfprj1YjmjtM=}
    engines: {node: '>=4'}

  /strip-bom/4.0.0:
    resolution: {integrity: sha512-3xurFv5tEgii33Zi8Jtp55wEIILR9eh34FAW00PZf+JnSsTmV/ioewSgQl97JHvgjoRGwPShsWm+IdrxB35d0w==}
    engines: {node: '>=8'}

  /strip-final-newline/2.0.0:
    resolution: {integrity: sha512-BrpvfNAE3dcvq7ll3xVumzjKjZQ5tI1sEUIKr3Uoks0XUl45St3FlatVqef9prk4jRDzhW6WZg+3bk93y6pLjA==}
    engines: {node: '>=6'}
    dev: true

  /strip-indent/3.0.0:
    resolution: {integrity: sha512-laJTa3Jb+VQpaC6DseHhF7dXVqHTfJPCRDaEbid/drOhgitgYku/letMUqOXFoWV0zIIUbjpdH2t+tYj4bQMRQ==}
    engines: {node: '>=8'}
    dependencies:
      min-indent: 1.0.1
    dev: true

  /strip-json-comments/2.0.1:
    resolution: {integrity: sha1-PFMZQukIwml8DsNEhYwobHygpgo=}
    engines: {node: '>=0.10.0'}
    dev: true

  /strip-json-comments/3.1.1:
    resolution: {integrity: sha512-6fPc+R4ihwqP6N/aIv2f1gMH8lOVtWQHoqC4yK6oSDVVocumAsfCqjkXnqiYMhmMwS/mEHLp7Vehlt3ql6lEig==}
    engines: {node: '>=8'}

  /styled-jsx/5.0.2_@babel+core@7.18.2+react@17.0.2:
    resolution: {integrity: sha512-LqPQrbBh3egD57NBcHET4qcgshPks+yblyhPlH2GY8oaDgKs8SK4C3dBh3oSJjgzJ3G5t1SYEZGHkP+QEpX9EQ==}
    engines: {node: '>= 12.0.0'}
    peerDependencies:
      '@babel/core': '*'
      babel-plugin-macros: '*'
      react: '>= 16.8.0 || 17.x.x || ^18.0.0-0'
    peerDependenciesMeta:
      '@babel/core':
        optional: true
      babel-plugin-macros:
        optional: true
    dependencies:
      '@babel/core': 7.18.2
      react: 17.0.2
    dev: false

  /supports-color/5.5.0:
    resolution: {integrity: sha512-QjVjwdXIt408MIiAqCX4oUKsgU2EqAGzs2Ppkm4aQYbjm+ZEWEcW4SfFNTr4uMNZma0ey4f5lgLrkB0aX0QMow==}
    engines: {node: '>=4'}
    dependencies:
      has-flag: 3.0.0

  /supports-color/7.2.0:
    resolution: {integrity: sha512-qpCAvRl9stuOHveKsn7HncJRvv501qIacKzQlO/+Lwxc9+0q2wLyv4Dfvt80/DPn2pqOBsJdDiogXGR9+OvwRw==}
    engines: {node: '>=8'}
    dependencies:
      has-flag: 4.0.0

  /supports-color/8.1.1:
    resolution: {integrity: sha512-MpUEN2OodtUzxvKQl72cUF7RQ5EiHsGvSsVG0ia9c5RbWGL2CI4C7EpPS8UTBIplnlzZiNuV56w+FuNxy3ty2Q==}
    engines: {node: '>=10'}
    dependencies:
      has-flag: 4.0.0
    dev: true

  /supports-hyperlinks/2.2.0:
    resolution: {integrity: sha512-6sXEzV5+I5j8Bmq9/vUphGRM/RJNT9SCURJLjwfOg51heRtguGWDzcaBlgAzKhQa0EVNpPEKzQuBwZ8S8WaCeQ==}
    engines: {node: '>=8'}
    dependencies:
      has-flag: 4.0.0
      supports-color: 7.2.0
    dev: true

  /supports-preserve-symlinks-flag/1.0.0:
    resolution: {integrity: sha512-ot0WnXS9fgdkgIcePe6RHNk1WA8+muPa6cSjeR3V8K27q9BB1rTE3R1p7Hv0z1ZyAc8s6Vvv8DIyWf681MAt0w==}
    engines: {node: '>= 0.4'}

  /symbol-tree/3.2.4:
    resolution: {integrity: sha512-9QNk5KwDF+Bvz+PyObkmSYjI5ksVUYtjW7AU22r2NKcfLJcXp96hkDWU3+XndOsUb+AQ9QhfzfCT2O+CNWT5Tw==}
    dev: true

  /table/6.8.0:
    resolution: {integrity: sha512-s/fitrbVeEyHKFa7mFdkuQMWlH1Wgw/yEXMt5xACT4ZpzWFluehAxRtUUQKPuWhaLAWhFcVx6w3oC8VKaUfPGA==}
    engines: {node: '>=10.0.0'}
    dependencies:
      ajv: 8.11.0
      lodash.truncate: 4.4.2
      slice-ansi: 4.0.0
      string-width: 4.2.3
      strip-ansi: 6.0.1
    dev: true

  /tapable/1.1.3:
    resolution: {integrity: sha512-4WK/bYZmj8xLr+HUCODHGF1ZFzsYffasLUgEiMBY4fgtltdO6B4WJtlSbPaDTLpYTcGVwM2qLnFTICEcNxs3kA==}
    engines: {node: '>=6'}
    dev: true

  /tapable/2.2.1:
    resolution: {integrity: sha512-GNzQvQTOIP6RyTfE2Qxb8ZVlNmw0n88vp1szwWRimP02mnTsx3Wtn5qRdqY9w2XduFNUgvOwhNnQsjwCp+kqaQ==}
    engines: {node: '>=6'}
    dev: false

  /tar-fs/2.1.1:
    resolution: {integrity: sha512-V0r2Y9scmbDRLCNex/+hYzvp/zyYjvFbHPNgVTKfQvVrb6guiE/fxP+XblDNR011utopbkex2nM4dHNV6GDsng==}
    dependencies:
      chownr: 1.1.4
      mkdirp-classic: 0.5.3
      pump: 3.0.0
      tar-stream: 2.2.0
    dev: true

  /tar-stream/2.2.0:
    resolution: {integrity: sha512-ujeqbceABgwMZxEJnk2HDY2DlnUZ+9oEcb1KzTVfYHio0UE6dG71n60d8D2I4qNvleWrrXpmjpt7vZeF1LnMZQ==}
    engines: {node: '>=6'}
    dependencies:
      bl: 4.1.0
      end-of-stream: 1.4.4
      fs-constants: 1.0.0
      inherits: 2.0.4
      readable-stream: 3.6.0
    dev: true

  /tar/6.1.11:
    resolution: {integrity: sha512-an/KZQzQUkZCkuoAA64hM92X0Urb6VpRhAFllDzz44U2mcD5scmT3zBc4VgVpkugF580+DQn8eAFSyoQt0tznA==}
    engines: {node: '>= 10'}
    dependencies:
      chownr: 2.0.0
      fs-minipass: 2.1.0
      minipass: 3.1.6
      minizlib: 2.1.2
      mkdirp: 1.0.4
      yallist: 4.0.0
    dev: false

  /terminal-link/2.1.1:
    resolution: {integrity: sha512-un0FmiRUQNr5PJqy9kP7c40F5BOfpGlYTrxonDChEZB7pzZxRNp/bt+ymiy9/npwXya9KH99nJ/GXFIiUkYGFQ==}
    engines: {node: '>=8'}
    dependencies:
      ansi-escapes: 4.3.2
      supports-hyperlinks: 2.2.0
    dev: true

  /test-exclude/6.0.0:
    resolution: {integrity: sha512-cAGWPIyOHU6zlmg88jwm7VRyXnMN7iV68OGAbYDk/Mh/xC/pzVPlQtY6ngoIH/5/tciuhGfvESU8GrHrcxD56w==}
    engines: {node: '>=8'}
    dependencies:
      '@istanbuljs/schema': 0.1.3
      glob: 7.2.3
      minimatch: 3.1.2
    dev: true

  /text-hex/1.0.0:
    resolution: {integrity: sha512-uuVGNWzgJ4yhRaNSiubPY7OjISw4sw4E5Uv0wbjp+OzcbmVU/rsT8ujgcXJhn9ypzsgr5vlzpPqP+MBBKcGvbg==}
    dev: false

  /text-table/0.2.0:
    resolution: {integrity: sha1-f17oI66AUgfACvLfSoTsP8+lcLQ=}

  /thenify-all/1.6.0:
    resolution: {integrity: sha1-GhkY1ALY/D+Y+/I02wvMjMEOlyY=}
    engines: {node: '>=0.8'}
    dependencies:
      thenify: 3.3.1
    dev: false

  /thenify/3.3.1:
    resolution: {integrity: sha512-RVZSIV5IG10Hk3enotrhvz0T9em6cyHBLkH/YAZuKqd8hRkKhSfCGIcP2KUY0EPxndzANBmNllzWPwak+bheSw==}
    dependencies:
      any-promise: 1.3.0
    dev: false

  /throat/6.0.1:
    resolution: {integrity: sha512-8hmiGIJMDlwjg7dlJ4yKGLK8EsYqKgPWbG3b4wjJddKNwc7N7Dpn08Df4szr/sZdMVeOstrdYSsqzX6BYbcB+w==}
    dev: true

  /through/2.3.8:
    resolution: {integrity: sha1-DdTJ/6q8NXlgsbckEV1+Doai4fU=}
    dev: false

  /timsort/0.3.0:
    resolution: {integrity: sha1-QFQRqOfmM5/mTbmiNN4R3DHgK9Q=}

  /tmp/0.0.33:
    resolution: {integrity: sha512-jRCJlojKnZ3addtTOjdIqoRuPEKBvNXcGYqzO6zWZX8KfKEpnGY5jfggJQ3EjKuu8D4bJRr0y+cYJFmYbImXGw==}
    engines: {node: '>=0.6.0'}
    dependencies:
      os-tmpdir: 1.0.2
    dev: false

  /tmpl/1.0.5:
    resolution: {integrity: sha512-3f0uOEAQwIqGuWW2MVzYg8fV/QNnc/IpuJNG837rLuczAaLVHslWHZQj4IGiEl5Hs3kkbhwL9Ab7Hrsmuj+Smw==}
    dev: true

  /to-fast-properties/2.0.0:
    resolution: {integrity: sha1-3F5pjL0HkmW8c+A3doGk5Og/YW4=}
    engines: {node: '>=4'}
    dev: true

  /to-readable-stream/1.0.0:
    resolution: {integrity: sha512-Iq25XBt6zD5npPhlLVXGFN3/gyR2/qODcKNNyTMd4vbm39HUaOiAM4PMq0eMVC/Tkxz+Zjdsc55g9yyz+Yq00Q==}
    engines: {node: '>=6'}
    dev: true

  /to-regex-range/5.0.1:
    resolution: {integrity: sha512-65P7iz6X5yEr1cwcgvQxbbIw7Uk3gOy5dIdtZ4rDveLqhrdJP+Li/Hx6tyK0NEb+2GCyneCMJiGqrADCSNk8sQ==}
    engines: {node: '>=8.0'}
    dependencies:
      is-number: 7.0.0

  /toidentifier/1.0.1:
    resolution: {integrity: sha512-o5sSPKEkg/DIQNmH43V0/uerLrpzVedkUh8tGNvaeXpfpuwjKenlSox/2O/BTlZUtEe+JG7s5YhEz608PlAHRA==}
    engines: {node: '>=0.6'}

  /touch/3.1.0:
    resolution: {integrity: sha512-WBx8Uy5TLtOSRtIq+M03/sKDrXCLHxwDcquSP2c43Le03/9serjQBIztjRz6FkJez9D/hleyAXTBGLwwZUw9lA==}
    hasBin: true
    dependencies:
      nopt: 1.0.10
    dev: true

  /tough-cookie/4.0.0:
    resolution: {integrity: sha512-tHdtEpQCMrc1YLrMaqXXcj6AxhYi/xgit6mZu1+EDWUn+qhUf8wMQoFIy9NXuq23zAwtcB0t/MjACGR18pcRbg==}
    engines: {node: '>=6'}
    dependencies:
      psl: 1.8.0
      punycode: 2.1.1
      universalify: 0.1.2

  /tr46/0.0.3:
    resolution: {integrity: sha1-gYT9NH2snNwYWZLzpmIuFLnZq2o=}
    dev: false

  /tr46/2.1.0:
    resolution: {integrity: sha512-15Ih7phfcdP5YxqiB+iDtLoaTz4Nd35+IiAv0kQ5FNKHzXgdWqPoTIqEDDJmXceQt4JZk6lVPT8lnDlPpGDppw==}
    engines: {node: '>=8'}
    dependencies:
      punycode: 2.1.1
    dev: true

  /tree-kill/1.2.2:
    resolution: {integrity: sha512-L0Orpi8qGpRG//Nd+H90vFB+3iHnue1zSSGmNOOCh1GLJ7rUKVwV2HvijphGQS2UmhUZewS9VgvxYIdgr+fG1A==}
    hasBin: true
    dev: true

  /trim-newlines/3.0.1:
    resolution: {integrity: sha512-c1PTsA3tYrIsLGkJkzHF+w9F2EyxfXGo4UyJc4pFL++FMjnq0HJS69T3M7d//gKrFKwy429bouPescbjecU+Zw==}
    engines: {node: '>=8'}
    dev: true

  /triple-beam/1.3.0:
    resolution: {integrity: sha512-XrHUvV5HpdLmIj4uVMxHggLbFSZYIn7HEWsqePZcI50pco+MPqJ50wMGY794X7AOOhxOBAjbkqfAbEe/QMp2Lw==}
    dev: false

  /true-case-path/2.2.1:
    resolution: {integrity: sha512-0z3j8R7MCjy10kc/g+qg7Ln3alJTodw9aDuVWZa3uiWqfuBMKeAeP2ocWcxoyM3D73yz3Jt/Pu4qPr4wHSdB/Q==}

  /ts-jest/27.1.5_1b4874bc0c3bb6b4d44d6be38bf36242:
    resolution: {integrity: sha512-Xv6jBQPoBEvBq/5i2TeSG9tt/nqkbpcurrEG1b+2yfBrcJelOZF9Ml6dmyMh7bcW9JyFbRYpR5rxROSlBLTZHA==}
    engines: {node: ^10.13.0 || ^12.13.0 || ^14.15.0 || >=15.0.0}
    hasBin: true
    peerDependencies:
      '@babel/core': '>=7.0.0-beta.0 <8'
      '@types/jest': ^27.0.0
      babel-jest: '>=27.0.0 <28'
      esbuild: '*'
      jest: ^27.0.0
      typescript: '>=3.8 <5.0'
    peerDependenciesMeta:
      '@babel/core':
        optional: true
      '@types/jest':
        optional: true
      babel-jest:
        optional: true
      esbuild:
        optional: true
    dependencies:
      '@types/jest': 27.5.2
      bs-logger: 0.2.6
      esbuild: 0.14.42
      fast-json-stable-stringify: 2.1.0
      jest: 27.5.1_ts-node@10.8.0
      jest-util: 27.5.1
      json5: 2.2.1
      lodash.memoize: 4.1.2
      make-error: 1.3.6
      semver: 7.3.7
      typescript: 4.7.2
      yargs-parser: 20.2.9
    dev: true

  /ts-jest/27.1.5_4e623839ecfc1b0242d7f262e6e0b1df:
    resolution: {integrity: sha512-Xv6jBQPoBEvBq/5i2TeSG9tt/nqkbpcurrEG1b+2yfBrcJelOZF9Ml6dmyMh7bcW9JyFbRYpR5rxROSlBLTZHA==}
    engines: {node: ^10.13.0 || ^12.13.0 || ^14.15.0 || >=15.0.0}
    hasBin: true
    peerDependencies:
      '@babel/core': '>=7.0.0-beta.0 <8'
      '@types/jest': ^27.0.0
      babel-jest: '>=27.0.0 <28'
      esbuild: '*'
      jest: ^27.0.0
      typescript: '>=3.8 <5.0'
    peerDependenciesMeta:
      '@babel/core':
        optional: true
      '@types/jest':
        optional: true
      babel-jest:
        optional: true
      esbuild:
        optional: true
    dependencies:
      '@types/jest': 27.5.2
      bs-logger: 0.2.6
      fast-json-stable-stringify: 2.1.0
      jest: 27.5.1
      jest-util: 27.5.1
      json5: 2.2.1
      lodash.memoize: 4.1.2
      make-error: 1.3.6
      semver: 7.3.7
      typescript: 4.7.2
      yargs-parser: 20.2.9
    dev: true

  /ts-jest/27.1.5_7f5c30a72d82a681fbc0438998364388:
    resolution: {integrity: sha512-Xv6jBQPoBEvBq/5i2TeSG9tt/nqkbpcurrEG1b+2yfBrcJelOZF9Ml6dmyMh7bcW9JyFbRYpR5rxROSlBLTZHA==}
    engines: {node: ^10.13.0 || ^12.13.0 || ^14.15.0 || >=15.0.0}
    hasBin: true
    peerDependencies:
      '@babel/core': '>=7.0.0-beta.0 <8'
      '@types/jest': ^27.0.0
      babel-jest: '>=27.0.0 <28'
      esbuild: '*'
      jest: ^27.0.0
      typescript: '>=3.8 <5.0'
    peerDependenciesMeta:
      '@babel/core':
        optional: true
      '@types/jest':
        optional: true
      babel-jest:
        optional: true
      esbuild:
        optional: true
    dependencies:
      '@babel/core': 7.18.2
      '@types/jest': 27.5.2
      babel-jest: 27.5.1_@babel+core@7.18.2
      bs-logger: 0.2.6
      fast-json-stable-stringify: 2.1.0
      jest: 27.5.1
      jest-util: 27.5.1
      json5: 2.2.1
      lodash.memoize: 4.1.2
      make-error: 1.3.6
      semver: 7.3.7
      typescript: 4.7.2
      yargs-parser: 20.2.9
    dev: true

  /ts-node/10.8.0_0c1b05e96b429c05fff7f0589ebca14f:
    resolution: {integrity: sha512-/fNd5Qh+zTt8Vt1KbYZjRHCE9sI5i7nqfD/dzBBRDeVXZXS6kToW6R7tTU6Nd4XavFs0mAVCg29Q//ML7WsZYA==}
    hasBin: true
    peerDependencies:
      '@swc/core': '>=1.2.50'
      '@swc/wasm': '>=1.2.50'
      '@types/node': '*'
      typescript: '>=2.7'
    peerDependenciesMeta:
      '@swc/core':
        optional: true
      '@swc/wasm':
        optional: true
    dependencies:
      '@cspotcode/source-map-support': 0.8.1
      '@tsconfig/node10': 1.0.8
      '@tsconfig/node12': 1.0.9
      '@tsconfig/node14': 1.0.1
      '@tsconfig/node16': 1.0.2
      '@types/node': 14.18.20
      acorn: 8.7.1
      acorn-walk: 8.2.0
      arg: 4.1.3
      create-require: 1.1.1
      diff: 4.0.2
      make-error: 1.3.6
      typescript: 4.7.2
      v8-compile-cache-lib: 3.0.1
      yn: 3.1.1
    dev: true

  /tsconfig-paths/3.14.1:
    resolution: {integrity: sha512-fxDhWnFSLt3VuTwtvJt5fpwxBHg5AdKWMsgcPOOIilyjymcYVZoCQF8fvFRezCNfblEXmi+PcM1eYHeOAgXCOQ==}
    dependencies:
      '@types/json5': 0.0.29
      json5: 1.0.1
      minimist: 1.2.6
      strip-bom: 3.0.0

  /tslib/1.14.1:
    resolution: {integrity: sha512-Xni35NKzjgMrwevysHTCArtLDpPvye8zV/0E4EyYn43P7/7qvQwPh9BGkHewbMulVntbigmcT7rdX3BNo9wRJg==}

  /tslib/2.4.0:
    resolution: {integrity: sha512-d6xOpEDfsi2CZVlPQzGeux8XMwLT9hssAsaPYExaQMuYskwb+x1x7J371tWlbBdWHroy99KnVB6qIkUbs5X3UQ==}

  /tsutils/3.21.0_typescript@4.7.2:
    resolution: {integrity: sha512-mHKK3iUXL+3UF6xL5k0PEhKRUBKPBCv/+RkEOpjRWxxx27KKRBmmA60A9pgOUvMi8GKhRMPEmjBRPzs2W7O1OA==}
    engines: {node: '>= 6'}
    peerDependencies:
      typescript: '>=2.8.0 || >= 3.2.0-dev || >= 3.3.0-dev || >= 3.4.0-dev || >= 3.5.0-dev || >= 3.6.0-dev || >= 3.6.0-beta || >= 3.7.0-dev || >= 3.7.0-beta'
    dependencies:
      tslib: 1.14.1
      typescript: 4.7.2

  /tunnel-agent/0.6.0:
    resolution: {integrity: sha1-J6XeoGs2sEoKmWZ3SykIaPD8QP0=}
    dependencies:
      safe-buffer: 5.2.1
    dev: true

  /tunnel/0.0.6:
    resolution: {integrity: sha512-1h/Lnq9yajKY2PEbBadPXj3VxsDDu844OnaAo52UVmIzIvwwtBPIuNvkjuzBlTWpfJyUbG3ez0KSBibQkj4ojg==}
    engines: {node: '>=0.6.11 <=0.7.0 || >=0.7.3'}
    dev: false

  /type-check/0.3.2:
    resolution: {integrity: sha1-WITKtRLPHTVeP7eE8wgEsrUg23I=}
    engines: {node: '>= 0.8.0'}
    dependencies:
      prelude-ls: 1.1.2
    dev: true

  /type-check/0.4.0:
    resolution: {integrity: sha512-XleUoc9uwGXqjWwXaUTZAmzMcFZ5858QA2vvx1Ur5xIcixXIP+8LnFDgRplU30us6teqdlskFfu+ae4K79Ooew==}
    engines: {node: '>= 0.8.0'}
    dependencies:
      prelude-ls: 1.2.1

  /type-detect/4.0.8:
    resolution: {integrity: sha512-0fr/mIH1dlO+x7TlcMy+bIDqKPsw/70tVyeHW787goQjhmqaZe10uwLujubK9q9Lg6Fiho1KUKDYz0Z7k7g5/g==}
    engines: {node: '>=4'}

  /type-fest/0.18.1:
    resolution: {integrity: sha512-OIAYXk8+ISY+qTOwkHtKqzAuxchoMiD9Udx+FSGQDuiRR+PJKJHc2NJAXlbhkGwTt/4/nKZxELY1w3ReWOL8mw==}
    engines: {node: '>=10'}
    dev: true

  /type-fest/0.20.2:
    resolution: {integrity: sha512-Ne+eE4r0/iWnpAxD852z3A+N0Bt5RN//NjJwRd2VFHEmrywxf5vsZlh4R6lixl6B+wz/8d+maTSAkN1FIkI3LQ==}
    engines: {node: '>=10'}

  /type-fest/0.21.3:
    resolution: {integrity: sha512-t0rzBq87m3fVcduHDUFhKmyyX+9eo6WQjZvf51Ea/M0Q7+T374Jp1aUiyUl0GKxp8M/OETVHSDvmkyPgvX+X2w==}
    engines: {node: '>=10'}

  /type-fest/0.6.0:
    resolution: {integrity: sha512-q+MB8nYR1KDLrgr4G5yemftpMC7/QLqVndBmEEdqzmNj5dcFOO4Oo8qlwZE3ULT3+Zim1F8Kq4cBnikNhlCMlg==}
    engines: {node: '>=8'}

  /type-fest/0.8.1:
    resolution: {integrity: sha512-4dbzIzqvjtgiM5rw1k5rEHtBANKmdudhGyBEajN01fEyhaAIhsoKNy6y7+IN93IfpFtwY9iqi7kD+xwKhQsNJA==}
    engines: {node: '>=8'}
    dev: true

  /type-fest/2.13.0:
    resolution: {integrity: sha512-lPfAm42MxE4/456+QyIaaVBAwgpJb6xZ8PRu09utnhPdWwcyj9vgy6Sq0Z5yNbJ21EdxB5dRU/Qg8bsyAMtlcw==}
    engines: {node: '>=12.20'}
    dev: true

  /type-is/1.6.18:
    resolution: {integrity: sha512-TkRKr9sUTxEH8MdfuCSP7VizJyzRNMjj2J2do2Jr3Kym598JVdEksuzPQCnlFPW4ky9Q+iA+ma9BGm06XQBy8g==}
    engines: {node: '>= 0.6'}
    dependencies:
      media-typer: 0.3.0
      mime-types: 2.1.35

  /typedarray-to-buffer/3.1.5:
    resolution: {integrity: sha512-zdu8XMNEDepKKR+XYOXAVPtWui0ly0NtohUscw+UmaHiAWT8hrV1rr//H6V+0DvJ3OQ19S979M0laLfX8rm82Q==}
    dependencies:
      is-typedarray: 1.0.0

  /typescript/4.6.4:
    resolution: {integrity: sha512-9ia/jWHIEbo49HfjrLGfKbZSuWo9iTMwXO+Ca3pRsSpbsMbc7/IU8NKdCZVRRBafVPGnoJeFL76ZOAA84I9fEg==}
    engines: {node: '>=4.2.0'}
    hasBin: true
    dev: true

  /typescript/4.7.2:
    resolution: {integrity: sha512-Mamb1iX2FDUpcTRzltPxgWMKy3fhg0TN378ylbktPGPK/99KbDtMQ4W1hwgsbPAsG3a0xKa1vmw4VKZQbkvz5A==}
    engines: {node: '>=4.2.0'}
    hasBin: true
    dev: true

  /unbox-primitive/1.0.2:
    resolution: {integrity: sha512-61pPlCD9h51VoreyJ0BReideM3MDKMKnh6+V9L08331ipq6Q8OFXZYiqP6n/tbHx4s5I9uRhcye6BrbkizkBDw==}
    dependencies:
      call-bind: 1.0.2
      has-bigints: 1.0.2
      has-symbols: 1.0.3
      which-boxed-primitive: 1.0.2

  /undefsafe/2.0.5:
    resolution: {integrity: sha512-WxONCrssBM8TSPRqN5EmsjVrsv4A8X12J4ArBiiayv3DyyG3ZlIg6yysuuSYdZsVz3TKcTg2fd//Ujd4CHV1iA==}
    dev: true

  /unicode-canonical-property-names-ecmascript/2.0.0:
    resolution: {integrity: sha512-yY5PpDlfVIU5+y/BSCxAJRBIS1Zc2dDG3Ujq+sR0U+JjUevW2JhocOF+soROYDSaAezOzOKuyyixhD6mBknSmQ==}
    engines: {node: '>=4'}
    dev: true

  /unicode-match-property-ecmascript/2.0.0:
    resolution: {integrity: sha512-5kaZCrbp5mmbz5ulBkDkbY0SsPOjKqVS35VpL9ulMPfSl0J0Xsm+9Evphv9CoIZFwre7aJoa94AY6seMKGVN5Q==}
    engines: {node: '>=4'}
    dependencies:
      unicode-canonical-property-names-ecmascript: 2.0.0
      unicode-property-aliases-ecmascript: 2.0.0
    dev: true

  /unicode-match-property-value-ecmascript/2.0.0:
    resolution: {integrity: sha512-7Yhkc0Ye+t4PNYzOGKedDhXbYIBe1XEQYQxOPyhcXNMJ0WCABqqj6ckydd6pWRZTHV4GuCPKdBAUiMc60tsKVw==}
    engines: {node: '>=4'}
    dev: true

  /unicode-property-aliases-ecmascript/2.0.0:
    resolution: {integrity: sha512-5Zfuy9q/DFr4tfO7ZPeVXb1aPoeQSdeFMLpYuFebehDAhbuevLs5yxSZmIFN1tP5F9Wl4IpJrYojg85/zgyZHQ==}
    engines: {node: '>=4'}
    dev: true

  /unique-string/2.0.0:
    resolution: {integrity: sha512-uNaeirEPvpZWSgzwsPGtU2zVSTrn/8L5q/IexZmH0eH6SA73CmAA5U4GwORTxQAZs95TAXLNqeLoPPNO5gZfWg==}
    engines: {node: '>=8'}
    dependencies:
      crypto-random-string: 2.0.0
    dev: true

  /universalify/0.1.2:
    resolution: {integrity: sha512-rBJeI5CXAlmy1pV+617WB9J63U6XcazHHF2f2dbJix4XzpUF0RS3Zbj0FGIOCAva5P/d/GBOYaACQ1w+0azUkg==}
    engines: {node: '>= 4.0.0'}

  /universalify/2.0.0:
    resolution: {integrity: sha512-hAZsKq7Yy11Zu1DE0OzWjw7nnLZmJZYTDZZyEFHZdUhV8FkH5MCfoU1XMaxXovpyW5nq5scPqq0ZDP9Zyl04oQ==}
    engines: {node: '>= 10.0.0'}

  /unpipe/1.0.0:
    resolution: {integrity: sha1-sr9O6FFKrmFltIF4KdIbLvSZBOw=}
    engines: {node: '>= 0.8'}

  /update-notifier/5.1.0:
    resolution: {integrity: sha512-ItnICHbeMh9GqUy31hFPrD1kcuZ3rpxDZbf4KUDavXwS0bW5m7SLbDQpGX3UYr072cbrF5hFUs3r5tUsPwjfHw==}
    engines: {node: '>=10'}
    dependencies:
      boxen: 5.1.2
      chalk: 4.1.2
      configstore: 5.0.1
      has-yarn: 2.1.0
      import-lazy: 2.1.0
      is-ci: 2.0.0
      is-installed-globally: 0.4.0
      is-npm: 5.0.0
      is-yarn-global: 0.3.0
      latest-version: 5.1.0
      pupa: 2.1.1
      semver: 7.3.7
      semver-diff: 3.1.1
      xdg-basedir: 4.0.0
    dev: true

  /uri-js/4.4.1:
    resolution: {integrity: sha512-7rKUyy33Q1yc98pQ1DAmLtwX109F7TIfWlW1Ydo8Wl1ii1SeHieeh0HHfPeL2fMXK6z0s8ecKs9frCuLJvndBg==}
    dependencies:
      punycode: 2.1.1

  /url-parse-lax/3.0.0:
    resolution: {integrity: sha1-FrXK/Afb42dsGxmZF3gj1lA6yww=}
    engines: {node: '>=4'}
    dependencies:
      prepend-http: 2.0.0
    dev: true

  /url/0.10.3:
    resolution: {integrity: sha1-Ah5NnHcF8hu/N9A861h2dAJ3TGQ=}
    dependencies:
      punycode: 1.3.2
      querystring: 0.2.0
    dev: true

  /use-callback-ref/1.3.0_b08e3c15324cbe90a6ff8fcd416c932c:
    resolution: {integrity: sha512-3FT9PRuRdbB9HfXhEq35u4oZkvpJ5kuYbpqhCfmiZyReuRgpnhDlbr2ZEnnuS0RrJAPn6l23xjFg9kpDM+Ms7w==}
    engines: {node: '>=10'}
    peerDependencies:
      '@types/react': ^16.8.0 || ^17.0.0 || ^18.0.0
      react: ^16.8.0 || ^17.0.0 || ^18.0.0
    peerDependenciesMeta:
      '@types/react':
        optional: true
    dependencies:
      '@types/react': 17.0.38
      react: 17.0.2
      tslib: 2.4.0
    dev: true

  /use-sidecar/1.1.2_b08e3c15324cbe90a6ff8fcd416c932c:
    resolution: {integrity: sha512-epTbsLuzZ7lPClpz2TyryBfztm7m+28DlEv2ZCQ3MDr5ssiwyOwGH/e5F9CkfWjJ1t4clvI58yF822/GUkjjhw==}
    engines: {node: '>=10'}
    peerDependencies:
      '@types/react': ^16.9.0 || ^17.0.0 || ^18.0.0
      react: ^16.8.0 || ^17.0.0 || ^18.0.0
    peerDependenciesMeta:
      '@types/react':
        optional: true
    dependencies:
      '@types/react': 17.0.38
      detect-node-es: 1.1.0
      react: 17.0.2
      tslib: 2.4.0
    dev: true

  /util-deprecate/1.0.2:
    resolution: {integrity: sha1-RQ1Nyfpw3nMnYvvS1KKJgUGaDM8=}

  /utils-merge/1.0.1:
    resolution: {integrity: sha1-n5VxD1CiZ5R7LMwSR0HBAoQn5xM=}
    engines: {node: '>= 0.4.0'}

  /uuid/3.4.0:
    resolution: {integrity: sha512-HjSDRw6gZE5JMggctHBcjVak08+KEVhSIiDzFnT9S9aegmp85S/bReBVTb4QTFaRNptJ9kuYaNhnbNEOkbKb/A==}
    deprecated: Please upgrade  to version 7 or higher.  Older versions may use Math.random() in certain circumstances, which is known to be problematic.  See https://v8.dev/blog/math-random for details.
    hasBin: true
    dev: false

  /uuid/8.0.0:
    resolution: {integrity: sha512-jOXGuXZAWdsTH7eZLtyXMqUb9EcWMGZNbL9YcGBJl4MH4nrxHmZJhEHvyLFrkxo+28uLb/NYRcStH48fnD0Vzw==}
    hasBin: true
    dev: true

  /uuid/8.3.2:
    resolution: {integrity: sha512-+NYs2QeMWy+GWFOEm9xnn6HCDp0l7QBD7ml8zLUmJ+93Q5NF0NocErnwkTkXVFNiX3/fpC6afS8Dhb/gz7R7eg==}
    hasBin: true

  /v8-compile-cache-lib/3.0.1:
    resolution: {integrity: sha512-wa7YjyUGfNZngI/vtK0UHAN+lgDCxBPCylVXGp0zu59Fz5aiGtNXaq3DhIov063MorB+VfufLh3JlF2KdTK3xg==}
    dev: true

  /v8-compile-cache/2.3.0:
    resolution: {integrity: sha512-l8lCEmLcLYZh4nbunNZvQCJc5pv7+RCwa8q/LdUx8u7lsWvPDKmpodJAJNwkAhJC//dFY48KuIEmjtd4RViDrA==}

  /v8-to-istanbul/8.1.1:
    resolution: {integrity: sha512-FGtKtv3xIpR6BYhvgH8MI/y78oT7d8Au3ww4QIxymrCtZEh5b8gCw2siywE+puhEmuWKDtmfrvF5UlB298ut3w==}
    engines: {node: '>=10.12.0'}
    dependencies:
      '@types/istanbul-lib-coverage': 2.0.4
      convert-source-map: 1.8.0
      source-map: 0.7.3
    dev: true

  /validate-npm-package-license/3.0.4:
    resolution: {integrity: sha512-DpKm2Ui/xN7/HQKCtpZxoRWBhZ9Z0kqtygG8XCgNQ8ZlDnxuQmWhj566j8fN4Cu3/JmbhsDo7fcAJq4s9h27Ew==}
    dependencies:
      spdx-correct: 3.1.1
      spdx-expression-parse: 3.0.1

  /validate-npm-package-name/3.0.0:
    resolution: {integrity: sha1-X6kS2B630MdK/BQN5zF/DKffQ34=}
    dependencies:
      builtins: 1.0.3

  /validator/13.7.0:
    resolution: {integrity: sha512-nYXQLCBkpJ8X6ltALua9dRrZDHVYxjJ1wgskNt1lH9fzGjs3tgojGSCBjmEPwkWS1y29+DrizMTW19Pr9uB2nw==}
    engines: {node: '>= 0.10'}

  /vary/1.1.2:
    resolution: {integrity: sha1-IpnwLG3tMNSllhsLn3RSShj2NPw=}
    engines: {node: '>= 0.8'}

  /void-elements/3.1.0:
    resolution: {integrity: sha1-YU9/v42AHwu18GYfWy9XhXUOTwk=}
    engines: {node: '>=0.10.0'}
    dev: false

  /w3c-hr-time/1.0.2:
    resolution: {integrity: sha512-z8P5DvDNjKDoFIHK7q8r8lackT6l+jo/Ye3HOle7l9nICP9lf1Ci25fy9vHd0JOWewkIFzXIEig3TdKT7JQ5fQ==}
    dependencies:
      browser-process-hrtime: 1.0.0
    dev: true

  /w3c-xmlserializer/2.0.0:
    resolution: {integrity: sha512-4tzD0mF8iSiMiNs30BiLO3EpfGLZUT2MSX/G+o7ZywDzliWQ3OPtTZ0PTC3B3ca1UAf4cJMHB+2Bf56EriJuRA==}
    engines: {node: '>=10'}
    dependencies:
      xml-name-validator: 3.0.0
    dev: true

  /walker/1.0.8:
    resolution: {integrity: sha512-ts/8E8l5b7kY0vlWLewOkDXMmPdLcVV4GmOQLyxuSswIJsweeFZtAsMF7k1Nszz+TYBQrlYRmzOnr398y1JemQ==}
    dependencies:
      makeerror: 1.0.12
    dev: true

  /watchpack/2.4.0:
    resolution: {integrity: sha512-Lcvm7MGST/4fup+ifyKi2hjyIAwcdI4HRgtvTpIUxBRhB+RFtUh8XtDOxUfctVCnhVi+QQj49i91OyvzkJl6cg==}
    engines: {node: '>=10.13.0'}
    dependencies:
      glob-to-regexp: 0.4.1
      graceful-fs: 4.2.10
    dev: true

  /webidl-conversions/3.0.1:
    resolution: {integrity: sha1-JFNCdeKnvGvnvIZhHMFq4KVlSHE=}
    dev: false

  /webidl-conversions/5.0.0:
    resolution: {integrity: sha512-VlZwKPCkYKxQgeSbH5EyngOmRp7Ww7I9rQLERETtf5ofd9pGeswWiOtogpEO850jziPRarreGxn5QIiTqpb2wA==}
    engines: {node: '>=8'}
    dev: true

  /webidl-conversions/6.1.0:
    resolution: {integrity: sha512-qBIvFLGiBpLjfwmYAaHPXsn+ho5xZnGvyGvsarywGNc8VyQJUMHJ8OBKGGrPER0okBeMDaan4mNBlgBROxuI8w==}
    engines: {node: '>=10.4'}
    dev: true

  /weekstart/1.1.0:
    resolution: {integrity: sha512-ZO3I7c7J9nwGN1PZKZeBYAsuwWEsCOZi5T68cQoVNYrzrpp5Br0Bgi0OF4l8kH/Ez7nKfxa5mSsXjsgris3+qg==}
    dev: true

  /whatwg-encoding/1.0.5:
    resolution: {integrity: sha512-b5lim54JOPN9HtzvK9HFXvBma/rnfFeqsic0hSpjtDbVxR3dJKLc+KB4V6GgiGOvl7CY/KNh8rxSo9DKQrnUEw==}
    dependencies:
      iconv-lite: 0.4.24
    dev: true

  /whatwg-mimetype/2.3.0:
    resolution: {integrity: sha512-M4yMwr6mAnQz76TbJm914+gPpB/nCwvZbJU28cUD6dR004SAxDLOOSUaB1JDRqLtaOV/vi0IC5lEAGFgrjGv/g==}
    dev: true

  /whatwg-url/5.0.0:
    resolution: {integrity: sha1-lmRU6HZUYuN2RNNib2dCzotwll0=}
    dependencies:
      tr46: 0.0.3
      webidl-conversions: 3.0.1
    dev: false

  /whatwg-url/8.7.0:
    resolution: {integrity: sha512-gAojqb/m9Q8a5IV96E3fHJM70AzCkgt4uXYX2O7EmuyOnLrViCQlsEBmF9UQIu3/aeAIp2U17rtbpZWNntQqdg==}
    engines: {node: '>=10'}
    dependencies:
      lodash: 4.17.21
      tr46: 2.1.0
      webidl-conversions: 6.1.0
    dev: true

  /which-boxed-primitive/1.0.2:
    resolution: {integrity: sha512-bwZdv0AKLpplFY2KZRX6TvyuN7ojjr7lwkg6ml0roIy9YeuSr7JS372qlNW18UQYzgYK9ziGcerWqZOmEn9VNg==}
    dependencies:
      is-bigint: 1.0.4
      is-boolean-object: 1.1.2
      is-number-object: 1.0.7
      is-string: 1.0.7
      is-symbol: 1.0.4

  /which/2.0.2:
    resolution: {integrity: sha512-BLI3Tl1TW3Pvl70l3yq3Y64i+awpwXqsGBYWkkqMtnbXgrMD+yj7rhW0kuEDxzJaYXGjEW5ogapKNMEKNMjibA==}
    engines: {node: '>= 8'}
    hasBin: true
    dependencies:
      isexe: 2.0.0

  /wide-align/1.1.5:
    resolution: {integrity: sha512-eDMORYaPNZ4sQIuuYPDHdQvf4gyCF9rEEV/yPxGfwPkRodwEgiMUUXTx/dex+Me0wxx53S+NgUHaP7y3MGlDmg==}
    dependencies:
      string-width: 1.0.2
    dev: true

  /widest-line/3.1.0:
    resolution: {integrity: sha512-NsmoXalsWVDMGupxZ5R08ka9flZjjiLvHVAWYOKtiKM8ujtZWr9cRffak+uSE48+Ob8ObalXpwyeUiyDD6QFgg==}
    engines: {node: '>=8'}
    dependencies:
      string-width: 4.2.3
    dev: true

  /winston-transport/4.5.0:
    resolution: {integrity: sha512-YpZzcUzBedhlTAfJg6vJDlyEai/IFMIVcaEZZyl3UXIl4gmqRpU7AE89AHLkbzLUsv0NVmw7ts+iztqKxxPW1Q==}
    engines: {node: '>= 6.4.0'}
    dependencies:
      logform: 2.4.0
      readable-stream: 3.6.0
      triple-beam: 1.3.0
    dev: false

  /winston/3.7.2:
    resolution: {integrity: sha512-QziIqtojHBoyzUOdQvQiar1DH0Xp9nF1A1y7NVy2DGEsz82SBDtOalS0ulTRGVT14xPX3WRWkCsdcJKqNflKng==}
    engines: {node: '>= 12.0.0'}
    dependencies:
      '@dabh/diagnostics': 2.0.3
      async: 3.2.3
      is-stream: 2.0.1
      logform: 2.4.0
      one-time: 1.0.0
      readable-stream: 3.6.0
      safe-stable-stringify: 2.3.1
      stack-trace: 0.0.10
      triple-beam: 1.3.0
      winston-transport: 4.5.0
    dev: false

  /word-wrap/1.2.3:
    resolution: {integrity: sha512-Hz/mrNwitNRh/HUAtM/VT/5VH+ygD6DV7mYKZAtHOrbs8U7lvPS6xf7EJKMF0uW1KJCl0H701g3ZGus+muE5vQ==}
    engines: {node: '>=0.10.0'}

  /wordwrap/1.0.0:
    resolution: {integrity: sha1-J1hIEIkUVqQXHI0CJkQa3pDLyus=}
    dev: false

  /wrap-ansi/7.0.0:
    resolution: {integrity: sha512-YVGIj2kamLSTxw6NsZjoBxfSwsn0ycdesmc4p+Q21c5zPuZ1pl+NfxVdxPtdHvmNVOQ6XSYG4AUtyt/Fi7D16Q==}
    engines: {node: '>=10'}
    dependencies:
      ansi-styles: 4.3.0
      string-width: 4.2.3
      strip-ansi: 6.0.1
    dev: true

  /wrappy/1.0.2:
    resolution: {integrity: sha1-tSQ9jz7BqjXxNkYFvA0QNuMKtp8=}

  /write-file-atomic/3.0.3:
    resolution: {integrity: sha512-AvHcyZ5JnSfq3ioSyjrBkH9yW4m7Ayk8/9My/DD9onKeu/94fwrMocemO2QAJFAlnnDN+ZDS+ZjAR5ua1/PV/Q==}
    dependencies:
      imurmurhash: 0.1.4
      is-typedarray: 1.0.0
      signal-exit: 3.0.7
      typedarray-to-buffer: 3.1.5

  /write-yaml-file/4.2.0:
    resolution: {integrity: sha512-LwyucHy0uhWqbrOkh9cBluZBeNVxzHjDaE9mwepZG3n3ZlbM4v3ndrFw51zW/NXYFFqP+QWZ72ihtLWTh05e4Q==}
    engines: {node: '>=10.13'}
    dependencies:
      js-yaml: 4.1.0
      write-file-atomic: 3.0.3
    dev: false

  /ws/7.5.8:
    resolution: {integrity: sha512-ri1Id1WinAX5Jqn9HejiGb8crfRio0Qgu8+MtL36rlTA6RLsMdWt1Az/19A2Qij6uSHUMphEFaTKa4WG+UNHNw==}
    engines: {node: '>=8.3.0'}
    peerDependencies:
      bufferutil: ^4.0.1
      utf-8-validate: ^5.0.2
    peerDependenciesMeta:
      bufferutil:
        optional: true
      utf-8-validate:
        optional: true
    dev: true

  /xdg-basedir/4.0.0:
    resolution: {integrity: sha512-PSNhEJDejZYV7h50BohL09Er9VaIefr2LMAf3OEmpCkjOi34eYyQYAXUTjEQtZJTKcF0E2UKTh+osDLsgNim9Q==}
    engines: {node: '>=8'}
    dev: true

  /xml-name-validator/3.0.0:
    resolution: {integrity: sha512-A5CUptxDsvxKJEU3yO6DuWBSJz/qizqzJKOMIfUJHETbBw/sFaDxgd6fxm1ewUaM0jZ444Fc5vC5ROYurg/4Pw==}
    dev: true

  /xml2js/0.4.19:
    resolution: {integrity: sha512-esZnJZJOiJR9wWKMyuvSE1y6Dq5LCuJanqhxslH2bxM6duahNZ+HMpCLhBQGZkbX6xRf8x1Y2eJlgt2q3qo49Q==}
    dependencies:
      sax: 1.2.1
      xmlbuilder: 9.0.7
    dev: true

  /xml2js/0.4.23:
    resolution: {integrity: sha512-ySPiMjM0+pLDftHgXY4By0uswI3SPKLDw/i3UXbnO8M/p28zqexCUoPmQFrYD+/1BzhGJSs2i1ERWKJAtiLrug==}
    engines: {node: '>=4.0.0'}
    dependencies:
      sax: 1.2.4
      xmlbuilder: 11.0.1
    dev: false

  /xmlbuilder/11.0.1:
    resolution: {integrity: sha512-fDlsI/kFEx7gLvbecc0/ohLG50fugQp8ryHzMTuW9vSa1GJ0XYWKnhsUx7oie3G98+r56aTQIUB4kht42R3JvA==}
    engines: {node: '>=4.0'}
    dev: false

  /xmlbuilder/9.0.7:
    resolution: {integrity: sha1-Ey7mPS7FVlxVfiD0wi35rKaGsQ0=}
    engines: {node: '>=4.0'}
    dev: true

  /xmlchars/2.2.0:
    resolution: {integrity: sha512-JZnDKK8B0RCDw84FNdDAIpZK+JuJw+s7Lz8nksI7SIuU3UXJJslUthsi+uWBUYOwPFwW7W7PRLRfUKpxjtjFCw==}
    dev: true

  /y18n/5.0.8:
    resolution: {integrity: sha512-0pfFzegeDWJHJIAmTLRP2DwHjdF5s7jo9tuztdQxAhINCdvS+3nGINqPd00AphqJR/0LhANUS6/+7SCb98YOfA==}
    engines: {node: '>=10'}
    dev: true

  /yallist/4.0.0:
    resolution: {integrity: sha512-3wdGidZyq5PB084XLES5TpOSRA3wjXAlIWMhum2kRcv/41Sn2emQ0dycQW4uZXLejwKvg6EsvbdlVL+FYEct7A==}

  /yaml/1.10.2:
    resolution: {integrity: sha512-r3vXyErRCYJ7wg28yvBY5VSoAF8ZvlcW9/BwUzEtUsjvX/DKs24dIkuwjtuprwJJHsbyUbLApepYTR1BN4uHrg==}
    engines: {node: '>= 6'}

  /yargs-parser/20.2.9:
    resolution: {integrity: sha512-y11nGElTIV+CT3Zv9t7VKl+Q3hTQoT9a1Qzezhhl6Rp21gJ/IVTW7Z3y9EWXhuUBC2Shnf+DX0antecpAwSP8w==}
    engines: {node: '>=10'}
    dev: true

  /yargs-parser/21.0.1:
    resolution: {integrity: sha512-9BK1jFpLzJROCI5TzwZL/TU4gqjK5xiHV/RfWLOahrjAko/e4DJkRDZQXfvqAsiZzzYhgAzbgz6lg48jcm4GLg==}
    engines: {node: '>=12'}
    dev: true

  /yargs/16.2.0:
    resolution: {integrity: sha512-D1mvvtDG0L5ft/jGWkLpG1+m0eQxOfaBvTNELraWj22wSVUMWxZUvYgJYcKh6jGGIkJFhH4IZPQhR4TKpc8mBw==}
    engines: {node: '>=10'}
    dependencies:
      cliui: 7.0.4
      escalade: 3.1.1
      get-caller-file: 2.0.5
      require-directory: 2.1.1
      string-width: 4.2.3
      y18n: 5.0.8
      yargs-parser: 20.2.9
    dev: true

  /yargs/17.5.1:
    resolution: {integrity: sha512-t6YAJcxDkNX7NFYiVtKvWUz8l+PaKTLiL63mJYWR2GnHq2gjEWISzsLp9wg3aY36dY1j+gfIEL3pIF+XlJJfbA==}
    engines: {node: '>=12'}
    dependencies:
      cliui: 7.0.4
      escalade: 3.1.1
      get-caller-file: 2.0.5
      require-directory: 2.1.1
      string-width: 4.2.3
      y18n: 5.0.8
      yargs-parser: 21.0.1
    dev: true

  /yn/3.1.1:
    resolution: {integrity: sha512-Ux4ygGWsu2c7isFWe8Yu1YluJmqVhxqK2cLXNQA5AcC3QfbGNpM7fu0Y8b/z16pXLnFxZYvWhd3fhBY9DLmC6Q==}
    engines: {node: '>=6'}
    dev: true

  /z-schema/5.0.3:
    resolution: {integrity: sha512-sGvEcBOTNum68x9jCpCVGPFJ6mWnkD0YxOcddDlJHRx3tKdB2q8pCHExMVZo/AV/6geuVJXG7hljDaWG8+5GDw==}
    engines: {node: '>=8.0.0'}
    hasBin: true
    dependencies:
      lodash.get: 4.4.2
      lodash.isequal: 4.5.0
      validator: 13.7.0
    optionalDependencies:
      commander: 2.20.3<|MERGE_RESOLUTION|>--- conflicted
+++ resolved
@@ -413,12 +413,8 @@
       '@rushstack/heft-node-rig': 1.9.6_@rushstack+heft@0.45.5
       '@types/express': 4.17.13
       '@types/heft-jest': 1.0.2
-<<<<<<< HEAD
-      '@types/node': 14.18.20
-=======
       '@types/node': 14.18.18
       aws-sdk-client-mock: 0.6.2_b3baf346a3b9422a0ecddb3e973bec80
->>>>>>> 0ae9ab74
       depcheck: 1.4.3
       eslint: 8.16.0
       eslint-plugin-import: 2.26.0_eslint@8.16.0
