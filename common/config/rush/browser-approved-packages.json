--- conflicted
+++ resolved
@@ -8,24 +8,17 @@
     },
     {
       "name": "@amzn/eslint-config-workbench-core-eslint-custom",
-<<<<<<< HEAD
-      "allowedCategories": [ "production" ]
-=======
-      "allowedCategories": [ "production", "prototypes" ]
->>>>>>> ffc841e1
+      "allowedCategories": [ "production", "prototypes" ]
     },
     {
       "name": "@amzn/swb-app",
       "allowedCategories": [ "production" ]
     },
     {
-<<<<<<< HEAD
-=======
       "name": "@amzn/workbench-core-authentication",
       "allowedCategories": [ "production" ]
     },
     {
->>>>>>> ffc841e1
       "name": "@amzn/workbench-core-base",
       "allowedCategories": [ "production" ]
     },
@@ -54,13 +47,10 @@
       "allowedCategories": [ "production" ]
     },
     {
-<<<<<<< HEAD
-=======
       "name": "@aws-sdk/client-iam",
       "allowedCategories": [ "production" ]
     },
     {
->>>>>>> ffc841e1
       "name": "@aws-sdk/client-s3",
       "allowedCategories": [ "production" ]
     },
@@ -77,69 +67,52 @@
       "allowedCategories": [ "production" ]
     },
     {
-<<<<<<< HEAD
-      "name": "@aws-sdk/sts",
-      "allowedCategories": [ "production" ]
-    },
-    {
       "name": "@aws-sdk/types",
       "allowedCategories": [ "production" ]
     },
     {
+      "name": "@awsui/collection-hooks",
+      "allowedCategories": [ "prototypes" ]
+    },
+    {
+      "name": "@awsui/components-react",
+      "allowedCategories": [ "prototypes" ]
+    },
+    {
+      "name": "@awsui/design-tokens",
+      "allowedCategories": [ "prototypes" ]
+    },
+    {
+      "name": "@awsui/global-styles",
+      "allowedCategories": [ "prototypes" ]
+    },
+    {
+      "name": "@awsui/test-utils-core",
+      "allowedCategories": [ "prototypes" ]
+    },
+    {
+      "name": "@babel/core",
+      "allowedCategories": [ "prototypes" ]
+    },
+    {
+      "name": "@babel/preset-env",
+      "allowedCategories": [ "prototypes" ]
+    },
+    {
+      "name": "@babel/preset-react",
+      "allowedCategories": [ "prototypes" ]
+    },
+    {
+      "name": "@babel/preset-typescript",
+      "allowedCategories": [ "prototypes" ]
+    },
+    {
       "name": "@rushstack/eslint-config",
-      "allowedCategories": [ "production" ]
+      "allowedCategories": [ "production", "prototypes" ]
     },
     {
       "name": "@rushstack/heft",
-      "allowedCategories": [ "production" ]
-=======
-      "name": "@aws-sdk/types",
-      "allowedCategories": [ "production" ]
-    },
-    {
-      "name": "@awsui/collection-hooks",
-      "allowedCategories": [ "prototypes" ]
-    },
-    {
-      "name": "@awsui/components-react",
-      "allowedCategories": [ "prototypes" ]
-    },
-    {
-      "name": "@awsui/design-tokens",
-      "allowedCategories": [ "prototypes" ]
-    },
-    {
-      "name": "@awsui/global-styles",
-      "allowedCategories": [ "prototypes" ]
-    },
-    {
-      "name": "@awsui/test-utils-core",
-      "allowedCategories": [ "prototypes" ]
-    },
-    {
-      "name": "@babel/core",
-      "allowedCategories": [ "prototypes" ]
-    },
-    {
-      "name": "@babel/preset-env",
-      "allowedCategories": [ "prototypes" ]
-    },
-    {
-      "name": "@babel/preset-react",
-      "allowedCategories": [ "prototypes" ]
-    },
-    {
-      "name": "@babel/preset-typescript",
-      "allowedCategories": [ "prototypes" ]
-    },
-    {
-      "name": "@rushstack/eslint-config",
-      "allowedCategories": [ "production", "prototypes" ]
-    },
-    {
-      "name": "@rushstack/heft",
-      "allowedCategories": [ "production", "prototypes" ]
->>>>>>> ffc841e1
+      "allowedCategories": [ "production", "prototypes" ]
     },
     {
       "name": "@rushstack/heft-jest-plugin",
@@ -150,8 +123,6 @@
       "allowedCategories": [ "production" ]
     },
     {
-<<<<<<< HEAD
-=======
       "name": "@testing-library/dom",
       "allowedCategories": [ "prototypes" ]
     },
@@ -168,7 +139,6 @@
       "allowedCategories": [ "prototypes" ]
     },
     {
->>>>>>> ffc841e1
       "name": "@vendia/serverless-express",
       "allowedCategories": [ "production" ]
     },
@@ -189,13 +159,8 @@
       "allowedCategories": [ "production" ]
     },
     {
-<<<<<<< HEAD
-      "name": "cdk-iam-floyd",
-      "allowedCategories": [ "production" ]
-=======
       "name": "babel-jest",
       "allowedCategories": [ "prototypes" ]
->>>>>>> ffc841e1
     },
     {
       "name": "cdk-ssm-document",
@@ -215,28 +180,21 @@
     },
     {
       "name": "eslint",
-<<<<<<< HEAD
-      "allowedCategories": [ "production" ]
-=======
       "allowedCategories": [ "production", "prototypes" ]
     },
     {
       "name": "eslint-config-next",
       "allowedCategories": [ "prototypes" ]
->>>>>>> ffc841e1
     },
     {
       "name": "eslint-plugin-security",
       "allowedCategories": [ "production" ]
     },
     {
-<<<<<<< HEAD
-=======
       "name": "eslint-plugin-testing-library",
       "allowedCategories": [ "prototypes" ]
     },
     {
->>>>>>> ffc841e1
       "name": "express",
       "allowedCategories": [ "production" ]
     },
@@ -250,19 +208,11 @@
     },
     {
       "name": "istanbul-badges-readme",
-<<<<<<< HEAD
-      "allowedCategories": [ "production" ]
+      "allowedCategories": [ "production", "prototypes" ]
     },
     {
       "name": "jest",
-      "allowedCategories": [ "production" ]
-=======
-      "allowedCategories": [ "production", "prototypes" ]
-    },
-    {
-      "name": "jest",
-      "allowedCategories": [ "production", "prototypes" ]
->>>>>>> ffc841e1
+      "allowedCategories": [ "production", "prototypes" ]
     },
     {
       "name": "jest-fast-check",
@@ -273,19 +223,14 @@
       "allowedCategories": [ "production" ]
     },
     {
-<<<<<<< HEAD
-=======
       "name": "lodash",
       "allowedCategories": [ "production" ]
     },
     {
->>>>>>> ffc841e1
       "name": "md5-file",
       "allowedCategories": [ "production" ]
     },
     {
-<<<<<<< HEAD
-=======
       "name": "next",
       "allowedCategories": [ "prototypes" ]
     },
@@ -302,13 +247,10 @@
       "allowedCategories": [ "prototypes" ]
     },
     {
->>>>>>> ffc841e1
       "name": "nodemon",
       "allowedCategories": [ "production" ]
     },
     {
-<<<<<<< HEAD
-=======
       "name": "react",
       "allowedCategories": [ "prototypes" ]
     },
@@ -325,17 +267,12 @@
       "allowedCategories": [ "prototypes" ]
     },
     {
->>>>>>> ffc841e1
       "name": "triple-beam",
       "allowedCategories": [ "production" ]
     },
     {
       "name": "ts-jest",
-<<<<<<< HEAD
-      "allowedCategories": [ "production" ]
-=======
-      "allowedCategories": [ "production", "prototypes" ]
->>>>>>> ffc841e1
+      "allowedCategories": [ "production", "prototypes" ]
     },
     {
       "name": "ts-node",
@@ -343,11 +280,7 @@
     },
     {
       "name": "typescript",
-<<<<<<< HEAD
-      "allowedCategories": [ "production" ]
-=======
-      "allowedCategories": [ "production", "prototypes" ]
->>>>>>> ffc841e1
+      "allowedCategories": [ "production", "prototypes" ]
     },
     {
       "name": "uuid",
