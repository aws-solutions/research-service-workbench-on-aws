--- conflicted
+++ resolved
@@ -1,117 +1,114 @@
-// DO NOT ADD COMMENTS IN THIS FILE.  They will be lost when the Rush tool resaves it.
-{
-  "$schema": "https://developer.microsoft.com/json-schemas/rush/v5/approved-packages.schema.json",
-  "packages": [
-    {
-      "name": "@amzn/environments",
-      "allowedCategories": [ "production" ]
-    },
-    {
-      "name": "@amzn/eslint-config-workbench-core-eslint-custom",
-      "allowedCategories": [ "production" ]
-    },
-    {
-      "name": "@amzn/swb-app",
-      "allowedCategories": [ "production" ]
-    },
-    {
-      "name": "@rushstack/eslint-config",
-      "allowedCategories": [ "production" ]
-    },
-    {
-      "name": "@rushstack/heft",
-      "allowedCategories": [ "production" ]
-    },
-    {
-      "name": "@rushstack/heft-jest-plugin",
-      "allowedCategories": [ "production" ]
-    },
-    {
-      "name": "@rushstack/heft-node-rig",
-      "allowedCategories": [ "production" ]
-    },
-    {
-      "name": "aws-cdk",
-      "allowedCategories": [ "production" ]
-    },
-    {
-      "name": "aws-cdk-lib",
-      "allowedCategories": [ "production" ]
-    },
-    {
-      "name": "aws-lambda",
-      "allowedCategories": [ "production" ]
-    },
-    {
-      "name": "aws-lambda-fastify",
-      "allowedCategories": [ "production" ]
-    },
-    {
-      "name": "aws-sdk",
-      "allowedCategories": [ "production" ]
-    },
-    {
-      "name": "concurrently",
-      "allowedCategories": [ "production" ]
-    },
-    {
-      "name": "constructs",
-      "allowedCategories": [ "production" ]
-    },
-    {
-      "name": "esbuild",
-      "allowedCategories": [ "production" ]
-    },
-    {
-      "name": "eslint",
-      "allowedCategories": [ "production" ]
-    },
-    {
-      "name": "eslint-plugin-security",
-      "allowedCategories": [ "production" ]
-    },
-    {
-      "name": "fastify",
-      "allowedCategories": [ "production" ]
-    },
-    {
-      "name": "fastify-autoload",
-      "allowedCategories": [ "production" ]
-    },
-    {
-      "name": "fastify-plugin",
-      "allowedCategories": [ "production" ]
-    },
-    {
-      "name": "fastify-sensible",
-      "allowedCategories": [ "production" ]
-    },
-    {
-      "name": "istanbul-badges-readme",
-      "allowedCategories": [ "production" ]
-    },
-    {
-      "name": "nodemon",
-      "allowedCategories": [ "production" ]
-    },
-    {
-      "name": "ts-node",
-      "allowedCategories": [ "production" ]
-    },
-    {
-      "name": "typescript",
-<<<<<<< HEAD
-      "allowedCategories": [ "production", "prototypes" ]
-    },
-    {
-      "name": "winston",
-      "allowedCategories": [ "production" ]
-    },
-    {
-      "name": "winston-transport",
-=======
->>>>>>> dbbc251f
-      "allowedCategories": [ "production" ]
-    }
-  ]
-}
+// DO NOT ADD COMMENTS IN THIS FILE.  They will be lost when the Rush tool resaves it.
+{
+  "$schema": "https://developer.microsoft.com/json-schemas/rush/v5/approved-packages.schema.json",
+  "packages": [
+    {
+      "name": "@amzn/environments",
+      "allowedCategories": [ "production" ]
+    },
+    {
+      "name": "@amzn/eslint-config-workbench-core-eslint-custom",
+      "allowedCategories": [ "production" ]
+    },
+    {
+      "name": "@amzn/swb-app",
+      "allowedCategories": [ "production" ]
+    },
+    {
+      "name": "@rushstack/eslint-config",
+      "allowedCategories": [ "production" ]
+    },
+    {
+      "name": "@rushstack/heft",
+      "allowedCategories": [ "production" ]
+    },
+    {
+      "name": "@rushstack/heft-jest-plugin",
+      "allowedCategories": [ "production" ]
+    },
+    {
+      "name": "@rushstack/heft-node-rig",
+      "allowedCategories": [ "production" ]
+    },
+    {
+      "name": "aws-cdk",
+      "allowedCategories": [ "production" ]
+    },
+    {
+      "name": "aws-cdk-lib",
+      "allowedCategories": [ "production" ]
+    },
+    {
+      "name": "aws-lambda",
+      "allowedCategories": [ "production" ]
+    },
+    {
+      "name": "aws-lambda-fastify",
+      "allowedCategories": [ "production" ]
+    },
+    {
+      "name": "aws-sdk",
+      "allowedCategories": [ "production" ]
+    },
+    {
+      "name": "concurrently",
+      "allowedCategories": [ "production" ]
+    },
+    {
+      "name": "constructs",
+      "allowedCategories": [ "production" ]
+    },
+    {
+      "name": "esbuild",
+      "allowedCategories": [ "production" ]
+    },
+    {
+      "name": "eslint",
+      "allowedCategories": [ "production" ]
+    },
+    {
+      "name": "eslint-plugin-security",
+      "allowedCategories": [ "production" ]
+    },
+    {
+      "name": "fastify",
+      "allowedCategories": [ "production" ]
+    },
+    {
+      "name": "fastify-autoload",
+      "allowedCategories": [ "production" ]
+    },
+    {
+      "name": "fastify-plugin",
+      "allowedCategories": [ "production" ]
+    },
+    {
+      "name": "fastify-sensible",
+      "allowedCategories": [ "production" ]
+    },
+    {
+      "name": "istanbul-badges-readme",
+      "allowedCategories": [ "production" ]
+    },
+    {
+      "name": "nodemon",
+      "allowedCategories": [ "production" ]
+    },
+    {
+      "name": "ts-node",
+      "allowedCategories": [ "production" ]
+    },
+    {
+      "name": "typescript",
+      "allowedCategories": [ "production" ]
+    },
+    {
+      "name": "winston",
+      "allowedCategories": [ "production" ]
+    },
+    {
+      "name": "winston-transport",
+      "allowedCategories": [ "production" ]
+    }
+  ]
+}