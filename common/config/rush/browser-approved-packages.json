--- conflicted
+++ resolved
@@ -259,7 +259,13 @@
       "allowedCategories": [ "production", "prototypes" ]
     },
     {
-<<<<<<< HEAD
+
+      "name": "cors",
+
+      "allowedCategories": [ "production" ]
+
+    },
+    {
       "name": "cookie-parser",
       "allowedCategories": [ "production" ]
     },
@@ -268,23 +274,6 @@
       "allowedCategories": [ "production" ]
     },
     {
-=======
-
-      "name": "cors",
-
-      "allowedCategories": [ "production" ]
-
-    },
-    {
-      "name": "cookie-parser",
-      "allowedCategories": [ "production" ]
-    },
-    {
-      "name": "date-fns",
-      "allowedCategories": [ "production" ]
-    },
-    {
->>>>>>> 4dda55f5
       "name": "depcheck",
       "allowedCategories": [ "production", "prototypes" ]
     },
@@ -405,24 +394,17 @@
       "allowedCategories": [ "prototypes" ]
     },
     {
-<<<<<<< HEAD
+
+      "name": "swr",
+
+      "allowedCategories": [ "production" ]
+
+    },
+    {
       "name": "triple-beam",
       "allowedCategories": [ "production" ]
     },
     {
-=======
-
-      "name": "swr",
-
-      "allowedCategories": [ "production" ]
-
-    },
-    {
-      "name": "triple-beam",
-      "allowedCategories": [ "production" ]
-    },
-    {
->>>>>>> 4dda55f5
       "name": "ts-jest",
       "allowedCategories": [ "production", "prototypes" ]
     },
