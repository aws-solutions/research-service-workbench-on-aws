--- conflicted
+++ resolved
@@ -1,561 +1,558 @@
-// DO NOT ADD COMMENTS IN THIS FILE.  They will be lost when the Rush tool resaves it.
-{
-  "$schema": "https://developer.microsoft.com/json-schemas/rush/v5/approved-packages.schema.json",
-  "packages": [
-    {
-      "name": "@aws-cdk/assert",
-      "allowedCategories": [ "prototypes" ]
-    },
-    {
-      "name": "@aws-cdk/aws-apigatewayv2-alpha",
-      "allowedCategories": [ "prototypes" ]
-    },
-    {
-      "name": "@aws-cdk/aws-apigatewayv2-authorizers-alpha",
-      "allowedCategories": [ "prototypes" ]
-    },
-    {
-      "name": "@aws-cdk/aws-apigatewayv2-integrations-alpha",
-      "allowedCategories": [ "prototypes" ]
-    },
-    {
-      "name": "@aws-cdk/aws-dynamodb",
-      "allowedCategories": [ "production" ]
-    },
-    {
-      "name": "@aws-cdk/aws-iam",
-      "allowedCategories": [ "production", "prototypes" ]
-    },
-    {
-      "name": "@aws-cdk/aws-servicecatalogappregistry-alpha",
-      "allowedCategories": [ "production" ]
-    },
-    {
-      "name": "@aws-sdk/client-cloudformation",
-      "allowedCategories": [ "production", "prototypes" ]
-    },
-    {
-      "name": "@aws-sdk/client-cognito-identity-provider",
-      "allowedCategories": [ "production", "prototypes" ]
-    },
-    {
-      "name": "@aws-sdk/client-dynamodb",
-      "allowedCategories": [ "production" ]
-    },
-    {
-      "name": "@aws-sdk/client-ec2",
-      "allowedCategories": [ "production" ]
-    },
-    {
-      "name": "@aws-sdk/client-ec2-instance-connect",
-      "allowedCategories": [ "production" ]
-    },
-    {
-      "name": "@aws-sdk/client-eventbridge",
-      "allowedCategories": [ "production" ]
-    },
-    {
-      "name": "@aws-sdk/client-iam",
-      "allowedCategories": [ "production" ]
-    },
-    {
-      "name": "@aws-sdk/client-kms",
-      "allowedCategories": [ "production" ]
-    },
-    {
-      "name": "@aws-sdk/client-lambda",
-      "allowedCategories": [ "production" ]
-    },
-    {
-      "name": "@aws-sdk/client-s3",
-      "allowedCategories": [ "production", "prototypes" ]
-    },
-    {
-      "name": "@aws-sdk/client-s3-control",
-      "allowedCategories": [ "production", "prototypes" ]
-    },
-    {
-      "name": "@aws-sdk/client-sagemaker",
-      "allowedCategories": [ "production", "prototypes" ]
-    },
-    {
-      "name": "@aws-sdk/client-service-catalog",
-      "allowedCategories": [ "production", "prototypes" ]
-    },
-    {
-      "name": "@aws-sdk/client-service-catalog-appregistry",
-      "allowedCategories": [ "production" ]
-    },
-    {
-      "name": "@aws-sdk/client-service-quotas",
-      "allowedCategories": [ "production" ]
-    },
-    {
-      "name": "@aws-sdk/client-ssm",
-      "allowedCategories": [ "production", "prototypes" ]
-    },
-    {
-      "name": "@aws-sdk/client-sts",
-      "allowedCategories": [ "production", "prototypes" ]
-    },
-    {
-      "name": "@aws-sdk/s3-request-presigner",
-      "allowedCategories": [ "production" ]
-    },
-    {
-      "name": "@aws-sdk/types",
-      "allowedCategories": [ "production", "prototypes" ]
-    },
-    {
-      "name": "@aws-sdk/util-dynamodb",
-      "allowedCategories": [ "production" ]
-    },
-    {
-      "name": "@aws/eslint-config-workbench-core-eslint-custom",
-      "allowedCategories": [ "production", "prototypes" ]
-    },
-    {
-      "name": "@aws/swb-app",
-      "allowedCategories": [ "production" ]
-    },
-    {
-      "name": "@aws/workbench-core-accounts",
-      "allowedCategories": [ "production" ]
-    },
-    {
-      "name": "@aws/workbench-core-accounts-ui",
-      "allowedCategories": [ "production" ]
-    },
-    {
-      "name": "@aws/workbench-core-audit",
-      "allowedCategories": [ "production", "prototypes" ]
-    },
-    {
-      "name": "@aws/workbench-core-authentication",
-      "allowedCategories": [ "production", "prototypes" ]
-    },
-    {
-      "name": "@aws/workbench-core-authorization",
-      "allowedCategories": [ "production", "prototypes" ]
-    },
-    {
-      "name": "@aws/workbench-core-base",
-      "allowedCategories": [ "production", "prototypes" ]
-    },
-    {
-      "name": "@aws/workbench-core-datasets",
-      "allowedCategories": [ "production", "prototypes" ]
-    },
-    {
-      "name": "@aws/workbench-core-datasets-ui",
-      "allowedCategories": [ "production" ]
-    },
-    {
-      "name": "@aws/workbench-core-environments",
-      "allowedCategories": [ "production" ]
-    },
-    {
-      "name": "@aws/workbench-core-example-app",
-      "allowedCategories": [ "prototypes" ]
-    },
-    {
-      "name": "@aws/workbench-core-infrastructure",
-      "allowedCategories": [ "production", "prototypes" ]
-    },
-    {
-      "name": "@aws/workbench-core-logging",
-      "allowedCategories": [ "production", "prototypes" ]
-    },
-    {
-      "name": "@aws/workbench-core-swb-common-ui",
-      "allowedCategories": [ "production" ]
-    },
-    {
-      "name": "@aws/workbench-core-user-management",
-      "allowedCategories": [ "production", "prototypes" ]
-    },
-    {
-      "name": "@awsui/collection-hooks",
-      "allowedCategories": [ "prototypes" ]
-    },
-    {
-      "name": "@awsui/components-react",
-      "allowedCategories": [ "prototypes" ]
-    },
-    {
-      "name": "@awsui/design-tokens",
-      "allowedCategories": [ "prototypes" ]
-    },
-    {
-      "name": "@awsui/global-styles",
-      "allowedCategories": [ "prototypes" ]
-    },
-    {
-      "name": "@awsui/test-utils-core",
-      "allowedCategories": [ "prototypes" ]
-    },
-    {
-      "name": "@babel/core",
-      "allowedCategories": [ "prototypes" ]
-    },
-    {
-      "name": "@babel/preset-env",
-      "allowedCategories": [ "prototypes" ]
-    },
-    {
-      "name": "@babel/preset-react",
-      "allowedCategories": [ "prototypes" ]
-    },
-    {
-      "name": "@babel/preset-typescript",
-      "allowedCategories": [ "prototypes" ]
-    },
-    {
-      "name": "@casl/ability",
-      "allowedCategories": [ "production" ]
-    },
-    {
-      "name": "@cloudscape-design/collection-hooks",
-      "allowedCategories": [ "production" ]
-    },
-    {
-      "name": "@cloudscape-design/components",
-      "allowedCategories": [ "production" ]
-    },
-    {
-      "name": "@hapi/boom",
-      "allowedCategories": [ "production", "prototypes" ]
-    },
-    {
-      "name": "@microsoft/rush-lib",
-      "allowedCategories": [ "production" ]
-    },
-    {
-      "name": "@next/eslint-plugin-next",
-      "allowedCategories": [ "production", "prototypes" ]
-    },
-    {
-      "name": "@rushstack/eslint-config",
-      "allowedCategories": [ "production", "prototypes" ]
-    },
-    {
-      "name": "@rushstack/heft",
-      "allowedCategories": [ "production", "prototypes" ]
-    },
-    {
-      "name": "@rushstack/heft-jest-plugin",
-      "allowedCategories": [ "production", "prototypes" ]
-    },
-    {
-      "name": "@rushstack/heft-node-rig",
-      "allowedCategories": [ "production", "prototypes" ]
-    },
-    {
-      "name": "@rushstack/node-core-library",
-      "allowedCategories": [ "production" ]
-    },
-    {
-      "name": "@rushstack/ts-command-line",
-      "allowedCategories": [ "production" ]
-    },
-    {
-      "name": "@testing-library/dom",
-      "allowedCategories": [ "prototypes" ]
-    },
-    {
-      "name": "@testing-library/jest-dom",
-      "allowedCategories": [ "prototypes" ]
-    },
-    {
-      "name": "@testing-library/react",
-      "allowedCategories": [ "prototypes" ]
-    },
-    {
-      "name": "@testing-library/user-event",
-      "allowedCategories": [ "prototypes" ]
-    },
-    {
-      "name": "@typescript-eslint/parser",
-      "allowedCategories": [ "production" ]
-    },
-    {
-      "name": "@vendia/serverless-express",
-      "allowedCategories": [ "production", "prototypes" ]
-    },
-    {
-      "name": "aws-cdk",
-      "allowedCategories": [ "production", "prototypes" ]
-    },
-    {
-      "name": "aws-cdk-lib",
-      "allowedCategories": [ "production", "prototypes" ]
-    },
-    {
-      "name": "aws-jwt-verify",
-      "allowedCategories": [ "production", "prototypes" ]
-    },
-    {
-      "name": "aws-lambda",
-      "allowedCategories": [ "production" ]
-    },
-    {
-      "name": "aws-sdk",
-      "allowedCategories": [ "prototypes" ]
-    },
-    {
-      "name": "aws-sdk-client-mock",
-      "allowedCategories": [ "production" ]
-    },
-    {
-      "name": "axios",
-      "allowedCategories": [ "production", "prototypes" ]
-    },
-    {
-      "name": "babel-jest",
-      "allowedCategories": [ "prototypes" ]
-    },
-    {
-      "name": "cdk-nag",
-      "allowedCategories": [ "prototypes" ]
-    },
-    {
-      "name": "concurrently",
-      "allowedCategories": [ "production" ]
-    },
-    {
-      "name": "constructs",
-      "allowedCategories": [ "production", "prototypes" ]
-    },
-    {
-      "name": "cookie-parser",
-      "allowedCategories": [ "production", "prototypes" ]
-    },
-    {
-      "name": "cors",
-      "allowedCategories": [ "production", "prototypes" ]
-    },
-    {
-      "name": "csrf",
-      "allowedCategories": [ "production", "prototypes" ]
-    },
-    {
-      "name": "csurf",
-      "allowedCategories": [ "production" ]
-    },
-    {
-<<<<<<< HEAD
-      "name": "cypress",
-      "allowedCategories": [ "production", "prototypes" ]
-    },
-    {
-=======
->>>>>>> 0b68cd5c
-      "name": "date-fns",
-      "allowedCategories": [ "production" ]
-    },
-    {
-      "name": "depcheck",
-      "allowedCategories": [ "production", "prototypes" ]
-    },
-    {
-      "name": "diff",
-      "allowedCategories": [ "production" ]
-    },
-    {
-      "name": "dotenv",
-      "allowedCategories": [ "prototypes" ]
-    },
-    {
-      "name": "esbuild",
-      "allowedCategories": [ "production", "prototypes" ]
-    },
-    {
-      "name": "eslint",
-      "allowedCategories": [ "production", "prototypes" ]
-    },
-    {
-      "name": "eslint-import-resolver-typescript",
-      "allowedCategories": [ "production" ]
-    },
-    {
-      "name": "eslint-plugin-import",
-      "allowedCategories": [ "production" ]
-    },
-    {
-      "name": "eslint-plugin-react",
-      "allowedCategories": [ "production", "prototypes" ]
-    },
-    {
-      "name": "eslint-plugin-react-hooks",
-      "allowedCategories": [ "production", "prototypes" ]
-    },
-    {
-      "name": "eslint-plugin-security",
-      "allowedCategories": [ "production", "prototypes" ]
-    },
-    {
-      "name": "eslint-plugin-testing-library",
-      "allowedCategories": [ "prototypes" ]
-    },
-    {
-      "name": "express",
-      "allowedCategories": [ "production", "prototypes" ]
-    },
-    {
-      "name": "express-rate-limit",
-      "allowedCategories": [ "prototypes" ]
-    },
-    {
-      "name": "fast-check",
-      "allowedCategories": [ "production", "prototypes" ]
-    },
-    {
-      "name": "generate-password",
-      "allowedCategories": [ "production", "prototypes" ]
-    },
-    {
-      "name": "jest",
-      "allowedCategories": [ "production", "prototypes" ]
-    },
-    {
-      "name": "jest-fast-check",
-      "allowedCategories": [ "production", "prototypes" ]
-    },
-    {
-      "name": "js-yaml",
-      "allowedCategories": [ "production", "prototypes" ]
-    },
-    {
-      "name": "jsonschema",
-      "allowedCategories": [ "production", "prototypes" ]
-    },
-    {
-      "name": "jwt-decode",
-      "allowedCategories": [ "production", "prototypes" ]
-    },
-    {
-      "name": "license-check-and-add",
-      "allowedCategories": [ "production", "prototypes" ]
-    },
-    {
-      "name": "license-checker",
-      "allowedCategories": [ "production", "prototypes" ]
-    },
-    {
-      "name": "lodash",
-      "allowedCategories": [ "production", "prototypes" ]
-    },
-    {
-      "name": "md5-file",
-      "allowedCategories": [ "production" ]
-    },
-    {
-      "name": "minimist",
-      "allowedCategories": [ "prototypes" ]
-    },
-    {
-      "name": "next",
-      "allowedCategories": [ "production", "prototypes" ]
-    },
-    {
-      "name": "next-global-css",
-      "allowedCategories": [ "prototypes" ]
-    },
-    {
-      "name": "next-i18next",
-      "allowedCategories": [ "prototypes" ]
-    },
-    {
-      "name": "next-transpile-modules",
-      "allowedCategories": [ "prototypes" ]
-    },
-    {
-      "name": "nodemon",
-      "allowedCategories": [ "production" ]
-    },
-    {
-      "name": "npm-package-json-lint",
-      "allowedCategories": [ "production", "prototypes" ]
-    },
-    {
-      "name": "npm-package-json-lint-config-default",
-      "allowedCategories": [ "production", "prototypes" ]
-    },
-    {
-      "name": "pkce-challenge",
-      "allowedCategories": [ "production" ]
-    },
-    {
-      "name": "qs",
-      "allowedCategories": [ "production" ]
-    },
-    {
-      "name": "radix3",
-      "allowedCategories": [ "production" ]
-    },
-    {
-      "name": "react",
-      "allowedCategories": [ "production", "prototypes" ]
-    },
-    {
-      "name": "react-dom",
-      "allowedCategories": [ "production", "prototypes" ]
-    },
-    {
-      "name": "sass",
-      "allowedCategories": [ "production", "prototypes" ]
-    },
-    {
-      "name": "sharp",
-      "allowedCategories": [ "prototypes" ]
-    },
-    {
-      "name": "sort-package-json",
-      "allowedCategories": [ "production", "prototypes" ]
-    },
-    {
-      "name": "source-map-support",
-      "allowedCategories": [ "prototypes" ]
-    },
-    {
-      "name": "swr",
-      "allowedCategories": [ "production" ]
-    },
-    {
-      "name": "triple-beam",
-      "allowedCategories": [ "production" ]
-    },
-    {
-      "name": "ts-jest",
-      "allowedCategories": [ "production", "prototypes" ]
-    },
-    {
-      "name": "ts-node",
-      "allowedCategories": [ "production" ]
-    },
-    {
-      "name": "typescript",
-      "allowedCategories": [ "production", "prototypes" ]
-    },
-    {
-      "name": "uuid",
-      "allowedCategories": [ "production", "prototypes" ]
-    },
-    {
-      "name": "winston",
-      "allowedCategories": [ "production" ]
-    },
-    {
-      "name": "winston-transport",
-      "allowedCategories": [ "production" ]
-    },
-    {
-      "name": "yaml-cfn",
-      "allowedCategories": [ "production" ]
-    },
-    {
-      "name": "zod",
-      "allowedCategories": [ "production", "prototypes" ]
-    }
-  ]
-}
+// DO NOT ADD COMMENTS IN THIS FILE.  They will be lost when the Rush tool resaves it.
+{
+  "$schema": "https://developer.microsoft.com/json-schemas/rush/v5/approved-packages.schema.json",
+  "packages": [
+    {
+      "name": "@aws-cdk/assert",
+      "allowedCategories": [ "prototypes" ]
+    },
+    {
+      "name": "@aws-cdk/aws-apigatewayv2-alpha",
+      "allowedCategories": [ "prototypes" ]
+    },
+    {
+      "name": "@aws-cdk/aws-apigatewayv2-authorizers-alpha",
+      "allowedCategories": [ "prototypes" ]
+    },
+    {
+      "name": "@aws-cdk/aws-apigatewayv2-integrations-alpha",
+      "allowedCategories": [ "prototypes" ]
+    },
+    {
+      "name": "@aws-cdk/aws-dynamodb",
+      "allowedCategories": [ "production" ]
+    },
+    {
+      "name": "@aws-cdk/aws-iam",
+      "allowedCategories": [ "production", "prototypes" ]
+    },
+    {
+      "name": "@aws-cdk/aws-servicecatalogappregistry-alpha",
+      "allowedCategories": [ "production" ]
+    },
+    {
+      "name": "@aws-sdk/client-cloudformation",
+      "allowedCategories": [ "production", "prototypes" ]
+    },
+    {
+      "name": "@aws-sdk/client-cognito-identity-provider",
+      "allowedCategories": [ "production", "prototypes" ]
+    },
+    {
+      "name": "@aws-sdk/client-dynamodb",
+      "allowedCategories": [ "production" ]
+    },
+    {
+      "name": "@aws-sdk/client-ec2",
+      "allowedCategories": [ "production" ]
+    },
+    {
+      "name": "@aws-sdk/client-ec2-instance-connect",
+      "allowedCategories": [ "production" ]
+    },
+    {
+      "name": "@aws-sdk/client-eventbridge",
+      "allowedCategories": [ "production" ]
+    },
+    {
+      "name": "@aws-sdk/client-iam",
+      "allowedCategories": [ "production" ]
+    },
+    {
+      "name": "@aws-sdk/client-kms",
+      "allowedCategories": [ "production" ]
+    },
+    {
+      "name": "@aws-sdk/client-lambda",
+      "allowedCategories": [ "production" ]
+    },
+    {
+      "name": "@aws-sdk/client-s3",
+      "allowedCategories": [ "production", "prototypes" ]
+    },
+    {
+      "name": "@aws-sdk/client-s3-control",
+      "allowedCategories": [ "production", "prototypes" ]
+    },
+    {
+      "name": "@aws-sdk/client-sagemaker",
+      "allowedCategories": [ "production", "prototypes" ]
+    },
+    {
+      "name": "@aws-sdk/client-service-catalog",
+      "allowedCategories": [ "production", "prototypes" ]
+    },
+    {
+      "name": "@aws-sdk/client-service-catalog-appregistry",
+      "allowedCategories": [ "production" ]
+    },
+    {
+      "name": "@aws-sdk/client-service-quotas",
+      "allowedCategories": [ "production" ]
+    },
+    {
+      "name": "@aws-sdk/client-ssm",
+      "allowedCategories": [ "production", "prototypes" ]
+    },
+    {
+      "name": "@aws-sdk/client-sts",
+      "allowedCategories": [ "production", "prototypes" ]
+    },
+    {
+      "name": "@aws-sdk/s3-request-presigner",
+      "allowedCategories": [ "production" ]
+    },
+    {
+      "name": "@aws-sdk/types",
+      "allowedCategories": [ "production", "prototypes" ]
+    },
+    {
+      "name": "@aws-sdk/util-dynamodb",
+      "allowedCategories": [ "production" ]
+    },
+    {
+      "name": "@aws/eslint-config-workbench-core-eslint-custom",
+      "allowedCategories": [ "production", "prototypes" ]
+    },
+    {
+      "name": "@aws/swb-app",
+      "allowedCategories": [ "production" ]
+    },
+    {
+      "name": "@aws/workbench-core-accounts",
+      "allowedCategories": [ "production" ]
+    },
+    {
+      "name": "@aws/workbench-core-accounts-ui",
+      "allowedCategories": [ "production" ]
+    },
+    {
+      "name": "@aws/workbench-core-audit",
+      "allowedCategories": [ "production", "prototypes" ]
+    },
+    {
+      "name": "@aws/workbench-core-authentication",
+      "allowedCategories": [ "production", "prototypes" ]
+    },
+    {
+      "name": "@aws/workbench-core-authorization",
+      "allowedCategories": [ "production", "prototypes" ]
+    },
+    {
+      "name": "@aws/workbench-core-base",
+      "allowedCategories": [ "production", "prototypes" ]
+    },
+    {
+      "name": "@aws/workbench-core-datasets",
+      "allowedCategories": [ "production", "prototypes" ]
+    },
+    {
+      "name": "@aws/workbench-core-datasets-ui",
+      "allowedCategories": [ "production" ]
+    },
+    {
+      "name": "@aws/workbench-core-environments",
+      "allowedCategories": [ "production" ]
+    },
+    {
+      "name": "@aws/workbench-core-example-app",
+      "allowedCategories": [ "prototypes" ]
+    },
+    {
+      "name": "@aws/workbench-core-infrastructure",
+      "allowedCategories": [ "production", "prototypes" ]
+    },
+    {
+      "name": "@aws/workbench-core-logging",
+      "allowedCategories": [ "production", "prototypes" ]
+    },
+    {
+      "name": "@aws/workbench-core-swb-common-ui",
+      "allowedCategories": [ "production" ]
+    },
+    {
+      "name": "@aws/workbench-core-user-management",
+      "allowedCategories": [ "production", "prototypes" ]
+    },
+    {
+      "name": "@awsui/collection-hooks",
+      "allowedCategories": [ "prototypes" ]
+    },
+    {
+      "name": "@awsui/components-react",
+      "allowedCategories": [ "prototypes" ]
+    },
+    {
+      "name": "@awsui/design-tokens",
+      "allowedCategories": [ "prototypes" ]
+    },
+    {
+      "name": "@awsui/global-styles",
+      "allowedCategories": [ "prototypes" ]
+    },
+    {
+      "name": "@awsui/test-utils-core",
+      "allowedCategories": [ "prototypes" ]
+    },
+    {
+      "name": "@babel/core",
+      "allowedCategories": [ "prototypes" ]
+    },
+    {
+      "name": "@babel/preset-env",
+      "allowedCategories": [ "prototypes" ]
+    },
+    {
+      "name": "@babel/preset-react",
+      "allowedCategories": [ "prototypes" ]
+    },
+    {
+      "name": "@babel/preset-typescript",
+      "allowedCategories": [ "prototypes" ]
+    },
+    {
+      "name": "@casl/ability",
+      "allowedCategories": [ "production" ]
+    },
+    {
+      "name": "@cloudscape-design/collection-hooks",
+      "allowedCategories": [ "production" ]
+    },
+    {
+      "name": "@cloudscape-design/components",
+      "allowedCategories": [ "production" ]
+    },
+    {
+      "name": "@hapi/boom",
+      "allowedCategories": [ "production", "prototypes" ]
+    },
+    {
+      "name": "@microsoft/rush-lib",
+      "allowedCategories": [ "production" ]
+    },
+    {
+      "name": "@next/eslint-plugin-next",
+      "allowedCategories": [ "production", "prototypes" ]
+    },
+    {
+      "name": "@rushstack/eslint-config",
+      "allowedCategories": [ "production", "prototypes" ]
+    },
+    {
+      "name": "@rushstack/heft",
+      "allowedCategories": [ "production", "prototypes" ]
+    },
+    {
+      "name": "@rushstack/heft-jest-plugin",
+      "allowedCategories": [ "production", "prototypes" ]
+    },
+    {
+      "name": "@rushstack/heft-node-rig",
+      "allowedCategories": [ "production", "prototypes" ]
+    },
+    {
+      "name": "@rushstack/node-core-library",
+      "allowedCategories": [ "production" ]
+    },
+    {
+      "name": "@rushstack/ts-command-line",
+      "allowedCategories": [ "production" ]
+    },
+    {
+      "name": "@testing-library/dom",
+      "allowedCategories": [ "prototypes" ]
+    },
+    {
+      "name": "@testing-library/jest-dom",
+      "allowedCategories": [ "prototypes" ]
+    },
+    {
+      "name": "@testing-library/react",
+      "allowedCategories": [ "prototypes" ]
+    },
+    {
+      "name": "@testing-library/user-event",
+      "allowedCategories": [ "prototypes" ]
+    },
+    {
+      "name": "@typescript-eslint/parser",
+      "allowedCategories": [ "production" ]
+    },
+    {
+      "name": "@vendia/serverless-express",
+      "allowedCategories": [ "production", "prototypes" ]
+    },
+    {
+      "name": "aws-cdk",
+      "allowedCategories": [ "production", "prototypes" ]
+    },
+    {
+      "name": "aws-cdk-lib",
+      "allowedCategories": [ "production", "prototypes" ]
+    },
+    {
+      "name": "aws-jwt-verify",
+      "allowedCategories": [ "production", "prototypes" ]
+    },
+    {
+      "name": "aws-lambda",
+      "allowedCategories": [ "production" ]
+    },
+    {
+      "name": "aws-sdk",
+      "allowedCategories": [ "prototypes" ]
+    },
+    {
+      "name": "aws-sdk-client-mock",
+      "allowedCategories": [ "production" ]
+    },
+    {
+      "name": "axios",
+      "allowedCategories": [ "production", "prototypes" ]
+    },
+    {
+      "name": "babel-jest",
+      "allowedCategories": [ "prototypes" ]
+    },
+    {
+      "name": "cdk-nag",
+      "allowedCategories": [ "prototypes" ]
+    },
+    {
+      "name": "concurrently",
+      "allowedCategories": [ "production" ]
+    },
+    {
+      "name": "constructs",
+      "allowedCategories": [ "production", "prototypes" ]
+    },
+    {
+      "name": "cookie-parser",
+      "allowedCategories": [ "production", "prototypes" ]
+    },
+    {
+      "name": "cors",
+      "allowedCategories": [ "production", "prototypes" ]
+    },
+    {
+      "name": "csrf",
+      "allowedCategories": [ "production", "prototypes" ]
+    },
+    {
+      "name": "csurf",
+      "allowedCategories": [ "production" ]
+    },
+    {
+      "name": "cypress",
+      "allowedCategories": [ "prototypes" ]
+    },
+    {
+      "name": "date-fns",
+      "allowedCategories": [ "production" ]
+    },
+    {
+      "name": "depcheck",
+      "allowedCategories": [ "production", "prototypes" ]
+    },
+    {
+      "name": "diff",
+      "allowedCategories": [ "production" ]
+    },
+    {
+      "name": "dotenv",
+      "allowedCategories": [ "prototypes" ]
+    },
+    {
+      "name": "esbuild",
+      "allowedCategories": [ "production", "prototypes" ]
+    },
+    {
+      "name": "eslint",
+      "allowedCategories": [ "production", "prototypes" ]
+    },
+    {
+      "name": "eslint-import-resolver-typescript",
+      "allowedCategories": [ "production" ]
+    },
+    {
+      "name": "eslint-plugin-import",
+      "allowedCategories": [ "production" ]
+    },
+    {
+      "name": "eslint-plugin-react",
+      "allowedCategories": [ "production", "prototypes" ]
+    },
+    {
+      "name": "eslint-plugin-react-hooks",
+      "allowedCategories": [ "production", "prototypes" ]
+    },
+    {
+      "name": "eslint-plugin-security",
+      "allowedCategories": [ "production", "prototypes" ]
+    },
+    {
+      "name": "eslint-plugin-testing-library",
+      "allowedCategories": [ "prototypes" ]
+    },
+    {
+      "name": "express",
+      "allowedCategories": [ "production", "prototypes" ]
+    },
+    {
+      "name": "express-rate-limit",
+      "allowedCategories": [ "prototypes" ]
+    },
+    {
+      "name": "fast-check",
+      "allowedCategories": [ "production", "prototypes" ]
+    },
+    {
+      "name": "generate-password",
+      "allowedCategories": [ "production", "prototypes" ]
+    },
+    {
+      "name": "jest",
+      "allowedCategories": [ "production", "prototypes" ]
+    },
+    {
+      "name": "jest-fast-check",
+      "allowedCategories": [ "production", "prototypes" ]
+    },
+    {
+      "name": "js-yaml",
+      "allowedCategories": [ "production", "prototypes" ]
+    },
+    {
+      "name": "jsonschema",
+      "allowedCategories": [ "production", "prototypes" ]
+    },
+    {
+      "name": "jwt-decode",
+      "allowedCategories": [ "production", "prototypes" ]
+    },
+    {
+      "name": "license-check-and-add",
+      "allowedCategories": [ "production", "prototypes" ]
+    },
+    {
+      "name": "license-checker",
+      "allowedCategories": [ "production", "prototypes" ]
+    },
+    {
+      "name": "lodash",
+      "allowedCategories": [ "production", "prototypes" ]
+    },
+    {
+      "name": "md5-file",
+      "allowedCategories": [ "production" ]
+    },
+    {
+      "name": "minimist",
+      "allowedCategories": [ "prototypes" ]
+    },
+    {
+      "name": "next",
+      "allowedCategories": [ "production", "prototypes" ]
+    },
+    {
+      "name": "next-global-css",
+      "allowedCategories": [ "prototypes" ]
+    },
+    {
+      "name": "next-i18next",
+      "allowedCategories": [ "prototypes" ]
+    },
+    {
+      "name": "next-transpile-modules",
+      "allowedCategories": [ "prototypes" ]
+    },
+    {
+      "name": "nodemon",
+      "allowedCategories": [ "production" ]
+    },
+    {
+      "name": "npm-package-json-lint",
+      "allowedCategories": [ "production", "prototypes" ]
+    },
+    {
+      "name": "npm-package-json-lint-config-default",
+      "allowedCategories": [ "production", "prototypes" ]
+    },
+    {
+      "name": "pkce-challenge",
+      "allowedCategories": [ "production" ]
+    },
+    {
+      "name": "qs",
+      "allowedCategories": [ "production" ]
+    },
+    {
+      "name": "radix3",
+      "allowedCategories": [ "production" ]
+    },
+    {
+      "name": "react",
+      "allowedCategories": [ "production", "prototypes" ]
+    },
+    {
+      "name": "react-dom",
+      "allowedCategories": [ "production", "prototypes" ]
+    },
+    {
+      "name": "sass",
+      "allowedCategories": [ "production", "prototypes" ]
+    },
+    {
+      "name": "sharp",
+      "allowedCategories": [ "prototypes" ]
+    },
+    {
+      "name": "sort-package-json",
+      "allowedCategories": [ "production", "prototypes" ]
+    },
+    {
+      "name": "source-map-support",
+      "allowedCategories": [ "prototypes" ]
+    },
+    {
+      "name": "swr",
+      "allowedCategories": [ "production" ]
+    },
+    {
+      "name": "triple-beam",
+      "allowedCategories": [ "production" ]
+    },
+    {
+      "name": "ts-jest",
+      "allowedCategories": [ "production", "prototypes" ]
+    },
+    {
+      "name": "ts-node",
+      "allowedCategories": [ "production" ]
+    },
+    {
+      "name": "typescript",
+      "allowedCategories": [ "production", "prototypes" ]
+    },
+    {
+      "name": "uuid",
+      "allowedCategories": [ "production", "prototypes" ]
+    },
+    {
+      "name": "winston",
+      "allowedCategories": [ "production" ]
+    },
+    {
+      "name": "winston-transport",
+      "allowedCategories": [ "production" ]
+    },
+    {
+      "name": "yaml-cfn",
+      "allowedCategories": [ "production" ]
+    },
+    {
+      "name": "zod",
+      "allowedCategories": [ "production", "prototypes" ]
+    }
+  ]
+}