// DO NOT ADD COMMENTS IN THIS FILE.  They will be lost when the Rush tool resaves it.
{
  "$schema": "https://developer.microsoft.com/json-schemas/rush/v5/approved-packages.schema.json",
  "packages": [
    {
      "name": "@amzn/environments",
      "allowedCategories": [ "production" ]
    },
    {
      "name": "@amzn/eslint-config-workbench-core-eslint-custom",
      "allowedCategories": [ "production", "prototypes" ]
    },
    {
      "name": "@amzn/swb-app",
      "allowedCategories": [ "production" ]
    },
    {
      "name": "@amzn/workbench-core-audit",
      "allowedCategories": [ "production", "prototypes" ]
    },
    {
      "name": "@amzn/workbench-core-authentication",
      "allowedCategories": [ "production" ]
    },
    {
      "name": "@amzn/workbench-core-authorization",
      "allowedCategories": [ "production" ]
    },
    {
      "name": "@amzn/workbench-core-base",
      "allowedCategories": [ "production" ]
    },
    {
      "name": "@amzn/workbench-core-datasets",
      "allowedCategories": [ "production" ]
    },
    {
      "name": "@amzn/workbench-core-example-express",
      "allowedCategories": [ "prototypes" ]
    },
    {
      "name": "@amzn/workbench-core-logging",
      "allowedCategories": [ "production", "prototypes" ]
    },
    {
      "name": "@aws-cdk/assert",
      "allowedCategories": [ "prototypes" ]
    },
    {
      "name": "@aws-cdk/aws-apigatewayv2-alpha",
      "allowedCategories": [ "prototypes" ]
    },
    {
      "name": "@aws-cdk/aws-apigatewayv2-authorizers-alpha",
      "allowedCategories": [ "prototypes" ]
    },
    {
      "name": "@aws-cdk/aws-apigatewayv2-integrations-alpha",
      "allowedCategories": [ "prototypes" ]
    },
    {
      "name": "@aws-cdk/aws-dynamodb",
      "allowedCategories": [ "production" ]
    },
    {
      "name": "@aws-cdk/aws-iam",
      "allowedCategories": [ "production" ]
    },
    {
      "name": "@aws-sdk/client-cloudformation",
      "allowedCategories": [ "production" ]
    },
    {
      "name": "@aws-sdk/client-cognito-identity-provider",
      "allowedCategories": [ "production" ]
    },
    {
      "name": "@aws-sdk/client-dynamodb",
      "allowedCategories": [ "production" ]
    },
    {
      "name": "@aws-sdk/client-ec2",
      "allowedCategories": [ "production" ]
    },
    {
      "name": "@aws-sdk/client-eventbridge",
      "allowedCategories": [ "production" ]
    },
    {
      "name": "@aws-sdk/client-iam",
      "allowedCategories": [ "production" ]
    },
    {
<<<<<<< HEAD
=======
      "name": "@aws-sdk/client-kms",
      "allowedCategories": [ "production" ]
    },
    {
>>>>>>> 41f02a0b
      "name": "@aws-sdk/client-lambda",
      "allowedCategories": [ "production" ]
    },
    {
      "name": "@aws-sdk/client-s3",
      "allowedCategories": [ "production" ]
    },
    {
<<<<<<< HEAD
=======
      "name": "@aws-sdk/client-s3-control",
      "allowedCategories": [ "production" ]
    },
    {
>>>>>>> 41f02a0b
      "name": "@aws-sdk/client-sagemaker",
      "allowedCategories": [ "production" ]
    },
    {
      "name": "@aws-sdk/client-service-catalog",
      "allowedCategories": [ "production" ]
    },
    {
      "name": "@aws-sdk/client-ssm",
      "allowedCategories": [ "production" ]
    },
    {
      "name": "@aws-sdk/client-sts",
      "allowedCategories": [ "production" ]
    },
    {
      "name": "@aws-sdk/types",
      "allowedCategories": [ "production" ]
    },
    {
      "name": "@aws-sdk/util-dynamodb",
      "allowedCategories": [ "production" ]
    },
    {
      "name": "@awsui/collection-hooks",
      "allowedCategories": [ "production", "prototypes" ]
    },
    {
      "name": "@awsui/components-react",
      "allowedCategories": [ "production", "prototypes" ]
    },
    {
      "name": "@awsui/design-tokens",
      "allowedCategories": [ "production", "prototypes" ]
    },
    {
      "name": "@awsui/global-styles",
      "allowedCategories": [ "production", "prototypes" ]
    },
    {
      "name": "@awsui/test-utils-core",
      "allowedCategories": [ "production", "prototypes" ]
    },
    {
      "name": "@babel/core",
      "allowedCategories": [ "production", "prototypes" ]
    },
    {
      "name": "@babel/preset-env",
      "allowedCategories": [ "production", "prototypes" ]
    },
    {
      "name": "@babel/preset-react",
      "allowedCategories": [ "production", "prototypes" ]
    },
    {
      "name": "@babel/preset-typescript",
      "allowedCategories": [ "production", "prototypes" ]
    },
    {
      "name": "@casl/ability",
      "allowedCategories": [ "production" ]
    },
    {
      "name": "@hapi/boom",
      "allowedCategories": [ "production" ]
    },
    {
      "name": "@microsoft/rush-lib",
      "allowedCategories": [ "production" ]
    },
    {
      "name": "@rushstack/eslint-config",
      "allowedCategories": [ "production", "prototypes" ]
    },
    {
      "name": "@rushstack/heft",
      "allowedCategories": [ "production", "prototypes" ]
    },
    {
      "name": "@rushstack/heft-jest-plugin",
      "allowedCategories": [ "production", "prototypes" ]
    },
    {
      "name": "@rushstack/heft-node-rig",
      "allowedCategories": [ "production", "prototypes" ]
    },
    {
      "name": "@rushstack/node-core-library",
      "allowedCategories": [ "production" ]
    },
    {
      "name": "@rushstack/ts-command-line",
      "allowedCategories": [ "production" ]
    },
    {
      "name": "@testing-library/dom",
      "allowedCategories": [ "production", "prototypes" ]
    },
    {
      "name": "@testing-library/jest-dom",
      "allowedCategories": [ "production", "prototypes" ]
    },
    {
      "name": "@testing-library/react",
      "allowedCategories": [ "production", "prototypes" ]
    },
    {
      "name": "@testing-library/user-event",
      "allowedCategories": [ "production", "prototypes" ]
    },
    {
      "name": "@vendia/serverless-express",
      "allowedCategories": [ "production", "prototypes" ]
    },
    {
      "name": "aws-cdk",
      "allowedCategories": [ "production", "prototypes" ]
    },
    {
      "name": "aws-cdk-lib",
      "allowedCategories": [ "production", "prototypes" ]
    },
    {
      "name": "aws-jwt-verify",
      "allowedCategories": [ "production" ]
    },
    {
      "name": "aws-lambda",
      "allowedCategories": [ "production" ]
    },
    {
      "name": "aws-sdk-client-mock",
      "allowedCategories": [ "production" ]
    },
    {
      "name": "aws4",
      "allowedCategories": [ "production" ]
    },
    {
      "name": "aws4-axios",
      "allowedCategories": [ "production" ]
    },
    {
      "name": "axios",
      "allowedCategories": [ "production", "prototypes" ]
    },
    {
      "name": "babel-jest",
      "allowedCategories": [ "production", "prototypes" ]
    },
    {
      "name": "cdk-nag",
      "allowedCategories": [ "prototypes" ]
    },
    {
      "name": "cdk-ssm-document",
      "allowedCategories": [ "production" ]
    },
    {
      "name": "concurrently",
      "allowedCategories": [ "production" ]
    },
    {
      "name": "constructs",
      "allowedCategories": [ "production", "prototypes" ]
    },
    {
      "name": "cors",
      "allowedCategories": [ "production" ]
    },
    {
      "name": "date-fns",
      "allowedCategories": [ "production" ]
    },
    {
      "name": "depcheck",
      "allowedCategories": [ "production", "prototypes" ]
    },
    {
      "name": "diff",
      "allowedCategories": [ "production" ]
    },
    {
      "name": "esbuild",
      "allowedCategories": [ "production", "prototypes" ]
    },
    {
      "name": "eslint",
      "allowedCategories": [ "production", "prototypes" ]
    },
    {
      "name": "eslint-config-next",
      "allowedCategories": [ "production", "prototypes" ]
    },
    {
      "name": "eslint-plugin-import",
      "allowedCategories": [ "production", "prototypes" ]
    },
    {
      "name": "eslint-plugin-security",
      "allowedCategories": [ "production", "prototypes" ]
    },
    {
      "name": "eslint-plugin-testing-library",
      "allowedCategories": [ "production", "prototypes" ]
    },
    {
      "name": "express",
      "allowedCategories": [ "production", "prototypes" ]
    },
    {
      "name": "fast-check",
      "allowedCategories": [ "production" ]
    },
    {
      "name": "generate-password",
      "allowedCategories": [ "production" ]
    },
    {
      "name": "https",
      "allowedCategories": [ "production" ]
    },
    {
      "name": "istanbul-badges-readme",
      "allowedCategories": [ "production", "prototypes" ]
    },
    {
      "name": "jest",
      "allowedCategories": [ "production", "prototypes" ]
    },
    {
      "name": "jest-fast-check",
      "allowedCategories": [ "production" ]
    },
    {
      "name": "js-yaml",
      "allowedCategories": [ "production" ]
    },
    {
      "name": "lodash",
      "allowedCategories": [ "production", "prototypes" ]
    },
    {
      "name": "md5-file",
      "allowedCategories": [ "production" ]
    },
    {
      "name": "next",
      "allowedCategories": [ "production", "prototypes" ]
    },
    {
      "name": "next-global-css",
      "allowedCategories": [ "production", "prototypes" ]
    },
    {
      "name": "next-i18next",
      "allowedCategories": [ "production", "prototypes" ]
    },
    {
      "name": "next-transpile-modules",
      "allowedCategories": [ "production", "prototypes" ]
    },
    {
      "name": "nodemon",
      "allowedCategories": [ "production" ]
    },
    {
      "name": "npm-package-json-lint",
      "allowedCategories": [ "production", "prototypes" ]
    },
    {
      "name": "npm-package-json-lint-config-default",
      "allowedCategories": [ "production", "prototypes" ]
    },
    {
      "name": "react",
      "allowedCategories": [ "production", "prototypes" ]
    },
    {
      "name": "react-dom",
      "allowedCategories": [ "production", "prototypes" ]
    },
    {
      "name": "sass",
      "allowedCategories": [ "production", "prototypes" ]
    },
    {
      "name": "sharp",
      "allowedCategories": [ "production", "prototypes" ]
    },
    {
      "name": "sort-package-json",
      "allowedCategories": [ "production", "prototypes" ]
    },
    {
      "name": "source-map-support",
      "allowedCategories": [ "prototypes" ]
    },
    {
      "name": "swr",
      "allowedCategories": [ "production" ]
    },
    {
      "name": "triple-beam",
      "allowedCategories": [ "production" ]
    },
    {
      "name": "ts-jest",
      "allowedCategories": [ "production", "prototypes" ]
    },
    {
      "name": "ts-node",
      "allowedCategories": [ "production" ]
    },
    {
      "name": "typescript",
      "allowedCategories": [ "production", "prototypes" ]
    },
    {
      "name": "uuid",
      "allowedCategories": [ "production" ]
    },
    {
      "name": "winston",
      "allowedCategories": [ "production" ]
    },
    {
      "name": "winston-transport",
      "allowedCategories": [ "production" ]
    }
  ]
}
<|MERGE_RESOLUTION|>--- conflicted
+++ resolved
@@ -91,13 +91,10 @@
       "allowedCategories": [ "production" ]
     },
     {
-<<<<<<< HEAD
-=======
       "name": "@aws-sdk/client-kms",
       "allowedCategories": [ "production" ]
     },
     {
->>>>>>> 41f02a0b
       "name": "@aws-sdk/client-lambda",
       "allowedCategories": [ "production" ]
     },
@@ -106,13 +103,10 @@
       "allowedCategories": [ "production" ]
     },
     {
-<<<<<<< HEAD
-=======
       "name": "@aws-sdk/client-s3-control",
       "allowedCategories": [ "production" ]
     },
     {
->>>>>>> 41f02a0b
       "name": "@aws-sdk/client-sagemaker",
       "allowedCategories": [ "production" ]
     },
@@ -445,4 +439,4 @@
       "allowedCategories": [ "production" ]
     }
   ]
-}
+}