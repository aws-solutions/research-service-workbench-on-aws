--- conflicted
+++ resolved
@@ -1,4 +1,3 @@
-<<<<<<< HEAD
 // DO NOT ADD COMMENTS IN THIS FILE.  They will be lost when the Rush tool resaves it.
 {
   "$schema": "https://developer.microsoft.com/json-schemas/rush/v5/approved-packages.schema.json",
@@ -33,185 +32,6 @@
     },
     {
       "name": "@aws-sdk/client-dynamodb",
-      "allowedCategories": [ "production" ]
-    },
-    {
-      "name": "@aws-sdk/client-ec2",
-      "allowedCategories": [ "production" ]
-    },
-    {
-      "name": "@aws-sdk/client-eventbridge",
-      "allowedCategories": [ "production" ]
-    },
-    {
-      "name": "@aws-sdk/client-s3",
-      "allowedCategories": [ "production" ]
-    },
-    {
-      "name": "@aws-sdk/client-service-catalog",
-      "allowedCategories": [ "production" ]
-    },
-    {
-      "name": "@aws-sdk/client-ssm",
-      "allowedCategories": [ "production" ]
-    },
-    {
-      "name": "@aws-sdk/client-sts",
-      "allowedCategories": [ "production" ]
-    },
-    {
-      "name": "@aws-sdk/sts",
-      "allowedCategories": [ "production" ]
-    },
-    {
-      "name": "@aws-sdk/types",
-      "allowedCategories": [ "production" ]
-    },
-    {
-      "name": "@rushstack/eslint-config",
-      "allowedCategories": [ "production" ]
-    },
-    {
-      "name": "@rushstack/heft",
-      "allowedCategories": [ "production" ]
-    },
-    {
-      "name": "@rushstack/heft-jest-plugin",
-      "allowedCategories": [ "production" ]
-    },
-    {
-      "name": "@rushstack/heft-node-rig",
-      "allowedCategories": [ "production" ]
-    },
-    {
-      "name": "@vendia/serverless-express",
-      "allowedCategories": [ "production" ]
-    },
-    {
-      "name": "aws-cdk",
-      "allowedCategories": [ "production" ]
-    },
-    {
-      "name": "aws-cdk-lib",
-      "allowedCategories": [ "production" ]
-    },
-    {
-      "name": "aws-lambda",
-      "allowedCategories": [ "production" ]
-    },
-    {
-      "name": "aws-sdk-client-mock",
-      "allowedCategories": [ "production" ]
-    },
-    {
-      "name": "cdk-iam-floyd",
-      "allowedCategories": [ "production" ]
-    },
-    {
-      "name": "cdk-ssm-document",
-      "allowedCategories": [ "production" ]
-    },
-    {
-      "name": "concurrently",
-      "allowedCategories": [ "production" ]
-    },
-    {
-      "name": "constructs",
-      "allowedCategories": [ "production" ]
-    },
-    {
-      "name": "esbuild",
-      "allowedCategories": [ "production" ]
-    },
-    {
-      "name": "eslint",
-      "allowedCategories": [ "production" ]
-    },
-    {
-      "name": "eslint-plugin-security",
-      "allowedCategories": [ "production" ]
-    },
-    {
-      "name": "express",
-      "allowedCategories": [ "production" ]
-    },
-    {
-      "name": "generate-password",
-      "allowedCategories": [ "production" ]
-    },
-    {
-      "name": "istanbul-badges-readme",
-      "allowedCategories": [ "production" ]
-    },
-    {
-      "name": "jest",
-      "allowedCategories": [ "production" ]
-    },
-    {
-      "name": "js-yaml",
-      "allowedCategories": [ "production" ]
-    },
-    {
-      "name": "md5-file",
-      "allowedCategories": [ "production" ]
-    },
-    {
-      "name": "nodemon",
-      "allowedCategories": [ "production" ]
-    },
-    {
-      "name": "triple-beam",
-      "allowedCategories": [ "production" ]
-    },
-    {
-      "name": "ts-jest",
-      "allowedCategories": [ "production" ]
-    },
-    {
-      "name": "ts-node",
-      "allowedCategories": [ "production" ]
-    },
-    {
-      "name": "typescript",
-      "allowedCategories": [ "production" ]
-    },
-    {
-      "name": "winston",
-      "allowedCategories": [ "production" ]
-    },
-    {
-      "name": "winston-transport",
-      "allowedCategories": [ "production" ]
-    }
-  ]
-}
-=======
-// DO NOT ADD COMMENTS IN THIS FILE.  They will be lost when the Rush tool resaves it.
-{
-  "$schema": "https://developer.microsoft.com/json-schemas/rush/v5/approved-packages.schema.json",
-  "packages": [
-    {
-      "name": "@amzn/environments",
-      "allowedCategories": [ "production" ]
-    },
-    {
-      "name": "@amzn/eslint-config-workbench-core-eslint-custom",
-      "allowedCategories": [ "production" ]
-    },
-    {
-      "name": "@amzn/swb-app",
-      "allowedCategories": [ "production" ]
-    },
-    {
-      "name": "@amzn/workbench-core-base",
-      "allowedCategories": [ "production" ]
-    },
-    {
-      "name": "@aws-sdk/client-cloudformation",
-      "allowedCategories": [ "production" ]
-    },
-    {
-      "name": "@aws-sdk/client-cognito-identity-provider",
       "allowedCategories": [ "production" ]
     },
     {
@@ -375,5 +195,4 @@
       "allowedCategories": [ "production" ]
     }
   ]
-}
->>>>>>> bc9e23b7
+}