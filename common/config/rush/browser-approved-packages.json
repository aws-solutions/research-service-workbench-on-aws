// DO NOT ADD COMMENTS IN THIS FILE.  They will be lost when the Rush tool resaves it.
{
  "$schema": "https://developer.microsoft.com/json-schemas/rush/v5/approved-packages.schema.json",
  "packages": [
    {
      "name": "@amzn/environments",
      "allowedCategories": [ "production" ]
    },
    {
      "name": "@amzn/eslint-config-workbench-core-eslint-custom",
      "allowedCategories": [ "production", "prototypes" ]
    },
    {
      "name": "@amzn/swb-app",
      "allowedCategories": [ "production" ]
    },
    {
      "name": "@amzn/workbench-core-audit",
      "allowedCategories": [ "production", "prototypes" ]
    },
    {
      "name": "@amzn/workbench-core-authentication",
      "allowedCategories": [ "production" ]
    },
    {
      "name": "@amzn/workbench-core-authorization",
      "allowedCategories": [ "production" ]
    },
    {
      "name": "@amzn/workbench-core-base",
      "allowedCategories": [ "production" ]
    },
    {
      "name": "@amzn/workbench-core-example-express",
      "allowedCategories": [ "prototypes" ]
    },
    {
      "name": "@amzn/workbench-core-logging",
      "allowedCategories": [ "production", "prototypes" ]
    },
    {
      "name": "@aws-cdk/assert",
      "allowedCategories": [ "prototypes" ]
    },
    {
      "name": "@aws-cdk/aws-apigatewayv2-alpha",
      "allowedCategories": [ "prototypes" ]
    },
    {
      "name": "@aws-cdk/aws-apigatewayv2-authorizers-alpha",
      "allowedCategories": [ "prototypes" ]
    },
    {
      "name": "@aws-cdk/aws-apigatewayv2-integrations-alpha",
      "allowedCategories": [ "prototypes" ]
    },
    {
      "name": "@aws-cdk/aws-dynamodb",
      "allowedCategories": [ "production" ]
    },
    {
      "name": "@aws-cdk/aws-iam",
      "allowedCategories": [ "production" ]
    },
    {
      "name": "@aws-sdk/client-cloudformation",
      "allowedCategories": [ "production" ]
    },
    {
      "name": "@aws-sdk/client-cognito-identity-provider",
      "allowedCategories": [ "production" ]
    },
    {
      "name": "@aws-sdk/client-dynamodb",
      "allowedCategories": [ "production" ]
    },
    {
      "name": "@aws-sdk/client-ec2",
      "allowedCategories": [ "production" ]
    },
    {
      "name": "@aws-sdk/client-eventbridge",
      "allowedCategories": [ "production" ]
    },
    {
      "name": "@aws-sdk/client-iam",
      "allowedCategories": [ "production" ]
    },
    {
      "name": "@aws-sdk/client-lambda",
      "allowedCategories": [ "production" ]
    },
    {
      "name": "@aws-sdk/client-s3",
      "allowedCategories": [ "production" ]
    },
    {
      "name": "@aws-sdk/client-s3-control",
      "allowedCategories": [ "production" ]
    },
    {
      "name": "@aws-sdk/client-sagemaker",
      "allowedCategories": [ "production" ]
    },
    {
      "name": "@aws-sdk/client-service-catalog",
      "allowedCategories": [ "production" ]
    },
    {
      "name": "@aws-sdk/client-ssm",
      "allowedCategories": [ "production" ]
    },
    {
      "name": "@aws-sdk/client-sts",
      "allowedCategories": [ "production" ]
    },
    {
      "name": "@aws-sdk/types",
      "allowedCategories": [ "production" ]
    },
    {
      "name": "@aws-sdk/util-dynamodb",
      "allowedCategories": [ "production" ]
    },
    {
      "name": "@awsui/collection-hooks",
      "allowedCategories": [ "production", "prototypes" ]
    },
    {
      "name": "@awsui/components-react",
      "allowedCategories": [ "production", "prototypes" ]
    },
    {
      "name": "@awsui/design-tokens",
      "allowedCategories": [ "production", "prototypes" ]
    },
    {
      "name": "@awsui/global-styles",
      "allowedCategories": [ "production", "prototypes" ]
    },
    {
      "name": "@awsui/test-utils-core",
      "allowedCategories": [ "production", "prototypes" ]
    },
    {
      "name": "@babel/core",
      "allowedCategories": [ "production", "prototypes" ]
    },
    {
      "name": "@babel/preset-env",
      "allowedCategories": [ "production", "prototypes" ]
    },
    {
      "name": "@babel/preset-react",
      "allowedCategories": [ "production", "prototypes" ]
    },
    {
      "name": "@babel/preset-typescript",
      "allowedCategories": [ "production", "prototypes" ]
    },
    {
      "name": "@casl/ability",
      "allowedCategories": [ "production" ]
    },
    {
      "name": "@hapi/boom",
      "allowedCategories": [ "production" ]
    },
    {
      "name": "@microsoft/rush-lib",
      "allowedCategories": [ "production" ]
    },
    {
      "name": "@rushstack/eslint-config",
      "allowedCategories": [ "production", "prototypes" ]
    },
    {
      "name": "@rushstack/heft",
      "allowedCategories": [ "production", "prototypes" ]
    },
    {
      "name": "@rushstack/heft-jest-plugin",
      "allowedCategories": [ "production", "prototypes" ]
    },
    {
      "name": "@rushstack/heft-node-rig",
      "allowedCategories": [ "production", "prototypes" ]
    },
    {
      "name": "@rushstack/node-core-library",
      "allowedCategories": [ "production" ]
    },
    {
      "name": "@rushstack/ts-command-line",
      "allowedCategories": [ "production" ]
    },
    {
      "name": "@testing-library/dom",
      "allowedCategories": [ "production", "prototypes" ]
    },
    {
      "name": "@testing-library/jest-dom",
      "allowedCategories": [ "production", "prototypes" ]
    },
    {
      "name": "@testing-library/react",
      "allowedCategories": [ "production", "prototypes" ]
    },
    {
      "name": "@testing-library/user-event",
      "allowedCategories": [ "production", "prototypes" ]
    },
    {
      "name": "@vendia/serverless-express",
      "allowedCategories": [ "production", "prototypes" ]
    },
    {
      "name": "aws-cdk",
      "allowedCategories": [ "production", "prototypes" ]
    },
    {
      "name": "aws-cdk-lib",
      "allowedCategories": [ "production", "prototypes" ]
    },
    {
      "name": "aws-jwt-verify",
      "allowedCategories": [ "production" ]
    },
    {
      "name": "aws-lambda",
      "allowedCategories": [ "production" ]
    },
    {
      "name": "aws-sdk-client-mock",
      "allowedCategories": [ "production" ]
    },
    {
      "name": "axios",
      "allowedCategories": [ "production", "prototypes" ]
    },
    {
      "name": "babel-jest",
      "allowedCategories": [ "production", "prototypes" ]
    },
    {
      "name": "cdk-nag",
      "allowedCategories": [ "prototypes" ]
    },
    {
      "name": "cdk-ssm-document",
      "allowedCategories": [ "production" ]
    },
    {
      "name": "concurrently",
      "allowedCategories": [ "production" ]
    },
    {
      "name": "constructs",
      "allowedCategories": [ "production", "prototypes" ]
    },
<<<<<<< HEAD
    {

      "name": "cors",

      "allowedCategories": [ "production" ]

    },
=======
>>>>>>> 2e1aabdf
    {
      "name": "cookie-parser",
      "allowedCategories": [ "production" ]
    },
    {
      "name": "date-fns",
      "allowedCategories": [ "production" ]
    },
    {
      "name": "depcheck",
      "allowedCategories": [ "production", "prototypes" ]
    },
    {
      "name": "diff",
      "allowedCategories": [ "production" ]
    },
    {
      "name": "esbuild",
      "allowedCategories": [ "production", "prototypes" ]
    },
    {
      "name": "eslint",
      "allowedCategories": [ "production", "prototypes" ]
    },
    {
      "name": "eslint-config-next",
      "allowedCategories": [ "production", "prototypes" ]
    },
    {
      "name": "eslint-plugin-import",
      "allowedCategories": [ "production", "prototypes" ]
    },
    {
      "name": "eslint-plugin-security",
      "allowedCategories": [ "production", "prototypes" ]
    },
    {
      "name": "eslint-plugin-testing-library",
      "allowedCategories": [ "production", "prototypes" ]
    },
    {
      "name": "express",
      "allowedCategories": [ "production", "prototypes" ]
    },
    {
      "name": "fast-check",
      "allowedCategories": [ "production" ]
    },
    {
      "name": "generate-password",
      "allowedCategories": [ "production" ]
    },
    {
      "name": "istanbul-badges-readme",
      "allowedCategories": [ "production", "prototypes" ]
    },
    {
      "name": "jest",
      "allowedCategories": [ "production", "prototypes" ]
    },
    {
      "name": "jest-fast-check",
      "allowedCategories": [ "production" ]
    },
    {
      "name": "js-yaml",
      "allowedCategories": [ "production" ]
    },
    {
      "name": "lodash",
      "allowedCategories": [ "production", "prototypes" ]
    },
    {
      "name": "md5-file",
      "allowedCategories": [ "production" ]
    },
    {
      "name": "next",
      "allowedCategories": [ "production", "prototypes" ]
    },
    {
      "name": "next-global-css",
      "allowedCategories": [ "production", "prototypes" ]
    },
    {
      "name": "next-i18next",
      "allowedCategories": [ "production", "prototypes" ]
    },
    {
      "name": "next-transpile-modules",
      "allowedCategories": [ "production", "prototypes" ]
    },
    {
      "name": "nodemon",
      "allowedCategories": [ "production" ]
    },
    {
      "name": "npm-package-json-lint",
      "allowedCategories": [ "production", "prototypes" ]
    },
    {
      "name": "npm-package-json-lint-config-default",
      "allowedCategories": [ "production", "prototypes" ]
    },
    {
      "name": "react",
      "allowedCategories": [ "production", "prototypes" ]
    },
    {
      "name": "react-dom",
      "allowedCategories": [ "production", "prototypes" ]
    },
    {
      "name": "sass",
      "allowedCategories": [ "production", "prototypes" ]
    },
    {
      "name": "sharp",
      "allowedCategories": [ "production", "prototypes" ]
    },
    {
      "name": "sort-package-json",
      "allowedCategories": [ "production", "prototypes" ]
    },
    {
      "name": "source-map-support",
      "allowedCategories": [ "prototypes" ]
    },
<<<<<<< HEAD

    {

      "name": "swr",

      "allowedCategories": [ "production" ]

    },
=======
>>>>>>> 2e1aabdf
    {
      "name": "triple-beam",
      "allowedCategories": [ "production" ]
    },
    {
      "name": "ts-jest",
      "allowedCategories": [ "production", "prototypes" ]
    },
    {
      "name": "ts-node",
      "allowedCategories": [ "production" ]
    },
    {
      "name": "typescript",
      "allowedCategories": [ "production", "prototypes" ]
    },
    {
      "name": "uuid",
      "allowedCategories": [ "production" ]
    },
    {
      "name": "winston",
      "allowedCategories": [ "production" ]
    },
    {
      "name": "winston-transport",
      "allowedCategories": [ "production" ]
    }
  ]
}<|MERGE_RESOLUTION|>--- conflicted
+++ resolved
@@ -258,7 +258,6 @@
       "name": "constructs",
       "allowedCategories": [ "production", "prototypes" ]
     },
-<<<<<<< HEAD
     {
 
       "name": "cors",
@@ -266,8 +265,6 @@
       "allowedCategories": [ "production" ]
 
     },
-=======
->>>>>>> 2e1aabdf
     {
       "name": "cookie-parser",
       "allowedCategories": [ "production" ]
@@ -396,8 +393,6 @@
       "name": "source-map-support",
       "allowedCategories": [ "prototypes" ]
     },
-<<<<<<< HEAD
-
     {
 
       "name": "swr",
@@ -405,8 +400,6 @@
       "allowedCategories": [ "production" ]
 
     },
-=======
->>>>>>> 2e1aabdf
     {
       "name": "triple-beam",
       "allowedCategories": [ "production" ]
