--- conflicted
+++ resolved
@@ -1,398 +1,374 @@
-// DO NOT ADD COMMENTS IN THIS FILE.  They will be lost when the Rush tool resaves it.
-{
-  "$schema": "https://developer.microsoft.com/json-schemas/rush/v5/approved-packages.schema.json",
-  "packages": [
-    {
-      "name": "@amzn/environments",
-      "allowedCategories": [ "production" ]
-    },
-    {
-      "name": "@amzn/eslint-config-workbench-core-eslint-custom",
-      "allowedCategories": [ "production", "prototypes" ]
-    },
-    {
-      "name": "@amzn/swb-app",
-      "allowedCategories": [ "production" ]
-    },
-    {
-      "name": "@amzn/workbench-core-audit",
-      "allowedCategories": [ "production" ]
-    },
-    {
-      "name": "@amzn/workbench-core-authentication",
-      "allowedCategories": [ "production" ]
-    },
-    {
-      "name": "@amzn/workbench-core-base",
-      "allowedCategories": [ "production" ]
-    },
-    {
-      "name": "@amzn/workbench-core-express",
-      "allowedCategories": [ "production" ]
-    },
-    {
-      "name": "@amzn/workbench-core-logging",
-      "allowedCategories": [ "production" ]
-    },
-    {
-      "name": "@aws-cdk/assert",
-      "allowedCategories": [ "production" ]
-    },
-    {
-      "name": "@aws-cdk/aws-apigatewayv2-alpha",
-      "allowedCategories": [ "production" ]
-    },
-    {
-      "name": "@aws-cdk/aws-apigatewayv2-authorizers-alpha",
-      "allowedCategories": [ "production" ]
-    },
-    {
-      "name": "@aws-cdk/aws-apigatewayv2-integrations-alpha",
-      "allowedCategories": [ "production" ]
-    },
-    {
-      "name": "@aws-cdk/aws-dynamodb",
-      "allowedCategories": [ "production" ]
-    },
-    {
-      "name": "@aws-sdk/client-cloudformation",
-      "allowedCategories": [ "production" ]
-    },
-    {
-      "name": "@aws-sdk/client-cognito-identity-provider",
-      "allowedCategories": [ "production" ]
-    },
-    {
-      "name": "@aws-sdk/client-dynamodb",
-      "allowedCategories": [ "production" ]
-    },
-    {
-      "name": "@aws-sdk/client-ec2",
-      "allowedCategories": [ "production" ]
-    },
-    {
-      "name": "@aws-sdk/client-eventbridge",
-      "allowedCategories": [ "production" ]
-    },
-    {
-      "name": "@aws-sdk/client-iam",
-      "allowedCategories": [ "production" ]
-    },
-    {
-      "name": "@aws-sdk/client-s3",
-      "allowedCategories": [ "production" ]
-    },
-    {
-      "name": "@aws-sdk/client-service-catalog",
-      "allowedCategories": [ "production" ]
-    },
-    {
-      "name": "@aws-sdk/client-ssm",
-      "allowedCategories": [ "production" ]
-    },
-    {
-      "name": "@aws-sdk/client-sts",
-      "allowedCategories": [ "production" ]
-    },
-    {
-      "name": "@aws-sdk/types",
-      "allowedCategories": [ "production" ]
-    },
-    {
-      "name": "@awsui/collection-hooks",
-      "allowedCategories": [ "production", "prototypes" ]
-    },
-    {
-      "name": "@awsui/components-react",
-      "allowedCategories": [ "production", "prototypes" ]
-    },
-    {
-      "name": "@awsui/design-tokens",
-      "allowedCategories": [ "production", "prototypes" ]
-    },
-    {
-      "name": "@awsui/global-styles",
-      "allowedCategories": [ "production", "prototypes" ]
-    },
-    {
-      "name": "@awsui/test-utils-core",
-      "allowedCategories": [ "production", "prototypes" ]
-    },
-    {
-      "name": "@babel/core",
-      "allowedCategories": [ "production", "prototypes" ]
-    },
-    {
-      "name": "@babel/preset-env",
-      "allowedCategories": [ "production", "prototypes" ]
-    },
-    {
-      "name": "@babel/preset-react",
-      "allowedCategories": [ "production", "prototypes" ]
-    },
-    {
-      "name": "@babel/preset-typescript",
-      "allowedCategories": [ "production", "prototypes" ]
-    },
-    {
-      "name": "@casl/ability",
-      "allowedCategories": [ "production" ]
-    },
-    {
-<<<<<<< HEAD
-=======
-      "name": "@microsoft/rush-lib",
-      "allowedCategories": [ "production" ]
-    },
-    {
->>>>>>> 693282ad
-      "name": "@rushstack/eslint-config",
-      "allowedCategories": [ "production", "prototypes" ]
-    },
-    {
-      "name": "@rushstack/heft",
-      "allowedCategories": [ "production", "prototypes" ]
-    },
-    {
-      "name": "@rushstack/heft-jest-plugin",
-      "allowedCategories": [ "production", "prototypes" ]
-    },
-    {
-      "name": "@rushstack/heft-node-rig",
-      "allowedCategories": [ "production" ]
-    },
-    {
-<<<<<<< HEAD
-      "name": "@rushstack/heft-webpack5-plugin",
-=======
-      "name": "@rushstack/node-core-library",
-      "allowedCategories": [ "production" ]
-    },
-    {
-      "name": "@rushstack/ts-command-line",
->>>>>>> 693282ad
-      "allowedCategories": [ "production" ]
-    },
-    {
-      "name": "@testing-library/dom",
-      "allowedCategories": [ "production", "prototypes" ]
-    },
-    {
-      "name": "@testing-library/jest-dom",
-      "allowedCategories": [ "production", "prototypes" ]
-    },
-    {
-      "name": "@testing-library/react",
-      "allowedCategories": [ "production", "prototypes" ]
-    },
-    {
-      "name": "@testing-library/user-event",
-      "allowedCategories": [ "production", "prototypes" ]
-    },
-    {
-      "name": "@vendia/serverless-express",
-      "allowedCategories": [ "production" ]
-    },
-    {
-      "name": "aws-cdk",
-      "allowedCategories": [ "production" ]
-    },
-    {
-      "name": "aws-cdk-lib",
-      "allowedCategories": [ "production" ]
-    },
-    {
-<<<<<<< HEAD
-      "name": "aws-jwt-verify",
-      "allowedCategories": [ "production" ]
-    },
-    {
-=======
->>>>>>> 693282ad
-      "name": "aws-lambda",
-      "allowedCategories": [ "production" ]
-    },
-    {
-      "name": "aws-sdk-client-mock",
-      "allowedCategories": [ "production" ]
-    },
-    {
-      "name": "axios",
-      "allowedCategories": [ "production" ]
-    },
-    {
-      "name": "babel-jest",
-      "allowedCategories": [ "production", "prototypes" ]
-    },
-    {
-      "name": "cdk-nag",
-      "allowedCategories": [ "production" ]
-    },
-    {
-      "name": "cdk-ssm-document",
-      "allowedCategories": [ "production" ]
-    },
-    {
-      "name": "concurrently",
-      "allowedCategories": [ "production" ]
-    },
-    {
-      "name": "constructs",
-      "allowedCategories": [ "production" ]
-    },
-    {
-<<<<<<< HEAD
-=======
-      "name": "diff",
-      "allowedCategories": [ "production" ]
-    },
-    {
->>>>>>> 693282ad
-      "name": "esbuild",
-      "allowedCategories": [ "production" ]
-    },
-    {
-      "name": "eslint",
-      "allowedCategories": [ "production", "prototypes" ]
-    },
-    {
-      "name": "eslint-config-next",
-      "allowedCategories": [ "production", "prototypes" ]
-    },
-    {
-      "name": "eslint-plugin-security",
-      "allowedCategories": [ "production" ]
-    },
-    {
-      "name": "eslint-plugin-testing-library",
-      "allowedCategories": [ "production", "prototypes" ]
-    },
-    {
-      "name": "express",
-      "allowedCategories": [ "production" ]
-    },
-    {
-      "name": "fast-check",
-      "allowedCategories": [ "production" ]
-    },
-    {
-      "name": "generate-password",
-      "allowedCategories": [ "production" ]
-    },
-    {
-      "name": "istanbul-badges-readme",
-      "allowedCategories": [ "production", "prototypes" ]
-    },
-    {
-      "name": "jest",
-      "allowedCategories": [ "production", "prototypes" ]
-    },
-    {
-      "name": "jest-fast-check",
-      "allowedCategories": [ "production" ]
-    },
-    {
-      "name": "js-yaml",
-      "allowedCategories": [ "production" ]
-    },
-    {
-<<<<<<< HEAD
-      "name": "jsonwebtoken",
-      "allowedCategories": [ "production" ]
-    },
-    {
-      "name": "jwk-to-pem",
-      "allowedCategories": [ "production" ]
-    },
-    {
-=======
->>>>>>> 693282ad
-      "name": "lambda-build",
-      "allowedCategories": [ "production" ]
-    },
-    {
-      "name": "lodash",
-      "allowedCategories": [ "production" ]
-    },
-    {
-      "name": "md5-file",
-      "allowedCategories": [ "production" ]
-    },
-    {
-      "name": "next",
-      "allowedCategories": [ "production", "prototypes" ]
-    },
-    {
-      "name": "next-global-css",
-      "allowedCategories": [ "production", "prototypes" ]
-    },
-    {
-      "name": "next-i18next",
-      "allowedCategories": [ "production", "prototypes" ]
-    },
-    {
-      "name": "next-transpile-modules",
-      "allowedCategories": [ "production", "prototypes" ]
-    },
-    {
-      "name": "nodemon",
-      "allowedCategories": [ "production" ]
-    },
-    {
-      "name": "react",
-      "allowedCategories": [ "production", "prototypes" ]
-    },
-    {
-      "name": "react-dom",
-      "allowedCategories": [ "production", "prototypes" ]
-    },
-    {
-      "name": "request",
-      "allowedCategories": [ "production" ]
-    },
-    {
-      "name": "sass",
-      "allowedCategories": [ "production", "prototypes" ]
-    },
-    {
-      "name": "sharp",
-      "allowedCategories": [ "production", "prototypes" ]
-    },
-    {
-      "name": "source-map-support",
-      "allowedCategories": [ "production" ]
-    },
-    {
-      "name": "supertest",
-      "allowedCategories": [ "production" ]
-    },
-    {
-      "name": "triple-beam",
-      "allowedCategories": [ "production" ]
-    },
-    {
-      "name": "ts-jest",
-      "allowedCategories": [ "production", "prototypes" ]
-    },
-    {
-      "name": "ts-node",
-      "allowedCategories": [ "production" ]
-    },
-    {
-      "name": "typescript",
-      "allowedCategories": [ "production", "prototypes" ]
-    },
-    {
-      "name": "uuid",
-      "allowedCategories": [ "production" ]
-    },
-    {
-      "name": "winston",
-      "allowedCategories": [ "production" ]
-    },
-    {
-      "name": "winston-transport",
-      "allowedCategories": [ "production" ]
-    }
-  ]
-}
+// DO NOT ADD COMMENTS IN THIS FILE.  They will be lost when the Rush tool resaves it.
+{
+  "$schema": "https://developer.microsoft.com/json-schemas/rush/v5/approved-packages.schema.json",
+  "packages": [
+    {
+      "name": "@amzn/environments",
+      "allowedCategories": [ "production" ]
+    },
+    {
+      "name": "@amzn/eslint-config-workbench-core-eslint-custom",
+      "allowedCategories": [ "production", "prototypes" ]
+    },
+    {
+      "name": "@amzn/swb-app",
+      "allowedCategories": [ "production" ]
+    },
+    {
+      "name": "@amzn/workbench-core-audit",
+      "allowedCategories": [ "production" ]
+    },
+    {
+      "name": "@amzn/workbench-core-authentication",
+      "allowedCategories": [ "production" ]
+    },
+    {
+      "name": "@amzn/workbench-core-base",
+      "allowedCategories": [ "production" ]
+    },
+    {
+      "name": "@amzn/workbench-core-express",
+      "allowedCategories": [ "production" ]
+    },
+    {
+      "name": "@amzn/workbench-core-logging",
+      "allowedCategories": [ "production" ]
+    },
+    {
+      "name": "@aws-cdk/assert",
+      "allowedCategories": [ "production" ]
+    },
+    {
+      "name": "@aws-cdk/aws-apigatewayv2-alpha",
+      "allowedCategories": [ "production" ]
+    },
+    {
+      "name": "@aws-cdk/aws-apigatewayv2-authorizers-alpha",
+      "allowedCategories": [ "production" ]
+    },
+    {
+      "name": "@aws-cdk/aws-apigatewayv2-integrations-alpha",
+      "allowedCategories": [ "production" ]
+    },
+    {
+      "name": "@aws-cdk/aws-dynamodb",
+      "allowedCategories": [ "production" ]
+    },
+    {
+      "name": "@aws-sdk/client-cloudformation",
+      "allowedCategories": [ "production" ]
+    },
+    {
+      "name": "@aws-sdk/client-cognito-identity-provider",
+      "allowedCategories": [ "production" ]
+    },
+    {
+      "name": "@aws-sdk/client-dynamodb",
+      "allowedCategories": [ "production" ]
+    },
+    {
+      "name": "@aws-sdk/client-ec2",
+      "allowedCategories": [ "production" ]
+    },
+    {
+      "name": "@aws-sdk/client-eventbridge",
+      "allowedCategories": [ "production" ]
+    },
+    {
+      "name": "@aws-sdk/client-iam",
+      "allowedCategories": [ "production" ]
+    },
+    {
+      "name": "@aws-sdk/client-s3",
+      "allowedCategories": [ "production" ]
+    },
+    {
+      "name": "@aws-sdk/client-service-catalog",
+      "allowedCategories": [ "production" ]
+    },
+    {
+      "name": "@aws-sdk/client-ssm",
+      "allowedCategories": [ "production" ]
+    },
+    {
+      "name": "@aws-sdk/client-sts",
+      "allowedCategories": [ "production" ]
+    },
+    {
+      "name": "@aws-sdk/types",
+      "allowedCategories": [ "production" ]
+    },
+    {
+      "name": "@awsui/collection-hooks",
+      "allowedCategories": [ "production", "prototypes" ]
+    },
+    {
+      "name": "@awsui/components-react",
+      "allowedCategories": [ "production", "prototypes" ]
+    },
+    {
+      "name": "@awsui/design-tokens",
+      "allowedCategories": [ "production", "prototypes" ]
+    },
+    {
+      "name": "@awsui/global-styles",
+      "allowedCategories": [ "production", "prototypes" ]
+    },
+    {
+      "name": "@awsui/test-utils-core",
+      "allowedCategories": [ "production", "prototypes" ]
+    },
+    {
+      "name": "@babel/core",
+      "allowedCategories": [ "production", "prototypes" ]
+    },
+    {
+      "name": "@babel/preset-env",
+      "allowedCategories": [ "production", "prototypes" ]
+    },
+    {
+      "name": "@babel/preset-react",
+      "allowedCategories": [ "production", "prototypes" ]
+    },
+    {
+      "name": "@babel/preset-typescript",
+      "allowedCategories": [ "production", "prototypes" ]
+    },
+    {
+      "name": "@casl/ability",
+      "allowedCategories": [ "production" ]
+    },
+    {
+      "name": "@microsoft/rush-lib",
+      "allowedCategories": [ "production" ]
+    },
+    {
+      "name": "@rushstack/eslint-config",
+      "allowedCategories": [ "production", "prototypes" ]
+    },
+    {
+      "name": "@rushstack/heft",
+      "allowedCategories": [ "production", "prototypes" ]
+    },
+    {
+      "name": "@rushstack/heft-jest-plugin",
+      "allowedCategories": [ "production", "prototypes" ]
+    },
+    {
+      "name": "@rushstack/heft-node-rig",
+      "allowedCategories": [ "production" ]
+    },
+    {
+      "name": "@rushstack/node-core-library",
+      "allowedCategories": [ "production" ]
+    },
+    {
+      "name": "@rushstack/ts-command-line",
+      "allowedCategories": [ "production" ]
+    },
+    {
+      "name": "@testing-library/dom",
+      "allowedCategories": [ "production", "prototypes" ]
+    },
+    {
+      "name": "@testing-library/jest-dom",
+      "allowedCategories": [ "production", "prototypes" ]
+    },
+    {
+      "name": "@testing-library/react",
+      "allowedCategories": [ "production", "prototypes" ]
+    },
+    {
+      "name": "@testing-library/user-event",
+      "allowedCategories": [ "production", "prototypes" ]
+    },
+    {
+      "name": "@vendia/serverless-express",
+      "allowedCategories": [ "production" ]
+    },
+    {
+      "name": "aws-cdk",
+      "allowedCategories": [ "production" ]
+    },
+    {
+      "name": "aws-cdk-lib",
+      "allowedCategories": [ "production" ]
+    },
+    {
+      "name": "aws-jwt-verify",
+      "allowedCategories": [ "production" ]
+    },
+    {
+      "name": "aws-lambda",
+      "allowedCategories": [ "production" ]
+    },
+    {
+      "name": "aws-sdk-client-mock",
+      "allowedCategories": [ "production" ]
+    },
+    {
+      "name": "axios",
+      "allowedCategories": [ "production" ]
+    },
+    {
+      "name": "babel-jest",
+      "allowedCategories": [ "production", "prototypes" ]
+    },
+    {
+      "name": "cdk-nag",
+      "allowedCategories": [ "production" ]
+    },
+    {
+      "name": "cdk-ssm-document",
+      "allowedCategories": [ "production" ]
+    },
+    {
+      "name": "concurrently",
+      "allowedCategories": [ "production" ]
+    },
+    {
+      "name": "constructs",
+      "allowedCategories": [ "production" ]
+    },
+    {
+      "name": "diff",
+      "allowedCategories": [ "production" ]
+    },
+    {
+      "name": "esbuild",
+      "allowedCategories": [ "production" ]
+    },
+    {
+      "name": "eslint",
+      "allowedCategories": [ "production", "prototypes" ]
+    },
+    {
+      "name": "eslint-config-next",
+      "allowedCategories": [ "production", "prototypes" ]
+    },
+    {
+      "name": "eslint-plugin-security",
+      "allowedCategories": [ "production" ]
+    },
+    {
+      "name": "eslint-plugin-testing-library",
+      "allowedCategories": [ "production", "prototypes" ]
+    },
+    {
+      "name": "express",
+      "allowedCategories": [ "production" ]
+    },
+    {
+      "name": "fast-check",
+      "allowedCategories": [ "production" ]
+    },
+    {
+      "name": "generate-password",
+      "allowedCategories": [ "production" ]
+    },
+    {
+      "name": "istanbul-badges-readme",
+      "allowedCategories": [ "production", "prototypes" ]
+    },
+    {
+      "name": "jest",
+      "allowedCategories": [ "production", "prototypes" ]
+    },
+    {
+      "name": "jest-fast-check",
+      "allowedCategories": [ "production" ]
+    },
+    {
+      "name": "js-yaml",
+      "allowedCategories": [ "production" ]
+    },
+    {
+      "name": "lambda-build",
+      "allowedCategories": [ "production" ]
+    },
+    {
+      "name": "lodash",
+      "allowedCategories": [ "production" ]
+    },
+    {
+      "name": "md5-file",
+      "allowedCategories": [ "production" ]
+    },
+    {
+      "name": "next",
+      "allowedCategories": [ "production", "prototypes" ]
+    },
+    {
+      "name": "next-global-css",
+      "allowedCategories": [ "production", "prototypes" ]
+    },
+    {
+      "name": "next-i18next",
+      "allowedCategories": [ "production", "prototypes" ]
+    },
+    {
+      "name": "next-transpile-modules",
+      "allowedCategories": [ "production", "prototypes" ]
+    },
+    {
+      "name": "nodemon",
+      "allowedCategories": [ "production" ]
+    },
+    {
+      "name": "react",
+      "allowedCategories": [ "production", "prototypes" ]
+    },
+    {
+      "name": "react-dom",
+      "allowedCategories": [ "production", "prototypes" ]
+    },
+    {
+      "name": "request",
+      "allowedCategories": [ "production" ]
+    },
+    {
+      "name": "sass",
+      "allowedCategories": [ "production", "prototypes" ]
+    },
+    {
+      "name": "sharp",
+      "allowedCategories": [ "production", "prototypes" ]
+    },
+    {
+      "name": "source-map-support",
+      "allowedCategories": [ "production" ]
+    },
+    {
+      "name": "supertest",
+      "allowedCategories": [ "production" ]
+    },
+    {
+      "name": "triple-beam",
+      "allowedCategories": [ "production" ]
+    },
+    {
+      "name": "ts-jest",
+      "allowedCategories": [ "production", "prototypes" ]
+    },
+    {
+      "name": "ts-node",
+      "allowedCategories": [ "production" ]
+    },
+    {
+      "name": "typescript",
+      "allowedCategories": [ "production", "prototypes" ]
+    },
+    {
+      "name": "uuid",
+      "allowedCategories": [ "production" ]
+    },
+    {
+      "name": "winston",
+      "allowedCategories": [ "production" ]
+    },
+    {
+      "name": "winston-transport",
+      "allowedCategories": [ "production" ]
+    }
+  ]
+}