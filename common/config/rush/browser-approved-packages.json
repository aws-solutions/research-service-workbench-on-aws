--- conflicted
+++ resolved
@@ -1,4 +1,3 @@
-<<<<<<< HEAD
 // DO NOT ADD COMMENTS IN THIS FILE.  They will be lost when the Rush tool resaves it.
 {
   "$schema": "https://developer.microsoft.com/json-schemas/rush/v5/approved-packages.schema.json",
@@ -16,6 +15,10 @@
       "allowedCategories": [ "production" ]
     },
     {
+      "name": "@amzn/workbench-core-audit",
+      "allowedCategories": [ "production" ]
+    },
+    {
       "name": "@amzn/workbench-core-authentication",
       "allowedCategories": [ "production" ]
     },
@@ -24,6 +27,30 @@
       "allowedCategories": [ "production" ]
     },
     {
+      "name": "@amzn/workbench-core-express",
+      "allowedCategories": [ "production" ]
+    },
+    {
+      "name": "@amzn/workbench-core-logging",
+      "allowedCategories": [ "production" ]
+    },
+    {
+      "name": "@aws-cdk/assert",
+      "allowedCategories": [ "production" ]
+    },
+    {
+      "name": "@aws-cdk/aws-apigatewayv2-alpha",
+      "allowedCategories": [ "production" ]
+    },
+    {
+      "name": "@aws-cdk/aws-apigatewayv2-authorizers-alpha",
+      "allowedCategories": [ "production" ]
+    },
+    {
+      "name": "@aws-cdk/aws-apigatewayv2-integrations-alpha",
+      "allowedCategories": [ "production" ]
+    },
+    {
       "name": "@aws-cdk/aws-dynamodb",
       "allowedCategories": [ "production" ]
     },
@@ -73,39 +100,43 @@
     },
     {
       "name": "@awsui/collection-hooks",
-      "allowedCategories": [ "production", "prototypes" ]
+      "allowedCategories": [ "prototypes" ]
     },
     {
       "name": "@awsui/components-react",
-      "allowedCategories": [ "production", "prototypes" ]
+      "allowedCategories": [ "prototypes" ]
     },
     {
       "name": "@awsui/design-tokens",
-      "allowedCategories": [ "production", "prototypes" ]
+      "allowedCategories": [ "prototypes" ]
     },
     {
       "name": "@awsui/global-styles",
-      "allowedCategories": [ "production", "prototypes" ]
+      "allowedCategories": [ "prototypes" ]
     },
     {
       "name": "@awsui/test-utils-core",
-      "allowedCategories": [ "production", "prototypes" ]
+      "allowedCategories": [ "prototypes" ]
     },
     {
       "name": "@babel/core",
-      "allowedCategories": [ "production", "prototypes" ]
+      "allowedCategories": [ "prototypes" ]
     },
     {
       "name": "@babel/preset-env",
-      "allowedCategories": [ "production", "prototypes" ]
+      "allowedCategories": [ "prototypes" ]
     },
     {
       "name": "@babel/preset-react",
-      "allowedCategories": [ "production", "prototypes" ]
+      "allowedCategories": [ "prototypes" ]
     },
     {
       "name": "@babel/preset-typescript",
-      "allowedCategories": [ "production", "prototypes" ]
+      "allowedCategories": [ "prototypes" ]
+    },
+    {
+      "name": "@casl/ability",
+      "allowedCategories": [ "production" ]
     },
     {
       "name": "@rushstack/eslint-config",
@@ -117,7 +148,7 @@
     },
     {
       "name": "@rushstack/heft-jest-plugin",
-      "allowedCategories": [ "production" ]
+      "allowedCategories": [ "production", "prototypes" ]
     },
     {
       "name": "@rushstack/heft-node-rig",
@@ -125,19 +156,19 @@
     },
     {
       "name": "@testing-library/dom",
-      "allowedCategories": [ "production", "prototypes" ]
+      "allowedCategories": [ "prototypes" ]
     },
     {
       "name": "@testing-library/jest-dom",
-      "allowedCategories": [ "production", "prototypes" ]
+      "allowedCategories": [ "prototypes" ]
     },
     {
       "name": "@testing-library/react",
-      "allowedCategories": [ "production", "prototypes" ]
+      "allowedCategories": [ "prototypes" ]
     },
     {
       "name": "@testing-library/user-event",
-      "allowedCategories": [ "production", "prototypes" ]
+      "allowedCategories": [ "prototypes" ]
     },
     {
       "name": "@vendia/serverless-express",
@@ -160,8 +191,16 @@
       "allowedCategories": [ "production" ]
     },
     {
+      "name": "axios",
+      "allowedCategories": [ "production" ]
+    },
+    {
       "name": "babel-jest",
-      "allowedCategories": [ "production", "prototypes" ]
+      "allowedCategories": [ "prototypes" ]
+    },
+    {
+      "name": "cdk-nag",
+      "allowedCategories": [ "production" ]
     },
     {
       "name": "cdk-ssm-document",
@@ -185,7 +224,7 @@
     },
     {
       "name": "eslint-config-next",
-      "allowedCategories": [ "production", "prototypes" ]
+      "allowedCategories": [ "prototypes" ]
     },
     {
       "name": "eslint-plugin-security",
@@ -193,7 +232,7 @@
     },
     {
       "name": "eslint-plugin-testing-library",
-      "allowedCategories": [ "production", "prototypes" ]
+      "allowedCategories": [ "prototypes" ]
     },
     {
       "name": "express",
@@ -224,6 +263,10 @@
       "allowedCategories": [ "production" ]
     },
     {
+      "name": "lambda-build",
+      "allowedCategories": [ "production" ]
+    },
+    {
       "name": "lodash",
       "allowedCategories": [ "production" ]
     },
@@ -233,19 +276,19 @@
     },
     {
       "name": "next",
-      "allowedCategories": [ "production", "prototypes" ]
+      "allowedCategories": [ "prototypes" ]
     },
     {
       "name": "next-global-css",
-      "allowedCategories": [ "production", "prototypes" ]
+      "allowedCategories": [ "prototypes" ]
     },
     {
       "name": "next-i18next",
-      "allowedCategories": [ "production", "prototypes" ]
+      "allowedCategories": [ "prototypes" ]
     },
     {
       "name": "next-transpile-modules",
-      "allowedCategories": [ "production", "prototypes" ]
+      "allowedCategories": [ "prototypes" ]
     },
     {
       "name": "nodemon",
@@ -253,19 +296,31 @@
     },
     {
       "name": "react",
-      "allowedCategories": [ "production", "prototypes" ]
+      "allowedCategories": [ "prototypes" ]
     },
     {
       "name": "react-dom",
-      "allowedCategories": [ "production", "prototypes" ]
+      "allowedCategories": [ "prototypes" ]
+    },
+    {
+      "name": "request",
+      "allowedCategories": [ "production" ]
     },
     {
       "name": "sass",
-      "allowedCategories": [ "production", "prototypes" ]
+      "allowedCategories": [ "prototypes" ]
     },
     {
       "name": "sharp",
-      "allowedCategories": [ "production", "prototypes" ]
+      "allowedCategories": [ "prototypes" ]
+    },
+    {
+      "name": "source-map-support",
+      "allowedCategories": [ "production" ]
+    },
+    {
+      "name": "supertest",
+      "allowedCategories": [ "production" ]
     },
     {
       "name": "triple-beam",
@@ -296,360 +351,4 @@
       "allowedCategories": [ "production" ]
     }
   ]
-}
-=======
-// DO NOT ADD COMMENTS IN THIS FILE.  They will be lost when the Rush tool resaves it.
-{
-  "$schema": "https://developer.microsoft.com/json-schemas/rush/v5/approved-packages.schema.json",
-  "packages": [
-    {
-      "name": "@amzn/environments",
-      "allowedCategories": [ "production" ]
-    },
-    {
-      "name": "@amzn/eslint-config-workbench-core-eslint-custom",
-      "allowedCategories": [ "production", "prototypes" ]
-    },
-    {
-      "name": "@amzn/swb-app",
-      "allowedCategories": [ "production" ]
-    },
-    {
-      "name": "@amzn/workbench-core-audit",
-      "allowedCategories": [ "production" ]
-    },
-    {
-      "name": "@amzn/workbench-core-authentication",
-      "allowedCategories": [ "production" ]
-    },
-    {
-      "name": "@amzn/workbench-core-base",
-      "allowedCategories": [ "production" ]
-    },
-    {
-      "name": "@amzn/workbench-core-express",
-      "allowedCategories": [ "production" ]
-    },
-    {
-      "name": "@amzn/workbench-core-logging",
-      "allowedCategories": [ "production" ]
-    },
-    {
-      "name": "@aws-cdk/assert",
-      "allowedCategories": [ "production" ]
-    },
-    {
-      "name": "@aws-cdk/aws-apigatewayv2-alpha",
-      "allowedCategories": [ "production" ]
-    },
-    {
-      "name": "@aws-cdk/aws-apigatewayv2-authorizers-alpha",
-      "allowedCategories": [ "production" ]
-    },
-    {
-      "name": "@aws-cdk/aws-apigatewayv2-integrations-alpha",
-      "allowedCategories": [ "production" ]
-    },
-    {
-      "name": "@aws-cdk/aws-dynamodb",
-      "allowedCategories": [ "production" ]
-    },
-    {
-      "name": "@aws-sdk/client-cloudformation",
-      "allowedCategories": [ "production" ]
-    },
-    {
-      "name": "@aws-sdk/client-cognito-identity-provider",
-      "allowedCategories": [ "production" ]
-    },
-    {
-      "name": "@aws-sdk/client-dynamodb",
-      "allowedCategories": [ "production" ]
-    },
-    {
-      "name": "@aws-sdk/client-ec2",
-      "allowedCategories": [ "production" ]
-    },
-    {
-      "name": "@aws-sdk/client-eventbridge",
-      "allowedCategories": [ "production" ]
-    },
-    {
-      "name": "@aws-sdk/client-iam",
-      "allowedCategories": [ "production" ]
-    },
-    {
-      "name": "@aws-sdk/client-s3",
-      "allowedCategories": [ "production" ]
-    },
-    {
-      "name": "@aws-sdk/client-service-catalog",
-      "allowedCategories": [ "production" ]
-    },
-    {
-      "name": "@aws-sdk/client-ssm",
-      "allowedCategories": [ "production" ]
-    },
-    {
-      "name": "@aws-sdk/client-sts",
-      "allowedCategories": [ "production" ]
-    },
-    {
-      "name": "@aws-sdk/types",
-      "allowedCategories": [ "production" ]
-    },
-    {
-      "name": "@awsui/collection-hooks",
-      "allowedCategories": [ "prototypes" ]
-    },
-    {
-      "name": "@awsui/components-react",
-      "allowedCategories": [ "prototypes" ]
-    },
-    {
-      "name": "@awsui/design-tokens",
-      "allowedCategories": [ "prototypes" ]
-    },
-    {
-      "name": "@awsui/global-styles",
-      "allowedCategories": [ "prototypes" ]
-    },
-    {
-      "name": "@awsui/test-utils-core",
-      "allowedCategories": [ "prototypes" ]
-    },
-    {
-      "name": "@babel/core",
-      "allowedCategories": [ "prototypes" ]
-    },
-    {
-      "name": "@babel/preset-env",
-      "allowedCategories": [ "prototypes" ]
-    },
-    {
-      "name": "@babel/preset-react",
-      "allowedCategories": [ "prototypes" ]
-    },
-    {
-      "name": "@babel/preset-typescript",
-      "allowedCategories": [ "prototypes" ]
-    },
-    {
-      "name": "@casl/ability",
-      "allowedCategories": [ "production" ]
-    },
-    {
-      "name": "@rushstack/eslint-config",
-      "allowedCategories": [ "production", "prototypes" ]
-    },
-    {
-      "name": "@rushstack/heft",
-      "allowedCategories": [ "production", "prototypes" ]
-    },
-    {
-      "name": "@rushstack/heft-jest-plugin",
-      "allowedCategories": [ "production", "prototypes" ]
-    },
-    {
-      "name": "@rushstack/heft-node-rig",
-      "allowedCategories": [ "production" ]
-    },
-    {
-      "name": "@testing-library/dom",
-      "allowedCategories": [ "prototypes" ]
-    },
-    {
-      "name": "@testing-library/jest-dom",
-      "allowedCategories": [ "prototypes" ]
-    },
-    {
-      "name": "@testing-library/react",
-      "allowedCategories": [ "prototypes" ]
-    },
-    {
-      "name": "@testing-library/user-event",
-      "allowedCategories": [ "prototypes" ]
-    },
-    {
-      "name": "@vendia/serverless-express",
-      "allowedCategories": [ "production" ]
-    },
-    {
-      "name": "aws-cdk",
-      "allowedCategories": [ "production" ]
-    },
-    {
-      "name": "aws-cdk-lib",
-      "allowedCategories": [ "production" ]
-    },
-    {
-      "name": "aws-lambda",
-      "allowedCategories": [ "production" ]
-    },
-    {
-      "name": "aws-sdk-client-mock",
-      "allowedCategories": [ "production" ]
-    },
-    {
-      "name": "axios",
-      "allowedCategories": [ "production" ]
-    },
-    {
-      "name": "babel-jest",
-      "allowedCategories": [ "prototypes" ]
-    },
-    {
-      "name": "cdk-nag",
-      "allowedCategories": [ "production" ]
-    },
-    {
-      "name": "cdk-ssm-document",
-      "allowedCategories": [ "production" ]
-    },
-    {
-      "name": "concurrently",
-      "allowedCategories": [ "production" ]
-    },
-    {
-      "name": "constructs",
-      "allowedCategories": [ "production" ]
-    },
-    {
-      "name": "esbuild",
-      "allowedCategories": [ "production" ]
-    },
-    {
-      "name": "eslint",
-      "allowedCategories": [ "production", "prototypes" ]
-    },
-    {
-      "name": "eslint-config-next",
-      "allowedCategories": [ "prototypes" ]
-    },
-    {
-      "name": "eslint-plugin-security",
-      "allowedCategories": [ "production" ]
-    },
-    {
-      "name": "eslint-plugin-testing-library",
-      "allowedCategories": [ "prototypes" ]
-    },
-    {
-      "name": "express",
-      "allowedCategories": [ "production" ]
-    },
-    {
-      "name": "fast-check",
-      "allowedCategories": [ "production" ]
-    },
-    {
-      "name": "generate-password",
-      "allowedCategories": [ "production" ]
-    },
-    {
-      "name": "istanbul-badges-readme",
-      "allowedCategories": [ "production", "prototypes" ]
-    },
-    {
-      "name": "jest",
-      "allowedCategories": [ "production", "prototypes" ]
-    },
-    {
-      "name": "jest-fast-check",
-      "allowedCategories": [ "production" ]
-    },
-    {
-      "name": "js-yaml",
-      "allowedCategories": [ "production" ]
-    },
-    {
-      "name": "lambda-build",
-      "allowedCategories": [ "production" ]
-    },
-    {
-      "name": "lodash",
-      "allowedCategories": [ "production" ]
-    },
-    {
-      "name": "md5-file",
-      "allowedCategories": [ "production" ]
-    },
-    {
-      "name": "next",
-      "allowedCategories": [ "prototypes" ]
-    },
-    {
-      "name": "next-global-css",
-      "allowedCategories": [ "prototypes" ]
-    },
-    {
-      "name": "next-i18next",
-      "allowedCategories": [ "prototypes" ]
-    },
-    {
-      "name": "next-transpile-modules",
-      "allowedCategories": [ "prototypes" ]
-    },
-    {
-      "name": "nodemon",
-      "allowedCategories": [ "production" ]
-    },
-    {
-      "name": "react",
-      "allowedCategories": [ "prototypes" ]
-    },
-    {
-      "name": "react-dom",
-      "allowedCategories": [ "prototypes" ]
-    },
-    {
-      "name": "request",
-      "allowedCategories": [ "production" ]
-    },
-    {
-      "name": "sass",
-      "allowedCategories": [ "prototypes" ]
-    },
-    {
-      "name": "sharp",
-      "allowedCategories": [ "prototypes" ]
-    },
-    {
-      "name": "source-map-support",
-      "allowedCategories": [ "production" ]
-    },
-    {
-      "name": "supertest",
-      "allowedCategories": [ "production" ]
-    },
-    {
-      "name": "triple-beam",
-      "allowedCategories": [ "production" ]
-    },
-    {
-      "name": "ts-jest",
-      "allowedCategories": [ "production", "prototypes" ]
-    },
-    {
-      "name": "ts-node",
-      "allowedCategories": [ "production" ]
-    },
-    {
-      "name": "typescript",
-      "allowedCategories": [ "production", "prototypes" ]
-    },
-    {
-      "name": "uuid",
-      "allowedCategories": [ "production" ]
-    },
-    {
-      "name": "winston",
-      "allowedCategories": [ "production" ]
-    },
-    {
-      "name": "winston-transport",
-      "allowedCategories": [ "production" ]
-    }
-  ]
-}
->>>>>>> 503c4439
+}