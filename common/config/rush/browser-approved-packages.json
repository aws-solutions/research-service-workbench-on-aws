--- conflicted
+++ resolved
@@ -8,30 +8,22 @@
     },
     {
       "name": "@amzn/eslint-config-workbench-core-eslint-custom",
-<<<<<<< HEAD
-      "allowedCategories": [ "production" ]
-=======
-      "allowedCategories": [ "production", "prototypes" ]
->>>>>>> dbc4ff45
+      "allowedCategories": [ "production", "prototypes" ]
     },
     {
       "name": "@amzn/swb-app",
       "allowedCategories": [ "production" ]
     },
     {
-<<<<<<< HEAD
+      "name": "@amzn/workbench-core-authentication",
+      "allowedCategories": [ "production" ]
+    },
+    {
       "name": "@amzn/workbench-core-base",
       "allowedCategories": [ "production" ]
     },
     {
       "name": "@aws-cdk/aws-dynamodb",
-=======
-      "name": "@amzn/workbench-core-authentication",
-      "allowedCategories": [ "production" ]
-    },
-    {
-      "name": "@amzn/workbench-core-base",
->>>>>>> dbc4ff45
       "allowedCategories": [ "production" ]
     },
     {
@@ -43,7 +35,6 @@
       "allowedCategories": [ "production" ]
     },
     {
-<<<<<<< HEAD
       "name": "@aws-sdk/client-dynamodb",
       "allowedCategories": [ "production" ]
     },
@@ -53,17 +44,10 @@
     },
     {
       "name": "@aws-sdk/client-eventbridge",
-=======
-      "name": "@aws-sdk/client-ec2",
-      "allowedCategories": [ "production" ]
-    },
-    {
-      "name": "@aws-sdk/client-eventbridge",
       "allowedCategories": [ "production" ]
     },
     {
       "name": "@aws-sdk/client-iam",
->>>>>>> dbc4ff45
       "allowedCategories": [ "production" ]
     },
     {
@@ -87,65 +71,48 @@
       "allowedCategories": [ "production" ]
     },
     {
-<<<<<<< HEAD
-      "name": "@commitlint/cli",
-      "allowedCategories": [ "production" ]
-    },
-    {
-      "name": "@commitlint/config-conventional",
-      "allowedCategories": [ "production" ]
+      "name": "@awsui/collection-hooks",
+      "allowedCategories": [ "prototypes" ]
+    },
+    {
+      "name": "@awsui/components-react",
+      "allowedCategories": [ "prototypes" ]
+    },
+    {
+      "name": "@awsui/design-tokens",
+      "allowedCategories": [ "prototypes" ]
+    },
+    {
+      "name": "@awsui/global-styles",
+      "allowedCategories": [ "prototypes" ]
+    },
+    {
+      "name": "@awsui/test-utils-core",
+      "allowedCategories": [ "prototypes" ]
+    },
+    {
+      "name": "@babel/core",
+      "allowedCategories": [ "prototypes" ]
+    },
+    {
+      "name": "@babel/preset-env",
+      "allowedCategories": [ "prototypes" ]
+    },
+    {
+      "name": "@babel/preset-react",
+      "allowedCategories": [ "prototypes" ]
+    },
+    {
+      "name": "@babel/preset-typescript",
+      "allowedCategories": [ "prototypes" ]
     },
     {
       "name": "@rushstack/eslint-config",
-      "allowedCategories": [ "production" ]
+      "allowedCategories": [ "production", "prototypes" ]
     },
     {
       "name": "@rushstack/heft",
-      "allowedCategories": [ "production" ]
-=======
-      "name": "@awsui/collection-hooks",
-      "allowedCategories": [ "prototypes" ]
-    },
-    {
-      "name": "@awsui/components-react",
-      "allowedCategories": [ "prototypes" ]
-    },
-    {
-      "name": "@awsui/design-tokens",
-      "allowedCategories": [ "prototypes" ]
-    },
-    {
-      "name": "@awsui/global-styles",
-      "allowedCategories": [ "prototypes" ]
-    },
-    {
-      "name": "@awsui/test-utils-core",
-      "allowedCategories": [ "prototypes" ]
-    },
-    {
-      "name": "@babel/core",
-      "allowedCategories": [ "prototypes" ]
-    },
-    {
-      "name": "@babel/preset-env",
-      "allowedCategories": [ "prototypes" ]
-    },
-    {
-      "name": "@babel/preset-react",
-      "allowedCategories": [ "prototypes" ]
-    },
-    {
-      "name": "@babel/preset-typescript",
-      "allowedCategories": [ "prototypes" ]
-    },
-    {
-      "name": "@rushstack/eslint-config",
-      "allowedCategories": [ "production", "prototypes" ]
-    },
-    {
-      "name": "@rushstack/heft",
-      "allowedCategories": [ "production", "prototypes" ]
->>>>>>> dbc4ff45
+      "allowedCategories": [ "production", "prototypes" ]
     },
     {
       "name": "@rushstack/heft-jest-plugin",
@@ -156,8 +123,6 @@
       "allowedCategories": [ "production" ]
     },
     {
-<<<<<<< HEAD
-=======
       "name": "@testing-library/dom",
       "allowedCategories": [ "prototypes" ]
     },
@@ -174,7 +139,6 @@
       "allowedCategories": [ "prototypes" ]
     },
     {
->>>>>>> dbc4ff45
       "name": "@vendia/serverless-express",
       "allowedCategories": [ "production" ]
     },
@@ -195,13 +159,8 @@
       "allowedCategories": [ "production" ]
     },
     {
-<<<<<<< HEAD
-      "name": "cdk-iam-floyd",
-      "allowedCategories": [ "production" ]
-=======
       "name": "babel-jest",
       "allowedCategories": [ "prototypes" ]
->>>>>>> dbc4ff45
     },
     {
       "name": "cdk-ssm-document",
@@ -221,28 +180,21 @@
     },
     {
       "name": "eslint",
-<<<<<<< HEAD
-      "allowedCategories": [ "production" ]
-=======
       "allowedCategories": [ "production", "prototypes" ]
     },
     {
       "name": "eslint-config-next",
       "allowedCategories": [ "prototypes" ]
->>>>>>> dbc4ff45
     },
     {
       "name": "eslint-plugin-security",
       "allowedCategories": [ "production" ]
     },
     {
-<<<<<<< HEAD
-=======
       "name": "eslint-plugin-testing-library",
       "allowedCategories": [ "prototypes" ]
     },
     {
->>>>>>> dbc4ff45
       "name": "express",
       "allowedCategories": [ "production" ]
     },
@@ -256,19 +208,11 @@
     },
     {
       "name": "istanbul-badges-readme",
-<<<<<<< HEAD
-      "allowedCategories": [ "production" ]
+      "allowedCategories": [ "production", "prototypes" ]
     },
     {
       "name": "jest",
-      "allowedCategories": [ "production" ]
-=======
-      "allowedCategories": [ "production", "prototypes" ]
-    },
-    {
-      "name": "jest",
-      "allowedCategories": [ "production", "prototypes" ]
->>>>>>> dbc4ff45
+      "allowedCategories": [ "production", "prototypes" ]
     },
     {
       "name": "jest-fast-check",
@@ -279,16 +223,12 @@
       "allowedCategories": [ "production" ]
     },
     {
-<<<<<<< HEAD
       "name": "lodash",
       "allowedCategories": [ "production" ]
     },
     {
       "name": "md5-file",
       "allowedCategories": [ "production" ]
-=======
-      "name": "md5-file",
-      "allowedCategories": [ "production" ]
     },
     {
       "name": "next",
@@ -305,17 +245,12 @@
     {
       "name": "next-transpile-modules",
       "allowedCategories": [ "prototypes" ]
->>>>>>> dbc4ff45
     },
     {
       "name": "nodemon",
       "allowedCategories": [ "production" ]
     },
     {
-<<<<<<< HEAD
-      "name": "semantic-release",
-      "allowedCategories": [ "production" ]
-=======
       "name": "react",
       "allowedCategories": [ "prototypes" ]
     },
@@ -330,7 +265,6 @@
     {
       "name": "sharp",
       "allowedCategories": [ "prototypes" ]
->>>>>>> dbc4ff45
     },
     {
       "name": "triple-beam",
@@ -338,11 +272,7 @@
     },
     {
       "name": "ts-jest",
-<<<<<<< HEAD
-      "allowedCategories": [ "production" ]
-=======
-      "allowedCategories": [ "production", "prototypes" ]
->>>>>>> dbc4ff45
+      "allowedCategories": [ "production", "prototypes" ]
     },
     {
       "name": "ts-node",
@@ -350,11 +280,7 @@
     },
     {
       "name": "typescript",
-<<<<<<< HEAD
-      "allowedCategories": [ "production" ]
-=======
-      "allowedCategories": [ "production", "prototypes" ]
->>>>>>> dbc4ff45
+      "allowedCategories": [ "production", "prototypes" ]
     },
     {
       "name": "uuid",
