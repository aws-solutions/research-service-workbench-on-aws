// DO NOT ADD COMMENTS IN THIS FILE.  They will be lost when the Rush tool resaves it.
{
  "$schema": "https://developer.microsoft.com/json-schemas/rush/v5/approved-packages.schema.json",
  "packages": [
    {
      "name": "@amzn/environments",
      "allowedCategories": [ "production" ]
    },
    {
      "name": "@amzn/eslint-config-workbench-core-eslint-custom",
      "allowedCategories": [ "production", "prototypes" ]
    },
    {
      "name": "@amzn/patient-consent-express",
      "allowedCategories": [ "production" ]
    },
    {
      "name": "@amzn/swb-app",
      "allowedCategories": [ "production" ]
    },
    {
      "name": "@amzn/workbench-core-audit",
      "allowedCategories": [ "production", "prototypes" ]
    },
    {
      "name": "@amzn/workbench-core-authentication",
      "allowedCategories": [ "production" ]
    },
    {
      "name": "@amzn/workbench-core-authorization",
      "allowedCategories": [ "production" ]
    },
    {
      "name": "@amzn/workbench-core-base",
      "allowedCategories": [ "production" ]
    },
    {
      "name": "@amzn/workbench-core-datasets",
      "allowedCategories": [ "production" ]
    },
    {
      "name": "@amzn/workbench-core-example-express",
      "allowedCategories": [ "prototypes" ]
    },
    {
      "name": "@amzn/workbench-core-infrastructure",
      "allowedCategories": [ "production" ]
    },
    {
      "name": "@amzn/workbench-core-logging",
      "allowedCategories": [ "production", "prototypes" ]
    },
    {
      "name": "@aws-cdk/assert",
      "allowedCategories": [ "production", "prototypes" ]
    },
    {
      "name": "@aws-cdk/aws-apigatewayv2-alpha",
      "allowedCategories": [ "prototypes" ]
    },
    {
      "name": "@aws-cdk/aws-apigatewayv2-authorizers-alpha",
      "allowedCategories": [ "prototypes" ]
    },
    {
      "name": "@aws-cdk/aws-apigatewayv2-integrations-alpha",
      "allowedCategories": [ "prototypes" ]
    },
    {
      "name": "@aws-cdk/aws-dynamodb",
      "allowedCategories": [ "production" ]
    },
    {
      "name": "@aws-cdk/aws-iam",
      "allowedCategories": [ "production" ]
    },
    {
      "name": "@aws-sdk/client-cloudformation",
      "allowedCategories": [ "production" ]
    },
    {
      "name": "@aws-sdk/client-cognito-identity-provider",
      "allowedCategories": [ "production" ]
    },
    {
      "name": "@aws-sdk/client-dynamodb",
      "allowedCategories": [ "production" ]
    },
    {
      "name": "@aws-sdk/client-ec2",
      "allowedCategories": [ "production" ]
    },
    {
      "name": "@aws-sdk/client-eventbridge",
      "allowedCategories": [ "production" ]
    },
    {
      "name": "@aws-sdk/client-iam",
      "allowedCategories": [ "production" ]
    },
    {
      "name": "@aws-sdk/client-kms",
      "allowedCategories": [ "production" ]
    },
    {
      "name": "@aws-sdk/client-lambda",
      "allowedCategories": [ "production" ]
    },
    {
      "name": "@aws-sdk/client-s3",
      "allowedCategories": [ "production", "prototypes" ]
    },
    {
      "name": "@aws-sdk/client-s3-control",
      "allowedCategories": [ "production" ]
    },
    {
      "name": "@aws-sdk/client-sagemaker",
      "allowedCategories": [ "production" ]
    },
    {
      "name": "@aws-sdk/client-service-catalog",
      "allowedCategories": [ "production" ]
    },
    {
      "name": "@aws-sdk/client-ssm",
      "allowedCategories": [ "production" ]
    },
    {
      "name": "@aws-sdk/client-sts",
      "allowedCategories": [ "production" ]
    },
    {
      "name": "@aws-sdk/types",
      "allowedCategories": [ "production", "prototypes" ]
    },
    {
      "name": "@aws-sdk/util-dynamodb",
      "allowedCategories": [ "production" ]
    },
    {
      "name": "@awsui/collection-hooks",
      "allowedCategories": [ "production", "prototypes" ]
    },
    {
      "name": "@awsui/components-react",
      "allowedCategories": [ "production", "prototypes" ]
    },
    {
      "name": "@awsui/design-tokens",
      "allowedCategories": [ "production", "prototypes" ]
    },
    {
      "name": "@awsui/global-styles",
      "allowedCategories": [ "production", "prototypes" ]
    },
    {
      "name": "@awsui/test-utils-core",
      "allowedCategories": [ "production", "prototypes" ]
    },
    {
      "name": "@babel/core",
      "allowedCategories": [ "production", "prototypes" ]
    },
    {
      "name": "@babel/plugin-syntax-flow",
      "allowedCategories": [ "production" ]
    },
    {
      "name": "@babel/plugin-transform-react-jsx",
      "allowedCategories": [ "production" ]
    },
    {
      "name": "@babel/preset-env",
      "allowedCategories": [ "production", "prototypes" ]
    },
    {
      "name": "@babel/preset-react",
      "allowedCategories": [ "production", "prototypes" ]
    },
    {
      "name": "@babel/preset-typescript",
      "allowedCategories": [ "production", "prototypes" ]
    },
    {
      "name": "@casl/ability",
      "allowedCategories": [ "production" ]
    },
    {
      "name": "@hapi/boom",
      "allowedCategories": [ "production" ]
    },
    {
      "name": "@microsoft/rush-lib",
      "allowedCategories": [ "production" ]
    },
    {
      "name": "@reduxjs/toolkit",
      "allowedCategories": [ "production" ]
    },
    {
      "name": "@rushstack/eslint-config",
      "allowedCategories": [ "production", "prototypes" ]
    },
    {
      "name": "@rushstack/heft",
      "allowedCategories": [ "production", "prototypes" ]
    },
    {
      "name": "@rushstack/heft-jest-plugin",
      "allowedCategories": [ "production", "prototypes" ]
    },
    {
      "name": "@rushstack/heft-node-rig",
      "allowedCategories": [ "production", "prototypes" ]
    },
    {
      "name": "@rushstack/node-core-library",
      "allowedCategories": [ "production" ]
    },
    {
      "name": "@rushstack/ts-command-line",
      "allowedCategories": [ "production" ]
    },
    {
      "name": "@testing-library/dom",
      "allowedCategories": [ "production", "prototypes" ]
    },
    {
      "name": "@testing-library/jest-dom",
      "allowedCategories": [ "production", "prototypes" ]
    },
    {
      "name": "@testing-library/react",
      "allowedCategories": [ "production", "prototypes" ]
    },
    {
      "name": "@testing-library/user-event",
      "allowedCategories": [ "production", "prototypes" ]
    },
    {
      "name": "@vendia/serverless-express",
      "allowedCategories": [ "production", "prototypes" ]
    },
    {
      "name": "aws-cdk",
      "allowedCategories": [ "production", "prototypes" ]
    },
    {
      "name": "aws-cdk-lib",
      "allowedCategories": [ "production", "prototypes" ]
    },
    {
      "name": "aws-jwt-verify",
      "allowedCategories": [ "production" ]
    },
    {
      "name": "aws-lambda",
      "allowedCategories": [ "production" ]
    },
    {
      "name": "aws-sdk-client-mock",
      "allowedCategories": [ "production", "prototypes" ]
    },
    {
      "name": "axios",
      "allowedCategories": [ "production", "prototypes" ]
    },
    {
      "name": "babel-jest",
      "allowedCategories": [ "production", "prototypes" ]
    },
    {
      "name": "cdk-ec2-key-pair",
      "allowedCategories": [ "prototypes" ]
    },
    {
      "name": "cdk-nag",
      "allowedCategories": [ "production", "prototypes" ]
    },
    {
      "name": "cdk-ssm-document",
      "allowedCategories": [ "production" ]
    },
    {
      "name": "concurrently",
      "allowedCategories": [ "production" ]
    },
    {
      "name": "constructs",
      "allowedCategories": [ "production", "prototypes" ]
    },
    {
      "name": "cookie-parser",
      "allowedCategories": [ "production" ]
    },
    {
      "name": "cors",
      "allowedCategories": [ "production" ]
    },
    {
      "name": "date-fns",
      "allowedCategories": [ "production" ]
    },
    {
      "name": "depcheck",
      "allowedCategories": [ "production", "prototypes" ]
    },
    {
      "name": "diff",
      "allowedCategories": [ "production" ]
    },
    {
      "name": "esbuild",
      "allowedCategories": [ "production", "prototypes" ]
    },
    {
      "name": "eslint",
      "allowedCategories": [ "production", "prototypes" ]
    },
    {
      "name": "eslint-config-next",
      "allowedCategories": [ "production", "prototypes" ]
    },
    {
      "name": "eslint-plugin-import",
      "allowedCategories": [ "production", "prototypes" ]
    },
    {
      "name": "eslint-plugin-security",
      "allowedCategories": [ "production", "prototypes" ]
    },
    {
      "name": "eslint-plugin-testing-library",
      "allowedCategories": [ "production", "prototypes" ]
    },
    {
      "name": "express",
      "allowedCategories": [ "production", "prototypes" ]
    },
    {
      "name": "fabric-ca-client",
      "allowedCategories": [ "prototypes" ]
    },
    {
      "name": "fabric-common",
      "allowedCategories": [ "prototypes" ]
    },
    {
      "name": "fast-check",
      "allowedCategories": [ "production" ]
    },
    {
      "name": "generate-password",
      "allowedCategories": [ "production" ]
    },
    {
      "name": "istanbul-badges-readme",
      "allowedCategories": [ "production", "prototypes" ]
    },
    {
      "name": "jest",
      "allowedCategories": [ "production", "prototypes" ]
    },
    {
      "name": "jest-circus",
      "allowedCategories": [ "production" ]
    },
    {
      "name": "jest-fast-check",
      "allowedCategories": [ "production" ]
    },
    {
      "name": "js-yaml",
      "allowedCategories": [ "production" ]
    },
    {
      "name": "jsonschema",
      "allowedCategories": [ "production" ]
    },
    {
      "name": "jwt-decode",
      "allowedCategories": [ "production" ]
    },
    {
      "name": "lodash",
      "allowedCategories": [ "production", "prototypes" ]
    },
    {
      "name": "md5-file",
      "allowedCategories": [ "production" ]
    },
    {
      "name": "nconf",
      "allowedCategories": [ "prototypes" ]
    },
    {
      "name": "next",
      "allowedCategories": [ "production", "prototypes" ]
    },
    {
      "name": "next-global-css",
      "allowedCategories": [ "production", "prototypes" ]
    },
    {
      "name": "next-i18next",
      "allowedCategories": [ "production", "prototypes" ]
    },
    {
      "name": "next-transpile-modules",
      "allowedCategories": [ "production", "prototypes" ]
    },
    {
      "name": "nodemon",
      "allowedCategories": [ "production" ]
    },
    {
      "name": "npm-package-json-lint",
      "allowedCategories": [ "production", "prototypes" ]
    },
    {
      "name": "npm-package-json-lint-config-default",
      "allowedCategories": [ "production", "prototypes" ]
    },
    {
      "name": "pkce-challenge",
      "allowedCategories": [ "production" ]
    },
    {
      "name": "pnpm",
      "allowedCategories": [ "production" ]
    },
    {
      "name": "react",
      "allowedCategories": [ "production", "prototypes" ]
    },
    {
      "name": "react-dom",
      "allowedCategories": [ "production", "prototypes" ]
    },
    {
<<<<<<< HEAD
      "name": "react-redux",
      "allowedCategories": [ "production" ]
    },
    {
      "name": "react-scripts",
      "allowedCategories": [ "production" ]
    },
    {
      "name": "redux",
=======
      "name": "react-router-dom",
>>>>>>> 7808bf80
      "allowedCategories": [ "production" ]
    },
    {
      "name": "sass",
      "allowedCategories": [ "production", "prototypes" ]
    },
    {
      "name": "sharp",
      "allowedCategories": [ "production", "prototypes" ]
    },
    {
      "name": "sort-package-json",
      "allowedCategories": [ "production", "prototypes" ]
    },
    {
      "name": "source-map-support",
      "allowedCategories": [ "production", "prototypes" ]
    },
    {
      "name": "swr",
      "allowedCategories": [ "production" ]
    },
    {
      "name": "triple-beam",
      "allowedCategories": [ "production" ]
    },
    {
      "name": "ts-jest",
      "allowedCategories": [ "production", "prototypes" ]
    },
    {
      "name": "ts-node",
      "allowedCategories": [ "production", "prototypes" ]
    },
    {
      "name": "typescript",
      "allowedCategories": [ "production", "prototypes" ]
    },
    {
      "name": "uuid",
      "allowedCategories": [ "production" ]
    },
    {
      "name": "web-vitals",
      "allowedCategories": [ "production" ]
    },
    {
      "name": "winston",
      "allowedCategories": [ "production" ]
    },
    {
      "name": "winston-transport",
      "allowedCategories": [ "production" ]
    }
  ]
}
<|MERGE_RESOLUTION|>--- conflicted
+++ resolved
@@ -195,10 +195,6 @@
       "allowedCategories": [ "production" ]
     },
     {
-      "name": "@reduxjs/toolkit",
-      "allowedCategories": [ "production" ]
-    },
-    {
       "name": "@rushstack/eslint-config",
       "allowedCategories": [ "production", "prototypes" ]
     },
@@ -439,19 +435,11 @@
       "allowedCategories": [ "production", "prototypes" ]
     },
     {
-<<<<<<< HEAD
-      "name": "react-redux",
+      "name": "react-router-dom",
       "allowedCategories": [ "production" ]
     },
     {
       "name": "react-scripts",
-      "allowedCategories": [ "production" ]
-    },
-    {
-      "name": "redux",
-=======
-      "name": "react-router-dom",
->>>>>>> 7808bf80
       "allowedCategories": [ "production" ]
     },
     {
@@ -507,4 +495,4 @@
       "allowedCategories": [ "production" ]
     }
   ]
-}
+}