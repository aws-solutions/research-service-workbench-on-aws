--- conflicted
+++ resolved
@@ -1,248 +1,499 @@
-<<<<<<< HEAD
 // DO NOT ADD COMMENTS IN THIS FILE.  They will be lost when the Rush tool resaves it.
+
 {
+
   "$schema": "https://developer.microsoft.com/json-schemas/rush/v5/approved-packages.schema.json",
+
   "packages": [
-    {
+
+    {
+
       "name": "@amzn/environments",
-      "allowedCategories": [ "production" ]
-    },
-    {
+
+      "allowedCategories": [ "production" ]
+
+    },
+
+    {
+
       "name": "@amzn/eslint-config-workbench-core-eslint-custom",
-      "allowedCategories": [ "production", "prototypes" ]
-    },
-    {
+
+      "allowedCategories": [ "production", "prototypes" ]
+
+    },
+
+    {
+
       "name": "@amzn/swb-app",
-      "allowedCategories": [ "production" ]
-    },
-    {
+
+      "allowedCategories": [ "production" ]
+
+    },
+
+    {
+
       "name": "@amzn/workbench-core-audit",
-      "allowedCategories": [ "production", "prototypes" ]
-    },
-    {
+
+      "allowedCategories": [ "production", "prototypes" ]
+
+    },
+
+    {
+
       "name": "@amzn/workbench-core-authentication",
-      "allowedCategories": [ "production" ]
-    },
-    {
+
+      "allowedCategories": [ "production" ]
+
+    },
+
+    {
+
       "name": "@amzn/workbench-core-authorization",
-      "allowedCategories": [ "production" ]
-    },
-    {
+
+      "allowedCategories": [ "production" ]
+
+    },
+
+    {
+
       "name": "@amzn/workbench-core-base",
-      "allowedCategories": [ "production" ]
-    },
-    {
+
+      "allowedCategories": [ "production" ]
+
+    },
+
+    {
+
       "name": "@amzn/workbench-core-datasets",
-      "allowedCategories": [ "production" ]
-    },
-    {
+
+      "allowedCategories": [ "production" ]
+
+    },
+
+    {
+
       "name": "@amzn/workbench-core-example-express",
-      "allowedCategories": [ "prototypes" ]
-    },
-    {
+
+      "allowedCategories": [ "prototypes" ]
+
+    },
+
+    {
+
       "name": "@amzn/workbench-core-logging",
-      "allowedCategories": [ "production", "prototypes" ]
-    },
-    {
+
+      "allowedCategories": [ "production", "prototypes" ]
+
+    },
+
+    {
+
       "name": "@aws-cdk/assert",
-      "allowedCategories": [ "prototypes" ]
-    },
-    {
+
+      "allowedCategories": [ "prototypes" ]
+
+    },
+
+    {
+
       "name": "@aws-cdk/aws-apigatewayv2-alpha",
-      "allowedCategories": [ "prototypes" ]
-    },
-    {
+
+      "allowedCategories": [ "prototypes" ]
+
+    },
+
+    {
+
       "name": "@aws-cdk/aws-apigatewayv2-authorizers-alpha",
-      "allowedCategories": [ "prototypes" ]
-    },
-    {
+
+      "allowedCategories": [ "prototypes" ]
+
+    },
+
+    {
+
       "name": "@aws-cdk/aws-apigatewayv2-integrations-alpha",
-      "allowedCategories": [ "prototypes" ]
-    },
-    {
+
+      "allowedCategories": [ "prototypes" ]
+
+    },
+
+    {
+
       "name": "@aws-cdk/aws-dynamodb",
-      "allowedCategories": [ "production" ]
-    },
-    {
+
+      "allowedCategories": [ "production" ]
+
+    },
+
+    {
+
       "name": "@aws-cdk/aws-iam",
-      "allowedCategories": [ "production" ]
-    },
-    {
+
+      "allowedCategories": [ "production" ]
+
+    },
+
+    {
+
       "name": "@aws-sdk/client-cloudformation",
-      "allowedCategories": [ "production" ]
-    },
-    {
+
+      "allowedCategories": [ "production" ]
+
+    },
+
+    {
+
       "name": "@aws-sdk/client-cognito-identity-provider",
-      "allowedCategories": [ "production" ]
-    },
-    {
+
+      "allowedCategories": [ "production" ]
+
+    },
+
+    {
+
       "name": "@aws-sdk/client-dynamodb",
-      "allowedCategories": [ "production" ]
-    },
-    {
+
+      "allowedCategories": [ "production" ]
+
+    },
+
+    {
+
       "name": "@aws-sdk/client-ec2",
-      "allowedCategories": [ "production" ]
-    },
-    {
+
+      "allowedCategories": [ "production" ]
+
+    },
+
+    {
+
       "name": "@aws-sdk/client-eventbridge",
-      "allowedCategories": [ "production" ]
-    },
-    {
+
+      "allowedCategories": [ "production" ]
+
+    },
+
+    {
+
       "name": "@aws-sdk/client-iam",
-      "allowedCategories": [ "production" ]
-    },
-    {
+
+      "allowedCategories": [ "production" ]
+
+    },
+
+    {
+
       "name": "@aws-sdk/client-kms",
-      "allowedCategories": [ "production" ]
-    },
-    {
+
+      "allowedCategories": [ "production" ]
+
+    },
+
+    {
+
       "name": "@aws-sdk/client-lambda",
-      "allowedCategories": [ "production" ]
-    },
-    {
+
+      "allowedCategories": [ "production" ]
+
+    },
+
+    {
+
+      "name": "@aws-sdk/client-managedblockchain",
+
+      "allowedCategories": [ "prototypes" ]
+
+    },
+
+    {
+
       "name": "@aws-sdk/client-s3",
-      "allowedCategories": [ "production" ]
-    },
-    {
+
+      "allowedCategories": [ "production", "prototypes" ]
+
+    },
+
+    {
+
       "name": "@aws-sdk/client-s3-control",
-      "allowedCategories": [ "production" ]
-    },
-    {
+
+      "allowedCategories": [ "production" ]
+
+    },
+
+    {
+
       "name": "@aws-sdk/client-sagemaker",
-      "allowedCategories": [ "production" ]
-    },
-    {
+
+      "allowedCategories": [ "production" ]
+
+    },
+
+    {
+
       "name": "@aws-sdk/client-service-catalog",
-      "allowedCategories": [ "production" ]
-    },
-    {
+
+      "allowedCategories": [ "production" ]
+
+    },
+
+    {
+
       "name": "@aws-sdk/client-ssm",
-      "allowedCategories": [ "production" ]
-    },
-    {
+
+      "allowedCategories": [ "production" ]
+
+    },
+
+    {
+
       "name": "@aws-sdk/client-sts",
-      "allowedCategories": [ "production" ]
-    },
-    {
+
+      "allowedCategories": [ "production" ]
+
+    },
+
+    {
+
       "name": "@aws-sdk/types",
-      "allowedCategories": [ "production" ]
-    },
-    {
+
+      "allowedCategories": [ "production", "prototypes" ]
+
+    },
+
+    {
+
       "name": "@aws-sdk/util-dynamodb",
-      "allowedCategories": [ "production" ]
-    },
-    {
+
+      "allowedCategories": [ "production" ]
+
+    },
+
+    {
+
       "name": "@awsui/collection-hooks",
-      "allowedCategories": [ "production", "prototypes" ]
-    },
-    {
+
+      "allowedCategories": [ "production", "prototypes" ]
+
+    },
+
+    {
+
       "name": "@awsui/components-react",
-      "allowedCategories": [ "production", "prototypes" ]
-    },
-    {
+
+      "allowedCategories": [ "production", "prototypes" ]
+
+    },
+
+    {
+
       "name": "@awsui/design-tokens",
-      "allowedCategories": [ "production", "prototypes" ]
-    },
-    {
+
+      "allowedCategories": [ "production", "prototypes" ]
+
+    },
+
+    {
+
       "name": "@awsui/global-styles",
-      "allowedCategories": [ "production", "prototypes" ]
-    },
-    {
+
+      "allowedCategories": [ "production", "prototypes" ]
+
+    },
+
+    {
+
       "name": "@awsui/test-utils-core",
-      "allowedCategories": [ "production", "prototypes" ]
-    },
-    {
+
+      "allowedCategories": [ "production", "prototypes" ]
+
+    },
+
+    {
+
       "name": "@babel/core",
-      "allowedCategories": [ "production", "prototypes" ]
-    },
-    {
+
+      "allowedCategories": [ "production", "prototypes" ]
+
+    },
+
+    {
+
       "name": "@babel/preset-env",
-      "allowedCategories": [ "production", "prototypes" ]
-    },
-    {
+
+      "allowedCategories": [ "production", "prototypes" ]
+
+    },
+
+    {
+
       "name": "@babel/preset-react",
-      "allowedCategories": [ "production", "prototypes" ]
-    },
-    {
+
+      "allowedCategories": [ "production", "prototypes" ]
+
+    },
+
+    {
+
       "name": "@babel/preset-typescript",
-      "allowedCategories": [ "production", "prototypes" ]
-    },
-    {
+
+      "allowedCategories": [ "production", "prototypes" ]
+
+    },
+
+    {
+
       "name": "@casl/ability",
-      "allowedCategories": [ "production" ]
-    },
-    {
+
+      "allowedCategories": [ "production" ]
+
+    },
+
+    {
+
       "name": "@hapi/boom",
-      "allowedCategories": [ "production" ]
-    },
-    {
+
+      "allowedCategories": [ "production" ]
+
+    },
+
+    {
+
       "name": "@microsoft/rush-lib",
-      "allowedCategories": [ "production" ]
-    },
-    {
+
+      "allowedCategories": [ "production" ]
+
+    },
+
+    {
+
       "name": "@rushstack/eslint-config",
-      "allowedCategories": [ "production", "prototypes" ]
-    },
-    {
+
+      "allowedCategories": [ "production", "prototypes" ]
+
+    },
+
+    {
+
       "name": "@rushstack/heft",
-      "allowedCategories": [ "production", "prototypes" ]
-    },
-    {
+
+      "allowedCategories": [ "production", "prototypes" ]
+
+    },
+
+    {
+
       "name": "@rushstack/heft-jest-plugin",
-      "allowedCategories": [ "production", "prototypes" ]
-    },
-    {
+
+      "allowedCategories": [ "production", "prototypes" ]
+
+    },
+
+    {
+
       "name": "@rushstack/heft-node-rig",
-      "allowedCategories": [ "production", "prototypes" ]
-    },
-    {
+
+      "allowedCategories": [ "production", "prototypes" ]
+
+    },
+
+    {
+
       "name": "@rushstack/node-core-library",
-      "allowedCategories": [ "production" ]
-    },
-    {
+
+      "allowedCategories": [ "production" ]
+
+    },
+
+    {
+
       "name": "@rushstack/ts-command-line",
-      "allowedCategories": [ "production" ]
-    },
-    {
+
+      "allowedCategories": [ "production" ]
+
+    },
+
+    {
+
       "name": "@testing-library/dom",
-      "allowedCategories": [ "production", "prototypes" ]
-    },
-    {
+
+      "allowedCategories": [ "production", "prototypes" ]
+
+    },
+
+    {
+
       "name": "@testing-library/jest-dom",
-      "allowedCategories": [ "production", "prototypes" ]
-    },
-    {
+
+      "allowedCategories": [ "production", "prototypes" ]
+
+    },
+
+    {
+
       "name": "@testing-library/react",
-      "allowedCategories": [ "production", "prototypes" ]
-    },
-    {
+
+      "allowedCategories": [ "production", "prototypes" ]
+
+    },
+
+    {
+
       "name": "@testing-library/user-event",
-      "allowedCategories": [ "production", "prototypes" ]
-    },
-    {
+
+      "allowedCategories": [ "production", "prototypes" ]
+
+    },
+
+    {
+
       "name": "@vendia/serverless-express",
-      "allowedCategories": [ "production", "prototypes" ]
-    },
-    {
+
+      "allowedCategories": [ "production", "prototypes" ]
+
+    },
+
+    {
+
       "name": "aws-cdk",
-      "allowedCategories": [ "production", "prototypes" ]
-    },
-    {
+
+      "allowedCategories": [ "production", "prototypes" ]
+
+    },
+
+    {
+
       "name": "aws-cdk-lib",
-      "allowedCategories": [ "production", "prototypes" ]
-    },
-    {
+
+      "allowedCategories": [ "production", "prototypes" ]
+
+    },
+
+    {
+
       "name": "aws-jwt-verify",
-      "allowedCategories": [ "production" ]
-    },
-    {
+
+      "allowedCategories": [ "production" ]
+
+    },
+
+    {
+
       "name": "aws-lambda",
-      "allowedCategories": [ "production" ]
-    },
-    {
+
+      "allowedCategories": [ "production" ]
+
+    },
+
+    {
+
       "name": "aws-sdk-client-mock",
-      "allowedCategories": [ "production" ]
-    },
+
+      "allowedCategories": [ "production", "prototypes" ]
+
+    },
+
     {
       "name": "aws4",
       "allowedCategories": [ "production" ]
@@ -253,639 +504,398 @@
     },
     {
       "name": "axios",
-      "allowedCategories": [ "production", "prototypes" ]
-    },
-    {
+
+      "allowedCategories": [ "production", "prototypes" ]
+
+    },
+
+    {
+
       "name": "babel-jest",
-      "allowedCategories": [ "production", "prototypes" ]
-    },
-    {
+
+      "allowedCategories": [ "production", "prototypes" ]
+
+    },
+
+    {
+
       "name": "cdk-nag",
-      "allowedCategories": [ "prototypes" ]
-    },
-    {
+
+      "allowedCategories": [ "prototypes" ]
+
+    },
+
+    {
+
       "name": "cdk-ssm-document",
-      "allowedCategories": [ "production" ]
-    },
-    {
+
+      "allowedCategories": [ "production" ]
+
+    },
+
+    {
+
       "name": "concurrently",
-      "allowedCategories": [ "production" ]
-    },
-    {
+
+      "allowedCategories": [ "production" ]
+
+    },
+
+    {
+
       "name": "constructs",
-      "allowedCategories": [ "production", "prototypes" ]
-    },
-    {
+
+      "allowedCategories": [ "production", "prototypes" ]
+
+    },
+
+    {
+
       "name": "cors",
-      "allowedCategories": [ "production" ]
-    },
-    {
+
+      "allowedCategories": [ "production" ]
+
+    },
+
+    {
+
       "name": "date-fns",
-      "allowedCategories": [ "production" ]
-    },
-    {
+
+      "allowedCategories": [ "production" ]
+
+    },
+
+    {
+
       "name": "depcheck",
-      "allowedCategories": [ "production", "prototypes" ]
-    },
-    {
+
+      "allowedCategories": [ "production", "prototypes" ]
+
+    },
+
+    {
+
       "name": "diff",
-      "allowedCategories": [ "production" ]
-    },
-    {
+
+      "allowedCategories": [ "production" ]
+
+    },
+
+    {
+
       "name": "esbuild",
-      "allowedCategories": [ "production", "prototypes" ]
-    },
-    {
+
+      "allowedCategories": [ "production", "prototypes" ]
+
+    },
+
+    {
+
       "name": "eslint",
-      "allowedCategories": [ "production", "prototypes" ]
-    },
-    {
+
+      "allowedCategories": [ "production", "prototypes" ]
+
+    },
+
+    {
+
       "name": "eslint-config-next",
-      "allowedCategories": [ "production", "prototypes" ]
-    },
-    {
+
+      "allowedCategories": [ "production", "prototypes" ]
+
+    },
+
+    {
+
       "name": "eslint-plugin-import",
-      "allowedCategories": [ "production", "prototypes" ]
-    },
-    {
+
+      "allowedCategories": [ "production", "prototypes" ]
+
+    },
+
+    {
+
       "name": "eslint-plugin-security",
-      "allowedCategories": [ "production", "prototypes" ]
-    },
-    {
+
+      "allowedCategories": [ "production", "prototypes" ]
+
+    },
+
+    {
+
       "name": "eslint-plugin-testing-library",
-      "allowedCategories": [ "production", "prototypes" ]
-    },
-    {
+
+      "allowedCategories": [ "production", "prototypes" ]
+
+    },
+
+    {
+
       "name": "express",
-      "allowedCategories": [ "production", "prototypes" ]
-    },
-    {
+
+      "allowedCategories": [ "production", "prototypes" ]
+
+    },
+
+    {
+
+      "name": "fabric-ca-client",
+
+      "allowedCategories": [ "prototypes" ]
+
+    },
+
+    {
+
+      "name": "fabric-common",
+
+      "allowedCategories": [ "prototypes" ]
+
+    },
+
+    {
+
       "name": "fast-check",
-      "allowedCategories": [ "production" ]
-    },
-    {
+
+      "allowedCategories": [ "production" ]
+
+    },
+
+    {
+
       "name": "generate-password",
-      "allowedCategories": [ "production" ]
-    },
+
+      "allowedCategories": [ "production" ]
+
+    },
+
     {
       "name": "https",
       "allowedCategories": [ "production" ]
     },
     {
       "name": "istanbul-badges-readme",
-      "allowedCategories": [ "production", "prototypes" ]
-    },
-    {
+
+      "allowedCategories": [ "production", "prototypes" ]
+
+    },
+
+    {
+
       "name": "jest",
-      "allowedCategories": [ "production", "prototypes" ]
-    },
-    {
+
+      "allowedCategories": [ "production", "prototypes" ]
+
+    },
+
+    {
+
       "name": "jest-fast-check",
-      "allowedCategories": [ "production" ]
-    },
-    {
+
+      "allowedCategories": [ "production" ]
+
+    },
+
+    {
+
       "name": "js-yaml",
-      "allowedCategories": [ "production" ]
-    },
-    {
+
+      "allowedCategories": [ "production" ]
+
+    },
+
+    {
+
       "name": "lodash",
-      "allowedCategories": [ "production", "prototypes" ]
-    },
-    {
+
+      "allowedCategories": [ "production", "prototypes" ]
+
+    },
+
+    {
+
       "name": "md5-file",
-      "allowedCategories": [ "production" ]
-    },
-    {
+
+      "allowedCategories": [ "production" ]
+
+    },
+
+    {
+
+      "name": "nconf",
+
+      "allowedCategories": [ "prototypes" ]
+
+    },
+
+    {
+
       "name": "next",
-      "allowedCategories": [ "production", "prototypes" ]
-    },
-    {
+
+      "allowedCategories": [ "production", "prototypes" ]
+
+    },
+
+    {
+
       "name": "next-global-css",
-      "allowedCategories": [ "production", "prototypes" ]
-    },
-    {
+
+      "allowedCategories": [ "production", "prototypes" ]
+
+    },
+
+    {
+
       "name": "next-i18next",
-      "allowedCategories": [ "production", "prototypes" ]
-    },
-    {
+
+      "allowedCategories": [ "production", "prototypes" ]
+
+    },
+
+    {
+
       "name": "next-transpile-modules",
-      "allowedCategories": [ "production", "prototypes" ]
-    },
-    {
+
+      "allowedCategories": [ "production", "prototypes" ]
+
+    },
+
+    {
+
       "name": "nodemon",
-      "allowedCategories": [ "production" ]
-    },
-    {
+
+      "allowedCategories": [ "production" ]
+
+    },
+
+    {
+
       "name": "npm-package-json-lint",
-      "allowedCategories": [ "production", "prototypes" ]
-    },
-    {
+
+      "allowedCategories": [ "production", "prototypes" ]
+
+    },
+
+    {
+
       "name": "npm-package-json-lint-config-default",
-      "allowedCategories": [ "production", "prototypes" ]
-    },
-    {
+
+      "allowedCategories": [ "production", "prototypes" ]
+
+    },
+
+    {
+
       "name": "react",
-      "allowedCategories": [ "production", "prototypes" ]
-    },
-    {
+
+      "allowedCategories": [ "production", "prototypes" ]
+
+    },
+
+    {
+
       "name": "react-dom",
-      "allowedCategories": [ "production", "prototypes" ]
-    },
-    {
+
+      "allowedCategories": [ "production", "prototypes" ]
+
+    },
+
+    {
+
       "name": "sass",
-      "allowedCategories": [ "production", "prototypes" ]
-    },
-    {
+
+      "allowedCategories": [ "production", "prototypes" ]
+
+    },
+
+    {
+
       "name": "sharp",
-      "allowedCategories": [ "production", "prototypes" ]
-    },
-    {
+
+      "allowedCategories": [ "production", "prototypes" ]
+
+    },
+
+    {
+
       "name": "sort-package-json",
-      "allowedCategories": [ "production", "prototypes" ]
-    },
-    {
+
+      "allowedCategories": [ "production", "prototypes" ]
+
+    },
+
+    {
+
       "name": "source-map-support",
-      "allowedCategories": [ "prototypes" ]
-    },
-    {
+
+      "allowedCategories": [ "prototypes" ]
+
+    },
+
+    {
+
       "name": "swr",
-      "allowedCategories": [ "production" ]
-    },
-    {
+
+      "allowedCategories": [ "production" ]
+
+    },
+
+    {
+
       "name": "triple-beam",
-      "allowedCategories": [ "production" ]
-    },
-    {
+
+      "allowedCategories": [ "production" ]
+
+    },
+
+    {
+
       "name": "ts-jest",
-      "allowedCategories": [ "production", "prototypes" ]
-    },
-    {
+
+      "allowedCategories": [ "production", "prototypes" ]
+
+    },
+
+    {
+
       "name": "ts-node",
-      "allowedCategories": [ "production" ]
-    },
-    {
+
+      "allowedCategories": [ "production", "prototypes" ]
+
+    },
+
+    {
+
       "name": "typescript",
-      "allowedCategories": [ "production", "prototypes" ]
-    },
-    {
+
+      "allowedCategories": [ "production", "prototypes" ]
+
+    },
+
+    {
+
       "name": "uuid",
-      "allowedCategories": [ "production" ]
-    },
-    {
+
+      "allowedCategories": [ "production" ]
+
+    },
+
+    {
+
       "name": "winston",
-      "allowedCategories": [ "production" ]
-    },
-    {
+
+      "allowedCategories": [ "production" ]
+
+    },
+
+    {
+
       "name": "winston-transport",
-      "allowedCategories": [ "production" ]
+
+      "allowedCategories": [ "production" ]
+
     }
+
   ]
-}
-=======
-// DO NOT ADD COMMENTS IN THIS FILE.  They will be lost when the Rush tool resaves it.
-{
-  "$schema": "https://developer.microsoft.com/json-schemas/rush/v5/approved-packages.schema.json",
-  "packages": [
-    {
-      "name": "@amzn/environments",
-      "allowedCategories": [ "production" ]
-    },
-    {
-      "name": "@amzn/eslint-config-workbench-core-eslint-custom",
-      "allowedCategories": [ "production", "prototypes" ]
-    },
-    {
-      "name": "@amzn/swb-app",
-      "allowedCategories": [ "production" ]
-    },
-    {
-      "name": "@amzn/workbench-core-audit",
-      "allowedCategories": [ "production", "prototypes" ]
-    },
-    {
-      "name": "@amzn/workbench-core-authentication",
-      "allowedCategories": [ "production" ]
-    },
-    {
-      "name": "@amzn/workbench-core-authorization",
-      "allowedCategories": [ "production" ]
-    },
-    {
-      "name": "@amzn/workbench-core-base",
-      "allowedCategories": [ "production" ]
-    },
-    {
-      "name": "@amzn/workbench-core-datasets",
-      "allowedCategories": [ "production" ]
-    },
-    {
-      "name": "@amzn/workbench-core-example-express",
-      "allowedCategories": [ "prototypes" ]
-    },
-    {
-      "name": "@amzn/workbench-core-logging",
-      "allowedCategories": [ "production", "prototypes" ]
-    },
-    {
-      "name": "@aws-cdk/assert",
-      "allowedCategories": [ "prototypes" ]
-    },
-    {
-      "name": "@aws-cdk/aws-apigatewayv2-alpha",
-      "allowedCategories": [ "prototypes" ]
-    },
-    {
-      "name": "@aws-cdk/aws-apigatewayv2-authorizers-alpha",
-      "allowedCategories": [ "prototypes" ]
-    },
-    {
-      "name": "@aws-cdk/aws-apigatewayv2-integrations-alpha",
-      "allowedCategories": [ "prototypes" ]
-    },
-    {
-      "name": "@aws-cdk/aws-dynamodb",
-      "allowedCategories": [ "production" ]
-    },
-    {
-      "name": "@aws-cdk/aws-iam",
-      "allowedCategories": [ "production" ]
-    },
-    {
-      "name": "@aws-sdk/client-cloudformation",
-      "allowedCategories": [ "production" ]
-    },
-    {
-      "name": "@aws-sdk/client-cognito-identity-provider",
-      "allowedCategories": [ "production" ]
-    },
-    {
-      "name": "@aws-sdk/client-dynamodb",
-      "allowedCategories": [ "production" ]
-    },
-    {
-      "name": "@aws-sdk/client-ec2",
-      "allowedCategories": [ "production" ]
-    },
-    {
-      "name": "@aws-sdk/client-eventbridge",
-      "allowedCategories": [ "production" ]
-    },
-    {
-      "name": "@aws-sdk/client-iam",
-      "allowedCategories": [ "production" ]
-    },
-    {
-      "name": "@aws-sdk/client-kms",
-      "allowedCategories": [ "production" ]
-    },
-    {
-      "name": "@aws-sdk/client-lambda",
-      "allowedCategories": [ "production" ]
-    },
-    {
-      "name": "@aws-sdk/client-managedblockchain",
-      "allowedCategories": [ "prototypes" ]
-    },
-    {
-      "name": "@aws-sdk/client-s3",
-      "allowedCategories": [ "production", "prototypes" ]
-    },
-    {
-      "name": "@aws-sdk/client-s3-control",
-      "allowedCategories": [ "production" ]
-    },
-    {
-      "name": "@aws-sdk/client-sagemaker",
-      "allowedCategories": [ "production" ]
-    },
-    {
-      "name": "@aws-sdk/client-service-catalog",
-      "allowedCategories": [ "production" ]
-    },
-    {
-      "name": "@aws-sdk/client-ssm",
-      "allowedCategories": [ "production" ]
-    },
-    {
-      "name": "@aws-sdk/client-sts",
-      "allowedCategories": [ "production" ]
-    },
-    {
-      "name": "@aws-sdk/types",
-      "allowedCategories": [ "production", "prototypes" ]
-    },
-    {
-      "name": "@aws-sdk/util-dynamodb",
-      "allowedCategories": [ "production" ]
-    },
-    {
-      "name": "@awsui/collection-hooks",
-      "allowedCategories": [ "production", "prototypes" ]
-    },
-    {
-      "name": "@awsui/components-react",
-      "allowedCategories": [ "production", "prototypes" ]
-    },
-    {
-      "name": "@awsui/design-tokens",
-      "allowedCategories": [ "production", "prototypes" ]
-    },
-    {
-      "name": "@awsui/global-styles",
-      "allowedCategories": [ "production", "prototypes" ]
-    },
-    {
-      "name": "@awsui/test-utils-core",
-      "allowedCategories": [ "production", "prototypes" ]
-    },
-    {
-      "name": "@babel/core",
-      "allowedCategories": [ "production", "prototypes" ]
-    },
-    {
-      "name": "@babel/preset-env",
-      "allowedCategories": [ "production", "prototypes" ]
-    },
-    {
-      "name": "@babel/preset-react",
-      "allowedCategories": [ "production", "prototypes" ]
-    },
-    {
-      "name": "@babel/preset-typescript",
-      "allowedCategories": [ "production", "prototypes" ]
-    },
-    {
-      "name": "@casl/ability",
-      "allowedCategories": [ "production" ]
-    },
-    {
-      "name": "@hapi/boom",
-      "allowedCategories": [ "production" ]
-    },
-    {
-      "name": "@microsoft/rush-lib",
-      "allowedCategories": [ "production" ]
-    },
-    {
-      "name": "@rushstack/eslint-config",
-      "allowedCategories": [ "production", "prototypes" ]
-    },
-    {
-      "name": "@rushstack/heft",
-      "allowedCategories": [ "production", "prototypes" ]
-    },
-    {
-      "name": "@rushstack/heft-jest-plugin",
-      "allowedCategories": [ "production", "prototypes" ]
-    },
-    {
-      "name": "@rushstack/heft-node-rig",
-      "allowedCategories": [ "production", "prototypes" ]
-    },
-    {
-      "name": "@rushstack/node-core-library",
-      "allowedCategories": [ "production" ]
-    },
-    {
-      "name": "@rushstack/ts-command-line",
-      "allowedCategories": [ "production" ]
-    },
-    {
-      "name": "@testing-library/dom",
-      "allowedCategories": [ "production", "prototypes" ]
-    },
-    {
-      "name": "@testing-library/jest-dom",
-      "allowedCategories": [ "production", "prototypes" ]
-    },
-    {
-      "name": "@testing-library/react",
-      "allowedCategories": [ "production", "prototypes" ]
-    },
-    {
-      "name": "@testing-library/user-event",
-      "allowedCategories": [ "production", "prototypes" ]
-    },
-    {
-      "name": "@vendia/serverless-express",
-      "allowedCategories": [ "production", "prototypes" ]
-    },
-    {
-      "name": "aws-cdk",
-      "allowedCategories": [ "production", "prototypes" ]
-    },
-    {
-      "name": "aws-cdk-lib",
-      "allowedCategories": [ "production", "prototypes" ]
-    },
-    {
-      "name": "aws-jwt-verify",
-      "allowedCategories": [ "production" ]
-    },
-    {
-      "name": "aws-lambda",
-      "allowedCategories": [ "production" ]
-    },
-    {
-      "name": "aws-sdk-client-mock",
-      "allowedCategories": [ "production", "prototypes" ]
-    },
-    {
-      "name": "axios",
-      "allowedCategories": [ "production", "prototypes" ]
-    },
-    {
-      "name": "babel-jest",
-      "allowedCategories": [ "production", "prototypes" ]
-    },
-    {
-      "name": "cdk-nag",
-      "allowedCategories": [ "prototypes" ]
-    },
-    {
-      "name": "cdk-ssm-document",
-      "allowedCategories": [ "production" ]
-    },
-    {
-      "name": "concurrently",
-      "allowedCategories": [ "production" ]
-    },
-    {
-      "name": "constructs",
-      "allowedCategories": [ "production", "prototypes" ]
-    },
-    {
-      "name": "cors",
-      "allowedCategories": [ "production" ]
-    },
-    {
-      "name": "date-fns",
-      "allowedCategories": [ "production" ]
-    },
-    {
-      "name": "depcheck",
-      "allowedCategories": [ "production", "prototypes" ]
-    },
-    {
-      "name": "diff",
-      "allowedCategories": [ "production" ]
-    },
-    {
-      "name": "esbuild",
-      "allowedCategories": [ "production", "prototypes" ]
-    },
-    {
-      "name": "eslint",
-      "allowedCategories": [ "production", "prototypes" ]
-    },
-    {
-      "name": "eslint-config-next",
-      "allowedCategories": [ "production", "prototypes" ]
-    },
-    {
-      "name": "eslint-plugin-import",
-      "allowedCategories": [ "production", "prototypes" ]
-    },
-    {
-      "name": "eslint-plugin-security",
-      "allowedCategories": [ "production", "prototypes" ]
-    },
-    {
-      "name": "eslint-plugin-testing-library",
-      "allowedCategories": [ "production", "prototypes" ]
-    },
-    {
-      "name": "express",
-      "allowedCategories": [ "production", "prototypes" ]
-    },
-    {
-      "name": "fabric-ca-client",
-      "allowedCategories": [ "prototypes" ]
-    },
-    {
-      "name": "fabric-common",
-      "allowedCategories": [ "prototypes" ]
-    },
-    {
-      "name": "fast-check",
-      "allowedCategories": [ "production" ]
-    },
-    {
-      "name": "generate-password",
-      "allowedCategories": [ "production" ]
-    },
-    {
-      "name": "istanbul-badges-readme",
-      "allowedCategories": [ "production", "prototypes" ]
-    },
-    {
-      "name": "jest",
-      "allowedCategories": [ "production", "prototypes" ]
-    },
-    {
-      "name": "jest-fast-check",
-      "allowedCategories": [ "production" ]
-    },
-    {
-      "name": "js-yaml",
-      "allowedCategories": [ "production" ]
-    },
-    {
-      "name": "lodash",
-      "allowedCategories": [ "production", "prototypes" ]
-    },
-    {
-      "name": "md5-file",
-      "allowedCategories": [ "production" ]
-    },
-    {
-      "name": "nconf",
-      "allowedCategories": [ "prototypes" ]
-    },
-    {
-      "name": "next",
-      "allowedCategories": [ "production", "prototypes" ]
-    },
-    {
-      "name": "next-global-css",
-      "allowedCategories": [ "production", "prototypes" ]
-    },
-    {
-      "name": "next-i18next",
-      "allowedCategories": [ "production", "prototypes" ]
-    },
-    {
-      "name": "next-transpile-modules",
-      "allowedCategories": [ "production", "prototypes" ]
-    },
-    {
-      "name": "nodemon",
-      "allowedCategories": [ "production" ]
-    },
-    {
-      "name": "npm-package-json-lint",
-      "allowedCategories": [ "production", "prototypes" ]
-    },
-    {
-      "name": "npm-package-json-lint-config-default",
-      "allowedCategories": [ "production", "prototypes" ]
-    },
-    {
-      "name": "react",
-      "allowedCategories": [ "production", "prototypes" ]
-    },
-    {
-      "name": "react-dom",
-      "allowedCategories": [ "production", "prototypes" ]
-    },
-    {
-      "name": "sass",
-      "allowedCategories": [ "production", "prototypes" ]
-    },
-    {
-      "name": "sharp",
-      "allowedCategories": [ "production", "prototypes" ]
-    },
-    {
-      "name": "sort-package-json",
-      "allowedCategories": [ "production", "prototypes" ]
-    },
-    {
-      "name": "source-map-support",
-      "allowedCategories": [ "prototypes" ]
-    },
-    {
-      "name": "swr",
-      "allowedCategories": [ "production" ]
-    },
-    {
-      "name": "triple-beam",
-      "allowedCategories": [ "production" ]
-    },
-    {
-      "name": "ts-jest",
-      "allowedCategories": [ "production", "prototypes" ]
-    },
-    {
-      "name": "ts-node",
-      "allowedCategories": [ "production", "prototypes" ]
-    },
-    {
-      "name": "typescript",
-      "allowedCategories": [ "production", "prototypes" ]
-    },
-    {
-      "name": "uuid",
-      "allowedCategories": [ "production" ]
-    },
-    {
-      "name": "winston",
-      "allowedCategories": [ "production" ]
-    },
-    {
-      "name": "winston-transport",
-      "allowedCategories": [ "production" ]
-    }
-  ]
-}
->>>>>>> 47edf64b
+
+}