// DO NOT MODIFY THIS FILE MANUALLY BUT DO COMMIT IT. It is generated and used by Rush.
{
<<<<<<< HEAD
  "pnpmShrinkwrapHash": "30b420e349b124a2041895aee3bc935694f8cffe",
=======
  "pnpmShrinkwrapHash": "ceed8392f008ece62b671d8634b950d029b75f29",
>>>>>>> 13efd514
  "preferredVersionsHash": "bf21a9e8fbc5a3846fb05b4fa0859e0917b2202f"
}<|MERGE_RESOLUTION|>--- conflicted
+++ resolved
@@ -1,9 +1,5 @@
 // DO NOT MODIFY THIS FILE MANUALLY BUT DO COMMIT IT. It is generated and used by Rush.
 {
-<<<<<<< HEAD
-  "pnpmShrinkwrapHash": "30b420e349b124a2041895aee3bc935694f8cffe",
-=======
   "pnpmShrinkwrapHash": "ceed8392f008ece62b671d8634b950d029b75f29",
->>>>>>> 13efd514
   "preferredVersionsHash": "bf21a9e8fbc5a3846fb05b4fa0859e0917b2202f"
 }