--- conflicted
+++ resolved
@@ -1,9 +1,5 @@
 // DO NOT MODIFY THIS FILE MANUALLY BUT DO COMMIT IT. It is generated and used by Rush.
 {
-<<<<<<< HEAD
-  "pnpmShrinkwrapHash": "e4e72ce1162c27b02c7356ad2653417bba9fd31b",
-=======
   "pnpmShrinkwrapHash": "1ee7d775b3551da5c5bdfc0031b5559f58ed5afd",
->>>>>>> 180b835a
   "preferredVersionsHash": "bf21a9e8fbc5a3846fb05b4fa0859e0917b2202f"
 }