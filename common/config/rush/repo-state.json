// DO NOT MODIFY THIS FILE MANUALLY BUT DO COMMIT IT. It is generated and used by Rush.
{
<<<<<<< HEAD
  "pnpmShrinkwrapHash": "fcad7ce007df616c365d02e3f9e698d6686a5d8b",
=======
  "pnpmShrinkwrapHash": "88e8736de06fc2edbabbfaf2a211c7c0ee06f0b5",
>>>>>>> d411f9d3
  "preferredVersionsHash": "bf21a9e8fbc5a3846fb05b4fa0859e0917b2202f"
}<|MERGE_RESOLUTION|>--- conflicted
+++ resolved
@@ -1,9 +1,5 @@
 // DO NOT MODIFY THIS FILE MANUALLY BUT DO COMMIT IT. It is generated and used by Rush.
 {
-<<<<<<< HEAD
-  "pnpmShrinkwrapHash": "fcad7ce007df616c365d02e3f9e698d6686a5d8b",
-=======
   "pnpmShrinkwrapHash": "88e8736de06fc2edbabbfaf2a211c7c0ee06f0b5",
->>>>>>> d411f9d3
   "preferredVersionsHash": "bf21a9e8fbc5a3846fb05b4fa0859e0917b2202f"
 }