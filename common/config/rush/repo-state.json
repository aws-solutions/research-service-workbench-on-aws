--- conflicted
+++ resolved
@@ -1,9 +1,5 @@
 // DO NOT MODIFY THIS FILE MANUALLY BUT DO COMMIT IT. It is generated and used by Rush.
 {
-<<<<<<< HEAD
-  "pnpmShrinkwrapHash": "1149d9a699cf6c7ae3a0af7aaeb7c51139a11c1c",
-=======
   "pnpmShrinkwrapHash": "d871714891be4ea2633468f1367f32cd0d3be3ab",
->>>>>>> 41d36b9b
   "preferredVersionsHash": "bf21a9e8fbc5a3846fb05b4fa0859e0917b2202f"
 }