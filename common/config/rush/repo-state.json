--- conflicted
+++ resolved
@@ -1,9 +1,5 @@
 // DO NOT MODIFY THIS FILE MANUALLY BUT DO COMMIT IT. It is generated and used by Rush.
 {
-<<<<<<< HEAD
-  "pnpmShrinkwrapHash": "a827df28ac40ae54236c2078796fcdc6e41eb082",
-=======
   "pnpmShrinkwrapHash": "786fba48ae4c404a33539227d6e2d85b7fc4fc87",
->>>>>>> c990a793
   "preferredVersionsHash": "bf21a9e8fbc5a3846fb05b4fa0859e0917b2202f"
 }