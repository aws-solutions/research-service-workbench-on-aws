// DO NOT MODIFY THIS FILE MANUALLY BUT DO COMMIT IT. It is generated and used by Rush.
{
<<<<<<< HEAD
  "pnpmShrinkwrapHash": "84e8045bb4555d1c222c778ae4917c6922ddde8d",
=======
  "pnpmShrinkwrapHash": "7e0cadb701aa8487beb407af331047529083bd4a",
>>>>>>> 627913ab
  "preferredVersionsHash": "bf21a9e8fbc5a3846fb05b4fa0859e0917b2202f"
}<|MERGE_RESOLUTION|>--- conflicted
+++ resolved
@@ -1,9 +1,5 @@
 // DO NOT MODIFY THIS FILE MANUALLY BUT DO COMMIT IT. It is generated and used by Rush.
 {
-<<<<<<< HEAD
-  "pnpmShrinkwrapHash": "84e8045bb4555d1c222c778ae4917c6922ddde8d",
-=======
   "pnpmShrinkwrapHash": "7e0cadb701aa8487beb407af331047529083bd4a",
->>>>>>> 627913ab
   "preferredVersionsHash": "bf21a9e8fbc5a3846fb05b4fa0859e0917b2202f"
 }