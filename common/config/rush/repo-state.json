--- conflicted
+++ resolved
@@ -1,9 +1,5 @@
 // DO NOT MODIFY THIS FILE MANUALLY BUT DO COMMIT IT. It is generated and used by Rush.
 {
-<<<<<<< HEAD
-  "pnpmShrinkwrapHash": "b77db9c076d0241d5729c5e3db6fadfbd6e103ad",
-=======
   "pnpmShrinkwrapHash": "673e44f30fdc66b820fbbdb5288335462b17b461",
->>>>>>> 9baf1f24
   "preferredVersionsHash": "bf21a9e8fbc5a3846fb05b4fa0859e0917b2202f"
 }