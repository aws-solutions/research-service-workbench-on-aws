// DO NOT MODIFY THIS FILE MANUALLY BUT DO COMMIT IT. It is generated and used by Rush.
{
<<<<<<< HEAD
  "pnpmShrinkwrapHash": "4ed6afc610298d4d09db6eda3ee5dd248d8a0a67",
=======
  "pnpmShrinkwrapHash": "7b48eafd265a5115103e0042af49fa51a88cedc0",
>>>>>>> ca2a028b
  "preferredVersionsHash": "bf21a9e8fbc5a3846fb05b4fa0859e0917b2202f"
}<|MERGE_RESOLUTION|>--- conflicted
+++ resolved
@@ -1,9 +1,5 @@
 // DO NOT MODIFY THIS FILE MANUALLY BUT DO COMMIT IT. It is generated and used by Rush.
 {
-<<<<<<< HEAD
-  "pnpmShrinkwrapHash": "4ed6afc610298d4d09db6eda3ee5dd248d8a0a67",
-=======
   "pnpmShrinkwrapHash": "7b48eafd265a5115103e0042af49fa51a88cedc0",
->>>>>>> ca2a028b
   "preferredVersionsHash": "bf21a9e8fbc5a3846fb05b4fa0859e0917b2202f"
 }