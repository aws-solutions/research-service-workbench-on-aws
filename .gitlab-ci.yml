image: registry.gitlab.aws.dev/ma-foundation/ma-mono/node14-awscli:latest

variables:
  PACKAGE_NAME: ''

workflow:
  rules:
    - changes:
      - "**/environments/**/*"
      variables:
        PACKAGE_NAME: 'environments'
    - changes:
      - "**/swb-app/**/*"
      variables:
        PACKAGE_NAME: 'swb-app'
    - changes:
      - "**/swb-reference/**/*"
      variables:
        PACKAGE_NAME: 'swb-reference'

stages:
  - .pre
  - build
  - test

.base:
  before_script:
    - aws codeartifact login --domain ${CODEARTIFACT_DOMAIN_NAME} --domain-owner ${CODEARTIFACT_DOMAIN_OWNER} --repository ${CODEARTIFACT_REPO_NAME} --region ${REGION} --tool ${CODEARIFACT_PACKAGE_FORMAT}
    - npm config list
    - node common/scripts/install-run-rush.js update

rush-check:
  extends: 
    - .base
  stage: .pre
  script:
    # Checks each project's package.json files and ensures that all dependencies are of the same version throughout the repository.
    - node common/scripts/install-run-rush.js check
    

build:
  extends: 
    - .base
  rules:
    - if: $PACKAGE_NAME
      when: on_success
  stage: build
<<<<<<< HEAD
  rules:
    - changes:
      - "**/environments/**/*"
  script:
    - node common/scripts/install-run-rush.js build --to "@${CODEARTIFACT_NAMESPACE}/environments" -v
    - node common/scripts/install-run-rush.js test --to "@${CODEARTIFACT_NAMESPACE}/environments" -v

build-swb-app:
  extends: 
    - .base
  stage: build
  rules:
    - changes:
      - "**/swb-app/**/*"
  script:
    - node common/scripts/install-run-rush.js build --to "@${CODEARTIFACT_NAMESPACE}/swb-app" -v
    - node common/scripts/install-run-rush.js test --to "@${CODEARTIFACT_NAMESPACE}/swb-app" -v

build-swb-reference:
  extends: 
    - .base
  stage: build
  rules:
    - changes:
      - "**/swb-reference/**/*" 
  script:
    - node common/scripts/install-run-rush.js build --to "@${CODEARTIFACT_NAMESPACE}/swb-reference" -v
    - node common/scripts/install-run-rush.js test --to "@${CODEARTIFACT_NAMESPACE}/swb-reference" -v
=======
  script:
    - echo "Building package ${PACKAGE_NAME}"
    - node common/scripts/install-run-rush.js build --to "@${CODEARTIFACT_NAMESPACE}/${PACKAGE_NAME}" -v
    - node common/scripts/install-run-rush.js test --to "@${CODEARTIFACT_NAMESPACE}/${PACKAGE_NAME}" -v

>>>>>>> 5f32eee4

include:
  template: Jobs/SAST.gitlab-ci.yml<|MERGE_RESOLUTION|>--- conflicted
+++ resolved
@@ -45,42 +45,10 @@
     - if: $PACKAGE_NAME
       when: on_success
   stage: build
-<<<<<<< HEAD
-  rules:
-    - changes:
-      - "**/environments/**/*"
-  script:
-    - node common/scripts/install-run-rush.js build --to "@${CODEARTIFACT_NAMESPACE}/environments" -v
-    - node common/scripts/install-run-rush.js test --to "@${CODEARTIFACT_NAMESPACE}/environments" -v
-
-build-swb-app:
-  extends: 
-    - .base
-  stage: build
-  rules:
-    - changes:
-      - "**/swb-app/**/*"
-  script:
-    - node common/scripts/install-run-rush.js build --to "@${CODEARTIFACT_NAMESPACE}/swb-app" -v
-    - node common/scripts/install-run-rush.js test --to "@${CODEARTIFACT_NAMESPACE}/swb-app" -v
-
-build-swb-reference:
-  extends: 
-    - .base
-  stage: build
-  rules:
-    - changes:
-      - "**/swb-reference/**/*" 
-  script:
-    - node common/scripts/install-run-rush.js build --to "@${CODEARTIFACT_NAMESPACE}/swb-reference" -v
-    - node common/scripts/install-run-rush.js test --to "@${CODEARTIFACT_NAMESPACE}/swb-reference" -v
-=======
   script:
     - echo "Building package ${PACKAGE_NAME}"
     - node common/scripts/install-run-rush.js build --to "@${CODEARTIFACT_NAMESPACE}/${PACKAGE_NAME}" -v
     - node common/scripts/install-run-rush.js test --to "@${CODEARTIFACT_NAMESPACE}/${PACKAGE_NAME}" -v
 
->>>>>>> 5f32eee4
-
 include:
   template: Jobs/SAST.gitlab-ci.yml