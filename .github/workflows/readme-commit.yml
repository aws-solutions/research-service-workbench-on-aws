--- conflicted
+++ resolved
@@ -69,13 +69,7 @@
           env:
             GITHUB_TOKEN: ${{ secrets.merge-token }}
 
-<<<<<<< HEAD
         - uses: stefanzweifel/git-auto-commit-action@v4
-=======
-        - name: Auto commit updated README files
-          id: autocommit
-          uses: stefanzweifel/git-auto-commit-action@v4
->>>>>>> 52d14d85
           with:
             commit_message: "docs: Auto README.md updates"
             commit_options: '--no-verify --gpg-sign'
@@ -83,9 +77,6 @@
             commit_user_email: ${{ secrets.bot-user-email }}
             file_pattern: "README.md **/README.md"
             branch: testDevelop
-          outputs: 
-            commit_hash: "${{ steps.autocommit.outputs.commit_hash }}"
-            changes_detected: "${{ steps.autocommit.outputs.changes_detected }}"
           
         - name: Enable branch protection
           uses: octokit/request-action@v2.x
