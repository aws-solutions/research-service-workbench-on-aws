#
#  Copyright Amazon.com, Inc. or its affiliates. All Rights Reserved.
#  SPDX-License-Identifier: Apache-2.0
#

name: Readme-commit
on:
  workflow_call:
    secrets: 
      gpg-private-key:
        required: true
      passphrase:
        required: true
      merge-token:
        required: true
      bot-user:
        required: true
      bot-user-email:
        required: true

jobs:
    readme-commit:
      runs-on: ubuntu-20.04
      outputs:
        commit_hash: "${{ steps.auto-commit-action.outputs.commit_hash }}"
        changes_detected: "${{ steps.auto-commit-action.outputs.changes_detected }}"
      
      steps:        
        - uses: actions/checkout@v3
          with:
            token: ${{ secrets.merge-token }}
            fetch-depth: 0

        - name: Base Action
          uses: ./.github/actions/baseAction

        - name: Rush test and update the README file in each package with the coverage badge
          run: node common/scripts/install-run-rush.js test --verbose

        - name: Update root README file with common coverage badge
          run: node common/scripts/install-run-rush.js common-coverage-make-badge
      
        - name: Update package info in root README file
          run: |
            cd workbench-core/repo-scripts/repo-toolbox
            node ../../../common/scripts/install-run-rushx.js readme -v || exit_status=$?
            if [[ $exit_status != 0 ]]; then
              node ../../../common/scripts/install-run-rushx.js readme
            fi

        - name: echo modified files
          run: git status

        - name: Import GPG key
          uses: crazy-max/ghaction-import-gpg@v4
          with:
            gpg_private_key: ${{ secrets.gpg-private-key }}
            passphrase: ${{ secrets.passphrase }}
            git_user_signingkey: true
            git_commit_gpgsign: true

          # There's no way for github actions to push to a protected branch. This is a workaround
          # See https://github.community/t/how-to-push-to-protected-branches-in-a-github-action/16101/30
        - name: Temporarily disable branch protection
          uses: octokit/request-action@v2.x
          with:
            route: DELETE /repos/{owner}/{repo}/branches/{branch}/protection/enforce_admins
            owner: awslabs
            repo: monorepo-for-service-workbench
            branch: testDevelop
          env:
            GITHUB_TOKEN: ${{ secrets.merge-token }}

        - uses: stefanzweifel/git-auto-commit-action@v4
<<<<<<< HEAD
=======
          id: auto-commit-action
>>>>>>> 1c411fa1
          with:
            commit_message: "docs: Auto README.md updates"
            commit_options: '--no-verify --gpg-sign'
            commit_user_name: ${{ secrets.bot-user }} # defaults to "github-actions[bot]"
            commit_user_email: ${{ secrets.bot-user-email }}
            file_pattern: "README.md **/README.md"
            branch: testDevelop

        - name: echo commit id
          run: |
            echo "${{ steps.auto-commit-action.outputs.commit_hash }}"
            echo "${{ steps.auto-commit-action.outputs.changes_detected }}"
          
        - name: Enable branch protection
          uses: octokit/request-action@v2.x
          if: always() # Make sure to enable branch protection even if other steps fail
          with:
            route: POST /repos/{owner}/{repo}/branches/{branch}/protection/enforce_admins
            owner: awslabs
            repo: monorepo-for-service-workbench
            branch: testDevelop
          env:
            GITHUB_TOKEN: ${{ secrets.merge-token }}

  <|MERGE_RESOLUTION|>--- conflicted
+++ resolved
@@ -17,6 +17,13 @@
         required: true
       bot-user-email:
         required: true
+    outputs:
+      commit_hash:
+        description: 'README update commit hash'
+        value: "${{ jobs.readme-commit.outputs.commit_hash }}"
+      changes_detected:
+        description: 'changes detected flag'
+        value: "${{ jobs.readme-commit.outputs.changes_detected }}"
 
 jobs:
     readme-commit:
@@ -72,10 +79,7 @@
             GITHUB_TOKEN: ${{ secrets.merge-token }}
 
         - uses: stefanzweifel/git-auto-commit-action@v4
-<<<<<<< HEAD
-=======
           id: auto-commit-action
->>>>>>> 1c411fa1
           with:
             commit_message: "docs: Auto README.md updates"
             commit_options: '--no-verify --gpg-sign'
@@ -83,6 +87,13 @@
             commit_user_email: ${{ secrets.bot-user-email }}
             file_pattern: "README.md **/README.md"
             branch: testDevelop
+
+        # - name: Verify the auto commit message
+        #   id: autocommit
+        #   run: |
+        #       echo "::set-output name=commit_hash::${{ steps.auto-commit-action.outputs.commit_hash }}"
+        #       echo "::set-output name=changes_detected::${{ steps.auto-commit-action.outputs.changes_detected }}"
+          
 
         - name: echo commit id
           run: |
