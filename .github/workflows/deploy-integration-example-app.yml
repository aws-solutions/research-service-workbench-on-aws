#
#  Copyright Amazon.com, Inc. or its affiliates. All Rights Reserved.
#  SPDX-License-Identifier: Apache-2.0
#

name: Deploy-and-integration-test-example-app
on:
  workflow_call:
    inputs:
      environment:
        required: true
        type: string
    secrets:
      aws-region:
        required: true
      role-to-assume:
        required: true
      aws-account-region:
        required: true
      aws-test-hosting-account-id:
        required: true
      aws-test-hosting-account-region:
        required: true
      external_id:
        required: true
      slack_webhook_url:
        required: true

jobs:
  deploy-and-integration-test-example:
    runs-on: ubuntu-20.04
    environment: ${{ inputs.environment }}
    permissions:
      id-token: write
      contents: read

    steps:
      - name: Checkout repository
        uses: actions/checkout@v3

      - name: Base Action
        uses: ./.github/actions/baseAction

      - name: Configure AWS Credentials
        uses: aws-actions/configure-aws-credentials@v1
        with:
          aws-region: ${{ secrets.aws-region }}
          role-to-assume: ${{ secrets.role-to-assume }}
          role-session-name: TestOIDCSessionName

      - name: Deploy example package to Test environment
        run: |
          cd workbench-core/example/infrastructure
          node ../../../common/scripts/install-run-rushx.js cdk bootstrap ${{ secrets.aws-account-region }} -v
          node ../../../common/scripts/install-run-rushx.js cdk:deploy:main
        env:
          HOSTING_ACCOUNT_ID: ${{ secrets.aws-test-hosting-account-id }}

      - name: Deploy example package to Hosting environment
        run: |
          cd workbench-core/example/infrastructure
          node ../../../common/scripts/install-run-rushx.js cdk:deploy:hosting
        env:
          HOSTING_ACCOUNT_ID: ${{ secrets.aws-test-hosting-account-id }}
          HOSTING_ACCOUNT_REGION: ${{ secrets.aws-test-hosting-account-region }}

      - name: Example package integration test
        run: |
          cd workbench-core/example/infrastructure
          node ../../../common/scripts/install-run-rushx.js integration-tests --verbose
<<<<<<< HEAD

      - name: Example package end to end test
        run: |
          cd workbench-core/example/infrastructure
          node ../../../common/scripts/install-run-rushx.js cypress run --verbose

=======
>>>>>>> 0b68cd5c
      - name: Slack Failure Notification
        if: failure()
        uses: ./.github/actions/notification
        with:
          slack_webhook_url: ${{ secrets.slack_webhook_url }}<|MERGE_RESOLUTION|>--- conflicted
+++ resolved
@@ -68,15 +68,12 @@
         run: |
           cd workbench-core/example/infrastructure
           node ../../../common/scripts/install-run-rushx.js integration-tests --verbose
-<<<<<<< HEAD
 
       - name: Example package end to end test
         run: |
           cd workbench-core/example/infrastructure
           node ../../../common/scripts/install-run-rushx.js cypress run --verbose
 
-=======
->>>>>>> 0b68cd5c
       - name: Slack Failure Notification
         if: failure()
         uses: ./.github/actions/notification
