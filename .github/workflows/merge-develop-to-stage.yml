#
#  Copyright Amazon.com, Inc. or its affiliates. All Rights Reserved.
#  SPDX-License-Identifier: Apache-2.0
#

name: Merge-develop-to-stage
on:
  push:
    branches:
      - 'develop'

jobs:
  readme-commit:
    uses: aws-solutions/solution-spark-on-aws/.github/workflows/readme-commit.yml@develop
    with:
      branch: develop
    secrets:
      gpg-private-key: ${{ secrets.GPG_PRIVATE_KEY }}
      passphrase: ${{ secrets.PASSPHRASE }}
      merge-token: ${{ secrets.MERGE_TOKEN }}
      bot-user: ${{ secrets.BOT_USER }}
      bot-user-email: ${{ secrets.BOT_USER_EMAIL }}
      slack_webhook_url: ${{ secrets.SLACK_WEBHOOK }}

  pre-deployment-check:
    name: Pre deployment check
    runs-on: ubuntu-20.04
    timeout-minutes: 10
    steps:
      - name: "Block Concurrent Deployments"
        uses: softprops/turnstyle@v1
        with:
          poll-interval-seconds: 10
        env:
          GITHUB_TOKEN: ${{ secrets.GITHUB_TOKEN }}

  deploy-swb-reference:
    needs: [pre-deployment-check]
    uses: aws-solutions/solution-spark-on-aws/.github/workflows/deploy-integration-swb-reference.yml@develop
    with:
      stage: testEnv
      environment: dev
    secrets:
      aws-dev-region: ${{ secrets.AWS_DEV_REGION }}
      role-to-assume: ${{ secrets.ASSUME_ROLE }}
      aws-dev-account-region: ${{ secrets.AWS_DEV_ACCOUNT_REGION }}
      slack_webhook_url: ${{ secrets.SLACK_WEBHOOK }}
      CYPRESS_ADMIN_PASSWORD: ${{ secrets.CYPRESS_ADMIN_PASSWORD }}
      CYPRESS_ADMIN_USER: ${{ secrets.CYPRESS_ADMIN_USER }}
      HOSTED_ZONE_ID: ${{ secrets.HOSTED_ZONE_ID_TEST }}
      DOMAIN_NAME: ${{ secrets.DOMAIN_NAME_TEST }}

  deploy-swb-reference-byon:
    needs: [pre-deployment-check]
    uses: aws-solutions/solution-spark-on-aws/.github/workflows/deploy-integration-swb-reference-byon.yml@develop
    with:
      stage: swbv2-private
      environment: dev
    secrets:
      aws-dev-region: ${{ secrets.AWS_DEV_REGION_BYON }}
      role-to-assume: ${{ secrets.ASSUME_ROLE }}
      aws-dev-account-region: ${{ secrets.AWS_DEV_ACCOUNT_REGION_BYON }}
      slack_webhook_url: ${{ secrets.SLACK_WEBHOOK }}
      CYPRESS_ADMIN_PASSWORD: ${{ secrets.CYPRESS_ADMIN_PASSWORD_BYON }}
      CYPRESS_ADMIN_USER: ${{ secrets.CYPRESS_ADMIN_USER_BYON }}
      COGNITO_DOMAIN: ${{ secrets.COGNITO_DOMAIN_BYON }}
      USER_POOL_ID: ${{ secrets.USER_POOL_ID_BYON }}
      CLIENT_ID: ${{ secrets.CLIENT_ID_BYON }}
      CLIENT_SECRET: ${{ secrets.CLIENT_SECRET_BYON }}
      VPC_ID: ${{ secrets.VPC_ID_BYON }}
      ALB_SUBNET_1: ${{ secrets.ALB_SUBNET_1_BYON }}
      ALB_SUBNET_2: ${{ secrets.ALB_SUBNET_2_BYON }}
      ECS_SUBNET_1: ${{ secrets.ECS_SUBNET_1_BYON }}
      ECS_SUBNET_2: ${{ secrets.ECS_SUBNET_2_BYON }}
      HOSTED_ZONE_ID: ${{ secrets.HOSTED_ZONE_ID_BYON }}

  deploy-swb-demo:
    needs: [deploy-swb-reference]
    uses: aws-solutions/solution-spark-on-aws/.github/workflows/deploy-swb-reference-demo.yml@develop
    with:
      environment: dev    
    secrets:
      role-to-assume: ${{ secrets.ASSUME_ROLE }}
      slack_webhook_url: ${{ secrets.SLACK_WEBHOOK }}
      HOSTED_ZONE_ID: ${{ secrets.HOSTED_ZONE_ID_DEMO }}
      DOMAIN_NAME: ${{ secrets.DOMAIN_NAME_DEMO }}
<<<<<<< HEAD

  deploy-example-app:
    needs: [pre-deployment-check]
    uses: aws-solutions/solution-spark-on-aws/.github/workflows/deploy-integration-example-app.yml@develop
    with:
      environment: test
    secrets:
      aws-region: ${{ secrets.AWS_TEST_REGION }}
      role-to-assume: ${{ secrets.TEST_ASSUME_ROLE }}
      aws-account-region: ${{ secrets.AWS_TEST_ACCOUNT_REGION }}
      aws-test-hosting-account-id: ${{ secrets.AWS_TEST_HOSTING_ACCOUNT_ID }}
      aws-test-hosting-account-region: ${{ secrets.AWS_TEST_HOSTING_ACCOUNT_REGION }}
      external_id: ${{ secrets.EXTERNAL_ID }}
      slack_webhook_url: ${{ secrets.SLACK_WEBHOOK }}

=======
>>>>>>> ca2a028b
  merge-develop-to-stage:
    name: Merge develop to stage
    runs-on: ubuntu-20.04
    needs: [readme-commit, deploy-swb-reference, deploy-swb-reference-byon]
    env:
      COMMIT_HASH: "${{ needs.readme-commit.outputs.commit_hash }}"
      CHANGES_DETECTED: "${{ needs.readme-commit.outputs.changes_detected }}"
    steps:
      - uses: actions/checkout@v3
        with:
          token: ${{ secrets.MERGE_TOKEN }}
          fetch-depth: 0

      # There's no way for github actions to push to a protected branch. This is a workaround
      # See https://github.community/t/how-to-push-to-protected-branches-in-a-github-action/16101/30
      - name: Temporarily disable branch protection on stage
        uses: octokit/request-action@v2.x
        with:
          route: DELETE /repos/{owner}/{repo}/branches/{branch}/protection/enforce_admins
          owner: aws-solutions
          repo: solution-spark-on-aws
          branch: stage
        env:
          GITHUB_TOKEN: ${{ secrets.MERGE_TOKEN }}

      - name: enable merge commits
        uses: octokit/request-action@v2.x
        with:
          route: PATCH /repos/{owner}/{repo}
          owner: aws-solutions
          repo: solution-spark-on-aws
          allow_merge_commit: true
        env:
          GITHUB_TOKEN: ${{ secrets.MERGE_TOKEN }}

      - name: Merge to stage
        run: |
          echo "Set the COMMIT_ID to merge to stage, to current workflow commit id, if no readme commit was made"
          echo "Else"
          echo "Set the COMMIT_ID to README commit id"
          COMMIT_ID=''
          if $CHANGES_DETECTED; then
            COMMIT_ID=$COMMIT_HASH
          else
            COMMIT_ID=$GITHUB_SHA
          fi
          git checkout stage
          echo
          echo "  Attempting to merge the 'develop' branch ($COMMIT_ID)"
          echo "  into the 'stage' branch ($(git log -1 --pretty=%H stage))"
          echo
          git merge $COMMIT_ID --ff-only --no-edit
          git push origin stage

      - name: disable merge commits
        uses: octokit/request-action@v2.x
        with:
          route: PATCH /repos/{owner}/{repo}
          owner: aws-solutions
          repo: solution-spark-on-aws
          allow_merge_commit: false
        env:
          GITHUB_TOKEN: ${{ secrets.MERGE_TOKEN }}

      - name: Enable branch protection on stage
        uses: octokit/request-action@v2.x
        if: always() # Make sure to enable branch protection even if other steps fail
        with:
          route: POST /repos/{owner}/{repo}/branches/{branch}/protection/enforce_admins
          owner: aws-solutions
          repo: solution-spark-on-aws
          branch: stage
        env:
          GITHUB_TOKEN: ${{ secrets.MERGE_TOKEN }}

      - name: Slack Failure Notification
        if: failure()
        uses: ./.github/actions/notification
        with:
          slack_webhook_url: ${{ secrets.SLACK_WEBHOOK }}<|MERGE_RESOLUTION|>--- conflicted
+++ resolved
@@ -84,24 +84,6 @@
       slack_webhook_url: ${{ secrets.SLACK_WEBHOOK }}
       HOSTED_ZONE_ID: ${{ secrets.HOSTED_ZONE_ID_DEMO }}
       DOMAIN_NAME: ${{ secrets.DOMAIN_NAME_DEMO }}
-<<<<<<< HEAD
-
-  deploy-example-app:
-    needs: [pre-deployment-check]
-    uses: aws-solutions/solution-spark-on-aws/.github/workflows/deploy-integration-example-app.yml@develop
-    with:
-      environment: test
-    secrets:
-      aws-region: ${{ secrets.AWS_TEST_REGION }}
-      role-to-assume: ${{ secrets.TEST_ASSUME_ROLE }}
-      aws-account-region: ${{ secrets.AWS_TEST_ACCOUNT_REGION }}
-      aws-test-hosting-account-id: ${{ secrets.AWS_TEST_HOSTING_ACCOUNT_ID }}
-      aws-test-hosting-account-region: ${{ secrets.AWS_TEST_HOSTING_ACCOUNT_REGION }}
-      external_id: ${{ secrets.EXTERNAL_ID }}
-      slack_webhook_url: ${{ secrets.SLACK_WEBHOOK }}
-
-=======
->>>>>>> ca2a028b
   merge-develop-to-stage:
     name: Merge develop to stage
     runs-on: ubuntu-20.04
