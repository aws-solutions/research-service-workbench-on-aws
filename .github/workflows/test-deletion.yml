#
#  Copyright Amazon.com, Inc. or its affiliates. All Rights Reserved.
#  SPDX-License-Identifier: Apache-2.0
#

name: "test branch deletion"

on:
  pull_request:
    types: [closed]
    branches: [testDevelop]

jobs:
  delete-test-branch-on-merge:
    if: github.event.pull_request.merged == true && contains(github.head_ref, 'test/')
    runs-on: ubuntu-latest
    steps:
      - name: echo branch protection
        run: |
<<<<<<< HEAD
=======
          echo ${{ github }}
>>>>>>> 00cc77c3
          echo ${{ github.ref_protected }}
          echo ${{ github.head_ref }}
          echo ${{ github.ref_name }}

      - name: Delete test/* branch protection after merge to develop
        uses: octokit/request-action@v2.x
        with:
          route: DELETE /repos/{owner}/{repo}/branches/{branch}/protection
          owner: awslabs
          repo: solution-spark-on-aws
          branch: ${{ github.head_ref }}
        env:
          GITHUB_TOKEN: ${{ secrets.MERGE_TOKEN }}

      - name: Delete test/* branch after merge to develop
        uses: dawidd6/action-delete-branch@v3
        with:
          github_token: ${{github.token}}
          branches: ${{ github.head_ref }}

      # - name: Enable branch protection on test/*
      #   uses: octokit/request-action@v2.x
      #   if: always() # Make sure to enable branch protection even if other steps fail
      #   with:
      #     route: POST /repos/{owner}/{repo}/branches/{branch}/protection/enforce_admins
      #     owner: awslabs
      #     repo: solution-spark-on-aws
      #     branch: ${{ github.head_ref }}
      #   env:
      #     GITHUB_TOKEN: ${{ secrets.MERGE_TOKEN }}<|MERGE_RESOLUTION|>--- conflicted
+++ resolved
@@ -17,10 +17,7 @@
     steps:
       - name: echo branch protection
         run: |
-<<<<<<< HEAD
-=======
           echo ${{ github }}
->>>>>>> 00cc77c3
           echo ${{ github.ref_protected }}
           echo ${{ github.head_ref }}
           echo ${{ github.ref_name }}
