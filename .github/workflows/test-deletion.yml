# test branch deletion
name: "test branch deletion"

on:
  pull_request:
    types: [closed]
    branches: [testDevelop]

jobs:
  if_merged:
    if: github.event.pull_request.merged == true
    runs-on: ubuntu-latest
    steps:
      - name: Temporarily disable branch protection on test/*
        uses: octokit/request-action@v2.x
        with:
          route: DELETE /repos/{owner}/{repo}/branches/{branch}/protection/enforce_admins
          owner: awslabs
          repo: solution-spark-on-aws
          branch: ${{ github.head_ref }}
        env:
          GITHUB_TOKEN: ${{ secrets.MERGE_TOKEN }}

      - name: Delete test/* branch after merge
        if: always()
<<<<<<< HEAD
        uses: dawidd6/action-delete-branch@v3
        with:
          github_token: ${{github.token}}
          branches: ${{ github.head_ref }}
=======
        run: |
          echo ${{github.event.pull_request.number}}
          echo ${{ github.head_ref }}
          echo ${{ github.ref_name }}
>>>>>>> ed6ced8a

      - name: Enable branch protection on test/*
        uses: octokit/request-action@v2.x
        if: always() # Make sure to enable branch protection even if other steps fail
        with:
          route: POST /repos/{owner}/{repo}/branches/{branch}/protection/enforce_admins
          owner: awslabs
          repo: solution-spark-on-aws
          branch: ${{ github.head_ref }}
        env:
          GITHUB_TOKEN: ${{ secrets.MERGE_TOKEN }}<|MERGE_RESOLUTION|>--- conflicted
+++ resolved
@@ -23,25 +23,18 @@
 
       - name: Delete test/* branch after merge
         if: always()
-<<<<<<< HEAD
         uses: dawidd6/action-delete-branch@v3
         with:
           github_token: ${{github.token}}
           branches: ${{ github.head_ref }}
-=======
-        run: |
-          echo ${{github.event.pull_request.number}}
-          echo ${{ github.head_ref }}
-          echo ${{ github.ref_name }}
->>>>>>> ed6ced8a
 
-      - name: Enable branch protection on test/*
-        uses: octokit/request-action@v2.x
-        if: always() # Make sure to enable branch protection even if other steps fail
-        with:
-          route: POST /repos/{owner}/{repo}/branches/{branch}/protection/enforce_admins
-          owner: awslabs
-          repo: solution-spark-on-aws
-          branch: ${{ github.head_ref }}
-        env:
-          GITHUB_TOKEN: ${{ secrets.MERGE_TOKEN }}+      # - name: Enable branch protection on test/*
+      #   uses: octokit/request-action@v2.x
+      #   if: always() # Make sure to enable branch protection even if other steps fail
+      #   with:
+      #     route: POST /repos/{owner}/{repo}/branches/{branch}/protection/enforce_admins
+      #     owner: awslabs
+      #     repo: solution-spark-on-aws
+      #     branch: ${{ github.head_ref }}
+      #   env:
+      #     GITHUB_TOKEN: ${{ secrets.MERGE_TOKEN }}