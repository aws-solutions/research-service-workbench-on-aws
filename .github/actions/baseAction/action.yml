--- conflicted
+++ resolved
@@ -44,11 +44,7 @@
     - name: Install dependecies
       shell: bash
       run: node common/scripts/install-run-rush.js install
-<<<<<<< HEAD
-    
-=======
 
->>>>>>> 1197bae1
     - name: Rush check
       shell: bash
       run: node common/scripts/install-run-rush.js check
